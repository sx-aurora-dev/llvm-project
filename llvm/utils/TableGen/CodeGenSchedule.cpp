//===- CodeGenSchedule.cpp - Scheduling MachineModels ---------------------===//
//
// Part of the LLVM Project, under the Apache License v2.0 with LLVM Exceptions.
// See https://llvm.org/LICENSE.txt for license information.
// SPDX-License-Identifier: Apache-2.0 WITH LLVM-exception
//
//===----------------------------------------------------------------------===//
//
// This file defines structures to encapsulate the machine model as described in
// the target description.
//
//===----------------------------------------------------------------------===//

#include "CodeGenSchedule.h"
#include "CodeGenInstruction.h"
#include "CodeGenTarget.h"
#include "llvm/ADT/MapVector.h"
#include "llvm/ADT/STLExtras.h"
#include "llvm/ADT/SmallPtrSet.h"
#include "llvm/ADT/SmallSet.h"
#include "llvm/ADT/SmallVector.h"
#include "llvm/Support/Casting.h"
#include "llvm/Support/Debug.h"
#include "llvm/Support/Regex.h"
#include "llvm/Support/raw_ostream.h"
#include "llvm/TableGen/Error.h"
#include <algorithm>
#include <iterator>
#include <utility>

using namespace llvm;

#define DEBUG_TYPE "subtarget-emitter"

#ifndef NDEBUG
static void dumpIdxVec(ArrayRef<unsigned> V) {
  for (unsigned Idx : V)
    dbgs() << Idx << ", ";
}
#endif

namespace {

// (instrs a, b, ...) Evaluate and union all arguments. Identical to AddOp.
struct InstrsOp : public SetTheory::Operator {
  void apply(SetTheory &ST, DagInit *Expr, SetTheory::RecSet &Elts,
             ArrayRef<SMLoc> Loc) override {
    ST.evaluate(Expr->arg_begin(), Expr->arg_end(), Elts, Loc);
  }
};

// (instregex "OpcPat",...) Find all instructions matching an opcode pattern.
struct InstRegexOp : public SetTheory::Operator {
  const CodeGenTarget &Target;
  InstRegexOp(const CodeGenTarget &t): Target(t) {}

  /// Remove any text inside of parentheses from S.
  static std::string removeParens(llvm::StringRef S) {
    std::string Result;
    unsigned Paren = 0;
    // NB: We don't care about escaped parens here.
    for (char C : S) {
      switch (C) {
      case '(':
        ++Paren;
        break;
      case ')':
        --Paren;
        break;
      default:
        if (Paren == 0)
          Result += C;
      }
    }
    return Result;
  }

  void apply(SetTheory &ST, DagInit *Expr, SetTheory::RecSet &Elts,
             ArrayRef<SMLoc> Loc) override {
    ArrayRef<const CodeGenInstruction *> Instructions =
        Target.getInstructionsByEnumValue();

    unsigned NumGeneric = Target.getNumFixedInstructions();
    unsigned NumPseudos = Target.getNumPseudoInstructions();
    auto Generics = Instructions.slice(0, NumGeneric);
    auto Pseudos = Instructions.slice(NumGeneric, NumPseudos);
    auto NonPseudos = Instructions.slice(NumGeneric + NumPseudos);

    for (Init *Arg : Expr->getArgs()) {
      StringInit *SI = dyn_cast<StringInit>(Arg);
      if (!SI)
        PrintFatalError(Loc, "instregex requires pattern string: " +
                                 Expr->getAsString());
      StringRef Original = SI->getValue();

      // Extract a prefix that we can binary search on.
      static const char RegexMetachars[] = "()^$|*+?.[]\\{}";
      auto FirstMeta = Original.find_first_of(RegexMetachars);

      // Look for top-level | or ?. We cannot optimize them to binary search.
      if (removeParens(Original).find_first_of("|?") != std::string::npos)
        FirstMeta = 0;

      Optional<Regex> Regexpr = None;
      StringRef Prefix = Original.substr(0, FirstMeta);
      StringRef PatStr = Original.substr(FirstMeta);
      if (!PatStr.empty()) {
        // For the rest use a python-style prefix match.
        std::string pat = std::string(PatStr);
        if (pat[0] != '^') {
          pat.insert(0, "^(");
          pat.insert(pat.end(), ')');
        }
        Regexpr = Regex(pat);
      }

      int NumMatches = 0;

      // The generic opcodes are unsorted, handle them manually.
      for (auto *Inst : Generics) {
        StringRef InstName = Inst->TheDef->getName();
        if (InstName.startswith(Prefix) &&
            (!Regexpr || Regexpr->match(InstName.substr(Prefix.size())))) {
          Elts.insert(Inst->TheDef);
          NumMatches++;
        }
      }

      // Target instructions are split into two ranges: pseudo instructions
      // first, than non-pseudos. Each range is in lexicographical order
      // sorted by name. Find the sub-ranges that start with our prefix.
      struct Comp {
        bool operator()(const CodeGenInstruction *LHS, StringRef RHS) {
          return LHS->TheDef->getName() < RHS;
        }
        bool operator()(StringRef LHS, const CodeGenInstruction *RHS) {
          return LHS < RHS->TheDef->getName() &&
                 !RHS->TheDef->getName().startswith(LHS);
        }
      };
      auto Range1 =
          std::equal_range(Pseudos.begin(), Pseudos.end(), Prefix, Comp());
      auto Range2 = std::equal_range(NonPseudos.begin(), NonPseudos.end(),
                                     Prefix, Comp());

      // For these ranges we know that instruction names start with the prefix.
      // Check if there's a regex that needs to be checked.
      const auto HandleNonGeneric = [&](const CodeGenInstruction *Inst) {
        StringRef InstName = Inst->TheDef->getName();
        if (!Regexpr || Regexpr->match(InstName.substr(Prefix.size()))) {
          Elts.insert(Inst->TheDef);
          NumMatches++;
        }
      };
      std::for_each(Range1.first, Range1.second, HandleNonGeneric);
      std::for_each(Range2.first, Range2.second, HandleNonGeneric);

      if (0 == NumMatches)
        PrintFatalError(Loc, "instregex has no matches: " + Original);
    }
  }
};

} // end anonymous namespace

/// CodeGenModels ctor interprets machine model records and populates maps.
CodeGenSchedModels::CodeGenSchedModels(RecordKeeper &RK,
                                       const CodeGenTarget &TGT):
  Records(RK), Target(TGT) {

  Sets.addFieldExpander("InstRW", "Instrs");

  // Allow Set evaluation to recognize the dags used in InstRW records:
  // (instrs Op1, Op1...)
  Sets.addOperator("instrs", std::make_unique<InstrsOp>());
  Sets.addOperator("instregex", std::make_unique<InstRegexOp>(Target));

  // Instantiate a CodeGenProcModel for each SchedMachineModel with the values
  // that are explicitly referenced in tablegen records. Resources associated
  // with each processor will be derived later. Populate ProcModelMap with the
  // CodeGenProcModel instances.
  collectProcModels();

  // Instantiate a CodeGenSchedRW for each SchedReadWrite record explicitly
  // defined, and populate SchedReads and SchedWrites vectors. Implicit
  // SchedReadWrites that represent sequences derived from expanded variant will
  // be inferred later.
  collectSchedRW();

  // Instantiate a CodeGenSchedClass for each unique SchedRW signature directly
  // required by an instruction definition, and populate SchedClassIdxMap. Set
  // NumItineraryClasses to the number of explicit itinerary classes referenced
  // by instructions. Set NumInstrSchedClasses to the number of itinerary
  // classes plus any classes implied by instructions that derive from class
  // Sched and provide SchedRW list. This does not infer any new classes from
  // SchedVariant.
  collectSchedClasses();

  // Find instruction itineraries for each processor. Sort and populate
  // CodeGenProcModel::ItinDefList. (Cycle-to-cycle itineraries). This requires
  // all itinerary classes to be discovered.
  collectProcItins();

  // Find ItinRW records for each processor and itinerary class.
  // (For per-operand resources mapped to itinerary classes).
  collectProcItinRW();

  // Find UnsupportedFeatures records for each processor.
  // (For per-operand resources mapped to itinerary classes).
  collectProcUnsupportedFeatures();

  // Infer new SchedClasses from SchedVariant.
  inferSchedClasses();

  // Populate each CodeGenProcModel's WriteResDefs, ReadAdvanceDefs, and
  // ProcResourceDefs.
  LLVM_DEBUG(
      dbgs() << "\n+++ RESOURCE DEFINITIONS (collectProcResources) +++\n");
  collectProcResources();

  // Collect optional processor description.
  collectOptionalProcessorInfo();

  // Check MCInstPredicate definitions.
  checkMCInstPredicates();

  // Check STIPredicate definitions.
  checkSTIPredicates();

  // Find STIPredicate definitions for each processor model, and construct
  // STIPredicateFunction objects.
  collectSTIPredicates();

  checkCompleteness();
}

void CodeGenSchedModels::checkSTIPredicates() const {
  DenseMap<StringRef, const Record *> Declarations;

  // There cannot be multiple declarations with the same name.
  const RecVec Decls = Records.getAllDerivedDefinitions("STIPredicateDecl");
  for (const Record *R : Decls) {
    StringRef Name = R->getValueAsString("Name");
    const auto It = Declarations.find(Name);
    if (It == Declarations.end()) {
      Declarations[Name] = R;
      continue;
    }

    PrintError(R->getLoc(), "STIPredicate " + Name + " multiply declared.");
    PrintFatalNote(It->second->getLoc(), "Previous declaration was here.");
  }

  // Disallow InstructionEquivalenceClasses with an empty instruction list.
  const RecVec Defs =
      Records.getAllDerivedDefinitions("InstructionEquivalenceClass");
  for (const Record *R : Defs) {
    RecVec Opcodes = R->getValueAsListOfDefs("Opcodes");
    if (Opcodes.empty()) {
      PrintFatalError(R->getLoc(), "Invalid InstructionEquivalenceClass "
                                   "defined with an empty opcode list.");
    }
  }
}

// Used by function `processSTIPredicate` to construct a mask of machine
// instruction operands.
static APInt constructOperandMask(ArrayRef<int64_t> Indices) {
  APInt OperandMask;
  if (Indices.empty())
    return OperandMask;

  int64_t MaxIndex = *std::max_element(Indices.begin(), Indices.end());
  assert(MaxIndex >= 0 && "Invalid negative indices in input!");
  OperandMask = OperandMask.zext(MaxIndex + 1);
  for (const int64_t Index : Indices) {
    assert(Index >= 0 && "Invalid negative indices!");
    OperandMask.setBit(Index);
  }

  return OperandMask;
}

static void
processSTIPredicate(STIPredicateFunction &Fn,
                    const ProcModelMapTy &ProcModelMap) {
  DenseMap<const Record *, unsigned> Opcode2Index;
  using OpcodeMapPair = std::pair<const Record *, OpcodeInfo>;
  std::vector<OpcodeMapPair> OpcodeMappings;
  std::vector<std::pair<APInt, APInt>> OpcodeMasks;

  DenseMap<const Record *, unsigned> Predicate2Index;
  unsigned NumUniquePredicates = 0;

  // Number unique predicates and opcodes used by InstructionEquivalenceClass
  // definitions. Each unique opcode will be associated with an OpcodeInfo
  // object.
  for (const Record *Def : Fn.getDefinitions()) {
    RecVec Classes = Def->getValueAsListOfDefs("Classes");
    for (const Record *EC : Classes) {
      const Record *Pred = EC->getValueAsDef("Predicate");
      if (Predicate2Index.find(Pred) == Predicate2Index.end())
        Predicate2Index[Pred] = NumUniquePredicates++;

      RecVec Opcodes = EC->getValueAsListOfDefs("Opcodes");
      for (const Record *Opcode : Opcodes) {
        if (Opcode2Index.find(Opcode) == Opcode2Index.end()) {
          Opcode2Index[Opcode] = OpcodeMappings.size();
          OpcodeMappings.emplace_back(Opcode, OpcodeInfo());
        }
      }
    }
  }

  // Initialize vector `OpcodeMasks` with default values.  We want to keep track
  // of which processors "use" which opcodes.  We also want to be able to
  // identify predicates that are used by different processors for a same
  // opcode.
  // This information is used later on by this algorithm to sort OpcodeMapping
  // elements based on their processor and predicate sets.
  OpcodeMasks.resize(OpcodeMappings.size());
  APInt DefaultProcMask(ProcModelMap.size(), 0);
  APInt DefaultPredMask(NumUniquePredicates, 0);
  for (std::pair<APInt, APInt> &MaskPair : OpcodeMasks)
    MaskPair = std::make_pair(DefaultProcMask, DefaultPredMask);

  // Construct a OpcodeInfo object for every unique opcode declared by an
  // InstructionEquivalenceClass definition.
  for (const Record *Def : Fn.getDefinitions()) {
    RecVec Classes = Def->getValueAsListOfDefs("Classes");
    const Record *SchedModel = Def->getValueAsDef("SchedModel");
    unsigned ProcIndex = ProcModelMap.find(SchedModel)->second;
    APInt ProcMask(ProcModelMap.size(), 0);
    ProcMask.setBit(ProcIndex);

    for (const Record *EC : Classes) {
      RecVec Opcodes = EC->getValueAsListOfDefs("Opcodes");

      std::vector<int64_t> OpIndices =
          EC->getValueAsListOfInts("OperandIndices");
      APInt OperandMask = constructOperandMask(OpIndices);

      const Record *Pred = EC->getValueAsDef("Predicate");
      APInt PredMask(NumUniquePredicates, 0);
      PredMask.setBit(Predicate2Index[Pred]);

      for (const Record *Opcode : Opcodes) {
        unsigned OpcodeIdx = Opcode2Index[Opcode];
        if (OpcodeMasks[OpcodeIdx].first[ProcIndex]) {
          std::string Message =
              "Opcode " + Opcode->getName().str() +
              " used by multiple InstructionEquivalenceClass definitions.";
          PrintFatalError(EC->getLoc(), Message);
        }
        OpcodeMasks[OpcodeIdx].first |= ProcMask;
        OpcodeMasks[OpcodeIdx].second |= PredMask;
        OpcodeInfo &OI = OpcodeMappings[OpcodeIdx].second;

        OI.addPredicateForProcModel(ProcMask, OperandMask, Pred);
      }
    }
  }

  // Sort OpcodeMappings elements based on their CPU and predicate masks.
  // As a last resort, order elements by opcode identifier.
  llvm::sort(OpcodeMappings,
             [&](const OpcodeMapPair &Lhs, const OpcodeMapPair &Rhs) {
               unsigned LhsIdx = Opcode2Index[Lhs.first];
               unsigned RhsIdx = Opcode2Index[Rhs.first];
               const std::pair<APInt, APInt> &LhsMasks = OpcodeMasks[LhsIdx];
               const std::pair<APInt, APInt> &RhsMasks = OpcodeMasks[RhsIdx];

               auto LessThan = [](const APInt &Lhs, const APInt &Rhs) {
                 unsigned LhsCountPopulation = Lhs.countPopulation();
                 unsigned RhsCountPopulation = Rhs.countPopulation();
                 return ((LhsCountPopulation < RhsCountPopulation) ||
                         ((LhsCountPopulation == RhsCountPopulation) &&
                          (Lhs.countLeadingZeros() > Rhs.countLeadingZeros())));
               };

               if (LhsMasks.first != RhsMasks.first)
                 return LessThan(LhsMasks.first, RhsMasks.first);

               if (LhsMasks.second != RhsMasks.second)
                 return LessThan(LhsMasks.second, RhsMasks.second);

               return LhsIdx < RhsIdx;
             });

  // Now construct opcode groups. Groups are used by the SubtargetEmitter when
  // expanding the body of a STIPredicate function. In particular, each opcode
  // group is expanded into a sequence of labels in a switch statement.
  // It identifies opcodes for which different processors define same predicates
  // and same opcode masks.
  for (OpcodeMapPair &Info : OpcodeMappings)
    Fn.addOpcode(Info.first, std::move(Info.second));
}

void CodeGenSchedModels::collectSTIPredicates() {
  // Map STIPredicateDecl records to elements of vector
  // CodeGenSchedModels::STIPredicates.
  DenseMap<const Record *, unsigned> Decl2Index;

  RecVec RV = Records.getAllDerivedDefinitions("STIPredicate");
  for (const Record *R : RV) {
    const Record *Decl = R->getValueAsDef("Declaration");

    const auto It = Decl2Index.find(Decl);
    if (It == Decl2Index.end()) {
      Decl2Index[Decl] = STIPredicates.size();
      STIPredicateFunction Predicate(Decl);
      Predicate.addDefinition(R);
      STIPredicates.emplace_back(std::move(Predicate));
      continue;
    }

    STIPredicateFunction &PreviousDef = STIPredicates[It->second];
    PreviousDef.addDefinition(R);
  }

  for (STIPredicateFunction &Fn : STIPredicates)
    processSTIPredicate(Fn, ProcModelMap);
}

void OpcodeInfo::addPredicateForProcModel(const llvm::APInt &CpuMask,
                                          const llvm::APInt &OperandMask,
                                          const Record *Predicate) {
  auto It = llvm::find_if(
      Predicates, [&OperandMask, &Predicate](const PredicateInfo &P) {
        return P.Predicate == Predicate && P.OperandMask == OperandMask;
      });
  if (It == Predicates.end()) {
    Predicates.emplace_back(CpuMask, OperandMask, Predicate);
    return;
  }
  It->ProcModelMask |= CpuMask;
}

void CodeGenSchedModels::checkMCInstPredicates() const {
  RecVec MCPredicates = Records.getAllDerivedDefinitions("TIIPredicate");
  if (MCPredicates.empty())
    return;

  // A target cannot have multiple TIIPredicate definitions with a same name.
  llvm::StringMap<const Record *> TIIPredicates(MCPredicates.size());
  for (const Record *TIIPred : MCPredicates) {
    StringRef Name = TIIPred->getValueAsString("FunctionName");
    StringMap<const Record *>::const_iterator It = TIIPredicates.find(Name);
    if (It == TIIPredicates.end()) {
      TIIPredicates[Name] = TIIPred;
      continue;
    }

    PrintError(TIIPred->getLoc(),
               "TIIPredicate " + Name + " is multiply defined.");
    PrintFatalNote(It->second->getLoc(),
                   " Previous definition of " + Name + " was here.");
  }
}

void CodeGenSchedModels::collectRetireControlUnits() {
  RecVec Units = Records.getAllDerivedDefinitions("RetireControlUnit");

  for (Record *RCU : Units) {
    CodeGenProcModel &PM = getProcModel(RCU->getValueAsDef("SchedModel"));
    if (PM.RetireControlUnit) {
      PrintError(RCU->getLoc(),
                 "Expected a single RetireControlUnit definition");
      PrintNote(PM.RetireControlUnit->getLoc(),
                "Previous definition of RetireControlUnit was here");
    }
    PM.RetireControlUnit = RCU;
  }
}

void CodeGenSchedModels::collectLoadStoreQueueInfo() {
  RecVec Queues = Records.getAllDerivedDefinitions("MemoryQueue");

  for (Record *Queue : Queues) {
    CodeGenProcModel &PM = getProcModel(Queue->getValueAsDef("SchedModel"));
    if (Queue->isSubClassOf("LoadQueue")) {
      if (PM.LoadQueue) {
        PrintError(Queue->getLoc(),
                   "Expected a single LoadQueue definition");
        PrintNote(PM.LoadQueue->getLoc(),
                  "Previous definition of LoadQueue was here");
      }

      PM.LoadQueue = Queue;
    }

    if (Queue->isSubClassOf("StoreQueue")) {
      if (PM.StoreQueue) {
        PrintError(Queue->getLoc(),
                   "Expected a single StoreQueue definition");
        PrintNote(PM.LoadQueue->getLoc(),
                  "Previous definition of StoreQueue was here");
      }

      PM.StoreQueue = Queue;
    }
  }
}

/// Collect optional processor information.
void CodeGenSchedModels::collectOptionalProcessorInfo() {
  // Find register file definitions for each processor.
  collectRegisterFiles();

  // Collect processor RetireControlUnit descriptors if available.
  collectRetireControlUnits();

  // Collect information about load/store queues.
  collectLoadStoreQueueInfo();

  checkCompleteness();
}

/// Gather all processor models.
void CodeGenSchedModels::collectProcModels() {
  RecVec ProcRecords = Records.getAllDerivedDefinitions("Processor");
  llvm::sort(ProcRecords, LessRecordFieldName());

  // Reserve space because we can. Reallocation would be ok.
  ProcModels.reserve(ProcRecords.size()+1);

  // Use idx=0 for NoModel/NoItineraries.
  Record *NoModelDef = Records.getDef("NoSchedModel");
  Record *NoItinsDef = Records.getDef("NoItineraries");
  ProcModels.emplace_back(0, "NoSchedModel", NoModelDef, NoItinsDef);
  ProcModelMap[NoModelDef] = 0;

  // For each processor, find a unique machine model.
  LLVM_DEBUG(dbgs() << "+++ PROCESSOR MODELs (addProcModel) +++\n");
  for (Record *ProcRecord : ProcRecords)
    addProcModel(ProcRecord);
}

/// Get a unique processor model based on the defined MachineModel and
/// ProcessorItineraries.
void CodeGenSchedModels::addProcModel(Record *ProcDef) {
  Record *ModelKey = getModelOrItinDef(ProcDef);
  if (!ProcModelMap.insert(std::make_pair(ModelKey, ProcModels.size())).second)
    return;

  std::string Name = std::string(ModelKey->getName());
  if (ModelKey->isSubClassOf("SchedMachineModel")) {
    Record *ItinsDef = ModelKey->getValueAsDef("Itineraries");
    ProcModels.emplace_back(ProcModels.size(), Name, ModelKey, ItinsDef);
  }
  else {
    // An itinerary is defined without a machine model. Infer a new model.
    if (!ModelKey->getValueAsListOfDefs("IID").empty())
      Name = Name + "Model";
    ProcModels.emplace_back(ProcModels.size(), Name,
                            ProcDef->getValueAsDef("SchedModel"), ModelKey);
  }
  LLVM_DEBUG(ProcModels.back().dump());
}

// Recursively find all reachable SchedReadWrite records.
static void scanSchedRW(Record *RWDef, RecVec &RWDefs,
                        SmallPtrSet<Record*, 16> &RWSet) {
  if (!RWSet.insert(RWDef).second)
    return;
  RWDefs.push_back(RWDef);
  // Reads don't currently have sequence records, but it can be added later.
  if (RWDef->isSubClassOf("WriteSequence")) {
    RecVec Seq = RWDef->getValueAsListOfDefs("Writes");
    for (Record *WSRec : Seq)
      scanSchedRW(WSRec, RWDefs, RWSet);
  }
  else if (RWDef->isSubClassOf("SchedVariant")) {
    // Visit each variant (guarded by a different predicate).
    RecVec Vars = RWDef->getValueAsListOfDefs("Variants");
    for (Record *Variant : Vars) {
      // Visit each RW in the sequence selected by the current variant.
      RecVec Selected = Variant->getValueAsListOfDefs("Selected");
      for (Record *SelDef : Selected)
        scanSchedRW(SelDef, RWDefs, RWSet);
    }
  }
}

// Collect and sort all SchedReadWrites reachable via tablegen records.
// More may be inferred later when inferring new SchedClasses from variants.
void CodeGenSchedModels::collectSchedRW() {
  // Reserve idx=0 for invalid writes/reads.
  SchedWrites.resize(1);
  SchedReads.resize(1);

  SmallPtrSet<Record*, 16> RWSet;

  // Find all SchedReadWrites referenced by instruction defs.
  RecVec SWDefs, SRDefs;
  for (const CodeGenInstruction *Inst : Target.getInstructionsByEnumValue()) {
    Record *SchedDef = Inst->TheDef;
    if (SchedDef->isValueUnset("SchedRW"))
      continue;
    RecVec RWs = SchedDef->getValueAsListOfDefs("SchedRW");
    for (Record *RW : RWs) {
      if (RW->isSubClassOf("SchedWrite"))
        scanSchedRW(RW, SWDefs, RWSet);
      else {
        assert(RW->isSubClassOf("SchedRead") && "Unknown SchedReadWrite");
        scanSchedRW(RW, SRDefs, RWSet);
      }
    }
  }
  // Find all ReadWrites referenced by InstRW.
  RecVec InstRWDefs = Records.getAllDerivedDefinitions("InstRW");
  for (Record *InstRWDef : InstRWDefs) {
    // For all OperandReadWrites.
    RecVec RWDefs = InstRWDef->getValueAsListOfDefs("OperandReadWrites");
    for (Record *RWDef : RWDefs) {
      if (RWDef->isSubClassOf("SchedWrite"))
        scanSchedRW(RWDef, SWDefs, RWSet);
      else {
        assert(RWDef->isSubClassOf("SchedRead") && "Unknown SchedReadWrite");
        scanSchedRW(RWDef, SRDefs, RWSet);
      }
    }
  }
  // Find all ReadWrites referenced by ItinRW.
  RecVec ItinRWDefs = Records.getAllDerivedDefinitions("ItinRW");
  for (Record *ItinRWDef : ItinRWDefs) {
    // For all OperandReadWrites.
    RecVec RWDefs = ItinRWDef->getValueAsListOfDefs("OperandReadWrites");
    for (Record *RWDef : RWDefs) {
      if (RWDef->isSubClassOf("SchedWrite"))
        scanSchedRW(RWDef, SWDefs, RWSet);
      else {
        assert(RWDef->isSubClassOf("SchedRead") && "Unknown SchedReadWrite");
        scanSchedRW(RWDef, SRDefs, RWSet);
      }
    }
  }
  // Find all ReadWrites referenced by SchedAlias. AliasDefs needs to be sorted
  // for the loop below that initializes Alias vectors.
  RecVec AliasDefs = Records.getAllDerivedDefinitions("SchedAlias");
  llvm::sort(AliasDefs, LessRecord());
  for (Record *ADef : AliasDefs) {
    Record *MatchDef = ADef->getValueAsDef("MatchRW");
    Record *AliasDef = ADef->getValueAsDef("AliasRW");
    if (MatchDef->isSubClassOf("SchedWrite")) {
      if (!AliasDef->isSubClassOf("SchedWrite"))
        PrintFatalError(ADef->getLoc(), "SchedWrite Alias must be SchedWrite");
      scanSchedRW(AliasDef, SWDefs, RWSet);
    }
    else {
      assert(MatchDef->isSubClassOf("SchedRead") && "Unknown SchedReadWrite");
      if (!AliasDef->isSubClassOf("SchedRead"))
        PrintFatalError(ADef->getLoc(), "SchedRead Alias must be SchedRead");
      scanSchedRW(AliasDef, SRDefs, RWSet);
    }
  }
  // Sort and add the SchedReadWrites directly referenced by instructions or
  // itinerary resources. Index reads and writes in separate domains.
  llvm::sort(SWDefs, LessRecord());
  for (Record *SWDef : SWDefs) {
    assert(!getSchedRWIdx(SWDef, /*IsRead=*/false) && "duplicate SchedWrite");
    SchedWrites.emplace_back(SchedWrites.size(), SWDef);
  }
  llvm::sort(SRDefs, LessRecord());
  for (Record *SRDef : SRDefs) {
    assert(!getSchedRWIdx(SRDef, /*IsRead-*/true) && "duplicate SchedWrite");
    SchedReads.emplace_back(SchedReads.size(), SRDef);
  }
  // Initialize WriteSequence vectors.
  for (CodeGenSchedRW &CGRW : SchedWrites) {
    if (!CGRW.IsSequence)
      continue;
    findRWs(CGRW.TheDef->getValueAsListOfDefs("Writes"), CGRW.Sequence,
            /*IsRead=*/false);
  }
  // Initialize Aliases vectors.
  for (Record *ADef : AliasDefs) {
    Record *AliasDef = ADef->getValueAsDef("AliasRW");
    getSchedRW(AliasDef).IsAlias = true;
    Record *MatchDef = ADef->getValueAsDef("MatchRW");
    CodeGenSchedRW &RW = getSchedRW(MatchDef);
    if (RW.IsAlias)
      PrintFatalError(ADef->getLoc(), "Cannot Alias an Alias");
    RW.Aliases.push_back(ADef);
  }
  LLVM_DEBUG(
      dbgs() << "\n+++ SCHED READS and WRITES (collectSchedRW) +++\n";
      for (unsigned WIdx = 0, WEnd = SchedWrites.size(); WIdx != WEnd; ++WIdx) {
        dbgs() << WIdx << ": ";
        SchedWrites[WIdx].dump();
        dbgs() << '\n';
      } for (unsigned RIdx = 0, REnd = SchedReads.size(); RIdx != REnd;
             ++RIdx) {
        dbgs() << RIdx << ": ";
        SchedReads[RIdx].dump();
        dbgs() << '\n';
      } RecVec RWDefs = Records.getAllDerivedDefinitions("SchedReadWrite");
      for (Record *RWDef
           : RWDefs) {
        if (!getSchedRWIdx(RWDef, RWDef->isSubClassOf("SchedRead"))) {
          StringRef Name = RWDef->getName();
          if (Name != "NoWrite" && Name != "ReadDefault")
            dbgs() << "Unused SchedReadWrite " << Name << '\n';
        }
      });
}

/// Compute a SchedWrite name from a sequence of writes.
std::string CodeGenSchedModels::genRWName(ArrayRef<unsigned> Seq, bool IsRead) {
  std::string Name("(");
  ListSeparator LS("_");
  for (unsigned I : Seq) {
    Name += LS;
    Name += getSchedRW(I, IsRead).Name;
  }
  Name += ')';
  return Name;
}

unsigned CodeGenSchedModels::getSchedRWIdx(const Record *Def,
                                           bool IsRead) const {
  const std::vector<CodeGenSchedRW> &RWVec = IsRead ? SchedReads : SchedWrites;
  const auto I = find_if(
      RWVec, [Def](const CodeGenSchedRW &RW) { return RW.TheDef == Def; });
  return I == RWVec.end() ? 0 : std::distance(RWVec.begin(), I);
}

bool CodeGenSchedModels::hasReadOfWrite(Record *WriteDef) const {
  for (const CodeGenSchedRW &Read : SchedReads) {
    Record *ReadDef = Read.TheDef;
    if (!ReadDef || !ReadDef->isSubClassOf("ProcReadAdvance"))
      continue;

    RecVec ValidWrites = ReadDef->getValueAsListOfDefs("ValidWrites");
    if (is_contained(ValidWrites, WriteDef)) {
      return true;
    }
  }
  return false;
}

static void splitSchedReadWrites(const RecVec &RWDefs,
                                 RecVec &WriteDefs, RecVec &ReadDefs) {
  for (Record *RWDef : RWDefs) {
    if (RWDef->isSubClassOf("SchedWrite"))
      WriteDefs.push_back(RWDef);
    else {
      assert(RWDef->isSubClassOf("SchedRead") && "unknown SchedReadWrite");
      ReadDefs.push_back(RWDef);
    }
  }
}

// Split the SchedReadWrites defs and call findRWs for each list.
void CodeGenSchedModels::findRWs(const RecVec &RWDefs,
                                 IdxVec &Writes, IdxVec &Reads) const {
  RecVec WriteDefs;
  RecVec ReadDefs;
  splitSchedReadWrites(RWDefs, WriteDefs, ReadDefs);
  findRWs(WriteDefs, Writes, false);
  findRWs(ReadDefs, Reads, true);
}

// Call getSchedRWIdx for all elements in a sequence of SchedRW defs.
void CodeGenSchedModels::findRWs(const RecVec &RWDefs, IdxVec &RWs,
                                 bool IsRead) const {
  for (Record *RWDef : RWDefs) {
    unsigned Idx = getSchedRWIdx(RWDef, IsRead);
    assert(Idx && "failed to collect SchedReadWrite");
    RWs.push_back(Idx);
  }
}

void CodeGenSchedModels::expandRWSequence(unsigned RWIdx, IdxVec &RWSeq,
                                          bool IsRead) const {
  const CodeGenSchedRW &SchedRW = getSchedRW(RWIdx, IsRead);
  if (!SchedRW.IsSequence) {
    RWSeq.push_back(RWIdx);
    return;
  }
  int Repeat =
    SchedRW.TheDef ? SchedRW.TheDef->getValueAsInt("Repeat") : 1;
  for (int i = 0; i < Repeat; ++i) {
    for (unsigned I : SchedRW.Sequence) {
      expandRWSequence(I, RWSeq, IsRead);
    }
  }
}

// Expand a SchedWrite as a sequence following any aliases that coincide with
// the given processor model.
void CodeGenSchedModels::expandRWSeqForProc(
  unsigned RWIdx, IdxVec &RWSeq, bool IsRead,
  const CodeGenProcModel &ProcModel) const {

  const CodeGenSchedRW &SchedWrite = getSchedRW(RWIdx, IsRead);
  Record *AliasDef = nullptr;
  for (const Record *Rec : SchedWrite.Aliases) {
    const CodeGenSchedRW &AliasRW = getSchedRW(Rec->getValueAsDef("AliasRW"));
    if (Rec->getValueInit("SchedModel")->isComplete()) {
      Record *ModelDef = Rec->getValueAsDef("SchedModel");
      if (&getProcModel(ModelDef) != &ProcModel)
        continue;
    }
    if (AliasDef)
      PrintFatalError(AliasRW.TheDef->getLoc(), "Multiple aliases "
                      "defined for processor " + ProcModel.ModelName +
                      " Ensure only one SchedAlias exists per RW.");
    AliasDef = AliasRW.TheDef;
  }
  if (AliasDef) {
    expandRWSeqForProc(getSchedRWIdx(AliasDef, IsRead),
                       RWSeq, IsRead,ProcModel);
    return;
  }
  if (!SchedWrite.IsSequence) {
    RWSeq.push_back(RWIdx);
    return;
  }
  int Repeat =
    SchedWrite.TheDef ? SchedWrite.TheDef->getValueAsInt("Repeat") : 1;
  for (int I = 0, E = Repeat; I < E; ++I) {
    for (unsigned Idx : SchedWrite.Sequence) {
      expandRWSeqForProc(Idx, RWSeq, IsRead, ProcModel);
    }
  }
}

// Find the existing SchedWrite that models this sequence of writes.
unsigned CodeGenSchedModels::findRWForSequence(ArrayRef<unsigned> Seq,
                                               bool IsRead) {
  std::vector<CodeGenSchedRW> &RWVec = IsRead ? SchedReads : SchedWrites;

  auto I = find_if(RWVec, [Seq](CodeGenSchedRW &RW) {
    return makeArrayRef(RW.Sequence) == Seq;
  });
  // Index zero reserved for invalid RW.
  return I == RWVec.end() ? 0 : std::distance(RWVec.begin(), I);
}

/// Add this ReadWrite if it doesn't already exist.
unsigned CodeGenSchedModels::findOrInsertRW(ArrayRef<unsigned> Seq,
                                            bool IsRead) {
  assert(!Seq.empty() && "cannot insert empty sequence");
  if (Seq.size() == 1)
    return Seq.back();

  unsigned Idx = findRWForSequence(Seq, IsRead);
  if (Idx)
    return Idx;

  std::vector<CodeGenSchedRW> &RWVec = IsRead ? SchedReads : SchedWrites;
  unsigned RWIdx = RWVec.size();
  CodeGenSchedRW SchedRW(RWIdx, IsRead, Seq, genRWName(Seq, IsRead));
  RWVec.push_back(SchedRW);
  return RWIdx;
}

/// Visit all the instruction definitions for this target to gather and
/// enumerate the itinerary classes. These are the explicitly specified
/// SchedClasses. More SchedClasses may be inferred.
void CodeGenSchedModels::collectSchedClasses() {

  // NoItinerary is always the first class at Idx=0
  assert(SchedClasses.empty() && "Expected empty sched class");
  SchedClasses.emplace_back(0, "NoInstrModel",
                            Records.getDef("NoItinerary"));
  SchedClasses.back().ProcIndices.push_back(0);

  // Create a SchedClass for each unique combination of itinerary class and
  // SchedRW list.
  for (const CodeGenInstruction *Inst : Target.getInstructionsByEnumValue()) {
    Record *ItinDef = Inst->TheDef->getValueAsDef("Itinerary");
    IdxVec Writes, Reads;
    if (!Inst->TheDef->isValueUnset("SchedRW"))
      findRWs(Inst->TheDef->getValueAsListOfDefs("SchedRW"), Writes, Reads);

    // ProcIdx == 0 indicates the class applies to all processors.
    unsigned SCIdx = addSchedClass(ItinDef, Writes, Reads, /*ProcIndices*/{0});
    InstrClassMap[Inst->TheDef] = SCIdx;
  }
  // Create classes for InstRW defs.
  RecVec InstRWDefs = Records.getAllDerivedDefinitions("InstRW");
  llvm::sort(InstRWDefs, LessRecord());
  LLVM_DEBUG(dbgs() << "\n+++ SCHED CLASSES (createInstRWClass) +++\n");
  for (Record *RWDef : InstRWDefs)
    createInstRWClass(RWDef);

  NumInstrSchedClasses = SchedClasses.size();

  bool EnableDump = false;
  LLVM_DEBUG(EnableDump = true);
  if (!EnableDump)
    return;

  LLVM_DEBUG(
      dbgs()
      << "\n+++ ITINERARIES and/or MACHINE MODELS (collectSchedClasses) +++\n");
  for (const CodeGenInstruction *Inst : Target.getInstructionsByEnumValue()) {
    StringRef InstName = Inst->TheDef->getName();
    unsigned SCIdx = getSchedClassIdx(*Inst);
    if (!SCIdx) {
      LLVM_DEBUG({
        if (!Inst->hasNoSchedulingInfo)
          dbgs() << "No machine model for " << Inst->TheDef->getName() << '\n';
      });
      continue;
    }
    CodeGenSchedClass &SC = getSchedClass(SCIdx);
    if (SC.ProcIndices[0] != 0)
      PrintFatalError(Inst->TheDef->getLoc(), "Instruction's sched class "
                      "must not be subtarget specific.");

    IdxVec ProcIndices;
    if (SC.ItinClassDef->getName() != "NoItinerary") {
      ProcIndices.push_back(0);
      dbgs() << "Itinerary for " << InstName << ": "
             << SC.ItinClassDef->getName() << '\n';
    }
    if (!SC.Writes.empty()) {
      ProcIndices.push_back(0);
      LLVM_DEBUG({
        dbgs() << "SchedRW machine model for " << InstName;
        for (unsigned int Write : SC.Writes)
          dbgs() << " " << SchedWrites[Write].Name;
        for (unsigned int Read : SC.Reads)
          dbgs() << " " << SchedReads[Read].Name;
        dbgs() << '\n';
      });
    }
    const RecVec &RWDefs = SchedClasses[SCIdx].InstRWs;
    for (Record *RWDef : RWDefs) {
      const CodeGenProcModel &ProcModel =
          getProcModel(RWDef->getValueAsDef("SchedModel"));
      ProcIndices.push_back(ProcModel.Index);
      LLVM_DEBUG(dbgs() << "InstRW on " << ProcModel.ModelName << " for "
                        << InstName);
      IdxVec Writes;
      IdxVec Reads;
      findRWs(RWDef->getValueAsListOfDefs("OperandReadWrites"),
              Writes, Reads);
      LLVM_DEBUG({
        for (unsigned WIdx : Writes)
          dbgs() << " " << SchedWrites[WIdx].Name;
        for (unsigned RIdx : Reads)
          dbgs() << " " << SchedReads[RIdx].Name;
        dbgs() << '\n';
      });
    }
    // If ProcIndices contains zero, the class applies to all processors.
    LLVM_DEBUG({
      if (!llvm::is_contained(ProcIndices, 0)) {
        for (const CodeGenProcModel &PM : ProcModels) {
          if (!llvm::is_contained(ProcIndices, PM.Index))
            dbgs() << "No machine model for " << Inst->TheDef->getName()
                   << " on processor " << PM.ModelName << '\n';
        }
      }
    });
  }
}

// Get the SchedClass index for an instruction.
unsigned
CodeGenSchedModels::getSchedClassIdx(const CodeGenInstruction &Inst) const {
  return InstrClassMap.lookup(Inst.TheDef);
}

std::string
CodeGenSchedModels::createSchedClassName(Record *ItinClassDef,
                                         ArrayRef<unsigned> OperWrites,
                                         ArrayRef<unsigned> OperReads) {

  std::string Name;
  if (ItinClassDef && ItinClassDef->getName() != "NoItinerary")
    Name = std::string(ItinClassDef->getName());
  for (unsigned Idx : OperWrites) {
    if (!Name.empty())
      Name += '_';
    Name += SchedWrites[Idx].Name;
  }
  for (unsigned Idx : OperReads) {
    Name += '_';
    Name += SchedReads[Idx].Name;
  }
  return Name;
}

std::string CodeGenSchedModels::createSchedClassName(const RecVec &InstDefs) {

  std::string Name;
  ListSeparator LS("_");
  for (const Record *InstDef : InstDefs) {
    Name += LS;
    Name += InstDef->getName();
  }
  return Name;
}

/// Add an inferred sched class from an itinerary class and per-operand list of
/// SchedWrites and SchedReads. ProcIndices contains the set of IDs of
/// processors that may utilize this class.
unsigned CodeGenSchedModels::addSchedClass(Record *ItinClassDef,
                                           ArrayRef<unsigned> OperWrites,
                                           ArrayRef<unsigned> OperReads,
                                           ArrayRef<unsigned> ProcIndices) {
  assert(!ProcIndices.empty() && "expect at least one ProcIdx");

  auto IsKeyEqual = [=](const CodeGenSchedClass &SC) {
                     return SC.isKeyEqual(ItinClassDef, OperWrites, OperReads);
                   };

  auto I = find_if(make_range(schedClassBegin(), schedClassEnd()), IsKeyEqual);
  unsigned Idx = I == schedClassEnd() ? 0 : std::distance(schedClassBegin(), I);
  if (Idx || SchedClasses[0].isKeyEqual(ItinClassDef, OperWrites, OperReads)) {
    IdxVec PI;
    std::set_union(SchedClasses[Idx].ProcIndices.begin(),
                   SchedClasses[Idx].ProcIndices.end(),
                   ProcIndices.begin(), ProcIndices.end(),
                   std::back_inserter(PI));
    SchedClasses[Idx].ProcIndices = std::move(PI);
    return Idx;
  }
  Idx = SchedClasses.size();
  SchedClasses.emplace_back(Idx,
                            createSchedClassName(ItinClassDef, OperWrites,
                                                 OperReads),
                            ItinClassDef);
  CodeGenSchedClass &SC = SchedClasses.back();
  SC.Writes = OperWrites;
  SC.Reads = OperReads;
  SC.ProcIndices = ProcIndices;

  return Idx;
}

// Create classes for each set of opcodes that are in the same InstReadWrite
// definition across all processors.
void CodeGenSchedModels::createInstRWClass(Record *InstRWDef) {
  // ClassInstrs will hold an entry for each subset of Instrs in InstRWDef that
  // intersects with an existing class via a previous InstRWDef. Instrs that do
  // not intersect with an existing class refer back to their former class as
  // determined from ItinDef or SchedRW.
  SmallMapVector<unsigned, SmallVector<Record *, 8>, 4> ClassInstrs;
  // Sort Instrs into sets.
  const RecVec *InstDefs = Sets.expand(InstRWDef);
  if (InstDefs->empty())
    PrintFatalError(InstRWDef->getLoc(), "No matching instruction opcodes");

  for (Record *InstDef : *InstDefs) {
    InstClassMapTy::const_iterator Pos = InstrClassMap.find(InstDef);
    if (Pos == InstrClassMap.end())
      PrintFatalError(InstDef->getLoc(), "No sched class for instruction.");
    unsigned SCIdx = Pos->second;
    ClassInstrs[SCIdx].push_back(InstDef);
  }
  // For each set of Instrs, create a new class if necessary, and map or remap
  // the Instrs to it.
  for (auto &Entry : ClassInstrs) {
    unsigned OldSCIdx = Entry.first;
    ArrayRef<Record*> InstDefs = Entry.second;
    // If the all instrs in the current class are accounted for, then leave
    // them mapped to their old class.
    if (OldSCIdx) {
      const RecVec &RWDefs = SchedClasses[OldSCIdx].InstRWs;
      if (!RWDefs.empty()) {
        const RecVec *OrigInstDefs = Sets.expand(RWDefs[0]);
        unsigned OrigNumInstrs =
          count_if(*OrigInstDefs, [&](Record *OIDef) {
                     return InstrClassMap[OIDef] == OldSCIdx;
                   });
        if (OrigNumInstrs == InstDefs.size()) {
          assert(SchedClasses[OldSCIdx].ProcIndices[0] == 0 &&
                 "expected a generic SchedClass");
          Record *RWModelDef = InstRWDef->getValueAsDef("SchedModel");
          // Make sure we didn't already have a InstRW containing this
          // instruction on this model.
          for (Record *RWD : RWDefs) {
            if (RWD->getValueAsDef("SchedModel") == RWModelDef &&
                RWModelDef->getValueAsBit("FullInstRWOverlapCheck")) {
              assert(!InstDefs.empty()); // Checked at function start.
              PrintError(
                  InstRWDef->getLoc(),
                  "Overlapping InstRW definition for \"" +
                      InstDefs.front()->getName() +
                      "\" also matches previous \"" +
                      RWD->getValue("Instrs")->getValue()->getAsString() +
                      "\".");
              PrintFatalNote(RWD->getLoc(), "Previous match was here.");
            }
          }
          LLVM_DEBUG(dbgs() << "InstRW: Reuse SC " << OldSCIdx << ":"
                            << SchedClasses[OldSCIdx].Name << " on "
                            << RWModelDef->getName() << "\n");
          SchedClasses[OldSCIdx].InstRWs.push_back(InstRWDef);
          continue;
        }
      }
    }
    unsigned SCIdx = SchedClasses.size();
    SchedClasses.emplace_back(SCIdx, createSchedClassName(InstDefs), nullptr);
    CodeGenSchedClass &SC = SchedClasses.back();
    LLVM_DEBUG(dbgs() << "InstRW: New SC " << SCIdx << ":" << SC.Name << " on "
                      << InstRWDef->getValueAsDef("SchedModel")->getName()
                      << "\n");

    // Preserve ItinDef and Writes/Reads for processors without an InstRW entry.
    SC.ItinClassDef = SchedClasses[OldSCIdx].ItinClassDef;
    SC.Writes = SchedClasses[OldSCIdx].Writes;
    SC.Reads = SchedClasses[OldSCIdx].Reads;
    SC.ProcIndices.push_back(0);
    // If we had an old class, copy it's InstRWs to this new class.
    if (OldSCIdx) {
      Record *RWModelDef = InstRWDef->getValueAsDef("SchedModel");
      for (Record *OldRWDef : SchedClasses[OldSCIdx].InstRWs) {
        if (OldRWDef->getValueAsDef("SchedModel") == RWModelDef) {
          assert(!InstDefs.empty()); // Checked at function start.
          PrintError(
              InstRWDef->getLoc(),
              "Overlapping InstRW definition for \"" +
                  InstDefs.front()->getName() + "\" also matches previous \"" +
                  OldRWDef->getValue("Instrs")->getValue()->getAsString() +
                  "\".");
          PrintFatalNote(OldRWDef->getLoc(), "Previous match was here.");
        }
        assert(OldRWDef != InstRWDef &&
               "SchedClass has duplicate InstRW def");
        SC.InstRWs.push_back(OldRWDef);
      }
    }
    // Map each Instr to this new class.
    for (Record *InstDef : InstDefs)
      InstrClassMap[InstDef] = SCIdx;
    SC.InstRWs.push_back(InstRWDef);
  }
}

// True if collectProcItins found anything.
bool CodeGenSchedModels::hasItineraries() const {
  for (const CodeGenProcModel &PM : make_range(procModelBegin(),procModelEnd()))
    if (PM.hasItineraries())
      return true;
  return false;
}

// Gather the processor itineraries.
void CodeGenSchedModels::collectProcItins() {
  LLVM_DEBUG(dbgs() << "\n+++ PROBLEM ITINERARIES (collectProcItins) +++\n");
  for (CodeGenProcModel &ProcModel : ProcModels) {
    if (!ProcModel.hasItineraries())
      continue;

    RecVec ItinRecords = ProcModel.ItinsDef->getValueAsListOfDefs("IID");
    assert(!ItinRecords.empty() && "ProcModel.hasItineraries is incorrect");

    // Populate ItinDefList with Itinerary records.
    ProcModel.ItinDefList.resize(NumInstrSchedClasses);

    // Insert each itinerary data record in the correct position within
    // the processor model's ItinDefList.
    for (Record *ItinData : ItinRecords) {
      const Record *ItinDef = ItinData->getValueAsDef("TheClass");
      bool FoundClass = false;

      for (const CodeGenSchedClass &SC :
           make_range(schedClassBegin(), schedClassEnd())) {
        // Multiple SchedClasses may share an itinerary. Update all of them.
        if (SC.ItinClassDef == ItinDef) {
          ProcModel.ItinDefList[SC.Index] = ItinData;
          FoundClass = true;
        }
      }
      if (!FoundClass) {
        LLVM_DEBUG(dbgs() << ProcModel.ItinsDef->getName()
                          << " missing class for itinerary "
                          << ItinDef->getName() << '\n');
      }
    }
    // Check for missing itinerary entries.
    assert(!ProcModel.ItinDefList[0] && "NoItinerary class can't have rec");
    LLVM_DEBUG(
        for (unsigned i = 1, N = ProcModel.ItinDefList.size(); i < N; ++i) {
          if (!ProcModel.ItinDefList[i])
            dbgs() << ProcModel.ItinsDef->getName()
                   << " missing itinerary for class " << SchedClasses[i].Name
                   << '\n';
        });
  }
}

// Gather the read/write types for each itinerary class.
void CodeGenSchedModels::collectProcItinRW() {
  RecVec ItinRWDefs = Records.getAllDerivedDefinitions("ItinRW");
  llvm::sort(ItinRWDefs, LessRecord());
  for (Record *RWDef  : ItinRWDefs) {
    if (!RWDef->getValueInit("SchedModel")->isComplete())
      PrintFatalError(RWDef->getLoc(), "SchedModel is undefined");
    Record *ModelDef = RWDef->getValueAsDef("SchedModel");
    ProcModelMapTy::const_iterator I = ProcModelMap.find(ModelDef);
    if (I == ProcModelMap.end()) {
      PrintFatalError(RWDef->getLoc(), "Undefined SchedMachineModel "
                    + ModelDef->getName());
    }
    ProcModels[I->second].ItinRWDefs.push_back(RWDef);
  }
}

// Gather the unsupported features for processor models.
void CodeGenSchedModels::collectProcUnsupportedFeatures() {
  for (CodeGenProcModel &ProcModel : ProcModels)
    append_range(
        ProcModel.UnsupportedFeaturesDefs,
        ProcModel.ModelDef->getValueAsListOfDefs("UnsupportedFeatures"));
}

/// Infer new classes from existing classes. In the process, this may create new
/// SchedWrites from sequences of existing SchedWrites.
void CodeGenSchedModels::inferSchedClasses() {
  LLVM_DEBUG(
      dbgs() << "\n+++ INFERRING SCHED CLASSES (inferSchedClasses) +++\n");
  LLVM_DEBUG(dbgs() << NumInstrSchedClasses << " instr sched classes.\n");

  // Visit all existing classes and newly created classes.
  for (unsigned Idx = 0; Idx != SchedClasses.size(); ++Idx) {
    assert(SchedClasses[Idx].Index == Idx && "bad SCIdx");

    if (SchedClasses[Idx].ItinClassDef)
      inferFromItinClass(SchedClasses[Idx].ItinClassDef, Idx);
    if (!SchedClasses[Idx].InstRWs.empty())
      inferFromInstRWs(Idx);
    if (!SchedClasses[Idx].Writes.empty()) {
      inferFromRW(SchedClasses[Idx].Writes, SchedClasses[Idx].Reads,
                  Idx, SchedClasses[Idx].ProcIndices);
    }
    assert(SchedClasses.size() < (NumInstrSchedClasses*6) &&
           "too many SchedVariants");
  }
}

/// Infer classes from per-processor itinerary resources.
void CodeGenSchedModels::inferFromItinClass(Record *ItinClassDef,
                                            unsigned FromClassIdx) {
  for (unsigned PIdx = 0, PEnd = ProcModels.size(); PIdx != PEnd; ++PIdx) {
    const CodeGenProcModel &PM = ProcModels[PIdx];
    // For all ItinRW entries.
    bool HasMatch = false;
    for (const Record *Rec : PM.ItinRWDefs) {
      RecVec Matched = Rec->getValueAsListOfDefs("MatchedItinClasses");
      if (!llvm::is_contained(Matched, ItinClassDef))
        continue;
      if (HasMatch)
        PrintFatalError(Rec->getLoc(), "Duplicate itinerary class "
                      + ItinClassDef->getName()
                      + " in ItinResources for " + PM.ModelName);
      HasMatch = true;
      IdxVec Writes, Reads;
      findRWs(Rec->getValueAsListOfDefs("OperandReadWrites"), Writes, Reads);
      inferFromRW(Writes, Reads, FromClassIdx, PIdx);
    }
  }
}

/// Infer classes from per-processor InstReadWrite definitions.
void CodeGenSchedModels::inferFromInstRWs(unsigned SCIdx) {
  for (unsigned I = 0, E = SchedClasses[SCIdx].InstRWs.size(); I != E; ++I) {
    assert(SchedClasses[SCIdx].InstRWs.size() == E && "InstrRWs was mutated!");
    Record *Rec = SchedClasses[SCIdx].InstRWs[I];
    const RecVec *InstDefs = Sets.expand(Rec);
    RecIter II = InstDefs->begin(), IE = InstDefs->end();
    for (; II != IE; ++II) {
      if (InstrClassMap[*II] == SCIdx)
        break;
    }
    // If this class no longer has any instructions mapped to it, it has become
    // irrelevant.
    if (II == IE)
      continue;
    IdxVec Writes, Reads;
    findRWs(Rec->getValueAsListOfDefs("OperandReadWrites"), Writes, Reads);
    unsigned PIdx = getProcModel(Rec->getValueAsDef("SchedModel")).Index;
    inferFromRW(Writes, Reads, SCIdx, PIdx); // May mutate SchedClasses.
    SchedClasses[SCIdx].InstRWProcIndices.insert(PIdx);
  }
}

namespace {

// Helper for substituteVariantOperand.
struct TransVariant {
  Record *VarOrSeqDef;  // Variant or sequence.
  unsigned RWIdx;       // Index of this variant or sequence's matched type.
  unsigned ProcIdx;     // Processor model index or zero for any.
  unsigned TransVecIdx; // Index into PredTransitions::TransVec.

  TransVariant(Record *def, unsigned rwi, unsigned pi, unsigned ti):
    VarOrSeqDef(def), RWIdx(rwi), ProcIdx(pi), TransVecIdx(ti) {}
};

// Associate a predicate with the SchedReadWrite that it guards.
// RWIdx is the index of the read/write variant.
struct PredCheck {
  bool IsRead;
  unsigned RWIdx;
  Record *Predicate;

  PredCheck(bool r, unsigned w, Record *p): IsRead(r), RWIdx(w), Predicate(p) {}
};

// A Predicate transition is a list of RW sequences guarded by a PredTerm.
struct PredTransition {
  // A predicate term is a conjunction of PredChecks.
  SmallVector<PredCheck, 4> PredTerm;
  SmallVector<SmallVector<unsigned,4>, 16> WriteSequences;
  SmallVector<SmallVector<unsigned,4>, 16> ReadSequences;
  unsigned ProcIndex = 0;

  PredTransition() = default;
  PredTransition(ArrayRef<PredCheck> PT, unsigned ProcId) {
    PredTerm.assign(PT.begin(), PT.end());
    ProcIndex = ProcId;
  }
};

// Encapsulate a set of partially constructed transitions.
// The results are built by repeated calls to substituteVariants.
class PredTransitions {
  CodeGenSchedModels &SchedModels;

public:
  std::vector<PredTransition> TransVec;

  PredTransitions(CodeGenSchedModels &sm): SchedModels(sm) {}

  bool substituteVariantOperand(const SmallVectorImpl<unsigned> &RWSeq,
                                bool IsRead, unsigned StartIdx);

  bool substituteVariants(const PredTransition &Trans);

#ifndef NDEBUG
  void dump() const;
#endif

private:
  bool mutuallyExclusive(Record *PredDef, ArrayRef<Record *> Preds,
                         ArrayRef<PredCheck> Term);
  void getIntersectingVariants(
    const CodeGenSchedRW &SchedRW, unsigned TransIdx,
    std::vector<TransVariant> &IntersectingVariants);
  void pushVariant(const TransVariant &VInfo, bool IsRead);
};

} // end anonymous namespace

// Return true if this predicate is mutually exclusive with a PredTerm. This
// degenerates into checking if the predicate is mutually exclusive with any
// predicate in the Term's conjunction.
//
// All predicates associated with a given SchedRW are considered mutually
// exclusive. This should work even if the conditions expressed by the
// predicates are not exclusive because the predicates for a given SchedWrite
// are always checked in the order they are defined in the .td file. Later
// conditions implicitly negate any prior condition.
bool PredTransitions::mutuallyExclusive(Record *PredDef,
                                        ArrayRef<Record *> Preds,
                                        ArrayRef<PredCheck> Term) {
  for (const PredCheck &PC: Term) {
    if (PC.Predicate == PredDef)
      return false;

    const CodeGenSchedRW &SchedRW = SchedModels.getSchedRW(PC.RWIdx, PC.IsRead);
    assert(SchedRW.HasVariants && "PredCheck must refer to a SchedVariant");
    RecVec Variants = SchedRW.TheDef->getValueAsListOfDefs("Variants");
    if (any_of(Variants, [PredDef](const Record *R) {
          return R->getValueAsDef("Predicate") == PredDef;
        })) {
      // To check if PredDef is mutually exclusive with PC we also need to
      // check that PC.Predicate is exclusive with all predicates from variant
      // we're expanding. Consider following RW sequence with two variants
      // (1 & 2), where A, B and C are predicates from corresponding SchedVars:
      //
      // 1:A/B - 2:C/B
      //
      // Here C is not mutually exclusive with variant (1), because A doesn't
      // exist in variant (2). This means we have possible transitions from A
      // to C and from A to B, and fully expanded sequence would look like:
      //
      // if (A & C) return ...;
      // if (A & B) return ...;
      // if (B) return ...;
      //
      // Now let's consider another sequence:
      //
      // 1:A/B - 2:A/B
      //
      // Here A in variant (2) is mutually exclusive with variant (1), because
      // A also exists in (2). This means A->B transition is impossible and
      // expanded sequence would look like:
      //
      // if (A) return ...;
      // if (B) return ...;
      if (!llvm::is_contained(Preds, PC.Predicate))
        continue;
      return true;
    }
  }
  return false;
}

static std::vector<Record *> getAllPredicates(ArrayRef<TransVariant> Variants,
                                              unsigned ProcId) {
  std::vector<Record *> Preds;
  for (auto &Variant : Variants) {
    if (!Variant.VarOrSeqDef->isSubClassOf("SchedVar"))
      continue;
    Preds.push_back(Variant.VarOrSeqDef->getValueAsDef("Predicate"));
  }
  return Preds;
}

// Populate IntersectingVariants with any variants or aliased sequences of the
// given SchedRW whose processor indices and predicates are not mutually
// exclusive with the given transition.
void PredTransitions::getIntersectingVariants(
  const CodeGenSchedRW &SchedRW, unsigned TransIdx,
  std::vector<TransVariant> &IntersectingVariants) {

  bool GenericRW = false;

  std::vector<TransVariant> Variants;
  if (SchedRW.HasVariants) {
    unsigned VarProcIdx = 0;
    if (SchedRW.TheDef->getValueInit("SchedModel")->isComplete()) {
      Record *ModelDef = SchedRW.TheDef->getValueAsDef("SchedModel");
      VarProcIdx = SchedModels.getProcModel(ModelDef).Index;
    }
    if (VarProcIdx == 0 || VarProcIdx == TransVec[TransIdx].ProcIndex) {
      // Push each variant. Assign TransVecIdx later.
      const RecVec VarDefs = SchedRW.TheDef->getValueAsListOfDefs("Variants");
      for (Record *VarDef : VarDefs)
        Variants.emplace_back(VarDef, SchedRW.Index, VarProcIdx, 0);
      if (VarProcIdx == 0)
        GenericRW = true;
    }
  }
  for (RecIter AI = SchedRW.Aliases.begin(), AE = SchedRW.Aliases.end();
       AI != AE; ++AI) {
    // If either the SchedAlias itself or the SchedReadWrite that it aliases
    // to is defined within a processor model, constrain all variants to
    // that processor.
    unsigned AliasProcIdx = 0;
    if ((*AI)->getValueInit("SchedModel")->isComplete()) {
      Record *ModelDef = (*AI)->getValueAsDef("SchedModel");
      AliasProcIdx = SchedModels.getProcModel(ModelDef).Index;
    }
    if (AliasProcIdx && AliasProcIdx != TransVec[TransIdx].ProcIndex)
      continue;
    if (!Variants.empty()) {
      const CodeGenProcModel &PM =
          *(SchedModels.procModelBegin() + AliasProcIdx);
      PrintFatalError((*AI)->getLoc(),
                      "Multiple variants defined for processor " +
                          PM.ModelName +
                          " Ensure only one SchedAlias exists per RW.");
    }

    const CodeGenSchedRW &AliasRW =
      SchedModels.getSchedRW((*AI)->getValueAsDef("AliasRW"));

    if (AliasRW.HasVariants) {
      const RecVec VarDefs = AliasRW.TheDef->getValueAsListOfDefs("Variants");
      for (Record *VD : VarDefs)
        Variants.emplace_back(VD, AliasRW.Index, AliasProcIdx, 0);
    }
    if (AliasRW.IsSequence)
      Variants.emplace_back(AliasRW.TheDef, SchedRW.Index, AliasProcIdx, 0);
    if (AliasProcIdx == 0)
      GenericRW = true;
  }
  std::vector<Record *> AllPreds =
      getAllPredicates(Variants, TransVec[TransIdx].ProcIndex);
  for (TransVariant &Variant : Variants) {
    // Don't expand variants if the processor models don't intersect.
    // A zero processor index means any processor.
    if (Variant.VarOrSeqDef->isSubClassOf("SchedVar")) {
      Record *PredDef = Variant.VarOrSeqDef->getValueAsDef("Predicate");
      if (mutuallyExclusive(PredDef, AllPreds, TransVec[TransIdx].PredTerm))
        continue;
    }

    if (IntersectingVariants.empty()) {
      // The first variant builds on the existing transition.
      Variant.TransVecIdx = TransIdx;
      IntersectingVariants.push_back(Variant);
    }
    else {
      // Push another copy of the current transition for more variants.
      Variant.TransVecIdx = TransVec.size();
      IntersectingVariants.push_back(Variant);
      TransVec.push_back(TransVec[TransIdx]);
    }
  }
  if (GenericRW && IntersectingVariants.empty()) {
    PrintFatalError(SchedRW.TheDef->getLoc(), "No variant of this type has "
                    "a matching predicate on any processor");
  }
}

// Push the Reads/Writes selected by this variant onto the PredTransition
// specified by VInfo.
void PredTransitions::
pushVariant(const TransVariant &VInfo, bool IsRead) {
  PredTransition &Trans = TransVec[VInfo.TransVecIdx];

  // If this operand transition is reached through a processor-specific alias,
  // then the whole transition is specific to this processor.
  IdxVec SelectedRWs;
  if (VInfo.VarOrSeqDef->isSubClassOf("SchedVar")) {
    Record *PredDef = VInfo.VarOrSeqDef->getValueAsDef("Predicate");
    Trans.PredTerm.emplace_back(IsRead, VInfo.RWIdx,PredDef);
    RecVec SelectedDefs = VInfo.VarOrSeqDef->getValueAsListOfDefs("Selected");
    SchedModels.findRWs(SelectedDefs, SelectedRWs, IsRead);
  }
  else {
    assert(VInfo.VarOrSeqDef->isSubClassOf("WriteSequence") &&
           "variant must be a SchedVariant or aliased WriteSequence");
    SelectedRWs.push_back(SchedModels.getSchedRWIdx(VInfo.VarOrSeqDef, IsRead));
  }

  const CodeGenSchedRW &SchedRW = SchedModels.getSchedRW(VInfo.RWIdx, IsRead);

  SmallVectorImpl<SmallVector<unsigned,4>> &RWSequences = IsRead
    ? Trans.ReadSequences : Trans.WriteSequences;
  if (SchedRW.IsVariadic) {
    unsigned OperIdx = RWSequences.size()-1;
    // Make N-1 copies of this transition's last sequence.
    RWSequences.reserve(RWSequences.size() + SelectedRWs.size() - 1);
    RWSequences.insert(RWSequences.end(), SelectedRWs.size() - 1,
                       RWSequences[OperIdx]);
    // Push each of the N elements of the SelectedRWs onto a copy of the last
    // sequence (split the current operand into N operands).
    // Note that write sequences should be expanded within this loop--the entire
    // sequence belongs to a single operand.
    for (IdxIter RWI = SelectedRWs.begin(), RWE = SelectedRWs.end();
         RWI != RWE; ++RWI, ++OperIdx) {
      IdxVec ExpandedRWs;
      if (IsRead)
        ExpandedRWs.push_back(*RWI);
      else
        SchedModels.expandRWSequence(*RWI, ExpandedRWs, IsRead);
      llvm::append_range(RWSequences[OperIdx], ExpandedRWs);
    }
    assert(OperIdx == RWSequences.size() && "missed a sequence");
  }
  else {
    // Push this transition's expanded sequence onto this transition's last
    // sequence (add to the current operand's sequence).
    SmallVectorImpl<unsigned> &Seq = RWSequences.back();
    IdxVec ExpandedRWs;
    for (unsigned int SelectedRW : SelectedRWs) {
      if (IsRead)
        ExpandedRWs.push_back(SelectedRW);
      else
        SchedModels.expandRWSequence(SelectedRW, ExpandedRWs, IsRead);
    }
    llvm::append_range(Seq, ExpandedRWs);
  }
}

// RWSeq is a sequence of all Reads or all Writes for the next read or write
// operand. StartIdx is an index into TransVec where partial results
// starts. RWSeq must be applied to all transitions between StartIdx and the end
// of TransVec.
bool PredTransitions::substituteVariantOperand(
    const SmallVectorImpl<unsigned> &RWSeq, bool IsRead, unsigned StartIdx) {
  bool Subst = false;
  // Visit each original RW within the current sequence.
  for (unsigned int RWI : RWSeq) {
    const CodeGenSchedRW &SchedRW = SchedModels.getSchedRW(RWI, IsRead);
    // Push this RW on all partial PredTransitions or distribute variants.
    // New PredTransitions may be pushed within this loop which should not be
    // revisited (TransEnd must be loop invariant).
    for (unsigned TransIdx = StartIdx, TransEnd = TransVec.size();
         TransIdx != TransEnd; ++TransIdx) {
      // Distribute this partial PredTransition across intersecting variants.
      // This will push a copies of TransVec[TransIdx] on the back of TransVec.
      std::vector<TransVariant> IntersectingVariants;
      getIntersectingVariants(SchedRW, TransIdx, IntersectingVariants);
      // Now expand each variant on top of its copy of the transition.
      for (const TransVariant &IV : IntersectingVariants)
        pushVariant(IV, IsRead);
      if (IntersectingVariants.empty()) {
        if (IsRead)
          TransVec[TransIdx].ReadSequences.back().push_back(RWI);
        else
          TransVec[TransIdx].WriteSequences.back().push_back(RWI);
        continue;
      } else {
        Subst = true;
      }
    }
  }
  return Subst;
}

// For each variant of a Read/Write in Trans, substitute the sequence of
// Read/Writes guarded by the variant. This is exponential in the number of
// variant Read/Writes, but in practice detection of mutually exclusive
// predicates should result in linear growth in the total number variants.
//
// This is one step in a breadth-first search of nested variants.
bool PredTransitions::substituteVariants(const PredTransition &Trans) {
  // Build up a set of partial results starting at the back of
  // PredTransitions. Remember the first new transition.
  unsigned StartIdx = TransVec.size();
  bool Subst = false;
  assert(Trans.ProcIndex != 0);
  TransVec.emplace_back(Trans.PredTerm, Trans.ProcIndex);

  // Visit each original write sequence.
  for (const auto &WriteSequence : Trans.WriteSequences) {
    // Push a new (empty) write sequence onto all partial Transitions.
    for (std::vector<PredTransition>::iterator I =
           TransVec.begin() + StartIdx, E = TransVec.end(); I != E; ++I) {
      I->WriteSequences.emplace_back();
    }
    Subst |=
        substituteVariantOperand(WriteSequence, /*IsRead=*/false, StartIdx);
  }
  // Visit each original read sequence.
  for (const auto &ReadSequence : Trans.ReadSequences) {
    // Push a new (empty) read sequence onto all partial Transitions.
    for (std::vector<PredTransition>::iterator I =
           TransVec.begin() + StartIdx, E = TransVec.end(); I != E; ++I) {
      I->ReadSequences.emplace_back();
    }
    Subst |= substituteVariantOperand(ReadSequence, /*IsRead=*/true, StartIdx);
  }
  return Subst;
}

static void addSequences(CodeGenSchedModels &SchedModels,
                         const SmallVectorImpl<SmallVector<unsigned, 4>> &Seqs,
                         IdxVec &Result, bool IsRead) {
  for (const auto &S : Seqs)
    if (!S.empty())
      Result.push_back(SchedModels.findOrInsertRW(S, IsRead));
}

#ifndef NDEBUG
static void dumpRecVec(const RecVec &RV) {
  for (const Record *R : RV)
    dbgs() << R->getName() << ", ";
}
#endif

static void dumpTransition(const CodeGenSchedModels &SchedModels,
                           const CodeGenSchedClass &FromSC,
                           const CodeGenSchedTransition &SCTrans,
                           const RecVec &Preds) {
  LLVM_DEBUG(dbgs() << "Adding transition from " << FromSC.Name << "("
                    << FromSC.Index << ") to "
                    << SchedModels.getSchedClass(SCTrans.ToClassIdx).Name << "("
                    << SCTrans.ToClassIdx << ") on pred term: (";
             dumpRecVec(Preds);
             dbgs() << ") on processor (" << SCTrans.ProcIndex << ")\n");
}
// Create a new SchedClass for each variant found by inferFromRW. Pass
static void inferFromTransitions(ArrayRef<PredTransition> LastTransitions,
                                 unsigned FromClassIdx,
                                 CodeGenSchedModels &SchedModels) {
  // For each PredTransition, create a new CodeGenSchedTransition, which usually
  // requires creating a new SchedClass.
  for (const auto &LastTransition : LastTransitions) {
    // Variant expansion (substituteVariants) may create unconditional
    // transitions. We don't need to build sched classes for them.
    if (LastTransition.PredTerm.empty())
      continue;
    IdxVec OperWritesVariant, OperReadsVariant;
    addSequences(SchedModels, LastTransition.WriteSequences, OperWritesVariant,
                 false);
    addSequences(SchedModels, LastTransition.ReadSequences, OperReadsVariant,
                 true);
    CodeGenSchedTransition SCTrans;

    // Transition should not contain processor indices already assigned to
    // InstRWs in this scheduling class.
    const CodeGenSchedClass &FromSC = SchedModels.getSchedClass(FromClassIdx);
    if (FromSC.InstRWProcIndices.count(LastTransition.ProcIndex))
      continue;
    SCTrans.ProcIndex = LastTransition.ProcIndex;
    SCTrans.ToClassIdx =
        SchedModels.addSchedClass(/*ItinClassDef=*/nullptr, OperWritesVariant,
                                  OperReadsVariant, LastTransition.ProcIndex);

    // The final PredTerm is unique set of predicates guarding the transition.
    RecVec Preds;
    transform(LastTransition.PredTerm, std::back_inserter(Preds),
              [](const PredCheck &P) { return P.Predicate; });
    Preds.erase(std::unique(Preds.begin(), Preds.end()), Preds.end());
    dumpTransition(SchedModels, FromSC, SCTrans, Preds);
    SCTrans.PredTerm = std::move(Preds);
    SchedModels.getSchedClass(FromClassIdx)
        .Transitions.push_back(std::move(SCTrans));
  }
}

std::vector<unsigned> CodeGenSchedModels::getAllProcIndices() const {
  std::vector<unsigned> ProcIdVec;
  for (const auto &PM : ProcModelMap)
    if (PM.second != 0)
      ProcIdVec.push_back(PM.second);
  // The order of the keys (Record pointers) of ProcModelMap are not stable.
  // Sort to stabalize the values.
  llvm::sort(ProcIdVec);
  return ProcIdVec;
}

static std::vector<PredTransition>
makePerProcessorTransitions(const PredTransition &Trans,
                            ArrayRef<unsigned> ProcIndices) {
  std::vector<PredTransition> PerCpuTransVec;
  for (unsigned ProcId : ProcIndices) {
    assert(ProcId != 0);
    PerCpuTransVec.push_back(Trans);
    PerCpuTransVec.back().ProcIndex = ProcId;
  }
  return PerCpuTransVec;
}

// Create new SchedClasses for the given ReadWrite list. If any of the
// ReadWrites refers to a SchedVariant, create a new SchedClass for each variant
// of the ReadWrite list, following Aliases if necessary.
void CodeGenSchedModels::inferFromRW(ArrayRef<unsigned> OperWrites,
                                     ArrayRef<unsigned> OperReads,
                                     unsigned FromClassIdx,
                                     ArrayRef<unsigned> ProcIndices) {
  LLVM_DEBUG(dbgs() << "INFER RW proc("; dumpIdxVec(ProcIndices);
             dbgs() << ") ");
  // Create a seed transition with an empty PredTerm and the expanded sequences
  // of SchedWrites for the current SchedClass.
  std::vector<PredTransition> LastTransitions;
  LastTransitions.emplace_back();

  for (unsigned WriteIdx : OperWrites) {
    IdxVec WriteSeq;
    expandRWSequence(WriteIdx, WriteSeq, /*IsRead=*/false);
    LastTransitions[0].WriteSequences.emplace_back();
    SmallVectorImpl<unsigned> &Seq = LastTransitions[0].WriteSequences.back();
    Seq.append(WriteSeq.begin(), WriteSeq.end());
    LLVM_DEBUG(dbgs() << "("; dumpIdxVec(Seq); dbgs() << ") ");
  }
  LLVM_DEBUG(dbgs() << " Reads: ");
  for (unsigned ReadIdx : OperReads) {
    IdxVec ReadSeq;
    expandRWSequence(ReadIdx, ReadSeq, /*IsRead=*/true);
    LastTransitions[0].ReadSequences.emplace_back();
    SmallVectorImpl<unsigned> &Seq = LastTransitions[0].ReadSequences.back();
    Seq.append(ReadSeq.begin(), ReadSeq.end());
    LLVM_DEBUG(dbgs() << "("; dumpIdxVec(Seq); dbgs() << ") ");
  }
  LLVM_DEBUG(dbgs() << '\n');

  LastTransitions = makePerProcessorTransitions(
      LastTransitions[0], llvm::is_contained(ProcIndices, 0)
                              ? ArrayRef<unsigned>(getAllProcIndices())
                              : ProcIndices);
  // Collect all PredTransitions for individual operands.
  // Iterate until no variant writes remain.
  bool SubstitutedAny;
  do {
    SubstitutedAny = false;
    PredTransitions Transitions(*this);
    for (const PredTransition &Trans : LastTransitions)
      SubstitutedAny |= Transitions.substituteVariants(Trans);
    LLVM_DEBUG(Transitions.dump());
    LastTransitions.swap(Transitions.TransVec);
  } while (SubstitutedAny);

  // WARNING: We are about to mutate the SchedClasses vector. Do not refer to
  // OperWrites, OperReads, or ProcIndices after calling inferFromTransitions.
  inferFromTransitions(LastTransitions, FromClassIdx, *this);
}

// Check if any processor resource group contains all resource records in
// SubUnits.
bool CodeGenSchedModels::hasSuperGroup(RecVec &SubUnits, CodeGenProcModel &PM) {
  for (Record *ProcResourceDef : PM.ProcResourceDefs) {
    if (!ProcResourceDef->isSubClassOf("ProcResGroup"))
      continue;
    RecVec SuperUnits = ProcResourceDef->getValueAsListOfDefs("Resources");
    RecIter RI = SubUnits.begin(), RE = SubUnits.end();
    for ( ; RI != RE; ++RI) {
      if (!is_contained(SuperUnits, *RI)) {
        break;
      }
    }
    if (RI == RE)
      return true;
  }
  return false;
}

// Verify that overlapping groups have a common supergroup.
void CodeGenSchedModels::verifyProcResourceGroups(CodeGenProcModel &PM) {
  for (unsigned i = 0, e = PM.ProcResourceDefs.size(); i < e; ++i) {
    if (!PM.ProcResourceDefs[i]->isSubClassOf("ProcResGroup"))
      continue;
    RecVec CheckUnits =
      PM.ProcResourceDefs[i]->getValueAsListOfDefs("Resources");
    for (unsigned j = i+1; j < e; ++j) {
      if (!PM.ProcResourceDefs[j]->isSubClassOf("ProcResGroup"))
        continue;
      RecVec OtherUnits =
        PM.ProcResourceDefs[j]->getValueAsListOfDefs("Resources");
      if (std::find_first_of(CheckUnits.begin(), CheckUnits.end(),
                             OtherUnits.begin(), OtherUnits.end())
          != CheckUnits.end()) {
        // CheckUnits and OtherUnits overlap
        llvm::append_range(OtherUnits, CheckUnits);
        if (!hasSuperGroup(OtherUnits, PM)) {
          PrintFatalError((PM.ProcResourceDefs[i])->getLoc(),
                          "proc resource group overlaps with "
                          + PM.ProcResourceDefs[j]->getName()
                          + " but no supergroup contains both.");
        }
      }
    }
  }
}

// Collect all the RegisterFile definitions available in this target.
void CodeGenSchedModels::collectRegisterFiles() {
  RecVec RegisterFileDefs = Records.getAllDerivedDefinitions("RegisterFile");

  // RegisterFiles is the vector of CodeGenRegisterFile.
  for (Record *RF : RegisterFileDefs) {
    // For each register file definition, construct a CodeGenRegisterFile object
    // and add it to the appropriate scheduling model.
    CodeGenProcModel &PM = getProcModel(RF->getValueAsDef("SchedModel"));
    PM.RegisterFiles.emplace_back(CodeGenRegisterFile(RF->getName(),RF));
    CodeGenRegisterFile &CGRF = PM.RegisterFiles.back();
    CGRF.MaxMovesEliminatedPerCycle =
        RF->getValueAsInt("MaxMovesEliminatedPerCycle");
    CGRF.AllowZeroMoveEliminationOnly =
        RF->getValueAsBit("AllowZeroMoveEliminationOnly");

    // Now set the number of physical registers as well as the cost of registers
    // in each register class.
    CGRF.NumPhysRegs = RF->getValueAsInt("NumPhysRegs");
    if (!CGRF.NumPhysRegs) {
      PrintFatalError(RF->getLoc(),
                      "Invalid RegisterFile with zero physical registers");
    }

    RecVec RegisterClasses = RF->getValueAsListOfDefs("RegClasses");
    std::vector<int64_t> RegisterCosts = RF->getValueAsListOfInts("RegCosts");
    ListInit *MoveElimInfo = RF->getValueAsListInit("AllowMoveElimination");
    for (unsigned I = 0, E = RegisterClasses.size(); I < E; ++I) {
      int Cost = RegisterCosts.size() > I ? RegisterCosts[I] : 1;

      bool AllowMoveElim = false;
      if (MoveElimInfo->size() > I) {
        BitInit *Val = cast<BitInit>(MoveElimInfo->getElement(I));
        AllowMoveElim = Val->getValue();
      }

      CGRF.Costs.emplace_back(RegisterClasses[I], Cost, AllowMoveElim);
    }
  }
}

// Collect and sort WriteRes, ReadAdvance, and ProcResources.
void CodeGenSchedModels::collectProcResources() {
  ProcResourceDefs = Records.getAllDerivedDefinitions("ProcResourceUnits");
  ProcResGroups = Records.getAllDerivedDefinitions("ProcResGroup");

  // Add any subtarget-specific SchedReadWrites that are directly associated
  // with processor resources. Refer to the parent SchedClass's ProcIndices to
  // determine which processors they apply to.
  for (const CodeGenSchedClass &SC :
       make_range(schedClassBegin(), schedClassEnd())) {
    if (SC.ItinClassDef) {
      collectItinProcResources(SC.ItinClassDef);
      continue;
    }

    // This class may have a default ReadWrite list which can be overriden by
    // InstRW definitions.
    for (Record *RW : SC.InstRWs) {
      Record *RWModelDef = RW->getValueAsDef("SchedModel");
      unsigned PIdx = getProcModel(RWModelDef).Index;
      IdxVec Writes, Reads;
      findRWs(RW->getValueAsListOfDefs("OperandReadWrites"), Writes, Reads);
      collectRWResources(Writes, Reads, PIdx);
    }

    collectRWResources(SC.Writes, SC.Reads, SC.ProcIndices);
  }
  // Add resources separately defined by each subtarget.
  RecVec WRDefs = Records.getAllDerivedDefinitions("WriteRes");
  for (Record *WR : WRDefs) {
    Record *ModelDef = WR->getValueAsDef("SchedModel");
    addWriteRes(WR, getProcModel(ModelDef).Index);
  }
  RecVec SWRDefs = Records.getAllDerivedDefinitions("SchedWriteRes");
  for (Record *SWR : SWRDefs) {
    Record *ModelDef = SWR->getValueAsDef("SchedModel");
    addWriteRes(SWR, getProcModel(ModelDef).Index);
  }
  RecVec RADefs = Records.getAllDerivedDefinitions("ReadAdvance");
  for (Record *RA : RADefs) {
    Record *ModelDef = RA->getValueAsDef("SchedModel");
    addReadAdvance(RA, getProcModel(ModelDef).Index);
  }
  RecVec SRADefs = Records.getAllDerivedDefinitions("SchedReadAdvance");
  for (Record *SRA : SRADefs) {
    if (SRA->getValueInit("SchedModel")->isComplete()) {
      Record *ModelDef = SRA->getValueAsDef("SchedModel");
      addReadAdvance(SRA, getProcModel(ModelDef).Index);
    }
  }
  // Add ProcResGroups that are defined within this processor model, which may
  // not be directly referenced but may directly specify a buffer size.
  RecVec ProcResGroups = Records.getAllDerivedDefinitions("ProcResGroup");
  for (Record *PRG : ProcResGroups) {
    if (!PRG->getValueInit("SchedModel")->isComplete())
      continue;
    CodeGenProcModel &PM = getProcModel(PRG->getValueAsDef("SchedModel"));
    if (!is_contained(PM.ProcResourceDefs, PRG))
      PM.ProcResourceDefs.push_back(PRG);
  }
  // Add ProcResourceUnits unconditionally.
  for (Record *PRU : Records.getAllDerivedDefinitions("ProcResourceUnits")) {
    if (!PRU->getValueInit("SchedModel")->isComplete())
      continue;
    CodeGenProcModel &PM = getProcModel(PRU->getValueAsDef("SchedModel"));
    if (!is_contained(PM.ProcResourceDefs, PRU))
      PM.ProcResourceDefs.push_back(PRU);
  }
  // Finalize each ProcModel by sorting the record arrays.
  for (CodeGenProcModel &PM : ProcModels) {
    llvm::sort(PM.WriteResDefs, LessRecord());
    llvm::sort(PM.ReadAdvanceDefs, LessRecord());
    llvm::sort(PM.ProcResourceDefs, LessRecord());
    LLVM_DEBUG(
        PM.dump(); dbgs() << "WriteResDefs: "; for (auto WriteResDef
                                                    : PM.WriteResDefs) {
          if (WriteResDef->isSubClassOf("WriteRes"))
            dbgs() << WriteResDef->getValueAsDef("WriteType")->getName() << " ";
          else
            dbgs() << WriteResDef->getName() << " ";
        } dbgs() << "\nReadAdvanceDefs: ";
        for (Record *ReadAdvanceDef
             : PM.ReadAdvanceDefs) {
          if (ReadAdvanceDef->isSubClassOf("ReadAdvance"))
            dbgs() << ReadAdvanceDef->getValueAsDef("ReadType")->getName()
                   << " ";
          else
            dbgs() << ReadAdvanceDef->getName() << " ";
        } dbgs()
        << "\nProcResourceDefs: ";
        for (Record *ProcResourceDef
             : PM.ProcResourceDefs) {
          dbgs() << ProcResourceDef->getName() << " ";
        } dbgs()
        << '\n');
    verifyProcResourceGroups(PM);
  }

  ProcResourceDefs.clear();
  ProcResGroups.clear();
}

void CodeGenSchedModels::checkCompleteness() {
  bool Complete = true;
  bool HadCompleteModel = false;
  for (const CodeGenProcModel &ProcModel : procModels()) {
    const bool HasItineraries = ProcModel.hasItineraries();
    if (!ProcModel.ModelDef->getValueAsBit("CompleteModel"))
      continue;
    for (const CodeGenInstruction *Inst : Target.getInstructionsByEnumValue()) {
      if (Inst->hasNoSchedulingInfo)
        continue;
      if (ProcModel.isUnsupported(*Inst))
        continue;
      unsigned SCIdx = getSchedClassIdx(*Inst);
      if (!SCIdx) {
        if (Inst->TheDef->isValueUnset("SchedRW") && !HadCompleteModel) {
          PrintError(Inst->TheDef->getLoc(),
                     "No schedule information for instruction '" +
                         Inst->TheDef->getName() + "' in SchedMachineModel '" +
                     ProcModel.ModelDef->getName() + "'");
          Complete = false;
        }
        continue;
      }

      const CodeGenSchedClass &SC = getSchedClass(SCIdx);
      if (!SC.Writes.empty())
        continue;
      if (HasItineraries && SC.ItinClassDef != nullptr &&
          SC.ItinClassDef->getName() != "NoItinerary")
        continue;

      const RecVec &InstRWs = SC.InstRWs;
      auto I = find_if(InstRWs, [&ProcModel](const Record *R) {
        return R->getValueAsDef("SchedModel") == ProcModel.ModelDef;
      });
      if (I == InstRWs.end()) {
        PrintError(Inst->TheDef->getLoc(), "'" + ProcModel.ModelName +
                                               "' lacks information for '" +
                                               Inst->TheDef->getName() + "'");
        Complete = false;
      }
    }
    HadCompleteModel = true;
  }
  if (!Complete) {
    errs() << "\n\nIncomplete schedule models found.\n"
      << "- Consider setting 'CompleteModel = 0' while developing new models.\n"
      << "- Pseudo instructions can be marked with 'hasNoSchedulingInfo = 1'.\n"
      << "- Instructions should usually have Sched<[...]> as a superclass, "
         "you may temporarily use an empty list.\n"
      << "- Instructions related to unsupported features can be excluded with "
         "list<Predicate> UnsupportedFeatures = [HasA,..,HasY]; in the "
         "processor model.\n\n";
    PrintFatalError("Incomplete schedule model");
  }
}

// Collect itinerary class resources for each processor.
void CodeGenSchedModels::collectItinProcResources(Record *ItinClassDef) {
  for (unsigned PIdx = 0, PEnd = ProcModels.size(); PIdx != PEnd; ++PIdx) {
    const CodeGenProcModel &PM = ProcModels[PIdx];
    // For all ItinRW entries.
    bool HasMatch = false;
    for (RecIter II = PM.ItinRWDefs.begin(), IE = PM.ItinRWDefs.end();
         II != IE; ++II) {
      RecVec Matched = (*II)->getValueAsListOfDefs("MatchedItinClasses");
      if (!llvm::is_contained(Matched, ItinClassDef))
        continue;
      if (HasMatch)
        PrintFatalError((*II)->getLoc(), "Duplicate itinerary class "
                        + ItinClassDef->getName()
                        + " in ItinResources for " + PM.ModelName);
      HasMatch = true;
      IdxVec Writes, Reads;
      findRWs((*II)->getValueAsListOfDefs("OperandReadWrites"), Writes, Reads);
      collectRWResources(Writes, Reads, PIdx);
    }
  }
}

void CodeGenSchedModels::collectRWResources(unsigned RWIdx, bool IsRead,
                                            ArrayRef<unsigned> ProcIndices) {
  const CodeGenSchedRW &SchedRW = getSchedRW(RWIdx, IsRead);
  if (SchedRW.TheDef) {
    if (!IsRead && SchedRW.TheDef->isSubClassOf("SchedWriteRes")) {
      for (unsigned Idx : ProcIndices)
        addWriteRes(SchedRW.TheDef, Idx);
    }
    else if (IsRead && SchedRW.TheDef->isSubClassOf("SchedReadAdvance")) {
      for (unsigned Idx : ProcIndices)
        addReadAdvance(SchedRW.TheDef, Idx);
    }
  }
  for (auto *Alias : SchedRW.Aliases) {
    IdxVec AliasProcIndices;
    if (Alias->getValueInit("SchedModel")->isComplete()) {
      AliasProcIndices.push_back(
          getProcModel(Alias->getValueAsDef("SchedModel")).Index);
    } else
      AliasProcIndices = ProcIndices;
    const CodeGenSchedRW &AliasRW = getSchedRW(Alias->getValueAsDef("AliasRW"));
    assert(AliasRW.IsRead == IsRead && "cannot alias reads to writes");

    IdxVec ExpandedRWs;
    expandRWSequence(AliasRW.Index, ExpandedRWs, IsRead);
    for (unsigned int ExpandedRW : ExpandedRWs) {
      collectRWResources(ExpandedRW, IsRead, AliasProcIndices);
    }
  }
}

// Collect resources for a set of read/write types and processor indices.
void CodeGenSchedModels::collectRWResources(ArrayRef<unsigned> Writes,
                                            ArrayRef<unsigned> Reads,
                                            ArrayRef<unsigned> ProcIndices) {
  for (unsigned Idx : Writes)
    collectRWResources(Idx, /*IsRead=*/false, ProcIndices);

  for (unsigned Idx : Reads)
    collectRWResources(Idx, /*IsRead=*/true, ProcIndices);
}

// Find the processor's resource units for this kind of resource.
Record *CodeGenSchedModels::findProcResUnits(Record *ProcResKind,
                                             const CodeGenProcModel &PM,
                                             ArrayRef<SMLoc> Loc) const {
  if (ProcResKind->isSubClassOf("ProcResourceUnits"))
    return ProcResKind;

  Record *ProcUnitDef = nullptr;
  assert(!ProcResourceDefs.empty());
  assert(!ProcResGroups.empty());

  for (Record *ProcResDef : ProcResourceDefs) {
    if (ProcResDef->getValueAsDef("Kind") == ProcResKind
        && ProcResDef->getValueAsDef("SchedModel") == PM.ModelDef) {
      if (ProcUnitDef) {
        PrintFatalError(Loc,
                        "Multiple ProcessorResourceUnits associated with "
                        + ProcResKind->getName());
      }
      ProcUnitDef = ProcResDef;
    }
  }
  for (Record *ProcResGroup : ProcResGroups) {
    if (ProcResGroup == ProcResKind
        && ProcResGroup->getValueAsDef("SchedModel") == PM.ModelDef) {
      if (ProcUnitDef) {
        PrintFatalError(Loc,
                        "Multiple ProcessorResourceUnits associated with "
                        + ProcResKind->getName());
      }
      ProcUnitDef = ProcResGroup;
    }
  }
  if (!ProcUnitDef) {
    PrintFatalError(Loc,
                    "No ProcessorResources associated with "
                    + ProcResKind->getName());
  }
  return ProcUnitDef;
}

// Iteratively add a resource and its super resources.
void CodeGenSchedModels::addProcResource(Record *ProcResKind,
                                         CodeGenProcModel &PM,
                                         ArrayRef<SMLoc> Loc) {
  while (true) {
    Record *ProcResUnits = findProcResUnits(ProcResKind, PM, Loc);

    // See if this ProcResource is already associated with this processor.
    if (is_contained(PM.ProcResourceDefs, ProcResUnits))
      return;

    PM.ProcResourceDefs.push_back(ProcResUnits);
    if (ProcResUnits->isSubClassOf("ProcResGroup"))
      return;

    if (!ProcResUnits->getValueInit("Super")->isComplete())
      return;

    ProcResKind = ProcResUnits->getValueAsDef("Super");
  }
}

// Add resources for a SchedWrite to this processor if they don't exist.
void CodeGenSchedModels::addWriteRes(Record *ProcWriteResDef, unsigned PIdx) {
  assert(PIdx && "don't add resources to an invalid Processor model");

  RecVec &WRDefs = ProcModels[PIdx].WriteResDefs;
  if (is_contained(WRDefs, ProcWriteResDef))
    return;
  WRDefs.push_back(ProcWriteResDef);

  // Visit ProcResourceKinds referenced by the newly discovered WriteRes.
  RecVec ProcResDefs = ProcWriteResDef->getValueAsListOfDefs("ProcResources");
  for (auto *ProcResDef : ProcResDefs) {
    addProcResource(ProcResDef, ProcModels[PIdx], ProcWriteResDef->getLoc());
  }
}

// Add resources for a ReadAdvance to this processor if they don't exist.
void CodeGenSchedModels::addReadAdvance(Record *ProcReadAdvanceDef,
                                        unsigned PIdx) {
  RecVec &RADefs = ProcModels[PIdx].ReadAdvanceDefs;
  if (is_contained(RADefs, ProcReadAdvanceDef))
    return;
  RADefs.push_back(ProcReadAdvanceDef);
}

unsigned CodeGenProcModel::getProcResourceIdx(Record *PRDef) const {
  RecIter PRPos = find(ProcResourceDefs, PRDef);
  if (PRPos == ProcResourceDefs.end())
    PrintFatalError(PRDef->getLoc(), "ProcResource def is not included in "
                    "the ProcResources list for " + ModelName);
  // Idx=0 is reserved for invalid.
  return 1 + (PRPos - ProcResourceDefs.begin());
}

bool CodeGenProcModel::isUnsupported(const CodeGenInstruction &Inst) const {
  for (const Record *TheDef : UnsupportedFeaturesDefs) {
    for (const Record *PredDef : Inst.TheDef->getValueAsListOfDefs("Predicates")) {
      if (TheDef->getName() == PredDef->getName())
        return true;
    }
  }
  return false;
}

#ifndef NDEBUG
void CodeGenProcModel::dump() const {
  dbgs() << Index << ": " << ModelName << " "
         << (ModelDef ? ModelDef->getName() : "inferred") << " "
         << (ItinsDef ? ItinsDef->getName() : "no itinerary") << '\n';
}

void CodeGenSchedRW::dump() const {
  dbgs() << Name << (IsVariadic ? " (V) " : " ");
  if (IsSequence) {
    dbgs() << "(";
    dumpIdxVec(Sequence);
    dbgs() << ")";
  }
}

void CodeGenSchedClass::dump(const CodeGenSchedModels* SchedModels) const {
  dbgs() << "SCHEDCLASS " << Index << ":" << Name << '\n'
         << "  Writes: ";
  for (unsigned i = 0, N = Writes.size(); i < N; ++i) {
    SchedModels->getSchedWrite(Writes[i]).dump();
    if (i < N-1) {
      dbgs() << '\n';
      dbgs().indent(10);
    }
  }
  dbgs() << "\n  Reads: ";
  for (unsigned i = 0, N = Reads.size(); i < N; ++i) {
    SchedModels->getSchedRead(Reads[i]).dump();
    if (i < N-1) {
      dbgs() << '\n';
      dbgs().indent(10);
    }
  }
  dbgs() << "\n  ProcIdx: "; dumpIdxVec(ProcIndices);
  if (!Transitions.empty()) {
    dbgs() << "\n Transitions for Proc ";
    for (const CodeGenSchedTransition &Transition : Transitions) {
      dbgs() << Transition.ProcIndex << ", ";
    }
  }
  dbgs() << '\n';
}

void PredTransitions::dump() const {
  dbgs() << "Expanded Variants:\n";
  for (const auto &TI : TransVec) {
    dbgs() << "{";
    ListSeparator LS;
<<<<<<< HEAD
    for (const PredCheck &PC : TI->PredTerm)
=======
    for (const PredCheck &PC : TI.PredTerm)
>>>>>>> 2ab1d525
      dbgs() << LS << SchedModels.getSchedRW(PC.RWIdx, PC.IsRead).Name << ":"
             << PC.Predicate->getName();
    dbgs() << "},\n  => {";
    for (SmallVectorImpl<SmallVector<unsigned, 4>>::const_iterator
             WSI = TI.WriteSequences.begin(),
             WSE = TI.WriteSequences.end();
         WSI != WSE; ++WSI) {
      dbgs() << "(";
      ListSeparator LS;
      for (unsigned N : *WSI)
        dbgs() << LS << SchedModels.getSchedWrite(N).Name;
      dbgs() << "),";
    }
    dbgs() << "}\n";
  }
}
#endif // NDEBUG<|MERGE_RESOLUTION|>--- conflicted
+++ resolved
@@ -2249,11 +2249,7 @@
   for (const auto &TI : TransVec) {
     dbgs() << "{";
     ListSeparator LS;
-<<<<<<< HEAD
-    for (const PredCheck &PC : TI->PredTerm)
-=======
     for (const PredCheck &PC : TI.PredTerm)
->>>>>>> 2ab1d525
       dbgs() << LS << SchedModels.getSchedRW(PC.RWIdx, PC.IsRead).Name << ":"
              << PC.Predicate->getName();
     dbgs() << "},\n  => {";
