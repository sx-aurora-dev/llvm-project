# https://macromates.com/manual/en/language_grammars
# https://macromates.com/manual/en/regular_expressions
# https://www.sublimetext.com/docs/3/scope_naming.html

# Coloring
# https://code.visualstudio.com/docs/getstarted/themes
# https://code.visualstudio.com/api/extension-guides/color-theme#syntax-colors
# https://code.visualstudio.com/api/language-extensions/syntax-highlight-guide
# https://code.visualstudio.com/docs/cpp/colorization-cpp

$schema: https://raw.githubusercontent.com/martinring/tmlanguage/master/tmlanguage.json
name: LLVM IR
scopeName: source.llvm
patterns:
  - match: "\\bvoid\\b|\
            \\bhalf\\b|\
            \\bbfloat\\b|\
            \\bfloat\\b|\
            \\bdouble\\b|\
            \\bx86_fp80\\b|\
            \\bfp128\\b|\
            \\bppc_fp128\\b|\
            \\blabel\\b|\
            \\bmetadata\\b|\
            \\bx86_mmx\\b|\
            \\bx86_amx\\b|\
            \\btype\\b|\
            \\blabel\\b|\
            \\bopaque\\b|\
            \\btoken\\b|\
            \\bi\\d+\\**"
    name: storage.type.llvm
  - match: "!([a-zA-Z]+)\\s*\\("
    captures:
      1:
        name: storage.type.llvm
  - match: "\\badd\\b|\
            \\baddrspacecast\\b|\
            \\balloca\\b|\
            \\band\\b|\
            \\barcp\\b|\
            \\bashr\\b|\
            \\batomicrmw\\b|\
            \\bbitcast\\b|\
            \\bbr\\b|\
            \\bcatchpad\\b|\
            \\bcatchswitch\\b|\
            \\bcatchret\\b|\
            \\bcall\\b|\
            \\bcallbr\\b|\
            \\bcleanuppad\\b|\
            \\bcleanupret\\b|\
            \\bcmpxchg\\b|\
            \\beq\\b|\
            \\bexact\\b|\
            \\bextractelement\\b|\
            \\bextractvalue\\b|\
            \\bfadd\\b|\
            \\bfast\\b|\
            \\bfcmp\\b|\
            \\bfdiv\\b|\
            \\bfence\\b|\
            \\bfmul\\b|\
            \\bfpext\\b|\
            \\bfptosi\\b|\
            \\bfptoui\\b|\
            \\bfptrunc\\b|\
            \\bfree\\b|\
            \\bfrem\\b|\
            \\bfreeze\\b|\
            \\bfsub\\b|\
            \\bfneg\\b|\
            \\bgetelementptr\\b|\
            \\bicmp\\b|\
            \\binbounds\\b|\
            \\bindirectbr\\b|\
            \\binsertelement\\b|\
            \\binsertvalue\\b|\
            \\binttoptr\\b|\
            \\binvoke\\b|\
            \\blandingpad\\b|\
            \\bload\\b|\
            \\blshr\\b|\
            \\bmalloc\\b|\
            \\bmax\\b|\
            \\bmin\\b|\
            \\bmul\\b|\
            \\bnand\\b|\
            \\bne\\b|\
            \\bninf\\b|\
            \\bnnan\\b|\
            \\bnsw\\b|\
            \\bnsz\\b|\
            \\bnuw\\b|\
            \\boeq\\b|\
            \\boge\\b|\
            \\bogt\\b|\
            \\bole\\b|\
            \\bolt\\b|\
            \\bone\\b|\
            \\bor\\b|\
            \\bord\\b|\
            \\bphi\\b|\
            \\bptrtoint\\b|\
            \\bresume\\b|\
            \\bret\\b|\
            \\bsdiv\\b|\
            \\bselect\\b|\
            \\bsext\\b|\
            \\bsge\\b|\
            \\bsgt\\b|\
            \\bshl\\b|\
            \\bshufflevector\\b|\
            \\bsitofp\\b|\
            \\bsle\\b|\
            \\bslt\\b|\
            \\bsrem\\b|\
            \\bstore\\b|\
            \\bsub\\b|\
            \\bswitch\\b|\
            \\btrunc\\b|\
            \\budiv\\b|\
            \\bueq\\b|\
            \\buge\\b|\
            \\bugt\\b|\
            \\buitofp\\b|\
            \\bule\\b|\
            \\bult\\b|\
            \\bumax\\b|\
            \\bumin\\b|\
            \\bune\\b|\
            \\buno\\b|\
            \\bunreachable\\b|\
            \\bunwind\\b|\
            \\burem\\b|\
            \\bva_arg\\b|\
            \\bxchg\\b|\
            \\bxor\\b|\
            \\bzext\\b"
    name: keyword.instruction.llvm
  - match: "\\bacq_rel\\b|\
            \\bacquire\\b|\
            \\baddrspace\\b|\
            \\balias\\b|\
            \\balign\\b|\
            \\balignstack\\b|\
            \\ballocsize\\b|\
            \\balwaysinline\\b|\
            \\bappending\\b|\
            \\bargmemonly\\b|\
            \\barm_aapcs_vfpcc\\b|\
            \\barm_aapcscc\\b|\
            \\barm_apcscc\\b|\
            \\basm\\b|\
            \\batomic\\b|\
            \\bavailable_externally\\b|\
            \\bblockaddress\\b|\
            \\bbuiltin\\b|\
            \\bbyref\\b|\
            \\bbyval\\b|\
            \\bc\\b|\
            \\bcaller\\b|\
            \\bcatch\\b|\
            \\bcc\\b|\
            \\bccc\\b|\
            \\bcleanup\\b|\
            \\bcold\\b|\
            \\bcoldcc\\b|\
            \\bcomdat\\b|\
            \\bcommon\\b|\
            \\bconstant\\b|\
            \\bconvergent\\b|\
            \\bdatalayout\\b|\
            \\bdeclare\\b|\
            \\bdefault\\b|\
            \\bdefine\\b|\
            \\bdeplibs\\b|\
            \\bdereferenceable\\b|\
            \\bdereferenceable_or_null\\b|\
            \\bdistinct\\b|\
            \\bdllexport\\b|\
            \\bdllimport\\b|\
            \\bdso_local\\b|\
            \\bdso_preemptable\\b|\
            \\bexcept\\b|\
            \\bextern_weak\\b|\
            \\bexternal\\b|\
            \\bexternally_initialized\\b|\
            \\bfastcc\\b|\
            \\bfilter\\b|\
            \\bfrom\\b|\
            \\bgc\\b|\
            \\bglobal\\b|\
            \\bhhvm_ccc\\b|\
            \\bhhvmcc\\b|\
            \\bhidden\\b|\
            \\bhot\\b|\
            \\bimmarg\\b|\
            \\binaccessiblemem_or_argmemonly\\b|\
            \\binaccessiblememonly\\b|\
            \\binalloc\\b|\
            \\binitialexec\\b|\
            \\binlinehint\\b|\
            \\binreg\\b|\
            \\bintel_ocl_bicc\\b|\
            \\binteldialect\\b|\
            \\binternal\\b|\
            \\bjumptable\\b|\
            \\blinkonce\\b|\
            \\blinkonce_odr\\b|\
            \\blocal_unnamed_addr\\b|\
            \\blocaldynamic\\b|\
            \\blocalexec\\b|\
            \\bminsize\\b|\
            \\bmodule\\b|\
            \\bmonotonic\\b|\
            \\bmsp430_intrcc\\b|\
            \\bmustprogress\\b|\
            \\bmusttail\\b|\
            \\bnaked\\b|\
            \\bnest\\b|\
            \\bnoalias\\b|\
            \\bnobuiltin\\b|\
            \\bnocallback\\b|\
            \\bnocapture\\b|\
            \\bnocf_check\\b|\
            \\bnoduplicate\\b|\
            \\bnofree\\b|\
            \\bnoimplicitfloat\\b|\
            \\bnoinline\\b|\
            \\bnomerge\\b|\
            \\bnonlazybind\\b|\
            \\bnonnull\\b|\
            \\bnoprofile\\b|\
            \\bnorecurse\\b|\
            \\bnoredzone\\b|\
            \\bnoreturn\\b|\
            \\bnosync\\b|\
            \\bnoundef\\b|\
            \\bnounwind\\b|\
<<<<<<< HEAD
=======
            \\bnosanitize_coverage\\b|\
>>>>>>> a2ce6ee6
            \\bnull_pointer_is_valid\\b|\
            \\boptforfuzzing\\b|\
            \\boptnone\\b|\
            \\boptsize\\b|\
            \\bpersonality\\b|\
            \\bpreallocated\\b|\
            \\bprivate\\b|\
            \\bprotected\\b|\
            \\bptx_device\\b|\
            \\bptx_kernel\\b|\
            \\breadnone\\b|\
            \\breadonly\\b|\
            \\brelease\\b|\
            \\breturned\\b|\
            \\breturns_twice\\b|\
            \\bsafestack\\b|\
            \\bsanitize_address\\b|\
            \\bsanitize_hwaddress\\b|\
            \\bsanitize_memory\\b|\
            \\bsanitize_memtag\\b|\
            \\bsanitize_thread\\b|\
            \\bsection\\b|\
            \\bseq_cst\\b|\
            \\bshadowcallstack\\b|\
            \\bsideeffect\\b|\
            \\bsignext\\b|\
            \\bsource_filename\\b|\
            \\bspeculatable\\b|\
            \\bspeculative_load_hardening\\b|\
            \\bspir_func\\b|\
            \\bspir_kernel\\b|\
            \\bsret\\b|\
            \\bssp\\b|\
            \\bsspreq\\b|\
            \\bsspstrong\\b|\
            \\bstrictfp\\b|\
            \\bswiftcc\\b|\
            \\bswifterror\\b|\
            \\bswiftself\\b|\
            \\bsyncscope\\b|\
            \\btail\\b|\
            \\btailcc\\b|\
            \\btarget\\b|\
            \\bthread_local\\b|\
            \\bto\\b|\
            \\btriple\\b|\
            \\bunnamed_addr\\b|\
            \\bunordered\\b|\
            \\buselistorder\\b|\
            \\buselistorder_bb\\b|\
            \\buwtable\\b|\
            \\bvolatile\\b|\
            \\bweak\\b|\
            \\bweak_odr\\b|\
            \\bwillreturn\\b|\
            \\bwin64cc\\b|\
            \\bwithin\\b|\
            \\bwriteonly\\b|\
            \\bx86_64_sysvcc\\b|\
            \\bx86_fastcallcc\\b|\
            \\bx86_stdcallcc\\b|\
            \\bx86_thiscallcc\\b|\
            \\bzeroext\\b"
    name: storage.modifier.llvm
  - match: "@[-a-zA-Z$._][-a-zA-Z$._0-9]*"
    name: entity.name.function.llvm
  - match: "[%@!]\\d+\\b"
    name: variable.llvm
  - match: "%[-a-zA-Z$._][-a-zA-Z$._0-9]*"
    name: variable.llvm
  - match: "(![-a-zA-Z$._][-a-zA-Z$._0-9]*)\\s*$"
    captures:
      1:
        name: variable.llvm
  - match: "(![-a-zA-Z$._][-a-zA-Z$._0-9]*)\\s*[=!]"
    captures:
      1:
        name: variable.llvm
  - begin: "\""
    end: "\""
    patterns:
      - name: "constant.character.escape.untitled"
        match: "\\."
    name: string.quoted.double.llvm
  - match: "[-a-zA-Z$._][-a-zA-Z$._0-9]*:"
    name: entity.name.label.llvm
  - match: "-?\\b\\d+\\.\\d*(e[+-]\\d+)?\\b"
    name: constant.numeric.float
  - match: "\\b0x\\x+\\b"
    name: constant.numeric.float
  - match: "-?\\b\\d+\\b"
    name: constant.numeric.integer
  - match: "\\btrue\\b|\
            \\bfalse\\b|\
            \\bnull\\b|\
            \\bzeroinitializer\\b|\
            \\bundef\\b|\
            \\bpoison\\b|\
            \\bnull\\b|\
            \\bnone\\b"
    name: constant.language
  - match: "\\bDW_TAG_[a-z_]+\\b|\
            \\bDW_ATE_[a-zA-Z_]+\\b|\
            \\bDW_OP_[a-zA-Z0-9_]+\\b|\
            \\bDW_LANG_[a-zA-Z0-9_]+\\b|\
            \\bDW_VIRTUALITY_[a-z_]+\\b|\
            \\bDIFlag[A-Za-z]+\\b"
    name: constant.other
  - match: ";\\s*PR\\d*\\s*$"
    name: string.regexp
  - match: ";\\s*REQUIRES:.*$"
    name: string.regexp
  - match: ";\\s*RUN:.*$"
    name: string.regexp
  - match: ";\\s*ALLOW_RETRIES:.*$"
    name: string.regexp
  - match: ";\\s*CHECK:.*$"
    name: string.regexp
  - match: ";\\s*CHECK-(NEXT|NOT|DAG|SAME|LABEL):.*$"
    name: string.regexp
  - match: ";\\s*XFAIL:.*$"
    name: string.regexp
  - match: ;.*$
    name: comment.line.llvm<|MERGE_RESOLUTION|>--- conflicted
+++ resolved
@@ -238,10 +238,7 @@
             \\bnosync\\b|\
             \\bnoundef\\b|\
             \\bnounwind\\b|\
-<<<<<<< HEAD
-=======
             \\bnosanitize_coverage\\b|\
->>>>>>> a2ce6ee6
             \\bnull_pointer_is_valid\\b|\
             \\boptforfuzzing\\b|\
             \\boptnone\\b|\
