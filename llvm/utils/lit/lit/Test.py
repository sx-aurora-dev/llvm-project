import itertools
import os
from json import JSONEncoder

from lit.BooleanExpression import BooleanExpression
from lit.TestTimes import read_test_times

# Test result codes.

class ResultCode(object):
    """Test result codes."""

    # All result codes (including user-defined ones) in declaration order
    _all_codes = []

    @staticmethod
    def all_codes():
        return ResultCode._all_codes

    # We override __new__ and __getnewargs__ to ensure that pickling still
    # provides unique ResultCode objects in any particular instance.
    _instances = {}

    def __new__(cls, name, label, isFailure):
        res = cls._instances.get(name)
        if res is None:
            cls._instances[name] = res = super(ResultCode, cls).__new__(cls)
        return res

    def __getnewargs__(self):
        return (self.name, self.label, self.isFailure)

    def __init__(self, name, label, isFailure):
        self.name = name
        self.label = label
        self.isFailure = isFailure
        ResultCode._all_codes.append(self)

    def __repr__(self):
        return '%s%r' % (self.__class__.__name__,
                         (self.name, self.isFailure))


# Successes
EXCLUDED    = ResultCode('EXCLUDED',    'Excluded', False)
SKIPPED     = ResultCode('SKIPPED',     'Skipped', False)
UNSUPPORTED = ResultCode('UNSUPPORTED', 'Unsupported', False)
PASS        = ResultCode('PASS',        'Passed', False)
FLAKYPASS   = ResultCode('FLAKYPASS',   'Passed With Retry', False)
XFAIL       = ResultCode('XFAIL',       'Expectedly Failed', False)
# Failures
UNRESOLVED  = ResultCode('UNRESOLVED',  'Unresolved', True)
TIMEOUT     = ResultCode('TIMEOUT',     'Timed Out', True)
FAIL        = ResultCode('FAIL',        'Failed', True)
XPASS       = ResultCode('XPASS',       'Unexpectedly Passed', True)


# Test metric values.

class MetricValue(object):
    def format(self):
        """
        format() -> str

        Convert this metric to a string suitable for displaying as part of the
        console output.
        """
        raise RuntimeError("abstract method")

    def todata(self):
        """
        todata() -> json-serializable data

        Convert this metric to content suitable for serializing in the JSON test
        output.
        """
        raise RuntimeError("abstract method")

class IntMetricValue(MetricValue):
    def __init__(self, value):
        self.value = value

    def format(self):
        return str(self.value)

    def todata(self):
        return self.value

class RealMetricValue(MetricValue):
    def __init__(self, value):
        self.value = value

    def format(self):
        return '%.4f' % self.value

    def todata(self):
        return self.value

class JSONMetricValue(MetricValue):
    """
        JSONMetricValue is used for types that are representable in the output
        but that are otherwise uninterpreted.
    """
    def __init__(self, value):
        # Ensure the value is a serializable by trying to encode it.
        # WARNING: The value may change before it is encoded again, and may
        #          not be encodable after the change.
        try:
            e = JSONEncoder()
            e.encode(value)
        except TypeError:
            raise
        self.value = value

    def format(self):
        e = JSONEncoder(indent=2, sort_keys=True)
        return e.encode(self.value)

    def todata(self):
        return self.value

def toMetricValue(value):
    if isinstance(value, MetricValue):
        return value
    elif isinstance(value, int):
        return IntMetricValue(value)
    elif isinstance(value, float):
        return RealMetricValue(value)
    else:
        # 'long' is only present in python2
        try:
            if isinstance(value, long):
                return IntMetricValue(value)
        except NameError:
            pass

        # Try to create a JSONMetricValue and let the constructor throw
        # if value is not a valid type.
        return JSONMetricValue(value)


# Test results.

class Result(object):
    """Wrapper for the results of executing an individual test."""

    def __init__(self, code, output='', elapsed=None):
        # The result code.
        self.code = code
        # The test output.
        self.output = output
        # The wall timing to execute the test, if timing.
        self.elapsed = elapsed
        self.start = None
        self.pid = None
        # The metrics reported by this test.
        self.metrics = {}
        # The micro-test results reported by this test.
        self.microResults = {}

    def addMetric(self, name, value):
        """
        addMetric(name, value)

        Attach a test metric to the test result, with the given name and list of
        values. It is an error to attempt to attach the metrics with the same
        name multiple times.

        Each value must be an instance of a MetricValue subclass.
        """
        if name in self.metrics:
            raise ValueError("result already includes metrics for %r" % (
                    name,))
        if not isinstance(value, MetricValue):
            raise TypeError("unexpected metric value: %r" % (value,))
        self.metrics[name] = value

    def addMicroResult(self, name, microResult):
        """
        addMicroResult(microResult)

        Attach a micro-test result to the test result, with the given name and
        result.  It is an error to attempt to attach a micro-test with the
        same name multiple times.

        Each micro-test result must be an instance of the Result class.
        """
        if name in self.microResults:
            raise ValueError("Result already includes microResult for %r" % (
                   name,))
        if not isinstance(microResult, Result):
            raise TypeError("unexpected MicroResult value %r" % (microResult,))
        self.microResults[name] = microResult


# Test classes.

class TestSuite:
    """TestSuite - Information on a group of tests.

    A test suite groups together a set of logically related tests.
    """

    def __init__(self, name, source_root, exec_root, config):
        self.name = name
        self.source_root = source_root
        self.exec_root = exec_root
        # The test suite configuration.
        self.config = config

        self.test_times = read_test_times(self)

    def getSourcePath(self, components):
        return os.path.join(self.source_root, *components)

    def getExecPath(self, components):
        return os.path.join(self.exec_root, *components)

class Test:
    """Test - Information on a single test instance."""

    def __init__(self, suite, path_in_suite, config, file_path = None):
        self.suite = suite
        self.path_in_suite = path_in_suite
        self.config = config
        self.file_path = file_path

        # A list of conditions under which this test is expected to fail.
        # Each condition is a boolean expression of features and target
        # triple parts. These can optionally be provided by test format
        # handlers, and will be honored when the test result is supplied.
        self.xfails = []

        # If true, ignore all items in self.xfails.
        self.xfail_not = False

        # A list of conditions that must be satisfied before running the test.
        # Each condition is a boolean expression of features. All of them
        # must be True for the test to run.
        # FIXME should target triple parts count here too?
        self.requires = []

        # A list of conditions that prevent execution of the test.
        # Each condition is a boolean expression of features and target
        # triple parts. All of them must be False for the test to run.
        self.unsupported = []

        # An optional number of retries allowed before the test finally succeeds.
        # The test is run at most once plus the number of retries specified here.
        self.allowed_retries = getattr(config, 'test_retry_attempts', 0)

        # The test result, once complete.
        self.result = None

        # The previous test failure state, if applicable.
        self.previous_failure = False

        # The previous test elapsed time, if applicable.
        self.previous_elapsed = 0.0

        if '/'.join(path_in_suite) in suite.test_times:
            time = suite.test_times['/'.join(path_in_suite)]
            self.previous_elapsed = abs(time)
            self.previous_failure = time < 0


    def setResult(self, result):
        assert self.result is None, "result already set"
        assert isinstance(result, Result), "unexpected result type"
        try:
            expected_to_fail = self.isExpectedToFail()
        except ValueError as err:
            # Syntax error in an XFAIL line.
            result.code = UNRESOLVED
            result.output = str(err)
        else:
            if expected_to_fail:
                # pass -> unexpected pass
                if result.code is PASS:
                    result.code = XPASS
                # fail -> expected fail
                elif result.code is FAIL:
                    result.code = XFAIL
        self.result = result

    def isFailure(self):
        assert self.result
        return self.result.code.isFailure

    def getFullName(self):
        return self.suite.config.name + ' :: ' + '/'.join(self.path_in_suite)

    def getFilePath(self):
        if self.file_path:
            return self.file_path
        return self.getSourcePath()

    def getSourcePath(self):
        return self.suite.getSourcePath(self.path_in_suite)

    def getExecPath(self):
        return self.suite.getExecPath(self.path_in_suite)

    def isExpectedToFail(self):
        """
        isExpectedToFail() -> bool

        Check whether this test is expected to fail in the current
        configuration. This check relies on the test xfails property which by
        some test formats may not be computed until the test has first been
        executed.
        Throws ValueError if an XFAIL line has a syntax error.
        """

        if self.xfail_not:
          return False

        features = self.config.available_features
        triple = getattr(self.suite.config, 'target_triple', "")

        # Check if any of the xfails match an available feature or the target.
        for item in self.xfails:
            # If this is the wildcard, it always fails.
            if item == '*':
                return True

            # If this is a True expression of features and target triple parts,
            # it fails.
            try:
                if BooleanExpression.evaluate(item, features, triple):
                    return True
            except ValueError as e:
                raise ValueError('Error in XFAIL list:\n%s' % str(e))

        return False

    def isWithinFeatureLimits(self):
        """
        isWithinFeatureLimits() -> bool

        A test is within the feature limits set by run_only_tests if
        1. the test's requirements ARE satisfied by the available features
        2. the test's requirements ARE NOT satisfied after the limiting
           features are removed from the available features

        Throws ValueError if a REQUIRES line has a syntax error.
        """

        if not self.config.limit_to_features:
            return True  # No limits. Run it.

        # Check the requirements as-is (#1)
        if self.getMissingRequiredFeatures():
            return False

        # Check the requirements after removing the limiting features (#2)
        featuresMinusLimits = [f for f in self.config.available_features
                               if not f in self.config.limit_to_features]
        if not self.getMissingRequiredFeaturesFromList(featuresMinusLimits):
            return False

        return True

    def getMissingRequiredFeaturesFromList(self, features):
        try:
            return [item for item in self.requires
                    if not BooleanExpression.evaluate(item, features)]
        except ValueError as e:
            raise ValueError('Error in REQUIRES list:\n%s' % str(e))

    def getMissingRequiredFeatures(self):
        """
        getMissingRequiredFeatures() -> list of strings

        Returns a list of features from REQUIRES that are not satisfied."
        Throws ValueError if a REQUIRES line has a syntax error.
        """

        features = self.config.available_features
        return self.getMissingRequiredFeaturesFromList(features)

    def getUnsupportedFeatures(self):
        """
        getUnsupportedFeatures() -> list of strings

        Returns a list of features from UNSUPPORTED that are present
        in the test configuration's features or target triple.
        Throws ValueError if an UNSUPPORTED line has a syntax error.
        """

        features = self.config.available_features
        triple = getattr(self.suite.config, 'target_triple', "")

        try:
            return [item for item in self.unsupported
                    if BooleanExpression.evaluate(item, features, triple)]
        except ValueError as e:
            raise ValueError('Error in UNSUPPORTED list:\n%s' % str(e))

    def getUsedFeatures(self):
        """
        getUsedFeatures() -> list of strings

        Returns a list of all features appearing in XFAIL, UNSUPPORTED and
        REQUIRES annotations for this test.
        """
        import lit.TestRunner
        parsed = lit.TestRunner._parseKeywords(self.getSourcePath(), require_script=False)
        feature_keywords = ('UNSUPPORTED:', 'REQUIRES:', 'XFAIL:')
        boolean_expressions = itertools.chain.from_iterable(
            parsed[k] or [] for k in feature_keywords
        )
        tokens = itertools.chain.from_iterable(
            BooleanExpression.tokenize(expr) for expr in
                boolean_expressions if expr != '*'
        )
<<<<<<< HEAD
        identifiers = set(filter(BooleanExpression.isIdentifier, tokens))
        return identifiers

    def isEarlyTest(self):
        """
        isEarlyTest() -> bool

        Check whether this test should be executed early in a particular run.
        This can be used for test suites with long running tests to maximize
        parallelism or where it is desirable to surface their failures early.
        """
        if '/'.join(self.path_in_suite) in self.suite.config.early_tests:
            return True
        return self.suite.config.is_early
=======
        matchExpressions = set(filter(BooleanExpression.isMatchExpression, tokens))
        return matchExpressions
>>>>>>> a2ce6ee6
<|MERGE_RESOLUTION|>--- conflicted
+++ resolved
@@ -414,22 +414,5 @@
             BooleanExpression.tokenize(expr) for expr in
                 boolean_expressions if expr != '*'
         )
-<<<<<<< HEAD
-        identifiers = set(filter(BooleanExpression.isIdentifier, tokens))
-        return identifiers
-
-    def isEarlyTest(self):
-        """
-        isEarlyTest() -> bool
-
-        Check whether this test should be executed early in a particular run.
-        This can be used for test suites with long running tests to maximize
-        parallelism or where it is desirable to surface their failures early.
-        """
-        if '/'.join(self.path_in_suite) in self.suite.config.early_tests:
-            return True
-        return self.suite.config.is_early
-=======
         matchExpressions = set(filter(BooleanExpression.isMatchExpression, tokens))
-        return matchExpressions
->>>>>>> a2ce6ee6
+        return matchExpressions