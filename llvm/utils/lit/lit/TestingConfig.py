import os
import sys


class TestingConfig(object):
    """"
    TestingConfig - Information on the tests inside a suite.
    """

    @staticmethod
    def fromdefaults(litConfig):
        """
        fromdefaults(litConfig) -> TestingConfig

        Create a TestingConfig object with default values.
        """
        # Set the environment based on the command line arguments.
        environment = {
            'PATH' : os.pathsep.join(litConfig.path +
                                     [os.environ.get('PATH','')]),
            'LLVM_DISABLE_CRASH_REPORT' : '1',
            }

        pass_vars = ['LIBRARY_PATH', 'LD_LIBRARY_PATH', 'SYSTEMROOT', 'TERM',
                     'CLANG', 'LLDB', 'LD_PRELOAD', 'ASAN_OPTIONS',
                     'UBSAN_OPTIONS', 'LSAN_OPTIONS', 'ADB', 'ANDROID_SERIAL',
                     'SSH_AUTH_SOCK', 'SANITIZER_IGNORE_CVE_2016_2143',
                     'TMPDIR', 'TMP', 'TEMP', 'TEMPDIR', 'AVRLIT_BOARD',
                     'AVRLIT_PORT', 'FILECHECK_OPTS', 'VCINSTALLDIR',
                     'VCToolsinstallDir', 'VSINSTALLDIR', 'WindowsSdkDir',
                     'WindowsSDKLibVersion', 'SOURCE_DATE_EPOCH']

        if sys.platform == 'win32':
            pass_vars.append('COMSPEC')
            pass_vars.append('INCLUDE')
            pass_vars.append('LIB')
            pass_vars.append('PATHEXT')
            pass_vars.append('USERPROFILE')
            environment['PYTHONBUFFERED'] = '1'

        for var in pass_vars:
            val = os.environ.get(var, '')
            # Check for empty string as some variables such as LD_PRELOAD cannot be empty
            # ('') for OS's such as OpenBSD.
            if val:
                environment[var] = val

        # Set the default available features based on the LitConfig.
        available_features = []
        if litConfig.useValgrind:
            available_features.append('valgrind')
            if litConfig.valgrindLeakCheck:
                available_features.append('vg_leak')

        return TestingConfig(None,
                             name = '<unnamed>',
                             suffixes = set(),
                             test_format = None,
                             environment = environment,
                             substitutions = [],
                             unsupported = False,
                             test_exec_root = None,
                             test_source_root = None,
                             excludes = [],
                             available_features = available_features,
                             pipefail = True,
                             standalone_tests = False)

    def load_from_path(self, path, litConfig):
        """
        load_from_path(path, litConfig)

        Load the configuration module at the provided path into the given config
        object.
        """

        # Load the config script data.
        data = None
        f = open(path)
        try:
            data = f.read()
        except:
            litConfig.fatal('unable to load config file: %r' % (path,))
        f.close()

        # Execute the config script to initialize the object.
        cfg_globals = dict(globals())
        cfg_globals['config'] = self
        cfg_globals['lit_config'] = litConfig
        cfg_globals['__file__'] = path
        try:
            exec(compile(data, path, 'exec'), cfg_globals, None)
            if litConfig.debug:
                litConfig.note('... loaded config %r' % path)
        except SystemExit:
            e = sys.exc_info()[1]
            # We allow normal system exit inside a config file to just
            # return control without error.
            if e.args:
                raise
        except:
            import traceback
            litConfig.fatal(
                'unable to parse config file %r, traceback: %s' % (
                    path, traceback.format_exc()))
        self.finish(litConfig)

    def __init__(self, parent, name, suffixes, test_format,
                 environment, substitutions, unsupported,
                 test_exec_root, test_source_root, excludes,
                 available_features, pipefail, limit_to_features = [],
                 is_early = False, parallelism_group = None,
                 standalone_tests = False):
        self.parent = parent
        self.name = str(name)
        self.suffixes = set(suffixes)
        self.test_format = test_format
        self.environment = dict(environment)
        self.substitutions = list(substitutions)
        self.unsupported = unsupported
        self.test_exec_root = test_exec_root
        self.test_source_root = test_source_root
        self.excludes = set(excludes)
        self.available_features = set(available_features)
        self.pipefail = pipefail
        self.standalone_tests = standalone_tests
        # This list is used by TestRunner.py to restrict running only tests that
        # require one of the features in this list if this list is non-empty.
        # Configurations can set this list to restrict the set of tests to run.
        self.limit_to_features = set(limit_to_features)
<<<<<<< HEAD
        # Whether the suite should be tested early in a given run.
        self.is_early = bool(is_early)
        # List of tests to run early.
        self.early_tests = {}
=======
>>>>>>> 2ab1d525
        self.parallelism_group = parallelism_group
        self._recursiveExpansionLimit = None

    @property
    def recursiveExpansionLimit(self):
        return self._recursiveExpansionLimit

    @recursiveExpansionLimit.setter
    def recursiveExpansionLimit(self, value):
        if value is not None and not isinstance(value, int):
            raise ValueError('recursiveExpansionLimit must be either None or an integer (got <{}>)'.format(value))
        if isinstance(value, int) and value < 0:
            raise ValueError('recursiveExpansionLimit must be a non-negative integer (got <{}>)'.format(value))
        self._recursiveExpansionLimit = value

    def finish(self, litConfig):
        """finish() - Finish this config object, after loading is complete."""

        self.name = str(self.name)
        self.suffixes = set(self.suffixes)
        self.environment = dict(self.environment)
        self.substitutions = list(self.substitutions)
        if self.test_exec_root is not None:
            # FIXME: This should really only be suite in test suite config
            # files. Should we distinguish them?
            self.test_exec_root = str(self.test_exec_root)
        if self.test_source_root is not None:
            # FIXME: This should really only be suite in test suite config
            # files. Should we distinguish them?
            self.test_source_root = str(self.test_source_root)
        self.excludes = set(self.excludes)

    @property
    def root(self):
        """root attribute - The root configuration for the test suite."""
        if self.parent is None:
            return self
        else:
            return self.parent.root

class SubstituteCaptures:
    """
    Helper class to indicate that the substitutions contains backreferences.

    This can be used as the following in lit.cfg to mark subsitutions as having
    back-references::

        config.substutions.append(('\b[^ ]*.cpp', SubstituteCaptures('\0.txt')))

    """
    def __init__(self, substitution):
        self.substitution = substitution

    def replace(self, pattern, replacement):
        return self.substitution

    def __str__(self):
        return self.substitution

    def __len__(self):
        return len(self.substitution)

    def __getitem__(self, item):
        return self.substitution.__getitem__(item)
<|MERGE_RESOLUTION|>--- conflicted
+++ resolved
@@ -128,13 +128,6 @@
         # require one of the features in this list if this list is non-empty.
         # Configurations can set this list to restrict the set of tests to run.
         self.limit_to_features = set(limit_to_features)
-<<<<<<< HEAD
-        # Whether the suite should be tested early in a given run.
-        self.is_early = bool(is_early)
-        # List of tests to run early.
-        self.early_tests = {}
-=======
->>>>>>> 2ab1d525
         self.parallelism_group = parallelism_group
         self._recursiveExpansionLimit = None
 
