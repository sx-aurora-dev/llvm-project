"""'lit' Testing Tool"""

__author__ = 'Daniel Dunbar'
__email__ = 'daniel@minormatter.com'
<<<<<<< HEAD
__versioninfo__ = (13, 0, 0)
=======
__versioninfo__ = (14, 0, 0)
>>>>>>> 2ab1d525
__version__ = '.'.join(str(v) for v in __versioninfo__) + 'dev'

__all__ = []<|MERGE_RESOLUTION|>--- conflicted
+++ resolved
@@ -2,11 +2,7 @@
 
 __author__ = 'Daniel Dunbar'
 __email__ = 'daniel@minormatter.com'
-<<<<<<< HEAD
-__versioninfo__ = (13, 0, 0)
-=======
 __versioninfo__ = (14, 0, 0)
->>>>>>> 2ab1d525
 __version__ = '.'.join(str(v) for v in __versioninfo__) + 'dev'
 
 __all__ = []