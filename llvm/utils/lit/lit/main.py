"""
lit - LLVM Integrated Tester.

See lit.pod for more information.
"""

import itertools
import os
import platform
import sys
import time

import lit.cl_arguments
import lit.discovery
import lit.display
import lit.LitConfig
import lit.reports
import lit.run
import lit.Test
import lit.util
from lit.TestTimes import record_test_times


def main(builtin_params={}):
    opts = lit.cl_arguments.parse_args()
    params = create_params(builtin_params, opts.user_params)
    is_windows = platform.system() == 'Windows'

    lit_config = lit.LitConfig.LitConfig(
        progname=os.path.basename(sys.argv[0]),
        path=opts.path,
        quiet=opts.quiet,
        useValgrind=opts.useValgrind,
        valgrindLeakCheck=opts.valgrindLeakCheck,
        valgrindArgs=opts.valgrindArgs,
        noExecute=opts.noExecute,
        debug=opts.debug,
        isWindows=is_windows,
        params=params,
        config_prefix=opts.configPrefix,
        echo_all_commands=opts.echoAllCommands)

    discovered_tests = lit.discovery.find_tests_for_inputs(lit_config, opts.test_paths,
                                                           opts.indirectlyRunCheck)
    if not discovered_tests:
        sys.stderr.write('error: did not discover any tests for provided path(s)\n')
        sys.exit(2)

    if opts.show_suites or opts.show_tests:
        print_discovered(discovered_tests, opts.show_suites, opts.show_tests)
        sys.exit(0)

    if opts.show_used_features:
        features = set(itertools.chain.from_iterable(t.getUsedFeatures() for t in discovered_tests))
        print(' '.join(sorted(features)))
        sys.exit(0)

    # Command line overrides configuration for maxIndividualTestTime.
    if opts.maxIndividualTestTime is not None:  # `not None` is important (default: 0)
        if opts.maxIndividualTestTime != lit_config.maxIndividualTestTime:
            lit_config.note(('The test suite configuration requested an individual'
                ' test timeout of {0} seconds but a timeout of {1} seconds was'
                ' requested on the command line. Forcing timeout to be {1}'
                ' seconds')
                .format(lit_config.maxIndividualTestTime,
                        opts.maxIndividualTestTime))
            lit_config.maxIndividualTestTime = opts.maxIndividualTestTime

    determine_order(discovered_tests, opts.order)

    selected_tests = [t for t in discovered_tests if
        opts.filter.search(t.getFullName()) and not
        opts.filter_out.search(t.getFullName())]

    if not selected_tests:
        sys.stderr.write('error: filter did not match any tests '
                         '(of %d discovered).  ' % len(discovered_tests))
        if opts.allow_empty_runs:
            sys.stderr.write("Suppressing error because '--allow-empty-runs' "
                             'was specified.\n')
            sys.exit(0)
        else:
            sys.stderr.write("Use '--allow-empty-runs' to suppress this "
                             'error.\n')
            sys.exit(2)

    # When running multiple shards, don't include skipped tests in the xunit
    # output since merging the files will result in duplicates.
    tests_for_report = discovered_tests
    if opts.shard:
        (run, shards) = opts.shard
        selected_tests = filter_by_shard(selected_tests, run, shards, lit_config)
        tests_for_report = selected_tests
        if not selected_tests:
            sys.stderr.write('warning: shard does not contain any tests.  '
                             'Consider decreasing the number of shards.\n')
            sys.exit(0)

    selected_tests = selected_tests[:opts.max_tests]

    mark_xfail(discovered_tests, opts)

    mark_excluded(discovered_tests, selected_tests)

    start = time.time()
    run_tests(selected_tests, lit_config, opts, len(discovered_tests))
    elapsed = time.time() - start

    record_test_times(selected_tests, lit_config)

    if opts.time_tests:
        print_histogram(discovered_tests)

    print_results(discovered_tests, elapsed, opts)

    for report in opts.reports:
        report.write_results(tests_for_report, elapsed)

    if lit_config.numErrors:
        sys.stderr.write('\n%d error(s) in tests\n' % lit_config.numErrors)
        sys.exit(2)

    if lit_config.numWarnings:
        sys.stderr.write('\n%d warning(s) in tests\n' % lit_config.numWarnings)

    has_failure = any(t.isFailure() for t in discovered_tests)
    if has_failure:
        if opts.ignoreFail:
            sys.stderr.write("\nExiting with status 0 instead of 1 because "
                             "'--ignore-fail' was specified.\n")
        else:
            sys.exit(1)

def create_params(builtin_params, user_params):
    def parse(p):
        return p.split('=', 1) if '=' in p else (p, '')

    params = dict(builtin_params)
    params.update([parse(p) for p in user_params])
    return params


def print_discovered(tests, show_suites, show_tests):
    tests.sort(key=lit.reports.by_suite_and_test_path)

    if show_suites:
        tests_by_suite = itertools.groupby(tests, lambda t: t.suite)
        print('-- Test Suites --')
        for suite, test_iter in tests_by_suite:
            test_count = sum(1 for _ in test_iter)
            print('  %s - %d tests' % (suite.name, test_count))
            print('    Source Root: %s' % suite.source_root)
            print('    Exec Root  : %s' % suite.exec_root)
            features = ' '.join(sorted(suite.config.available_features))
            print('    Available Features: %s' % features)
            substitutions = sorted(suite.config.substitutions)
            substitutions = ('%s => %s' % (x, y) for (x, y) in substitutions)
            substitutions = '\n'.ljust(30).join(substitutions)
            print('    Available Substitutions: %s' % substitutions)

    if show_tests:
        print('-- Available Tests --')
        for t in tests:
            print('  %s' % t.getFullName())


def determine_order(tests, order):
    from lit.cl_arguments import TestOrder
<<<<<<< HEAD
    if order == TestOrder.EARLY_TESTS_THEN_BY_NAME:
        tests.sort(key=lambda t: (not t.isEarlyTest(), t.getFullName()))
    elif order == TestOrder.FAILING_FIRST:
        def by_mtime(test):
            return os.path.getmtime(test.getFilePath())
        tests.sort(key=by_mtime, reverse=True)
    elif order == TestOrder.RANDOM:
        import random
        random.shuffle(tests)


def touch_file(test):
    if test.isFailure():
        os.utime(test.getFilePath(), None)
=======
    enum_order = TestOrder(order)
    if enum_order == TestOrder.RANDOM:
        import random
        random.shuffle(tests)
    elif enum_order == TestOrder.LEXICAL:
        tests.sort(key=lambda t: t.getFullName())
    else:
        assert enum_order == TestOrder.SMART, 'Unknown TestOrder value'
        tests.sort(key=lambda t: (not t.previous_failure, -t.previous_elapsed, t.getFullName()))
>>>>>>> 2ab1d525


def filter_by_shard(tests, run, shards, lit_config):
    test_ixs = range(run - 1, len(tests), shards)
    selected_tests = [tests[i] for i in test_ixs]

    # For clarity, generate a preview of the first few test indices in the shard
    # to accompany the arithmetic expression.
    preview_len = 3
    preview = ', '.join([str(i + 1) for i in test_ixs[:preview_len]])
    if len(test_ixs) > preview_len:
        preview += ', ...'
    msg = f'Selecting shard {run}/{shards} = ' \
          f'size {len(selected_tests)}/{len(tests)} = ' \
          f'tests #({shards}*k)+{run} = [{preview}]'
    lit_config.note(msg)
    return selected_tests


def mark_xfail(selected_tests, opts):
    for t in selected_tests:
<<<<<<< HEAD
        if os.sep.join(t.path_in_suite) in opts.xfail:
            t.xfails += '*'
=======
        test_file = os.sep.join(t.path_in_suite)
        test_full_name = t.getFullName()
        if test_file in opts.xfail or test_full_name in opts.xfail:
            t.xfails += '*'
        if test_file in opts.xfail_not or test_full_name in opts.xfail_not:
            t.xfail_not = True
>>>>>>> 2ab1d525

def mark_excluded(discovered_tests, selected_tests):
    excluded_tests = set(discovered_tests) - set(selected_tests)
    result = lit.Test.Result(lit.Test.EXCLUDED)
    for t in excluded_tests:
        t.setResult(result)


def run_tests(tests, lit_config, opts, discovered_tests):
    workers = min(len(tests), opts.workers)
<<<<<<< HEAD
    display = lit.display.create_display(opts, len(tests), discovered_tests,
                                         workers)

    def progress_callback(test):
        display.update(test)
        if opts.order == lit.cl_arguments.TestOrder.FAILING_FIRST:
            touch_file(test)
=======
    display = lit.display.create_display(opts, tests, discovered_tests, workers)
>>>>>>> 2ab1d525

    run = lit.run.Run(tests, lit_config, workers, display.update,
                      opts.max_failures, opts.timeout)

    display.print_header()

    interrupted = False
    error = None
    try:
        execute_in_tmp_dir(run, lit_config)
    except KeyboardInterrupt:
        interrupted = True
        error = '  interrupted by user'
    except lit.run.MaxFailuresError:
        error = 'warning: reached maximum number of test failures'
    except lit.run.TimeoutError:
        error = 'warning: reached timeout'

    display.clear(interrupted)
    if error:
        sys.stderr.write('%s, skipping remaining tests\n' % error)


def execute_in_tmp_dir(run, lit_config):
    # Create a temp directory inside the normal temp directory so that we can
    # try to avoid temporary test file leaks. The user can avoid this behavior
    # by setting LIT_PRESERVES_TMP in the environment, so they can easily use
    # their own temp directory to monitor temporary file leaks or handle them at
    # the buildbot level.
    tmp_dir = None
    if 'LIT_PRESERVES_TMP' not in os.environ:
        import tempfile
        tmp_dir = tempfile.mkdtemp(prefix='lit_tmp_')
        tmp_dir_envs = {k: tmp_dir for k in ['TMP', 'TMPDIR', 'TEMP', 'TEMPDIR']}
        os.environ.update(tmp_dir_envs)
        for cfg in {t.config for t in run.tests}:
            cfg.environment.update(tmp_dir_envs)
    try:
        run.execute()
    finally:
        if tmp_dir:
            try:
                import shutil
                shutil.rmtree(tmp_dir)
            except Exception as e: 
                lit_config.warning("Failed to delete temp directory '%s', try upgrading your version of Python to fix this" % tmp_dir)


def print_histogram(tests):
    test_times = [(t.getFullName(), t.result.elapsed)
                  for t in tests if t.result.elapsed]
    if test_times:
        lit.util.printHistogram(test_times, title='Tests')


def print_results(tests, elapsed, opts):
    tests_by_code = {code: [] for code in lit.Test.ResultCode.all_codes()}
    for test in tests:
        tests_by_code[test.result.code].append(test)

    for code in lit.Test.ResultCode.all_codes():
        print_group(sorted(tests_by_code[code], key=lambda t: t.getFullName()), code, opts.shown_codes)

    print_summary(tests_by_code, opts.quiet, elapsed)


def print_group(tests, code, shown_codes):
    if not tests:
        return
    if not code.isFailure and code not in shown_codes:
        return
    print('*' * 20)
    print('{} Tests ({}):'.format(code.label, len(tests)))
    for test in tests:
        print('  %s' % test.getFullName())
    sys.stdout.write('\n')


def print_summary(tests_by_code, quiet, elapsed):
    if not quiet:
        print('\nTesting Time: %.2fs' % elapsed)

    codes = [c for c in lit.Test.ResultCode.all_codes()
             if not quiet or c.isFailure]
    groups = [(c.label, len(tests_by_code[c])) for c in codes]
    groups = [(label, count) for label, count in groups if count]
    if not groups:
        return

    max_label_len = max(len(label) for label, _ in groups)
    max_count_len = max(len(str(count)) for _, count in groups)

    for (label, count) in groups:
        label = label.ljust(max_label_len)
        count = str(count).rjust(max_count_len)
        print('  %s: %s' % (label, count))<|MERGE_RESOLUTION|>--- conflicted
+++ resolved
@@ -166,22 +166,6 @@
 
 def determine_order(tests, order):
     from lit.cl_arguments import TestOrder
-<<<<<<< HEAD
-    if order == TestOrder.EARLY_TESTS_THEN_BY_NAME:
-        tests.sort(key=lambda t: (not t.isEarlyTest(), t.getFullName()))
-    elif order == TestOrder.FAILING_FIRST:
-        def by_mtime(test):
-            return os.path.getmtime(test.getFilePath())
-        tests.sort(key=by_mtime, reverse=True)
-    elif order == TestOrder.RANDOM:
-        import random
-        random.shuffle(tests)
-
-
-def touch_file(test):
-    if test.isFailure():
-        os.utime(test.getFilePath(), None)
-=======
     enum_order = TestOrder(order)
     if enum_order == TestOrder.RANDOM:
         import random
@@ -191,7 +175,6 @@
     else:
         assert enum_order == TestOrder.SMART, 'Unknown TestOrder value'
         tests.sort(key=lambda t: (not t.previous_failure, -t.previous_elapsed, t.getFullName()))
->>>>>>> 2ab1d525
 
 
 def filter_by_shard(tests, run, shards, lit_config):
@@ -213,17 +196,12 @@
 
 def mark_xfail(selected_tests, opts):
     for t in selected_tests:
-<<<<<<< HEAD
-        if os.sep.join(t.path_in_suite) in opts.xfail:
-            t.xfails += '*'
-=======
         test_file = os.sep.join(t.path_in_suite)
         test_full_name = t.getFullName()
         if test_file in opts.xfail or test_full_name in opts.xfail:
             t.xfails += '*'
         if test_file in opts.xfail_not or test_full_name in opts.xfail_not:
             t.xfail_not = True
->>>>>>> 2ab1d525
 
 def mark_excluded(discovered_tests, selected_tests):
     excluded_tests = set(discovered_tests) - set(selected_tests)
@@ -234,17 +212,7 @@
 
 def run_tests(tests, lit_config, opts, discovered_tests):
     workers = min(len(tests), opts.workers)
-<<<<<<< HEAD
-    display = lit.display.create_display(opts, len(tests), discovered_tests,
-                                         workers)
-
-    def progress_callback(test):
-        display.update(test)
-        if opts.order == lit.cl_arguments.TestOrder.FAILING_FIRST:
-            touch_file(test)
-=======
     display = lit.display.create_display(opts, tests, discovered_tests, workers)
->>>>>>> 2ab1d525
 
     run = lit.run.Run(tests, lit_config, workers, display.update,
                       opts.max_failures, opts.timeout)
