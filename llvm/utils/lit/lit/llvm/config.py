--- conflicted
+++ resolved
@@ -356,21 +356,6 @@
         return True
 
     def add_err_msg_substitutions(self):
-<<<<<<< HEAD
-        host_cxx = getattr(self.config, 'host_cxx', '')
-        # On Windows, python's os.strerror() does not emit the same spelling as the C++ std::error_code.
-        # As a workaround, hardcode the Windows error message.
-        if (sys.platform == 'win32' and 'MSYS' not in host_cxx):
-            self.config.substitutions.append(('%errc_ENOENT', '\'no such file or directory\''))
-            self.config.substitutions.append(('%errc_EISDIR', '\'is a directory\''))
-            self.config.substitutions.append(('%errc_EINVAL', '\'invalid argument\''))
-            self.config.substitutions.append(('%errc_EACCES', '\'permission denied\''))
-        else:
-            self.config.substitutions.append(('%errc_ENOENT', '\'' + os.strerror(errno.ENOENT) + '\''))
-            self.config.substitutions.append(('%errc_EISDIR', '\'' + os.strerror(errno.EISDIR) + '\''))
-            self.config.substitutions.append(('%errc_EINVAL', '\'' + os.strerror(errno.EINVAL) + '\''))
-            self.config.substitutions.append(('%errc_EACCES', '\'' + os.strerror(errno.EACCES) + '\''))
-=======
         # Python's strerror may not supply the same message
         # as C++ std::error_code. One example of such a platform is
         # Visual Studio. errc_messages may be supplied which contains the error
@@ -398,7 +383,6 @@
                 ('%errc_EINVAL', '\'' + os.strerror(errno.EINVAL) + '\''))
             self.config.substitutions.append(
                 ('%errc_EACCES', '\'' + os.strerror(errno.EACCES) + '\''))
->>>>>>> a2ce6ee6
 
     def use_default_substitutions(self):
         tool_patterns = [
@@ -417,12 +401,8 @@
 
         self.add_err_msg_substitutions()
 
-<<<<<<< HEAD
-    def use_llvm_tool(self, name, search_env=None, required=False, quiet=False):
-=======
     def use_llvm_tool(self, name, search_env=None, required=False, quiet=False,
                       search_paths=None, use_installed=False):
->>>>>>> a2ce6ee6
         """Find the executable program 'name', optionally using the specified
         environment variable as an override before searching the build directory
         and then optionally the configuration's PATH."""
