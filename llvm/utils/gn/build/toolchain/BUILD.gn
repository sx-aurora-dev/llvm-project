--- conflicted
+++ resolved
@@ -3,23 +3,11 @@
 declare_args() {
   # If is_goma is true, the location of the goma client install.
   # Set this to the output of `goma_ctl goma_dir`.
-<<<<<<< HEAD
-  if (host_os == "win") {
-    goma_dir = "C:/src/goma/goma-win64"
-  } else {
-    goma_dir = getenv("HOME") + "/goma"
-  }
-}
-
-assert(!use_goma || goma_dir != "",
-       "set goma_dir to the output of `goma_ctl goma_dir` in your args.gn")
-=======
   goma_dir = ""
 }
 
 assert(!use_goma || goma_dir != "",
        "set `goma_dir` to the output of `goma_ctl goma_dir` in your args.gn")
->>>>>>> 2ab1d525
 
 template("unix_toolchain") {
   toolchain(target_name) {
@@ -262,12 +250,6 @@
     forward_variables_from(invoker.toolchain_args, "*")
     not_needed("*")
 
-<<<<<<< HEAD
-  if (clang_base_path != "") {
-    cl = rebase_path(clang_base_path, root_build_dir) + "/bin/clang-cl"
-    if (use_lld) {
-      link = rebase_path(clang_base_path, root_build_dir) + "/bin/lld-link"
-=======
     forward_variables_from(invoker, "*")
 
     cl = "cl"
@@ -278,7 +260,6 @@
       if (use_lld) {
         link = rebase_path(clang_base_path, root_build_dir) + "/bin/lld-link"
       }
->>>>>>> 2ab1d525
     }
 
     if (use_goma) {
