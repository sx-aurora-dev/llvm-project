--- conflicted
+++ resolved
@@ -320,35 +320,6 @@
       rebase_path(sdk_path, root_build_dir),
     ]
   }
-<<<<<<< HEAD
-  if (sysroot != "") {
-    if (current_os == "win") {
-      assert(is_clang, "sysroot only works with clang-cl as host compiler")
-      cflags += [ "/winsysroot" + rebase_path(sysroot, root_build_dir) ]
-    } else if (current_os != "ios" && current_os != "mac") {
-      cflags += [ "--sysroot=" + rebase_path(sysroot, root_build_dir) ]
-    }
-  }
-  if ((current_os == "ios" || current_os == "mac") &&
-      (clang_base_path != "" || sysroot != "")) {
-    if (current_os == "ios" && current_cpu == "arm64") {
-      sdk_path = ios_sdk_path
-    } else if (current_os == "ios" && current_cpu == "x64") {
-      sdk_path = iossim_sdk_path
-    } else if (current_os == "mac") {
-      sdk_path = mac_sdk_path
-    }
-    cflags += [
-      "-isysroot",
-      rebase_path(sdk_path, root_build_dir),
-    ]
-    ldflags += [
-      "-isysroot",
-      rebase_path(sdk_path, root_build_dir),
-    ]
-  }
-=======
->>>>>>> 2ab1d525
   if (sysroot != "" && current_os != "win" && is_clang) {
     cflags += [ "-Wpoison-system-directories" ]
   }
