static_library("TargetProcess") {
  output_name = "LLVMOrcTargetProcess"
  deps = [
    "//llvm/lib/ExecutionEngine/Orc/Shared",
    "//llvm/lib/Support",
  ]
  sources = [
    "JITLoaderGDB.cpp",
<<<<<<< HEAD
=======
    "OrcRTBootstrap.cpp",
>>>>>>> 2ab1d525
    "RegisterEHFrames.cpp",
    "SimpleExecutorDylibManager.cpp",
    "SimpleExecutorMemoryManager.cpp",
    "SimpleRemoteEPCServer.cpp",
    "TargetExecutionUtils.cpp",
  ]
}<|MERGE_RESOLUTION|>--- conflicted
+++ resolved
@@ -6,10 +6,7 @@
   ]
   sources = [
     "JITLoaderGDB.cpp",
-<<<<<<< HEAD
-=======
     "OrcRTBootstrap.cpp",
->>>>>>> 2ab1d525
     "RegisterEHFrames.cpp",
     "SimpleExecutorDylibManager.cpp",
     "SimpleExecutorMemoryManager.cpp",
