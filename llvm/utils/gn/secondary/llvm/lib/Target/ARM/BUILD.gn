--- conflicted
+++ resolved
@@ -104,10 +104,6 @@
     "MVETPAndVPTOptimisationsPass.cpp",
     "MVETailPredication.cpp",
     "MVEVPTBlockPass.cpp",
-<<<<<<< HEAD
-    "MVETPAndVPTOptimisationsPass.cpp",
-=======
->>>>>>> a2ce6ee6
     "Thumb1FrameLowering.cpp",
     "Thumb1InstrInfo.cpp",
     "Thumb2ITBlockPass.cpp",
