--- conflicted
+++ resolved
@@ -4,11 +4,6 @@
   "lld-link",
   "ld.lld",
   "ld64.lld",
-<<<<<<< HEAD
-  "ld64.lld.darwinnew",
-  "ld64.lld.darwinold",
-=======
->>>>>>> 2ab1d525
   "wasm-ld",
 ]
 foreach(target, symlinks) {
