from __future__ import print_function
import re
import sys

from . import common

if sys.version_info[0] > 2:
  class string:
    expandtabs = str.expandtabs
else:
  import string

# RegEx: this is where the magic happens.

##### Assembly parser

ASM_FUNCTION_X86_RE = re.compile(
    r'^_?(?P<func>[^:]+):[ \t]*#+[ \t]*(@"?(?P=func)"?| -- Begin function (?P=func))\n(?:\s*\.?Lfunc_begin[^:\n]*:\n)?'
    r'(?:\.L[^$]+\$local:\n)?'      # drop .L<func>$local:
    r'(?:[ \t]+.cfi_startproc\n|.seh_proc[^\n]+\n)?'  # drop optional cfi
    r'(?P<body>^##?[ \t]+[^:]+:.*?)\s*'
    r'^\s*(?:[^:\n]+?:\s*\n\s*\.size|\.cfi_endproc|\.globl|\.comm|\.(?:sub)?section|#+ -- End function)',
    flags=(re.M | re.S))

ASM_FUNCTION_ARM_RE = re.compile(
        r'^(?P<func>[0-9a-zA-Z_]+):\n' # f: (name of function)
        r'\s+\.fnstart\n' # .fnstart
        r'(?P<body>.*?)\n' # (body of the function)
        r'.Lfunc_end[0-9]+:', # .Lfunc_end0: or # -- End function
        flags=(re.M | re.S))

ASM_FUNCTION_AARCH64_RE = re.compile(
     r'^_?(?P<func>[^:]+):[ \t]*\/\/[ \t]*@"?(?P=func)"?( (Function|Tail Call))?\n'
     r'(?:[ \t]+.cfi_startproc\n)?'  # drop optional cfi noise
     r'(?P<body>.*?)\n'
     # This list is incomplete
     r'.Lfunc_end[0-9]+:\n',
     flags=(re.M | re.S))

ASM_FUNCTION_AMDGPU_RE = re.compile(
    r'^_?(?P<func>[^:]+):[ \t]*;+[ \t]*@"?(?P=func)"?\n[^:]*?'
    r'(?P<body>.*?)\n' # (body of the function)
    # This list is incomplete
    r'^\s*(\.Lfunc_end[0-9]+:\n|\.section)',
    flags=(re.M | re.S))

ASM_FUNCTION_HEXAGON_RE = re.compile(
    r'^_?(?P<func>[^:]+):[ \t]*//[ \t]*@"?(?P=func)"?\n[^:]*?'
    r'(?P<body>.*?)\n' # (body of the function)
    # This list is incomplete
    r'.Lfunc_end[0-9]+:\n',
    flags=(re.M | re.S))

ASM_FUNCTION_M68K_RE = re.compile(
    r'^_?(?P<func>[^:]+):[ \t]*;[ \t]*@"?(?P=func)"?\n'
    r'(?P<body>.*?)\s*' # (body of the function)
    r'.Lfunc_end[0-9]+:\n',
    flags=(re.M | re.S))

ASM_FUNCTION_MIPS_RE = re.compile(
    r'^_?(?P<func>[^:]+):[ \t]*#+[ \t]*@"?(?P=func)"?\n[^:]*?' # f: (name of func)
    r'(?:\s*\.?Ltmp[^:\n]*:\n)?[^:]*?'        # optional .Ltmp<N> for EH
    r'(?:^[ \t]+\.(frame|f?mask|set).*?\n)+'  # Mips+LLVM standard asm prologue
    r'(?P<body>.*?)\n'                        # (body of the function)
    # Mips+LLVM standard asm epilogue
    r'(?:(^[ \t]+\.set[^\n]*?\n)*^[ \t]+\.end.*?\n)'
    r'(\$|\.L)func_end[0-9]+:\n',             # $func_end0: (mips32 - O32) or
                                              # .Lfunc_end0: (mips64 - NewABI)
    flags=(re.M | re.S))

ASM_FUNCTION_MSP430_RE = re.compile(
    r'^_?(?P<func>[^:]+):[ \t]*;+[ \t]*@"?(?P=func)"?\n[^:]*?'
    r'(?P<body>.*?)\n'
    r'(\$|\.L)func_end[0-9]+:\n',             # $func_end0:
    flags=(re.M | re.S))

ASM_FUNCTION_AVR_RE = re.compile(
    r'^_?(?P<func>[^:]+):[ \t]*;+[ \t]*@"?(?P=func)"?\n[^:]*?'
    r'(?P<body>.*?)\n'
    r'.Lfunc_end[0-9]+:\n',
    flags=(re.M | re.S))

ASM_FUNCTION_PPC_RE = re.compile(
    r'#[ \-\t]*Begin function (?P<func>[^.:]+)\n'
    r'.*?'
    r'^[_.]?(?P=func):(?:[ \t]*#+[ \t]*@"?(?P=func)"?)?\n'
    r'(?:^[^#]*\n)*'
    r'(?P<body>.*?)\n'
    # This list is incomplete
    r'(?:^[ \t]*(?:\.(?:long|quad|v?byte)[ \t]+[^\n]+)\n)*'
    r'(?:\.Lfunc_end|L\.\.(?P=func))[0-9]+:\n',
    flags=(re.M | re.S))

ASM_FUNCTION_RISCV_RE = re.compile(
    r'^_?(?P<func>[^:]+):[ \t]*#+[ \t]*@"?(?P=func)"?\n'
    r'(?:\s*\.?L(?P=func)\$local:\n)?'  # optional .L<func>$local: due to -fno-semantic-interposition
    r'(?:\s*\.?Lfunc_begin[^:\n]*:\n)?[^:]*?'
    r'(?P<body>^##?[ \t]+[^:]+:.*?)\s*'
    r'.Lfunc_end[0-9]+:\n',
    flags=(re.M | re.S))

ASM_FUNCTION_LANAI_RE = re.compile(
    r'^_?(?P<func>[^:]+):[ \t]*!+[ \t]*@"?(?P=func)"?\n'
    r'(?:[ \t]+.cfi_startproc\n)?'  # drop optional cfi noise
    r'(?P<body>.*?)\s*'
    r'.Lfunc_end[0-9]+:\n',
    flags=(re.M | re.S))

ASM_FUNCTION_SPARC_RE = re.compile(
    r'^_?(?P<func>[^:]+):[ \t]*!+[ \t]*@"?(?P=func)"?\n'
    r'(?P<body>.*?)\s*'
    r'.Lfunc_end[0-9]+:\n',
    flags=(re.M | re.S))

ASM_FUNCTION_SYSTEMZ_RE = re.compile(
    r'^_?(?P<func>[^:]+):[ \t]*#+[ \t]*@"?(?P=func)"?\n'
    r'[ \t]+.cfi_startproc\n'
    r'(?P<body>.*?)\n'
    r'.Lfunc_end[0-9]+:\n',
    flags=(re.M | re.S))

ASM_FUNCTION_AARCH64_DARWIN_RE = re.compile(
     r'^_(?P<func>[^:]+):[ \t]*;[ \t]@"?(?P=func)"?\n'
     r'([ \t]*.cfi_startproc\n[\s]*)?'
     r'(?P<body>.*?)'
     r'([ \t]*.cfi_endproc\n[\s]*)?'
     r'^[ \t]*;[ \t]--[ \t]End[ \t]function',
     flags=(re.M | re.S))

ASM_FUNCTION_ARM_DARWIN_RE = re.compile(
     r'^[ \t]*\.globl[ \t]*_(?P<func>[^ \t])[ \t]*@[ \t]--[ \t]Begin[ \t]function[ \t]"?(?P=func)"?'
     r'(?P<directives>.*?)'
     r'^_(?P=func):\n[ \t]*'
     r'(?P<body>.*?)'
     r'^[ \t]*@[ \t]--[ \t]End[ \t]function',
     flags=(re.M | re.S ))

ASM_FUNCTION_ARM_MACHO_RE = re.compile(
     r'^_(?P<func>[^:]+):[ \t]*\n'
     r'([ \t]*.cfi_startproc\n[ \t]*)?'
     r'(?P<body>.*?)\n'
     r'[ \t]*\.cfi_endproc\n',
     flags=(re.M | re.S))

ASM_FUNCTION_THUMBS_DARWIN_RE = re.compile(
     r'^_(?P<func>[^:]+):\n'
     r'(?P<body>.*?)\n'
     r'[ \t]*\.data_region\n',
     flags=(re.M | re.S))

ASM_FUNCTION_THUMB_DARWIN_RE = re.compile(
     r'^_(?P<func>[^:]+):\n'
     r'(?P<body>.*?)\n'
     r'^[ \t]*@[ \t]--[ \t]End[ \t]function',
     flags=(re.M | re.S))

ASM_FUNCTION_ARM_IOS_RE = re.compile(
     r'^_(?P<func>[^:]+):\n'
     r'(?P<body>.*?)'
     r'^[ \t]*@[ \t]--[ \t]End[ \t]function',
     flags=(re.M | re.S))

ASM_FUNCTION_WASM32_RE = re.compile(
    r'^_?(?P<func>[^:]+):[ \t]*#+[ \t]*@"?(?P=func)"?\n'
    r'(?P<body>.*?)\n'
    r'^\s*(\.Lfunc_end[0-9]+:\n|end_function)',
    flags=(re.M | re.S))

ASM_FUNCTION_VE_RE = re.compile(
<<<<<<< HEAD
    r'^_?(?P<func>[^:]+):[ \t]*#+[ \t]*@(?P=func)\n(?:\s*\.?Lfunc_begin[^:\n]*:\n)?[^:]*?'
=======
    r'^_?(?P<func>[^:]+):[ \t]*#+[ \t]*@(?P=func)\n'
>>>>>>> 42a4f510
    r'(?P<body>^##?[ \t]+[^:]+:.*?)\s*'
    r'.Lfunc_end[0-9]+:\n',
    flags=(re.M | re.S))

<<<<<<< HEAD
SCRUB_LOOP_COMMENT_RE = re.compile(
    r'# =>This Inner Loop Header:.*|# in Loop:.*', flags=re.M)

=======
>>>>>>> 42a4f510
SCRUB_X86_SHUFFLES_RE = (
    re.compile(
        r'^(\s*\w+) [^#\n]+#+ ((?:[xyz]mm\d+|mem)( \{%k\d+\}( \{z\})?)? = .*)$',
        flags=re.M))

SCRUB_X86_SHUFFLES_NO_MEM_RE = (
    re.compile(
        r'^(\s*\w+) [^#\n]+#+ ((?:[xyz]mm\d+|mem)( \{%k\d+\}( \{z\})?)? = (?!.*(?:mem)).*)$',
        flags=re.M))

SCRUB_X86_SPILL_RELOAD_RE = (
    re.compile(
        r'-?\d+\(%([er])[sb]p\)(.*(?:Spill|Reload))$',
        flags=re.M))
SCRUB_X86_SP_RE = re.compile(r'\d+\(%(esp|rsp)\)')
SCRUB_X86_RIP_RE = re.compile(r'[.\w]+\(%rip\)')
SCRUB_X86_LCP_RE = re.compile(r'\.?LCPI[0-9]+_[0-9]+')
SCRUB_X86_RET_RE = re.compile(r'ret[l|q]')

def scrub_asm_x86(asm, args):
  # Scrub runs of whitespace out of the assembly, but leave the leading
  # whitespace in place.
  asm = common.SCRUB_WHITESPACE_RE.sub(r' ', asm)
  # Expand the tabs used for indentation.
  asm = string.expandtabs(asm, 2)

  # Detect shuffle asm comments and hide the operands in favor of the comments.
  if getattr(args, 'no_x86_scrub_mem_shuffle', True):
    asm = SCRUB_X86_SHUFFLES_NO_MEM_RE.sub(r'\1 {{.*#+}} \2', asm)
  else:
    asm = SCRUB_X86_SHUFFLES_RE.sub(r'\1 {{.*#+}} \2', asm)

  # Detect stack spills and reloads and hide their exact offset and whether
  # they used the stack pointer or frame pointer.
  asm = SCRUB_X86_SPILL_RELOAD_RE.sub(r'{{[-0-9]+}}(%\1{{[sb]}}p)\2', asm)
  if getattr(args, 'x86_scrub_sp', True):
    # Generically match the stack offset of a memory operand.
    asm = SCRUB_X86_SP_RE.sub(r'{{[0-9]+}}(%\1)', asm)
  if getattr(args, 'x86_scrub_rip', False):
    # Generically match a RIP-relative memory operand.
    asm = SCRUB_X86_RIP_RE.sub(r'{{.*}}(%rip)', asm)
  # Generically match a LCP symbol.
  asm = SCRUB_X86_LCP_RE.sub(r'{{\.?LCPI[0-9]+_[0-9]+}}', asm)
  if getattr(args, 'extra_scrub', False):
    # Avoid generating different checks for 32- and 64-bit because of 'retl' vs 'retq'.
    asm = SCRUB_X86_RET_RE.sub(r'ret{{[l|q]}}', asm)
  # Strip kill operands inserted into the asm.
  asm = common.SCRUB_KILL_COMMENT_RE.sub('', asm)
  # Strip trailing whitespace.
  asm = common.SCRUB_TRAILING_WHITESPACE_RE.sub(r'', asm)
  return asm

def scrub_asm_amdgpu(asm, args):
  # Scrub runs of whitespace out of the assembly, but leave the leading
  # whitespace in place.
  asm = common.SCRUB_WHITESPACE_RE.sub(r' ', asm)
  # Expand the tabs used for indentation.
  asm = string.expandtabs(asm, 2)
  # Strip trailing whitespace.
  asm = common.SCRUB_TRAILING_WHITESPACE_RE.sub(r'', asm)
  return asm

def scrub_asm_arm_eabi(asm, args):
  # Scrub runs of whitespace out of the assembly, but leave the leading
  # whitespace in place.
  asm = common.SCRUB_WHITESPACE_RE.sub(r' ', asm)
  # Expand the tabs used for indentation.
  asm = string.expandtabs(asm, 2)
  # Strip kill operands inserted into the asm.
  asm = common.SCRUB_KILL_COMMENT_RE.sub('', asm)
  # Strip trailing whitespace.
  asm = common.SCRUB_TRAILING_WHITESPACE_RE.sub(r'', asm)
  return asm

def scrub_asm_hexagon(asm, args):
  # Scrub runs of whitespace out of the assembly, but leave the leading
  # whitespace in place.
  asm = common.SCRUB_WHITESPACE_RE.sub(r' ', asm)
  # Expand the tabs used for indentation.
  asm = string.expandtabs(asm, 2)
  # Strip trailing whitespace.
  asm = common.SCRUB_TRAILING_WHITESPACE_RE.sub(r'', asm)
  return asm

def scrub_asm_powerpc(asm, args):
  # Scrub runs of whitespace out of the assembly, but leave the leading
  # whitespace in place.
  asm = common.SCRUB_WHITESPACE_RE.sub(r' ', asm)
  # Expand the tabs used for indentation.
  asm = string.expandtabs(asm, 2)
  # Strip unimportant comments, but leave the token '#' in place.
  asm = common.SCRUB_LOOP_COMMENT_RE.sub(r'#', asm)
  # Strip trailing whitespace.
  asm = common.SCRUB_TRAILING_WHITESPACE_RE.sub(r'', asm)
  # Strip the tailing token '#', except the line only has token '#'.
  asm = common.SCRUB_TAILING_COMMENT_TOKEN_RE.sub(r'', asm)
  return asm

def scrub_asm_m68k(asm, args):
  # Scrub runs of whitespace out of the assembly, but leave the leading
  # whitespace in place.
  asm = common.SCRUB_WHITESPACE_RE.sub(r' ', asm)
  # Expand the tabs used for indentation.
  asm = string.expandtabs(asm, 2)
  # Strip trailing whitespace.
  asm = common.SCRUB_TRAILING_WHITESPACE_RE.sub(r'', asm)
  return asm

def scrub_asm_mips(asm, args):
  # Scrub runs of whitespace out of the assembly, but leave the leading
  # whitespace in place.
  asm = common.SCRUB_WHITESPACE_RE.sub(r' ', asm)
  # Expand the tabs used for indentation.
  asm = string.expandtabs(asm, 2)
  # Strip trailing whitespace.
  asm = common.SCRUB_TRAILING_WHITESPACE_RE.sub(r'', asm)
  return asm

def scrub_asm_msp430(asm, args):
  # Scrub runs of whitespace out of the assembly, but leave the leading
  # whitespace in place.
  asm = common.SCRUB_WHITESPACE_RE.sub(r' ', asm)
  # Expand the tabs used for indentation.
  asm = string.expandtabs(asm, 2)
  # Strip trailing whitespace.
  asm = common.SCRUB_TRAILING_WHITESPACE_RE.sub(r'', asm)
  return asm

def scrub_asm_avr(asm, args):
  # Scrub runs of whitespace out of the assembly, but leave the leading
  # whitespace in place.
  asm = common.SCRUB_WHITESPACE_RE.sub(r' ', asm)
  # Expand the tabs used for indentation.
  asm = string.expandtabs(asm, 2)
  # Strip trailing whitespace.
  asm = common.SCRUB_TRAILING_WHITESPACE_RE.sub(r'', asm)
  return asm

def scrub_asm_riscv(asm, args):
  # Scrub runs of whitespace out of the assembly, but leave the leading
  # whitespace in place.
  asm = common.SCRUB_WHITESPACE_RE.sub(r' ', asm)
  # Expand the tabs used for indentation.
  asm = string.expandtabs(asm, 2)
  # Strip trailing whitespace.
  asm = common.SCRUB_TRAILING_WHITESPACE_RE.sub(r'', asm)
  return asm

def scrub_asm_lanai(asm, args):
  # Scrub runs of whitespace out of the assembly, but leave the leading
  # whitespace in place.
  asm = common.SCRUB_WHITESPACE_RE.sub(r' ', asm)
  # Expand the tabs used for indentation.
  asm = string.expandtabs(asm, 2)
  # Strip trailing whitespace.
  asm = common.SCRUB_TRAILING_WHITESPACE_RE.sub(r'', asm)
  return asm

def scrub_asm_sparc(asm, args):
  # Scrub runs of whitespace out of the assembly, but leave the leading
  # whitespace in place.
  asm = common.SCRUB_WHITESPACE_RE.sub(r' ', asm)
  # Expand the tabs used for indentation.
  asm = string.expandtabs(asm, 2)
  # Strip trailing whitespace.
  asm = common.SCRUB_TRAILING_WHITESPACE_RE.sub(r'', asm)
  return asm

def scrub_asm_systemz(asm, args):
  # Scrub runs of whitespace out of the assembly, but leave the leading
  # whitespace in place.
  asm = common.SCRUB_WHITESPACE_RE.sub(r' ', asm)
  # Expand the tabs used for indentation.
  asm = string.expandtabs(asm, 2)
  # Strip trailing whitespace.
  asm = common.SCRUB_TRAILING_WHITESPACE_RE.sub(r'', asm)
  return asm

def scrub_asm_wasm32(asm, args):
  # Scrub runs of whitespace out of the assembly, but leave the leading
  # whitespace in place.
  asm = common.SCRUB_WHITESPACE_RE.sub(r' ', asm)
  # Expand the tabs used for indentation.
  asm = string.expandtabs(asm, 2)
  # Strip trailing whitespace.
  asm = common.SCRUB_TRAILING_WHITESPACE_RE.sub(r'', asm)
  return asm

def scrub_asm_ve(asm, args):
  # Scrub runs of whitespace out of the assembly, but leave the leading
  # whitespace in place.
  asm = common.SCRUB_WHITESPACE_RE.sub(r' ', asm)
  # Expand the tabs used for indentation.
  asm = string.expandtabs(asm, 2)
  # Strip trailing whitespace.
  asm = common.SCRUB_TRAILING_WHITESPACE_RE.sub(r'', asm)
  return asm

def get_triple_from_march(march):
  triples = {
      'amdgcn': 'amdgcn',
      'r600': 'r600',
      'mips': 'mips',
      'sparc': 'sparc',
      'hexagon': 'hexagon',
      've': 've',
  }
  for prefix, triple in triples.items():
    if march.startswith(prefix):
      return triple
  print("Cannot find a triple. Assume 'x86'", file=sys.stderr)
  return 'x86'

def get_run_handler(triple):
  target_handlers = {
      'i686': (scrub_asm_x86, ASM_FUNCTION_X86_RE),
      'x86': (scrub_asm_x86, ASM_FUNCTION_X86_RE),
      'i386': (scrub_asm_x86, ASM_FUNCTION_X86_RE),
      'arm64_32-apple-ios': (scrub_asm_arm_eabi, ASM_FUNCTION_AARCH64_DARWIN_RE),
      'aarch64': (scrub_asm_arm_eabi, ASM_FUNCTION_AARCH64_RE),
      'aarch64-apple-darwin': (scrub_asm_arm_eabi, ASM_FUNCTION_AARCH64_DARWIN_RE),
      'aarch64-apple-ios': (scrub_asm_arm_eabi, ASM_FUNCTION_AARCH64_DARWIN_RE),
      'hexagon': (scrub_asm_hexagon, ASM_FUNCTION_HEXAGON_RE),
      'r600': (scrub_asm_amdgpu, ASM_FUNCTION_AMDGPU_RE),
      'amdgcn': (scrub_asm_amdgpu, ASM_FUNCTION_AMDGPU_RE),
      'arm': (scrub_asm_arm_eabi, ASM_FUNCTION_ARM_RE),
      'arm64': (scrub_asm_arm_eabi, ASM_FUNCTION_AARCH64_RE),
      'arm64e': (scrub_asm_arm_eabi, ASM_FUNCTION_AARCH64_DARWIN_RE),
      'arm64-apple-ios': (scrub_asm_arm_eabi, ASM_FUNCTION_AARCH64_DARWIN_RE),
      'armv7-apple-ios' : (scrub_asm_arm_eabi, ASM_FUNCTION_ARM_IOS_RE),
      'armv7-apple-darwin': (scrub_asm_arm_eabi, ASM_FUNCTION_ARM_DARWIN_RE),
      'thumb': (scrub_asm_arm_eabi, ASM_FUNCTION_ARM_RE),
      'thumb-macho': (scrub_asm_arm_eabi, ASM_FUNCTION_ARM_MACHO_RE),
      'thumbv5-macho': (scrub_asm_arm_eabi, ASM_FUNCTION_ARM_MACHO_RE),
      'thumbv7s-apple-darwin' : (scrub_asm_arm_eabi, ASM_FUNCTION_THUMBS_DARWIN_RE),
      'thumbv7-apple-darwin' : (scrub_asm_arm_eabi, ASM_FUNCTION_THUMB_DARWIN_RE),
      'thumbv7-apple-ios' : (scrub_asm_arm_eabi, ASM_FUNCTION_ARM_IOS_RE),
      'm68k': (scrub_asm_m68k, ASM_FUNCTION_M68K_RE),
      'mips': (scrub_asm_mips, ASM_FUNCTION_MIPS_RE),
      'msp430': (scrub_asm_msp430, ASM_FUNCTION_MSP430_RE),
      'avr': (scrub_asm_avr, ASM_FUNCTION_AVR_RE),
      'ppc32': (scrub_asm_powerpc, ASM_FUNCTION_PPC_RE),
      'powerpc': (scrub_asm_powerpc, ASM_FUNCTION_PPC_RE),
      'riscv32': (scrub_asm_riscv, ASM_FUNCTION_RISCV_RE),
      'riscv64': (scrub_asm_riscv, ASM_FUNCTION_RISCV_RE),
      'lanai': (scrub_asm_lanai, ASM_FUNCTION_LANAI_RE),
      'sparc': (scrub_asm_sparc, ASM_FUNCTION_SPARC_RE),
      's390x': (scrub_asm_systemz, ASM_FUNCTION_SYSTEMZ_RE),
      'wasm32': (scrub_asm_wasm32, ASM_FUNCTION_WASM32_RE),
      've': (scrub_asm_ve, ASM_FUNCTION_VE_RE),
  }
  handler = None
  best_prefix = ''
  for prefix, s in target_handlers.items():
    if triple.startswith(prefix) and len(prefix) > len(best_prefix):
      handler = s
      best_prefix = prefix

  if handler is None:
    raise KeyError('Triple %r is not supported' % (triple))

  return handler

##### Generator of assembly CHECK lines

def add_asm_checks(output_lines, comment_marker, prefix_list, func_dict, func_name):
  # Label format is based on ASM string.
  check_label_format = '{} %s-LABEL: %s%s:'.format(comment_marker)
  global_vars_seen_dict = {}
  common.add_checks(output_lines, comment_marker, prefix_list, func_dict, func_name, check_label_format, True, False, global_vars_seen_dict)<|MERGE_RESOLUTION|>--- conflicted
+++ resolved
@@ -167,21 +167,11 @@
     flags=(re.M | re.S))
 
 ASM_FUNCTION_VE_RE = re.compile(
-<<<<<<< HEAD
-    r'^_?(?P<func>[^:]+):[ \t]*#+[ \t]*@(?P=func)\n(?:\s*\.?Lfunc_begin[^:\n]*:\n)?[^:]*?'
-=======
     r'^_?(?P<func>[^:]+):[ \t]*#+[ \t]*@(?P=func)\n'
->>>>>>> 42a4f510
     r'(?P<body>^##?[ \t]+[^:]+:.*?)\s*'
     r'.Lfunc_end[0-9]+:\n',
     flags=(re.M | re.S))
 
-<<<<<<< HEAD
-SCRUB_LOOP_COMMENT_RE = re.compile(
-    r'# =>This Inner Loop Header:.*|# in Loop:.*', flags=re.M)
-
-=======
->>>>>>> 42a4f510
 SCRUB_X86_SHUFFLES_RE = (
     re.compile(
         r'^(\s*\w+) [^#\n]+#+ ((?:[xyz]mm\d+|mem)( \{%k\d+\}( \{z\})?)? = .*)$',
