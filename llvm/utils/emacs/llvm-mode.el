;;; llvm-mode.el --- Major mode for the LLVM assembler language.

;; Maintainer:  The LLVM team, http://llvm.org/
;; Version: 1.0

;;; Commentary:

;; Major mode for editing LLVM IR files.

;;; Code:

(defvar llvm-mode-syntax-table
  (let ((table (make-syntax-table)))
    (modify-syntax-entry ?% "_" table)
    (modify-syntax-entry ?. "_" table)
    (modify-syntax-entry ?\; "< " table)
    (modify-syntax-entry ?\n "> " table)
    table)
  "Syntax table used while in LLVM mode.")

(defvar llvm-font-lock-keywords
  (list
   ;; Attributes
   `(,(regexp-opt
<<<<<<< HEAD
       '("alwaysinline" "argmemonly" "allocsize" "builtin" "cold" "convergent" "dereferenceable_or_null" "hot" "inaccessiblememonly"
         "inaccessiblemem_or_argmemonly" "inalloca" "inlinehint" "jumptable" "minsize" "mustprogress" "naked" "nobuiltin"
         "nocallback" "nocf_check" "noduplicate" "nofree" "noimplicitfloat" "noinline" "nomerge" "nonlazybind" "noprofile" "noredzone" "noreturn"
         "norecurse" "nosync" "noundef" "nounwind" "null_pointer_is_valid" "optforfuzzing" "optnone" "optsize" "preallocated" "readnone" "readonly" "returns_twice"
         "shadowcallstack" "speculatable" "speculative_load_hardening" "ssp" "sspreq" "sspstrong" "safestack" "sanitize_address" "sanitize_hwaddress" "sanitize_memtag"
         "sanitize_thread" "sanitize_memory" "strictfp" "swifterror" "uwtable" "willreturn" "writeonly" "immarg") 'symbols) . font-lock-constant-face)
=======
       '("alwaysinline" "argmemonly" "allocsize" "builtin" "cold" "convergent" "dereferenceable" "dereferenceable_or_null" "hot" "inaccessiblememonly"
         "inaccessiblemem_or_argmemonly" "inalloca" "inlinehint" "jumptable" "minsize" "mustprogress" "naked" "nobuiltin" "nonnull"
         "nocallback" "nocf_check" "noduplicate" "nofree" "noimplicitfloat" "noinline" "nomerge" "nonlazybind" "noprofile" "noredzone" "noreturn"
         "norecurse" "nosync" "noundef" "nounwind" "nosanitize_coverage" "null_pointer_is_valid" "optforfuzzing" "optnone" "optsize" "preallocated" "readnone" "readonly" "returned" "returns_twice"
         "shadowcallstack" "speculatable" "speculative_load_hardening" "ssp" "sspreq" "sspstrong" "safestack" "sanitize_address" "sanitize_hwaddress" "sanitize_memtag"
         "sanitize_thread" "sanitize_memory" "strictfp" "swifterror" "uwtable" "vscale_range" "willreturn" "writeonly" "immarg") 'symbols) . font-lock-constant-face)
>>>>>>> a2ce6ee6
   ;; Variables
   '("%[-a-zA-Z$._][-a-zA-Z$._0-9]*" . font-lock-variable-name-face)
   ;; Labels
   '("[-a-zA-Z$._0-9]+:" . font-lock-variable-name-face)
   ;; Unnamed variable slots
   '("%[-]?[0-9]+" . font-lock-variable-name-face)
   ;; Types
   `(,(regexp-opt
       '("void" "i1" "i8" "i16" "i32" "i64" "i128" "half" "bfloat" "float" "double" "fp128" "x86_fp80" "ppc_fp128" "x86_mmx" "x86_amx"
         "type" "label" "opaque" "token") 'symbols) . font-lock-type-face)
   ;; Integer literals
   '("\\b[-]?[0-9]+\\b" . font-lock-preprocessor-face)
   ;; Floating point constants
   '("\\b[-+]?[0-9]+.[0-9]*\\([eE][-+]?[0-9]+\\)?\\b" . font-lock-preprocessor-face)
   ;; Hex constants
   '("\\b0x[0-9A-Fa-f]+\\b" . font-lock-preprocessor-face)
   ;; Keywords
   `(,(regexp-opt
       '(;; Toplevel entities
         "declare" "define" "module" "target" "source_filename" "global" "constant" "const" "alias" "ifunc" "comdat"
         "attributes" "uselistorder" "uselistorder_bb"
         ;; Linkage types
         "private" "internal" "weak" "weak_odr" "linkonce" "linkonce_odr" "available_externally" "appending" "common" "extern_weak" "external"
         "uninitialized" "implementation" "..."
         ;; Values
         "true" "false" "null" "undef" "zeroinitializer" "none" "c" "asm" "blockaddress" "poison"

         ;; Calling conventions
         "ccc" "fastcc" "coldcc" "webkit_jscc" "anyregcc" "preserve_mostcc" "preserve_allcc"
         "cxx_fast_tlscc" "swiftcc" "tailcc" "swifttailcc" "cfguard_checkcc"
         ;; Visibility styles
         "default" "hidden" "protected"
         ;; DLL storages
         "dllimport" "dllexport"
         ;; Thread local
         "thread_local" "localdynamic" "initialexec" "localexec"
         ;; Runtime preemption specifiers
         "dso_preemptable" "dso_local" "dso_local_equivalent"

         "gc" "atomic" "no_cfi" "volatile" "personality" "prologue" "section") 'symbols) . font-lock-keyword-face)
   ;; Arithmetic and Logical Operators
   `(,(regexp-opt '("add" "sub" "mul" "sdiv" "udiv" "urem" "srem" "and" "or" "xor"
                    "setne" "seteq" "setlt" "setgt" "setle" "setge") 'symbols) . font-lock-keyword-face)
   ;; Floating-point operators
   `(,(regexp-opt '("fadd" "fsub" "fneg" "fmul" "fdiv" "frem") 'symbols) . font-lock-keyword-face)
   ;; Special instructions
   `(,(regexp-opt '("phi" "tail" "call" "select" "to" "shl" "lshr" "ashr" "fcmp" "icmp" "va_arg" "landingpad" "freeze") 'symbols) . font-lock-keyword-face)
   ;; Control instructions
   `(,(regexp-opt '("ret" "br" "switch" "invoke" "resume" "unwind" "unreachable" "indirectbr" "callbr") 'symbols) . font-lock-keyword-face)
   ;; Memory operators
   `(,(regexp-opt '("malloc" "alloca" "free" "load" "store" "getelementptr" "fence" "cmpxchg" "atomicrmw") 'symbols) . font-lock-keyword-face)
   ;; Casts
   `(,(regexp-opt '("bitcast" "inttoptr" "ptrtoint" "trunc" "zext" "sext" "fptrunc" "fpext" "fptoui" "fptosi" "uitofp" "sitofp" "addrspacecast") 'symbols) . font-lock-keyword-face)
   ;; Vector ops
   `(,(regexp-opt '("extractelement" "insertelement" "shufflevector") 'symbols) . font-lock-keyword-face)
   ;; Aggregate ops
   `(,(regexp-opt '("extractvalue" "insertvalue") 'symbols) . font-lock-keyword-face)
   ;; Metadata types
   `(,(regexp-opt '("distinct") 'symbols) . font-lock-keyword-face)
   ;; Atomic memory ordering constraints
   `(,(regexp-opt '("unordered" "monotonic" "acquire" "release" "acq_rel" "seq_cst") 'symbols) . font-lock-keyword-face)
   ;; Fast-math flags
   `(,(regexp-opt '("nnan" "ninf" "nsz" "arcp" "contract" "afn" "reassoc" "fast") 'symbols) . font-lock-keyword-face)
   ;; Use-list order directives
   `(,(regexp-opt '("uselistorder" "uselistorder_bb") 'symbols) . font-lock-keyword-face))
  "Syntax highlighting for LLVM.")

;;;###autoload
(define-derived-mode llvm-mode prog-mode "LLVM"
  "Major mode for editing LLVM source files.
\\{llvm-mode-map}
  Runs `llvm-mode-hook' on startup."
  (setq font-lock-defaults `(llvm-font-lock-keywords))
  (setq-local comment-start ";"))

;; Associate .ll files with llvm-mode
;;;###autoload
(add-to-list 'auto-mode-alist (cons "\\.ll\\'" 'llvm-mode))

(provide 'llvm-mode)

;;; llvm-mode.el ends here<|MERGE_RESOLUTION|>--- conflicted
+++ resolved
@@ -22,21 +22,12 @@
   (list
    ;; Attributes
    `(,(regexp-opt
-<<<<<<< HEAD
-       '("alwaysinline" "argmemonly" "allocsize" "builtin" "cold" "convergent" "dereferenceable_or_null" "hot" "inaccessiblememonly"
-         "inaccessiblemem_or_argmemonly" "inalloca" "inlinehint" "jumptable" "minsize" "mustprogress" "naked" "nobuiltin"
-         "nocallback" "nocf_check" "noduplicate" "nofree" "noimplicitfloat" "noinline" "nomerge" "nonlazybind" "noprofile" "noredzone" "noreturn"
-         "norecurse" "nosync" "noundef" "nounwind" "null_pointer_is_valid" "optforfuzzing" "optnone" "optsize" "preallocated" "readnone" "readonly" "returns_twice"
-         "shadowcallstack" "speculatable" "speculative_load_hardening" "ssp" "sspreq" "sspstrong" "safestack" "sanitize_address" "sanitize_hwaddress" "sanitize_memtag"
-         "sanitize_thread" "sanitize_memory" "strictfp" "swifterror" "uwtable" "willreturn" "writeonly" "immarg") 'symbols) . font-lock-constant-face)
-=======
        '("alwaysinline" "argmemonly" "allocsize" "builtin" "cold" "convergent" "dereferenceable" "dereferenceable_or_null" "hot" "inaccessiblememonly"
          "inaccessiblemem_or_argmemonly" "inalloca" "inlinehint" "jumptable" "minsize" "mustprogress" "naked" "nobuiltin" "nonnull"
          "nocallback" "nocf_check" "noduplicate" "nofree" "noimplicitfloat" "noinline" "nomerge" "nonlazybind" "noprofile" "noredzone" "noreturn"
          "norecurse" "nosync" "noundef" "nounwind" "nosanitize_coverage" "null_pointer_is_valid" "optforfuzzing" "optnone" "optsize" "preallocated" "readnone" "readonly" "returned" "returns_twice"
          "shadowcallstack" "speculatable" "speculative_load_hardening" "ssp" "sspreq" "sspstrong" "safestack" "sanitize_address" "sanitize_hwaddress" "sanitize_memtag"
          "sanitize_thread" "sanitize_memory" "strictfp" "swifterror" "uwtable" "vscale_range" "willreturn" "writeonly" "immarg") 'symbols) . font-lock-constant-face)
->>>>>>> a2ce6ee6
    ;; Variables
    '("%[-a-zA-Z$._][-a-zA-Z$._0-9]*" . font-lock-variable-name-face)
    ;; Labels
