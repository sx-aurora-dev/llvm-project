//===- MLIRGen.cpp - MLIR Generation from a Toy AST -----------------------===//
//
// Part of the LLVM Project, under the Apache License v2.0 with LLVM Exceptions.
// See https://llvm.org/LICENSE.txt for license information.
// SPDX-License-Identifier: Apache-2.0 WITH LLVM-exception
//
//===----------------------------------------------------------------------===//
//
// This file implements a simple IR generation targeting MLIR from a Module AST
// for the Toy language.
//
//===----------------------------------------------------------------------===//

#include "toy/MLIRGen.h"
#include "toy/AST.h"
#include "toy/Dialect.h"

#include "mlir/IR/Attributes.h"
#include "mlir/IR/Builders.h"
#include "mlir/IR/BuiltinOps.h"
#include "mlir/IR/BuiltinTypes.h"
#include "mlir/IR/MLIRContext.h"
#include "mlir/IR/Verifier.h"

#include "llvm/ADT/STLExtras.h"
#include "llvm/ADT/ScopedHashTable.h"
#include "llvm/Support/raw_ostream.h"
#include <numeric>

using namespace mlir::toy;
using namespace toy;

using llvm::ArrayRef;
using llvm::cast;
using llvm::dyn_cast;
using llvm::isa;
using llvm::makeArrayRef;
using llvm::ScopedHashTableScope;
using llvm::SmallVector;
using llvm::StringRef;
using llvm::Twine;

namespace {

/// Implementation of a simple MLIR emission from the Toy AST.
///
/// This will emit operations that are specific to the Toy language, preserving
/// the semantics of the language and (hopefully) allow to perform accurate
/// analysis and transformation based on these high level semantics.
class MLIRGenImpl {
public:
  MLIRGenImpl(mlir::MLIRContext &context) : builder(&context) {}

  /// Public API: convert the AST for a Toy module (source file) to an MLIR
  /// Module operation.
  mlir::ModuleOp mlirGen(ModuleAST &moduleAST) {
    // We create an empty MLIR module and codegen functions one at a time and
    // add them to the module.
    theModule = mlir::ModuleOp::create(builder.getUnknownLoc());

    for (FunctionAST &f : moduleAST) {
      auto func = mlirGen(f);
      if (!func)
        return nullptr;
      theModule.push_back(func);
    }

    // Verify the module after we have finished constructing it, this will check
    // the structural properties of the IR and invoke any specific verifiers we
    // have on the Toy operations.
    if (failed(mlir::verify(theModule))) {
      theModule.emitError("module verification error");
      return nullptr;
    }

    return theModule;
  }

private:
  /// A "module" matches a Toy source file: containing a list of functions.
  mlir::ModuleOp theModule;

  /// The builder is a helper class to create IR inside a function. The builder
  /// is stateful, in particular it keeps an "insertion point": this is where
  /// the next operations will be introduced.
  mlir::OpBuilder builder;

  /// The symbol table maps a variable name to a value in the current scope.
  /// Entering a function creates a new scope, and the function arguments are
  /// added to the mapping. When the processing of a function is terminated, the
  /// scope is destroyed and the mappings created in this scope are dropped.
  llvm::ScopedHashTable<StringRef, mlir::Value> symbolTable;

  /// Helper conversion for a Toy AST location to an MLIR location.
  mlir::Location loc(Location loc) {
<<<<<<< HEAD
    return mlir::FileLineColLoc::get(builder.getIdentifier(*loc.file), loc.line,
=======
    return mlir::FileLineColLoc::get(builder.getStringAttr(*loc.file), loc.line,
>>>>>>> a2ce6ee6
                                     loc.col);
  }

  /// Declare a variable in the current scope, return success if the variable
  /// wasn't declared yet.
  mlir::LogicalResult declare(llvm::StringRef var, mlir::Value value) {
    if (symbolTable.count(var))
      return mlir::failure();
    symbolTable.insert(var, value);
    return mlir::success();
  }

  /// Create the prototype for an MLIR function with as many arguments as the
  /// provided Toy AST prototype.
  mlir::FuncOp mlirGen(PrototypeAST &proto) {
    auto location = loc(proto.loc());

    // This is a generic function, the return type will be inferred later.
    // Arguments type are uniformly unranked tensors.
    llvm::SmallVector<mlir::Type, 4> argTypes(proto.getArgs().size(),
                                              getType(VarType{}));
    auto funcType = builder.getFunctionType(argTypes, llvm::None);
    return mlir::FuncOp::create(location, proto.getName(), funcType);
  }

  /// Emit a new function and add it to the MLIR module.
  mlir::FuncOp mlirGen(FunctionAST &funcAST) {
    // Create a scope in the symbol table to hold variable declarations.
    ScopedHashTableScope<llvm::StringRef, mlir::Value> varScope(symbolTable);

    // Create an MLIR function for the given prototype.
    mlir::FuncOp function(mlirGen(*funcAST.getProto()));
    if (!function)
      return nullptr;

    // Let's start the body of the function now!
    // In MLIR the entry block of the function is special: it must have the same
    // argument list as the function itself.
    auto &entryBlock = *function.addEntryBlock();
    auto protoArgs = funcAST.getProto()->getArgs();

    // Declare all the function arguments in the symbol table.
    for (const auto nameValue :
         llvm::zip(protoArgs, entryBlock.getArguments())) {
      if (failed(declare(std::get<0>(nameValue)->getName(),
                         std::get<1>(nameValue))))
        return nullptr;
    }

    // Set the insertion point in the builder to the beginning of the function
    // body, it will be used throughout the codegen to create operations in this
    // function.
    builder.setInsertionPointToStart(&entryBlock);

    // Emit the body of the function.
    if (mlir::failed(mlirGen(*funcAST.getBody()))) {
      function.erase();
      return nullptr;
    }

    // Implicitly return void if no return statement was emitted.
    // FIXME: we may fix the parser instead to always return the last expression
    // (this would possibly help the REPL case later)
    ReturnOp returnOp;
    if (!entryBlock.empty())
      returnOp = dyn_cast<ReturnOp>(entryBlock.back());
    if (!returnOp) {
      builder.create<ReturnOp>(loc(funcAST.getProto()->loc()));
    } else if (returnOp.hasOperand()) {
      // Otherwise, if this return operation has an operand then add a result to
      // the function.
      function.setType(builder.getFunctionType(function.getType().getInputs(),
                                               getType(VarType{})));
    }

    // If this function isn't main, then set the visibility to private.
    if (funcAST.getProto()->getName() != "main")
      function.setPrivate();

    return function;
  }

  /// Emit a binary operation
  mlir::Value mlirGen(BinaryExprAST &binop) {
    // First emit the operations for each side of the operation before emitting
    // the operation itself. For example if the expression is `a + foo(a)`
    // 1) First it will visiting the LHS, which will return a reference to the
    //    value holding `a`. This value should have been emitted at declaration
    //    time and registered in the symbol table, so nothing would be
    //    codegen'd. If the value is not in the symbol table, an error has been
    //    emitted and nullptr is returned.
    // 2) Then the RHS is visited (recursively) and a call to `foo` is emitted
    //    and the result value is returned. If an error occurs we get a nullptr
    //    and propagate.
    //
    mlir::Value lhs = mlirGen(*binop.getLHS());
    if (!lhs)
      return nullptr;
    mlir::Value rhs = mlirGen(*binop.getRHS());
    if (!rhs)
      return nullptr;
    auto location = loc(binop.loc());

    // Derive the operation name from the binary operator. At the moment we only
    // support '+' and '*'.
    switch (binop.getOp()) {
    case '+':
      return builder.create<AddOp>(location, lhs, rhs);
    case '*':
      return builder.create<MulOp>(location, lhs, rhs);
    }

    emitError(location, "invalid binary operator '") << binop.getOp() << "'";
    return nullptr;
  }

  /// This is a reference to a variable in an expression. The variable is
  /// expected to have been declared and so should have a value in the symbol
  /// table, otherwise emit an error and return nullptr.
  mlir::Value mlirGen(VariableExprAST &expr) {
    if (auto variable = symbolTable.lookup(expr.getName()))
      return variable;

    emitError(loc(expr.loc()), "error: unknown variable '")
        << expr.getName() << "'";
    return nullptr;
  }

  /// Emit a return operation. This will return failure if any generation fails.
  mlir::LogicalResult mlirGen(ReturnExprAST &ret) {
    auto location = loc(ret.loc());

    // 'return' takes an optional expression, handle that case here.
    mlir::Value expr = nullptr;
    if (ret.getExpr().hasValue()) {
      if (!(expr = mlirGen(*ret.getExpr().getValue())))
        return mlir::failure();
    }

    // Otherwise, this return operation has zero operands.
    builder.create<ReturnOp>(location, expr ? makeArrayRef(expr)
                                            : ArrayRef<mlir::Value>());
    return mlir::success();
  }

  /// Emit a literal/constant array. It will be emitted as a flattened array of
  /// data in an Attribute attached to a `toy.constant` operation.
  /// See documentation on [Attributes](LangRef.md#attributes) for more details.
  /// Here is an excerpt:
  ///
  ///   Attributes are the mechanism for specifying constant data in MLIR in
  ///   places where a variable is never allowed [...]. They consist of a name
  ///   and a concrete attribute value. The set of expected attributes, their
  ///   structure, and their interpretation are all contextually dependent on
  ///   what they are attached to.
  ///
  /// Example, the source level statement:
  ///   var a<2, 3> = [[1, 2, 3], [4, 5, 6]];
  /// will be converted to:
  ///   %0 = "toy.constant"() {value: dense<tensor<2x3xf64>,
  ///     [[1.000000e+00, 2.000000e+00, 3.000000e+00],
  ///      [4.000000e+00, 5.000000e+00, 6.000000e+00]]>} : () -> tensor<2x3xf64>
  ///
  mlir::Value mlirGen(LiteralExprAST &lit) {
    auto type = getType(lit.getDims());

    // The attribute is a vector with a floating point value per element
    // (number) in the array, see `collectData()` below for more details.
    std::vector<double> data;
    data.reserve(std::accumulate(lit.getDims().begin(), lit.getDims().end(), 1,
                                 std::multiplies<int>()));
    collectData(lit, data);

    // The type of this attribute is tensor of 64-bit floating-point with the
    // shape of the literal.
    mlir::Type elementType = builder.getF64Type();
    auto dataType = mlir::RankedTensorType::get(lit.getDims(), elementType);

    // This is the actual attribute that holds the list of values for this
    // tensor literal.
    auto dataAttribute =
        mlir::DenseElementsAttr::get(dataType, llvm::makeArrayRef(data));

    // Build the MLIR op `toy.constant`. This invokes the `ConstantOp::build`
    // method.
    return builder.create<ConstantOp>(loc(lit.loc()), type, dataAttribute);
  }

  /// Recursive helper function to accumulate the data that compose an array
  /// literal. It flattens the nested structure in the supplied vector. For
  /// example with this array:
  ///  [[1, 2], [3, 4]]
  /// we will generate:
  ///  [ 1, 2, 3, 4 ]
  /// Individual numbers are represented as doubles.
  /// Attributes are the way MLIR attaches constant to operations.
  void collectData(ExprAST &expr, std::vector<double> &data) {
    if (auto *lit = dyn_cast<LiteralExprAST>(&expr)) {
      for (auto &value : lit->getValues())
        collectData(*value, data);
      return;
    }

    assert(isa<NumberExprAST>(expr) && "expected literal or number expr");
    data.push_back(cast<NumberExprAST>(expr).getValue());
  }

  /// Emit a call expression. It emits specific operations for the `transpose`
  /// builtin. Other identifiers are assumed to be user-defined functions.
  mlir::Value mlirGen(CallExprAST &call) {
    llvm::StringRef callee = call.getCallee();
    auto location = loc(call.loc());

    // Codegen the operands first.
    SmallVector<mlir::Value, 4> operands;
    for (auto &expr : call.getArgs()) {
      auto arg = mlirGen(*expr);
      if (!arg)
        return nullptr;
      operands.push_back(arg);
    }

    // Builtin calls have their custom operation, meaning this is a
    // straightforward emission.
    if (callee == "transpose") {
      if (call.getArgs().size() != 1) {
        emitError(location, "MLIR codegen encountered an error: toy.transpose "
                            "does not accept multiple arguments");
        return nullptr;
      }
      return builder.create<TransposeOp>(location, operands[0]);
    }

    // Otherwise this is a call to a user-defined function. Calls to
    // user-defined functions are mapped to a custom call that takes the callee
    // name as an attribute.
    return builder.create<GenericCallOp>(location, callee, operands);
  }

  /// Emit a print expression. It emits specific operations for two builtins:
  /// transpose(x) and print(x).
  mlir::LogicalResult mlirGen(PrintExprAST &call) {
    auto arg = mlirGen(*call.getArg());
    if (!arg)
      return mlir::failure();

    builder.create<PrintOp>(loc(call.loc()), arg);
    return mlir::success();
  }

  /// Emit a constant for a single number (FIXME: semantic? broadcast?)
  mlir::Value mlirGen(NumberExprAST &num) {
    return builder.create<ConstantOp>(loc(num.loc()), num.getValue());
  }

  /// Dispatch codegen for the right expression subclass using RTTI.
  mlir::Value mlirGen(ExprAST &expr) {
    switch (expr.getKind()) {
    case toy::ExprAST::Expr_BinOp:
      return mlirGen(cast<BinaryExprAST>(expr));
    case toy::ExprAST::Expr_Var:
      return mlirGen(cast<VariableExprAST>(expr));
    case toy::ExprAST::Expr_Literal:
      return mlirGen(cast<LiteralExprAST>(expr));
    case toy::ExprAST::Expr_Call:
      return mlirGen(cast<CallExprAST>(expr));
    case toy::ExprAST::Expr_Num:
      return mlirGen(cast<NumberExprAST>(expr));
    default:
      emitError(loc(expr.loc()))
          << "MLIR codegen encountered an unhandled expr kind '"
          << Twine(expr.getKind()) << "'";
      return nullptr;
    }
  }

  /// Handle a variable declaration, we'll codegen the expression that forms the
  /// initializer and record the value in the symbol table before returning it.
  /// Future expressions will be able to reference this variable through symbol
  /// table lookup.
  mlir::Value mlirGen(VarDeclExprAST &vardecl) {
    auto *init = vardecl.getInitVal();
    if (!init) {
      emitError(loc(vardecl.loc()),
                "missing initializer in variable declaration");
      return nullptr;
    }

    mlir::Value value = mlirGen(*init);
    if (!value)
      return nullptr;

    // We have the initializer value, but in case the variable was declared
    // with specific shape, we emit a "reshape" operation. It will get
    // optimized out later as needed.
    if (!vardecl.getType().shape.empty()) {
      value = builder.create<ReshapeOp>(loc(vardecl.loc()),
                                        getType(vardecl.getType()), value);
    }

    // Register the value in the symbol table.
    if (failed(declare(vardecl.getName(), value)))
      return nullptr;
    return value;
  }

  /// Codegen a list of expression, return failure if one of them hit an error.
  mlir::LogicalResult mlirGen(ExprASTList &blockAST) {
    ScopedHashTableScope<StringRef, mlir::Value> varScope(symbolTable);
    for (auto &expr : blockAST) {
      // Specific handling for variable declarations, return statement, and
      // print. These can only appear in block list and not in nested
      // expressions.
      if (auto *vardecl = dyn_cast<VarDeclExprAST>(expr.get())) {
        if (!mlirGen(*vardecl))
          return mlir::failure();
        continue;
      }
      if (auto *ret = dyn_cast<ReturnExprAST>(expr.get()))
        return mlirGen(*ret);
      if (auto *print = dyn_cast<PrintExprAST>(expr.get())) {
        if (mlir::failed(mlirGen(*print)))
          return mlir::success();
        continue;
      }

      // Generic expression dispatch codegen.
      if (!mlirGen(*expr))
        return mlir::failure();
    }
    return mlir::success();
  }

  /// Build a tensor type from a list of shape dimensions.
  mlir::Type getType(ArrayRef<int64_t> shape) {
    // If the shape is empty, then this type is unranked.
    if (shape.empty())
      return mlir::UnrankedTensorType::get(builder.getF64Type());

    // Otherwise, we use the given shape.
    return mlir::RankedTensorType::get(shape, builder.getF64Type());
  }

  /// Build an MLIR type from a Toy AST variable type (forward to the generic
  /// getType above).
  mlir::Type getType(const VarType &type) { return getType(type.shape); }
};

} // namespace

namespace toy {

// The public API for codegen.
mlir::OwningModuleRef mlirGen(mlir::MLIRContext &context,
                              ModuleAST &moduleAST) {
  return MLIRGenImpl(context).mlirGen(moduleAST);
}

} // namespace toy<|MERGE_RESOLUTION|>--- conflicted
+++ resolved
@@ -93,11 +93,7 @@
 
   /// Helper conversion for a Toy AST location to an MLIR location.
   mlir::Location loc(Location loc) {
-<<<<<<< HEAD
-    return mlir::FileLineColLoc::get(builder.getIdentifier(*loc.file), loc.line,
-=======
     return mlir::FileLineColLoc::get(builder.getStringAttr(*loc.file), loc.line,
->>>>>>> a2ce6ee6
                                      loc.col);
   }
 
