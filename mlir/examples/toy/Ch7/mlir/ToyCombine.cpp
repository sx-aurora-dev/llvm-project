//===- ToyCombine.cpp - Toy High Level Optimizer --------------------------===//
//
// Part of the LLVM Project, under the Apache License v2.0 with LLVM Exceptions.
// See https://llvm.org/LICENSE.txt for license information.
// SPDX-License-Identifier: Apache-2.0 WITH LLVM-exception
//
//===----------------------------------------------------------------------===//
//
// This file implements a set of simple combiners for optimizing operations in
// the Toy dialect.
//
//===----------------------------------------------------------------------===//

#include "mlir/IR/Matchers.h"
#include "mlir/IR/PatternMatch.h"
#include "toy/Dialect.h"
#include <numeric>
using namespace mlir;
using namespace toy;

namespace {
/// Include the patterns defined in the Declarative Rewrite framework.
#include "ToyCombine.inc"
<<<<<<< HEAD
} // end anonymous namespace
=======
} // namespace
>>>>>>> 2ab1d525

/// Fold constants.
OpFoldResult ConstantOp::fold(ArrayRef<Attribute> operands) { return value(); }

/// Fold struct constants.
OpFoldResult StructConstantOp::fold(ArrayRef<Attribute> operands) {
  return value();
}

/// Fold simple struct access operations that access into a constant.
OpFoldResult StructAccessOp::fold(ArrayRef<Attribute> operands) {
  auto structAttr = operands.front().dyn_cast_or_null<mlir::ArrayAttr>();
  if (!structAttr)
    return nullptr;

  size_t elementIndex = index();
  return structAttr[elementIndex];
}

/// This is an example of a c++ rewrite pattern for the TransposeOp. It
/// optimizes the following scenario: transpose(transpose(x)) -> x
struct SimplifyRedundantTranspose : public mlir::OpRewritePattern<TransposeOp> {
  /// We register this pattern to match every toy.transpose in the IR.
  /// The "benefit" is used by the framework to order the patterns and process
  /// them in order of profitability.
  SimplifyRedundantTranspose(mlir::MLIRContext *context)
      : OpRewritePattern<TransposeOp>(context, /*benefit=*/1) {}

  /// This method attempts to match a pattern and rewrite it. The rewriter
  /// argument is the orchestrator of the sequence of rewrites. The pattern is
  /// expected to interact with it to perform any changes to the IR from here.
  mlir::LogicalResult
  matchAndRewrite(TransposeOp op,
                  mlir::PatternRewriter &rewriter) const override {
    // Look through the input of the current transpose.
    mlir::Value transposeInput = op.getOperand();
    TransposeOp transposeInputOp = transposeInput.getDefiningOp<TransposeOp>();

    // Input defined by another transpose? If not, no match.
    if (!transposeInputOp)
      return failure();

    // Otherwise, we have a redundant transpose. Use the rewriter.
    rewriter.replaceOp(op, {transposeInputOp.getOperand()});
    return success();
  }
};

/// Register our patterns as "canonicalization" patterns on the TransposeOp so
/// that they can be picked up by the Canonicalization framework.
void TransposeOp::getCanonicalizationPatterns(RewritePatternSet &results,
                                              MLIRContext *context) {
  results.add<SimplifyRedundantTranspose>(context);
}

/// Register our patterns as "canonicalization" patterns on the ReshapeOp so
/// that they can be picked up by the Canonicalization framework.
void ReshapeOp::getCanonicalizationPatterns(RewritePatternSet &results,
                                            MLIRContext *context) {
  results.add<ReshapeReshapeOptPattern, RedundantReshapeOptPattern,
              FoldConstantReshapeOptPattern>(context);
}<|MERGE_RESOLUTION|>--- conflicted
+++ resolved
@@ -21,11 +21,7 @@
 namespace {
 /// Include the patterns defined in the Declarative Rewrite framework.
 #include "ToyCombine.inc"
-<<<<<<< HEAD
-} // end anonymous namespace
-=======
 } // namespace
->>>>>>> 2ab1d525
 
 /// Fold constants.
 OpFoldResult ConstantOp::fold(ArrayRef<Attribute> operands) { return value(); }
