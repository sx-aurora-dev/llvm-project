--- conflicted
+++ resolved
@@ -42,13 +42,9 @@
     MLIRCastInterfaces
     MLIRExecutionEngine
     MLIRIR
-<<<<<<< HEAD
-    MLIRLLVMToLLVMIRTranslation
-=======
     MLIRLLVMCommonConversion
     MLIRLLVMToLLVMIRTranslation
     MLIRMemRef
->>>>>>> 2ab1d525
     MLIRParser
     MLIRPass
     MLIRSideEffectInterfaces
