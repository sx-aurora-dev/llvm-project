# For a better template to copy, see examples/standalone
include_directories(include)
add_subdirectory(include)

set(LLVM_LINK_COMPONENTS
  Core
  Support
  nativecodegen
  OrcJIT
  )

set(LLVM_TARGET_DEFINITIONS mlir/ToyCombine.td)
mlir_tablegen(ToyCombine.inc -gen-rewriters)
add_public_tablegen_target(ToyCh7CombineIncGen)

add_toy_chapter(toyc-ch7
  toyc.cpp
  parser/AST.cpp
  mlir/MLIRGen.cpp
  mlir/Dialect.cpp
  mlir/LowerToAffineLoops.cpp
  mlir/LowerToLLVM.cpp
  mlir/ShapeInferencePass.cpp
  mlir/ToyCombine.cpp

  DEPENDS
  ToyCh7ShapeInferenceInterfaceIncGen
  ToyCh7OpsIncGen
  ToyCh7CombineIncGen
  )

include_directories(${CMAKE_CURRENT_BINARY_DIR})
include_directories(${CMAKE_CURRENT_BINARY_DIR}/include/)
get_property(dialect_libs GLOBAL PROPERTY MLIR_DIALECT_LIBS)
get_property(conversion_libs GLOBAL PROPERTY MLIR_CONVERSION_LIBS)
target_link_libraries(toyc-ch7
  PRIVATE
    ${dialect_libs}
    ${conversion_libs}
    MLIRAnalysis
    MLIRCallInterfaces
    MLIRCastInterfaces
    MLIRExecutionEngine
    MLIRIR
<<<<<<< HEAD
    MLIRLLVMToLLVMIRTranslation
=======
    MLIRLLVMCommonConversion
    MLIRLLVMToLLVMIRTranslation
    MLIRMemRef
>>>>>>> a2ce6ee6
    MLIRParser
    MLIRPass
    MLIRSideEffectInterfaces
    MLIRTargetLLVMIRExport
    MLIRTransforms
    )<|MERGE_RESOLUTION|>--- conflicted
+++ resolved
@@ -42,13 +42,9 @@
     MLIRCastInterfaces
     MLIRExecutionEngine
     MLIRIR
-<<<<<<< HEAD
-    MLIRLLVMToLLVMIRTranslation
-=======
     MLIRLLVMCommonConversion
     MLIRLLVMToLLVMIRTranslation
     MLIRMemRef
->>>>>>> a2ce6ee6
     MLIRParser
     MLIRPass
     MLIRSideEffectInterfaces
