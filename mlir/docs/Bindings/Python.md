# MLIR Python Bindings

**Current status**: Under development and not enabled by default

[TOC]

## Building

### Pre-requisites

*   A relatively recent Python3 installation
*   Installation of python dependencies as specified in
    `mlir/python/requirements.txt`

### CMake variables

*   **`MLIR_ENABLE_BINDINGS_PYTHON`**`:BOOL`

    Enables building the Python bindings. Defaults to `OFF`.

*   **`Python3_EXECUTABLE`**:`STRING`

    Specifies the `python` executable used for the LLVM build, including for
    determining header/link flags for the Python bindings. On systems with
    multiple Python implementations, setting this explicitly to the preferred
    `python3` executable is strongly recommended.

### Recommended development practices

It is recommended to use a python virtual environment. Many ways exist for this,
but the following is the simplest:

```shell
# Make sure your 'python' is what you expect. Note that on multi-python
# systems, this may have a version suffix, and on many Linuxes and MacOS where
# python2 and python3 co-exist, you may also want to use `python3`.
which python
python -m venv ~/.venv/mlirdev
source ~/.venv/mlirdev/bin/activate

# Note that many LTS distros will bundle a version of pip itself that is too
# old to download all of the latest binaries for certain platforms.
# The pip version can be obtained with `python -m pip --version`, and for
# Linux specifically, this should be cross checked with minimum versions
# here: https://github.com/pypa/manylinux
# It is recommended to upgrade pip:
python -m pip install --upgrade pip


# Now the `python` command will resolve to your virtual environment and
# packages will be installed there.
python -m pip install -r mlir/python/requirements.txt

# Now run `cmake`, `ninja`, et al.
```

For interactive use, it is sufficient to add the
`tools/mlir/python_packages/mlir_core/` directory in your `build/` directory to
the `PYTHONPATH`. Typically:

```shell
export PYTHONPATH=$(cd build && pwd)/tools/mlir/python_packages/mlir_core
```

Note that if you have installed (i.e. via `ninja install`, et al), then python
packages for all enabled projects will be in your install tree under
`python_packages/` (i.e. `python_packages/mlir_core`). Official distributions
are built with a more specialized setup.

## Design

### Use cases

There are likely two primary use cases for the MLIR python bindings:

1.  Support users who expect that an installed version of LLVM/MLIR will yield
    the ability to `import mlir` and use the API in a pure way out of the box.

1.  Downstream integrations will likely want to include parts of the API in
    their private namespace or specially built libraries, probably mixing it
    with other python native bits.

### Composable modules

In order to support use case \#2, the Python bindings are organized into
composable modules that downstream integrators can include and re-export into
their own namespace if desired. This forces several design points:

*   Separate the construction/populating of a `py::module` from
    `PYBIND11_MODULE` global constructor.

*   Introduce headers for C++-only wrapper classes as other related C++ modules
    will need to interop with it.

*   Separate any initialization routines that depend on optional components into
    its own module/dependency (currently, things like `registerAllDialects` fall
    into this category).

There are a lot of co-related issues of shared library linkage, distribution
concerns, etc that affect such things. Organizing the code into composable
modules (versus a monolithic `cpp` file) allows the flexibility to address many
of these as needed over time. Also, compilation time for all of the template
meta-programming in pybind scales with the number of things you define in a
translation unit. Breaking into multiple translation units can significantly aid
compile times for APIs with a large surface area.

### Submodules

Generally, the C++ codebase namespaces most things into the `mlir` namespace.
However, in order to modularize and make the Python bindings easier to
understand, sub-packages are defined that map roughly to the directory structure
of functional units in MLIR.

Examples:

*   `mlir.ir`
*   `mlir.passes` (`pass` is a reserved word :( )
*   `mlir.dialect`
*   `mlir.execution_engine` (aside from namespacing, it is important that
    "bulky"/optional parts like this are isolated)

In addition, initialization functions that imply optional dependencies should be
in underscored (notionally private) modules such as `_init` and linked
separately. This allows downstream integrators to completely customize what is
included "in the box" and covers things like dialect registration, pass
registration, etc.

### Loader

LLVM/MLIR is a non-trivial python-native project that is likely to co-exist with
other non-trivial native extensions. As such, the native extension (i.e. the
`.so`/`.pyd`/`.dylib`) is exported as a notionally private top-level symbol
(`_mlir`), while a small set of Python code is provided in
<<<<<<< HEAD
`mlir/_cext_loader.py` and siblings which loads and re-exports it. This
split provides a place to stage code that needs to prepare the environment
*before* the shared library is loaded into the Python runtime, and also
provides a place that one-time initialization code can be invoked apart from
module constructors.

It is recommended to avoid using `__init__.py` files to the extent possible,
until reaching a leaf package that represents a discrete component. The rule
to keep in mind is that the presence of an `__init__.py` file prevents the
ability to split anything at that level or below in the namespace into
different directories, deployment packages, wheels, etc.
=======
`mlir/_cext_loader.py` and siblings which loads and re-exports it. This split
provides a place to stage code that needs to prepare the environment *before*
the shared library is loaded into the Python runtime, and also provides a place
that one-time initialization code can be invoked apart from module constructors.

It is recommended to avoid using `__init__.py` files to the extent possible,
until reaching a leaf package that represents a discrete component. The rule to
keep in mind is that the presence of an `__init__.py` file prevents the ability
to split anything at that level or below in the namespace into different
directories, deployment packages, wheels, etc.
>>>>>>> 2ab1d525

See the documentation for more information and advice:
https://packaging.python.org/guides/packaging-namespace-packages/

### Use the C-API

The Python APIs should seek to layer on top of the C-API to the degree possible.
Especially for the core, dialect-independent parts, such a binding enables
packaging decisions that would be difficult or impossible if spanning a C++ ABI
boundary. In addition, factoring in this way side-steps some very difficult
issues that arise when combining RTTI-based modules (which pybind derived things
are) with non-RTTI polymorphic C++ code (the default compilation mode of LLVM).

### Ownership in the Core IR

There are several top-level types in the core IR that are strongly owned by
their python-side reference:

*   `PyContext` (`mlir.ir.Context`)
*   `PyModule` (`mlir.ir.Module`)
*   `PyOperation` (`mlir.ir.Operation`) - but with caveats

All other objects are dependent. All objects maintain a back-reference
(keep-alive) to their closest containing top-level object. Further, dependent
objects fall into two categories: a) uniqued (which live for the life-time of
the context) and b) mutable. Mutable objects need additional machinery for
keeping track of when the C++ instance that backs their Python object is no
longer valid (typically due to some specific mutation of the IR, deletion, or
bulk operation).

### Optionality and argument ordering in the Core IR

The following types support being bound to the current thread as a context
manager:

*   `PyLocation` (`loc: mlir.ir.Location = None`)
*   `PyInsertionPoint` (`ip: mlir.ir.InsertionPoint = None`)
*   `PyMlirContext` (`context: mlir.ir.Context = None`)

In order to support composability of function arguments, when these types appear
as arguments, they should always be the last and appear in the above order and
with the given names (which is generally the order in which they are expected to
need to be expressed explicitly in special cases) as necessary. Each should
carry a default value of `py::none()` and use either a manual or automatic
conversion for resolving either with the explicit value or a value from the
thread context manager (i.e. `DefaultingPyMlirContext` or
`DefaultingPyLocation`).

The rationale for this is that in Python, trailing keyword arguments to the
*right* are the most composable, enabling a variety of strategies such as kwarg
passthrough, default values, etc. Keeping function signatures composable
increases the chances that interesting DSLs and higher level APIs can be
constructed without a lot of exotic boilerplate.

Used consistently, this enables a style of IR construction that rarely needs to
use explicit contexts, locations, or insertion points but is free to do so when
extra control is needed.

#### Operation hierarchy

As mentioned above, `PyOperation` is special because it can exist in either a
top-level or dependent state. The life-cycle is unidirectional: operations can
be created detached (top-level) and once added to another operation, they are
then dependent for the remainder of their lifetime. The situation is more
complicated when considering construction scenarios where an operation is added
to a transitive parent that is still detached, necessitating further accounting
at such transition points (i.e. all such added children are initially added to
the IR with a parent of their outer-most detached operation, but then once it is
added to an attached operation, they need to be re-parented to the containing
module).

Due to the validity and parenting accounting needs, `PyOperation` is the owner
for regions and blocks and needs to be a top-level type that we can count on not
aliasing. This let's us do things like selectively invalidating instances when
mutations occur without worrying that there is some alias to the same operation
in the hierarchy. Operations are also the only entity that are allowed to be in
a detached state, and they are interned at the context level so that there is
never more than one Python `mlir.ir.Operation` object for a unique
`MlirOperation`, regardless of how it is obtained.

The C/C++ API allows for Region/Block to also be detached, but it simplifies the
ownership model a lot to eliminate that possibility in this API, allowing the
Region/Block to be completely dependent on its owning operation for accounting.
The aliasing of Python `Region`/`Block` instances to underlying
`MlirRegion`/`MlirBlock` is considered benign and these objects are not interned
in the context (unlike operations).

If we ever want to re-introduce detached regions/blocks, we could do so with new
"DetachedRegion" class or similar and also avoid the complexity of accounting.
With the way it is now, we can avoid having a global live list for regions and
blocks. We may end up needing an op-local one at some point TBD, depending on
how hard it is to guarantee how mutations interact with their Python peer
objects. We can cross that bridge easily when we get there.

Module, when used purely from the Python API, can't alias anyway, so we can use
it as a top-level ref type without a live-list for interning. If the API ever
changes such that this cannot be guaranteed (i.e. by letting you marshal a
native-defined Module in), then there would need to be a live table for it too.

## User-level API

### Context Management

The bindings rely on Python
[context managers](https://docs.python.org/3/reference/datamodel.html#context-managers)
(`with` statements) to simplify creation and handling of IR objects by omitting
repeated arguments such as MLIR contexts, operation insertion points and
locations. A context manager sets up the default object to be used by all
binding calls within the following context and in the same thread. This default
can be overridden by specific calls through the dedicated keyword arguments.

#### MLIR Context

An MLIR context is a top-level entity that owns attributes and types and is
referenced from virtually all IR constructs. Contexts also provide thread safety
at the C++ level. In Python bindings, the MLIR context is also a Python context
manager, one can write:

```python
from mlir.ir import Context, Module

with Context() as ctx:
  # IR construction using `ctx` as context.

  # For example, parsing an MLIR module from string requires the context.
  Module.parse("builtin.module {}")
```

IR objects referencing a context usually provide access to it through the
`.context` property. Most IR-constructing functions expect the context to be
provided in some form. In case of attributes and types, the context may be
extracted from the contained attribute or type. In case of operations, the
context is systematically extracted from Locations (see below). When the context
cannot be extracted from any argument, the bindings API expects the (keyword)
argument `context`. If it is not provided or set to `None` (default), it will be
looked up from an implicit stack of contexts maintained by the bindings in the
current thread and updated by context managers. If there is no surrounding
context, an error will be raised.

Note that it is possible to manually specify the MLIR context both inside and
outside of the `with` statement:

```python
from mlir.ir import Context, Module

standalone_ctx = Context()
with Context() as managed_ctx:
  # Parse a module in managed_ctx.
  Module.parse("...")

  # Parse a module in standalone_ctx (override the context manager).
  Module.parse("...", context=standalone_ctx)

# Parse a module without using context managers.
Module.parse("...", context=standalone_ctx)
```

The context object remains live as long as there are IR objects referencing it.

#### Insertion Points and Locations

When constructing an MLIR operation, two pieces of information are required:

-   an *insertion point* that indicates where the operation is to be created in
    the IR region/block/operation structure (usually before or after another
    operation, or at the end of some block); it may be missing, at which point
    the operation is created in the *detached* state;
-   a *location* that contains user-understandable information about the source
    of the operation (for example, file/line/column information), which must
    always be provided as it carries a reference to the MLIR context.

Both can be provided using context managers or explicitly as keyword arguments
in the operation constructor. They can be also provided as keyword arguments
`ip` and `loc` both within and outside of the context manager.

```python
from mlir.ir import Context, InsertionPoint, Location, Module, Operation

with Context() as ctx:
  module = Module.create()

  # Prepare for inserting operations into the body of the module and indicate
  # that these operations originate in the "f.mlir" file at the given line and
  # column.
  with InsertionPoint(module.body), Location.file("f.mlir", line=42, col=1):
    # This operation will be inserted at the end of the module body and will
    # have the location set up by the context manager.
    Operation(<...>)

    # This operation will be inserted at the end of the module (and after the
    # previously constructed operation) and will have the location provided as
    # the keyword argument.
    Operation(<...>, loc=Location.file("g.mlir", line=1, col=10))

    # This operation will be inserted at the *beginning* of the block rather
    # than at its end.
    Operation(<...>, ip=InsertionPoint.at_block_begin(module.body))
```

Note that `Location` needs an MLIR context to be constructed. It can take the
context set up in the current thread by some surrounding context manager, or
accept it as an explicit argument:

```python
from mlir.ir import Context, Location

# Create a context and a location in this context in the same `with` statement.
with Context() as ctx, Location.file("f.mlir", line=42, col=1, context=ctx):
  pass
```

Locations are owned by the context and live as long as they are (transitively)
referenced from somewhere in Python code.

Unlike locations, the insertion point may be left unspecified (or, equivalently,
set to `None` or `False`) during operation construction. In this case, the
operation is created in the *detached* state, that is, it is not added into the
region of another operation and is owned by the caller. This is usually the case
for top-level operations that contain the IR, such as modules. Regions, blocks
and values contained in an operation point back to it and maintain it live.

### Inspecting IR Objects

Inspecting the IR is one of the primary tasks the Python bindings are designed
for. One can traverse the IR operation/region/block structure and inspect their
aspects such as operation attributes and value types.

#### Operations, Regions and Blocks

Operations are represented as either:

-   the generic `Operation` class, useful in particular for generic processing
    of unregistered operations; or
-   a specific subclass of `OpView` that provides more semantically-loaded
    accessors to operation properties.

Given an `OpView` subclass, one can obtain an `Operation` using its `.operation`
property. Given an `Operation`, one can obtain the corresponding `OpView` using
its `.opview` property *as long as* the corresponding class has been set up.
This typically means that the Python module of its dialect has been loaded. By
default, the `OpView` version is produced when navigating the IR tree.

One can check if an operation has a specific type by means of Python's
`isinstance` function:

```python
operation = <...>
opview = <...>
if isinstance(operation.opview, mydialect.MyOp):
  pass
if isinstance(opview, mydialect.MyOp):
  pass
```

The components of an operation can be inspected using its properties.

-   `attributes` is a collection of operation attributes . It can be subscripted
    as both dictionary and sequence, e.g., both `operation.attributes["value"]`
    and `operation.attributes[0]` will work. There is no guarantee on the order
    in which the attributes are traversed when iterating over the `attributes`
    property as sequence.
-   `operands` is a sequence collection of operation operands.
-   `results` is a sequence collection of operation results.
-   `regions` is a sequence collection of regions attached to the operation.

The objects produced by `operands` and `results` have a `.types` property that
contains a sequence collection of types of the corresponding values.

```python
from mlir.ir import Operation

operation1 = <...>
operation2 = <...>
if operation1.results.types == operation2.operand.types:
  pass
```

`OpView` subclasses for specific operations may provide leaner accessors to
properties of an operation. For example, named attributes, operand and results
are usually accessible as properties of the `OpView` subclass with the same
name, such as `operation.const_value` instead of
`operation.attributes["const_value"]`. If this name is a reserved Python
keyword, it is suffixed with an underscore.

The operation itself is iterable, which provides access to the attached regions
in order:

```python
from mlir.ir import Operation

operation = <...>
for region in operation:
  do_something_with_region(region)
```

A region is conceptually a sequence of blocks. Objects of the `Region` class are
thus iterable, which provides access to the blocks. One can also use the
`.blocks` property.

```python
# Regions are directly iterable and give access to blocks.
for block1, block2 in zip(operation.regions[0], operation.regions[0].blocks)
  assert block1 == block2
```

A block contains a sequence of operations, and has several additional
properties. Objects of the `Block` class are iterable and provide access to the
operations contained in the block. So does the `.operations` property. Blocks
also have a list of arguments available as a sequence collection using the
`.arguments` property.

Block and region belong to the parent operation in Python bindings and keep it
alive. This operation can be accessed using the `.owner` property.

#### Attributes and Types

Attributes and types are (mostly) immutable context-owned objects. They are
represented as either:

-   an opaque `Attribute` or `Type` object supporting printing and comparison;
    or
-   a concrete subclass thereof with access to properties of the attribute or
    type.

Given an `Attribute` or `Type` object, one can obtain a concrete subclass using
the constructor of the subclass. This may raise a `ValueError` if the attribute
or type is not of the expected subclass:

```python
from mlir.ir import Attribute, Type
from mlir.<dialect> import ConcreteAttr, ConcreteType

attribute = <...>
type = <...>
try:
  concrete_attr = ConcreteAttr(attribute)
  concrete_type = ConcreteType(type)
except ValueError as e:
  # Handle incorrect subclass.
```

In addition, concrete attribute and type classes provide a static `isinstance`
method to check whether an object of the opaque `Attribute` or `Type` type can
be downcasted:

```python
from mlir.ir import Attribute, Type
from mlir.<dialect> import ConcreteAttr, ConcreteType

attribute = <...>
type = <...>

# No need to handle errors here.
if ConcreteAttr.isinstance(attribute):
  concrete_attr = ConcreteAttr(attribute)
if ConcreteType.isinstance(type):
  concrete_type = ConcreteType(type)
```

By default, and unlike operations, attributes and types are returned from IR
traversals using the opaque `Attribute` or `Type` that needs to be downcasted.

Concrete attribute and type classes usually expose their properties as Python
readonly properties. For example, the elemental type of a tensor type can be
accessed using the `.element_type` property.

#### Values

MLIR has two kinds of values based on their defining object: block arguments and
operation results. Values are handled similarly to attributes and types. They
are represented as either:

-   a generic `Value` object; or
-   a concrete `BlockArgument` or `OpResult` object.

The former provides all the generic functionality such as comparison, type
access and printing. The latter provide access to the defining block or
operation and the position of the value within it. By default, the generic
`Value` objects are returned from IR traversals. Downcasting is implemented
through concrete subclass constructors, similarly to attribtues and types:

```python
from mlir.ir import BlockArgument, OpResult, Value

value = ...

# Set `concrete` to the specific value subclass.
try:
  concrete = BlockArgument(value)
except ValueError:
  # This must not raise another ValueError as values are either block arguments
  # or op results.
  concrete = OpResult(value)
```

#### Interfaces

MLIR interfaces are a mechanism to interact with the IR without needing to know
specific types of operations but only some of their aspects. Operation
interfaces are available as Python classes with the same name as their C++
counterparts. Objects of these classes can be constructed from either:

-   an object of the `Operation` class or of any `OpView` subclass; in this
    case, all interface methods are available;
-   a subclass of `OpView` and a context; in this case, only the *static*
    interface methods are available as there is no associated operation.

In both cases, construction of the interface raises a `ValueError` if the
operation class does not implement the interface in the given context (or, for
operations, in the context that the operation is defined in). Similarly to
attributes and types, the MLIR context may be set up by a surrounding context
manager.

```python
from mlir.ir import Context, InferTypeOpInterface

with Context():
  op = <...>

  # Attempt to cast the operation into an interface.
  try:
    iface = InferTypeOpInterface(op)
  except ValueError:
    print("Operation does not implement InferTypeOpInterface.")
    raise

  # All methods are available on interface objects constructed from an Operation
  # or an OpView.
  iface.someInstanceMethod()

  # An interface object can also be constructed given an OpView subclass. It
  # also needs a context in which the interface will be looked up. The context
  # can be provided explicitly or set up by the surrounding context manager.
  try:
    iface = InferTypeOpInterface(some_dialect.SomeOp)
  except ValueError:
    print("SomeOp does not implement InferTypeOpInterface.")
    raise

  # Calling an instance method on an interface object constructed from a class
  # will raise TypeError.
  try:
    iface.someInstanceMethod()
  except TypeError:
    pass

  # One can still call static interface methods though.
  iface.inferOpReturnTypes(<...>)
```

If an interface object was constructed from an `Operation` or an `OpView`, they
are available as `.operation` and `.opview` properties of the interface object,
respectively.

Only a subset of operation interfaces are currently provided in Python bindings.
Attribute and type interfaces are not yet available in Python bindings.

### Creating IR Objects

Python bindings also support IR creation and manipulation.

#### Operations, Regions and Blocks

Operations can be created given a `Location` and an optional `InsertionPoint`.
It is often easier to user context managers to specify locations and insertion
points for several operations created in a row as described above.

Concrete operations can be created by using constructors of the corresponding
`OpView` subclasses. The generic, default form of the constructor accepts:

-   an optional sequence of types for operation results (`results`);
-   an optional sequence of values for operation operands, or another operation
    producing those values (`operands`);
-   an optional dictionary of operation attributes (`attributes`);
-   an optional sequence of successor blocks (`successors`);
-   the number of regions to attach to the operation (`regions`, default `0`);
-   the `loc` keyword argument containing the `Location` of this operation; if
    `None`, the location created by the closest context manager is used or an
    exception will be raised if there is no context manager;
-   the `ip` keyword argument indicating where the operation will be inserted in
    the IR; if `None`, the insertion point created by the closest context
    manager is used; if there is no surrounding context manager, the operation
    is created in the detached state.

Most operations will customize the constructor to accept a reduced list of
arguments that are relevant for the operation. For example, zero-result
operations may omit the `results` argument, so can the operations where the
result types can be derived from operand types unambiguously. As a concrete
example, built-in function operations can be constructed by providing a function
name as string and its argument and result types as a tuple of sequences:

```python
from mlir.ir import Context, Module
from mlir.dialects import builtin

with Context():
  module = Module.create()
  with InsertionPoint(module.body), Location.unknown():
    func = builtin.FuncOp("main", ([], []))
```

Also see below for constructors generated from ODS.

Operations can also be constructed using the generic class and based on the
canonical string name of the operation using `Operation.create`. It accepts the
operation name as string, which must exactly match the canonical name of the
operation in C++ or ODS, followed by the same argument list as the default
constructor for `OpView`. *This form is discouraged* from use and is intended
for generic operation processing.

```python
from mlir.ir import Context, Module
from mlir.dialects import builtin

with Context():
  module = Module.create()
  with InsertionPoint(module.body), Location.unknown():
    # Operations can be created in a generic way.
    func = Operation.create(
        "builtin.func", results=[], operands=[],
        attributes={"type":TypeAttr.get(FunctionType.get([], []))},
        successors=None, regions=1)
    # The result will be downcasted to the concrete `OpView` subclass if
    # available.
    assert isinstance(func, builtin.FuncOp)
```

Regions are created for an operation when constructing it on the C++ side. They
are not constructible in Python and are not expected to exist outside of
operations (unlike in C++ that supports detached regions).

Blocks can be created within a given region and inserted before or after another
block of the same region using `create_before()`, `create_after()` methods of
the `Block` class, or the `create_at_start()` static method of the same class.
They are not expected to exist outside of regions (unlike in C++ that supports
detached blocks).

```python
from mlir.ir import Block, Context, Operation

with Context():
  op = Operation.create("generic.op", regions=1)

  # Create the first block in the region.
  entry_block = Block.create_at_start(op.regions[0])

  # Create further blocks.
  other_block = entry_block.create_after()
```

Blocks can be used to create `InsertionPoint`s, which can point to the beginning
or the end of the block, or just before its terminator. It is common for
`OpView` subclasses to provide a `.body` property that can be used to construct
an `InsertionPoint`. For example, builtin `Module` and `FuncOp` provide a
`.body` and `.add_entry_blocK()`, respectively.

#### Attributes and Types

Attributes and types can be created given a `Context` or another attribute or
type object that already references the context. To indicate that they are owned
by the context, they are obtained by calling the static `get` method on the
concrete attribute or type class. These method take as arguments the data
necessary to construct the attribute or type and a the keyword `context`
argument when the context cannot be derived from other arguments.

```python
from mlir.ir import Context, F32Type, FloatAttr

# Attribute and types require access to an MLIR context, either directly or
# through another context-owned object.
ctx = Context()
f32 = F32Type.get(context=ctx)
pi = FloatAttr.get(f32, 3.14)

# They may use the context defined by the surrounding context manager.
with Context():
  f32 = F32Type.get()
  pi = FloatAttr.get(f32, 3.14)
```

Some attributes provide additional construction methods for clarity.

```python
from mlir.ir import Context, IntegerAttr, IntegerType

with Context():
  i8 = IntegerType.get_signless(8)
  IntegerAttr.get(i8, 42)
```

Builtin attribute can often be constructed from Python types with similar
structure. For example, `ArrayAttr` can be constructed from a sequence
collection of attributes, and a `DictAttr` can be constructed from a dictionary:

```python
from mlir.ir import ArrayAttr, Context, DictAttr, UnitAttr

with Context():
  array = ArrayAttr.get([UnitAttr.get(), UnitAttr.get()])
  dictionary = DictAttr.get({"array": array, "unit": UnitAttr.get()})
```

## Style

In general, for the core parts of MLIR, the Python bindings should be largely
isomorphic with the underlying C++ structures. However, concessions are made
either for practicality or to give the resulting library an appropriately
"Pythonic" flavor.

### Properties vs get\*() methods

Generally favor converting trivial methods like `getContext()`, `getName()`,
`isEntryBlock()`, etc to read-only Python properties (i.e. `context`). It is
primarily a matter of calling `def_property_readonly` vs `def` in binding code,
and makes things feel much nicer to the Python side.

For example, prefer:

```c++
m.def_property_readonly("context", ...)
```

Over:

```c++
m.def("getContext", ...)
```

### **repr** methods

Things that have nice printed representations are really great :) If there is a
reasonable printed form, it can be a significant productivity boost to wire that
to the `__repr__` method (and verify it with a [doctest](#sample-doctest)).

### CamelCase vs snake\_case

Name functions/methods/properties in `snake_case` and classes in `CamelCase`. As
a mechanical concession to Python style, this can go a long way to making the
API feel like it fits in with its peers in the Python landscape.

If in doubt, choose names that will flow properly with other
[PEP 8 style names](https://pep8.org/#descriptive-naming-styles).

### Prefer pseudo-containers

Many core IR constructs provide methods directly on the instance to query count
and begin/end iterators. Prefer hoisting these to dedicated pseudo containers.

For example, a direct mapping of blocks within regions could be done this way:

```python
region = ...

for block in region:

  pass
```

However, this way is preferred:

```python
region = ...

for block in region.blocks:

  pass

print(len(region.blocks))
print(region.blocks[0])
print(region.blocks[-1])
```

Instead of leaking STL-derived identifiers (`front`, `back`, etc), translate
them to appropriate `__dunder__` methods and iterator wrappers in the bindings.

Note that this can be taken too far, so use good judgment. For example, block
arguments may appear container-like but have defined methods for lookup and
mutation that would be hard to model properly without making semantics
complicated. If running into these, just mirror the C/C++ API.

### Provide one stop helpers for common things

One stop helpers that aggregate over multiple low level entities can be
incredibly helpful and are encouraged within reason. For example, making
`Context` have a `parse_asm` or equivalent that avoids needing to explicitly
construct a SourceMgr can be quite nice. One stop helpers do not have to be
mutually exclusive with a more complete mapping of the backing constructs.

## Testing

Tests should be added in the `test/Bindings/Python` directory and should
typically be `.py` files that have a lit run line.

We use `lit` and `FileCheck` based tests:

*   For generative tests (those that produce IR), define a Python module that
    constructs/prints the IR and pipe it through `FileCheck`.
*   Parsing should be kept self-contained within the module under test by use of
    raw constants and an appropriate `parse_asm` call.
*   Any file I/O code should be staged through a tempfile vs relying on file
    artifacts/paths outside of the test module.
*   For convenience, we also test non-generative API interactions with the same
    mechanisms, printing and `CHECK`ing as needed.

### Sample FileCheck test

```python
# RUN: %PYTHON %s | mlir-opt -split-input-file | FileCheck

# TODO: Move to a test utility class once any of this actually exists.
def print_module(f):
  m = f()
  print("// -----")
  print("// TEST_FUNCTION:", f.__name__)
  print(m.to_asm())
  return f

# CHECK-LABEL: TEST_FUNCTION: create_my_op
@print_module
def create_my_op():
  m = mlir.ir.Module()
  builder = m.new_op_builder()
  # CHECK: mydialect.my_operation ...
  builder.my_op()
  return m
```

## Integration with ODS

The MLIR Python bindings integrate with the tablegen-based ODS system for
providing user-friendly wrappers around MLIR dialects and operations. There are
multiple parts to this integration, outlined below. Most details have been
elided: refer to the build rules and python sources under `mlir.dialects` for
the canonical way to use this facility.

<<<<<<< HEAD
Users are responsible for providing a `{DIALECT_NAMESPACE}.py` (or an
equivalent directory with `__init__.py` file) as the entrypoint.
=======
Users are responsible for providing a `{DIALECT_NAMESPACE}.py` (or an equivalent
directory with `__init__.py` file) as the entrypoint.
>>>>>>> 2ab1d525

### Generating `_{DIALECT_NAMESPACE}_ops_gen.py` wrapper modules

Each dialect with a mapping to python requires that an appropriate
`_{DIALECT_NAMESPACE}_ops_gen.py` wrapper module is created. This is done by
invoking `mlir-tblgen` on a python-bindings specific tablegen wrapper that
includes the boilerplate and actual dialect specific `td` file. An example, for
the `StandardOps` (which is assigned the namespace `std` as a special case):

```tablegen
#ifndef PYTHON_BINDINGS_STANDARD_OPS
#define PYTHON_BINDINGS_STANDARD_OPS

include "mlir/Bindings/Python/Attributes.td"
include "mlir/Dialect/StandardOps/IR/Ops.td"

#endif
```

In the main repository, building the wrapper is done via the CMake function
`declare_mlir_dialect_python_bindings`, which invokes:

```
mlir-tblgen -gen-python-op-bindings -bind-dialect={DIALECT_NAMESPACE} \
    {PYTHON_BINDING_TD_FILE}
```

The generates op classes must be included in the `{DIALECT_NAMESPACE}.py` file
in a similar way that generated headers are included for C++ generated code:

```python
from ._my_dialect_ops_gen import *
```

### Extending the search path for wrapper modules

When the python bindings need to locate a wrapper module, they consult the
`dialect_search_path` and use it to find an appropriately named module. For the
main repository, this search path is hard-coded to include the `mlir.dialects`
module, which is where wrappers are emitted by the above build rule. Out of tree
dialects and add their modules to the search path by calling:

```python
mlir._cext.append_dialect_search_prefix("myproject.mlir.dialects")
```

### Wrapper module code organization

The wrapper module tablegen emitter outputs:

*   A `_Dialect` class (extending `mlir.ir.Dialect`) with a `DIALECT_NAMESPACE`
    attribute.
*   An `{OpName}` class for each operation (extending `mlir.ir.OpView`).
*   Decorators for each of the above to register with the system.

Note: In order to avoid naming conflicts, all internal names used by the wrapper
module are prefixed by `_ods_`.

Each concrete `OpView` subclass further defines several public-intended
attributes:
<<<<<<< HEAD
=======

*   `OPERATION_NAME` attribute with the `str` fully qualified operation name
    (i.e. `math.abs`).
*   An `__init__` method for the *default builder* if one is defined or inferred
    for the operation.
*   `@property` getter for each operand or result (using an auto-generated name
    for unnamed of each).
*   `@property` getter, setter and deleter for each declared attribute.

It further emits additional private-intended attributes meant for subclassing
and customization (default cases omit these attributes in favor of the defaults
on `OpView`):

*   `_ODS_REGIONS`: A specification on the number and types of regions.
    Currently a tuple of (min_region_count, has_no_variadic_regions). Note that
    the API does some light validation on this but the primary purpose is to
    capture sufficient information to perform other default building and region
    accessor generation.
*   `_ODS_OPERAND_SEGMENTS` and `_ODS_RESULT_SEGMENTS`: Black-box value which
    indicates the structure of either the operand or results with respect to
    variadics. Used by `OpView._ods_build_default` to decode operand and result
    lists that contain lists.

#### Default Builder

Presently, only a single, default builder is mapped to the `__init__` method.
The intent is that this `__init__` method represents the *most specific* of the
builders typically generated for C++; however currently it is just the generic
form below.

*   One argument for each declared result:
    *   For single-valued results: Each will accept an `mlir.ir.Type`.
    *   For variadic results: Each will accept a `List[mlir.ir.Type]`.
*   One argument for each declared operand or attribute:
    *   For single-valued operands: Each will accept an `mlir.ir.Value`.
    *   For variadic operands: Each will accept a `List[mlir.ir.Value]`.
    *   For attributes, it will accept an `mlir.ir.Attribute`.
*   Trailing usage-specific, optional keyword arguments:
    *   `loc`: An explicit `mlir.ir.Location` to use. Defaults to the location
        bound to the thread (i.e. `with Location.unknown():`) or an error if
        none is bound nor specified.
    *   `ip`: An explicit `mlir.ir.InsertionPoint` to use. Default to the
        insertion point bound to the thread (i.e. `with InsertionPoint(...):`).

In addition, each `OpView` inherits a `build_generic` method which allows
construction via a (nested in the case of variadic) sequence of `results` and
`operands`. This can be used to get some default construction semantics for
operations that are otherwise unsupported in Python, at the expense of having a
very generic signature.

#### Extending Generated Op Classes

Note that this is a rather complex mechanism and this section errs on the side
of explicitness. Users are encouraged to find an example and duplicate it if
they don't feel the need to understand the subtlety. The `builtin` dialect
provides some relatively simple examples.

As mentioned above, the build system generates Python sources like
`_{DIALECT_NAMESPACE}_ops_gen.py` for each dialect with Python bindings. It is
often desirable to to use these generated classes as a starting point for
further customization, so an extension mechanism is provided to make this easy
(you are always free to do ad-hoc patching in your `{DIALECT_NAMESPACE}.py` file
but we prefer a more standard mechanism that is applied uniformly).

To provide extensions, add a `_{DIALECT_NAMESPACE}_ops_ext.py` file to the
`dialects` module (i.e. adjacent to your `{DIALECT_NAMESPACE}.py` top-level and
the `*_ops_gen.py` file). Using the `builtin` dialect and `FuncOp` as an
example, the generated code will include an import like this:

```python
try:
  from . import _builtin_ops_ext as _ods_ext_module
except ImportError:
  _ods_ext_module = None
```

Then for each generated concrete `OpView` subclass, it will apply a decorator
like:

```python
@_ods_cext.register_operation(_Dialect)
@_ods_extend_opview_class(_ods_ext_module)
class FuncOp(_ods_ir.OpView):
```
>>>>>>> 2ab1d525

See the `_ods_common.py` `extend_opview_class` function for details of the
mechanism. At a high level:

*   If the extension module exists, locate an extension class for the op (in
    this example, `FuncOp`):
    *   First by looking for an attribute with the exact name in the extension
        module.
    *   Falling back to calling a `select_opview_mixin(parent_opview_cls)`
        function defined in the extension module.
*   If a mixin class is found, a new subclass is dynamically created that
    multiply inherits from `({_builtin_ops_ext.FuncOp},
    _builtin_ops_gen.FuncOp)`.

The mixin class should not inherit from anything (i.e. directly extends `object`
only). The facility is typically used to define custom `__init__` methods,
properties, instance methods and static methods. Due to the inheritance
ordering, the mixin class can act as though it extends the generated `OpView`
subclass in most contexts (i.e. `issubclass(_builtin_ops_ext.FuncOp, OpView)`
will return `False` but usage generally allows you treat it as duck typed as an
`OpView`).

There are a couple of recommendations, given how the class hierarchy is defined:

*   For static methods that need to instantiate the actual "leaf" op (which is
    dynamically generated and would result in circular dependencies to try to
    reference by name), prefer to use `@classmethod` and the concrete subclass
    will be provided as your first `cls` argument. See
    `_builtin_ops_ext.FuncOp.from_py_func` as an example.
*   If seeking to replace the generated `__init__` method entirely, you may
    actually want to invoke the super-super-class `mlir.ir.OpView` constructor
    directly, as it takes an `mlir.ir.Operation`, which is likely what you are
    constructing (i.e. the generated `__init__` method likely adds more API
    constraints than you want to expose in a custom builder).

A pattern that comes up frequently is wanting to provide a sugared `__init__`
method which has optional or type-polymorphism/implicit conversions but to
otherwise want to invoke the default op building logic. For such cases, it is
recommended to use an idiom such as:

<<<<<<< HEAD
It further emits additional private-intended attributes meant for subclassing
and customization (default cases omit these attributes in favor of the
defaults on `OpView`):

* `_ODS_REGIONS`: A specification on the number and types of regions.
  Currently a tuple of (min_region_count, has_no_variadic_regions). Note that
  the API does some light validation on this but the primary purpose is to
  capture sufficient information to perform other default building and region
  accessor generation.
* `_ODS_OPERAND_SEGMENTS` and `_ODS_RESULT_SEGMENTS`: Black-box value which
  indicates the structure of either the operand or results with respect to
  variadics. Used by `OpView._ods_build_default` to decode operand and result
  lists that contain lists.

#### Builders

Presently, only a single, default builder is mapped to the `__init__` method.
The intent is that this `__init__` method represents the *most specific* of
the builders typically generated for C++; however currently it is just the
generic form below.

* One argument for each declared result:
  * For single-valued results: Each will accept an `mlir.ir.Type`.
  * For variadic results: Each will accept a `List[mlir.ir.Type]`.
* One argument for each declared operand or attribute:
  * For single-valued operands: Each will accept an `mlir.ir.Value`.
  * For variadic operands: Each will accept a `List[mlir.ir.Value]`.
  * For attributes, it will accept an `mlir.ir.Attribute`.
* Trailing usage-specific, optional keyword arguments:
  * `loc`: An explicit `mlir.ir.Location` to use. Defaults to the location
    bound to the thread (i.e. `with Location.unknown():`) or an error if none
    is bound nor specified.
  * `ip`: An explicit `mlir.ir.InsertionPoint` to use. Default to the insertion
    point bound to the thread (i.e. `with InsertionPoint(...):`).

In addition, each `OpView` inherits a `build_generic` method which allows
construction via a (nested in the case of variadic) sequence of `results` and
`operands`. This can be used to get some default construction semantics for
operations that are otherwise unsupported in Python, at the expense of having
a very generic signature.
=======
```python
  def __init__(self, sugar, spice, *, loc=None, ip=None):
    ... massage into result_type, operands, attributes ...
    OpView.__init__(self, self.build_generic(
        results=[result_type],
        operands=operands,
        attributes=attributes,
        loc=loc,
        ip=ip))
```

Refer to the documentation for `build_generic` for more information.
>>>>>>> 2ab1d525
<|MERGE_RESOLUTION|>--- conflicted
+++ resolved
@@ -131,19 +131,6 @@
 other non-trivial native extensions. As such, the native extension (i.e. the
 `.so`/`.pyd`/`.dylib`) is exported as a notionally private top-level symbol
 (`_mlir`), while a small set of Python code is provided in
-<<<<<<< HEAD
-`mlir/_cext_loader.py` and siblings which loads and re-exports it. This
-split provides a place to stage code that needs to prepare the environment
-*before* the shared library is loaded into the Python runtime, and also
-provides a place that one-time initialization code can be invoked apart from
-module constructors.
-
-It is recommended to avoid using `__init__.py` files to the extent possible,
-until reaching a leaf package that represents a discrete component. The rule
-to keep in mind is that the presence of an `__init__.py` file prevents the
-ability to split anything at that level or below in the namespace into
-different directories, deployment packages, wheels, etc.
-=======
 `mlir/_cext_loader.py` and siblings which loads and re-exports it. This split
 provides a place to stage code that needs to prepare the environment *before*
 the shared library is loaded into the Python runtime, and also provides a place
@@ -154,7 +141,6 @@
 keep in mind is that the presence of an `__init__.py` file prevents the ability
 to split anything at that level or below in the namespace into different
 directories, deployment packages, wheels, etc.
->>>>>>> 2ab1d525
 
 See the documentation for more information and advice:
 https://packaging.python.org/guides/packaging-namespace-packages/
@@ -890,13 +876,8 @@
 elided: refer to the build rules and python sources under `mlir.dialects` for
 the canonical way to use this facility.
 
-<<<<<<< HEAD
-Users are responsible for providing a `{DIALECT_NAMESPACE}.py` (or an
-equivalent directory with `__init__.py` file) as the entrypoint.
-=======
 Users are responsible for providing a `{DIALECT_NAMESPACE}.py` (or an equivalent
 directory with `__init__.py` file) as the entrypoint.
->>>>>>> 2ab1d525
 
 ### Generating `_{DIALECT_NAMESPACE}_ops_gen.py` wrapper modules
 
@@ -957,8 +938,6 @@
 
 Each concrete `OpView` subclass further defines several public-intended
 attributes:
-<<<<<<< HEAD
-=======
 
 *   `OPERATION_NAME` attribute with the `str` fully qualified operation name
     (i.e. `math.abs`).
@@ -1043,7 +1022,6 @@
 @_ods_extend_opview_class(_ods_ext_module)
 class FuncOp(_ods_ir.OpView):
 ```
->>>>>>> 2ab1d525
 
 See the `_ods_common.py` `extend_opview_class` function for details of the
 mechanism. At a high level:
@@ -1084,48 +1062,6 @@
 otherwise want to invoke the default op building logic. For such cases, it is
 recommended to use an idiom such as:
 
-<<<<<<< HEAD
-It further emits additional private-intended attributes meant for subclassing
-and customization (default cases omit these attributes in favor of the
-defaults on `OpView`):
-
-* `_ODS_REGIONS`: A specification on the number and types of regions.
-  Currently a tuple of (min_region_count, has_no_variadic_regions). Note that
-  the API does some light validation on this but the primary purpose is to
-  capture sufficient information to perform other default building and region
-  accessor generation.
-* `_ODS_OPERAND_SEGMENTS` and `_ODS_RESULT_SEGMENTS`: Black-box value which
-  indicates the structure of either the operand or results with respect to
-  variadics. Used by `OpView._ods_build_default` to decode operand and result
-  lists that contain lists.
-
-#### Builders
-
-Presently, only a single, default builder is mapped to the `__init__` method.
-The intent is that this `__init__` method represents the *most specific* of
-the builders typically generated for C++; however currently it is just the
-generic form below.
-
-* One argument for each declared result:
-  * For single-valued results: Each will accept an `mlir.ir.Type`.
-  * For variadic results: Each will accept a `List[mlir.ir.Type]`.
-* One argument for each declared operand or attribute:
-  * For single-valued operands: Each will accept an `mlir.ir.Value`.
-  * For variadic operands: Each will accept a `List[mlir.ir.Value]`.
-  * For attributes, it will accept an `mlir.ir.Attribute`.
-* Trailing usage-specific, optional keyword arguments:
-  * `loc`: An explicit `mlir.ir.Location` to use. Defaults to the location
-    bound to the thread (i.e. `with Location.unknown():`) or an error if none
-    is bound nor specified.
-  * `ip`: An explicit `mlir.ir.InsertionPoint` to use. Default to the insertion
-    point bound to the thread (i.e. `with InsertionPoint(...):`).
-
-In addition, each `OpView` inherits a `build_generic` method which allows
-construction via a (nested in the case of variadic) sequence of `results` and
-`operands`. This can be used to get some default construction semantics for
-operations that are otherwise unsupported in Python, at the expense of having
-a very generic signature.
-=======
 ```python
   def __init__(self, sugar, spice, *, loc=None, ip=None):
     ... massage into result_type, operands, attributes ...
@@ -1137,5 +1073,4 @@
         ip=ip))
 ```
 
-Refer to the documentation for `build_generic` for more information.
->>>>>>> 2ab1d525
+Refer to the documentation for `build_generic` for more information.