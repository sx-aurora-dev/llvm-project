--- conflicted
+++ resolved
@@ -469,13 +469,8 @@
 
 #### `spv.GlobalVariable` and `spv.mlir.addressof`
 
-<<<<<<< HEAD
-`spv.GlobalVariable` is modelled with `llvm.mlir.global` op. However, there
-is a difference that has to be pointed out.
-=======
 `spv.GlobalVariable` is modelled with `llvm.mlir.global` op. However, there is a
 difference that has to be pointed out.
->>>>>>> 2ab1d525
 
 In SPIR-V dialect, the global variable returns a pointer, whereas in LLVM
 dialect the global holds an actual value. This difference is handled by
@@ -671,17 +666,10 @@
 
 ### `spv.mlir.selection` and `spv.mlir.loop`
 
-<<<<<<< HEAD
-Control flow within `spv.mlir.selection` and `spv.mlir.loop` is lowered directly to LLVM
-via branch ops. The conversion can only be applied to selection or loop with all
-blocks being reachable. Moreover, selection and loop control attributes (such as
-`Flatten` or `Unroll`) are not supported at the moment.
-=======
 Control flow within `spv.mlir.selection` and `spv.mlir.loop` is lowered directly
 to LLVM via branch ops. The conversion can only be applied to selection or loop
 with all blocks being reachable. Moreover, selection and loop control attributes
 (such as `Flatten` or `Unroll`) are not supported at the moment.
->>>>>>> 2ab1d525
 
 ```mlir
 // Conversion of selection
