//===- TypeParser.cpp - MLIR Type Parser Implementation -------------------===//
//
// Part of the LLVM Project, under the Apache License v2.0 with LLVM Exceptions.
// See https://llvm.org/LICENSE.txt for license information.
// SPDX-License-Identifier: Apache-2.0 WITH LLVM-exception
//
//===----------------------------------------------------------------------===//
//
// This file implements the parser for the MLIR Types.
//
//===----------------------------------------------------------------------===//

#include "Parser.h"
#include "mlir/IR/AffineMap.h"
#include "mlir/IR/BuiltinTypes.h"
#include "mlir/IR/OpDefinition.h"
#include "mlir/IR/TensorEncoding.h"

using namespace mlir;
using namespace mlir::detail;

/// Optionally parse a type.
OptionalParseResult Parser::parseOptionalType(Type &type) {
  // There are many different starting tokens for a type, check them here.
  switch (getToken().getKind()) {
  case Token::l_paren:
  case Token::kw_memref:
  case Token::kw_tensor:
  case Token::kw_complex:
  case Token::kw_tuple:
  case Token::kw_vector:
  case Token::inttype:
  case Token::kw_bf16:
  case Token::kw_f16:
  case Token::kw_f32:
  case Token::kw_f64:
  case Token::kw_index:
  case Token::kw_none:
  case Token::exclamation_identifier:
    return failure(!(type = parseType()));

  default:
    return llvm::None;
  }
}

/// Parse an arbitrary type.
///
///   type ::= function-type
///          | non-function-type
///
Type Parser::parseType() {
  if (getToken().is(Token::l_paren))
    return parseFunctionType();
  return parseNonFunctionType();
}

/// Parse a function result type.
///
///   function-result-type ::= type-list-parens
///                          | non-function-type
///
ParseResult Parser::parseFunctionResultTypes(SmallVectorImpl<Type> &elements) {
  if (getToken().is(Token::l_paren))
    return parseTypeListParens(elements);

  Type t = parseNonFunctionType();
  if (!t)
    return failure();
  elements.push_back(t);
  return success();
}

/// Parse a list of types without an enclosing parenthesis.  The list must have
/// at least one member.
///
///   type-list-no-parens ::=  type (`,` type)*
///
ParseResult Parser::parseTypeListNoParens(SmallVectorImpl<Type> &elements) {
  auto parseElt = [&]() -> ParseResult {
    auto elt = parseType();
    elements.push_back(elt);
    return elt ? success() : failure();
  };

  return parseCommaSeparatedList(parseElt);
}

/// Parse a parenthesized list of types.
///
///   type-list-parens ::= `(` `)`
///                      | `(` type-list-no-parens `)`
///
ParseResult Parser::parseTypeListParens(SmallVectorImpl<Type> &elements) {
  if (parseToken(Token::l_paren, "expected '('"))
    return failure();

  // Handle empty lists.
  if (getToken().is(Token::r_paren))
    return consumeToken(), success();

  if (parseTypeListNoParens(elements) ||
      parseToken(Token::r_paren, "expected ')'"))
    return failure();
  return success();
}

/// Parse a complex type.
///
///   complex-type ::= `complex` `<` type `>`
///
Type Parser::parseComplexType() {
  consumeToken(Token::kw_complex);

  // Parse the '<'.
  if (parseToken(Token::less, "expected '<' in complex type"))
    return nullptr;

  llvm::SMLoc elementTypeLoc = getToken().getLoc();
  auto elementType = parseType();
  if (!elementType ||
      parseToken(Token::greater, "expected '>' in complex type"))
    return nullptr;
  if (!elementType.isa<FloatType>() && !elementType.isa<IntegerType>())
    return emitError(elementTypeLoc, "invalid element type for complex"),
           nullptr;

  return ComplexType::get(elementType);
}

/// Parse a function type.
///
///   function-type ::= type-list-parens `->` function-result-type
///
Type Parser::parseFunctionType() {
  assert(getToken().is(Token::l_paren));

  SmallVector<Type, 4> arguments, results;
  if (parseTypeListParens(arguments) ||
      parseToken(Token::arrow, "expected '->' in function type") ||
      parseFunctionResultTypes(results))
    return nullptr;

  return builder.getFunctionType(arguments, results);
}

/// Parse the offset and strides from a strided layout specification.
///
///   strided-layout ::= `offset:` dimension `,` `strides: ` stride-list
///
ParseResult Parser::parseStridedLayout(int64_t &offset,
                                       SmallVectorImpl<int64_t> &strides) {
  // Parse offset.
  consumeToken(Token::kw_offset);
  if (!consumeIf(Token::colon))
    return emitError("expected colon after `offset` keyword");
  auto maybeOffset = getToken().getUnsignedIntegerValue();
  bool question = getToken().is(Token::question);
  if (!maybeOffset && !question)
    return emitError("invalid offset");
  offset = maybeOffset ? static_cast<int64_t>(maybeOffset.getValue())
                       : MemRefType::getDynamicStrideOrOffset();
  consumeToken();

  if (!consumeIf(Token::comma))
    return emitError("expected comma after offset value");

  // Parse stride list.
  if (parseToken(Token::kw_strides,
                 "expected `strides` keyword after offset specification") ||

      parseToken(Token::colon, "expected colon after `strides` keyword") ||
      parseStrideList(strides))
    return failure();
  return success();
}

/// Parse a memref type.
///
///   memref-type ::= ranked-memref-type | unranked-memref-type
///
///   ranked-memref-type ::= `memref` `<` dimension-list-ranked type
///                          (`,` layout-specification)? (`,` memory-space)? `>`
///
///   unranked-memref-type ::= `memref` `<*x` type (`,` memory-space)? `>`
///
///   stride-list ::= `[` (dimension (`,` dimension)*)? `]`
///   strided-layout ::= `offset:` dimension `,` `strides: ` stride-list
///   layout-specification ::= semi-affine-map | strided-layout | attribute
///   memory-space ::= integer-literal | attribute
///
Type Parser::parseMemRefType() {
  llvm::SMLoc loc = getToken().getLoc();
  consumeToken(Token::kw_memref);

  if (parseToken(Token::less, "expected '<' in memref type"))
    return nullptr;

  bool isUnranked;
  SmallVector<int64_t, 4> dimensions;

  if (consumeIf(Token::star)) {
    // This is an unranked memref type.
    isUnranked = true;
    if (parseXInDimensionList())
      return nullptr;

  } else {
    isUnranked = false;
    if (parseDimensionListRanked(dimensions))
      return nullptr;
  }

  // Parse the element type.
  auto typeLoc = getToken().getLoc();
  auto elementType = parseType();
  if (!elementType)
    return nullptr;

  // Check that memref is formed from allowed types.
  if (!BaseMemRefType::isValidElementType(elementType))
    return emitError(typeLoc, "invalid memref element type"), nullptr;

<<<<<<< HEAD
  // Parse semi-affine-map-composition.
  SmallVector<AffineMap, 2> affineMapComposition;
  Attribute memorySpace;
  unsigned numDims = dimensions.size();

  auto parseElt = [&]() -> ParseResult {
    AffineMap map;
    llvm::SMLoc mapLoc = getToken().getLoc();

=======
  MemRefLayoutAttrInterface layout;
  Attribute memorySpace;

  auto parseElt = [&]() -> ParseResult {
>>>>>>> 2ab1d525
    // Check for AffineMap as offset/strides.
    if (getToken().is(Token::kw_offset)) {
      int64_t offset;
      SmallVector<int64_t, 4> strides;
      if (failed(parseStridedLayout(offset, strides)))
        return failure();
      // Construct strided affine map.
      AffineMap map =
          makeStridedLinearLayoutMap(strides, offset, state.context);
      layout = AffineMapAttr::get(map);
    } else {
<<<<<<< HEAD
      // Either it is AffineMapAttr or memory space attribute.
      Attribute attr = parseAttribute();
      if (!attr)
        return failure();

      if (AffineMapAttr affineMapAttr = attr.dyn_cast<AffineMapAttr>()) {
        map = affineMapAttr.getValue();
      } else if (memorySpace) {
        return emitError("multiple memory spaces specified in memref type");
      } else {
        memorySpace = attr;
        return success();
      }
    }

    if (isUnranked)
      return emitError("cannot have affine map for unranked memref type");
    if (memorySpace)
      return emitError("expected memory space to be last in memref type");

    if (map.getNumDims() != numDims) {
      size_t i = affineMapComposition.size();
      return emitError(mapLoc, "memref affine map dimension mismatch between ")
             << (i == 0 ? Twine("memref rank") : "affine map " + Twine(i))
             << " and affine map" << i + 1 << ": " << numDims
             << " != " << map.getNumDims();
=======
      // Either it is MemRefLayoutAttrInterface or memory space attribute.
      Attribute attr = parseAttribute();
      if (!attr)
        return failure();

      if (attr.isa<MemRefLayoutAttrInterface>()) {
        layout = attr.cast<MemRefLayoutAttrInterface>();
      } else if (memorySpace) {
        return emitError("multiple memory spaces specified in memref type");
      } else {
        memorySpace = attr;
        return success();
      }
>>>>>>> 2ab1d525
    }

    if (isUnranked)
      return emitError("cannot have affine map for unranked memref type");
    if (memorySpace)
      return emitError("expected memory space to be last in memref type");

    return success();
  };

  // Parse a list of mappings and address space if present.
  if (!consumeIf(Token::greater)) {
    // Parse comma separated list of affine maps, followed by memory space.
    if (parseToken(Token::comma, "expected ',' or '>' in memref type") ||
        parseCommaSeparatedListUntil(Token::greater, parseElt,
                                     /*allowEmptyList=*/false)) {
      return nullptr;
    }
  }

<<<<<<< HEAD
  if (isUnranked) {
    return UnrankedMemRefType::getChecked(
        [&]() -> InFlightDiagnostic { return emitError(); }, elementType,
        memorySpace);
  }

  return MemRefType::getChecked(
      [&]() -> InFlightDiagnostic { return emitError(); }, dimensions,
      elementType, affineMapComposition, memorySpace);
=======
  if (isUnranked)
    return getChecked<UnrankedMemRefType>(loc, elementType, memorySpace);

  return getChecked<MemRefType>(loc, dimensions, elementType, layout,
                                memorySpace);
>>>>>>> 2ab1d525
}

/// Parse any type except the function type.
///
///   non-function-type ::= integer-type
///                       | index-type
///                       | float-type
///                       | extended-type
///                       | vector-type
///                       | tensor-type
///                       | memref-type
///                       | complex-type
///                       | tuple-type
///                       | none-type
///
///   index-type ::= `index`
///   float-type ::= `f16` | `bf16` | `f32` | `f64` | `f80` | `f128`
///   none-type ::= `none`
///
Type Parser::parseNonFunctionType() {
  switch (getToken().getKind()) {
  default:
    return (emitError("expected non-function type"), nullptr);
  case Token::kw_memref:
    return parseMemRefType();
  case Token::kw_tensor:
    return parseTensorType();
  case Token::kw_complex:
    return parseComplexType();
  case Token::kw_tuple:
    return parseTupleType();
  case Token::kw_vector:
    return parseVectorType();
  // integer-type
  case Token::inttype: {
    auto width = getToken().getIntTypeBitwidth();
    if (!width.hasValue())
      return (emitError("invalid integer width"), nullptr);
    if (width.getValue() > IntegerType::kMaxWidth) {
      emitError(getToken().getLoc(), "integer bitwidth is limited to ")
          << IntegerType::kMaxWidth << " bits";
      return nullptr;
    }

    IntegerType::SignednessSemantics signSemantics = IntegerType::Signless;
    if (Optional<bool> signedness = getToken().getIntTypeSignedness())
      signSemantics = *signedness ? IntegerType::Signed : IntegerType::Unsigned;

    consumeToken(Token::inttype);
    return IntegerType::get(getContext(), width.getValue(), signSemantics);
  }

  // float-type
  case Token::kw_bf16:
    consumeToken(Token::kw_bf16);
    return builder.getBF16Type();
  case Token::kw_f16:
    consumeToken(Token::kw_f16);
    return builder.getF16Type();
  case Token::kw_f32:
    consumeToken(Token::kw_f32);
    return builder.getF32Type();
  case Token::kw_f64:
    consumeToken(Token::kw_f64);
    return builder.getF64Type();
  case Token::kw_f80:
    consumeToken(Token::kw_f80);
    return builder.getF80Type();
  case Token::kw_f128:
    consumeToken(Token::kw_f128);
    return builder.getF128Type();

  // index-type
  case Token::kw_index:
    consumeToken(Token::kw_index);
    return builder.getIndexType();

  // none-type
  case Token::kw_none:
    consumeToken(Token::kw_none);
    return builder.getNoneType();

  // extended type
  case Token::exclamation_identifier:
    return parseExtendedType();
  }
}

/// Parse a tensor type.
///
///   tensor-type ::= `tensor` `<` dimension-list type `>`
///   dimension-list ::= dimension-list-ranked | `*x`
///
Type Parser::parseTensorType() {
  consumeToken(Token::kw_tensor);

  if (parseToken(Token::less, "expected '<' in tensor type"))
    return nullptr;

  bool isUnranked;
  SmallVector<int64_t, 4> dimensions;

  if (consumeIf(Token::star)) {
    // This is an unranked tensor type.
    isUnranked = true;

    if (parseXInDimensionList())
      return nullptr;

  } else {
    isUnranked = false;
    if (parseDimensionListRanked(dimensions))
      return nullptr;
  }

  // Parse the element type.
  auto elementTypeLoc = getToken().getLoc();
  auto elementType = parseType();

  // Parse an optional encoding attribute.
  Attribute encoding;
  if (consumeIf(Token::comma)) {
    encoding = parseAttribute();
    if (auto v = encoding.dyn_cast_or_null<VerifiableTensorEncoding>()) {
      if (failed(v.verifyEncoding(dimensions, elementType,
                                  [&] { return emitError(); })))
        return nullptr;
    }
  }

  if (!elementType || parseToken(Token::greater, "expected '>' in tensor type"))
    return nullptr;
  if (!TensorType::isValidElementType(elementType))
    return emitError(elementTypeLoc, "invalid tensor element type"), nullptr;

  if (isUnranked) {
    if (encoding)
      return emitError("cannot apply encoding to unranked tensor"), nullptr;
    return UnrankedTensorType::get(elementType);
  }
  return RankedTensorType::get(dimensions, elementType, encoding);
}

/// Parse a tuple type.
///
///   tuple-type ::= `tuple` `<` (type (`,` type)*)? `>`
///
Type Parser::parseTupleType() {
  consumeToken(Token::kw_tuple);

  // Parse the '<'.
  if (parseToken(Token::less, "expected '<' in tuple type"))
    return nullptr;

  // Check for an empty tuple by directly parsing '>'.
  if (consumeIf(Token::greater))
    return TupleType::get(getContext());

  // Parse the element types and the '>'.
  SmallVector<Type, 4> types;
  if (parseTypeListNoParens(types) ||
      parseToken(Token::greater, "expected '>' in tuple type"))
    return nullptr;

  return TupleType::get(getContext(), types);
}

/// Parse a vector type.
///
/// vector-type ::= `vector` `<` vector-dim-list vector-element-type `>`
/// vector-dim-list := (static-dim-list `x`)? (`[` static-dim-list `]` `x`)?
/// static-dim-list ::= decimal-literal (`x` decimal-literal)*
///
VectorType Parser::parseVectorType() {
  consumeToken(Token::kw_vector);

  if (parseToken(Token::less, "expected '<' in vector type"))
    return nullptr;

  SmallVector<int64_t, 4> dimensions;
  unsigned numScalableDims;
  if (parseVectorDimensionList(dimensions, numScalableDims))
    return nullptr;
  if (any_of(dimensions, [](int64_t i) { return i <= 0; }))
    return emitError(getToken().getLoc(),
                     "vector types must have positive constant sizes"),
           nullptr;

  // Parse the element type.
  auto typeLoc = getToken().getLoc();
  auto elementType = parseType();
  if (!elementType || parseToken(Token::greater, "expected '>' in vector type"))
    return nullptr;

  if (!VectorType::isValidElementType(elementType))
    return emitError(typeLoc, "vector elements must be int/index/float type"),
           nullptr;

  return VectorType::get(dimensions, elementType, numScalableDims);
}

/// Parse a dimension list in a vector type. This populates the dimension list,
/// and returns the number of scalable dimensions in `numScalableDims`.
///
/// vector-dim-list := (static-dim-list `x`)? (`[` static-dim-list `]` `x`)?
/// static-dim-list ::= decimal-literal (`x` decimal-literal)*
///
ParseResult
Parser::parseVectorDimensionList(SmallVectorImpl<int64_t> &dimensions,
                                 unsigned &numScalableDims) {
  numScalableDims = 0;
  // If there is a set of fixed-length dimensions, consume it
  while (getToken().is(Token::integer)) {
    int64_t value;
    if (parseIntegerInDimensionList(value))
      return failure();
    dimensions.push_back(value);
    // Make sure we have an 'x' or something like 'xbf32'.
    if (parseXInDimensionList())
      return failure();
  }
  // If there is a set of scalable dimensions, consume it
  if (consumeIf(Token::l_square)) {
    while (getToken().is(Token::integer)) {
      int64_t value;
      if (parseIntegerInDimensionList(value))
        return failure();
      dimensions.push_back(value);
      numScalableDims++;
      // Check if we have reached the end of the scalable dimension list
      if (consumeIf(Token::r_square)) {
        // Make sure we have something like 'xbf32'.
        if (parseXInDimensionList())
          return failure();
        return success();
      }
      // Make sure we have an 'x'
      if (parseXInDimensionList())
        return failure();
    }
    // If we make it here, we've finished parsing the dimension list
    // without finding ']' closing the set of scalable dimensions
    return emitError("missing ']' closing set of scalable dimensions");
  }

  return success();
}

/// Parse a dimension list of a tensor or memref type.  This populates the
/// dimension list, using -1 for the `?` dimensions if `allowDynamic` is set and
/// errors out on `?` otherwise.
///
///   dimension-list-ranked ::= (dimension `x`)*
///   dimension ::= `?` | decimal-literal
///
/// When `allowDynamic` is not set, this is used to parse:
///
///   static-dimension-list ::= (decimal-literal `x`)*
ParseResult
Parser::parseDimensionListRanked(SmallVectorImpl<int64_t> &dimensions,
                                 bool allowDynamic) {
  while (getToken().isAny(Token::integer, Token::question)) {
    if (consumeIf(Token::question)) {
      if (!allowDynamic)
        return emitError("expected static shape");
      dimensions.push_back(-1);
    } else {
      int64_t value;
      if (parseIntegerInDimensionList(value))
        return failure();
      dimensions.push_back(value);
    }
    // Make sure we have an 'x' or something like 'xbf32'.
    if (parseXInDimensionList())
      return failure();
  }

  return success();
}

ParseResult Parser::parseIntegerInDimensionList(int64_t &value) {
  // Hexadecimal integer literals (starting with `0x`) are not allowed in
  // aggregate type declarations.  Therefore, `0xf32` should be processed as
  // a sequence of separate elements `0`, `x`, `f32`.
  if (getTokenSpelling().size() > 1 && getTokenSpelling()[1] == 'x') {
    // We can get here only if the token is an integer literal.  Hexadecimal
    // integer literals can only start with `0x` (`1x` wouldn't lex as a
    // literal, just `1` would, at which point we don't get into this
    // branch).
    assert(getTokenSpelling()[0] == '0' && "invalid integer literal");
    value = 0;
    state.lex.resetPointer(getTokenSpelling().data() + 1);
    consumeToken();
  } else {
    // Make sure this integer value is in bound and valid.
    Optional<uint64_t> dimension = getToken().getUInt64IntegerValue();
    if (!dimension || *dimension > std::numeric_limits<int64_t>::max())
      return emitError("invalid dimension");
    value = (int64_t)dimension.getValue();
    consumeToken(Token::integer);
  }
  return success();
}

/// Parse an 'x' token in a dimension list, handling the case where the x is
/// juxtaposed with an element type, as in "xf32", leaving the "f32" as the next
/// token.
ParseResult Parser::parseXInDimensionList() {
  if (getToken().isNot(Token::bare_identifier) || getTokenSpelling()[0] != 'x')
    return emitError("expected 'x' in dimension list");

  // If we had a prefix of 'x', lex the next token immediately after the 'x'.
  if (getTokenSpelling().size() != 1)
    state.lex.resetPointer(getTokenSpelling().data() + 1);

  // Consume the 'x'.
  consumeToken(Token::bare_identifier);

  return success();
}

// Parse a comma-separated list of dimensions, possibly empty:
//   stride-list ::= `[` (dimension (`,` dimension)*)? `]`
ParseResult Parser::parseStrideList(SmallVectorImpl<int64_t> &dimensions) {
  return parseCommaSeparatedList(
      Delimiter::Square,
      [&]() -> ParseResult {
        if (consumeIf(Token::question)) {
          dimensions.push_back(MemRefType::getDynamicStrideOrOffset());
        } else {
          // This must be an integer value.
          int64_t val;
          if (getToken().getSpelling().getAsInteger(10, val))
            return emitError("invalid integer value: ")
                   << getToken().getSpelling();
          // Make sure it is not the one value for `?`.
          if (ShapedType::isDynamic(val))
            return emitError("invalid integer value: ")
                   << getToken().getSpelling()
                   << ", use `?` to specify a dynamic dimension";

          if (val == 0)
            return emitError("invalid memref stride");

          dimensions.push_back(val);
          consumeToken(Token::integer);
        }
        return success();
      },
      " in stride list");
}<|MERGE_RESOLUTION|>--- conflicted
+++ resolved
@@ -221,22 +221,10 @@
   if (!BaseMemRefType::isValidElementType(elementType))
     return emitError(typeLoc, "invalid memref element type"), nullptr;
 
-<<<<<<< HEAD
-  // Parse semi-affine-map-composition.
-  SmallVector<AffineMap, 2> affineMapComposition;
-  Attribute memorySpace;
-  unsigned numDims = dimensions.size();
-
-  auto parseElt = [&]() -> ParseResult {
-    AffineMap map;
-    llvm::SMLoc mapLoc = getToken().getLoc();
-
-=======
   MemRefLayoutAttrInterface layout;
   Attribute memorySpace;
 
   auto parseElt = [&]() -> ParseResult {
->>>>>>> 2ab1d525
     // Check for AffineMap as offset/strides.
     if (getToken().is(Token::kw_offset)) {
       int64_t offset;
@@ -248,34 +236,6 @@
           makeStridedLinearLayoutMap(strides, offset, state.context);
       layout = AffineMapAttr::get(map);
     } else {
-<<<<<<< HEAD
-      // Either it is AffineMapAttr or memory space attribute.
-      Attribute attr = parseAttribute();
-      if (!attr)
-        return failure();
-
-      if (AffineMapAttr affineMapAttr = attr.dyn_cast<AffineMapAttr>()) {
-        map = affineMapAttr.getValue();
-      } else if (memorySpace) {
-        return emitError("multiple memory spaces specified in memref type");
-      } else {
-        memorySpace = attr;
-        return success();
-      }
-    }
-
-    if (isUnranked)
-      return emitError("cannot have affine map for unranked memref type");
-    if (memorySpace)
-      return emitError("expected memory space to be last in memref type");
-
-    if (map.getNumDims() != numDims) {
-      size_t i = affineMapComposition.size();
-      return emitError(mapLoc, "memref affine map dimension mismatch between ")
-             << (i == 0 ? Twine("memref rank") : "affine map " + Twine(i))
-             << " and affine map" << i + 1 << ": " << numDims
-             << " != " << map.getNumDims();
-=======
       // Either it is MemRefLayoutAttrInterface or memory space attribute.
       Attribute attr = parseAttribute();
       if (!attr)
@@ -289,7 +249,6 @@
         memorySpace = attr;
         return success();
       }
->>>>>>> 2ab1d525
     }
 
     if (isUnranked)
@@ -310,23 +269,11 @@
     }
   }
 
-<<<<<<< HEAD
-  if (isUnranked) {
-    return UnrankedMemRefType::getChecked(
-        [&]() -> InFlightDiagnostic { return emitError(); }, elementType,
-        memorySpace);
-  }
-
-  return MemRefType::getChecked(
-      [&]() -> InFlightDiagnostic { return emitError(); }, dimensions,
-      elementType, affineMapComposition, memorySpace);
-=======
   if (isUnranked)
     return getChecked<UnrankedMemRefType>(loc, elementType, memorySpace);
 
   return getChecked<MemRefType>(loc, dimensions, elementType, layout,
                                 memorySpace);
->>>>>>> 2ab1d525
 }
 
 /// Parse any type except the function type.
