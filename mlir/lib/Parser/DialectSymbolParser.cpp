//===- DialectSymbolParser.cpp - MLIR Dialect Symbol Parser  --------------===//
//
// Part of the LLVM Project, under the Apache License v2.0 with LLVM Exceptions.
// See https://llvm.org/LICENSE.txt for license information.
// SPDX-License-Identifier: Apache-2.0 WITH LLVM-exception
//
//===----------------------------------------------------------------------===//
//
// This file implements the parser for the dialect symbols, such as extended
// attributes and types.
//
//===----------------------------------------------------------------------===//

#include "AsmParserImpl.h"
#include "mlir/IR/BuiltinTypes.h"
#include "mlir/IR/Dialect.h"
#include "mlir/IR/DialectImplementation.h"
#include "llvm/Support/SourceMgr.h"

using namespace mlir;
using namespace mlir::detail;
using llvm::MemoryBuffer;
using llvm::SMLoc;
using llvm::SourceMgr;

namespace {
/// This class provides the main implementation of the DialectAsmParser that
/// allows for dialects to parse attributes and types. This allows for dialect
/// hooking into the main MLIR parsing logic.
class CustomDialectAsmParser : public AsmParserImpl<DialectAsmParser> {
public:
  CustomDialectAsmParser(StringRef fullSpec, Parser &parser)
      : AsmParserImpl<DialectAsmParser>(parser.getToken().getLoc(), parser),
        fullSpec(fullSpec) {}
  ~CustomDialectAsmParser() override = default;

  /// Returns the full specification of the symbol being parsed. This allows
  /// for using a separate parser if necessary.
  StringRef getFullSymbolSpec() const override { return fullSpec; }

private:
  /// The full symbol specification.
  StringRef fullSpec;
};
} // namespace

/// Parse the body of a pretty dialect symbol, which starts and ends with <>'s,
/// and may be recursive.  Return with the 'prettyName' StringRef encompassing
/// the entire pretty name.
///
///   pretty-dialect-sym-body ::= '<' pretty-dialect-sym-contents+ '>'
///   pretty-dialect-sym-contents ::= pretty-dialect-sym-body
///                                  | '(' pretty-dialect-sym-contents+ ')'
///                                  | '[' pretty-dialect-sym-contents+ ']'
///                                  | '{' pretty-dialect-sym-contents+ '}'
///                                  | '[^[<({>\])}\0]+'
///
ParseResult Parser::parsePrettyDialectSymbolName(StringRef &prettyName) {
  // Pretty symbol names are a relatively unstructured format that contains a
  // series of properly nested punctuation, with anything else in the middle.
  // Scan ahead to find it and consume it if successful, otherwise emit an
  // error.
  auto *curPtr = getTokenSpelling().data();

  SmallVector<char, 8> nestedPunctuation;

  // Scan over the nested punctuation, bailing out on error and consuming until
  // we find the end.  We know that we're currently looking at the '<', so we
  // can go until we find the matching '>' character.
  assert(*curPtr == '<');
  do {
    char c = *curPtr++;
    switch (c) {
    case '\0':
      // This also handles the EOF case.
      return emitError("unexpected nul or EOF in pretty dialect name");
    case '<':
    case '[':
    case '(':
    case '{':
      nestedPunctuation.push_back(c);
      continue;

    case '-':
      // The sequence `->` is treated as special token.
      if (*curPtr == '>')
        ++curPtr;
      continue;

    case '>':
      if (nestedPunctuation.pop_back_val() != '<')
        return emitError("unbalanced '>' character in pretty dialect name");
      break;
    case ']':
      if (nestedPunctuation.pop_back_val() != '[')
        return emitError("unbalanced ']' character in pretty dialect name");
      break;
    case ')':
      if (nestedPunctuation.pop_back_val() != '(')
        return emitError("unbalanced ')' character in pretty dialect name");
      break;
    case '}':
      if (nestedPunctuation.pop_back_val() != '{')
        return emitError("unbalanced '}' character in pretty dialect name");
      break;

    default:
      continue;
    }
  } while (!nestedPunctuation.empty());

  // Ok, we succeeded, remember where we stopped, reset the lexer to know it is
  // consuming all this stuff, and return.
  state.lex.resetPointer(curPtr);

  unsigned length = curPtr - prettyName.begin();
  prettyName = StringRef(prettyName.begin(), length);
  consumeToken();
  return success();
}

/// Parse an extended dialect symbol.
template <typename Symbol, typename SymbolAliasMap, typename CreateFn>
static Symbol parseExtendedSymbol(Parser &p, Token::Kind identifierTok,
                                  SymbolAliasMap &aliases,
                                  CreateFn &&createSymbol) {
  // Parse the dialect namespace.
  StringRef identifier = p.getTokenSpelling().drop_front();
  auto loc = p.getToken().getLoc();
  p.consumeToken(identifierTok);

  // If there is no '<' token following this, and if the typename contains no
  // dot, then we are parsing a symbol alias.
  if (p.getToken().isNot(Token::less) && !identifier.contains('.')) {
    // Check for an alias for this type.
    auto aliasIt = aliases.find(identifier);
    if (aliasIt == aliases.end())
      return (p.emitError("undefined symbol alias id '" + identifier + "'"),
              nullptr);
    return aliasIt->second;
  }

  // Otherwise, we are parsing a dialect-specific symbol.  If the name contains
  // a dot, then this is the "pretty" form.  If not, it is the verbose form that
  // looks like <"...">.
  std::string symbolData;
  auto dialectName = identifier;

  // Handle the verbose form, where "identifier" is a simple dialect name.
  if (!identifier.contains('.')) {
    // Consume the '<'.
    if (p.parseToken(Token::less, "expected '<' in dialect type"))
      return nullptr;

    // Parse the symbol specific data.
    if (p.getToken().isNot(Token::string))
      return (p.emitError("expected string literal data in dialect symbol"),
              nullptr);
    symbolData = p.getToken().getStringValue();
    loc = llvm::SMLoc::getFromPointer(p.getToken().getLoc().getPointer() + 1);
    p.consumeToken(Token::string);

    // Consume the '>'.
    if (p.parseToken(Token::greater, "expected '>' in dialect symbol"))
      return nullptr;
  } else {
    // Ok, the dialect name is the part of the identifier before the dot, the
    // part after the dot is the dialect's symbol, or the start thereof.
    auto dotHalves = identifier.split('.');
    dialectName = dotHalves.first;
    auto prettyName = dotHalves.second;
    loc = llvm::SMLoc::getFromPointer(prettyName.data());

    // If the dialect's symbol is followed immediately by a <, then lex the body
    // of it into prettyName.
    if (p.getToken().is(Token::less) &&
        prettyName.bytes_end() == p.getTokenSpelling().bytes_begin()) {
      if (p.parsePrettyDialectSymbolName(prettyName))
        return nullptr;
    }

    symbolData = prettyName.str();
  }

  // Record the name location of the type remapped to the top level buffer.
  llvm::SMLoc locInTopLevelBuffer = p.remapLocationToTopLevelBuffer(loc);
  p.getState().symbols.nestedParserLocs.push_back(locInTopLevelBuffer);

  // Call into the provided symbol construction function.
  Symbol sym = createSymbol(dialectName, symbolData, loc);

  // Pop the last parser location.
  p.getState().symbols.nestedParserLocs.pop_back();
  return sym;
}

/// Parses a symbol, of type 'T', and returns it if parsing was successful. If
/// parsing failed, nullptr is returned. The number of bytes read from the input
/// string is returned in 'numRead'.
template <typename T, typename ParserFn>
static T parseSymbol(StringRef inputStr, MLIRContext *context,
                     SymbolState &symbolState, ParserFn &&parserFn,
                     size_t *numRead = nullptr) {
  SourceMgr sourceMgr;
  auto memBuffer = MemoryBuffer::getMemBuffer(
      inputStr, /*BufferName=*/"<mlir_parser_buffer>",
      /*RequiresNullTerminator=*/false);
  sourceMgr.AddNewSourceBuffer(std::move(memBuffer), SMLoc());
  ParserState state(sourceMgr, context, symbolState, /*asmState=*/nullptr);
  Parser parser(state);

  Token startTok = parser.getToken();
  T symbol = parserFn(parser);
  if (!symbol)
    return T();

  // If 'numRead' is valid, then provide the number of bytes that were read.
  Token endTok = parser.getToken();
  if (numRead) {
    *numRead = static_cast<size_t>(endTok.getLoc().getPointer() -
                                   startTok.getLoc().getPointer());

    // Otherwise, ensure that all of the tokens were parsed.
  } else if (startTok.getLoc() != endTok.getLoc() && endTok.isNot(Token::eof)) {
    parser.emitError(endTok.getLoc(), "encountered unexpected token");
    return T();
  }
  return symbol;
}

/// Parse an extended attribute.
///
///   extended-attribute ::= (dialect-attribute | attribute-alias)
///   dialect-attribute  ::= `#` dialect-namespace `<` `"` attr-data `"` `>`
///   dialect-attribute  ::= `#` alias-name pretty-dialect-sym-body?
///   attribute-alias    ::= `#` alias-name
///
Attribute Parser::parseExtendedAttr(Type type) {
  Attribute attr = parseExtendedSymbol<Attribute>(
      *this, Token::hash_identifier, state.symbols.attributeAliasDefinitions,
      [&](StringRef dialectName, StringRef symbolData,
          llvm::SMLoc loc) -> Attribute {
        // Parse an optional trailing colon type.
        Type attrType = type;
        if (consumeIf(Token::colon) && !(attrType = parseType()))
          return Attribute();

        // If we found a registered dialect, then ask it to parse the attribute.
        if (Dialect *dialect =
                builder.getContext()->getOrLoadDialect(dialectName)) {
          return parseSymbol<Attribute>(
              symbolData, state.context, state.symbols, [&](Parser &parser) {
                CustomDialectAsmParser customParser(symbolData, parser);
                return dialect->parseAttribute(customParser, attrType);
              });
        }

        // Otherwise, form a new opaque attribute.
        return OpaqueAttr::getChecked(
            [&] { return emitError(loc); },
<<<<<<< HEAD
            Identifier::get(dialectName, state.context), symbolData,
=======
            StringAttr::get(state.context, dialectName), symbolData,
>>>>>>> 2ab1d525
            attrType ? attrType : NoneType::get(state.context));
      });

  // Ensure that the attribute has the same type as requested.
  if (attr && type && attr.getType() != type) {
    emitError("attribute type different than expected: expected ")
        << type << ", but got " << attr.getType();
    return nullptr;
  }
  return attr;
}

/// Parse an extended type.
///
///   extended-type ::= (dialect-type | type-alias)
///   dialect-type  ::= `!` dialect-namespace `<` `"` type-data `"` `>`
///   dialect-type  ::= `!` alias-name pretty-dialect-attribute-body?
///   type-alias    ::= `!` alias-name
///
Type Parser::parseExtendedType() {
  return parseExtendedSymbol<Type>(
      *this, Token::exclamation_identifier, state.symbols.typeAliasDefinitions,
      [&](StringRef dialectName, StringRef symbolData,
          llvm::SMLoc loc) -> Type {
        // If we found a registered dialect, then ask it to parse the type.
        auto *dialect = state.context->getOrLoadDialect(dialectName);

        if (dialect) {
          return parseSymbol<Type>(
              symbolData, state.context, state.symbols, [&](Parser &parser) {
                CustomDialectAsmParser customParser(symbolData, parser);
                return dialect->parseType(customParser);
              });
        }

        // Otherwise, form a new opaque type.
        return OpaqueType::getChecked(
            [&] { return emitError(loc); },
<<<<<<< HEAD
            Identifier::get(dialectName, state.context), symbolData);
=======
            StringAttr::get(state.context, dialectName), symbolData);
>>>>>>> 2ab1d525
      });
}

//===----------------------------------------------------------------------===//
// mlir::parseAttribute/parseType
//===----------------------------------------------------------------------===//

/// Parses a symbol, of type 'T', and returns it if parsing was successful. If
/// parsing failed, nullptr is returned. The number of bytes read from the input
/// string is returned in 'numRead'.
template <typename T, typename ParserFn>
static T parseSymbol(StringRef inputStr, MLIRContext *context, size_t &numRead,
                     ParserFn &&parserFn) {
  SymbolState aliasState;
  return parseSymbol<T>(
      inputStr, context, aliasState,
      [&](Parser &parser) {
        SourceMgrDiagnosticHandler handler(
            const_cast<llvm::SourceMgr &>(parser.getSourceMgr()),
            parser.getContext());
        return parserFn(parser);
      },
      &numRead);
}

Attribute mlir::parseAttribute(StringRef attrStr, MLIRContext *context) {
  size_t numRead = 0;
  return parseAttribute(attrStr, context, numRead);
}
Attribute mlir::parseAttribute(StringRef attrStr, Type type) {
  size_t numRead = 0;
  return parseAttribute(attrStr, type, numRead);
}

Attribute mlir::parseAttribute(StringRef attrStr, MLIRContext *context,
                               size_t &numRead) {
  return parseSymbol<Attribute>(attrStr, context, numRead, [](Parser &parser) {
    return parser.parseAttribute();
  });
}
Attribute mlir::parseAttribute(StringRef attrStr, Type type, size_t &numRead) {
  return parseSymbol<Attribute>(
      attrStr, type.getContext(), numRead,
      [type](Parser &parser) { return parser.parseAttribute(type); });
}

Type mlir::parseType(StringRef typeStr, MLIRContext *context) {
  size_t numRead = 0;
  return parseType(typeStr, context, numRead);
}

Type mlir::parseType(StringRef typeStr, MLIRContext *context, size_t &numRead) {
  return parseSymbol<Type>(typeStr, context, numRead,
                           [](Parser &parser) { return parser.parseType(); });
}<|MERGE_RESOLUTION|>--- conflicted
+++ resolved
@@ -258,11 +258,7 @@
         // Otherwise, form a new opaque attribute.
         return OpaqueAttr::getChecked(
             [&] { return emitError(loc); },
-<<<<<<< HEAD
-            Identifier::get(dialectName, state.context), symbolData,
-=======
             StringAttr::get(state.context, dialectName), symbolData,
->>>>>>> 2ab1d525
             attrType ? attrType : NoneType::get(state.context));
       });
 
@@ -301,11 +297,7 @@
         // Otherwise, form a new opaque type.
         return OpaqueType::getChecked(
             [&] { return emitError(loc); },
-<<<<<<< HEAD
-            Identifier::get(dialectName, state.context), symbolData);
-=======
             StringAttr::get(state.context, dialectName), symbolData);
->>>>>>> 2ab1d525
       });
 }
 
