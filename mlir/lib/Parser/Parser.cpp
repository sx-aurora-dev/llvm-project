--- conflicted
+++ resolved
@@ -1108,49 +1108,6 @@
   if (!result.name.isRegistered()) {
     StringRef dialectName = StringRef(name).split('.').first;
     if (!getContext()->getLoadedDialect(dialectName) &&
-<<<<<<< HEAD
-        getContext()->getOrLoadDialect(dialectName)) {
-      result.name = OperationName(name, getContext());
-    }
-  }
-
-  // Parse the operand list.
-  SmallVector<SSAUseInfo, 8> operandInfos;
-  if (parseToken(Token::l_paren, "expected '(' to start operand list") ||
-      parseOptionalSSAUseList(operandInfos) ||
-      parseToken(Token::r_paren, "expected ')' to end operand list")) {
-    return nullptr;
-  }
-
-  // Parse the successor list.
-  if (getToken().is(Token::l_square)) {
-    // Check if the operation is a known terminator.
-    const AbstractOperation *abstractOp = result.name.getAbstractOperation();
-    if (abstractOp && !abstractOp->hasTrait<OpTrait::IsTerminator>())
-      return emitError("successors in non-terminator"), nullptr;
-
-    SmallVector<Block *, 2> successors;
-    if (parseSuccessors(successors))
-      return nullptr;
-    result.addSuccessors(successors);
-  }
-
-  // Parse the region list.
-  CleanupOpStateRegions guard{result};
-  if (consumeIf(Token::l_paren)) {
-    do {
-      // Create temporary regions with the top level region as parent.
-      result.regions.emplace_back(new Region(topLevelOp));
-      if (parseRegion(*result.regions.back(), /*entryArguments=*/{}))
-        return nullptr;
-    } while (consumeIf(Token::comma));
-    if (parseToken(Token::r_paren, "expected ')' to end region list"))
-      return nullptr;
-  }
-
-  if (getToken().is(Token::l_brace)) {
-    if (parseAttributeDict(result.attributes))
-=======
         !getContext()->getOrLoadDialect(dialectName) &&
         !getContext()->allowsUnregisteredDialects()) {
       // Emit an error if the dialect couldn't be loaded (i.e., it was not
@@ -1158,7 +1115,6 @@
       emitError("operation being parsed with an unregistered dialect. If "
                 "this is intended, please use -allow-unregistered-dialect "
                 "with the MLIR tool used");
->>>>>>> a2ce6ee6
       return nullptr;
     }
   }
@@ -1485,13 +1441,8 @@
     }
 
     // Try to parse the region.
-<<<<<<< HEAD
-    assert((!enableNameShadowing ||
-            opDefinition->hasTrait<OpTrait::IsIsolatedFromAbove>()) &&
-=======
     (void)isIsolatedFromAbove;
     assert((!enableNameShadowing || isIsolatedFromAbove) &&
->>>>>>> a2ce6ee6
            "name shadowing is only allowed on isolated regions");
     if (parser.parseRegion(region, regionArguments, enableNameShadowing))
       return failure();
