--- conflicted
+++ resolved
@@ -43,24 +43,6 @@
 // ScalableVector versions of general helpers for comparison ops
 //===----------------------------------------------------------------------===//
 
-<<<<<<< HEAD
-Type arm_sve::ArmSVEDialect::parseType(DialectAsmParser &parser) const {
-  llvm::SMLoc typeLoc = parser.getCurrentLocation();
-  {
-    Type genType;
-    auto parseResult = generatedTypeParser(parser.getBuilder().getContext(),
-                                           parser, "vector", genType);
-    if (parseResult.hasValue())
-      return genType;
-  }
-  parser.emitError(typeLoc, "unknown type in ArmSVE dialect");
-  return Type();
-}
-
-void arm_sve::ArmSVEDialect::printType(Type type, DialectAsmPrinter &os) const {
-  if (failed(generatedTypePrinter(type, os)))
-    llvm_unreachable("unexpected 'arm_sve' type kind");
-=======
 // Return the scalable vector of the same shape and containing i1.
 static Type getI1SameShape(Type type) {
   auto i1Type = IntegerType::get(type.getContext(), 1);
@@ -68,5 +50,4 @@
     return VectorType::get(sVectorType.getShape(), i1Type,
                            sVectorType.getNumScalableDims());
   return nullptr;
->>>>>>> a2ce6ee6
 }