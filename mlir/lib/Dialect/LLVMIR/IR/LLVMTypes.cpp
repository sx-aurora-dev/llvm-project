--- conflicted
+++ resolved
@@ -176,8 +176,6 @@
                         Type pointee, unsigned) {
   if (!isValidElementType(pointee))
     return emitError() << "invalid pointer element type: " << pointee;
-<<<<<<< HEAD
-=======
   return success();
 }
 
@@ -321,7 +319,6 @@
                                "as large as ABI alignment";
     }
   }
->>>>>>> 2ab1d525
   return success();
 }
 
