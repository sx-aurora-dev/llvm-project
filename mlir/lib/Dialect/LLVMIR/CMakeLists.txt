add_subdirectory(Transforms)

add_mlir_dialect_library(MLIRLLVMIR
  IR/FunctionCallUtils.cpp
  IR/LLVMDialect.cpp
  IR/LLVMTypes.cpp
  IR/LLVMTypeSyntax.cpp

  ADDITIONAL_HEADER_DIRS
  ${MLIR_MAIN_INCLUDE_DIR}/mlir/Dialect/LLVMIR

  DEPENDS
  MLIRLLVMOpsIncGen
  MLIRLLVMOpsInterfacesIncGen
  MLIROpenMPOpsIncGen
  intrinsics_gen

  LINK_COMPONENTS
  AsmParser
  BitReader
  BitWriter
  Core

  LINK_LIBS PUBLIC
  MLIRCallInterfaces
  MLIRControlFlowInterfaces
  MLIRDataLayoutInterfaces
  MLIRInferTypeOpInterface
  MLIRIR
  MLIRSideEffectInterfaces
  MLIRSupport
  )

<<<<<<< HEAD
add_mlir_dialect_library(MLIRLLVMArmSVE
  IR/LLVMArmSVEDialect.cpp

  ADDITIONAL_HEADER_DIRS
  ${MLIR_MAIN_INCLUDE_DIR}/mlir/Dialect/LLVMIR

  DEPENDS
  MLIRLLVMArmSVEIncGen
  MLIRLLVMArmSVEConversionsIncGen
  intrinsics_gen

  LINK_COMPONENTS
  AsmParser
  Core

  LINK_LIBS PUBLIC
  MLIRIR
  MLIRLLVMIR
  MLIRSideEffectInterfaces
  )

=======
>>>>>>> 2ab1d525
add_mlir_dialect_library(MLIRNVVMIR
  IR/NVVMDialect.cpp

  ADDITIONAL_HEADER_DIRS
  ${MLIR_MAIN_INCLUDE_DIR}/mlir/Dialect/LLVMIR

  DEPENDS
  MLIRNVVMOpsIncGen
  MLIRNVVMConversionsIncGen
  intrinsics_gen

  LINK_COMPONENTS
  AsmParser
  Core

  LINK_LIBS PUBLIC
  MLIRIR
  MLIRLLVMIR
  MLIRSideEffectInterfaces
  )

add_mlir_dialect_library(MLIRROCDLIR
  IR/ROCDLDialect.cpp

  ADDITIONAL_HEADER_DIRS
  ${MLIR_MAIN_INCLUDE_DIR}/mlir/Dialect/LLVMIR

  DEPENDS
  MLIRROCDLOpsIncGen
  MLIRROCDLConversionsIncGen
  intrinsics_gen

  LINK_COMPONENTS
  AsmParser
  Core

  LINK_LIBS PUBLIC
  MLIRIR
  MLIRSideEffectInterfaces
  MLIRVectorToLLVM
  )<|MERGE_RESOLUTION|>--- conflicted
+++ resolved
@@ -31,30 +31,6 @@
   MLIRSupport
   )
 
-<<<<<<< HEAD
-add_mlir_dialect_library(MLIRLLVMArmSVE
-  IR/LLVMArmSVEDialect.cpp
-
-  ADDITIONAL_HEADER_DIRS
-  ${MLIR_MAIN_INCLUDE_DIR}/mlir/Dialect/LLVMIR
-
-  DEPENDS
-  MLIRLLVMArmSVEIncGen
-  MLIRLLVMArmSVEConversionsIncGen
-  intrinsics_gen
-
-  LINK_COMPONENTS
-  AsmParser
-  Core
-
-  LINK_LIBS PUBLIC
-  MLIRIR
-  MLIRLLVMIR
-  MLIRSideEffectInterfaces
-  )
-
-=======
->>>>>>> 2ab1d525
 add_mlir_dialect_library(MLIRNVVMIR
   IR/NVVMDialect.cpp
 
