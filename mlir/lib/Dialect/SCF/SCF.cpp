//===- SCF.cpp - Structured Control Flow Operations -----------------------===//
//
// Part of the LLVM Project, under the Apache License v2.0 with LLVM Exceptions.
// See https://llvm.org/LICENSE.txt for license information.
// SPDX-License-Identifier: Apache-2.0 WITH LLVM-exception
//
//===----------------------------------------------------------------------===//

#include "mlir/Dialect/SCF/SCF.h"
#include "mlir/Dialect/Arithmetic/IR/Arithmetic.h"
#include "mlir/Dialect/Bufferization/IR/Bufferization.h"
#include "mlir/Dialect/MemRef/IR/MemRef.h"
#include "mlir/Dialect/StandardOps/IR/Ops.h"
#include "mlir/Dialect/Tensor/IR/Tensor.h"
#include "mlir/IR/BlockAndValueMapping.h"
#include "mlir/IR/Matchers.h"
#include "mlir/IR/PatternMatch.h"
#include "mlir/Support/MathExtras.h"
#include "mlir/Transforms/InliningUtils.h"
using namespace mlir;
using namespace mlir::scf;

#include "mlir/Dialect/SCF/SCFOpsDialect.cpp.inc"

//===----------------------------------------------------------------------===//
// SCFDialect Dialect Interfaces
//===----------------------------------------------------------------------===//

namespace {
struct SCFInlinerInterface : public DialectInlinerInterface {
  using DialectInlinerInterface::DialectInlinerInterface;
  // We don't have any special restrictions on what can be inlined into
  // destination regions (e.g. while/conditional bodies). Always allow it.
  bool isLegalToInline(Region *dest, Region *src, bool wouldBeCloned,
                       BlockAndValueMapping &valueMapping) const final {
    return true;
  }
  // Operations in scf dialect are always legal to inline since they are
  // pure.
  bool isLegalToInline(Operation *, Region *, bool,
                       BlockAndValueMapping &) const final {
    return true;
  }
  // Handle the given inlined terminator by replacing it with a new operation
  // as necessary. Required when the region has only one block.
  void handleTerminator(Operation *op,
                        ArrayRef<Value> valuesToRepl) const final {
    auto retValOp = dyn_cast<scf::YieldOp>(op);
    if (!retValOp)
      return;

    for (auto retValue : llvm::zip(valuesToRepl, retValOp.getOperands())) {
      std::get<0>(retValue).replaceAllUsesWith(std::get<1>(retValue));
    }
  }
};
} // namespace

//===----------------------------------------------------------------------===//
// SCFDialect
//===----------------------------------------------------------------------===//

void SCFDialect::initialize() {
  addOperations<
#define GET_OP_LIST
#include "mlir/Dialect/SCF/SCFOps.cpp.inc"
      >();
  addInterfaces<SCFInlinerInterface>();
}

/// Default callback for IfOp builders. Inserts a yield without arguments.
void mlir::scf::buildTerminatedBody(OpBuilder &builder, Location loc) {
  builder.create<scf::YieldOp>(loc);
}

//===----------------------------------------------------------------------===//
// ExecuteRegionOp
//===----------------------------------------------------------------------===//

/// Replaces the given op with the contents of the given single-block region,
/// using the operands of the block terminator to replace operation results.
static void replaceOpWithRegion(PatternRewriter &rewriter, Operation *op,
                                Region &region, ValueRange blockArgs = {}) {
  assert(llvm::hasSingleElement(region) && "expected single-region block");
  Block *block = &region.front();
  Operation *terminator = block->getTerminator();
  ValueRange results = terminator->getOperands();
  rewriter.mergeBlockBefore(block, op, blockArgs);
  rewriter.replaceOp(op, results);
  rewriter.eraseOp(terminator);
}

///
/// (ssa-id `=`)? `execute_region` `->` function-result-type `{`
///    block+
/// `}`
///
/// Example:
///   scf.execute_region -> i32 {
///     %idx = load %rI[%i] : memref<128xi32>
///     return %idx : i32
///   }
///
static ParseResult parseExecuteRegionOp(OpAsmParser &parser,
                                        OperationState &result) {
  if (parser.parseOptionalArrowTypeList(result.types))
    return failure();

  // Introduce the body region and parse it.
  Region *body = result.addRegion();
  if (parser.parseRegion(*body, /*arguments=*/{}, /*argTypes=*/{}) ||
      parser.parseOptionalAttrDict(result.attributes))
    return failure();

  return success();
}

static void print(OpAsmPrinter &p, ExecuteRegionOp op) {
  p.printOptionalArrowTypeList(op.getResultTypes());

  p.printRegion(op.getRegion(),
                /*printEntryBlockArgs=*/false,
                /*printBlockTerminators=*/true);

  p.printOptionalAttrDict(op->getAttrs());
}

static LogicalResult verify(ExecuteRegionOp op) {
  if (op.getRegion().empty())
    return op.emitOpError("region needs to have at least one block");
  if (op.getRegion().front().getNumArguments() > 0)
    return op.emitOpError("region cannot have any arguments");
  return success();
}

// Inline an ExecuteRegionOp if it only contains one block.
//     "test.foo"() : () -> ()
//      %v = scf.execute_region -> i64 {
//        %x = "test.val"() : () -> i64
//        scf.yield %x : i64
//      }
//      "test.bar"(%v) : (i64) -> ()
//
//  becomes
//
//     "test.foo"() : () -> ()
//     %x = "test.val"() : () -> i64
//     "test.bar"(%x) : (i64) -> ()
//
struct SingleBlockExecuteInliner : public OpRewritePattern<ExecuteRegionOp> {
  using OpRewritePattern<ExecuteRegionOp>::OpRewritePattern;

  LogicalResult matchAndRewrite(ExecuteRegionOp op,
                                PatternRewriter &rewriter) const override {
    if (!llvm::hasSingleElement(op.getRegion()))
      return failure();
    replaceOpWithRegion(rewriter, op, op.getRegion());
    return success();
  }
};

// Inline an ExecuteRegionOp if its parent can contain multiple blocks.
// TODO generalize the conditions for operations which can be inlined into.
// func @func_execute_region_elim() {
//     "test.foo"() : () -> ()
//     %v = scf.execute_region -> i64 {
//       %c = "test.cmp"() : () -> i1
//       cond_br %c, ^bb2, ^bb3
//     ^bb2:
//       %x = "test.val1"() : () -> i64
//       br ^bb4(%x : i64)
//     ^bb3:
//       %y = "test.val2"() : () -> i64
//       br ^bb4(%y : i64)
//     ^bb4(%z : i64):
//       scf.yield %z : i64
//     }
//     "test.bar"(%v) : (i64) -> ()
//   return
// }
//
//  becomes
//
// func @func_execute_region_elim() {
//    "test.foo"() : () -> ()
//    %c = "test.cmp"() : () -> i1
//    cond_br %c, ^bb1, ^bb2
//  ^bb1:  // pred: ^bb0
//    %x = "test.val1"() : () -> i64
//    br ^bb3(%x : i64)
//  ^bb2:  // pred: ^bb0
//    %y = "test.val2"() : () -> i64
//    br ^bb3(%y : i64)
//  ^bb3(%z: i64):  // 2 preds: ^bb1, ^bb2
//    "test.bar"(%z) : (i64) -> ()
//    return
//  }
//
struct MultiBlockExecuteInliner : public OpRewritePattern<ExecuteRegionOp> {
  using OpRewritePattern<ExecuteRegionOp>::OpRewritePattern;

  LogicalResult matchAndRewrite(ExecuteRegionOp op,
                                PatternRewriter &rewriter) const override {
    if (!isa<FuncOp, ExecuteRegionOp>(op->getParentOp()))
      return failure();

    Block *prevBlock = op->getBlock();
    Block *postBlock = rewriter.splitBlock(prevBlock, op->getIterator());
    rewriter.setInsertionPointToEnd(prevBlock);

    rewriter.create<BranchOp>(op.getLoc(), &op.getRegion().front());

    for (Block &blk : op.getRegion()) {
      if (YieldOp yieldOp = dyn_cast<YieldOp>(blk.getTerminator())) {
        rewriter.setInsertionPoint(yieldOp);
        rewriter.create<BranchOp>(yieldOp.getLoc(), postBlock,
                                  yieldOp.getResults());
        rewriter.eraseOp(yieldOp);
      }
    }

    rewriter.inlineRegionBefore(op.getRegion(), postBlock);
    SmallVector<Value> blockArgs;

    for (auto res : op.getResults())
      blockArgs.push_back(postBlock->addArgument(res.getType()));

    rewriter.replaceOp(op, blockArgs);
    return success();
  }
};

void ExecuteRegionOp::getCanonicalizationPatterns(RewritePatternSet &results,
                                                  MLIRContext *context) {
  results.add<SingleBlockExecuteInliner, MultiBlockExecuteInliner>(context);
}

//===----------------------------------------------------------------------===//
// ConditionOp
//===----------------------------------------------------------------------===//

MutableOperandRange
ConditionOp::getMutableSuccessorOperands(Optional<unsigned> index) {
  // Pass all operands except the condition to the successor region.
  return getArgsMutable();
}

//===----------------------------------------------------------------------===//
// ForOp
//===----------------------------------------------------------------------===//

void ForOp::build(OpBuilder &builder, OperationState &result, Value lb,
                  Value ub, Value step, ValueRange iterArgs,
                  BodyBuilderFn bodyBuilder) {
  result.addOperands({lb, ub, step});
  result.addOperands(iterArgs);
  for (Value v : iterArgs)
    result.addTypes(v.getType());
  Region *bodyRegion = result.addRegion();
  bodyRegion->push_back(new Block);
  Block &bodyBlock = bodyRegion->front();
  bodyBlock.addArgument(builder.getIndexType());
  for (Value v : iterArgs)
    bodyBlock.addArgument(v.getType());

  // Create the default terminator if the builder is not provided and if the
  // iteration arguments are not provided. Otherwise, leave this to the caller
  // because we don't know which values to return from the loop.
  if (iterArgs.empty() && !bodyBuilder) {
    ForOp::ensureTerminator(*bodyRegion, builder, result.location);
  } else if (bodyBuilder) {
    OpBuilder::InsertionGuard guard(builder);
    builder.setInsertionPointToStart(&bodyBlock);
    bodyBuilder(builder, result.location, bodyBlock.getArgument(0),
                bodyBlock.getArguments().drop_front());
  }
}

static LogicalResult verify(ForOp op) {
  if (auto cst = op.getStep().getDefiningOp<arith::ConstantIndexOp>())
    if (cst.value() <= 0)
      return op.emitOpError("constant step operand must be positive");

  // Check that the body defines as single block argument for the induction
  // variable.
  auto *body = op.getBody();
  if (!body->getArgument(0).getType().isIndex())
    return op.emitOpError(
        "expected body first argument to be an index argument for "
        "the induction variable");

  auto opNumResults = op.getNumResults();
  if (opNumResults == 0)
    return success();
  // If ForOp defines values, check that the number and types of
  // the defined values match ForOp initial iter operands and backedge
  // basic block arguments.
  if (op.getNumIterOperands() != opNumResults)
    return op.emitOpError(
        "mismatch in number of loop-carried values and defined values");
  if (op.getNumRegionIterArgs() != opNumResults)
    return op.emitOpError(
        "mismatch in number of basic block args and defined values");
  auto iterOperands = op.getIterOperands();
  auto iterArgs = op.getRegionIterArgs();
  auto opResults = op.getResults();
  unsigned i = 0;
  for (auto e : llvm::zip(iterOperands, iterArgs, opResults)) {
    if (std::get<0>(e).getType() != std::get<2>(e).getType())
      return op.emitOpError() << "types mismatch between " << i
                              << "th iter operand and defined value";
    if (std::get<1>(e).getType() != std::get<2>(e).getType())
      return op.emitOpError() << "types mismatch between " << i
                              << "th iter region arg and defined value";

    i++;
  }

  return RegionBranchOpInterface::verifyTypes(op);
}

/// Prints the initialization list in the form of
///   <prefix>(%inner = %outer, %inner2 = %outer2, <...>)
/// where 'inner' values are assumed to be region arguments and 'outer' values
/// are regular SSA values.
static void printInitializationList(OpAsmPrinter &p,
                                    Block::BlockArgListType blocksArgs,
                                    ValueRange initializers,
                                    StringRef prefix = "") {
  assert(blocksArgs.size() == initializers.size() &&
         "expected same length of arguments and initializers");
  if (initializers.empty())
    return;

  p << prefix << '(';
  llvm::interleaveComma(llvm::zip(blocksArgs, initializers), p, [&](auto it) {
    p << std::get<0>(it) << " = " << std::get<1>(it);
  });
  p << ")";
}

static void print(OpAsmPrinter &p, ForOp op) {
  p << " " << op.getInductionVar() << " = " << op.getLowerBound() << " to "
    << op.getUpperBound() << " step " << op.getStep();

  printInitializationList(p, op.getRegionIterArgs(), op.getIterOperands(),
                          " iter_args");
  if (!op.getIterOperands().empty())
    p << " -> (" << op.getIterOperands().getTypes() << ')';
  p.printRegion(op.getRegion(),
                /*printEntryBlockArgs=*/false,
                /*printBlockTerminators=*/op.hasIterOperands());
  p.printOptionalAttrDict(op->getAttrs());
}

static ParseResult parseForOp(OpAsmParser &parser, OperationState &result) {
  auto &builder = parser.getBuilder();
  OpAsmParser::OperandType inductionVariable, lb, ub, step;
  // Parse the induction variable followed by '='.
  if (parser.parseRegionArgument(inductionVariable) || parser.parseEqual())
    return failure();

  // Parse loop bounds.
  Type indexType = builder.getIndexType();
  if (parser.parseOperand(lb) ||
      parser.resolveOperand(lb, indexType, result.operands) ||
      parser.parseKeyword("to") || parser.parseOperand(ub) ||
      parser.resolveOperand(ub, indexType, result.operands) ||
      parser.parseKeyword("step") || parser.parseOperand(step) ||
      parser.resolveOperand(step, indexType, result.operands))
    return failure();

  // Parse the optional initial iteration arguments.
  SmallVector<OpAsmParser::OperandType, 4> regionArgs, operands;
  SmallVector<Type, 4> argTypes;
  regionArgs.push_back(inductionVariable);

  if (succeeded(parser.parseOptionalKeyword("iter_args"))) {
    // Parse assignment list and results type list.
    if (parser.parseAssignmentList(regionArgs, operands) ||
        parser.parseArrowTypeList(result.types))
      return failure();
    // Resolve input operands.
    for (auto operandType : llvm::zip(operands, result.types))
      if (parser.resolveOperand(std::get<0>(operandType),
                                std::get<1>(operandType), result.operands))
        return failure();
  }
  // Induction variable.
  argTypes.push_back(indexType);
  // Loop carried variables
  argTypes.append(result.types.begin(), result.types.end());
  // Parse the body region.
  Region *body = result.addRegion();
  if (regionArgs.size() != argTypes.size())
    return parser.emitError(
        parser.getNameLoc(),
        "mismatch in number of loop-carried values and defined values");

  if (parser.parseRegion(*body, regionArgs, argTypes))
    return failure();

  ForOp::ensureTerminator(*body, builder, result.location);

  // Parse the optional attribute list.
  if (parser.parseOptionalAttrDict(result.attributes))
    return failure();

  return success();
}

Region &ForOp::getLoopBody() { return getRegion(); }

bool ForOp::isDefinedOutsideOfLoop(Value value) {
  return !getRegion().isAncestor(value.getParentRegion());
}

LogicalResult ForOp::moveOutOfLoop(ArrayRef<Operation *> ops) {
  for (auto *op : ops)
    op->moveBefore(*this);
  return success();
}

ForOp mlir::scf::getForInductionVarOwner(Value val) {
  auto ivArg = val.dyn_cast<BlockArgument>();
  if (!ivArg)
    return ForOp();
  assert(ivArg.getOwner() && "unlinked block argument");
  auto *containingOp = ivArg.getOwner()->getParentOp();
  return dyn_cast_or_null<ForOp>(containingOp);
}

/// Return operands used when entering the region at 'index'. These operands
/// correspond to the loop iterator operands, i.e., those excluding the
/// induction variable. LoopOp only has one region, so 0 is the only valid value
/// for `index`.
OperandRange ForOp::getSuccessorEntryOperands(unsigned index) {
  assert(index == 0 && "invalid region index");

  // The initial operands map to the loop arguments after the induction
  // variable.
  return getInitArgs();
}

/// Given the region at `index`, or the parent operation if `index` is None,
/// return the successor regions. These are the regions that may be selected
/// during the flow of control. `operands` is a set of optional attributes that
/// correspond to a constant value for each operand, or null if that operand is
/// not a constant.
void ForOp::getSuccessorRegions(Optional<unsigned> index,
                                ArrayRef<Attribute> operands,
                                SmallVectorImpl<RegionSuccessor> &regions) {
  // If the predecessor is the ForOp, branch into the body using the iterator
  // arguments.
  if (!index.hasValue()) {
    regions.push_back(RegionSuccessor(&getLoopBody(), getRegionIterArgs()));
    return;
  }

  // Otherwise, the loop may branch back to itself or the parent operation.
  assert(index.getValue() == 0 && "expected loop region");
  regions.push_back(RegionSuccessor(&getLoopBody(), getRegionIterArgs()));
  regions.push_back(RegionSuccessor(getResults()));
}

LoopNest mlir::scf::buildLoopNest(
    OpBuilder &builder, Location loc, ValueRange lbs, ValueRange ubs,
    ValueRange steps, ValueRange iterArgs,
    function_ref<ValueVector(OpBuilder &, Location, ValueRange, ValueRange)>
        bodyBuilder) {
  assert(lbs.size() == ubs.size() &&
         "expected the same number of lower and upper bounds");
  assert(lbs.size() == steps.size() &&
         "expected the same number of lower bounds and steps");

  // If there are no bounds, call the body-building function and return early.
  if (lbs.empty()) {
    ValueVector results =
        bodyBuilder ? bodyBuilder(builder, loc, ValueRange(), iterArgs)
                    : ValueVector();
    assert(results.size() == iterArgs.size() &&
           "loop nest body must return as many values as loop has iteration "
           "arguments");
    return LoopNest();
  }

  // First, create the loop structure iteratively using the body-builder
  // callback of `ForOp::build`. Do not create `YieldOp`s yet.
  OpBuilder::InsertionGuard guard(builder);
  SmallVector<scf::ForOp, 4> loops;
  SmallVector<Value, 4> ivs;
  loops.reserve(lbs.size());
  ivs.reserve(lbs.size());
  ValueRange currentIterArgs = iterArgs;
  Location currentLoc = loc;
  for (unsigned i = 0, e = lbs.size(); i < e; ++i) {
    auto loop = builder.create<scf::ForOp>(
        currentLoc, lbs[i], ubs[i], steps[i], currentIterArgs,
        [&](OpBuilder &nestedBuilder, Location nestedLoc, Value iv,
            ValueRange args) {
          ivs.push_back(iv);
          // It is safe to store ValueRange args because it points to block
          // arguments of a loop operation that we also own.
          currentIterArgs = args;
          currentLoc = nestedLoc;
        });
    // Set the builder to point to the body of the newly created loop. We don't
    // do this in the callback because the builder is reset when the callback
    // returns.
    builder.setInsertionPointToStart(loop.getBody());
    loops.push_back(loop);
  }

  // For all loops but the innermost, yield the results of the nested loop.
  for (unsigned i = 0, e = loops.size() - 1; i < e; ++i) {
    builder.setInsertionPointToEnd(loops[i].getBody());
    builder.create<scf::YieldOp>(loc, loops[i + 1].getResults());
  }

  // In the body of the innermost loop, call the body building function if any
  // and yield its results.
  builder.setInsertionPointToStart(loops.back().getBody());
  ValueVector results = bodyBuilder
                            ? bodyBuilder(builder, currentLoc, ivs,
                                          loops.back().getRegionIterArgs())
                            : ValueVector();
  assert(results.size() == iterArgs.size() &&
         "loop nest body must return as many values as loop has iteration "
         "arguments");
  builder.setInsertionPointToEnd(loops.back().getBody());
  builder.create<scf::YieldOp>(loc, results);

  // Return the loops.
  LoopNest res;
  res.loops.assign(loops.begin(), loops.end());
  return res;
}

LoopNest mlir::scf::buildLoopNest(
    OpBuilder &builder, Location loc, ValueRange lbs, ValueRange ubs,
    ValueRange steps,
    function_ref<void(OpBuilder &, Location, ValueRange)> bodyBuilder) {
  // Delegate to the main function by wrapping the body builder.
  return buildLoopNest(builder, loc, lbs, ubs, steps, llvm::None,
                       [&bodyBuilder](OpBuilder &nestedBuilder,
                                      Location nestedLoc, ValueRange ivs,
                                      ValueRange) -> ValueVector {
                         if (bodyBuilder)
                           bodyBuilder(nestedBuilder, nestedLoc, ivs);
                         return {};
                       });
}

namespace {
// Fold away ForOp iter arguments when:
// 1) The op yields the iter arguments.
// 2) The iter arguments have no use and the corresponding outer region
// iterators (inputs) are yielded.
// 3) The iter arguments have no use and the corresponding (operation) results
// have no use.
//
// These arguments must be defined outside of
// the ForOp region and can just be forwarded after simplifying the op inits,
// yields and returns.
//
// The implementation uses `mergeBlockBefore` to steal the content of the
// original ForOp and avoid cloning.
struct ForOpIterArgsFolder : public OpRewritePattern<scf::ForOp> {
  using OpRewritePattern<scf::ForOp>::OpRewritePattern;

  LogicalResult matchAndRewrite(scf::ForOp forOp,
                                PatternRewriter &rewriter) const final {
    bool canonicalize = false;
    Block &block = forOp.getRegion().front();
    auto yieldOp = cast<scf::YieldOp>(block.getTerminator());

    // An internal flat vector of block transfer
    // arguments `newBlockTransferArgs` keeps the 1-1 mapping of original to
    // transformed block argument mappings. This plays the role of a
    // BlockAndValueMapping for the particular use case of calling into
    // `mergeBlockBefore`.
    SmallVector<bool, 4> keepMask;
    keepMask.reserve(yieldOp.getNumOperands());
    SmallVector<Value, 4> newBlockTransferArgs, newIterArgs, newYieldValues,
        newResultValues;
    newBlockTransferArgs.reserve(1 + forOp.getNumIterOperands());
    newBlockTransferArgs.push_back(Value()); // iv placeholder with null value
    newIterArgs.reserve(forOp.getNumIterOperands());
    newYieldValues.reserve(yieldOp.getNumOperands());
    newResultValues.reserve(forOp.getNumResults());
    for (auto it : llvm::zip(forOp.getIterOperands(),   // iter from outside
                             forOp.getRegionIterArgs(), // iter inside region
                             forOp.getResults(),        // op results
                             yieldOp.getOperands()      // iter yield
                             )) {
      // Forwarded is `true` when:
      // 1) The region `iter` argument is yielded.
      // 2) The region `iter` argument has no use, and the corresponding iter
      // operand (input) is yielded.
      // 3) The region `iter` argument has no use, and the corresponding op
      // result has no use.
      bool forwarded = ((std::get<1>(it) == std::get<3>(it)) ||
                        (std::get<1>(it).use_empty() &&
                         (std::get<0>(it) == std::get<3>(it) ||
                          std::get<2>(it).use_empty())));
      keepMask.push_back(!forwarded);
      canonicalize |= forwarded;
      if (forwarded) {
        newBlockTransferArgs.push_back(std::get<0>(it));
        newResultValues.push_back(std::get<0>(it));
        continue;
      }
      newIterArgs.push_back(std::get<0>(it));
      newYieldValues.push_back(std::get<3>(it));
      newBlockTransferArgs.push_back(Value()); // placeholder with null value
      newResultValues.push_back(Value());      // placeholder with null value
    }

    if (!canonicalize)
      return failure();

    scf::ForOp newForOp = rewriter.create<scf::ForOp>(
        forOp.getLoc(), forOp.getLowerBound(), forOp.getUpperBound(),
        forOp.getStep(), newIterArgs);
    Block &newBlock = newForOp.getRegion().front();

    // Replace the null placeholders with newly constructed values.
    newBlockTransferArgs[0] = newBlock.getArgument(0); // iv
    for (unsigned idx = 0, collapsedIdx = 0, e = newResultValues.size();
         idx != e; ++idx) {
      Value &blockTransferArg = newBlockTransferArgs[1 + idx];
      Value &newResultVal = newResultValues[idx];
      assert((blockTransferArg && newResultVal) ||
             (!blockTransferArg && !newResultVal));
      if (!blockTransferArg) {
        blockTransferArg = newForOp.getRegionIterArgs()[collapsedIdx];
        newResultVal = newForOp.getResult(collapsedIdx++);
      }
    }

    Block &oldBlock = forOp.getRegion().front();
    assert(oldBlock.getNumArguments() == newBlockTransferArgs.size() &&
           "unexpected argument size mismatch");

    // No results case: the scf::ForOp builder already created a zero
    // result terminator. Merge before this terminator and just get rid of the
    // original terminator that has been merged in.
    if (newIterArgs.empty()) {
      auto newYieldOp = cast<scf::YieldOp>(newBlock.getTerminator());
      rewriter.mergeBlockBefore(&oldBlock, newYieldOp, newBlockTransferArgs);
      rewriter.eraseOp(newBlock.getTerminator()->getPrevNode());
      rewriter.replaceOp(forOp, newResultValues);
      return success();
    }

    // No terminator case: merge and rewrite the merged terminator.
    auto cloneFilteredTerminator = [&](scf::YieldOp mergedTerminator) {
      OpBuilder::InsertionGuard g(rewriter);
      rewriter.setInsertionPoint(mergedTerminator);
      SmallVector<Value, 4> filteredOperands;
      filteredOperands.reserve(newResultValues.size());
      for (unsigned idx = 0, e = keepMask.size(); idx < e; ++idx)
        if (keepMask[idx])
          filteredOperands.push_back(mergedTerminator.getOperand(idx));
      rewriter.create<scf::YieldOp>(mergedTerminator.getLoc(),
                                    filteredOperands);
    };

    rewriter.mergeBlocks(&oldBlock, &newBlock, newBlockTransferArgs);
    auto mergedYieldOp = cast<scf::YieldOp>(newBlock.getTerminator());
    cloneFilteredTerminator(mergedYieldOp);
    rewriter.eraseOp(mergedYieldOp);
    rewriter.replaceOp(forOp, newResultValues);
    return success();
  }
};

/// Rewriting pattern that erases loops that are known not to iterate and
/// replaces single-iteration loops with their bodies.
struct SimplifyTrivialLoops : public OpRewritePattern<ForOp> {
  using OpRewritePattern<ForOp>::OpRewritePattern;

  LogicalResult matchAndRewrite(ForOp op,
                                PatternRewriter &rewriter) const override {
    // If the upper bound is the same as the lower bound, the loop does not
    // iterate, just remove it.
    if (op.getLowerBound() == op.getUpperBound()) {
      rewriter.replaceOp(op, op.getIterOperands());
      return success();
    }

    auto lb = op.getLowerBound().getDefiningOp<arith::ConstantOp>();
    auto ub = op.getUpperBound().getDefiningOp<arith::ConstantOp>();
    if (!lb || !ub)
      return failure();

    // If the loop is known to have 0 iterations, remove it.
    llvm::APInt lbValue = lb.getValue().cast<IntegerAttr>().getValue();
    llvm::APInt ubValue = ub.getValue().cast<IntegerAttr>().getValue();
    if (lbValue.sge(ubValue)) {
      rewriter.replaceOp(op, op.getIterOperands());
      return success();
    }

    auto step = op.getStep().getDefiningOp<arith::ConstantOp>();
    if (!step)
      return failure();

    // If the loop is known to have 1 iteration, inline its body and remove the
    // loop.
    llvm::APInt stepValue = step.getValue().cast<IntegerAttr>().getValue();
    if ((lbValue + stepValue).sge(ubValue)) {
      SmallVector<Value, 4> blockArgs;
      blockArgs.reserve(op.getNumIterOperands() + 1);
      blockArgs.push_back(op.getLowerBound());
      llvm::append_range(blockArgs, op.getIterOperands());
      replaceOpWithRegion(rewriter, op, op.getLoopBody(), blockArgs);
      return success();
    }

    return failure();
  }
};

<<<<<<< HEAD
/// Canonicalize the iter_args of an scf::ForOp that involve a tensor_load and
/// for which only the last loop iteration is actually visible outside of the
/// loop. The canonicalization looks for a pattern such as:
=======
/// Perform a replacement of one iter OpOperand of an scf.for to the
/// `replacement` value which is expected to be the source of a tensor.cast.
/// tensor.cast ops are inserted inside the block to account for the type cast.
static ForOp replaceTensorCastForOpIterArg(PatternRewriter &rewriter,
                                           OpOperand &operand,
                                           Value replacement) {
  Type oldType = operand.get().getType(), newType = replacement.getType();
  assert(oldType.isa<RankedTensorType>() && newType.isa<RankedTensorType>() &&
         "expected ranked tensor types");

  // 1. Create new iter operands, exactly 1 is replaced.
  ForOp forOp = cast<ForOp>(operand.getOwner());
  assert(operand.getOperandNumber() >= forOp.getNumControlOperands() &&
         "expected an iter OpOperand");
  if (operand.get().getType() == replacement.getType())
    return forOp;
  SmallVector<Value> newIterOperands;
  for (OpOperand &opOperand : forOp.getIterOpOperands()) {
    if (opOperand.getOperandNumber() == operand.getOperandNumber()) {
      newIterOperands.push_back(replacement);
      continue;
    }
    newIterOperands.push_back(opOperand.get());
  }

  // 2. Create the new forOp shell.
  scf::ForOp newForOp = rewriter.create<scf::ForOp>(
      forOp.getLoc(), forOp.getLowerBound(), forOp.getUpperBound(),
      forOp.getStep(), newIterOperands);
  Block &newBlock = newForOp.getRegion().front();
  SmallVector<Value, 4> newBlockTransferArgs(newBlock.getArguments().begin(),
                                             newBlock.getArguments().end());

  // 3. Inject an incoming cast op at the beginning of the block for the bbArg
  // corresponding to the `replacement` value.
  OpBuilder::InsertionGuard g(rewriter);
  rewriter.setInsertionPoint(&newBlock, newBlock.begin());
  BlockArgument newRegionIterArg = newForOp.getRegionIterArgForOpOperand(
      newForOp->getOpOperand(operand.getOperandNumber()));
  Value castIn = rewriter.create<tensor::CastOp>(newForOp.getLoc(), oldType,
                                                 newRegionIterArg);
  newBlockTransferArgs[newRegionIterArg.getArgNumber()] = castIn;

  // 4. Steal the old block ops, mapping to the newBlockTransferArgs.
  Block &oldBlock = forOp.getRegion().front();
  rewriter.mergeBlocks(&oldBlock, &newBlock, newBlockTransferArgs);

  // 5. Inject an outgoing cast op at the end of the block and yield it instead.
  auto clonedYieldOp = cast<scf::YieldOp>(newBlock.getTerminator());
  rewriter.setInsertionPoint(clonedYieldOp);
  unsigned yieldIdx =
      newRegionIterArg.getArgNumber() - forOp.getNumInductionVars();
  Value castOut = rewriter.create<tensor::CastOp>(
      newForOp.getLoc(), newType, clonedYieldOp.getOperand(yieldIdx));
  SmallVector<Value> newYieldOperands = clonedYieldOp.getOperands();
  newYieldOperands[yieldIdx] = castOut;
  rewriter.create<scf::YieldOp>(newForOp.getLoc(), newYieldOperands);
  rewriter.eraseOp(clonedYieldOp);

  // 6. Inject an outgoing cast op after the forOp.
  rewriter.setInsertionPointAfter(newForOp);
  SmallVector<Value> newResults = newForOp.getResults();
  newResults[yieldIdx] = rewriter.create<tensor::CastOp>(
      newForOp.getLoc(), oldType, newResults[yieldIdx]);

  return newForOp;
}

/// Fold scf.for iter_arg/result pairs that go through incoming/ougoing
/// a tensor.cast op pair so as to pull the tensor.cast inside the scf.for:
///
/// ```
///   %0 = tensor.cast %t0 : tensor<32x1024xf32> to tensor<?x?xf32>
///   %1 = scf.for %i = %c0 to %c1024 step %c32 iter_args(%iter_t0 = %0)
///      -> (tensor<?x?xf32>) {
///     %2 = call @do(%iter_t0) : (tensor<?x?xf32>) -> tensor<?x?xf32>
///     scf.yield %2 : tensor<?x?xf32>
///   }
///   %2 = tensor.cast %1 : tensor<?x?xf32> to tensor<32x1024xf32>
///   use_of(%2)
/// ```
///
/// folds into:
///
/// ```
///   %0 = scf.for %arg2 = %c0 to %c1024 step %c32 iter_args(%arg3 = %arg0)
///       -> (tensor<32x1024xf32>) {
///     %2 = tensor.cast %arg3 : tensor<32x1024xf32> to tensor<?x?xf32>
///     %3 = call @do(%2) : (tensor<?x?xf32>) -> tensor<?x?xf32>
///     %4 = tensor.cast %3 : tensor<?x?xf32> to tensor<32x1024xf32>
///     scf.yield %4 : tensor<32x1024xf32>
///   }
///   use_of(%0)
/// ```
struct ForOpTensorCastFolder : public OpRewritePattern<ForOp> {
  using OpRewritePattern<ForOp>::OpRewritePattern;

  LogicalResult matchAndRewrite(ForOp op,
                                PatternRewriter &rewriter) const override {
    for (auto it : llvm::zip(op.getIterOpOperands(), op.getResults())) {
      OpOperand &iterOpOperand = std::get<0>(it);
      auto incomingCast = iterOpOperand.get().getDefiningOp<tensor::CastOp>();
      if (!incomingCast)
        continue;
      if (!std::get<1>(it).hasOneUse())
        continue;
      auto outgoingCastOp =
          dyn_cast<tensor::CastOp>(*std::get<1>(it).user_begin());
      if (!outgoingCastOp)
        continue;

      // Must be a tensor.cast op pair with matching types.
      if (outgoingCastOp.getResult().getType() !=
          incomingCast.source().getType())
        continue;

      // Create a new ForOp with that iter operand replaced.
      auto newForOp = replaceTensorCastForOpIterArg(rewriter, iterOpOperand,
                                                    incomingCast.source());

      // Insert outgoing cast and use it to replace the corresponding result.
      rewriter.setInsertionPointAfter(newForOp);
      SmallVector<Value> replacements = newForOp.getResults();
      unsigned returnIdx =
          iterOpOperand.getOperandNumber() - op.getNumControlOperands();
      replacements[returnIdx] = rewriter.create<tensor::CastOp>(
          op.getLoc(), incomingCast.dest().getType(), replacements[returnIdx]);
      rewriter.replaceOp(op, replacements);
      return success();
    }
    return failure();
  }
};

/// Canonicalize the iter_args of an scf::ForOp that involve a
/// `bufferization.to_tensor` and for which only the last loop iteration is
/// actually visible outside of the loop. The canonicalization looks for a
/// pattern such as:
>>>>>>> 2ab1d525
/// ```
///    %t0 = ... : tensor_type
///    %0 = scf.for ... iter_args(%bb0 : %t0) -> (tensor_type) {
///      ...
<<<<<<< HEAD
///      // %m is either tensor_to_memref(%bb00) or defined above the loop
///      %m... : memref_type
///      ... // uses of %m with potential inplace updates
///      %new_tensor = tensor_load %m : memref_type
=======
///      // %m is either buffer_cast(%bb00) or defined above the loop
///      %m... : memref_type
///      ... // uses of %m with potential inplace updates
///      %new_tensor = bufferization.to_tensor %m : memref_type
>>>>>>> 2ab1d525
///      ...
///      scf.yield %new_tensor : tensor_type
///    }
/// ```
///
/// `%bb0` may have either 0 or 1 use. If it has 1 use it must be exactly a
<<<<<<< HEAD
/// `%m = tensor_to_memref %bb0` op that feeds into the yielded `tensor_load`
/// op.
///
/// If no aliasing write to the memref `%m`, from which `%new_tensor`is loaded,
/// occurs between tensor_load and yield then the value %0 visible outside of
/// the loop is the last `tensor_load` produced in the loop.
///
/// For now, we approximate the absence of aliasing by only supporting the case
/// when the tensor_load is the operation immediately preceding the yield.
///
/// The canonicalization rewrites the pattern as:
/// ```
///    // %m is either a tensor_to_memref or defined above
=======
/// `%m = buffer_cast %bb0` op that feeds into the yielded
/// `bufferization.to_tensor` op.
///
/// If no aliasing write to the memref `%m`, from which `%new_tensor`is loaded,
/// occurs between `bufferization.to_tensor and yield then the value %0
/// visible outside of the loop is the last `bufferization.to_tensor`
/// produced in the loop.
///
/// For now, we approximate the absence of aliasing by only supporting the case
/// when the bufferization.to_tensor is the operation immediately preceding
/// the yield.
//
/// The canonicalization rewrites the pattern as:
/// ```
///    // %m is either a buffer_cast or defined above
>>>>>>> 2ab1d525
///    %m... : memref_type
///    scf.for ... iter_args(%bb0 : %t0) -> (tensor_type) {
///      ... // uses of %m with potential inplace updates
///      scf.yield %bb0: tensor_type
///    }
<<<<<<< HEAD
///    %0 = tensor_load %m : memref_type
=======
///    %0 = bufferization.to_tensor %m : memref_type
>>>>>>> 2ab1d525
/// ```
///
/// A later bbArg canonicalization will further rewrite as:
/// ```
<<<<<<< HEAD
///    // %m is either a tensor_to_memref or defined above
=======
///    // %m is either a buffer_cast or defined above
>>>>>>> 2ab1d525
///    %m... : memref_type
///    scf.for ... { // no iter_args
///      ... // uses of %m with potential inplace updates
///    }
<<<<<<< HEAD
///    %0 = tensor_load %m : memref_type
=======
///    %0 = bufferization.to_tensor %m : memref_type
>>>>>>> 2ab1d525
/// ```
struct LastTensorLoadCanonicalization : public OpRewritePattern<ForOp> {
  using OpRewritePattern<ForOp>::OpRewritePattern;

  LogicalResult matchAndRewrite(ForOp forOp,
                                PatternRewriter &rewriter) const override {
<<<<<<< HEAD
    assert(std::next(forOp.region().begin()) == forOp.region().end() &&
=======
    assert(std::next(forOp.getRegion().begin()) == forOp.getRegion().end() &&
>>>>>>> 2ab1d525
           "unexpected multiple blocks");

    Location loc = forOp.getLoc();
    DenseMap<Value, Value> replacements;
    for (BlockArgument bbArg : forOp.getRegionIterArgs()) {
      unsigned idx = bbArg.getArgNumber() - /*numIv=*/1;
<<<<<<< HEAD
      auto yieldOp = cast<scf::YieldOp>(forOp.region().front().getTerminator());
      Value yieldVal = yieldOp->getOperand(idx);
      auto tensorLoadOp = yieldVal.getDefiningOp<TensorLoadOp>();
      bool isTensor = bbArg.getType().isa<TensorType>();

      TensorToMemrefOp tensorToMemRefOp;
      // Either bbArg has no use or it has a single tensor_to_memref use.
      if (bbArg.hasOneUse())
        tensorToMemRefOp =
            dyn_cast<TensorToMemrefOp>(*bbArg.getUsers().begin());
      if (!isTensor || !tensorLoadOp ||
          (!bbArg.use_empty() && !tensorToMemRefOp))
        continue;
      // If tensorToMemRefOp is present, it must feed into the `tensorLoadOp`.
      if (tensorToMemRefOp && tensorLoadOp.memref() != tensorToMemRefOp)
        continue;
      // TODO: Any aliasing write of tensorLoadOp.memref() nested under `forOp`
      // must be before `tensorLoadOp` in the block so that the lastWrite
      // property is not subject to additional side-effects.
      // For now, we only support the case when tensorLoadOp appears immediately
      // before the terminator.
      if (tensorLoadOp->getNextNode() != yieldOp)
        continue;

      // Clone the optional tensorToMemRefOp before forOp.
      if (tensorToMemRefOp) {
        rewriter.setInsertionPoint(forOp);
        rewriter.replaceOpWithNewOp<TensorToMemrefOp>(
            tensorToMemRefOp, tensorToMemRefOp.memref().getType(),
            tensorToMemRefOp.tensor());
=======
      auto yieldOp =
          cast<scf::YieldOp>(forOp.getRegion().front().getTerminator());
      Value yieldVal = yieldOp->getOperand(idx);
      auto tensorLoadOp = yieldVal.getDefiningOp<bufferization::ToTensorOp>();
      bool isTensor = bbArg.getType().isa<TensorType>();

      bufferization::ToMemrefOp tensorToMemref;
      // Either bbArg has no use or it has a single buffer_cast use.
      if (bbArg.hasOneUse())
        tensorToMemref =
            dyn_cast<bufferization::ToMemrefOp>(*bbArg.getUsers().begin());
      if (!isTensor || !tensorLoadOp || (!bbArg.use_empty() && !tensorToMemref))
        continue;
      // If tensorToMemref is present, it must feed into the `ToTensorOp`.
      if (tensorToMemref && tensorLoadOp.memref() != tensorToMemref)
        continue;
      // TODO: Any aliasing write of tensorLoadOp.memref() nested under `forOp`
      // must be before `ToTensorOp` in the block so that the lastWrite
      // property is not subject to additional side-effects.
      // For now, we only support the case when ToTensorOp appears
      // immediately before the terminator.
      if (tensorLoadOp->getNextNode() != yieldOp)
        continue;

      // Clone the optional tensorToMemref before forOp.
      if (tensorToMemref) {
        rewriter.setInsertionPoint(forOp);
        rewriter.replaceOpWithNewOp<bufferization::ToMemrefOp>(
            tensorToMemref, tensorToMemref.memref().getType(),
            tensorToMemref.tensor());
>>>>>>> 2ab1d525
      }

      // Clone the tensorLoad after forOp.
      rewriter.setInsertionPointAfter(forOp);
<<<<<<< HEAD
      Value newTensorLoad =
          rewriter.create<TensorLoadOp>(loc, tensorLoadOp.memref());
=======
      Value newTensorLoad = rewriter.create<bufferization::ToTensorOp>(
          loc, tensorLoadOp.memref());
>>>>>>> 2ab1d525
      Value forOpResult = forOp.getResult(bbArg.getArgNumber() - /*iv=*/1);
      replacements.insert(std::make_pair(forOpResult, newTensorLoad));

      // Make the terminator just yield the bbArg, the old tensorLoadOp + the
      // old bbArg (that is now directly yielded) will canonicalize away.
      rewriter.startRootUpdate(yieldOp);
      yieldOp.setOperand(idx, bbArg);
      rewriter.finalizeRootUpdate(yieldOp);
    }
    if (replacements.empty())
      return failure();

    // We want to replace a subset of the results of `forOp`. rewriter.replaceOp
    // replaces the whole op and erase it unconditionally. This is wrong for
    // `forOp` as it generally contains ops with side effects.
    // Instead, use `rewriter.replaceOpWithIf`.
    SmallVector<Value> newResults;
    newResults.reserve(forOp.getNumResults());
    for (Value v : forOp.getResults()) {
      auto it = replacements.find(v);
      newResults.push_back((it != replacements.end()) ? it->second : v);
    }
    unsigned idx = 0;
    rewriter.replaceOpWithIf(forOp, newResults, [&](OpOperand &op) {
      return op.get() != newResults[idx++];
    });
    return success();
  }
};
} // namespace

void ForOp::getCanonicalizationPatterns(RewritePatternSet &results,
                                        MLIRContext *context) {
<<<<<<< HEAD
  results.insert<ForOpIterArgsFolder, SimplifyTrivialLoops,
                 LastTensorLoadCanonicalization>(context);
=======
  results.add<ForOpIterArgsFolder, SimplifyTrivialLoops,
              LastTensorLoadCanonicalization, ForOpTensorCastFolder>(context);
>>>>>>> 2ab1d525
}

//===----------------------------------------------------------------------===//
// IfOp
//===----------------------------------------------------------------------===//

bool mlir::scf::insideMutuallyExclusiveBranches(Operation *a, Operation *b) {
  assert(a && "expected non-empty operation");
  assert(b && "expected non-empty operation");

  IfOp ifOp = a->getParentOfType<IfOp>();
  while (ifOp) {
    // Check if b is inside ifOp. (We already know that a is.)
    if (ifOp->isProperAncestor(b))
      // b is contained in ifOp. a and b are in mutually exclusive branches if
      // they are in different blocks of ifOp.
      return static_cast<bool>(ifOp.thenBlock()->findAncestorOpInBlock(*a)) !=
             static_cast<bool>(ifOp.thenBlock()->findAncestorOpInBlock(*b));
    // Check next enclosing IfOp.
    ifOp = ifOp->getParentOfType<IfOp>();
  }

  // Could not find a common IfOp among a's and b's ancestors.
  return false;
}

void IfOp::build(OpBuilder &builder, OperationState &result, Value cond,
                 bool withElseRegion) {
  build(builder, result, /*resultTypes=*/llvm::None, cond, withElseRegion);
}

void IfOp::build(OpBuilder &builder, OperationState &result,
                 TypeRange resultTypes, Value cond, bool withElseRegion) {
  auto addTerminator = [&](OpBuilder &nested, Location loc) {
    if (resultTypes.empty())
      IfOp::ensureTerminator(*nested.getInsertionBlock()->getParent(), nested,
                             loc);
  };

  build(builder, result, resultTypes, cond, addTerminator,
        withElseRegion ? addTerminator
                       : function_ref<void(OpBuilder &, Location)>());
}

void IfOp::build(OpBuilder &builder, OperationState &result,
                 TypeRange resultTypes, Value cond,
                 function_ref<void(OpBuilder &, Location)> thenBuilder,
                 function_ref<void(OpBuilder &, Location)> elseBuilder) {
  assert(thenBuilder && "the builder callback for 'then' must be present");

  result.addOperands(cond);
  result.addTypes(resultTypes);

  OpBuilder::InsertionGuard guard(builder);
  Region *thenRegion = result.addRegion();
  builder.createBlock(thenRegion);
  thenBuilder(builder, result.location);

  Region *elseRegion = result.addRegion();
  if (!elseBuilder)
    return;

  builder.createBlock(elseRegion);
  elseBuilder(builder, result.location);
}

void IfOp::build(OpBuilder &builder, OperationState &result, Value cond,
                 function_ref<void(OpBuilder &, Location)> thenBuilder,
                 function_ref<void(OpBuilder &, Location)> elseBuilder) {
  build(builder, result, TypeRange(), cond, thenBuilder, elseBuilder);
}

static LogicalResult verify(IfOp op) {
  if (op.getNumResults() != 0 && op.getElseRegion().empty())
    return op.emitOpError("must have an else block if defining values");

  return RegionBranchOpInterface::verifyTypes(op);
}

static ParseResult parseIfOp(OpAsmParser &parser, OperationState &result) {
  // Create the regions for 'then'.
  result.regions.reserve(2);
  Region *thenRegion = result.addRegion();
  Region *elseRegion = result.addRegion();

  auto &builder = parser.getBuilder();
  OpAsmParser::OperandType cond;
  Type i1Type = builder.getIntegerType(1);
  if (parser.parseOperand(cond) ||
      parser.resolveOperand(cond, i1Type, result.operands))
    return failure();
  // Parse optional results type list.
  if (parser.parseOptionalArrowTypeList(result.types))
    return failure();
  // Parse the 'then' region.
  if (parser.parseRegion(*thenRegion, /*arguments=*/{}, /*argTypes=*/{}))
    return failure();
  IfOp::ensureTerminator(*thenRegion, parser.getBuilder(), result.location);

  // If we find an 'else' keyword then parse the 'else' region.
  if (!parser.parseOptionalKeyword("else")) {
    if (parser.parseRegion(*elseRegion, /*arguments=*/{}, /*argTypes=*/{}))
      return failure();
    IfOp::ensureTerminator(*elseRegion, parser.getBuilder(), result.location);
  }

  // Parse the optional attribute list.
  if (parser.parseOptionalAttrDict(result.attributes))
    return failure();
  return success();
}

static void print(OpAsmPrinter &p, IfOp op) {
  bool printBlockTerminators = false;

  p << " " << op.getCondition();
  if (!op.getResults().empty()) {
    p << " -> (" << op.getResultTypes() << ")";
    // Print yield explicitly if the op defines values.
    printBlockTerminators = true;
  }
  p.printRegion(op.getThenRegion(),
                /*printEntryBlockArgs=*/false,
                /*printBlockTerminators=*/printBlockTerminators);

  // Print the 'else' regions if it exists and has a block.
  auto &elseRegion = op.getElseRegion();
  if (!elseRegion.empty()) {
    p << " else";
    p.printRegion(elseRegion,
                  /*printEntryBlockArgs=*/false,
                  /*printBlockTerminators=*/printBlockTerminators);
  }

  p.printOptionalAttrDict(op->getAttrs());
}

/// Given the region at `index`, or the parent operation if `index` is None,
/// return the successor regions. These are the regions that may be selected
/// during the flow of control. `operands` is a set of optional attributes that
/// correspond to a constant value for each operand, or null if that operand is
/// not a constant.
void IfOp::getSuccessorRegions(Optional<unsigned> index,
                               ArrayRef<Attribute> operands,
                               SmallVectorImpl<RegionSuccessor> &regions) {
  // The `then` and the `else` region branch back to the parent operation.
  if (index.hasValue()) {
    regions.push_back(RegionSuccessor(getResults()));
    return;
  }

  // Don't consider the else region if it is empty.
  Region *elseRegion = &this->getElseRegion();
  if (elseRegion->empty())
    elseRegion = nullptr;

  // Otherwise, the successor is dependent on the condition.
  bool condition;
  if (auto condAttr = operands.front().dyn_cast_or_null<IntegerAttr>()) {
    condition = condAttr.getValue().isOneValue();
  } else {
    // If the condition isn't constant, both regions may be executed.
<<<<<<< HEAD
    regions.push_back(RegionSuccessor(&thenRegion()));
=======
    regions.push_back(RegionSuccessor(&getThenRegion()));
>>>>>>> 2ab1d525
    // If the else region does not exist, it is not a viable successor.
    if (elseRegion)
      regions.push_back(RegionSuccessor(elseRegion));
    return;
  }

  // Add the successor regions using the condition.
  regions.push_back(RegionSuccessor(condition ? &getThenRegion() : elseRegion));
}

LogicalResult IfOp::fold(ArrayRef<Attribute> operands,
                         SmallVectorImpl<OpFoldResult> &results) {
  // if (!c) then A() else B() -> if c then B() else A()
  if (getElseRegion().empty())
    return failure();

  arith::XOrIOp xorStmt = getCondition().getDefiningOp<arith::XOrIOp>();
  if (!xorStmt)
    return failure();

  if (!matchPattern(xorStmt.getRhs(), m_One()))
    return failure();

  getConditionMutable().assign(xorStmt.getLhs());
  Block *thenBlock = &getThenRegion().front();
  // It would be nicer to use iplist::swap, but that has no implemented
  // callbacks See: https://llvm.org/doxygen/ilist_8h_source.html#l00224
  getThenRegion().getBlocks().splice(getThenRegion().getBlocks().begin(),
                                     getElseRegion().getBlocks());
  getElseRegion().getBlocks().splice(getElseRegion().getBlocks().begin(),
                                     getThenRegion().getBlocks(), thenBlock);
  return success();
}

namespace {
// Pattern to remove unused IfOp results.
struct RemoveUnusedResults : public OpRewritePattern<IfOp> {
  using OpRewritePattern<IfOp>::OpRewritePattern;

  void transferBody(Block *source, Block *dest, ArrayRef<OpResult> usedResults,
                    PatternRewriter &rewriter) const {
    // Move all operations to the destination block.
    rewriter.mergeBlocks(source, dest);
    // Replace the yield op by one that returns only the used values.
    auto yieldOp = cast<scf::YieldOp>(dest->getTerminator());
    SmallVector<Value, 4> usedOperands;
    llvm::transform(usedResults, std::back_inserter(usedOperands),
                    [&](OpResult result) {
                      return yieldOp.getOperand(result.getResultNumber());
                    });
    rewriter.updateRootInPlace(yieldOp,
                               [&]() { yieldOp->setOperands(usedOperands); });
  }

  LogicalResult matchAndRewrite(IfOp op,
                                PatternRewriter &rewriter) const override {
    // Compute the list of used results.
    SmallVector<OpResult, 4> usedResults;
    llvm::copy_if(op.getResults(), std::back_inserter(usedResults),
                  [](OpResult result) { return !result.use_empty(); });

    // Replace the operation if only a subset of its results have uses.
    if (usedResults.size() == op.getNumResults())
      return failure();

    // Compute the result types of the replacement operation.
    SmallVector<Type, 4> newTypes;
    llvm::transform(usedResults, std::back_inserter(newTypes),
                    [](OpResult result) { return result.getType(); });

    // Create a replacement operation with empty then and else regions.
    auto emptyBuilder = [](OpBuilder &, Location) {};
    auto newOp = rewriter.create<IfOp>(op.getLoc(), newTypes, op.getCondition(),
                                       emptyBuilder, emptyBuilder);

    // Move the bodies and replace the terminators (note there is a then and
    // an else region since the operation returns results).
    transferBody(op.getBody(0), newOp.getBody(0), usedResults, rewriter);
    transferBody(op.getBody(1), newOp.getBody(1), usedResults, rewriter);

    // Replace the operation by the new one.
    SmallVector<Value, 4> repResults(op.getNumResults());
    for (const auto &en : llvm::enumerate(usedResults))
      repResults[en.value().getResultNumber()] = newOp.getResult(en.index());
    rewriter.replaceOp(op, repResults);
    return success();
  }
};

struct RemoveStaticCondition : public OpRewritePattern<IfOp> {
  using OpRewritePattern<IfOp>::OpRewritePattern;

  LogicalResult matchAndRewrite(IfOp op,
                                PatternRewriter &rewriter) const override {
    auto constant = op.getCondition().getDefiningOp<arith::ConstantOp>();
    if (!constant)
      return failure();

    if (constant.getValue().cast<BoolAttr>().getValue())
      replaceOpWithRegion(rewriter, op, op.getThenRegion());
    else if (!op.getElseRegion().empty())
      replaceOpWithRegion(rewriter, op, op.getElseRegion());
    else
      rewriter.eraseOp(op);

    return success();
  }
};

struct ConvertTrivialIfToSelect : public OpRewritePattern<IfOp> {
  using OpRewritePattern<IfOp>::OpRewritePattern;

  LogicalResult matchAndRewrite(IfOp op,
                                PatternRewriter &rewriter) const override {
    if (op->getNumResults() == 0)
      return failure();

    if (!llvm::hasSingleElement(op.getThenRegion().front()) ||
        !llvm::hasSingleElement(op.getElseRegion().front()))
      return failure();

    auto cond = op.getCondition();
    auto thenYieldArgs =
        cast<scf::YieldOp>(op.getThenRegion().front().getTerminator())
            .getOperands();
    auto elseYieldArgs =
        cast<scf::YieldOp>(op.getElseRegion().front().getTerminator())
            .getOperands();
    SmallVector<Value> results(op->getNumResults());
    assert(thenYieldArgs.size() == results.size());
    assert(elseYieldArgs.size() == results.size());
    for (const auto &it :
         llvm::enumerate(llvm::zip(thenYieldArgs, elseYieldArgs))) {
      Value trueVal = std::get<0>(it.value());
      Value falseVal = std::get<1>(it.value());
      if (trueVal == falseVal)
        results[it.index()] = trueVal;
      else
        results[it.index()] =
            rewriter.create<SelectOp>(op.getLoc(), cond, trueVal, falseVal);
    }

    rewriter.replaceOp(op, results);
    return success();
  }
};

/// Allow the true region of an if to assume the condition is true
/// and vice versa. For example:
///
///   scf.if %cmp {
///      print(%cmp)
///   }
///
///  becomes
///
///   scf.if %cmp {
///      print(true)
///   }
///
struct ConditionPropagation : public OpRewritePattern<IfOp> {
  using OpRewritePattern<IfOp>::OpRewritePattern;

  LogicalResult matchAndRewrite(IfOp op,
                                PatternRewriter &rewriter) const override {
    // Early exit if the condition is constant since replacing a constant
    // in the body with another constant isn't a simplification.
    if (op.getCondition().getDefiningOp<arith::ConstantOp>())
      return failure();

    bool changed = false;
    mlir::Type i1Ty = rewriter.getI1Type();

    // These variables serve to prevent creating duplicate constants
    // and hold constant true or false values.
    Value constantTrue = nullptr;
    Value constantFalse = nullptr;

    for (OpOperand &use :
         llvm::make_early_inc_range(op.getCondition().getUses())) {
      if (op.getThenRegion().isAncestor(use.getOwner()->getParentRegion())) {
        changed = true;

        if (!constantTrue)
          constantTrue = rewriter.create<arith::ConstantOp>(
              op.getLoc(), i1Ty, rewriter.getIntegerAttr(i1Ty, 1));

        rewriter.updateRootInPlace(use.getOwner(),
                                   [&]() { use.set(constantTrue); });
      } else if (op.getElseRegion().isAncestor(
                     use.getOwner()->getParentRegion())) {
        changed = true;

        if (!constantFalse)
          constantFalse = rewriter.create<arith::ConstantOp>(
              op.getLoc(), i1Ty, rewriter.getIntegerAttr(i1Ty, 0));

        rewriter.updateRootInPlace(use.getOwner(),
                                   [&]() { use.set(constantFalse); });
      }
    }

    return success(changed);
  }
};

/// Remove any statements from an if that are equivalent to the condition
/// or its negation. For example:
///
///    %res:2 = scf.if %cmp {
///       yield something(), true
///    } else {
///       yield something2(), false
///    }
///    print(%res#1)
///
///  becomes
///    %res = scf.if %cmp {
///       yield something()
///    } else {
///       yield something2()
///    }
///    print(%cmp)
///
/// Additionally if both branches yield the same value, replace all uses
/// of the result with the yielded value.
///
///    %res:2 = scf.if %cmp {
///       yield something(), %arg1
///    } else {
///       yield something2(), %arg1
///    }
///    print(%res#1)
///
///  becomes
///    %res = scf.if %cmp {
///       yield something()
///    } else {
///       yield something2()
///    }
///    print(%arg1)
///
struct ReplaceIfYieldWithConditionOrValue : public OpRewritePattern<IfOp> {
  using OpRewritePattern<IfOp>::OpRewritePattern;

  LogicalResult matchAndRewrite(IfOp op,
                                PatternRewriter &rewriter) const override {
    // Early exit if there are no results that could be replaced.
    if (op.getNumResults() == 0)
      return failure();

    auto trueYield =
        cast<scf::YieldOp>(op.getThenRegion().back().getTerminator());
    auto falseYield =
        cast<scf::YieldOp>(op.getElseRegion().back().getTerminator());

    rewriter.setInsertionPoint(op->getBlock(),
                               op.getOperation()->getIterator());
    bool changed = false;
    Type i1Ty = rewriter.getI1Type();
    for (auto tup : llvm::zip(trueYield.getResults(), falseYield.getResults(),
                              op.getResults())) {
      Value trueResult, falseResult, opResult;
      std::tie(trueResult, falseResult, opResult) = tup;

      if (trueResult == falseResult) {
        if (!opResult.use_empty()) {
          opResult.replaceAllUsesWith(trueResult);
          changed = true;
        }
        continue;
      }

      auto trueYield = trueResult.getDefiningOp<arith::ConstantOp>();
      if (!trueYield)
        continue;

      if (!trueYield.getType().isInteger(1))
        continue;

      auto falseYield = falseResult.getDefiningOp<arith::ConstantOp>();
      if (!falseYield)
        continue;

      bool trueVal = trueYield.getValue().cast<BoolAttr>().getValue();
      bool falseVal = falseYield.getValue().cast<BoolAttr>().getValue();
      if (!trueVal && falseVal) {
        if (!opResult.use_empty()) {
          Value notCond = rewriter.create<arith::XOrIOp>(
              op.getLoc(), op.getCondition(),
              rewriter.create<arith::ConstantOp>(
                  op.getLoc(), i1Ty, rewriter.getIntegerAttr(i1Ty, 1)));
          opResult.replaceAllUsesWith(notCond);
          changed = true;
        }
      }
      if (trueVal && !falseVal) {
        if (!opResult.use_empty()) {
          opResult.replaceAllUsesWith(op.getCondition());
          changed = true;
        }
      }
    }
    return success(changed);
  }
};

/// Merge any consecutive scf.if's with the same condition.
///
///    scf.if %cond {
///       firstCodeTrue();...
///    } else {
///       firstCodeFalse();...
///    }
///    %res = scf.if %cond {
///       secondCodeTrue();...
///    } else {
///       secondCodeFalse();...
///    }
///
///  becomes
///    %res = scf.if %cmp {
///       firstCodeTrue();...
///       secondCodeTrue();...
///    } else {
///       firstCodeFalse();...
///       secondCodeFalse();...
///    }
struct CombineIfs : public OpRewritePattern<IfOp> {
  using OpRewritePattern<IfOp>::OpRewritePattern;

  LogicalResult matchAndRewrite(IfOp nextIf,
                                PatternRewriter &rewriter) const override {
    Block *parent = nextIf->getBlock();
    if (nextIf == &parent->front())
      return failure();

    auto prevIf = dyn_cast<IfOp>(nextIf->getPrevNode());
    if (!prevIf)
      return failure();

    if (nextIf.getCondition() != prevIf.getCondition())
      return failure();

    // Don't permit merging if a result of the first if is used
    // within the second.
    if (llvm::any_of(prevIf->getUsers(),
                     [&](Operation *user) { return nextIf->isAncestor(user); }))
      return failure();

    SmallVector<Type> mergedTypes(prevIf.getResultTypes());
    llvm::append_range(mergedTypes, nextIf.getResultTypes());

    IfOp combinedIf = rewriter.create<IfOp>(
        nextIf.getLoc(), mergedTypes, nextIf.getCondition(), /*hasElse=*/false);
    rewriter.eraseBlock(&combinedIf.getThenRegion().back());

    YieldOp thenYield = prevIf.thenYield();
    YieldOp thenYield2 = nextIf.thenYield();

    combinedIf.getThenRegion().getBlocks().splice(
        combinedIf.getThenRegion().getBlocks().begin(),
        prevIf.getThenRegion().getBlocks());

    rewriter.mergeBlocks(nextIf.thenBlock(), combinedIf.thenBlock());
    rewriter.setInsertionPointToEnd(combinedIf.thenBlock());

    SmallVector<Value> mergedYields(thenYield.getOperands());
    llvm::append_range(mergedYields, thenYield2.getOperands());
    rewriter.create<YieldOp>(thenYield2.getLoc(), mergedYields);
    rewriter.eraseOp(thenYield);
    rewriter.eraseOp(thenYield2);

    combinedIf.getElseRegion().getBlocks().splice(
        combinedIf.getElseRegion().getBlocks().begin(),
        prevIf.getElseRegion().getBlocks());

    if (!nextIf.getElseRegion().empty()) {
      if (combinedIf.getElseRegion().empty()) {
        combinedIf.getElseRegion().getBlocks().splice(
            combinedIf.getElseRegion().getBlocks().begin(),
            nextIf.getElseRegion().getBlocks());
      } else {
        YieldOp elseYield = combinedIf.elseYield();
        YieldOp elseYield2 = nextIf.elseYield();
        rewriter.mergeBlocks(nextIf.elseBlock(), combinedIf.elseBlock());

        rewriter.setInsertionPointToEnd(combinedIf.elseBlock());

        SmallVector<Value> mergedElseYields(elseYield.getOperands());
        llvm::append_range(mergedElseYields, elseYield2.getOperands());

        rewriter.create<YieldOp>(elseYield2.getLoc(), mergedElseYields);
        rewriter.eraseOp(elseYield);
        rewriter.eraseOp(elseYield2);
      }
    }

    SmallVector<Value> prevValues;
    SmallVector<Value> nextValues;
    for (const auto &pair : llvm::enumerate(combinedIf.getResults())) {
      if (pair.index() < prevIf.getNumResults())
        prevValues.push_back(pair.value());
      else
        nextValues.push_back(pair.value());
    }
    rewriter.replaceOp(prevIf, prevValues);
    rewriter.replaceOp(nextIf, nextValues);
    return success();
  }
};

/// Pattern to remove an empty else branch.
struct RemoveEmptyElseBranch : public OpRewritePattern<IfOp> {
  using OpRewritePattern<IfOp>::OpRewritePattern;

  LogicalResult matchAndRewrite(IfOp ifOp,
                                PatternRewriter &rewriter) const override {
    // Cannot remove else region when there are operation results.
    if (ifOp.getNumResults())
      return failure();
    Block *elseBlock = ifOp.elseBlock();
    if (!elseBlock || !llvm::hasSingleElement(*elseBlock))
      return failure();
    auto newIfOp = rewriter.cloneWithoutRegions(ifOp);
    rewriter.inlineRegionBefore(ifOp.getThenRegion(), newIfOp.getThenRegion(),
                                newIfOp.getThenRegion().begin());
    rewriter.eraseOp(ifOp);
    return success();
  }
};

/// Convert nested `if`s into `arith.andi` + single `if`.
///
///    scf.if %arg0 {
///      scf.if %arg1 {
///        ...
///        scf.yield
///      }
///      scf.yield
///    }
///  becomes
///
///    %0 = arith.andi %arg0, %arg1
///    scf.if %0 {
///      ...
///      scf.yield
///    }
struct CombineNestedIfs : public OpRewritePattern<IfOp> {
  using OpRewritePattern<IfOp>::OpRewritePattern;

  LogicalResult matchAndRewrite(IfOp op,
                                PatternRewriter &rewriter) const override {
    // Both `if` ops must not yield results and have only `then` block.
    if (op->getNumResults() != 0 || op.elseBlock())
      return failure();

    auto nestedOps = op.thenBlock()->without_terminator();
    // Nested `if` must be the only op in block.
    if (!llvm::hasSingleElement(nestedOps))
      return failure();

    auto nestedIf = dyn_cast<IfOp>(*nestedOps.begin());
    if (!nestedIf || nestedIf->getNumResults() != 0 || nestedIf.elseBlock())
      return failure();

    Location loc = op.getLoc();
    Value newCondition = rewriter.create<arith::AndIOp>(
        loc, op.getCondition(), nestedIf.getCondition());
    auto newIf = rewriter.create<IfOp>(loc, newCondition);
    Block *newIfBlock = newIf.thenBlock();
    rewriter.eraseOp(newIfBlock->getTerminator());
    rewriter.mergeBlocks(nestedIf.thenBlock(), newIfBlock);
    rewriter.eraseOp(op);
    return success();
  }
};

} // namespace

void IfOp::getCanonicalizationPatterns(RewritePatternSet &results,
                                       MLIRContext *context) {
  results.add<CombineIfs, CombineNestedIfs, ConditionPropagation,
              ConvertTrivialIfToSelect, RemoveEmptyElseBranch,
              RemoveStaticCondition, RemoveUnusedResults,
              ReplaceIfYieldWithConditionOrValue>(context);
}

Block *IfOp::thenBlock() { return &getThenRegion().back(); }
YieldOp IfOp::thenYield() { return cast<YieldOp>(&thenBlock()->back()); }
Block *IfOp::elseBlock() {
  Region &r = getElseRegion();
  if (r.empty())
    return nullptr;
  return &r.back();
}
YieldOp IfOp::elseYield() { return cast<YieldOp>(&elseBlock()->back()); }

//===----------------------------------------------------------------------===//
// ParallelOp
//===----------------------------------------------------------------------===//

void ParallelOp::build(
    OpBuilder &builder, OperationState &result, ValueRange lowerBounds,
    ValueRange upperBounds, ValueRange steps, ValueRange initVals,
    function_ref<void(OpBuilder &, Location, ValueRange, ValueRange)>
        bodyBuilderFn) {
  result.addOperands(lowerBounds);
  result.addOperands(upperBounds);
  result.addOperands(steps);
  result.addOperands(initVals);
  result.addAttribute(
      ParallelOp::getOperandSegmentSizeAttr(),
      builder.getI32VectorAttr({static_cast<int32_t>(lowerBounds.size()),
                                static_cast<int32_t>(upperBounds.size()),
                                static_cast<int32_t>(steps.size()),
                                static_cast<int32_t>(initVals.size())}));
  result.addTypes(initVals.getTypes());

  OpBuilder::InsertionGuard guard(builder);
  unsigned numIVs = steps.size();
  SmallVector<Type, 8> argTypes(numIVs, builder.getIndexType());
  Region *bodyRegion = result.addRegion();
  Block *bodyBlock = builder.createBlock(bodyRegion, {}, argTypes);

  if (bodyBuilderFn) {
    builder.setInsertionPointToStart(bodyBlock);
    bodyBuilderFn(builder, result.location,
                  bodyBlock->getArguments().take_front(numIVs),
                  bodyBlock->getArguments().drop_front(numIVs));
  }
  ParallelOp::ensureTerminator(*bodyRegion, builder, result.location);
}

void ParallelOp::build(
    OpBuilder &builder, OperationState &result, ValueRange lowerBounds,
    ValueRange upperBounds, ValueRange steps,
    function_ref<void(OpBuilder &, Location, ValueRange)> bodyBuilderFn) {
  // Only pass a non-null wrapper if bodyBuilderFn is non-null itself. Make sure
  // we don't capture a reference to a temporary by constructing the lambda at
  // function level.
  auto wrappedBuilderFn = [&bodyBuilderFn](OpBuilder &nestedBuilder,
                                           Location nestedLoc, ValueRange ivs,
                                           ValueRange) {
    bodyBuilderFn(nestedBuilder, nestedLoc, ivs);
  };
  function_ref<void(OpBuilder &, Location, ValueRange, ValueRange)> wrapper;
  if (bodyBuilderFn)
    wrapper = wrappedBuilderFn;

  build(builder, result, lowerBounds, upperBounds, steps, ValueRange(),
        wrapper);
}

static LogicalResult verify(ParallelOp op) {
  // Check that there is at least one value in lowerBound, upperBound and step.
  // It is sufficient to test only step, because it is ensured already that the
  // number of elements in lowerBound, upperBound and step are the same.
  Operation::operand_range stepValues = op.getStep();
  if (stepValues.empty())
    return op.emitOpError(
        "needs at least one tuple element for lowerBound, upperBound and step");

  // Check whether all constant step values are positive.
  for (Value stepValue : stepValues)
    if (auto cst = stepValue.getDefiningOp<arith::ConstantIndexOp>())
      if (cst.value() <= 0)
        return op.emitOpError("constant step operand must be positive");

  // Check that the body defines the same number of block arguments as the
  // number of tuple elements in step.
  Block *body = op.getBody();
  if (body->getNumArguments() != stepValues.size())
    return op.emitOpError()
           << "expects the same number of induction variables: "
           << body->getNumArguments()
           << " as bound and step values: " << stepValues.size();
  for (auto arg : body->getArguments())
    if (!arg.getType().isIndex())
      return op.emitOpError(
          "expects arguments for the induction variable to be of index type");

  // Check that the yield has no results
  Operation *yield = body->getTerminator();
  if (yield->getNumOperands() != 0)
    return yield->emitOpError() << "not allowed to have operands inside '"
                                << ParallelOp::getOperationName() << "'";

  // Check that the number of results is the same as the number of ReduceOps.
  SmallVector<ReduceOp, 4> reductions(body->getOps<ReduceOp>());
  auto resultsSize = op.getResults().size();
  auto reductionsSize = reductions.size();
  auto initValsSize = op.getInitVals().size();
  if (resultsSize != reductionsSize)
    return op.emitOpError()
           << "expects number of results: " << resultsSize
           << " to be the same as number of reductions: " << reductionsSize;
  if (resultsSize != initValsSize)
    return op.emitOpError()
           << "expects number of results: " << resultsSize
           << " to be the same as number of initial values: " << initValsSize;

  // Check that the types of the results and reductions are the same.
  for (auto resultAndReduce : llvm::zip(op.getResults(), reductions)) {
    auto resultType = std::get<0>(resultAndReduce).getType();
    auto reduceOp = std::get<1>(resultAndReduce);
    auto reduceType = reduceOp.getOperand().getType();
    if (resultType != reduceType)
      return reduceOp.emitOpError()
             << "expects type of reduce: " << reduceType
             << " to be the same as result type: " << resultType;
  }
  return success();
}

static ParseResult parseParallelOp(OpAsmParser &parser,
                                   OperationState &result) {
  auto &builder = parser.getBuilder();
  // Parse an opening `(` followed by induction variables followed by `)`
  SmallVector<OpAsmParser::OperandType, 4> ivs;
  if (parser.parseRegionArgumentList(ivs, /*requiredOperandCount=*/-1,
                                     OpAsmParser::Delimiter::Paren))
    return failure();

  // Parse loop bounds.
  SmallVector<OpAsmParser::OperandType, 4> lower;
  if (parser.parseEqual() ||
      parser.parseOperandList(lower, ivs.size(),
                              OpAsmParser::Delimiter::Paren) ||
      parser.resolveOperands(lower, builder.getIndexType(), result.operands))
    return failure();

  SmallVector<OpAsmParser::OperandType, 4> upper;
  if (parser.parseKeyword("to") ||
      parser.parseOperandList(upper, ivs.size(),
                              OpAsmParser::Delimiter::Paren) ||
      parser.resolveOperands(upper, builder.getIndexType(), result.operands))
    return failure();

  // Parse step values.
  SmallVector<OpAsmParser::OperandType, 4> steps;
  if (parser.parseKeyword("step") ||
      parser.parseOperandList(steps, ivs.size(),
                              OpAsmParser::Delimiter::Paren) ||
      parser.resolveOperands(steps, builder.getIndexType(), result.operands))
    return failure();

  // Parse init values.
  SmallVector<OpAsmParser::OperandType, 4> initVals;
  if (succeeded(parser.parseOptionalKeyword("init"))) {
    if (parser.parseOperandList(initVals, /*requiredOperandCount=*/-1,
                                OpAsmParser::Delimiter::Paren))
      return failure();
  }

  // Parse optional results in case there is a reduce.
  if (parser.parseOptionalArrowTypeList(result.types))
    return failure();

  // Now parse the body.
  Region *body = result.addRegion();
  SmallVector<Type, 4> types(ivs.size(), builder.getIndexType());
  if (parser.parseRegion(*body, ivs, types))
    return failure();

  // Set `operand_segment_sizes` attribute.
  result.addAttribute(
      ParallelOp::getOperandSegmentSizeAttr(),
      builder.getI32VectorAttr({static_cast<int32_t>(lower.size()),
                                static_cast<int32_t>(upper.size()),
                                static_cast<int32_t>(steps.size()),
                                static_cast<int32_t>(initVals.size())}));

  // Parse attributes.
  if (parser.parseOptionalAttrDict(result.attributes))
    return failure();

  if (!initVals.empty())
    parser.resolveOperands(initVals, result.types, parser.getNameLoc(),
                           result.operands);
  // Add a terminator if none was parsed.
  ForOp::ensureTerminator(*body, builder, result.location);

  return success();
}

static void print(OpAsmPrinter &p, ParallelOp op) {
  p << " (" << op.getBody()->getArguments() << ") = (" << op.getLowerBound()
    << ") to (" << op.getUpperBound() << ") step (" << op.getStep() << ")";
  if (!op.getInitVals().empty())
    p << " init (" << op.getInitVals() << ")";
  p.printOptionalArrowTypeList(op.getResultTypes());
  p.printRegion(op.getRegion(), /*printEntryBlockArgs=*/false);
  p.printOptionalAttrDict(
      op->getAttrs(), /*elidedAttrs=*/ParallelOp::getOperandSegmentSizeAttr());
}

Region &ParallelOp::getLoopBody() { return getRegion(); }

bool ParallelOp::isDefinedOutsideOfLoop(Value value) {
  return !getRegion().isAncestor(value.getParentRegion());
}

LogicalResult ParallelOp::moveOutOfLoop(ArrayRef<Operation *> ops) {
  for (auto *op : ops)
    op->moveBefore(*this);
  return success();
}

ParallelOp mlir::scf::getParallelForInductionVarOwner(Value val) {
  auto ivArg = val.dyn_cast<BlockArgument>();
  if (!ivArg)
    return ParallelOp();
  assert(ivArg.getOwner() && "unlinked block argument");
  auto *containingOp = ivArg.getOwner()->getParentOp();
  return dyn_cast<ParallelOp>(containingOp);
}

namespace {
// Collapse loop dimensions that perform a single iteration.
struct CollapseSingleIterationLoops : public OpRewritePattern<ParallelOp> {
  using OpRewritePattern<ParallelOp>::OpRewritePattern;

  LogicalResult matchAndRewrite(ParallelOp op,
                                PatternRewriter &rewriter) const override {
    BlockAndValueMapping mapping;
    // Compute new loop bounds that omit all single-iteration loop dimensions.
    SmallVector<Value, 2> newLowerBounds;
    SmallVector<Value, 2> newUpperBounds;
    SmallVector<Value, 2> newSteps;
    newLowerBounds.reserve(op.getLowerBound().size());
    newUpperBounds.reserve(op.getUpperBound().size());
    newSteps.reserve(op.getStep().size());
    for (auto dim : llvm::zip(op.getLowerBound(), op.getUpperBound(),
                              op.getStep(), op.getInductionVars())) {
      Value lowerBound, upperBound, step, iv;
      std::tie(lowerBound, upperBound, step, iv) = dim;
      // Collect the statically known loop bounds.
      auto lowerBoundConstant =
          dyn_cast_or_null<arith::ConstantIndexOp>(lowerBound.getDefiningOp());
      auto upperBoundConstant =
          dyn_cast_or_null<arith::ConstantIndexOp>(upperBound.getDefiningOp());
      auto stepConstant =
          dyn_cast_or_null<arith::ConstantIndexOp>(step.getDefiningOp());
      // Replace the loop induction variable by the lower bound if the loop
      // performs a single iteration. Otherwise, copy the loop bounds.
      if (lowerBoundConstant && upperBoundConstant && stepConstant &&
          (upperBoundConstant.value() - lowerBoundConstant.value()) > 0 &&
          (upperBoundConstant.value() - lowerBoundConstant.value()) <=
              stepConstant.value()) {
        mapping.map(iv, lowerBound);
      } else {
        newLowerBounds.push_back(lowerBound);
        newUpperBounds.push_back(upperBound);
        newSteps.push_back(step);
      }
    }
    // Exit if none of the loop dimensions perform a single iteration.
    if (newLowerBounds.size() == op.getLowerBound().size())
      return failure();

    if (newLowerBounds.empty()) {
      // All of the loop dimensions perform a single iteration. Inline
      // loop body and nested ReduceOp's
      SmallVector<Value> results;
      results.reserve(op.getInitVals().size());
      for (auto &bodyOp : op.getLoopBody().front().without_terminator()) {
        auto reduce = dyn_cast<ReduceOp>(bodyOp);
        if (!reduce) {
          rewriter.clone(bodyOp, mapping);
          continue;
        }
        Block &reduceBlock = reduce.getReductionOperator().front();
        auto initValIndex = results.size();
        mapping.map(reduceBlock.getArgument(0), op.getInitVals()[initValIndex]);
        mapping.map(reduceBlock.getArgument(1),
                    mapping.lookupOrDefault(reduce.getOperand()));
        for (auto &reduceBodyOp : reduceBlock.without_terminator())
          rewriter.clone(reduceBodyOp, mapping);

        auto result = mapping.lookupOrDefault(
            cast<ReduceReturnOp>(reduceBlock.getTerminator()).getResult());
        results.push_back(result);
      }
      rewriter.replaceOp(op, results);
      return success();
    }
    // Replace the parallel loop by lower-dimensional parallel loop.
    auto newOp =
        rewriter.create<ParallelOp>(op.getLoc(), newLowerBounds, newUpperBounds,
                                    newSteps, op.getInitVals(), nullptr);
    // Clone the loop body and remap the block arguments of the collapsed loops
    // (inlining does not support a cancellable block argument mapping).
    rewriter.cloneRegionBefore(op.getRegion(), newOp.getRegion(),
                               newOp.getRegion().begin(), mapping);
    rewriter.replaceOp(op, newOp.getResults());
    return success();
  }
};

/// Removes parallel loops in which at least one lower/upper bound pair consists
/// of the same values - such loops have an empty iteration domain.
struct RemoveEmptyParallelLoops : public OpRewritePattern<ParallelOp> {
  using OpRewritePattern<ParallelOp>::OpRewritePattern;

  LogicalResult matchAndRewrite(ParallelOp op,
                                PatternRewriter &rewriter) const override {
    for (auto dim : llvm::zip(op.getLowerBound(), op.getUpperBound())) {
      if (std::get<0>(dim) == std::get<1>(dim)) {
        rewriter.replaceOp(op, op.getInitVals());
        return success();
      }
    }
    return failure();
  }
};

struct MergeNestedParallelLoops : public OpRewritePattern<ParallelOp> {
  using OpRewritePattern<ParallelOp>::OpRewritePattern;

  LogicalResult matchAndRewrite(ParallelOp op,
                                PatternRewriter &rewriter) const override {
    Block &outerBody = op.getLoopBody().front();
    if (!llvm::hasSingleElement(outerBody.without_terminator()))
      return failure();

    auto innerOp = dyn_cast<ParallelOp>(outerBody.front());
    if (!innerOp)
      return failure();

    auto hasVal = [](const auto &range, Value val) {
      return llvm::find(range, val) != range.end();
    };

    for (auto val : outerBody.getArguments())
      if (hasVal(innerOp.getLowerBound(), val) ||
          hasVal(innerOp.getUpperBound(), val) ||
          hasVal(innerOp.getStep(), val))
        return failure();

    // Reductions are not supported yet.
    if (!op.getInitVals().empty() || !innerOp.getInitVals().empty())
      return failure();

    auto bodyBuilder = [&](OpBuilder &builder, Location /*loc*/,
                           ValueRange iterVals, ValueRange) {
      Block &innerBody = innerOp.getLoopBody().front();
      assert(iterVals.size() ==
             (outerBody.getNumArguments() + innerBody.getNumArguments()));
      BlockAndValueMapping mapping;
      mapping.map(outerBody.getArguments(),
                  iterVals.take_front(outerBody.getNumArguments()));
      mapping.map(innerBody.getArguments(),
                  iterVals.take_back(innerBody.getNumArguments()));
      for (Operation &op : innerBody.without_terminator())
        builder.clone(op, mapping);
    };

    auto concatValues = [](const auto &first, const auto &second) {
      SmallVector<Value> ret;
      ret.reserve(first.size() + second.size());
      ret.assign(first.begin(), first.end());
      ret.append(second.begin(), second.end());
      return ret;
    };

    auto newLowerBounds =
        concatValues(op.getLowerBound(), innerOp.getLowerBound());
    auto newUpperBounds =
        concatValues(op.getUpperBound(), innerOp.getUpperBound());
    auto newSteps = concatValues(op.getStep(), innerOp.getStep());

    rewriter.replaceOpWithNewOp<ParallelOp>(op, newLowerBounds, newUpperBounds,
                                            newSteps, llvm::None, bodyBuilder);
    return success();
  }
};

} // namespace

void ParallelOp::getCanonicalizationPatterns(RewritePatternSet &results,
                                             MLIRContext *context) {
  results.add<CollapseSingleIterationLoops, RemoveEmptyParallelLoops,
              MergeNestedParallelLoops>(context);
}

//===----------------------------------------------------------------------===//
// ReduceOp
//===----------------------------------------------------------------------===//

void ReduceOp::build(
    OpBuilder &builder, OperationState &result, Value operand,
    function_ref<void(OpBuilder &, Location, Value, Value)> bodyBuilderFn) {
  auto type = operand.getType();
  result.addOperands(operand);

  OpBuilder::InsertionGuard guard(builder);
  Region *bodyRegion = result.addRegion();
  Block *body = builder.createBlock(bodyRegion, {}, ArrayRef<Type>{type, type});
  if (bodyBuilderFn)
    bodyBuilderFn(builder, result.location, body->getArgument(0),
                  body->getArgument(1));
}

static LogicalResult verify(ReduceOp op) {
  // The region of a ReduceOp has two arguments of the same type as its operand.
  auto type = op.getOperand().getType();
  Block &block = op.getReductionOperator().front();
  if (block.empty())
    return op.emitOpError("the block inside reduce should not be empty");
  if (block.getNumArguments() != 2 ||
      llvm::any_of(block.getArguments(), [&](const BlockArgument &arg) {
        return arg.getType() != type;
      }))
    return op.emitOpError()
           << "expects two arguments to reduce block of type " << type;

  // Check that the block is terminated by a ReduceReturnOp.
  if (!isa<ReduceReturnOp>(block.getTerminator()))
    return op.emitOpError("the block inside reduce should be terminated with a "
                          "'scf.reduce.return' op");

  return success();
}

static ParseResult parseReduceOp(OpAsmParser &parser, OperationState &result) {
  // Parse an opening `(` followed by the reduced value followed by `)`
  OpAsmParser::OperandType operand;
  if (parser.parseLParen() || parser.parseOperand(operand) ||
      parser.parseRParen())
    return failure();

  Type resultType;
  // Parse the type of the operand (and also what reduce computes on).
  if (parser.parseColonType(resultType) ||
      parser.resolveOperand(operand, resultType, result.operands))
    return failure();

  // Now parse the body.
  Region *body = result.addRegion();
  if (parser.parseRegion(*body, /*arguments=*/{}, /*argTypes=*/{}))
    return failure();

  return success();
}

static void print(OpAsmPrinter &p, ReduceOp op) {
  p << "(" << op.getOperand() << ") ";
  p << " : " << op.getOperand().getType();
  p.printRegion(op.getReductionOperator());
}

//===----------------------------------------------------------------------===//
// ReduceReturnOp
//===----------------------------------------------------------------------===//

static LogicalResult verify(ReduceReturnOp op) {
  // The type of the return value should be the same type as the type of the
  // operand of the enclosing ReduceOp.
  auto reduceOp = cast<ReduceOp>(op->getParentOp());
  Type reduceType = reduceOp.getOperand().getType();
  if (reduceType != op.getResult().getType())
    return op.emitOpError() << "needs to have type " << reduceType
                            << " (the type of the enclosing ReduceOp)";
  return success();
}

//===----------------------------------------------------------------------===//
// WhileOp
//===----------------------------------------------------------------------===//

OperandRange WhileOp::getSuccessorEntryOperands(unsigned index) {
  assert(index == 0 &&
         "WhileOp is expected to branch only to the first region");

  return getInits();
}

ConditionOp WhileOp::getConditionOp() {
  return cast<ConditionOp>(getBefore().front().getTerminator());
}

YieldOp WhileOp::getYieldOp() {
  return cast<YieldOp>(getAfter().front().getTerminator());
}

Block::BlockArgListType WhileOp::getBeforeArguments() {
  return getBefore().front().getArguments();
}

Block::BlockArgListType WhileOp::getAfterArguments() {
  return getAfter().front().getArguments();
}

void WhileOp::getSuccessorRegions(Optional<unsigned> index,
                                  ArrayRef<Attribute> operands,
                                  SmallVectorImpl<RegionSuccessor> &regions) {
  (void)operands;

  if (!index.hasValue()) {
    regions.emplace_back(&getBefore(), getBefore().getArguments());
    return;
  }

  assert(*index < 2 && "there are only two regions in a WhileOp");
  if (*index == 0) {
    regions.emplace_back(&getAfter(), getAfter().getArguments());
    regions.emplace_back(getResults());
    return;
  }

  regions.emplace_back(&getBefore(), getBefore().getArguments());
}

/// Parses a `while` op.
///
/// op ::= `scf.while` assignments `:` function-type region `do` region
///         `attributes` attribute-dict
/// initializer ::= /* empty */ | `(` assignment-list `)`
/// assignment-list ::= assignment | assignment `,` assignment-list
/// assignment ::= ssa-value `=` ssa-value
static ParseResult parseWhileOp(OpAsmParser &parser, OperationState &result) {
  SmallVector<OpAsmParser::OperandType, 4> regionArgs, operands;
  Region *before = result.addRegion();
  Region *after = result.addRegion();

  OptionalParseResult listResult =
      parser.parseOptionalAssignmentList(regionArgs, operands);
  if (listResult.hasValue() && failed(listResult.getValue()))
    return failure();

  FunctionType functionType;
  llvm::SMLoc typeLoc = parser.getCurrentLocation();
  if (failed(parser.parseColonType(functionType)))
    return failure();

  result.addTypes(functionType.getResults());

  if (functionType.getNumInputs() != operands.size()) {
    return parser.emitError(typeLoc)
           << "expected as many input types as operands "
           << "(expected " << operands.size() << " got "
           << functionType.getNumInputs() << ")";
  }

  // Resolve input operands.
  if (failed(parser.resolveOperands(operands, functionType.getInputs(),
                                    parser.getCurrentLocation(),
                                    result.operands)))
    return failure();

  return failure(
      parser.parseRegion(*before, regionArgs, functionType.getInputs()) ||
      parser.parseKeyword("do") || parser.parseRegion(*after) ||
      parser.parseOptionalAttrDictWithKeyword(result.attributes));
}

/// Prints a `while` op.
static void print(OpAsmPrinter &p, scf::WhileOp op) {
  printInitializationList(p, op.getBefore().front().getArguments(),
                          op.getInits(), " ");
  p << " : ";
  p.printFunctionalType(op.getInits().getTypes(), op.getResults().getTypes());
  p.printRegion(op.getBefore(), /*printEntryBlockArgs=*/false);
  p << " do";
<<<<<<< HEAD
  p.printRegion(op.after());
=======
  p.printRegion(op.getAfter());
>>>>>>> 2ab1d525
  p.printOptionalAttrDictWithKeyword(op->getAttrs());
}

/// Verifies that two ranges of types match, i.e. have the same number of
/// entries and that types are pairwise equals. Reports errors on the given
/// operation in case of mismatch.
template <typename OpTy>
static LogicalResult verifyTypeRangesMatch(OpTy op, TypeRange left,
                                           TypeRange right, StringRef message) {
  if (left.size() != right.size())
    return op.emitOpError("expects the same number of ") << message;

  for (unsigned i = 0, e = left.size(); i < e; ++i) {
    if (left[i] != right[i]) {
      InFlightDiagnostic diag = op.emitOpError("expects the same types for ")
                                << message;
      diag.attachNote() << "for argument " << i << ", found " << left[i]
                        << " and " << right[i];
      return diag;
    }
  }

  return success();
}

/// Verifies that the first block of the given `region` is terminated by a
/// YieldOp. Reports errors on the given operation if it is not the case.
template <typename TerminatorTy>
static TerminatorTy verifyAndGetTerminator(scf::WhileOp op, Region &region,
                                           StringRef errorMessage) {
  Operation *terminatorOperation = region.front().getTerminator();
  if (auto yield = dyn_cast_or_null<TerminatorTy>(terminatorOperation))
    return yield;

  auto diag = op.emitOpError(errorMessage);
  if (terminatorOperation)
    diag.attachNote(terminatorOperation->getLoc()) << "terminator here";
  return nullptr;
}

static LogicalResult verify(scf::WhileOp op) {
  if (failed(RegionBranchOpInterface::verifyTypes(op)))
    return failure();

  auto beforeTerminator = verifyAndGetTerminator<scf::ConditionOp>(
      op, op.getBefore(),
      "expects the 'before' region to terminate with 'scf.condition'");
  if (!beforeTerminator)
    return failure();

  auto afterTerminator = verifyAndGetTerminator<scf::YieldOp>(
      op, op.getAfter(),
      "expects the 'after' region to terminate with 'scf.yield'");
  return success(afterTerminator != nullptr);
}

<<<<<<< HEAD
=======
namespace {
/// Replace uses of the condition within the do block with true, since otherwise
/// the block would not be evaluated.
///
/// scf.while (..) : (i1, ...) -> ... {
///  %condition = call @evaluate_condition() : () -> i1
///  scf.condition(%condition) %condition : i1, ...
/// } do {
/// ^bb0(%arg0: i1, ...):
///    use(%arg0)
///    ...
///
/// becomes
/// scf.while (..) : (i1, ...) -> ... {
///  %condition = call @evaluate_condition() : () -> i1
///  scf.condition(%condition) %condition : i1, ...
/// } do {
/// ^bb0(%arg0: i1, ...):
///    use(%true)
///    ...
struct WhileConditionTruth : public OpRewritePattern<WhileOp> {
  using OpRewritePattern<WhileOp>::OpRewritePattern;

  LogicalResult matchAndRewrite(WhileOp op,
                                PatternRewriter &rewriter) const override {
    auto term = op.getConditionOp();

    // These variables serve to prevent creating duplicate constants
    // and hold constant true or false values.
    Value constantTrue = nullptr;

    bool replaced = false;
    for (auto yieldedAndBlockArgs :
         llvm::zip(term.getArgs(), op.getAfterArguments())) {
      if (std::get<0>(yieldedAndBlockArgs) == term.getCondition()) {
        if (!std::get<1>(yieldedAndBlockArgs).use_empty()) {
          if (!constantTrue)
            constantTrue = rewriter.create<arith::ConstantOp>(
                op.getLoc(), term.getCondition().getType(),
                rewriter.getBoolAttr(true));

          std::get<1>(yieldedAndBlockArgs).replaceAllUsesWith(constantTrue);
          replaced = true;
        }
      }
    }
    return success(replaced);
  }
};

/// Remove WhileOp results that are also unused in 'after' block.
///
///  %0:2 = scf.while () : () -> (i32, i64) {
///    %condition = "test.condition"() : () -> i1
///    %v1 = "test.get_some_value"() : () -> i32
///    %v2 = "test.get_some_value"() : () -> i64
///    scf.condition(%condition) %v1, %v2 : i32, i64
///  } do {
///  ^bb0(%arg0: i32, %arg1: i64):
///    "test.use"(%arg0) : (i32) -> ()
///    scf.yield
///  }
///  return %0#0 : i32
///
/// becomes
///  %0 = scf.while () : () -> (i32) {
///    %condition = "test.condition"() : () -> i1
///    %v1 = "test.get_some_value"() : () -> i32
///    %v2 = "test.get_some_value"() : () -> i64
///    scf.condition(%condition) %v1 : i32
///  } do {
///  ^bb0(%arg0: i32):
///    "test.use"(%arg0) : (i32) -> ()
///    scf.yield
///  }
///  return %0 : i32
struct WhileUnusedResult : public OpRewritePattern<WhileOp> {
  using OpRewritePattern<WhileOp>::OpRewritePattern;

  LogicalResult matchAndRewrite(WhileOp op,
                                PatternRewriter &rewriter) const override {
    auto term = op.getConditionOp();
    auto afterArgs = op.getAfterArguments();
    auto termArgs = term.getArgs();

    // Collect results mapping, new terminator args and new result types.
    SmallVector<unsigned> newResultsIndices;
    SmallVector<Type> newResultTypes;
    SmallVector<Value> newTermArgs;
    bool needUpdate = false;
    for (const auto &it :
         llvm::enumerate(llvm::zip(op.getResults(), afterArgs, termArgs))) {
      auto i = static_cast<unsigned>(it.index());
      Value result = std::get<0>(it.value());
      Value afterArg = std::get<1>(it.value());
      Value termArg = std::get<2>(it.value());
      if (result.use_empty() && afterArg.use_empty()) {
        needUpdate = true;
      } else {
        newResultsIndices.emplace_back(i);
        newTermArgs.emplace_back(termArg);
        newResultTypes.emplace_back(result.getType());
      }
    }

    if (!needUpdate)
      return failure();

    {
      OpBuilder::InsertionGuard g(rewriter);
      rewriter.setInsertionPoint(term);
      rewriter.replaceOpWithNewOp<ConditionOp>(term, term.getCondition(),
                                               newTermArgs);
    }

    auto newWhile =
        rewriter.create<WhileOp>(op.getLoc(), newResultTypes, op.getInits());

    Block &newAfterBlock = *rewriter.createBlock(
        &newWhile.getAfter(), /*insertPt*/ {}, newResultTypes);

    // Build new results list and new after block args (unused entries will be
    // null).
    SmallVector<Value> newResults(op.getNumResults());
    SmallVector<Value> newAfterBlockArgs(op.getNumResults());
    for (const auto &it : llvm::enumerate(newResultsIndices)) {
      newResults[it.value()] = newWhile.getResult(it.index());
      newAfterBlockArgs[it.value()] = newAfterBlock.getArgument(it.index());
    }

    rewriter.inlineRegionBefore(op.getBefore(), newWhile.getBefore(),
                                newWhile.getBefore().begin());

    Block &afterBlock = op.getAfter().front();
    rewriter.mergeBlocks(&afterBlock, &newAfterBlock, newAfterBlockArgs);

    rewriter.replaceOp(op, newResults);
    return success();
  }
};

/// Replace operations equivalent to the condition in the do block with true,
/// since otherwise the block would not be evaluated.
///
/// scf.while (..) : (i32, ...) -> ... {
///  %z = ... : i32
///  %condition = cmpi pred %z, %a
///  scf.condition(%condition) %z : i32, ...
/// } do {
/// ^bb0(%arg0: i32, ...):
///    %condition2 = cmpi pred %arg0, %a
///    use(%condition2)
///    ...
///
/// becomes
/// scf.while (..) : (i32, ...) -> ... {
///  %z = ... : i32
///  %condition = cmpi pred %z, %a
///  scf.condition(%condition) %z : i32, ...
/// } do {
/// ^bb0(%arg0: i32, ...):
///    use(%true)
///    ...
struct WhileCmpCond : public OpRewritePattern<scf::WhileOp> {
  using OpRewritePattern<scf::WhileOp>::OpRewritePattern;

  LogicalResult matchAndRewrite(scf::WhileOp op,
                                PatternRewriter &rewriter) const override {
    using namespace scf;
    auto cond = op.getConditionOp();
    auto cmp = cond.getCondition().getDefiningOp<arith::CmpIOp>();
    if (!cmp)
      return failure();
    bool changed = false;
    for (auto tup :
         llvm::zip(cond.getArgs(), op.getAfter().front().getArguments())) {
      for (size_t opIdx = 0; opIdx < 2; opIdx++) {
        if (std::get<0>(tup) != cmp.getOperand(opIdx))
          continue;
        for (OpOperand &u :
             llvm::make_early_inc_range(std::get<1>(tup).getUses())) {
          auto cmp2 = dyn_cast<arith::CmpIOp>(u.getOwner());
          if (!cmp2)
            continue;
          // For a binary operator 1-opIdx gets the other side.
          if (cmp2.getOperand(1 - opIdx) != cmp.getOperand(1 - opIdx))
            continue;
          bool samePredicate;
          if (cmp2.getPredicate() == cmp.getPredicate())
            samePredicate = true;
          else if (cmp2.getPredicate() ==
                   arith::invertPredicate(cmp.getPredicate()))
            samePredicate = false;
          else
            continue;

          rewriter.replaceOpWithNewOp<arith::ConstantIntOp>(cmp2, samePredicate,
                                                            1);
          changed = true;
        }
      }
    }
    return success(changed);
  }
};

struct WhileUnusedArg : public OpRewritePattern<WhileOp> {
  using OpRewritePattern<WhileOp>::OpRewritePattern;

  LogicalResult matchAndRewrite(WhileOp op,
                                PatternRewriter &rewriter) const override {

    if (!llvm::any_of(op.getBeforeArguments(),
                      [](Value arg) { return arg.use_empty(); }))
      return failure();

    YieldOp yield = op.getYieldOp();

    // Collect results mapping, new terminator args and new result types.
    SmallVector<Value> newYields;
    SmallVector<Value> newInits;
    SmallVector<unsigned> argsToErase;
    for (const auto &it : llvm::enumerate(llvm::zip(
             op.getBeforeArguments(), yield.getOperands(), op.getInits()))) {
      Value beforeArg = std::get<0>(it.value());
      Value yieldValue = std::get<1>(it.value());
      Value initValue = std::get<2>(it.value());
      if (beforeArg.use_empty()) {
        argsToErase.push_back(it.index());
      } else {
        newYields.emplace_back(yieldValue);
        newInits.emplace_back(initValue);
      }
    }

    if (argsToErase.empty())
      return failure();

    rewriter.startRootUpdate(op);
    op.getBefore().front().eraseArguments(argsToErase);
    rewriter.finalizeRootUpdate(op);

    WhileOp replacement =
        rewriter.create<WhileOp>(op.getLoc(), op.getResultTypes(), newInits);
    replacement.getBefore().takeBody(op.getBefore());
    replacement.getAfter().takeBody(op.getAfter());
    rewriter.replaceOp(op, replacement.getResults());

    rewriter.setInsertionPoint(yield);
    rewriter.replaceOpWithNewOp<YieldOp>(yield, newYields);
    return success();
  }
};
} // namespace

void WhileOp::getCanonicalizationPatterns(OwningRewritePatternList &results,
                                          MLIRContext *context) {
  results.insert<WhileConditionTruth, WhileUnusedResult, WhileCmpCond,
                 WhileUnusedArg>(context);
}

>>>>>>> 2ab1d525
//===----------------------------------------------------------------------===//
// TableGen'd op method definitions
//===----------------------------------------------------------------------===//

#define GET_OP_CLASSES
#include "mlir/Dialect/SCF/SCFOps.cpp.inc"<|MERGE_RESOLUTION|>--- conflicted
+++ resolved
@@ -722,11 +722,6 @@
   }
 };
 
-<<<<<<< HEAD
-/// Canonicalize the iter_args of an scf::ForOp that involve a tensor_load and
-/// for which only the last loop iteration is actually visible outside of the
-/// loop. The canonicalization looks for a pattern such as:
-=======
 /// Perform a replacement of one iter OpOperand of an scf.for to the
 /// `replacement` value which is expected to be the source of a tensor.cast.
 /// tensor.cast ops are inserted inside the block to account for the type cast.
@@ -865,43 +860,20 @@
 /// `bufferization.to_tensor` and for which only the last loop iteration is
 /// actually visible outside of the loop. The canonicalization looks for a
 /// pattern such as:
->>>>>>> 2ab1d525
 /// ```
 ///    %t0 = ... : tensor_type
 ///    %0 = scf.for ... iter_args(%bb0 : %t0) -> (tensor_type) {
 ///      ...
-<<<<<<< HEAD
-///      // %m is either tensor_to_memref(%bb00) or defined above the loop
-///      %m... : memref_type
-///      ... // uses of %m with potential inplace updates
-///      %new_tensor = tensor_load %m : memref_type
-=======
 ///      // %m is either buffer_cast(%bb00) or defined above the loop
 ///      %m... : memref_type
 ///      ... // uses of %m with potential inplace updates
 ///      %new_tensor = bufferization.to_tensor %m : memref_type
->>>>>>> 2ab1d525
 ///      ...
 ///      scf.yield %new_tensor : tensor_type
 ///    }
 /// ```
 ///
 /// `%bb0` may have either 0 or 1 use. If it has 1 use it must be exactly a
-<<<<<<< HEAD
-/// `%m = tensor_to_memref %bb0` op that feeds into the yielded `tensor_load`
-/// op.
-///
-/// If no aliasing write to the memref `%m`, from which `%new_tensor`is loaded,
-/// occurs between tensor_load and yield then the value %0 visible outside of
-/// the loop is the last `tensor_load` produced in the loop.
-///
-/// For now, we approximate the absence of aliasing by only supporting the case
-/// when the tensor_load is the operation immediately preceding the yield.
-///
-/// The canonicalization rewrites the pattern as:
-/// ```
-///    // %m is either a tensor_to_memref or defined above
-=======
 /// `%m = buffer_cast %bb0` op that feeds into the yielded
 /// `bufferization.to_tensor` op.
 ///
@@ -917,84 +889,35 @@
 /// The canonicalization rewrites the pattern as:
 /// ```
 ///    // %m is either a buffer_cast or defined above
->>>>>>> 2ab1d525
 ///    %m... : memref_type
 ///    scf.for ... iter_args(%bb0 : %t0) -> (tensor_type) {
 ///      ... // uses of %m with potential inplace updates
 ///      scf.yield %bb0: tensor_type
 ///    }
-<<<<<<< HEAD
-///    %0 = tensor_load %m : memref_type
-=======
 ///    %0 = bufferization.to_tensor %m : memref_type
->>>>>>> 2ab1d525
 /// ```
 ///
 /// A later bbArg canonicalization will further rewrite as:
 /// ```
-<<<<<<< HEAD
-///    // %m is either a tensor_to_memref or defined above
-=======
 ///    // %m is either a buffer_cast or defined above
->>>>>>> 2ab1d525
 ///    %m... : memref_type
 ///    scf.for ... { // no iter_args
 ///      ... // uses of %m with potential inplace updates
 ///    }
-<<<<<<< HEAD
-///    %0 = tensor_load %m : memref_type
-=======
 ///    %0 = bufferization.to_tensor %m : memref_type
->>>>>>> 2ab1d525
 /// ```
 struct LastTensorLoadCanonicalization : public OpRewritePattern<ForOp> {
   using OpRewritePattern<ForOp>::OpRewritePattern;
 
   LogicalResult matchAndRewrite(ForOp forOp,
                                 PatternRewriter &rewriter) const override {
-<<<<<<< HEAD
-    assert(std::next(forOp.region().begin()) == forOp.region().end() &&
-=======
     assert(std::next(forOp.getRegion().begin()) == forOp.getRegion().end() &&
->>>>>>> 2ab1d525
            "unexpected multiple blocks");
 
     Location loc = forOp.getLoc();
     DenseMap<Value, Value> replacements;
     for (BlockArgument bbArg : forOp.getRegionIterArgs()) {
       unsigned idx = bbArg.getArgNumber() - /*numIv=*/1;
-<<<<<<< HEAD
-      auto yieldOp = cast<scf::YieldOp>(forOp.region().front().getTerminator());
-      Value yieldVal = yieldOp->getOperand(idx);
-      auto tensorLoadOp = yieldVal.getDefiningOp<TensorLoadOp>();
-      bool isTensor = bbArg.getType().isa<TensorType>();
-
-      TensorToMemrefOp tensorToMemRefOp;
-      // Either bbArg has no use or it has a single tensor_to_memref use.
-      if (bbArg.hasOneUse())
-        tensorToMemRefOp =
-            dyn_cast<TensorToMemrefOp>(*bbArg.getUsers().begin());
-      if (!isTensor || !tensorLoadOp ||
-          (!bbArg.use_empty() && !tensorToMemRefOp))
-        continue;
-      // If tensorToMemRefOp is present, it must feed into the `tensorLoadOp`.
-      if (tensorToMemRefOp && tensorLoadOp.memref() != tensorToMemRefOp)
-        continue;
-      // TODO: Any aliasing write of tensorLoadOp.memref() nested under `forOp`
-      // must be before `tensorLoadOp` in the block so that the lastWrite
-      // property is not subject to additional side-effects.
-      // For now, we only support the case when tensorLoadOp appears immediately
-      // before the terminator.
-      if (tensorLoadOp->getNextNode() != yieldOp)
-        continue;
-
-      // Clone the optional tensorToMemRefOp before forOp.
-      if (tensorToMemRefOp) {
-        rewriter.setInsertionPoint(forOp);
-        rewriter.replaceOpWithNewOp<TensorToMemrefOp>(
-            tensorToMemRefOp, tensorToMemRefOp.memref().getType(),
-            tensorToMemRefOp.tensor());
-=======
       auto yieldOp =
           cast<scf::YieldOp>(forOp.getRegion().front().getTerminator());
       Value yieldVal = yieldOp->getOperand(idx);
@@ -1025,18 +948,12 @@
         rewriter.replaceOpWithNewOp<bufferization::ToMemrefOp>(
             tensorToMemref, tensorToMemref.memref().getType(),
             tensorToMemref.tensor());
->>>>>>> 2ab1d525
       }
 
       // Clone the tensorLoad after forOp.
       rewriter.setInsertionPointAfter(forOp);
-<<<<<<< HEAD
-      Value newTensorLoad =
-          rewriter.create<TensorLoadOp>(loc, tensorLoadOp.memref());
-=======
       Value newTensorLoad = rewriter.create<bufferization::ToTensorOp>(
           loc, tensorLoadOp.memref());
->>>>>>> 2ab1d525
       Value forOpResult = forOp.getResult(bbArg.getArgNumber() - /*iv=*/1);
       replacements.insert(std::make_pair(forOpResult, newTensorLoad));
 
@@ -1070,13 +987,8 @@
 
 void ForOp::getCanonicalizationPatterns(RewritePatternSet &results,
                                         MLIRContext *context) {
-<<<<<<< HEAD
-  results.insert<ForOpIterArgsFolder, SimplifyTrivialLoops,
-                 LastTensorLoadCanonicalization>(context);
-=======
   results.add<ForOpIterArgsFolder, SimplifyTrivialLoops,
               LastTensorLoadCanonicalization, ForOpTensorCastFolder>(context);
->>>>>>> 2ab1d525
 }
 
 //===----------------------------------------------------------------------===//
@@ -1239,11 +1151,7 @@
     condition = condAttr.getValue().isOneValue();
   } else {
     // If the condition isn't constant, both regions may be executed.
-<<<<<<< HEAD
-    regions.push_back(RegionSuccessor(&thenRegion()));
-=======
     regions.push_back(RegionSuccessor(&getThenRegion()));
->>>>>>> 2ab1d525
     // If the else region does not exist, it is not a viable successor.
     if (elseRegion)
       regions.push_back(RegionSuccessor(elseRegion));
@@ -2309,11 +2217,7 @@
   p.printFunctionalType(op.getInits().getTypes(), op.getResults().getTypes());
   p.printRegion(op.getBefore(), /*printEntryBlockArgs=*/false);
   p << " do";
-<<<<<<< HEAD
-  p.printRegion(op.after());
-=======
   p.printRegion(op.getAfter());
->>>>>>> 2ab1d525
   p.printOptionalAttrDictWithKeyword(op->getAttrs());
 }
 
@@ -2370,8 +2274,6 @@
   return success(afterTerminator != nullptr);
 }
 
-<<<<<<< HEAD
-=======
 namespace {
 /// Replace uses of the condition within the do block with true, since otherwise
 /// the block would not be evaluated.
@@ -2633,7 +2535,6 @@
                  WhileUnusedArg>(context);
 }
 
->>>>>>> 2ab1d525
 //===----------------------------------------------------------------------===//
 // TableGen'd op method definitions
 //===----------------------------------------------------------------------===//
