//===- LoopUtils.cpp ---- Misc utilities for loop transformation ----------===//
//
// Part of the LLVM Project, under the Apache License v2.0 with LLVM Exceptions.
// See https://llvm.org/LICENSE.txt for license information.
// SPDX-License-Identifier: Apache-2.0 WITH LLVM-exception
//
//===----------------------------------------------------------------------===//
//
// This file implements miscellaneous loop transformation routines.
//
//===----------------------------------------------------------------------===//

#include "mlir/Dialect/SCF/Utils.h"

#include "mlir/Dialect/Arithmetic/IR/Arithmetic.h"
#include "mlir/Dialect/SCF/SCF.h"
#include "mlir/Dialect/StandardOps/IR/Ops.h"
#include "mlir/IR/BlockAndValueMapping.h"
#include "mlir/IR/BuiltinOps.h"
#include "mlir/IR/PatternMatch.h"
#include "mlir/Transforms/RegionUtils.h"

#include "llvm/ADT/STLExtras.h"
#include "llvm/ADT/SetVector.h"

using namespace mlir;

scf::ForOp mlir::cloneWithNewYields(OpBuilder &b, scf::ForOp loop,
                                    ValueRange newIterOperands,
                                    ValueRange newYieldedValues,
                                    bool replaceLoopResults) {
  assert(newIterOperands.size() == newYieldedValues.size() &&
         "newIterOperands must be of the same size as newYieldedValues");

  // Create a new loop before the existing one, with the extra operands.
  OpBuilder::InsertionGuard g(b);
  b.setInsertionPoint(loop);
  auto operands = llvm::to_vector<4>(loop.getIterOperands());
  operands.append(newIterOperands.begin(), newIterOperands.end());
  scf::ForOp newLoop =
      b.create<scf::ForOp>(loop.getLoc(), loop.getLowerBound(),
                           loop.getUpperBound(), loop.getStep(), operands);

  auto &loopBody = *loop.getBody();
  auto &newLoopBody = *newLoop.getBody();
  // Clone / erase the yield inside the original loop to both:
  //   1. augment its operands with the newYieldedValues.
  //   2. automatically apply the BlockAndValueMapping on its operand
  auto yield = cast<scf::YieldOp>(loopBody.getTerminator());
  b.setInsertionPoint(yield);
  auto yieldOperands = llvm::to_vector<4>(yield.getOperands());
  yieldOperands.append(newYieldedValues.begin(), newYieldedValues.end());
  auto newYield = b.create<scf::YieldOp>(yield.getLoc(), yieldOperands);

  // Clone the loop body with remaps.
  BlockAndValueMapping bvm;
  // a. remap the induction variable.
  bvm.map(loop.getInductionVar(), newLoop.getInductionVar());
  // b. remap the BB args.
  bvm.map(loopBody.getArguments(),
          newLoopBody.getArguments().take_front(loopBody.getNumArguments()));
  // c. remap the iter args.
  bvm.map(newIterOperands,
          newLoop.getRegionIterArgs().take_back(newIterOperands.size()));
  b.setInsertionPointToStart(&newLoopBody);
  // Skip the original yield terminator which does not have enough operands.
  for (auto &o : loopBody.without_terminator())
    b.clone(o, bvm);

  // Replace `loop`'s results if requested.
  if (replaceLoopResults) {
    for (auto it : llvm::zip(loop.getResults(), newLoop.getResults().take_front(
                                                    loop.getNumResults())))
      std::get<0>(it).replaceAllUsesWith(std::get<1>(it));
  }

  // TODO: this is unsafe in the context of a PatternRewrite.
  newYield.erase();

  return newLoop;
}

/// Outline a region with a single block into a new FuncOp.
/// Assumes the FuncOp result types is the type of the yielded operands of the
/// single block. This constraint makes it easy to determine the result.
/// This method also clones the `arith::ConstantIndexOp` at the start of
/// `outlinedFuncBody` to alloc simple canonicalizations.
// TODO: support more than single-block regions.
// TODO: more flexible constant handling.
FailureOr<FuncOp> mlir::outlineSingleBlockRegion(RewriterBase &rewriter,
                                                 Location loc, Region &region,
                                                 StringRef funcName) {
  assert(!funcName.empty() && "funcName cannot be empty");
  if (!region.hasOneBlock())
    return failure();

  Block *originalBlock = &region.front();
  Operation *originalTerminator = originalBlock->getTerminator();

  // Outline before current function.
  OpBuilder::InsertionGuard g(rewriter);
  rewriter.setInsertionPoint(region.getParentOfType<FuncOp>());

  SetVector<Value> captures;
  getUsedValuesDefinedAbove(region, captures);

  ValueRange outlinedValues(captures.getArrayRef());
  SmallVector<Type> outlinedFuncArgTypes;
  // Region's arguments are exactly the first block's arguments as per
  // Region::getArguments().
  // Func's arguments are cat(regions's arguments, captures arguments).
  llvm::append_range(outlinedFuncArgTypes, region.getArgumentTypes());
  llvm::append_range(outlinedFuncArgTypes, outlinedValues.getTypes());
  FunctionType outlinedFuncType =
      FunctionType::get(rewriter.getContext(), outlinedFuncArgTypes,
                        originalTerminator->getOperandTypes());
  auto outlinedFunc = rewriter.create<FuncOp>(loc, funcName, outlinedFuncType);
  Block *outlinedFuncBody = outlinedFunc.addEntryBlock();

  // Merge blocks while replacing the original block operands.
  // Warning: `mergeBlocks` erases the original block, reconstruct it later.
  int64_t numOriginalBlockArguments = originalBlock->getNumArguments();
  auto outlinedFuncBlockArgs = outlinedFuncBody->getArguments();
  {
    OpBuilder::InsertionGuard g(rewriter);
    rewriter.setInsertionPointToEnd(outlinedFuncBody);
    rewriter.mergeBlocks(
        originalBlock, outlinedFuncBody,
        outlinedFuncBlockArgs.take_front(numOriginalBlockArguments));
    // Explicitly set up a new ReturnOp terminator.
    rewriter.setInsertionPointToEnd(outlinedFuncBody);
    rewriter.create<ReturnOp>(loc, originalTerminator->getResultTypes(),
                              originalTerminator->getOperands());
  }

  // Reconstruct the block that was deleted and add a
  // terminator(call_results).
  Block *newBlock = rewriter.createBlock(
      &region, region.begin(),
      TypeRange{outlinedFuncArgTypes}.take_front(numOriginalBlockArguments));
  {
    OpBuilder::InsertionGuard g(rewriter);
    rewriter.setInsertionPointToEnd(newBlock);
    SmallVector<Value> callValues;
    llvm::append_range(callValues, newBlock->getArguments());
    llvm::append_range(callValues, outlinedValues);
    Operation *call = rewriter.create<CallOp>(loc, outlinedFunc, callValues);

    // `originalTerminator` was moved to `outlinedFuncBody` and is still valid.
    // Clone `originalTerminator` to take the callOp results then erase it from
    // `outlinedFuncBody`.
    BlockAndValueMapping bvm;
<<<<<<< HEAD
    for (auto it : llvm::zip(values, outlinedFunc.getArguments()))
      bvm.map(std::get<0>(it), std::get<1>(it));
    for (Operation &op : ifOrElseRegion.front().without_terminator())
      b.clone(op, bvm);

    Operation *term = ifOrElseRegion.front().getTerminator();
    SmallVector<Value, 4> terminatorOperands;
    for (auto op : term->getOperands())
      terminatorOperands.push_back(bvm.lookup(op));
    b.create<ReturnOp>(loc, term->getResultTypes(), terminatorOperands);

    ifOrElseRegion.front().clear();
    b.setInsertionPointToEnd(&ifOrElseRegion.front());
    Operation *call = b.create<CallOp>(loc, outlinedFunc, values);
    b.create<scf::YieldOp>(loc, call->getResults());
    return outlinedFunc;
  };

  if (thenFn && !ifOp.thenRegion().empty())
    *thenFn = outline(ifOp.thenRegion(), thenFnName);
  if (elseFn && !ifOp.elseRegion().empty())
    *elseFn = outline(ifOp.elseRegion(), elseFnName);
=======
    bvm.map(originalTerminator->getOperands(), call->getResults());
    rewriter.clone(*originalTerminator, bvm);
    rewriter.eraseOp(originalTerminator);
  }

  // Lastly, explicit RAUW outlinedValues, only for uses within `outlinedFunc`.
  // Clone the `arith::ConstantIndexOp` at the start of `outlinedFuncBody`.
  for (auto it : llvm::zip(outlinedValues, outlinedFuncBlockArgs.take_back(
                                               outlinedValues.size()))) {
    Value orig = std::get<0>(it);
    Value repl = std::get<1>(it);
    {
      OpBuilder::InsertionGuard g(rewriter);
      rewriter.setInsertionPointToStart(outlinedFuncBody);
      if (Operation *cst = orig.getDefiningOp<arith::ConstantIndexOp>()) {
        BlockAndValueMapping bvm;
        repl = rewriter.clone(*cst, bvm)->getResult(0);
      }
    }
    orig.replaceUsesWithIf(repl, [&](OpOperand &opOperand) {
      return outlinedFunc->isProperAncestor(opOperand.getOwner());
    });
  }

  return outlinedFunc;
}

LogicalResult mlir::outlineIfOp(RewriterBase &b, scf::IfOp ifOp, FuncOp *thenFn,
                                StringRef thenFnName, FuncOp *elseFn,
                                StringRef elseFnName) {
  IRRewriter rewriter(b);
  Location loc = ifOp.getLoc();
  FailureOr<FuncOp> outlinedFuncOpOrFailure;
  if (thenFn && !ifOp.getThenRegion().empty()) {
    outlinedFuncOpOrFailure = outlineSingleBlockRegion(
        rewriter, loc, ifOp.getThenRegion(), thenFnName);
    if (failed(outlinedFuncOpOrFailure))
      return failure();
    *thenFn = *outlinedFuncOpOrFailure;
  }
  if (elseFn && !ifOp.getElseRegion().empty()) {
    outlinedFuncOpOrFailure = outlineSingleBlockRegion(
        rewriter, loc, ifOp.getElseRegion(), elseFnName);
    if (failed(outlinedFuncOpOrFailure))
      return failure();
    *elseFn = *outlinedFuncOpOrFailure;
  }
  return success();
>>>>>>> 2ab1d525
}

bool mlir::getInnermostParallelLoops(Operation *rootOp,
                                     SmallVectorImpl<scf::ParallelOp> &result) {
  assert(rootOp != nullptr && "Root operation must not be a nullptr.");
  bool rootEnclosesPloops = false;
  for (Region &region : rootOp->getRegions()) {
    for (Block &block : region.getBlocks()) {
      for (Operation &op : block) {
        bool enclosesPloops = getInnermostParallelLoops(&op, result);
        rootEnclosesPloops |= enclosesPloops;
        if (auto ploop = dyn_cast<scf::ParallelOp>(op)) {
          rootEnclosesPloops = true;

          // Collect parallel loop if it is an innermost one.
          if (!enclosesPloops)
            result.push_back(ploop);
        }
      }
    }
  }
  return rootEnclosesPloops;
}<|MERGE_RESOLUTION|>--- conflicted
+++ resolved
@@ -150,30 +150,6 @@
     // Clone `originalTerminator` to take the callOp results then erase it from
     // `outlinedFuncBody`.
     BlockAndValueMapping bvm;
-<<<<<<< HEAD
-    for (auto it : llvm::zip(values, outlinedFunc.getArguments()))
-      bvm.map(std::get<0>(it), std::get<1>(it));
-    for (Operation &op : ifOrElseRegion.front().without_terminator())
-      b.clone(op, bvm);
-
-    Operation *term = ifOrElseRegion.front().getTerminator();
-    SmallVector<Value, 4> terminatorOperands;
-    for (auto op : term->getOperands())
-      terminatorOperands.push_back(bvm.lookup(op));
-    b.create<ReturnOp>(loc, term->getResultTypes(), terminatorOperands);
-
-    ifOrElseRegion.front().clear();
-    b.setInsertionPointToEnd(&ifOrElseRegion.front());
-    Operation *call = b.create<CallOp>(loc, outlinedFunc, values);
-    b.create<scf::YieldOp>(loc, call->getResults());
-    return outlinedFunc;
-  };
-
-  if (thenFn && !ifOp.thenRegion().empty())
-    *thenFn = outline(ifOp.thenRegion(), thenFnName);
-  if (elseFn && !ifOp.elseRegion().empty())
-    *elseFn = outline(ifOp.elseRegion(), elseFnName);
-=======
     bvm.map(originalTerminator->getOperands(), call->getResults());
     rewriter.clone(*originalTerminator, bvm);
     rewriter.eraseOp(originalTerminator);
@@ -222,7 +198,6 @@
     *elseFn = *outlinedFuncOpOrFailure;
   }
   return success();
->>>>>>> 2ab1d525
 }
 
 bool mlir::getInnermostParallelLoops(Operation *rootOp,
