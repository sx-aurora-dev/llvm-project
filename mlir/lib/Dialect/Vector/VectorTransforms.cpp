--- conflicted
+++ resolved
@@ -37,10 +37,7 @@
 #define DEBUG_TYPE "vector-to-vector"
 
 using namespace mlir;
-<<<<<<< HEAD
-=======
 using namespace mlir::vector;
->>>>>>> 2ab1d525
 
 // Helper to find an index in an affine map.
 static Optional<int64_t> getResultIndex(AffineMap map, int64_t index) {
@@ -147,299 +144,6 @@
 
 namespace {
 
-<<<<<<< HEAD
-// Splits a TransferReadOp into smaller TransferReadOps based on slicing
-// scheme of its unique ExtractSlicesOp users.
-class SplitTransferReadOp : public OpRewritePattern<vector::TransferReadOp> {
-public:
-  SplitTransferReadOp(MLIRContext *context,
-                      std::function<bool(Operation *)> ignoreFilter = nullptr,
-                      PatternBenefit benefit = 1)
-      : OpRewritePattern(context, benefit), ignoreFilter(ignoreFilter) {}
-
-  LogicalResult matchAndRewrite(vector::TransferReadOp readOp,
-                                PatternRewriter &rewriter) const override {
-    if (ignoreFilter && ignoreFilter(readOp))
-      return failure();
-
-    // TODO: Support splitting TransferReadOp with non-identity permutation
-    // maps. Repurpose code from MaterializeVectors transformation.
-    if (!isIdentitySuffix(readOp.permutation_map()))
-      return failure();
-
-    // Return unless there is only one user, and it is an ExtractSlicesOp.
-    Value readResult = readOp.getResult();
-    if (!readResult.hasOneUse())
-      return failure();
-
-    auto extractSlicesOp =
-        dyn_cast<vector::ExtractSlicesOp>(readResult.use_begin()->getOwner());
-    if (!extractSlicesOp)
-      return failure();
-
-    // Get 'sizes' and 'strides' parameters from ExtractSlicesOp user.
-    SmallVector<int64_t, 4> sizes;
-    extractSlicesOp.getSizes(sizes);
-    SmallVector<int64_t, 4> strides;
-    extractSlicesOp.getStrides(strides);
-    assert(llvm::all_of(strides, [](int64_t s) { return s == 1; }));
-
-    Value newVec = unrollTransferReadOp(readOp, sizes, rewriter);
-    if (!newVec)
-      return failure();
-    rewriter.replaceOp(readOp, newVec);
-    return success();
-  }
-
-private:
-  std::function<bool(Operation *)> ignoreFilter;
-};
-
-// Splits a TransferWriteOp into smaller TransferWriteOps for each source.
-class SplitTransferWriteOp : public OpRewritePattern<vector::TransferWriteOp> {
-public:
-  SplitTransferWriteOp(MLIRContext *context,
-                       std::function<bool(Operation *)> ignoreFilter = nullptr,
-                       PatternBenefit benefit = 1)
-      : OpRewritePattern(context, benefit), ignoreFilter(ignoreFilter) {}
-
-  LogicalResult matchAndRewrite(vector::TransferWriteOp writeOp,
-                                PatternRewriter &rewriter) const override {
-    if (ignoreFilter && ignoreFilter(writeOp))
-      return failure();
-
-    // TODO: Support splitting TransferWriteOp with non-identity permutation
-    // maps. Repurpose code from MaterializeVectors transformation.
-    if (!isIdentitySuffix(writeOp.permutation_map()))
-      return failure();
-
-    // Fail to match unless this is writing a vector resulting from an
-    // InsertSlicesOp.
-    auto insertSlicesOp =
-        writeOp.vector().getDefiningOp<vector::InsertSlicesOp>();
-    if (!insertSlicesOp)
-      return failure();
-
-    // Get the TupleOp operand of the InsertSlicesOp.
-    auto tupleOp = insertSlicesOp.vectors().getDefiningOp<vector::TupleOp>();
-    if (!tupleOp)
-      return failure();
-
-    // Get 'sizes' and 'strides' parameters from the InsertSlicesOp user.
-    auto sourceTupleType = insertSlicesOp.getSourceTupleType();
-    auto resultVectorType = insertSlicesOp.getResultVectorType();
-    SmallVector<int64_t, 4> sizes;
-    insertSlicesOp.getSizes(sizes);
-    SmallVector<int64_t, 4> strides;
-    insertSlicesOp.getStrides(strides);
-
-    Location loc = writeOp.getLoc();
-    auto shapedElementType =
-        writeOp.source().getType().cast<ShapedType>().getElementType();
-    auto indices = llvm::to_vector<4>(writeOp.indices());
-    Value resultTensor;
-    auto createSlice = [&](unsigned index, ArrayRef<Value> sliceIndices) {
-      // Create split TransferWriteOp for source vector 'tupleOp.operand[i]'.
-      // 'masked' attribute propagates conservatively: if the coarse op didn't
-      // need masking, the fine op doesn't either.
-      Operation *write = rewriter.create<vector::TransferWriteOp>(
-          loc, tupleOp.getOperand(index),
-          resultTensor ? resultTensor : writeOp.source(), sliceIndices,
-          writeOp.permutation_map(),
-          writeOp.masked() ? *writeOp.masked() : ArrayAttr());
-      if (!write->getResults().empty())
-        resultTensor = write->getResult(0);
-    };
-    generateTransferOpSlices(shapedElementType, resultVectorType,
-                             sourceTupleType, sizes, strides, indices, rewriter,
-                             createSlice);
-
-    if (resultTensor)
-      rewriter.replaceOp(writeOp, ArrayRef<Value>(resultTensor));
-    else
-      rewriter.eraseOp(writeOp);
-    return success();
-  }
-
-private:
-  std::function<bool(Operation *)> ignoreFilter;
-};
-
-/// Decomposes ShapeCastOp on tuple-of-vectors to multiple ShapeCastOps, each
-/// on vector types.
-struct ShapeCastOpDecomposer : public OpRewritePattern<vector::ShapeCastOp> {
-  using OpRewritePattern<vector::ShapeCastOp>::OpRewritePattern;
-
-  LogicalResult matchAndRewrite(vector::ShapeCastOp shapeCastOp,
-                                PatternRewriter &rewriter) const override {
-    // Check if 'shapeCastOp' has tuple source/result type.
-    auto sourceTupleType =
-        shapeCastOp.source().getType().dyn_cast_or_null<TupleType>();
-    auto resultTupleType =
-        shapeCastOp.result().getType().dyn_cast_or_null<TupleType>();
-    if (!sourceTupleType || !resultTupleType)
-      return failure();
-    assert(sourceTupleType.size() == resultTupleType.size());
-
-    // Create single-vector ShapeCastOp for each source tuple element.
-    Location loc = shapeCastOp.getLoc();
-    SmallVector<Value, 8> resultElements;
-    resultElements.reserve(resultTupleType.size());
-    for (unsigned i = 0, e = sourceTupleType.size(); i < e; ++i) {
-      auto sourceElement = rewriter.create<vector::TupleGetOp>(
-          loc, sourceTupleType.getType(i), shapeCastOp.source(),
-          rewriter.getI64IntegerAttr(i));
-      resultElements.push_back(rewriter.create<vector::ShapeCastOp>(
-          loc, resultTupleType.getType(i), sourceElement));
-    }
-
-    // Replace 'shapeCastOp' with tuple of 'resultElements'.
-    rewriter.replaceOpWithNewOp<vector::TupleOp>(shapeCastOp, resultTupleType,
-                                                 resultElements);
-    return success();
-  }
-};
-
-/// Returns the producer Value of the same type as 'consumerValue', by tracking
-/// the tuple index and offsets of the consumer vector value through the
-/// chain of operations (TupleGetOp, InsertSlicesOp, ExtractSlicesOp, TupleOp,
-/// and ShapeCastOp) from consumer to producer. Each operation in the chain is
-/// structured, and so the tuple index and offsets can be mapped from result to
-/// input, while visiting each operation in the chain.
-/// Returns nullptr on failure.
-static Value getProducerValue(Value consumerValue) {
-  auto consumerVectorType = consumerValue.getType().cast<VectorType>();
-  // A tupleIndex == -1 indicates that 'offsets' are w.r.t a vector type.
-  int64_t tupleIndex = -1;
-  SmallVector<int64_t, 4> offsets(consumerVectorType.getRank(), 0);
-  auto *op = consumerValue.getDefiningOp();
-  while (op != nullptr) {
-    if (auto tupleGetOp = dyn_cast<vector::TupleGetOp>(op)) {
-      assert(tupleIndex == -1 && "TupleGetOp must have vector result type");
-
-      // Update 'tupleIndex' and next defining 'op' to visit.
-      tupleIndex = tupleGetOp.getIndex();
-      op = tupleGetOp.vectors().getDefiningOp();
-    } else if (auto extractSlicesOp = dyn_cast<vector::ExtractSlicesOp>(op)) {
-      assert(tupleIndex >= 0);
-
-      // Compute slice strides for 'extractSlicesOp'.
-      SmallVector<int64_t, 4> sizes;
-      extractSlicesOp.getSizes(sizes);
-      auto sliceStrides = computeStrides(
-          extractSlicesOp.getSourceVectorType().getShape(), sizes);
-
-      // Compute 'elementOffsets' into 'extractSlicesOp' input vector type,
-      // of 'extractSlicesOp' result vector tuple element at 'tupleIndex'.
-      auto vectorOffsets = delinearize(sliceStrides, tupleIndex);
-      auto elementOffsets =
-          computeElementOffsetsFromVectorSliceOffsets(sizes, vectorOffsets);
-
-      // Add 'elementOffsets' to 'offsets' so that 'offsets' are now relative
-      // to the 'extractSlicesOp' input vector type.
-      assert(offsets.size() == elementOffsets.size());
-      for (unsigned i = 0, e = offsets.size(); i < e; ++i)
-        offsets[i] += elementOffsets[i];
-
-      // Clear 'tupleIndex' and update next defining 'op' to visit.
-      tupleIndex = -1;
-      op = extractSlicesOp.vector().getDefiningOp();
-    } else if (auto insertSlicesOp = dyn_cast<vector::InsertSlicesOp>(op)) {
-      assert(tupleIndex == -1);
-
-      // Compute slice strides for 'insertSlicesOp'.
-      SmallVector<int64_t, 4> sizes;
-      insertSlicesOp.getSizes(sizes);
-      auto sliceStrides = computeStrides(
-          insertSlicesOp.getResultVectorType().getShape(), sizes);
-
-      // Compute 'vectorOffsets' of 'insertSlicesOp' input vector slice,
-      // of 'insertSlicesOp' result vector type at 'offsets'.
-      SmallVector<int64_t, 4> vectorOffsets(offsets.size());
-      assert(offsets.size() == sizes.size());
-      for (unsigned i = 0, e = offsets.size(); i < e; ++i)
-        vectorOffsets[i] = offsets[i] / sizes[i];
-
-      // Compute the source tuple element index.
-      tupleIndex = linearize(vectorOffsets, sliceStrides);
-
-      // Subtract 'elementOffsets' from 'offsets' so that 'offsets' are now
-      // relative to input tuple element vector type at 'tupleIndex'.
-      auto elementOffsets =
-          computeElementOffsetsFromVectorSliceOffsets(sizes, vectorOffsets);
-      assert(offsets.size() == elementOffsets.size());
-      for (unsigned i = 0, e = offsets.size(); i < e; ++i) {
-        offsets[i] -= elementOffsets[i];
-        assert(offsets[i] >= 0);
-      }
-
-      // Update next defining 'op' to visit.
-      op = insertSlicesOp.vectors().getDefiningOp();
-    } else if (auto tupleOp = dyn_cast<vector::TupleOp>(op)) {
-      assert(tupleIndex >= 0);
-
-      // Return tuple element 'value' at 'tupleIndex' if it matches type.
-      auto value = tupleOp.getOperand(tupleIndex);
-      if (value.getType() == consumerVectorType)
-        return value;
-
-      // Update 'tupleIndex' and next defining 'op' to visit.
-      tupleIndex = -1;
-      op = value.getDefiningOp();
-    } else if (auto shapeCastOp = dyn_cast<vector::ShapeCastOp>(op)) {
-      if (shapeCastOp.source().getType().isa<TupleType>())
-        return nullptr;
-      assert(tupleIndex == -1);
-      auto sourceVectorType = shapeCastOp.getSourceVectorType();
-      auto sourceVectorShape = sourceVectorType.getShape();
-      unsigned sourceVectorRank = sourceVectorType.getRank();
-      auto resultVectorType = shapeCastOp.getResultVectorType();
-      auto resultVectorShape = resultVectorType.getShape();
-      unsigned resultVectorRank = resultVectorType.getRank();
-
-      int i = sourceVectorRank - 1;
-      int j = resultVectorRank - 1;
-
-      // Check that source/result vector shape prefixes match while updating
-      // 'newOffsets'.
-      SmallVector<int64_t, 4> newOffsets(sourceVectorRank, 0);
-      for (auto it : llvm::zip(llvm::reverse(sourceVectorShape),
-                               llvm::reverse(resultVectorShape))) {
-        if (std::get<0>(it) != std::get<1>(it))
-          return nullptr;
-        newOffsets[i--] = offsets[j--];
-      }
-
-      // Check that remaining prefix of source/result vector shapes are all 1s.
-      // Currently we only support producer/consumer tracking through trivial
-      // shape cast ops. Examples:
-      //   %1 = vector.shape_cast %0 : vector<1x1x2x4xf32> to vector<2x4xf32>
-      //   %3 = vector.shape_cast %2 : vector<16x8xf32> to vector<1x16x8xf32>
-      assert(i == -1 || j == -1);
-      if (i >= 0 &&
-          !std::all_of(sourceVectorShape.begin(), sourceVectorShape.begin() + i,
-                       [](int64_t v) { return v == 1; }))
-        return nullptr;
-      if (j >= 0 &&
-          !std::all_of(resultVectorShape.begin(), resultVectorShape.begin() + j,
-                       [](int64_t v) { return v == 1; }))
-        return nullptr;
-
-      offsets.swap(newOffsets);
-      op = shapeCastOp.source().getDefiningOp();
-    } else {
-      // Check if 'op' produces a Value with the same type as 'consumerValue'.
-      if (op->getNumResults() == 1 &&
-          op->getResult(0).getType() == consumerVectorType)
-        return op->getResult(0);
-      return nullptr;
-    }
-  }
-  return nullptr;
-}
-
-=======
->>>>>>> 2ab1d525
 /// ShapeCastOpFolder folds cancelling ShapeCastOps away.
 //
 // Example:
@@ -808,84 +512,13 @@
                                   PatternRewriter &rewriter) {
     using vector::CombiningKind;
 
-<<<<<<< HEAD
-    MulIOp mul = rewriter.create<MulIOp>(loc, x, y);
-=======
     auto mul = rewriter.create<arith::MulIOp>(loc, x, y);
->>>>>>> 2ab1d525
     if (!acc)
       return Optional<Value>(mul);
 
     Value combinedResult;
     switch (kind) {
     case CombiningKind::ADD:
-<<<<<<< HEAD
-      combinedResult = rewriter.create<AddIOp>(loc, mul, acc);
-      break;
-    case CombiningKind::MUL:
-      combinedResult = rewriter.create<MulIOp>(loc, mul, acc);
-      break;
-    case CombiningKind::MIN:
-      combinedResult = rewriter.create<SelectOp>(
-          loc, rewriter.create<CmpIOp>(loc, CmpIPredicate::slt, mul, acc), mul,
-          acc);
-      break;
-    case CombiningKind::MAX:
-      combinedResult = rewriter.create<SelectOp>(
-          loc, rewriter.create<CmpIOp>(loc, CmpIPredicate::sge, mul, acc), mul,
-          acc);
-      break;
-    case CombiningKind::AND:
-      combinedResult = rewriter.create<AndOp>(loc, mul, acc);
-      break;
-    case CombiningKind::OR:
-      combinedResult = rewriter.create<OrOp>(loc, mul, acc);
-      break;
-    case CombiningKind::XOR:
-      combinedResult = rewriter.create<XOrOp>(loc, mul, acc);
-      break;
-    }
-    return Optional<Value>(combinedResult);
-  }
-
-  static Optional<Value> genMultF(Location loc, Value x, Value y, Value acc,
-                                  vector::CombiningKind kind,
-                                  PatternRewriter &rewriter) {
-    using vector::CombiningKind;
-
-    // Special case for fused multiply-add.
-    if (acc && kind == CombiningKind::ADD) {
-      return Optional<Value>(rewriter.create<vector::FMAOp>(loc, x, y, acc));
-    }
-
-    MulFOp mul = rewriter.create<MulFOp>(loc, x, y);
-
-    if (!acc)
-      return Optional<Value>(mul);
-
-    Value combinedResult;
-    switch (kind) {
-    case CombiningKind::MUL:
-      combinedResult = rewriter.create<MulFOp>(loc, mul, acc);
-      break;
-    case CombiningKind::MIN:
-      combinedResult = rewriter.create<SelectOp>(
-          loc, rewriter.create<CmpFOp>(loc, CmpFPredicate::OLE, mul, acc), mul,
-          acc);
-      break;
-    case CombiningKind::MAX:
-      combinedResult = rewriter.create<SelectOp>(
-          loc, rewriter.create<CmpFOp>(loc, CmpFPredicate::OGT, mul, acc), mul,
-          acc);
-      break;
-    case CombiningKind::ADD: // Already handled this special case above.
-    case CombiningKind::AND: // Only valid for integer types.
-    case CombiningKind::OR:  // Only valid for integer types.
-    case CombiningKind::XOR: // Only valid for integer types.
-      return Optional<Value>();
-    }
-    return Optional<Value>(combinedResult);
-=======
       combinedResult = rewriter.create<arith::AddIOp>(loc, mul, acc);
       break;
     case CombiningKind::MUL:
@@ -956,7 +589,6 @@
       return Optional<Value>();
     }
     return Optional<Value>(combinedResult);
->>>>>>> 2ab1d525
   }
 };
 
@@ -1395,22 +1027,13 @@
 
 } // namespace
 
-<<<<<<< HEAD
-/// Creates an AddIOp if `isInt` is true otherwise create an AddFOp using
-=======
 /// Creates an AddIOp if `isInt` is true otherwise create an arith::AddFOp using
->>>>>>> 2ab1d525
 /// operands `x` and `y`.
 static Value createAdd(Location loc, Value x, Value y, bool isInt,
                        PatternRewriter &rewriter) {
   if (isInt)
-<<<<<<< HEAD
-    return rewriter.create<AddIOp>(loc, x, y);
-  return rewriter.create<AddFOp>(loc, x, y);
-=======
     return rewriter.create<arith::AddIOp>(loc, x, y);
   return rewriter.create<arith::AddFOp>(loc, x, y);
->>>>>>> 2ab1d525
 }
 
 /// Creates a MulIOp if `isInt` is true otherwise create an MulFOp using
@@ -1418,13 +1041,8 @@
 static Value createMul(Location loc, Value x, Value y, bool isInt,
                        PatternRewriter &rewriter) {
   if (isInt)
-<<<<<<< HEAD
-    return rewriter.create<MulIOp>(loc, x, y);
-  return rewriter.create<MulFOp>(loc, x, y);
-=======
     return rewriter.create<arith::MulIOp>(loc, x, y);
   return rewriter.create<arith::MulFOp>(loc, x, y);
->>>>>>> 2ab1d525
 }
 
 namespace mlir {
@@ -1695,21 +1313,10 @@
     rewriter.replaceOp(op, *matmatRes);
     return success();
   }
-<<<<<<< HEAD
-  assert(reductionSize > 0);
-
-  // Unroll outer-products along reduction.
-  for (int64_t k = 0; k < reductionSize; ++k) {
-    Value a = rewriter.create<vector::ExtractOp>(op.getLoc(), lhs, k);
-    Value b = rewriter.create<vector::ExtractOp>(op.getLoc(), rhs, k);
-    res = rewriter.create<vector::OuterProductOp>(op.getLoc(), res.getType(), a,
-                                                  b, res, op.kind());
-=======
   FailureOr<Value> matvecRes = e.matvec();
   if (succeeded(matvecRes)) {
     rewriter.replaceOp(op, *matvecRes);
     return success();
->>>>>>> 2ab1d525
   }
   FailureOr<Value> tmatvecRes = e.tmatvec();
   if (succeeded(tmatvecRes)) {
@@ -1811,13 +1418,8 @@
   unsigned dstColumns = rank == 1 ? 1 : dstType.getShape()[1];
 
   // ExtractOp does not allow dynamic indexing, we must unroll explicitly.
-<<<<<<< HEAD
-  Value res =
-      rewriter.create<ConstantOp>(loc, dstType, rewriter.getZeroAttr(dstType));
-=======
   Value res = rewriter.create<arith::ConstantOp>(loc, dstType,
                                                  rewriter.getZeroAttr(dstType));
->>>>>>> 2ab1d525
   bool isInt = dstType.getElementType().isa<IntegerType>();
   for (unsigned r = 0; r < dstRows; ++r) {
     Value a = rewriter.create<vector::ExtractOp>(op.getLoc(), lhs, r);
@@ -2039,396 +1641,6 @@
 
 } // namespace mlir
 
-<<<<<<< HEAD
-static Optional<int64_t> extractConstantIndex(Value v) {
-  if (auto cstOp = v.getDefiningOp<ConstantIndexOp>())
-    return cstOp.getValue();
-  if (auto affineApplyOp = v.getDefiningOp<AffineApplyOp>())
-    if (affineApplyOp.getAffineMap().isSingleConstant())
-      return affineApplyOp.getAffineMap().getSingleConstantResult();
-  return None;
-}
-
-// Missing foldings of scf.if make it necessary to perform poor man's folding
-// eagerly, especially in the case of unrolling. In the future, this should go
-// away once scf.if folds properly.
-static Value createScopedFoldedSLE(Value v, Value ub) {
-  using namespace edsc::op;
-  auto maybeCstV = extractConstantIndex(v);
-  auto maybeCstUb = extractConstantIndex(ub);
-  if (maybeCstV && maybeCstUb && *maybeCstV < *maybeCstUb)
-    return Value();
-  return sle(v, ub);
-}
-
-// Operates under a scoped context to build the condition to ensure that a
-// particular VectorTransferOpInterface is unmasked.
-static Value createScopedInBoundsCond(VectorTransferOpInterface xferOp) {
-  assert(xferOp.permutation_map().isMinorIdentity() &&
-         "Expected minor identity map");
-  Value inBoundsCond;
-  xferOp.zipResultAndIndexing([&](int64_t resultIdx, int64_t indicesIdx) {
-    // Zip over the resulting vector shape and memref indices.
-    // If the dimension is known to be unmasked, it does not participate in the
-    // construction of `inBoundsCond`.
-    if (!xferOp.isMaskedDim(resultIdx))
-      return;
-    int64_t vectorSize = xferOp.getVectorType().getDimSize(resultIdx);
-    using namespace edsc::op;
-    using namespace edsc::intrinsics;
-    // Fold or create the check that `index + vector_size` <= `memref_size`.
-    Value sum = xferOp.indices()[indicesIdx] + std_constant_index(vectorSize);
-    Value cond =
-        createScopedFoldedSLE(sum, std_dim(xferOp.source(), indicesIdx));
-    if (!cond)
-      return;
-    // Conjunction over all dims for which we are in-bounds.
-    inBoundsCond = inBoundsCond ? inBoundsCond && cond : cond;
-  });
-  return inBoundsCond;
-}
-
-LogicalResult mlir::vector::splitFullAndPartialTransferPrecondition(
-    VectorTransferOpInterface xferOp) {
-  // TODO: expand support to these 2 cases.
-  if (!xferOp.permutation_map().isMinorIdentity())
-    return failure();
-  // Must have some masked dimension to be a candidate for splitting.
-  if (!xferOp.hasMaskedDim())
-    return failure();
-  // Don't split transfer operations directly under IfOp, this avoids applying
-  // the pattern recursively.
-  // TODO: improve the filtering condition to make it more applicable.
-  if (isa<scf::IfOp>(xferOp->getParentOp()))
-    return failure();
-  return success();
-}
-
-/// Given two MemRefTypes `aT` and `bT`, return a MemRefType to which both can
-/// be cast. If the MemRefTypes don't have the same rank or are not strided,
-/// return null; otherwise:
-///   1. if `aT` and `bT` are cast-compatible, return `aT`.
-///   2. else return a new MemRefType obtained by iterating over the shape and
-///   strides and:
-///     a. keeping the ones that are static and equal across `aT` and `bT`.
-///     b. using a dynamic shape and/or stride for the dimensions that don't
-///        agree.
-static MemRefType getCastCompatibleMemRefType(MemRefType aT, MemRefType bT) {
-  if (MemRefCastOp::areCastCompatible(aT, bT))
-    return aT;
-  if (aT.getRank() != bT.getRank())
-    return MemRefType();
-  int64_t aOffset, bOffset;
-  SmallVector<int64_t, 4> aStrides, bStrides;
-  if (failed(getStridesAndOffset(aT, aStrides, aOffset)) ||
-      failed(getStridesAndOffset(bT, bStrides, bOffset)) ||
-      aStrides.size() != bStrides.size())
-    return MemRefType();
-
-  ArrayRef<int64_t> aShape = aT.getShape(), bShape = bT.getShape();
-  int64_t resOffset;
-  SmallVector<int64_t, 4> resShape(aT.getRank(), 0),
-      resStrides(bT.getRank(), 0);
-  for (int64_t idx = 0, e = aT.getRank(); idx < e; ++idx) {
-    resShape[idx] =
-        (aShape[idx] == bShape[idx]) ? aShape[idx] : MemRefType::kDynamicSize;
-    resStrides[idx] = (aStrides[idx] == bStrides[idx])
-                          ? aStrides[idx]
-                          : MemRefType::kDynamicStrideOrOffset;
-  }
-  resOffset =
-      (aOffset == bOffset) ? aOffset : MemRefType::kDynamicStrideOrOffset;
-  return MemRefType::get(
-      resShape, aT.getElementType(),
-      makeStridedLinearLayoutMap(resStrides, resOffset, aT.getContext()));
-}
-
-/// Operates under a scoped context to build the intersection between the
-/// view `xferOp.source()` @ `xferOp.indices()` and the view `alloc`.
-// TODO: view intersection/union/differences should be a proper std op.
-static Value createScopedSubViewIntersection(VectorTransferOpInterface xferOp,
-                                             Value alloc) {
-  using namespace edsc::intrinsics;
-  int64_t memrefRank = xferOp.getShapedType().getRank();
-  // TODO: relax this precondition, will require rank-reducing subviews.
-  assert(memrefRank == alloc.getType().cast<MemRefType>().getRank() &&
-         "Expected memref rank to match the alloc rank");
-  ValueRange leadingIndices =
-      xferOp.indices().take_front(xferOp.getLeadingShapedRank());
-  SmallVector<OpFoldResult, 4> sizes;
-  sizes.append(leadingIndices.begin(), leadingIndices.end());
-  xferOp.zipResultAndIndexing([&](int64_t resultIdx, int64_t indicesIdx) {
-    using MapList = ArrayRef<ArrayRef<AffineExpr>>;
-    Value dimMemRef = std_dim(xferOp.source(), indicesIdx);
-    Value dimAlloc = std_dim(alloc, resultIdx);
-    Value index = xferOp.indices()[indicesIdx];
-    AffineExpr i, j, k;
-    bindDims(xferOp.getContext(), i, j, k);
-    SmallVector<AffineMap, 4> maps =
-        AffineMap::inferFromExprList(MapList{{i - j, k}});
-    // affine_min(%dimMemRef - %index, %dimAlloc)
-    Value affineMin = affine_min(index.getType(), maps[0],
-                                 ValueRange{dimMemRef, index, dimAlloc});
-    sizes.push_back(affineMin);
-  });
-
-  SmallVector<OpFoldResult, 4> indices = llvm::to_vector<4>(llvm::map_range(
-      xferOp.indices(), [](Value idx) -> OpFoldResult { return idx; }));
-  return std_sub_view(
-      xferOp.source(), indices, sizes,
-      SmallVector<OpFoldResult>(memrefRank, OpBuilder(xferOp).getIndexAttr(1)));
-}
-
-/// Given an `xferOp` for which:
-///   1. `inBoundsCond` and a `compatibleMemRefType` have been computed.
-///   2. a memref of single vector `alloc` has been allocated.
-/// Produce IR resembling:
-/// ```
-///    %1:3 = scf.if (%inBounds) {
-///      memref_cast %A: memref<A...> to compatibleMemRefType
-///      scf.yield %view, ... : compatibleMemRefType, index, index
-///    } else {
-///      %2 = linalg.fill(%alloc, %pad)
-///      %3 = subview %view [...][...][...]
-///      linalg.copy(%3, %alloc)
-///      memref_cast %alloc: memref<B...> to compatibleMemRefType
-///      scf.yield %4, ... : compatibleMemRefType, index, index
-///   }
-/// ```
-/// Return the produced scf::IfOp.
-static scf::IfOp createScopedFullPartialLinalgCopy(
-    vector::TransferReadOp xferOp, TypeRange returnTypes, Value inBoundsCond,
-    MemRefType compatibleMemRefType, Value alloc) {
-  using namespace edsc;
-  using namespace edsc::intrinsics;
-  scf::IfOp fullPartialIfOp;
-  Value zero = std_constant_index(0);
-  Value memref = xferOp.source();
-  conditionBuilder(
-      returnTypes, inBoundsCond,
-      [&]() -> scf::ValueVector {
-        Value res = memref;
-        if (compatibleMemRefType != xferOp.getShapedType())
-          res = std_memref_cast(memref, compatibleMemRefType);
-        scf::ValueVector viewAndIndices{res};
-        viewAndIndices.insert(viewAndIndices.end(), xferOp.indices().begin(),
-                              xferOp.indices().end());
-        return viewAndIndices;
-      },
-      [&]() -> scf::ValueVector {
-        linalg_fill(alloc, xferOp.padding());
-        // Take partial subview of memref which guarantees no dimension
-        // overflows.
-        Value memRefSubView = createScopedSubViewIntersection(
-            cast<VectorTransferOpInterface>(xferOp.getOperation()), alloc);
-        linalg_copy(memRefSubView, alloc);
-        Value casted = std_memref_cast(alloc, compatibleMemRefType);
-        scf::ValueVector viewAndIndices{casted};
-        viewAndIndices.insert(viewAndIndices.end(), xferOp.getTransferRank(),
-                              zero);
-        return viewAndIndices;
-      },
-      &fullPartialIfOp);
-  return fullPartialIfOp;
-}
-
-/// Given an `xferOp` for which:
-///   1. `inBoundsCond` and a `compatibleMemRefType` have been computed.
-///   2. a memref of single vector `alloc` has been allocated.
-/// Produce IR resembling:
-/// ```
-///    %1:3 = scf.if (%inBounds) {
-///      memref_cast %A: memref<A...> to compatibleMemRefType
-///      scf.yield %view, ... : compatibleMemRefType, index, index
-///    } else {
-///      %2 = vector.transfer_read %view[...], %pad : memref<A...>, vector<...>
-///      %3 = vector.type_cast %extra_alloc :
-///        memref<...> to memref<vector<...>>
-///      store %2, %3[] : memref<vector<...>>
-///      %4 = memref_cast %alloc: memref<B...> to compatibleMemRefType
-///      scf.yield %4, ... : compatibleMemRefType, index, index
-///   }
-/// ```
-/// Return the produced scf::IfOp.
-static scf::IfOp createScopedFullPartialVectorTransferRead(
-    vector::TransferReadOp xferOp, TypeRange returnTypes, Value inBoundsCond,
-    MemRefType compatibleMemRefType, Value alloc) {
-  using namespace edsc;
-  using namespace edsc::intrinsics;
-  scf::IfOp fullPartialIfOp;
-  Value zero = std_constant_index(0);
-  Value memref = xferOp.source();
-  conditionBuilder(
-      returnTypes, inBoundsCond,
-      [&]() -> scf::ValueVector {
-        Value res = memref;
-        if (compatibleMemRefType != xferOp.getShapedType())
-          res = std_memref_cast(memref, compatibleMemRefType);
-        scf::ValueVector viewAndIndices{res};
-        viewAndIndices.insert(viewAndIndices.end(), xferOp.indices().begin(),
-                              xferOp.indices().end());
-        return viewAndIndices;
-      },
-      [&]() -> scf::ValueVector {
-        Operation *newXfer =
-            ScopedContext::getBuilderRef().clone(*xferOp.getOperation());
-        Value vector = cast<VectorTransferOpInterface>(newXfer).vector();
-        std_store(vector, vector_type_cast(
-                              MemRefType::get({}, vector.getType()), alloc));
-
-        Value casted = std_memref_cast(alloc, compatibleMemRefType);
-        scf::ValueVector viewAndIndices{casted};
-        viewAndIndices.insert(viewAndIndices.end(), xferOp.getTransferRank(),
-                              zero);
-
-        return viewAndIndices;
-      },
-      &fullPartialIfOp);
-  return fullPartialIfOp;
-}
-
-/// Split a vector.transfer operation into an unmasked fastpath and a slowpath.
-/// If `ifOp` is not null and the result is `success, the `ifOp` points to the
-/// newly created conditional upon function return.
-/// To accomodate for the fact that the original vector.transfer indexing may be
-/// arbitrary and the slow path indexes @[0...0] in the temporary buffer, the
-/// scf.if op returns a view and values of type index.
-/// At this time, only vector.transfer_read case is implemented.
-///
-/// Example (a 2-D vector.transfer_read):
-/// ```
-///    %1 = vector.transfer_read %0[...], %pad : memref<A...>, vector<...>
-/// ```
-/// is transformed into:
-/// ```
-///    %1:3 = scf.if (%inBounds) {
-///      // fastpath, direct cast
-///      memref_cast %A: memref<A...> to compatibleMemRefType
-///      scf.yield %view : compatibleMemRefType, index, index
-///    } else {
-///      // slowpath, masked vector.transfer or linalg.copy.
-///      memref_cast %alloc: memref<B...> to compatibleMemRefType
-///      scf.yield %4 : compatibleMemRefType, index, index
-//     }
-///    %0 = vector.transfer_read %1#0[%1#1, %1#2] {masked = [false ... false]}
-/// ```
-/// where `alloc` is a top of the function alloca'ed buffer of one vector.
-///
-/// Preconditions:
-///  1. `xferOp.permutation_map()` must be a minor identity map
-///  2. the rank of the `xferOp.source()` and the rank of the `xferOp.vector()`
-///  must be equal. This will be relaxed in the future but requires
-///  rank-reducing subviews.
-LogicalResult mlir::vector::splitFullAndPartialTransfer(
-    OpBuilder &b, VectorTransferOpInterface xferOp,
-    VectorTransformsOptions options, scf::IfOp *ifOp) {
-  using namespace edsc;
-  using namespace edsc::intrinsics;
-
-  if (options.vectorTransferSplit == VectorTransferSplit::None)
-    return failure();
-
-  SmallVector<bool, 4> bools(xferOp.getTransferRank(), false);
-  auto unmaskedAttr = b.getBoolArrayAttr(bools);
-  if (options.vectorTransferSplit == VectorTransferSplit::ForceUnmasked) {
-    xferOp->setAttr(vector::TransferReadOp::getMaskedAttrName(), unmaskedAttr);
-    return success();
-  }
-
-  assert(succeeded(splitFullAndPartialTransferPrecondition(xferOp)) &&
-         "Expected splitFullAndPartialTransferPrecondition to hold");
-  auto xferReadOp = dyn_cast<vector::TransferReadOp>(xferOp.getOperation());
-
-  // TODO: add support for write case.
-  if (!xferReadOp)
-    return failure();
-
-  OpBuilder::InsertionGuard guard(b);
-  if (Operation *sourceOp = xferOp.source().getDefiningOp())
-    b.setInsertionPointAfter(sourceOp);
-  else
-    b.setInsertionPoint(xferOp);
-  ScopedContext scope(b, xferOp.getLoc());
-  Value inBoundsCond = createScopedInBoundsCond(
-      cast<VectorTransferOpInterface>(xferOp.getOperation()));
-  if (!inBoundsCond)
-    return failure();
-
-  // Top of the function `alloc` for transient storage.
-  Value alloc;
-  {
-    FuncOp funcOp = xferOp->getParentOfType<FuncOp>();
-    OpBuilder::InsertionGuard guard(b);
-    b.setInsertionPointToStart(&funcOp.getRegion().front());
-    auto shape = xferOp.getVectorType().getShape();
-    Type elementType = xferOp.getVectorType().getElementType();
-    alloc = std_alloca(MemRefType::get(shape, elementType), ValueRange{},
-                       b.getI64IntegerAttr(32));
-  }
-
-  MemRefType compatibleMemRefType =
-      getCastCompatibleMemRefType(xferOp.getShapedType().cast<MemRefType>(),
-                                  alloc.getType().cast<MemRefType>());
-
-  // Read case: full fill + partial copy -> unmasked vector.xfer_read.
-  SmallVector<Type, 4> returnTypes(1 + xferOp.getTransferRank(),
-                                   b.getIndexType());
-  returnTypes[0] = compatibleMemRefType;
-  scf::IfOp fullPartialIfOp =
-      options.vectorTransferSplit == VectorTransferSplit::VectorTransfer
-          ? createScopedFullPartialVectorTransferRead(
-                xferReadOp, returnTypes, inBoundsCond, compatibleMemRefType,
-                alloc)
-          : createScopedFullPartialLinalgCopy(xferReadOp, returnTypes,
-                                              inBoundsCond,
-                                              compatibleMemRefType, alloc);
-  if (ifOp)
-    *ifOp = fullPartialIfOp;
-
-  // Unmask the existing read op, it always reads from a full buffer.
-  for (unsigned i = 0, e = returnTypes.size(); i != e; ++i)
-    xferReadOp.setOperand(i, fullPartialIfOp.getResult(i));
-  xferOp->setAttr(vector::TransferReadOp::getMaskedAttrName(), unmaskedAttr);
-
-  return success();
-}
-
-LogicalResult mlir::vector::VectorTransferFullPartialRewriter::matchAndRewrite(
-    Operation *op, PatternRewriter &rewriter) const {
-  auto xferOp = dyn_cast<VectorTransferOpInterface>(op);
-  if (!xferOp || failed(splitFullAndPartialTransferPrecondition(xferOp)) ||
-      failed(filter(xferOp)))
-    return failure();
-  rewriter.startRootUpdate(xferOp);
-  if (succeeded(splitFullAndPartialTransfer(rewriter, xferOp, options))) {
-    rewriter.finalizeRootUpdate(xferOp);
-    return success();
-  }
-  rewriter.cancelRootUpdate(xferOp);
-  return failure();
-}
-
-LogicalResult mlir::vector::PointwiseExtractPattern::matchAndRewrite(
-    ExtractMapOp extract, PatternRewriter &rewriter) const {
-  Operation *definedOp = extract.vector().getDefiningOp();
-  if (!definedOp || definedOp->getNumResults() != 1)
-    return failure();
-  // TODO: Create an interfaceOp for elementwise operations.
-  if (!isa<AddFOp>(definedOp))
-    return failure();
-  Location loc = extract.getLoc();
-  SmallVector<Value, 4> extractOperands;
-  for (OpOperand &operand : definedOp->getOpOperands())
-    extractOperands.push_back(rewriter.create<vector::ExtractMapOp>(
-        loc, extract.getResultType(), operand.get(), extract.ids()));
-  Operation *newOp = cloneOpWithOperandsAndTypes(
-      rewriter, loc, definedOp, extractOperands, extract.getResult().getType());
-  rewriter.replaceOp(extract, newOp->getResult(0));
-  return success();
-}
-
-=======
->>>>>>> 2ab1d525
 Optional<mlir::vector::DistributeOps> mlir::vector::distributPointwiseVectorOp(
     OpBuilder &builder, Operation *op, ArrayRef<Value> ids,
     ArrayRef<int64_t> multiplicity, const AffineMap &map) {
@@ -2662,460 +1874,11 @@
   llvm::Optional<unsigned> maxTransferRank;
 };
 
-<<<<<<< HEAD
-// Trims leading one dimensions from `oldType` and returns the result type.
-// Returns `vector<1xT>` if `oldType` only has one element.
-static VectorType trimLeadingOneDims(VectorType oldType) {
-  ArrayRef<int64_t> oldShape = oldType.getShape();
-  ArrayRef<int64_t> newShape =
-      oldShape.drop_while([](int64_t dim) { return dim == 1; });
-  // Make sure we have at least 1 dimension per vector type requirements.
-  if (newShape.empty())
-    newShape = oldShape.take_back();
-  return VectorType::get(newShape, oldType.getElementType());
-}
-
-// Casts away leading one dimensions in vector.extract_strided_slice's vector
-// input by inserting vector.shape_cast.
-struct CastAwayExtractStridedSliceLeadingOneDim
-    : public OpRewritePattern<vector::ExtractStridedSliceOp> {
-  using OpRewritePattern::OpRewritePattern;
-
-  LogicalResult matchAndRewrite(vector::ExtractStridedSliceOp extractOp,
-                                PatternRewriter &rewriter) const override {
-    // vector.extract_strided_slice requires the input and output vector to have
-    // the same rank. Here we drop leading one dimensions from the input vector
-    // type to make sure we don't cause mismatch.
-    VectorType oldSrcType = extractOp.getVectorType();
-    VectorType newSrcType = trimLeadingOneDims(oldSrcType);
-
-    if (newSrcType.getRank() == oldSrcType.getRank())
-      return failure();
-
-    int64_t dropCount = oldSrcType.getRank() - newSrcType.getRank();
-
-    VectorType oldDstType = extractOp.getType();
-    VectorType newDstType =
-        VectorType::get(oldDstType.getShape().drop_front(dropCount),
-                        oldDstType.getElementType());
-
-    Location loc = extractOp.getLoc();
-
-    Value newSrcVector = rewriter.create<vector::ShapeCastOp>(
-        loc, newSrcType, extractOp.vector());
-
-    // The offsets/sizes/strides attribute can have a less number of elements
-    // than the input vector's rank: it is meant for the leading dimensions.
-    auto newOffsets = rewriter.getArrayAttr(
-        extractOp.offsets().getValue().drop_front(dropCount));
-    auto newSizes = rewriter.getArrayAttr(
-        extractOp.sizes().getValue().drop_front(dropCount));
-    auto newStrides = rewriter.getArrayAttr(
-        extractOp.strides().getValue().drop_front(dropCount));
-
-    auto newExtractOp = rewriter.create<vector::ExtractStridedSliceOp>(
-        loc, newDstType, newSrcVector, newOffsets, newSizes, newStrides);
-
-    rewriter.replaceOpWithNewOp<vector::ShapeCastOp>(extractOp, oldDstType,
-                                                     newExtractOp);
-
-    return success();
-  }
-};
-
-// Casts away leading one dimensions in vector.extract_strided_slice's vector
-// inputs by inserting vector.shape_cast.
-struct CastAwayInsertStridedSliceLeadingOneDim
-    : public OpRewritePattern<vector::InsertStridedSliceOp> {
-  using OpRewritePattern::OpRewritePattern;
-
-  LogicalResult matchAndRewrite(vector::InsertStridedSliceOp insertOp,
-                                PatternRewriter &rewriter) const override {
-    VectorType oldSrcType = insertOp.getSourceVectorType();
-    VectorType newSrcType = trimLeadingOneDims(oldSrcType);
-    VectorType oldDstType = insertOp.getDestVectorType();
-    VectorType newDstType = trimLeadingOneDims(oldDstType);
-
-    if (newSrcType.getRank() == oldSrcType.getRank() &&
-        newDstType.getRank() == oldDstType.getRank())
-      return failure();
-
-    // Trim leading one dimensions from both operands.
-    Location loc = insertOp.getLoc();
-
-    Value newSrcVector = rewriter.create<vector::ShapeCastOp>(
-        loc, newSrcType, insertOp.source());
-    Value newDstVector =
-        rewriter.create<vector::ShapeCastOp>(loc, newDstType, insertOp.dest());
-
-    auto newOffsets = rewriter.getArrayAttr(
-        insertOp.offsets().getValue().take_back(newDstType.getRank()));
-    auto newStrides = rewriter.getArrayAttr(
-        insertOp.strides().getValue().take_back(newSrcType.getRank()));
-
-    auto newInsertOp = rewriter.create<vector::InsertStridedSliceOp>(
-        loc, newDstType, newSrcVector, newDstVector, newOffsets, newStrides);
-
-    rewriter.replaceOpWithNewOp<vector::ShapeCastOp>(insertOp, oldDstType,
-                                                     newInsertOp);
-
-    return success();
-  }
-};
-
-// Turns vector.transfer_read on vector with leading 1 dimensions into
-// vector.shape_cast followed by vector.transfer_read on vector without leading
-// 1 dimensions.
-struct CastAwayTransferReadLeadingOneDim
-    : public OpRewritePattern<vector::TransferReadOp> {
-  using OpRewritePattern::OpRewritePattern;
-
-  LogicalResult matchAndRewrite(vector::TransferReadOp read,
-                                PatternRewriter &rewriter) const override {
-    auto shapedType = read.source().getType().cast<ShapedType>();
-    if (shapedType.getElementType() != read.getVectorType().getElementType())
-      return failure();
-
-    VectorType oldType = read.getVectorType();
-    VectorType newType = trimLeadingOneDims(oldType);
-
-    if (newType == oldType)
-      return failure();
-
-    AffineMap oldMap = read.permutation_map();
-    ArrayRef<AffineExpr> newResults =
-        oldMap.getResults().take_back(newType.getRank());
-    AffineMap newMap =
-        AffineMap::get(oldMap.getNumDims(), oldMap.getNumSymbols(), newResults,
-                       rewriter.getContext());
-
-    ArrayAttr mask;
-    if (read.masked())
-      mask = rewriter.getArrayAttr(
-          read.maskedAttr().getValue().take_back(newType.getRank()));
-
-    auto newRead = rewriter.create<vector::TransferReadOp>(
-        read.getLoc(), newType, read.source(), read.indices(), newMap,
-        read.padding(), mask);
-    rewriter.replaceOpWithNewOp<vector::ShapeCastOp>(read, oldType, newRead);
-
-    return success();
-  }
-};
-
-// Turns vector.transfer_write on vector with leading 1 dimensions into
-// vector.shape_cast followed by vector.transfer_write on vector without leading
-// 1 dimensions.
-struct CastAwayTransferWriteLeadingOneDim
-    : public OpRewritePattern<vector::TransferWriteOp> {
-  using OpRewritePattern::OpRewritePattern;
-
-  LogicalResult matchAndRewrite(vector::TransferWriteOp write,
-                                PatternRewriter &rewriter) const override {
-    auto shapedType = write.source().getType().dyn_cast<ShapedType>();
-    if (shapedType.getElementType() != write.getVectorType().getElementType())
-      return failure();
-
-    VectorType oldType = write.getVectorType();
-    VectorType newType = trimLeadingOneDims(oldType);
-
-    if (newType == oldType)
-      return failure();
-
-    AffineMap oldMap = write.permutation_map();
-    ArrayRef<AffineExpr> newResults =
-        oldMap.getResults().take_back(newType.getRank());
-    AffineMap newMap =
-        AffineMap::get(oldMap.getNumDims(), oldMap.getNumSymbols(), newResults,
-                       rewriter.getContext());
-
-    ArrayAttr mask;
-    if (write.masked())
-      mask = rewriter.getArrayAttr(
-          write.maskedAttr().getValue().take_back(newType.getRank()));
-
-    auto newVector = rewriter.create<vector::ShapeCastOp>(
-        write.getLoc(), newType, write.vector());
-    rewriter.replaceOpWithNewOp<vector::TransferWriteOp>(
-        write, newVector, write.source(), write.indices(), newMap, mask);
-
-    return success();
-  }
-};
-
-=======
->>>>>>> 2ab1d525
 // Returns the values in `arrayAttr` as an integer vector.
 static SmallVector<int64_t, 4> getIntValueVector(ArrayAttr arrayAttr) {
   return llvm::to_vector<4>(
       llvm::map_range(arrayAttr.getAsRange<IntegerAttr>(),
                       [](IntegerAttr attr) { return attr.getInt(); }));
-<<<<<<< HEAD
-}
-
-// Shuffles vector.bitcast op after vector.extract op.
-//
-// This transforms IR like:
-//   %0 = vector.bitcast %src : vector<4xf32> to vector<8xf16>
-//   %1 = vector.extract %0[3] : vector<8xf16>
-// Into:
-//   %0 = vector.extract %src[1] : vector<4xf32>
-//   %1 = vector.bitcast %0: vector<1xf32> to vector<2xf16>
-//   %2 = vector.extract %1[1] : vector<2xf16>
-struct BubbleDownVectorBitCastForExtract
-    : public OpRewritePattern<vector::ExtractOp> {
-  using OpRewritePattern::OpRewritePattern;
-
-  LogicalResult matchAndRewrite(vector::ExtractOp extractOp,
-                                PatternRewriter &rewriter) const override {
-    // Only support extracting scalars for now.
-    if (extractOp.getVectorType().getRank() != 1)
-      return failure();
-
-    auto castOp = extractOp.vector().getDefiningOp<vector::BitCastOp>();
-    if (!castOp)
-      return failure();
-
-    VectorType castSrcType = castOp.getSourceVectorType();
-    VectorType castDstType = castOp.getResultVectorType();
-    assert(castSrcType.getRank() == castDstType.getRank());
-
-    // Fail to match if we only have one element in the cast op source.
-    // This is to avoid infinite loop given that this pattern can generate
-    // such cases.
-    if (castSrcType.getNumElements() == 1)
-      return failure();
-
-    // Only support casting to a larger number of elements or now.
-    // E.g., vector<4xf32> -> vector<8xf16>.
-    if (castSrcType.getNumElements() > castDstType.getNumElements())
-      return failure();
-
-    unsigned expandRatio =
-        castDstType.getNumElements() / castSrcType.getNumElements();
-
-    auto getFirstIntValue = [](ArrayAttr attr) -> uint64_t {
-      return (*attr.getAsValueRange<IntegerAttr>().begin()).getZExtValue();
-    };
-
-    uint64_t index = getFirstIntValue(extractOp.position());
-
-    // Get the single scalar (as a vector) in the source value that packs the
-    // desired scalar. E.g. extract vector<1xf32> from vector<4xf32>
-    VectorType oneScalarType =
-        VectorType::get({1}, castSrcType.getElementType());
-    Value packedValue = rewriter.create<vector::ExtractOp>(
-        extractOp.getLoc(), oneScalarType, castOp.source(),
-        rewriter.getI64ArrayAttr(index / expandRatio));
-
-    // Cast it to a vector with the desired scalar's type.
-    // E.g. f32 -> vector<2xf16>
-    VectorType packedType =
-        VectorType::get({expandRatio}, castDstType.getElementType());
-    Value castedValue = rewriter.create<vector::BitCastOp>(
-        extractOp.getLoc(), packedType, packedValue);
-
-    // Finally extract the desired scalar.
-    rewriter.replaceOpWithNewOp<vector::ExtractOp>(
-        extractOp, extractOp.getType(), castedValue,
-        rewriter.getI64ArrayAttr(index % expandRatio));
-
-    return success();
-  }
-};
-
-// Shuffles vector.bitcast op after vector.extract_strided_slice op.
-//
-// This transforms IR like:
-//    %cast = vector.bitcast %arg0: vector<4xf32> to vector<8xf16>
-//     %0 = vector.extract_strided_slice %cast {
-//            offsets = [4], sizes = [4], strides = [1]
-//          } : vector<8xf16> to vector<4xf16>
-// Into:
-//   %0 = vector.extract_strided_slice %src {
-//          offsets = [2], sizes = [2], strides = [1]
-//        } : vector<4xf32> to vector<2xf32>
-//   %1 = vector.bitcast %0 : vector<2xf32> to vector<4xf16>
-struct BubbleDownBitCastForStridedSliceExtract
-    : public OpRewritePattern<vector::ExtractStridedSliceOp> {
-  using OpRewritePattern::OpRewritePattern;
-
-  LogicalResult matchAndRewrite(vector::ExtractStridedSliceOp extractOp,
-                                PatternRewriter &rewriter) const override {
-    auto castOp = extractOp.vector().getDefiningOp<vector::BitCastOp>();
-    if (!castOp)
-      return failure();
-
-    VectorType castSrcType = castOp.getSourceVectorType();
-    VectorType castDstType = castOp.getResultVectorType();
-    assert(castSrcType.getRank() == castDstType.getRank());
-
-    int64_t castSrcLastDim = castSrcType.getShape().back();
-    int64_t castDstLastDim = castDstType.getShape().back();
-    // Require casting to more elements for now; other cases to be implemented.
-    if (castSrcLastDim > castDstLastDim)
-      return failure();
-
-    // Only accept all one strides for now.
-    if (llvm::any_of(extractOp.strides().getAsValueRange<IntegerAttr>(),
-                     [](const APInt &val) { return !val.isOneValue(); }))
-      return failure();
-
-    unsigned rank = extractOp.getVectorType().getRank();
-    assert(castDstLastDim % castSrcLastDim == 0);
-    int64_t expandRatio = castDstLastDim / castSrcLastDim;
-
-    // If we have a less number of offsets than the rank, then implicitly we
-    // are selecting the full range for the last bitcasted dimension; other
-    // dimensions aren't affected. Otherwise, we need to scale down the last
-    // dimension's offset given we are extracting from less elements now.
-    ArrayAttr newOffsets = extractOp.offsets();
-    if (newOffsets.size() == rank) {
-      SmallVector<int64_t, 4> offsets = getIntValueVector(newOffsets);
-      if (offsets.back() % expandRatio != 0)
-        return failure();
-      offsets.back() = offsets.back() / expandRatio;
-      newOffsets = rewriter.getI64ArrayAttr(offsets);
-    }
-
-    // Similarly for sizes.
-    ArrayAttr newSizes = extractOp.sizes();
-    if (newSizes.size() == rank) {
-      SmallVector<int64_t, 4> sizes = getIntValueVector(newSizes);
-      if (sizes.back() % expandRatio != 0)
-        return failure();
-      sizes.back() = sizes.back() / expandRatio;
-      newSizes = rewriter.getI64ArrayAttr(sizes);
-    }
-
-    SmallVector<int64_t, 4> dims =
-        llvm::to_vector<4>(extractOp.getType().cast<VectorType>().getShape());
-    dims.back() = dims.back() / expandRatio;
-    VectorType newExtractType =
-        VectorType::get(dims, castSrcType.getElementType());
-
-    auto newExtractOp = rewriter.create<vector::ExtractStridedSliceOp>(
-        extractOp.getLoc(), newExtractType, castOp.source(), newOffsets,
-        newSizes, extractOp.strides());
-
-    rewriter.replaceOpWithNewOp<vector::BitCastOp>(
-        extractOp, extractOp.getType(), newExtractOp);
-
-    return success();
-  }
-};
-
-// Shuffles vector.bitcast op before vector.insert_strided_slice op.
-//
-// This transforms IR like:
-//   %0 = vector.insert_strided_slice %src, %dst {
-//          offsets = [0], strides = [1]} : vector<4xf16> into vector<8xf16>
-//   %1 = vector.bitcast %0: vector<8xf16> to vector<4xf32>
-// Into:
-//   %0 = vector.bitcast %src : vector<4xf16> to vector<2xf32>
-//   %1 = vector.bitcast %dst : vector<8xf16> to vector<4xf32>
-//   %2 = vector.insert_strided_slice %src, %dst {
-//          offsets = [0], strides = [1]} : vector<2xf32> into vector<4xf32>
-struct BubbleUpBitCastForStridedSliceInsert
-    : public OpRewritePattern<vector::BitCastOp> {
-  using OpRewritePattern::OpRewritePattern;
-  LogicalResult matchAndRewrite(vector::BitCastOp bitcastOp,
-                                PatternRewriter &rewriter) const override {
-    VectorType castSrcType = bitcastOp.getSourceVectorType();
-    VectorType castDstType = bitcastOp.getResultVectorType();
-    assert(castSrcType.getRank() == castDstType.getRank());
-
-    int64_t castSrcLastDim = castSrcType.getShape().back();
-    int64_t castDstLastDim = castDstType.getShape().back();
-    // Require casting to less elements for now; other cases to be implemented.
-    if (castSrcLastDim < castDstLastDim)
-      return failure();
-
-    assert(castSrcLastDim % castDstLastDim == 0);
-    int64_t shrinkRatio = castSrcLastDim / castDstLastDim;
-
-    auto insertOp =
-        bitcastOp.source().getDefiningOp<vector::InsertStridedSliceOp>();
-    if (!insertOp)
-      return failure();
-
-    // Only accept all one strides for now.
-    if (llvm::any_of(insertOp.strides().getAsValueRange<IntegerAttr>(),
-                     [](const APInt &val) { return !val.isOneValue(); }))
-      return failure();
-
-    unsigned rank = insertOp.getSourceVectorType().getRank();
-    // Require insert op to have the same rank for the source and destination
-    // vector; other cases to be implemented.
-    if (rank != insertOp.getDestVectorType().getRank())
-      return failure();
-
-    ArrayAttr newOffsets = insertOp.offsets();
-    assert(newOffsets.size() == rank);
-    SmallVector<int64_t, 4> offsets = getIntValueVector(newOffsets);
-    if (offsets.back() % shrinkRatio != 0)
-      return failure();
-    offsets.back() = offsets.back() / shrinkRatio;
-    newOffsets = rewriter.getI64ArrayAttr(offsets);
-
-    SmallVector<int64_t, 4> srcDims =
-        llvm::to_vector<4>(insertOp.getSourceVectorType().getShape());
-    srcDims.back() = srcDims.back() / shrinkRatio;
-    VectorType newCastSrcType =
-        VectorType::get(srcDims, castDstType.getElementType());
-
-    auto newCastSrcOp = rewriter.create<vector::BitCastOp>(
-        bitcastOp.getLoc(), newCastSrcType, insertOp.source());
-
-    SmallVector<int64_t, 4> dstDims =
-        llvm::to_vector<4>(insertOp.getDestVectorType().getShape());
-    dstDims.back() = dstDims.back() / shrinkRatio;
-    VectorType newCastDstType =
-        VectorType::get(dstDims, castDstType.getElementType());
-
-    auto newCastDstOp = rewriter.create<vector::BitCastOp>(
-        bitcastOp.getLoc(), newCastDstType, insertOp.dest());
-
-    rewriter.replaceOpWithNewOp<vector::InsertStridedSliceOp>(
-        bitcastOp, bitcastOp.getType(), newCastSrcOp, newCastDstOp, newOffsets,
-        insertOp.strides());
-
-    return success();
-  }
-};
-
-// TODO: Add pattern to rewrite ExtractSlices(ConstantMaskOp).
-// TODO: Add this as DRR pattern.
-void mlir::vector::populateVectorToVectorTransformationPatterns(
-    OwningRewritePatternList &patterns, MLIRContext *context) {
-  patterns.insert<ShapeCastOpDecomposer, ShapeCastOpFolder, TupleGetFolderOp,
-                  TransferReadExtractPattern, TransferWriteInsertPattern>(
-      context);
-}
-
-void mlir::vector::populateSplitVectorTransferPatterns(
-    OwningRewritePatternList &patterns, MLIRContext *context,
-    std::function<bool(Operation *)> ignoreFilter) {
-  patterns.insert<SplitTransferReadOp, SplitTransferWriteOp>(context,
-                                                             ignoreFilter);
-}
-
-void mlir::vector::populateCastAwayVectorLeadingOneDimPatterns(
-    OwningRewritePatternList &patterns, MLIRContext *context) {
-  patterns.insert<CastAwayExtractStridedSliceLeadingOneDim,
-                  CastAwayInsertStridedSliceLeadingOneDim,
-                  CastAwayTransferReadLeadingOneDim,
-                  CastAwayTransferWriteLeadingOneDim, ShapeCastOpFolder>(
-      context);
-}
-
-void mlir::vector::populateBubbleVectorBitCastOpPatterns(
-    OwningRewritePatternList &patterns, MLIRContext *context) {
-  patterns.insert<BubbleDownVectorBitCastForExtract,
-                  BubbleDownBitCastForStridedSliceExtract,
-                  BubbleUpBitCastForStridedSliceInsert>(context);
-=======
->>>>>>> 2ab1d525
 }
 
 // Shuffles vector.bitcast op after vector.extract op.
