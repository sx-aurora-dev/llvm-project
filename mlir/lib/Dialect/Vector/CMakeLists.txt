--- conflicted
+++ resolved
@@ -18,12 +18,7 @@
   MLIRVectorOpsEnumsIncGen
 
   LINK_LIBS PUBLIC
-<<<<<<< HEAD
-  MLIRAffineEDSC
-  MLIREDSC
-=======
   MLIRArithmetic
->>>>>>> 2ab1d525
   MLIRDialectUtils
   MLIRIR
   MLIRStandard
