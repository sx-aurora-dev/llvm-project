add_mlir_dialect_library(MLIRVector
  VectorDropLeadUnitDim.cpp
  VectorInsertExtractStridedSliceRewritePatterns.cpp
  VectorMultiDimReductionTransforms.cpp
  VectorOps.cpp
  VectorTransferOpTransforms.cpp
  VectorTransferSplitRewritePatterns.cpp
  VectorTransferPermutationMapRewritePatterns.cpp
  VectorTransforms.cpp
  VectorUnrollDistribute.cpp
  VectorUtils.cpp

  ADDITIONAL_HEADER_DIRS
  ${MLIR_MAIN_INCLUDE_DIR}/mlir/Dialect/Vector

  DEPENDS
  MLIRVectorOpsIncGen
  MLIRVectorOpsEnumsIncGen

  LINK_LIBS PUBLIC
<<<<<<< HEAD
  MLIRAffineEDSC
  MLIREDSC
=======
  MLIRArithmetic
>>>>>>> a2ce6ee6
  MLIRDialectUtils
  MLIRIR
  MLIRStandard
  MLIRAffine
  MLIRAffineUtils
  MLIRLinalg
  MLIRMemRef
  MLIRSCF
  MLIRLoopAnalysis
  MLIRDataLayoutInterfaces
  MLIRSideEffectInterfaces
  MLIRVectorInterfaces
  )<|MERGE_RESOLUTION|>--- conflicted
+++ resolved
@@ -18,12 +18,7 @@
   MLIRVectorOpsEnumsIncGen
 
   LINK_LIBS PUBLIC
-<<<<<<< HEAD
-  MLIRAffineEDSC
-  MLIREDSC
-=======
   MLIRArithmetic
->>>>>>> a2ce6ee6
   MLIRDialectUtils
   MLIRIR
   MLIRStandard
