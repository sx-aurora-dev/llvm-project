--- conflicted
+++ resolved
@@ -40,18 +40,10 @@
     target.addDynamicallyLegalOp<CallOp>(
         [&](CallOp op) { return typeConverter.isLegal(op); });
 
-<<<<<<< HEAD
-    populateBranchOpInterfaceTypeConversionPattern(patterns, context,
-                                                   typeConverter);
-    populateReturnOpTypeConversionPattern(patterns, context, typeConverter);
-    target.addLegalOp<ModuleOp, ModuleTerminatorOp, TensorLoadOp,
-                      TensorToMemrefOp>();
-=======
     populateBranchOpInterfaceTypeConversionPattern(patterns, typeConverter);
     populateReturnOpTypeConversionPattern(patterns, typeConverter);
     target.addLegalOp<ModuleOp, bufferization::ToTensorOp,
                       bufferization::ToMemrefOp>();
->>>>>>> a2ce6ee6
 
     target.markUnknownOpDynamicallyLegal([&](Operation *op) {
       return isNotBranchOpInterfaceOrReturnLikeOp(op) ||
