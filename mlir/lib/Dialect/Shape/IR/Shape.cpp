--- conflicted
+++ resolved
@@ -548,26 +548,12 @@
 //===----------------------------------------------------------------------===//
 
 OpFoldResult BroadcastOp::fold(ArrayRef<Attribute> operands) {
-<<<<<<< HEAD
-  if (!operands[1])
-    return nullptr;
-
-  // TODO: Support folding with more than 2 input shapes
-  if (shapes().size() > 2)
-    return nullptr;
-
-  auto rhsShape = llvm::to_vector<6>(
-      operands[1].cast<DenseIntElementsAttr>().getValues<int64_t>());
-  if (rhsShape.empty())
-    return shapes()[0];
-=======
   if (getShapes().size() == 1) {
     // Otherwise, we need a cast which would be a canonicalization, not folding.
     if (getShapes().front().getType() != getType())
       return nullptr;
     return getShapes().front();
   }
->>>>>>> 2ab1d525
 
   // TODO: Support folding with more than 2 input shapes
   if (getShapes().size() > 2)
@@ -577,14 +563,8 @@
     return nullptr;
   auto lhsShape = llvm::to_vector<6>(
       operands[0].cast<DenseIntElementsAttr>().getValues<int64_t>());
-<<<<<<< HEAD
-  if (lhsShape.empty())
-    return shapes()[1];
-
-=======
   auto rhsShape = llvm::to_vector<6>(
       operands[1].cast<DenseIntElementsAttr>().getValues<int64_t>());
->>>>>>> 2ab1d525
   SmallVector<int64_t, 6> resultShape;
 
   // If the shapes are not compatible, we can't fold it.
@@ -597,15 +577,6 @@
 }
 
 static LogicalResult verify(BroadcastOp op) {
-<<<<<<< HEAD
-  // Ensure that AssumingAllOp contains at least one operand
-  if (op.getNumOperands() < 2)
-    return op.emitOpError("required at least 2 input shapes");
-
-  return verifyShapeOrExtentTensorOp(op);
-}
-
-=======
   return verifyShapeOrExtentTensorOp(op);
 }
 
@@ -782,7 +753,6 @@
                RemoveEmptyShapeOperandsPattern<BroadcastOp>>(context);
 }
 
->>>>>>> 2ab1d525
 //===----------------------------------------------------------------------===//
 // ConcatOp
 //===----------------------------------------------------------------------===//
@@ -806,11 +776,7 @@
 //===----------------------------------------------------------------------===//
 
 static void print(OpAsmPrinter &p, ConstShapeOp &op) {
-<<<<<<< HEAD
-  p << "shape.const_shape ";
-=======
   p << " ";
->>>>>>> 2ab1d525
   p.printOptionalAttrDict(op->getAttrs(), /*elidedAttrs=*/{"shape"});
   p << "[";
   interleaveComma(op.getShape().getValues<int64_t>(), p,
@@ -933,15 +899,9 @@
   // on the input shapes.
   if ([&] {
         SmallVector<SmallVector<int64_t, 6>, 6> extents;
-<<<<<<< HEAD
-        for (const auto &shape : shapes()) {
-          extents.emplace_back();
-          if (failed(getShapeVec(shape, extents.back())))
-=======
         for (auto shapeValue : getShapes()) {
           extents.emplace_back();
           if (failed(getShapeVec(shapeValue, extents.back())))
->>>>>>> 2ab1d525
             return false;
         }
         return OpTrait::util::staticallyKnownBroadcastable(extents);
@@ -1040,8 +1000,6 @@
   return IntegerAttr::get(indexTy, quotient);
 }
 
-<<<<<<< HEAD
-=======
 LogicalResult mlir::shape::DivOp::inferReturnTypes(
     MLIRContext *context, Optional<Location> location, ValueRange operands,
     DictionaryAttr attributes, RegionRange regions,
@@ -1059,7 +1017,6 @@
   return eachHasOnlyOneOfTypes<SizeType, IndexType>(l, r);
 }
 
->>>>>>> 2ab1d525
 //===----------------------------------------------------------------------===//
 // ShapeEqOp
 //===----------------------------------------------------------------------===//
@@ -1263,17 +1220,6 @@
   if (succeeded(verifyCompatibleShapes({lhs, rhs})))
     return true;
   return false;
-}
-
-//===----------------------------------------------------------------------===//
-// IsBroadcastableOp
-//===----------------------------------------------------------------------===//
-
-static LogicalResult verify(IsBroadcastableOp op) {
-  // Ensure that AssumingAllOp contains at least one operand
-  if (op.getNumOperands() < 2)
-    return op.emitOpError("required at least 2 input shapes");
-  return success();
 }
 
 //===----------------------------------------------------------------------===//
@@ -1765,11 +1711,7 @@
   p << '(' << op.getShape() << ", " << op.getInitVals()
     << ") : " << op.getShape().getType();
   p.printOptionalArrowTypeList(op.getResultTypes());
-<<<<<<< HEAD
-  p.printRegion(op.region());
-=======
   p.printRegion(op.getRegion());
->>>>>>> 2ab1d525
   p.printOptionalAttrDict(op->getAttrs());
 }
 
