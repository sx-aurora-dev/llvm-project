//===- PassDetail.h - GPU Pass class details --------------------*- C++ -*-===//
//
// Part of the LLVM Project, under the Apache License v2.0 with LLVM Exceptions.
// See https://llvm.org/LICENSE.txt for license information.
// SPDX-License-Identifier: Apache-2.0 WITH LLVM-exception
//
//===----------------------------------------------------------------------===//

#ifndef DIALECT_TENSOR_TRANSFORMS_PASSDETAIL_H_
#define DIALECT_TENSOR_TRANSFORMS_PASSDETAIL_H_

#include "mlir/Pass/Pass.h"

namespace mlir {

<<<<<<< HEAD
namespace scf {
class SCFDialect;
} // end namespace scf
=======
namespace bufferization {
class BufferizationDialect;
} // namespace bufferization

namespace memref {
class MemRefDialect;
} // namespace memref

namespace scf {
class SCFDialect;
} // namespace scf
>>>>>>> 2ab1d525

#define GEN_PASS_CLASSES
#include "mlir/Dialect/Tensor/Transforms/Passes.h.inc"

} // namespace mlir

#endif // DIALECT_TENSOR_TRANSFORMS_PASSDETAIL_H_<|MERGE_RESOLUTION|>--- conflicted
+++ resolved
@@ -13,11 +13,6 @@
 
 namespace mlir {
 
-<<<<<<< HEAD
-namespace scf {
-class SCFDialect;
-} // end namespace scf
-=======
 namespace bufferization {
 class BufferizationDialect;
 } // namespace bufferization
@@ -29,7 +24,6 @@
 namespace scf {
 class SCFDialect;
 } // namespace scf
->>>>>>> 2ab1d525
 
 #define GEN_PASS_CLASSES
 #include "mlir/Dialect/Tensor/Transforms/Passes.h.inc"
