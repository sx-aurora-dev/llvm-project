--- conflicted
+++ resolved
@@ -884,21 +884,6 @@
   p.printRegion(op.getBody(), /*printEntryBlockArgs=*/false);
 }
 
-<<<<<<< HEAD
-void GPUFuncOp::setType(FunctionType newType) {
-  auto oldType = getType();
-  assert(newType.getNumResults() == oldType.getNumResults() &&
-         "unimplemented: changes to the number of results");
-
-  SmallVector<char, 16> nameBuf;
-  for (int i = newType.getNumInputs(), e = oldType.getNumInputs(); i < e; i++)
-    (*this)->removeAttr(getArgAttrName(i, nameBuf));
-
-  (*this)->setAttr(getTypeAttrName(), TypeAttr::get(newType));
-}
-
-=======
->>>>>>> 2ab1d525
 /// Hook for FunctionLike verifier.
 LogicalResult GPUFuncOp::verifyType() {
   Type type = getTypeAttr().getValue();
