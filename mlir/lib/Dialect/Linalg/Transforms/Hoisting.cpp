//===- Hoisting.cpp - Linalg hoisting transformations ---------------------===//
//
// Part of the LLVM Project, under the Apache License v2.0 with LLVM Exceptions.
// See https://llvm.org/LICENSE.txt for license information.
// SPDX-License-Identifier: Apache-2.0 WITH LLVM-exception
//
//===----------------------------------------------------------------------===//
//
// This file implements functions concerned with hoisting invariant operations
// in the context of Linalg transformations.
//
//===----------------------------------------------------------------------===//

#include "mlir/Dialect/Linalg/Transforms/Hoisting.h"
#include "mlir/Analysis/AffineStructures.h"
#include "mlir/Analysis/SliceAnalysis.h"
#include "mlir/Dialect/Affine/IR/AffineValueMap.h"
#include "mlir/Dialect/Affine/Utils.h"
#include "mlir/Dialect/Linalg/IR/Linalg.h"
#include "mlir/Dialect/Linalg/Transforms/Transforms.h"
#include "mlir/Dialect/SCF/SCF.h"
#include "mlir/Dialect/SCF/Utils.h"
#include "mlir/Dialect/StandardOps/IR/Ops.h"
#include "mlir/Dialect/Tensor/IR/Tensor.h"
#include "mlir/Dialect/Vector/VectorOps.h"
#include "mlir/Dialect/Vector/VectorUtils.h"
#include "mlir/IR/BuiltinOps.h"
#include "mlir/IR/Dominance.h"
#include "mlir/Transforms/GreedyPatternRewriteDriver.h"
#include "mlir/Transforms/LoopUtils.h"
#include "llvm/ADT/StringRef.h"
#include "llvm/Support/Debug.h"

using llvm::dbgs;

#define DEBUG_TYPE "linalg-hoisting"

#define DBGS() (dbgs() << '[' << DEBUG_TYPE << "] ")

using namespace mlir;
using namespace mlir::linalg;

namespace {
/// Represents a unit of hoistable TransferWriteOp. This may comprise other
/// instructions that need to be hoisted too.
struct HoistableWrite {
  vector::TransferWriteOp transferWriteOp;
<<<<<<< HEAD
  SubTensorInsertOp subTensorInsertOp;
=======
  tensor::InsertSliceOp insertSliceOp;
>>>>>>> 2ab1d525
};
/// Represents a unit of hoistable TransferReadOp. This may comprise other
/// instructions that need to be hoisted too.
struct HoistableRead {
  vector::TransferReadOp transferReadOp;
<<<<<<< HEAD
  SubTensorOp subTensorOp;
=======
  tensor::ExtractSliceOp extractSliceOp;
>>>>>>> 2ab1d525
};
} // namespace

/// Return true if op1 and op2 are the same constant or the same SSA value.
static bool isEqualOffsetSizeOrStride(OpFoldResult op1, OpFoldResult op2) {
  auto getConstantIntValue = [](OpFoldResult ofr) -> llvm::Optional<int64_t> {
    Attribute attr = ofr.dyn_cast<Attribute>();
    // Note: isa+cast-like pattern allows writing the condition below as 1 line.
<<<<<<< HEAD
    if (!attr && ofr.get<Value>().getDefiningOp<ConstantOp>())
      attr = ofr.get<Value>().getDefiningOp<ConstantOp>().getValue();
=======
    if (!attr && ofr.get<Value>().getDefiningOp<arith::ConstantOp>())
      attr = ofr.get<Value>().getDefiningOp<arith::ConstantOp>().getValue();
>>>>>>> 2ab1d525
    if (auto intAttr = attr.dyn_cast_or_null<IntegerAttr>())
      return intAttr.getValue().getSExtValue();
    return llvm::None;
  };
  auto cst1 = getConstantIntValue(op1), cst2 = getConstantIntValue(op2);
  if (cst1 && cst2 && *cst1 == *cst2)
    return true;
  auto v1 = op1.dyn_cast<Value>(), v2 = op2.dyn_cast<Value>();
  return v1 && v2 && v1 == v2;
}

/// Return true is all offsets, sizes and strides are equal.
<<<<<<< HEAD
static bool sameOffsetsSizesAndStrides(SubTensorOp s, SubTensorInsertOp si) {
=======
static bool sameOffsetsSizesAndStrides(tensor::ExtractSliceOp s,
                                       tensor::InsertSliceOp si) {
>>>>>>> 2ab1d525
  if (s.static_offsets().size() != si.static_offsets().size())
    return false;
  if (s.static_sizes().size() != si.static_sizes().size())
    return false;
  if (s.static_strides().size() != si.static_strides().size())
    return false;
  for (auto it : llvm::zip(s.getMixedOffsets(), si.getMixedOffsets()))
    if (!isEqualOffsetSizeOrStride(std::get<0>(it), std::get<1>(it)))
      return false;
  for (auto it : llvm::zip(s.getMixedSizes(), si.getMixedSizes()))
    if (!isEqualOffsetSizeOrStride(std::get<0>(it), std::get<1>(it)))
      return false;
  for (auto it : llvm::zip(s.getMixedStrides(), si.getMixedStrides()))
    if (!isEqualOffsetSizeOrStride(std::get<0>(it), std::get<1>(it)))
      return false;
  return true;
}

/// Look for a HoistableRead, in the given tensor uses, accessing the same
/// offset as the HoistableWrite.
static HoistableRead findMatchingTransferRead(HoistableWrite write,
                                              Value srcTensor) {
  assert(write.transferWriteOp &&
         "expected hoistable write to have a .transfer_write");

  LLVM_DEBUG(DBGS() << "findMatchingTransferRead for: "
                    << *write.transferWriteOp.getOperation() << "\n");
<<<<<<< HEAD
  if (write.subTensorInsertOp)
    LLVM_DEBUG(DBGS() << "findMatchingTransferRead subTensorInsertOp: "
                      << *write.subTensorInsertOp.getOperation() << "\n");
=======
  if (write.insertSliceOp)
    LLVM_DEBUG(DBGS() << "findMatchingTransferRead inserSliceOp: "
                      << *write.insertSliceOp.getOperation() << "\n");
>>>>>>> 2ab1d525

  for (Operation *user : srcTensor.getUsers()) {
    LLVM_DEBUG(DBGS() << "findMatchingTransferRead inspect user: " << *user
                      << "\n");

<<<<<<< HEAD
    // If HoistableWrite involves a SubTensorInsertOp, we need to find a
    // matching SubTensorOp.
    SubTensorOp subTensorOp;
    Operation *maybeTransferReadUser = user;
    if (write.subTensorInsertOp) {
      subTensorOp = dyn_cast<SubTensorOp>(user);
      if (!subTensorOp || subTensorOp.getResult().getType() !=
                              write.subTensorInsertOp.source().getType())
        continue;

      LLVM_DEBUG(DBGS() << "check whether sameOffsetsSizesAndStrides: "
                        << *subTensorOp << " vs " << *write.subTensorInsertOp
                        << "\n");
      if (!sameOffsetsSizesAndStrides(subTensorOp, write.subTensorInsertOp))
        continue;

      LLVM_DEBUG(DBGS() << "sameOffsetsSizesAndStrides: SUCCESS\n");
      // If we got here, subTensorOp is hoistable iff it has exactly 2 uses:
=======
    // If HoistableWrite involves a InsertSliceOp, we need to find a
    // matching ExtractSliceOp.
    tensor::ExtractSliceOp sliceOp;
    Operation *maybeTransferReadUser = user;
    if (write.insertSliceOp) {
      sliceOp = dyn_cast<tensor::ExtractSliceOp>(user);
      if (!sliceOp || sliceOp.getResult().getType() !=
                          write.insertSliceOp.source().getType())
        continue;

      LLVM_DEBUG(DBGS() << "check whether sameOffsetsSizesAndStrides: "
                        << *sliceOp << " vs " << *write.insertSliceOp << "\n");
      if (!sameOffsetsSizesAndStrides(sliceOp, write.insertSliceOp))
        continue;

      LLVM_DEBUG(DBGS() << "sameOffsetsSizesAndStrides: SUCCESS\n");
      // If we got here, sliceOp is hoistable iff it has exactly 2 uses:
>>>>>>> 2ab1d525
      //   1. the transfer_write we want to hoist.
      //   2. a matching transfer_read.
      // Anything else, we skip.
      bool skip = false;
      Operation *otherUser = nullptr;
<<<<<<< HEAD
      for (Operation *u : subTensorOp->getUsers()) {
=======
      for (Operation *u : sliceOp->getUsers()) {
>>>>>>> 2ab1d525
        if (u == write.transferWriteOp)
          continue;
        if (otherUser) {
          skip = true;
          break;
        }
        otherUser = u;
      }
      if (skip || !otherUser)
        continue;
      maybeTransferReadUser = otherUser;
    }

    LLVM_DEBUG(DBGS() << "maybeTransferReadUser: " << *maybeTransferReadUser
                      << "\n");
    auto read = dyn_cast<vector::TransferReadOp>(maybeTransferReadUser);
    if (read && read.indices() == write.transferWriteOp.indices() &&
        read.getVectorType() == write.transferWriteOp.getVectorType())
<<<<<<< HEAD
      return HoistableRead{read, subTensorOp};
=======
      return HoistableRead{read, sliceOp};
>>>>>>> 2ab1d525
  }
  return HoistableRead();
}

/// Check if the chunk of data inserted by the HoistableWrite are read by any
/// other op than the HoistableRead candidate.
static bool tensorChunkAccessedByUnknownOp(HoistableWrite write,
                                           HoistableRead candidateRead,
                                           BlockArgument tensorArg) {
  // Make sure none of the other uses read the part of the tensor modified
  // by the transfer_write.
  llvm::SmallVector<Value::use_range, 1> uses;
  uses.push_back(tensorArg.getUses());
  while (!uses.empty()) {
    for (OpOperand &use : uses.pop_back_val()) {
      Operation *user = use.getOwner();
      // Skip the candidate use, only inspect the "other" uses.
      if (user == candidateRead.transferReadOp ||
<<<<<<< HEAD
          user == candidateRead.subTensorOp || user == write.transferWriteOp ||
          user == write.subTensorInsertOp)
        continue;
      // Consider all transitive uses through a subtensor / subtensor_insert.
      // TODO: atm we just bail because a stronger analysis is needed for these
      // cases.
      if (isa<SubTensorOp, SubTensorInsertOp>(user))
=======
          user == candidateRead.extractSliceOp ||
          user == write.transferWriteOp || user == write.insertSliceOp)
        continue;
      // Consider all transitive uses through a extract_slice / insert_slice.
      // TODO: atm we just bail because a stronger analysis is needed for these
      // cases.
      if (isa<tensor::ExtractSliceOp, tensor::InsertSliceOp>(user))
>>>>>>> 2ab1d525
        return true;
      // Consider all transitive uses through a vector.transfer_write.
      if (auto writeUser = dyn_cast<vector::TransferWriteOp>(user)) {
        uses.push_back(writeUser->getResult(0).getUses());
        continue;
      }
      // Consider all nested uses through an scf::ForOp. We may have
      // pass-through tensor arguments left from previous level of
      // hoisting.
      if (auto forUser = dyn_cast<scf::ForOp>(user)) {
        Value arg = forUser.getLoopBody().getArgument(
            use.getOperandNumber() - forUser.getNumControlOperands() +
            /*iv value*/ 1);
        uses.push_back(arg.getUses());
        continue;
      }
      // Follow the use yield as long as it doesn't escape the original
      // region.
      scf::YieldOp yieldUser = dyn_cast<scf::YieldOp>(user);
      if (yieldUser && write.transferWriteOp->getParentOp()->isAncestor(
                           yieldUser->getParentOp())) {
        Value ret = yieldUser->getParentOp()->getResult(use.getOperandNumber());
        uses.push_back(ret.getUses());
        continue;
      }
      auto read = dyn_cast<vector::TransferReadOp>(user);
      if (!read || !isDisjointTransferIndices(
                       cast<VectorTransferOpInterface>(read.getOperation()),
                       cast<VectorTransferOpInterface>(
                           write.transferWriteOp.getOperation()))) {
        return true;
      }
    }
  }
  return false;
}

/// Return the `forOp`-invariant HoistableWrite that produces `yieldOperand`.
/// Return the null HoistableWrite() if it is not comprised of a
<<<<<<< HEAD
/// vector.transfer_write + optional subtensor_insert or if any of the indexings
=======
/// vector.transfer_write + optional insert_slice or if any of the indexings
>>>>>>> 2ab1d525
/// is `forOp`-dependent.
static HoistableWrite
getLoopInvariantTransferWriteOpDefining(scf::ForOp forOp,
                                        OpOperand &yieldOperand) {
  Value v = yieldOperand.get();
  if (auto write = v.getDefiningOp<vector::TransferWriteOp>()) {
    // Indexing must not depend on `forOp`.
    for (Value operand : write.indices())
      if (!forOp.isDefinedOutsideOfLoop(operand))
        return HoistableWrite();

    return HoistableWrite{write, nullptr};
  }

<<<<<<< HEAD
  if (auto subTensorInsertOp = v.getDefiningOp<SubTensorInsertOp>()) {
    // Inserted subTensor must come from vector.transfer_write.
    auto write =
        subTensorInsertOp.source().getDefiningOp<vector::TransferWriteOp>();
=======
  if (auto insertSliceOp = v.getDefiningOp<tensor::InsertSliceOp>()) {
    // Inserted slice must come from vector.transfer_write.
    auto write =
        insertSliceOp.source().getDefiningOp<vector::TransferWriteOp>();
>>>>>>> 2ab1d525
    if (!write)
      return HoistableWrite();

    // Tensor inserted into must be a BBArg at position matching yieldOperand's.
<<<<<<< HEAD
    auto bbArg = subTensorInsertOp.dest().dyn_cast<BlockArgument>();
=======
    auto bbArg = insertSliceOp.dest().dyn_cast<BlockArgument>();
>>>>>>> 2ab1d525
    if (!bbArg || bbArg.getOwner()->getParentOp() != forOp ||
        bbArg.getArgNumber() != /*num iv=*/1 + yieldOperand.getOperandNumber())
      return HoistableWrite();

    // Indexing inserted into must not depend on `forOp`.
<<<<<<< HEAD
    for (Value operand : subTensorInsertOp->getOperands().drop_front(
             SubTensorInsertOp::getOffsetSizeAndStrideStartOperandIndex()))
      if (!forOp.isDefinedOutsideOfLoop(operand))
        return HoistableWrite();

    return HoistableWrite{write, subTensorInsertOp};
=======
    for (Value operand : insertSliceOp->getOperands().drop_front(
             tensor::InsertSliceOp::getOffsetSizeAndStrideStartOperandIndex()))
      if (!forOp.isDefinedOutsideOfLoop(operand))
        return HoistableWrite();

    return HoistableWrite{write, insertSliceOp};
>>>>>>> 2ab1d525
  }

  return HoistableWrite();
}

/// Mechanical hoisting of a matching HoistableRead / HoistableWrite pair.
static void hoistReadWrite(HoistableRead read, HoistableWrite write,
                           BlockArgument tensorBBArg) {
  scf::ForOp forOp = cast<scf::ForOp>(tensorBBArg.getOwner()->getParentOp());
  assert(read.transferReadOp && write.transferWriteOp &&
         "expected transfer_read and transfer_write ops to be set");
<<<<<<< HEAD
  assert(((read.subTensorOp && write.subTensorInsertOp) ||
          (!read.subTensorOp && !write.subTensorInsertOp)) &&
         "expected matching subtensor / subtensor_insert");
=======
  assert(((read.extractSliceOp && write.insertSliceOp) ||
          (!read.extractSliceOp && !write.insertSliceOp)) &&
         "expected matching extract_slice / insert_slice");
>>>>>>> 2ab1d525
  LLVM_DEBUG(DBGS() << "In forOp:\n"
                    << *forOp.getOperation()
                    << "\nHoist: " << *read.transferReadOp.getOperation()
                    << "\nHoist: " << *write.transferWriteOp.getOperation()
                    << "\nInvolving: " << tensorBBArg << "\n");

<<<<<<< HEAD
  // If a read subtensor is present, hoist it.
  if (read.subTensorOp && failed(forOp.moveOutOfLoop({read.subTensorOp})))
    llvm_unreachable("Unexpected failure moving subtensor out of loop");
=======
  // If a read slice is present, hoist it.
  if (read.extractSliceOp && failed(forOp.moveOutOfLoop({read.extractSliceOp})))
    llvm_unreachable("Unexpected failure moving extract_slice out of loop");
>>>>>>> 2ab1d525

  // Hoist the transfer_read op.
  if (failed(forOp.moveOutOfLoop({read.transferReadOp})))
    llvm_unreachable("Unexpected failure moving transfer read out of loop");

  // TODO: don't hardcode /*numIvs=*/1.
  assert(tensorBBArg.getArgNumber() >= /*numIvs=*/1);
  unsigned initArgNumber = tensorBBArg.getArgNumber() - /*numIvs=*/1;

  // Update the source tensor.
<<<<<<< HEAD
  if (read.subTensorOp)
    read.subTensorOp.sourceMutable().assign(forOp.initArgs()[initArgNumber]);
  else
    read.transferReadOp.sourceMutable().assign(forOp.initArgs()[initArgNumber]);

  // Hoist write after.
  if (write.subTensorInsertOp)
    write.subTensorInsertOp->moveAfter(forOp);
  write.transferWriteOp->moveAfter(forOp);

  // Update the yield.
  auto yieldOp = cast<scf::YieldOp>(forOp.region().front().getTerminator());
  if (write.subTensorInsertOp)
    yieldOp->setOperand(initArgNumber, write.subTensorInsertOp.dest());
=======
  if (read.extractSliceOp)
    read.extractSliceOp.sourceMutable().assign(
        forOp.getInitArgs()[initArgNumber]);
  else
    read.transferReadOp.sourceMutable().assign(
        forOp.getInitArgs()[initArgNumber]);

  // Hoist write after.
  if (write.insertSliceOp)
    write.insertSliceOp->moveAfter(forOp);
  write.transferWriteOp->moveAfter(forOp);

  // Update the yield.
  auto yieldOp = cast<scf::YieldOp>(forOp.getRegion().front().getTerminator());
  if (write.insertSliceOp)
    yieldOp->setOperand(initArgNumber, write.insertSliceOp.dest());
>>>>>>> 2ab1d525
  else
    yieldOp->setOperand(initArgNumber, write.transferWriteOp.source());

  // Rewrite `loop` with additional new yields.
  OpBuilder b(read.transferReadOp);
  auto newForOp = cloneWithNewYields(b, forOp, read.transferReadOp.vector(),
                                     write.transferWriteOp.vector());
  // Transfer write has been hoisted, need to update the vector and tensor
  // source. Replace the result of the loop to use the new tensor created
  // outside the loop.
<<<<<<< HEAD
  // Depending on whether a subtensor_insert is present or not, it carries the
  // update on the tensor operands.
  if (write.subTensorInsertOp) {
    newForOp.getResult(initArgNumber)
        .replaceAllUsesWith(write.subTensorInsertOp.getResult());
    write.transferWriteOp.sourceMutable().assign(read.subTensorOp.result());
    write.subTensorInsertOp.destMutable().assign(read.subTensorOp.source());
=======
  // Depending on whether a insert_slice is present or not, it carries the
  // update on the tensor operands.
  if (write.insertSliceOp) {
    newForOp.getResult(initArgNumber)
        .replaceAllUsesWith(write.insertSliceOp.getResult());
    write.transferWriteOp.sourceMutable().assign(read.extractSliceOp.result());
    write.insertSliceOp.destMutable().assign(read.extractSliceOp.source());
>>>>>>> 2ab1d525
  } else {
    newForOp.getResult(initArgNumber)
        .replaceAllUsesWith(write.transferWriteOp.getResult(0));
    write.transferWriteOp.sourceMutable().assign(
        newForOp.getResult(initArgNumber));
  }

  // Always update with the newly yield tensor and vector.
  write.transferWriteOp.vectorMutable().assign(newForOp.getResults().back());
}

// To hoist transfer op on tensor the logic can be significantly simplified
// compared to the case on buffer. The transformation follows this logic:
// 1. Look for transfer_write with a single use from ForOp yield
// 2. Check the uses of the matching block argument and look for a transfer_read
// with the same indices.
// 3. Check that all the other uses of the tensor argument are either disjoint
// tensor_read or transfer_write. For transfer_write uses recurse to make sure
// the new tensor has the same restrictions on its uses.
// 4. Hoist the tensor_read/tensor_write and update the tensor SSA links.
// After this transformation the scf.forOp may have unused arguments that can be
// remove by the canonicalization pass.
void mlir::linalg::hoistRedundantVectorTransfersOnTensor(FuncOp func) {
  bool changed = true;
  while (changed) {
    changed = false;
    func.walk([&](scf::ForOp forOp) {
      Operation *yield = forOp.getBody()->getTerminator();
<<<<<<< HEAD
      for (auto it : llvm::enumerate(forOp.getRegionIterArgs())) {
=======
      for (const auto &it : llvm::enumerate(forOp.getRegionIterArgs())) {
>>>>>>> 2ab1d525
        OpOperand &ret = yield->getOpOperand(it.index());
        HoistableWrite write =
            getLoopInvariantTransferWriteOpDefining(forOp, ret);
        if (!write.transferWriteOp || !write.transferWriteOp->hasOneUse())
          continue;
        LLVM_DEBUG(dbgs() << "\n";
                   DBGS() << "Candidate write for hoisting: "
                          << *write.transferWriteOp.getOperation() << "\n");
<<<<<<< HEAD
        if (write.subTensorInsertOp)
          LLVM_DEBUG(DBGS() << "Candidate subtensor_insert for hoisting: "
                            << *write.subTensorInsertOp.getOperation() << "\n");
=======
        if (write.insertSliceOp)
          LLVM_DEBUG(DBGS() << "Candidate insert_slice for hoisting: "
                            << *write.insertSliceOp.getOperation() << "\n");
>>>>>>> 2ab1d525
        if (llvm::any_of(write.transferWriteOp.indices(),
                         [&forOp](Value index) {
                           return !forOp.isDefinedOutsideOfLoop(index);
                         }))
          continue;
        // Find a read with the same type and indices.
        HoistableRead matchingRead =
            findMatchingTransferRead(write, it.value());
        // Make sure none of the other uses read the part of the tensor modified
        // by the transfer_write.
        if (!matchingRead.transferReadOp ||
            tensorChunkAccessedByUnknownOp(write, matchingRead, it.value()))
          continue;

        LLVM_DEBUG(DBGS() << "Start hoisting\n");
        hoistReadWrite(matchingRead, write, it.value());
        changed = true;
        forOp.erase();

        // Need to interrupt and restart: erasing the loop messes up the walk.
        return WalkResult::interrupt();
      }
      return WalkResult::advance();
    });
    // Apply canonicalization so the newForOp + yield folds immediately, thus
    // cleaning up the IR and potentially enabling more hoisting.
    if (changed) {
<<<<<<< HEAD
      OwningRewritePatternList patterns;
=======
      RewritePatternSet patterns(func->getContext());
>>>>>>> 2ab1d525
      scf::ForOp::getCanonicalizationPatterns(patterns, func->getContext());
      (void)applyPatternsAndFoldGreedily(func, std::move(patterns));
    }
  }
}

void mlir::linalg::hoistRedundantVectorTransfers(FuncOp func) {
  bool changed = true;
  while (changed) {
    changed = false;
    // First move loop invariant ops outside of their loop. This needs to be
    // done before as we cannot move ops without interputing the function walk.
    func.walk([&](LoopLikeOpInterface loopLike) {
      if (failed(moveLoopInvariantCode(loopLike)))
        llvm_unreachable(
            "Unexpected failure to move invariant code out of loop");
    });

    func.walk([&](vector::TransferReadOp transferRead) {
      if (!transferRead.getShapedType().isa<MemRefType>())
        return WalkResult::advance();

      LLVM_DEBUG(DBGS() << "Candidate for hoisting: "
                        << *transferRead.getOperation() << "\n");
      auto loop = dyn_cast<scf::ForOp>(transferRead->getParentOp());
      LLVM_DEBUG(DBGS() << "Parent op: " << *transferRead->getParentOp()
                        << "\n");
      if (!loop)
        return WalkResult::advance();

      LLVM_DEBUG(DBGS() << "Candidate read: " << *transferRead.getOperation()
                        << "\n");

<<<<<<< HEAD
      llvm::SetVector<Operation *> forwardSlice;
=======
      SetVector<Operation *> forwardSlice;
>>>>>>> 2ab1d525
      getForwardSlice(transferRead.getOperation(), &forwardSlice);

      // Look for the last TransferWriteOp in the forwardSlice of
      // `transferRead` that operates on the same memref.
      vector::TransferWriteOp transferWrite;
      for (auto *sliceOp : llvm::reverse(forwardSlice)) {
        auto candidateWrite = dyn_cast<vector::TransferWriteOp>(sliceOp);
        if (!candidateWrite || candidateWrite.source() != transferRead.source())
          continue;
        transferWrite = candidateWrite;
      }

      // All operands of the TransferRead must be defined outside of the loop.
      for (auto operand : transferRead.getOperands())
        if (!loop.isDefinedOutsideOfLoop(operand))
          return WalkResult::advance();

      // Only hoist transfer_read / transfer_write pairs for now.
      if (!transferWrite)
        return WalkResult::advance();

      LLVM_DEBUG(DBGS() << "Candidate: " << *transferWrite.getOperation()
                        << "\n");

      // Approximate aliasing by checking that:
      //   1. indices are the same,
      //   2. no other operations in the loop access the same memref except
      //      for transfer_read/transfer_write accessing statically disjoint
      //      slices.
      if (transferRead.indices() != transferWrite.indices() &&
          transferRead.getVectorType() == transferWrite.getVectorType())
        return WalkResult::advance();

      // TODO: may want to memoize this information for performance but it
      // likely gets invalidated often.
      DominanceInfo dom(loop);
      if (!dom.properlyDominates(transferRead.getOperation(), transferWrite))
        return WalkResult::advance();
      for (auto &use : transferRead.source().getUses()) {
        if (!loop->isAncestor(use.getOwner()))
          continue;
        if (use.getOwner() == transferRead.getOperation() ||
            use.getOwner() == transferWrite.getOperation())
          continue;
        if (auto transferWriteUse =
                dyn_cast<vector::TransferWriteOp>(use.getOwner())) {
          if (!isDisjointTransferSet(
                  cast<VectorTransferOpInterface>(transferWrite.getOperation()),
                  cast<VectorTransferOpInterface>(
                      transferWriteUse.getOperation())))
            return WalkResult::advance();
        } else if (auto transferReadUse =
                       dyn_cast<vector::TransferReadOp>(use.getOwner())) {
          if (!isDisjointTransferSet(
                  cast<VectorTransferOpInterface>(transferWrite.getOperation()),
                  cast<VectorTransferOpInterface>(
                      transferReadUse.getOperation())))
            return WalkResult::advance();
        } else {
          // Unknown use, we cannot prove that it doesn't alias with the
          // transferRead/transferWrite operations.
          return WalkResult::advance();
        }
      }

      // Hoist read before.
      if (failed(loop.moveOutOfLoop({transferRead})))
        llvm_unreachable(
            "Unexpected failure to move transfer read out of loop");

      // Hoist write after.
      transferWrite->moveAfter(loop);

      // Rewrite `loop` with new yields by cloning and erase the original loop.
      OpBuilder b(transferRead);
      auto newForOp = cloneWithNewYields(b, loop, transferRead.vector(),
                                         transferWrite.vector());

      // Transfer write has been hoisted, need to update the written value to
      // the value yielded by the newForOp.
      transferWrite.vector().replaceAllUsesWith(
          newForOp.getResults().take_back()[0]);

      changed = true;
      loop.erase();
      // Need to interrupt and restart because erasing the loop messes up the
      // walk.
      return WalkResult::interrupt();
    });
  }
}

/// Ensure prerequisites that guarantee pad op hoisting can occur.
/// Return failure in the cases when we cannot perform hoisting; i.e. if either:
///   1. There exists a use of `padTensorOp` that is not a linalg input operand.
///   2. There isn't an enclosing `outermostEnclosingForOp` loop.
///   3. There exists an op with a region that is dominated by
///   `outermostEnclosingForOp` and that isn't a LoopLikeInterface or a
///    LinalgOp.
///   3. There exists an op with side effects that is dominated by
///    `outermostEnclosingForOp` and that isn't a LoopLikeInterface.
///
/// While ensuring prerequisites:
///   1. Fill the `backwardSlice` to contain the topologically sorted ops
///   dominated by `outermostEnclosingForOp`.
///   2. Fill the `packingLoops` to contain only the enclosing loops of
///   `backwardSlice` whose IV is actually used in computing padding. Loops that
///   remain in `backwardSlice` but that are not in `packingLoops` are
///   dimensions of reuse.
static LogicalResult
hoistPaddingOnTensorsPrerequisites(linalg::PadTensorOp padTensorOp, int nLevels,
                                   llvm::SetVector<Operation *> &backwardSlice,
                                   llvm::SetVector<Operation *> &packingLoops) {
  // Bail on any use that isn't an input of a Linalg op.
  // Hoisting of inplace updates happens after vectorization.
  for (OpOperand &use : padTensorOp.result().getUses()) {
    auto linalgUser = dyn_cast<linalg::LinalgOp>(use.getOwner());
    if (!linalgUser || !linalgUser.isInputTensor(&use))
      return failure();
  }

  // Get at most nLevels of enclosing loops.
  SmallVector<LoopLikeOpInterface> reverseEnclosingLoops;
  Operation *outermostEnclosingForOp = nullptr,
            *nextEnclosingForOp =
                padTensorOp->getParentOfType<LoopLikeOpInterface>();
  while (nLevels-- > 0 && nextEnclosingForOp) {
    outermostEnclosingForOp = nextEnclosingForOp;
    reverseEnclosingLoops.push_back(outermostEnclosingForOp);
    nextEnclosingForOp =
        nextEnclosingForOp->getParentOfType<LoopLikeOpInterface>();
  }
  if (!outermostEnclosingForOp)
    return failure();

  // Get the backwards slice from `padTensorOp` that is dominated by the
  // outermost enclosing loop.
  DominanceInfo domInfo(outermostEnclosingForOp);
  getBackwardSlice(padTensorOp.getOperation(), &backwardSlice,
                   [&](Operation *op) {
                     return domInfo.dominates(outermostEnclosingForOp, op);
                   });

  // Bail on any op with a region that is not a LoopLikeInterface or a LinalgOp.
  if (llvm::any_of(backwardSlice, [](Operation *op) {
        return op->getNumRegions() > 0 && !isa<LoopLikeOpInterface>(op) &&
               !isa<LinalgOp>(op);
      }))
    return failure();

  // Filter out the loops whose induction variable is not used to compute the
  // padded result. As a first approximation, just look for IVs that have no use
  // in the backwardSlice.
  // These are the dimensions of reuse that we can exploit to reduce the amount
  // of work / memory.
  // TODO: would this optimization compose better as a canonicalization?
  for (LoopLikeOpInterface loop : llvm::reverse(reverseEnclosingLoops)) {
    auto forOp = dyn_cast<scf::ForOp>(loop.getOperation());
    if (!forOp)
      continue;
    for (Operation *user : forOp.getInductionVar().getUsers()) {
      if (backwardSlice.contains(user)) {
        packingLoops.insert(forOp);
        break;
      }
    }
  }

  // Backward slice is a topologically sorted list of ops starting at
  // `outermostEnclosingForOp`.
  assert(outermostEnclosingForOp == backwardSlice.front());

  return success();
}

/// Return the number of iterations in the loop (ub - lb).ceilDiv(step).
static Value buildLoopTripCount(OpBuilder &b, scf::ForOp forOp) {
  MLIRContext *ctx = forOp->getContext();
  AffineExpr lb, ub, step;
  bindDims(ctx, lb, ub);
  bindSymbols(ctx, step);
  return b.create<AffineApplyOp>(
      forOp->getLoc(), AffineMap::get(2, 1, {(ub - lb).ceilDiv(step)}, ctx),
      ValueRange{forOp.lowerBound(), forOp.upperBound(), forOp.step()});
}

/// Return the current iteration number in the loop (iv - lb).ceilDiv(step).
static Value buildLoopIterationCount(OpBuilder &b, scf::ForOp forOp) {
  MLIRContext *ctx = forOp->getContext();
  AffineExpr iv, lb, step;
  bindDims(ctx, iv, lb);
  bindSymbols(ctx, step);
  return b.create<AffineApplyOp>(
      forOp->getLoc(), AffineMap::get(2, 1, {(iv - lb).ceilDiv(step)}, ctx),
      ValueRange{forOp.getInductionVar(), forOp.lowerBound(), forOp.step()});
}

LogicalResult mlir::linalg::hoistPaddingOnTensors(PadTensorOp &padTensorOp,
                                                  unsigned nLoops) {
  llvm::SetVector<Operation *> backwardSlice, packingLoops;
  if (failed(hoistPaddingOnTensorsPrerequisites(padTensorOp, nLoops,
                                                backwardSlice, packingLoops)))
    return failure();

  // Update actual number of loops, which may be smaller.
  nLoops = packingLoops.size();

  Location loc = padTensorOp->getLoc();
  RankedTensorType paddedTensorType = padTensorOp.getResultType();
  unsigned paddedRank = paddedTensorType.getRank();

  // Backward slice is a topologically sorted list of ops starting at
  // `outermostEnclosingForOp`.
  Operation *outermostEnclosingForOp = backwardSlice.front();
  // IP just before the outermost loop considered that we hoist above.
  OpBuilder b(outermostEnclosingForOp);

  // Create the packed tensor<?x?x..?xpadded_shape> into which we amortize
  // padding.
  SmallVector<int64_t> packedShape(nLoops, ShapedType::kDynamicSize);
  // TODO: go grab dims when necessary, for now PadTensorOp returns a static
  // tensor.
  llvm::append_range(packedShape, paddedTensorType.getShape());
  auto packedTensorType =
      RankedTensorType::get(packedShape, paddedTensorType.getElementType());
  auto dynamicSizes =
      llvm::to_vector<4>(llvm::map_range(packingLoops, [&](Operation *op) {
        return buildLoopTripCount(b, cast<scf::ForOp>(op));
      }));
  Value packedTensor = b.create<linalg::InitTensorOp>(
      loc, dynamicSizes, packedTensorType.getShape(),
      packedTensorType.getElementType());

  // Clone the operations involved in the backward slice, iteratively stepping
  // into the loops that we encounter.
  // The implementation proceeds in a stack-like fashion:
  //   1. Iteratively clone and step into the loops, pushing the `packedTensor`
  //      deeper in the stack.
  //   2. Create a SubTensorInsert at the top of the stack.
  //   3. Iteratively pop and yield the result of the SubTensorInsertOp across
  //     the cloned loops.
  SmallVector<Value> clonedLoopIvs, leadingPackedTensorIndexings;
  clonedLoopIvs.reserve(nLoops);
  leadingPackedTensorIndexings.reserve(nLoops);
  BlockAndValueMapping bvm;
  // Stack step 1. iteratively clone loops and push `packedTensor`.
  // Insert `padTensorOp` into the backwardSlice so we clone it too.
  backwardSlice.insert(padTensorOp);
  for (Operation *op : backwardSlice) {
    if (op->getNumRegions() == 0 || isa<linalg::PadTensorOp>(op)) {
      b.clone(*op, bvm);
      continue;
    }
    // TODO: support more cases as they appear.
    auto forOp = dyn_cast<scf::ForOp>(op);
    assert(forOp && "Expected scf::ForOp when hoisting pad ops");
    // Unused loop, just skip it.
    if (!packingLoops.contains(forOp))
      continue;
    auto clonedForOp =
        b.create<scf::ForOp>(loc, forOp.lowerBound(), forOp.upperBound(),
                             forOp.step(), packedTensor);
    assert(clonedForOp->getNumRegions() == 1);
    clonedLoopIvs.push_back(clonedForOp.getInductionVar());
    b.setInsertionPointToStart(&clonedForOp->getRegion(0).front());
    leadingPackedTensorIndexings.push_back(
        buildLoopIterationCount(b, clonedForOp));
    bvm.map(forOp.getInductionVar(), clonedLoopIvs.back());
    packedTensor = clonedForOp.getRegionIterArgs().front();
  }

  // Stack step 2. create SubTensorInsertOp at the top of the stack.
  // offsets = [clonedLoopIvs, 0 .. 0].
  SmallVector<OpFoldResult> offsets(leadingPackedTensorIndexings.begin(),
                                    leadingPackedTensorIndexings.end());
  offsets.append(paddedRank, b.getIndexAttr(0));
  // sizes = [1 .. 1, paddedShape].
  SmallVector<OpFoldResult> sizes(nLoops, b.getIndexAttr(1));
  for (int64_t sz : paddedTensorType.getShape()) {
    // TODO: go grab dims when necessary, for now PadTensorOp returns a static
    // tensor.
    assert(!ShapedType::isDynamic(sz) && "padded tensor needs static sizes");
    sizes.push_back(b.getIndexAttr(sz));
  }
  // strides = [1 .. 1].
  SmallVector<OpFoldResult> strides(nLoops + paddedRank, b.getIndexAttr(1));

  Value inserted =
      b.create<SubTensorInsertOp>(loc, bvm.lookup(padTensorOp.result()),
                                  packedTensor, offsets, sizes, strides);

  // Stack step 3. iteratively pop the stack and propagate the yield.
  Value valueToYield = inserted;
  for (Value iv : llvm::reverse(clonedLoopIvs)) {
    auto forOp = scf::getForInductionVarOwner(iv);
    b.setInsertionPointToEnd(&forOp.getRegion().front());
    b.create<scf::YieldOp>(loc, valueToYield);
    valueToYield = forOp.getResult(0);
  }

  // Now the packed tensor is ready, replace the original padding op by a
  // 1x..x1 SubTensor [originalLoopIvs, 0 .. 0][1 .. 1, paddedShape][1 .. 1].
  b.setInsertionPoint(padTensorOp);
  SmallVector<Value> loopIterationCounts =
      llvm::to_vector<4>(llvm::map_range(packingLoops, [&](Operation *loop) {
        return buildLoopIterationCount(b, cast<scf::ForOp>(loop));
      }));
  // offsets = [originalLoopIvs, 0 .. 0].
  offsets.assign(loopIterationCounts.begin(), loopIterationCounts.end());
  offsets.append(paddedRank, b.getIndexAttr(0));
  // sizes = [1 .. 1, paddedShape] (definedabove).
  // strides = [1 .. 1] (defined above)
  packedTensor =
      scf::getForInductionVarOwner(clonedLoopIvs.front())->getResult(0);
  padTensorOp.replaceAllUsesWith(
      b.create<SubTensorOp>(loc, padTensorOp.getResultType(), packedTensor,
                            offsets, sizes, strides)
          ->getResult(0));

  Operation *toErase = padTensorOp;

  // Make the newly cloned `padTensorOp` available to the caller.
  padTensorOp =
      cast<PadTensorOp>(bvm.lookup(padTensorOp.result()).getDefiningOp());

  toErase->erase();

  return success();
}<|MERGE_RESOLUTION|>--- conflicted
+++ resolved
@@ -45,21 +45,13 @@
 /// instructions that need to be hoisted too.
 struct HoistableWrite {
   vector::TransferWriteOp transferWriteOp;
-<<<<<<< HEAD
-  SubTensorInsertOp subTensorInsertOp;
-=======
   tensor::InsertSliceOp insertSliceOp;
->>>>>>> 2ab1d525
 };
 /// Represents a unit of hoistable TransferReadOp. This may comprise other
 /// instructions that need to be hoisted too.
 struct HoistableRead {
   vector::TransferReadOp transferReadOp;
-<<<<<<< HEAD
-  SubTensorOp subTensorOp;
-=======
   tensor::ExtractSliceOp extractSliceOp;
->>>>>>> 2ab1d525
 };
 } // namespace
 
@@ -68,13 +60,8 @@
   auto getConstantIntValue = [](OpFoldResult ofr) -> llvm::Optional<int64_t> {
     Attribute attr = ofr.dyn_cast<Attribute>();
     // Note: isa+cast-like pattern allows writing the condition below as 1 line.
-<<<<<<< HEAD
-    if (!attr && ofr.get<Value>().getDefiningOp<ConstantOp>())
-      attr = ofr.get<Value>().getDefiningOp<ConstantOp>().getValue();
-=======
     if (!attr && ofr.get<Value>().getDefiningOp<arith::ConstantOp>())
       attr = ofr.get<Value>().getDefiningOp<arith::ConstantOp>().getValue();
->>>>>>> 2ab1d525
     if (auto intAttr = attr.dyn_cast_or_null<IntegerAttr>())
       return intAttr.getValue().getSExtValue();
     return llvm::None;
@@ -87,12 +74,8 @@
 }
 
 /// Return true is all offsets, sizes and strides are equal.
-<<<<<<< HEAD
-static bool sameOffsetsSizesAndStrides(SubTensorOp s, SubTensorInsertOp si) {
-=======
 static bool sameOffsetsSizesAndStrides(tensor::ExtractSliceOp s,
                                        tensor::InsertSliceOp si) {
->>>>>>> 2ab1d525
   if (s.static_offsets().size() != si.static_offsets().size())
     return false;
   if (s.static_sizes().size() != si.static_sizes().size())
@@ -120,40 +103,14 @@
 
   LLVM_DEBUG(DBGS() << "findMatchingTransferRead for: "
                     << *write.transferWriteOp.getOperation() << "\n");
-<<<<<<< HEAD
-  if (write.subTensorInsertOp)
-    LLVM_DEBUG(DBGS() << "findMatchingTransferRead subTensorInsertOp: "
-                      << *write.subTensorInsertOp.getOperation() << "\n");
-=======
   if (write.insertSliceOp)
     LLVM_DEBUG(DBGS() << "findMatchingTransferRead inserSliceOp: "
                       << *write.insertSliceOp.getOperation() << "\n");
->>>>>>> 2ab1d525
 
   for (Operation *user : srcTensor.getUsers()) {
     LLVM_DEBUG(DBGS() << "findMatchingTransferRead inspect user: " << *user
                       << "\n");
 
-<<<<<<< HEAD
-    // If HoistableWrite involves a SubTensorInsertOp, we need to find a
-    // matching SubTensorOp.
-    SubTensorOp subTensorOp;
-    Operation *maybeTransferReadUser = user;
-    if (write.subTensorInsertOp) {
-      subTensorOp = dyn_cast<SubTensorOp>(user);
-      if (!subTensorOp || subTensorOp.getResult().getType() !=
-                              write.subTensorInsertOp.source().getType())
-        continue;
-
-      LLVM_DEBUG(DBGS() << "check whether sameOffsetsSizesAndStrides: "
-                        << *subTensorOp << " vs " << *write.subTensorInsertOp
-                        << "\n");
-      if (!sameOffsetsSizesAndStrides(subTensorOp, write.subTensorInsertOp))
-        continue;
-
-      LLVM_DEBUG(DBGS() << "sameOffsetsSizesAndStrides: SUCCESS\n");
-      // If we got here, subTensorOp is hoistable iff it has exactly 2 uses:
-=======
     // If HoistableWrite involves a InsertSliceOp, we need to find a
     // matching ExtractSliceOp.
     tensor::ExtractSliceOp sliceOp;
@@ -171,17 +128,12 @@
 
       LLVM_DEBUG(DBGS() << "sameOffsetsSizesAndStrides: SUCCESS\n");
       // If we got here, sliceOp is hoistable iff it has exactly 2 uses:
->>>>>>> 2ab1d525
       //   1. the transfer_write we want to hoist.
       //   2. a matching transfer_read.
       // Anything else, we skip.
       bool skip = false;
       Operation *otherUser = nullptr;
-<<<<<<< HEAD
-      for (Operation *u : subTensorOp->getUsers()) {
-=======
       for (Operation *u : sliceOp->getUsers()) {
->>>>>>> 2ab1d525
         if (u == write.transferWriteOp)
           continue;
         if (otherUser) {
@@ -200,11 +152,7 @@
     auto read = dyn_cast<vector::TransferReadOp>(maybeTransferReadUser);
     if (read && read.indices() == write.transferWriteOp.indices() &&
         read.getVectorType() == write.transferWriteOp.getVectorType())
-<<<<<<< HEAD
-      return HoistableRead{read, subTensorOp};
-=======
       return HoistableRead{read, sliceOp};
->>>>>>> 2ab1d525
   }
   return HoistableRead();
 }
@@ -223,15 +171,6 @@
       Operation *user = use.getOwner();
       // Skip the candidate use, only inspect the "other" uses.
       if (user == candidateRead.transferReadOp ||
-<<<<<<< HEAD
-          user == candidateRead.subTensorOp || user == write.transferWriteOp ||
-          user == write.subTensorInsertOp)
-        continue;
-      // Consider all transitive uses through a subtensor / subtensor_insert.
-      // TODO: atm we just bail because a stronger analysis is needed for these
-      // cases.
-      if (isa<SubTensorOp, SubTensorInsertOp>(user))
-=======
           user == candidateRead.extractSliceOp ||
           user == write.transferWriteOp || user == write.insertSliceOp)
         continue;
@@ -239,7 +178,6 @@
       // TODO: atm we just bail because a stronger analysis is needed for these
       // cases.
       if (isa<tensor::ExtractSliceOp, tensor::InsertSliceOp>(user))
->>>>>>> 2ab1d525
         return true;
       // Consider all transitive uses through a vector.transfer_write.
       if (auto writeUser = dyn_cast<vector::TransferWriteOp>(user)) {
@@ -279,11 +217,7 @@
 
 /// Return the `forOp`-invariant HoistableWrite that produces `yieldOperand`.
 /// Return the null HoistableWrite() if it is not comprised of a
-<<<<<<< HEAD
-/// vector.transfer_write + optional subtensor_insert or if any of the indexings
-=======
 /// vector.transfer_write + optional insert_slice or if any of the indexings
->>>>>>> 2ab1d525
 /// is `forOp`-dependent.
 static HoistableWrite
 getLoopInvariantTransferWriteOpDefining(scf::ForOp forOp,
@@ -298,46 +232,26 @@
     return HoistableWrite{write, nullptr};
   }
 
-<<<<<<< HEAD
-  if (auto subTensorInsertOp = v.getDefiningOp<SubTensorInsertOp>()) {
-    // Inserted subTensor must come from vector.transfer_write.
-    auto write =
-        subTensorInsertOp.source().getDefiningOp<vector::TransferWriteOp>();
-=======
   if (auto insertSliceOp = v.getDefiningOp<tensor::InsertSliceOp>()) {
     // Inserted slice must come from vector.transfer_write.
     auto write =
         insertSliceOp.source().getDefiningOp<vector::TransferWriteOp>();
->>>>>>> 2ab1d525
     if (!write)
       return HoistableWrite();
 
     // Tensor inserted into must be a BBArg at position matching yieldOperand's.
-<<<<<<< HEAD
-    auto bbArg = subTensorInsertOp.dest().dyn_cast<BlockArgument>();
-=======
     auto bbArg = insertSliceOp.dest().dyn_cast<BlockArgument>();
->>>>>>> 2ab1d525
     if (!bbArg || bbArg.getOwner()->getParentOp() != forOp ||
         bbArg.getArgNumber() != /*num iv=*/1 + yieldOperand.getOperandNumber())
       return HoistableWrite();
 
     // Indexing inserted into must not depend on `forOp`.
-<<<<<<< HEAD
-    for (Value operand : subTensorInsertOp->getOperands().drop_front(
-             SubTensorInsertOp::getOffsetSizeAndStrideStartOperandIndex()))
-      if (!forOp.isDefinedOutsideOfLoop(operand))
-        return HoistableWrite();
-
-    return HoistableWrite{write, subTensorInsertOp};
-=======
     for (Value operand : insertSliceOp->getOperands().drop_front(
              tensor::InsertSliceOp::getOffsetSizeAndStrideStartOperandIndex()))
       if (!forOp.isDefinedOutsideOfLoop(operand))
         return HoistableWrite();
 
     return HoistableWrite{write, insertSliceOp};
->>>>>>> 2ab1d525
   }
 
   return HoistableWrite();
@@ -349,30 +263,18 @@
   scf::ForOp forOp = cast<scf::ForOp>(tensorBBArg.getOwner()->getParentOp());
   assert(read.transferReadOp && write.transferWriteOp &&
          "expected transfer_read and transfer_write ops to be set");
-<<<<<<< HEAD
-  assert(((read.subTensorOp && write.subTensorInsertOp) ||
-          (!read.subTensorOp && !write.subTensorInsertOp)) &&
-         "expected matching subtensor / subtensor_insert");
-=======
   assert(((read.extractSliceOp && write.insertSliceOp) ||
           (!read.extractSliceOp && !write.insertSliceOp)) &&
          "expected matching extract_slice / insert_slice");
->>>>>>> 2ab1d525
   LLVM_DEBUG(DBGS() << "In forOp:\n"
                     << *forOp.getOperation()
                     << "\nHoist: " << *read.transferReadOp.getOperation()
                     << "\nHoist: " << *write.transferWriteOp.getOperation()
                     << "\nInvolving: " << tensorBBArg << "\n");
 
-<<<<<<< HEAD
-  // If a read subtensor is present, hoist it.
-  if (read.subTensorOp && failed(forOp.moveOutOfLoop({read.subTensorOp})))
-    llvm_unreachable("Unexpected failure moving subtensor out of loop");
-=======
   // If a read slice is present, hoist it.
   if (read.extractSliceOp && failed(forOp.moveOutOfLoop({read.extractSliceOp})))
     llvm_unreachable("Unexpected failure moving extract_slice out of loop");
->>>>>>> 2ab1d525
 
   // Hoist the transfer_read op.
   if (failed(forOp.moveOutOfLoop({read.transferReadOp})))
@@ -383,22 +285,6 @@
   unsigned initArgNumber = tensorBBArg.getArgNumber() - /*numIvs=*/1;
 
   // Update the source tensor.
-<<<<<<< HEAD
-  if (read.subTensorOp)
-    read.subTensorOp.sourceMutable().assign(forOp.initArgs()[initArgNumber]);
-  else
-    read.transferReadOp.sourceMutable().assign(forOp.initArgs()[initArgNumber]);
-
-  // Hoist write after.
-  if (write.subTensorInsertOp)
-    write.subTensorInsertOp->moveAfter(forOp);
-  write.transferWriteOp->moveAfter(forOp);
-
-  // Update the yield.
-  auto yieldOp = cast<scf::YieldOp>(forOp.region().front().getTerminator());
-  if (write.subTensorInsertOp)
-    yieldOp->setOperand(initArgNumber, write.subTensorInsertOp.dest());
-=======
   if (read.extractSliceOp)
     read.extractSliceOp.sourceMutable().assign(
         forOp.getInitArgs()[initArgNumber]);
@@ -415,7 +301,6 @@
   auto yieldOp = cast<scf::YieldOp>(forOp.getRegion().front().getTerminator());
   if (write.insertSliceOp)
     yieldOp->setOperand(initArgNumber, write.insertSliceOp.dest());
->>>>>>> 2ab1d525
   else
     yieldOp->setOperand(initArgNumber, write.transferWriteOp.source());
 
@@ -426,15 +311,6 @@
   // Transfer write has been hoisted, need to update the vector and tensor
   // source. Replace the result of the loop to use the new tensor created
   // outside the loop.
-<<<<<<< HEAD
-  // Depending on whether a subtensor_insert is present or not, it carries the
-  // update on the tensor operands.
-  if (write.subTensorInsertOp) {
-    newForOp.getResult(initArgNumber)
-        .replaceAllUsesWith(write.subTensorInsertOp.getResult());
-    write.transferWriteOp.sourceMutable().assign(read.subTensorOp.result());
-    write.subTensorInsertOp.destMutable().assign(read.subTensorOp.source());
-=======
   // Depending on whether a insert_slice is present or not, it carries the
   // update on the tensor operands.
   if (write.insertSliceOp) {
@@ -442,7 +318,6 @@
         .replaceAllUsesWith(write.insertSliceOp.getResult());
     write.transferWriteOp.sourceMutable().assign(read.extractSliceOp.result());
     write.insertSliceOp.destMutable().assign(read.extractSliceOp.source());
->>>>>>> 2ab1d525
   } else {
     newForOp.getResult(initArgNumber)
         .replaceAllUsesWith(write.transferWriteOp.getResult(0));
@@ -471,11 +346,7 @@
     changed = false;
     func.walk([&](scf::ForOp forOp) {
       Operation *yield = forOp.getBody()->getTerminator();
-<<<<<<< HEAD
-      for (auto it : llvm::enumerate(forOp.getRegionIterArgs())) {
-=======
       for (const auto &it : llvm::enumerate(forOp.getRegionIterArgs())) {
->>>>>>> 2ab1d525
         OpOperand &ret = yield->getOpOperand(it.index());
         HoistableWrite write =
             getLoopInvariantTransferWriteOpDefining(forOp, ret);
@@ -484,15 +355,9 @@
         LLVM_DEBUG(dbgs() << "\n";
                    DBGS() << "Candidate write for hoisting: "
                           << *write.transferWriteOp.getOperation() << "\n");
-<<<<<<< HEAD
-        if (write.subTensorInsertOp)
-          LLVM_DEBUG(DBGS() << "Candidate subtensor_insert for hoisting: "
-                            << *write.subTensorInsertOp.getOperation() << "\n");
-=======
         if (write.insertSliceOp)
           LLVM_DEBUG(DBGS() << "Candidate insert_slice for hoisting: "
                             << *write.insertSliceOp.getOperation() << "\n");
->>>>>>> 2ab1d525
         if (llvm::any_of(write.transferWriteOp.indices(),
                          [&forOp](Value index) {
                            return !forOp.isDefinedOutsideOfLoop(index);
@@ -520,11 +385,7 @@
     // Apply canonicalization so the newForOp + yield folds immediately, thus
     // cleaning up the IR and potentially enabling more hoisting.
     if (changed) {
-<<<<<<< HEAD
-      OwningRewritePatternList patterns;
-=======
       RewritePatternSet patterns(func->getContext());
->>>>>>> 2ab1d525
       scf::ForOp::getCanonicalizationPatterns(patterns, func->getContext());
       (void)applyPatternsAndFoldGreedily(func, std::move(patterns));
     }
@@ -558,11 +419,7 @@
       LLVM_DEBUG(DBGS() << "Candidate read: " << *transferRead.getOperation()
                         << "\n");
 
-<<<<<<< HEAD
-      llvm::SetVector<Operation *> forwardSlice;
-=======
       SetVector<Operation *> forwardSlice;
->>>>>>> 2ab1d525
       getForwardSlice(transferRead.getOperation(), &forwardSlice);
 
       // Look for the last TransferWriteOp in the forwardSlice of
@@ -653,242 +510,4 @@
       return WalkResult::interrupt();
     });
   }
-}
-
-/// Ensure prerequisites that guarantee pad op hoisting can occur.
-/// Return failure in the cases when we cannot perform hoisting; i.e. if either:
-///   1. There exists a use of `padTensorOp` that is not a linalg input operand.
-///   2. There isn't an enclosing `outermostEnclosingForOp` loop.
-///   3. There exists an op with a region that is dominated by
-///   `outermostEnclosingForOp` and that isn't a LoopLikeInterface or a
-///    LinalgOp.
-///   3. There exists an op with side effects that is dominated by
-///    `outermostEnclosingForOp` and that isn't a LoopLikeInterface.
-///
-/// While ensuring prerequisites:
-///   1. Fill the `backwardSlice` to contain the topologically sorted ops
-///   dominated by `outermostEnclosingForOp`.
-///   2. Fill the `packingLoops` to contain only the enclosing loops of
-///   `backwardSlice` whose IV is actually used in computing padding. Loops that
-///   remain in `backwardSlice` but that are not in `packingLoops` are
-///   dimensions of reuse.
-static LogicalResult
-hoistPaddingOnTensorsPrerequisites(linalg::PadTensorOp padTensorOp, int nLevels,
-                                   llvm::SetVector<Operation *> &backwardSlice,
-                                   llvm::SetVector<Operation *> &packingLoops) {
-  // Bail on any use that isn't an input of a Linalg op.
-  // Hoisting of inplace updates happens after vectorization.
-  for (OpOperand &use : padTensorOp.result().getUses()) {
-    auto linalgUser = dyn_cast<linalg::LinalgOp>(use.getOwner());
-    if (!linalgUser || !linalgUser.isInputTensor(&use))
-      return failure();
-  }
-
-  // Get at most nLevels of enclosing loops.
-  SmallVector<LoopLikeOpInterface> reverseEnclosingLoops;
-  Operation *outermostEnclosingForOp = nullptr,
-            *nextEnclosingForOp =
-                padTensorOp->getParentOfType<LoopLikeOpInterface>();
-  while (nLevels-- > 0 && nextEnclosingForOp) {
-    outermostEnclosingForOp = nextEnclosingForOp;
-    reverseEnclosingLoops.push_back(outermostEnclosingForOp);
-    nextEnclosingForOp =
-        nextEnclosingForOp->getParentOfType<LoopLikeOpInterface>();
-  }
-  if (!outermostEnclosingForOp)
-    return failure();
-
-  // Get the backwards slice from `padTensorOp` that is dominated by the
-  // outermost enclosing loop.
-  DominanceInfo domInfo(outermostEnclosingForOp);
-  getBackwardSlice(padTensorOp.getOperation(), &backwardSlice,
-                   [&](Operation *op) {
-                     return domInfo.dominates(outermostEnclosingForOp, op);
-                   });
-
-  // Bail on any op with a region that is not a LoopLikeInterface or a LinalgOp.
-  if (llvm::any_of(backwardSlice, [](Operation *op) {
-        return op->getNumRegions() > 0 && !isa<LoopLikeOpInterface>(op) &&
-               !isa<LinalgOp>(op);
-      }))
-    return failure();
-
-  // Filter out the loops whose induction variable is not used to compute the
-  // padded result. As a first approximation, just look for IVs that have no use
-  // in the backwardSlice.
-  // These are the dimensions of reuse that we can exploit to reduce the amount
-  // of work / memory.
-  // TODO: would this optimization compose better as a canonicalization?
-  for (LoopLikeOpInterface loop : llvm::reverse(reverseEnclosingLoops)) {
-    auto forOp = dyn_cast<scf::ForOp>(loop.getOperation());
-    if (!forOp)
-      continue;
-    for (Operation *user : forOp.getInductionVar().getUsers()) {
-      if (backwardSlice.contains(user)) {
-        packingLoops.insert(forOp);
-        break;
-      }
-    }
-  }
-
-  // Backward slice is a topologically sorted list of ops starting at
-  // `outermostEnclosingForOp`.
-  assert(outermostEnclosingForOp == backwardSlice.front());
-
-  return success();
-}
-
-/// Return the number of iterations in the loop (ub - lb).ceilDiv(step).
-static Value buildLoopTripCount(OpBuilder &b, scf::ForOp forOp) {
-  MLIRContext *ctx = forOp->getContext();
-  AffineExpr lb, ub, step;
-  bindDims(ctx, lb, ub);
-  bindSymbols(ctx, step);
-  return b.create<AffineApplyOp>(
-      forOp->getLoc(), AffineMap::get(2, 1, {(ub - lb).ceilDiv(step)}, ctx),
-      ValueRange{forOp.lowerBound(), forOp.upperBound(), forOp.step()});
-}
-
-/// Return the current iteration number in the loop (iv - lb).ceilDiv(step).
-static Value buildLoopIterationCount(OpBuilder &b, scf::ForOp forOp) {
-  MLIRContext *ctx = forOp->getContext();
-  AffineExpr iv, lb, step;
-  bindDims(ctx, iv, lb);
-  bindSymbols(ctx, step);
-  return b.create<AffineApplyOp>(
-      forOp->getLoc(), AffineMap::get(2, 1, {(iv - lb).ceilDiv(step)}, ctx),
-      ValueRange{forOp.getInductionVar(), forOp.lowerBound(), forOp.step()});
-}
-
-LogicalResult mlir::linalg::hoistPaddingOnTensors(PadTensorOp &padTensorOp,
-                                                  unsigned nLoops) {
-  llvm::SetVector<Operation *> backwardSlice, packingLoops;
-  if (failed(hoistPaddingOnTensorsPrerequisites(padTensorOp, nLoops,
-                                                backwardSlice, packingLoops)))
-    return failure();
-
-  // Update actual number of loops, which may be smaller.
-  nLoops = packingLoops.size();
-
-  Location loc = padTensorOp->getLoc();
-  RankedTensorType paddedTensorType = padTensorOp.getResultType();
-  unsigned paddedRank = paddedTensorType.getRank();
-
-  // Backward slice is a topologically sorted list of ops starting at
-  // `outermostEnclosingForOp`.
-  Operation *outermostEnclosingForOp = backwardSlice.front();
-  // IP just before the outermost loop considered that we hoist above.
-  OpBuilder b(outermostEnclosingForOp);
-
-  // Create the packed tensor<?x?x..?xpadded_shape> into which we amortize
-  // padding.
-  SmallVector<int64_t> packedShape(nLoops, ShapedType::kDynamicSize);
-  // TODO: go grab dims when necessary, for now PadTensorOp returns a static
-  // tensor.
-  llvm::append_range(packedShape, paddedTensorType.getShape());
-  auto packedTensorType =
-      RankedTensorType::get(packedShape, paddedTensorType.getElementType());
-  auto dynamicSizes =
-      llvm::to_vector<4>(llvm::map_range(packingLoops, [&](Operation *op) {
-        return buildLoopTripCount(b, cast<scf::ForOp>(op));
-      }));
-  Value packedTensor = b.create<linalg::InitTensorOp>(
-      loc, dynamicSizes, packedTensorType.getShape(),
-      packedTensorType.getElementType());
-
-  // Clone the operations involved in the backward slice, iteratively stepping
-  // into the loops that we encounter.
-  // The implementation proceeds in a stack-like fashion:
-  //   1. Iteratively clone and step into the loops, pushing the `packedTensor`
-  //      deeper in the stack.
-  //   2. Create a SubTensorInsert at the top of the stack.
-  //   3. Iteratively pop and yield the result of the SubTensorInsertOp across
-  //     the cloned loops.
-  SmallVector<Value> clonedLoopIvs, leadingPackedTensorIndexings;
-  clonedLoopIvs.reserve(nLoops);
-  leadingPackedTensorIndexings.reserve(nLoops);
-  BlockAndValueMapping bvm;
-  // Stack step 1. iteratively clone loops and push `packedTensor`.
-  // Insert `padTensorOp` into the backwardSlice so we clone it too.
-  backwardSlice.insert(padTensorOp);
-  for (Operation *op : backwardSlice) {
-    if (op->getNumRegions() == 0 || isa<linalg::PadTensorOp>(op)) {
-      b.clone(*op, bvm);
-      continue;
-    }
-    // TODO: support more cases as they appear.
-    auto forOp = dyn_cast<scf::ForOp>(op);
-    assert(forOp && "Expected scf::ForOp when hoisting pad ops");
-    // Unused loop, just skip it.
-    if (!packingLoops.contains(forOp))
-      continue;
-    auto clonedForOp =
-        b.create<scf::ForOp>(loc, forOp.lowerBound(), forOp.upperBound(),
-                             forOp.step(), packedTensor);
-    assert(clonedForOp->getNumRegions() == 1);
-    clonedLoopIvs.push_back(clonedForOp.getInductionVar());
-    b.setInsertionPointToStart(&clonedForOp->getRegion(0).front());
-    leadingPackedTensorIndexings.push_back(
-        buildLoopIterationCount(b, clonedForOp));
-    bvm.map(forOp.getInductionVar(), clonedLoopIvs.back());
-    packedTensor = clonedForOp.getRegionIterArgs().front();
-  }
-
-  // Stack step 2. create SubTensorInsertOp at the top of the stack.
-  // offsets = [clonedLoopIvs, 0 .. 0].
-  SmallVector<OpFoldResult> offsets(leadingPackedTensorIndexings.begin(),
-                                    leadingPackedTensorIndexings.end());
-  offsets.append(paddedRank, b.getIndexAttr(0));
-  // sizes = [1 .. 1, paddedShape].
-  SmallVector<OpFoldResult> sizes(nLoops, b.getIndexAttr(1));
-  for (int64_t sz : paddedTensorType.getShape()) {
-    // TODO: go grab dims when necessary, for now PadTensorOp returns a static
-    // tensor.
-    assert(!ShapedType::isDynamic(sz) && "padded tensor needs static sizes");
-    sizes.push_back(b.getIndexAttr(sz));
-  }
-  // strides = [1 .. 1].
-  SmallVector<OpFoldResult> strides(nLoops + paddedRank, b.getIndexAttr(1));
-
-  Value inserted =
-      b.create<SubTensorInsertOp>(loc, bvm.lookup(padTensorOp.result()),
-                                  packedTensor, offsets, sizes, strides);
-
-  // Stack step 3. iteratively pop the stack and propagate the yield.
-  Value valueToYield = inserted;
-  for (Value iv : llvm::reverse(clonedLoopIvs)) {
-    auto forOp = scf::getForInductionVarOwner(iv);
-    b.setInsertionPointToEnd(&forOp.getRegion().front());
-    b.create<scf::YieldOp>(loc, valueToYield);
-    valueToYield = forOp.getResult(0);
-  }
-
-  // Now the packed tensor is ready, replace the original padding op by a
-  // 1x..x1 SubTensor [originalLoopIvs, 0 .. 0][1 .. 1, paddedShape][1 .. 1].
-  b.setInsertionPoint(padTensorOp);
-  SmallVector<Value> loopIterationCounts =
-      llvm::to_vector<4>(llvm::map_range(packingLoops, [&](Operation *loop) {
-        return buildLoopIterationCount(b, cast<scf::ForOp>(loop));
-      }));
-  // offsets = [originalLoopIvs, 0 .. 0].
-  offsets.assign(loopIterationCounts.begin(), loopIterationCounts.end());
-  offsets.append(paddedRank, b.getIndexAttr(0));
-  // sizes = [1 .. 1, paddedShape] (definedabove).
-  // strides = [1 .. 1] (defined above)
-  packedTensor =
-      scf::getForInductionVarOwner(clonedLoopIvs.front())->getResult(0);
-  padTensorOp.replaceAllUsesWith(
-      b.create<SubTensorOp>(loc, padTensorOp.getResultType(), packedTensor,
-                            offsets, sizes, strides)
-          ->getResult(0));
-
-  Operation *toErase = padTensorOp;
-
-  // Make the newly cloned `padTensorOp` available to the caller.
-  padTensorOp =
-      cast<PadTensorOp>(bvm.lookup(padTensorOp.result()).getDefiningOp());
-
-  toErase->erase();
-
-  return success();
 }