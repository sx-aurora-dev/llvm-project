--- conflicted
+++ resolved
@@ -192,13 +192,8 @@
   }
 };
 
-<<<<<<< HEAD
-/// Convert `subtensor %t [offsets][sizes][strides] -> %st` to an alloc + copy
-/// pattern.
-=======
 /// Convert `extract_slice %t [offsets][sizes][strides] -> %st` to an
 /// alloc + copy pattern.
->>>>>>> 2ab1d525
 /// ```
 ///   %a = alloc(sizes)
 ///   %sv = subview %source [offsets][sizes][strides]
@@ -223,15 +218,9 @@
     // op.sizes() capture exactly the dynamic alloc operands matching the
     // subviewMemRefType thanks to subview/slice canonicalization and
     // verification.
-<<<<<<< HEAD
-    Value alloc =
-        rewriter.create<AllocOp>(op.getLoc(), subviewMemRefType, op.sizes());
-    Value subView = rewriter.create<SubViewOp>(
-=======
     Value alloc = rewriter.create<memref::AllocOp>(
         op.getLoc(), subviewMemRefType, op.sizes());
     Value subView = rewriter.create<memref::SubViewOp>(
->>>>>>> 2ab1d525
         op.getLoc(), sourceMemref, op.getMixedOffsets(), op.getMixedSizes(),
         op.getMixedStrides());
     rewriter.create<linalg::CopyOp>(op.getLoc(), subView, alloc);
@@ -270,11 +259,7 @@
     assert(destMemRef.getType().isa<MemRefType>());
 
     // Take a subview to copy the small memref.
-<<<<<<< HEAD
-    Value subview = rewriter.create<SubViewOp>(
-=======
     Value subview = rewriter.create<memref::SubViewOp>(
->>>>>>> 2ab1d525
         op.getLoc(), destMemRef, op.getMixedOffsets(), op.getMixedSizes(),
         op.getMixedStrides());
     // Copy the small memref.
@@ -332,18 +317,12 @@
     bufferization::BufferizeTypeConverter typeConverter;
 
     // Mark all Standard operations legal.
-<<<<<<< HEAD
-    target.addLegalDialect<AffineDialect, math::MathDialect,
-                           StandardOpsDialect>();
-    target.addIllegalOp<InitTensorOp, SubTensorOp, SubTensorInsertOp>();
-=======
     target.addLegalDialect<arith::ArithmeticDialect, AffineDialect,
                            memref::MemRefDialect, StandardOpsDialect,
                            tensor::TensorDialect>();
     target.addIllegalOp<InitTensorOp, PadTensorOp, tensor::CollapseShapeOp,
                         tensor::ExpandShapeOp, tensor::ExtractSliceOp,
                         tensor::InsertSliceOp>();
->>>>>>> 2ab1d525
 
     // Mark all Linalg operations illegal as long as they work on tensors.
     auto isLegalOperation = [&](Operation *op) {
