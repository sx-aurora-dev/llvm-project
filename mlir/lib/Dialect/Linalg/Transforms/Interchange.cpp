--- conflicted
+++ resolved
@@ -84,12 +84,6 @@
   genericOp->setAttr(getIteratorTypesAttrName(),
                      ArrayAttr::get(context, itTypesVector));
 
-<<<<<<< HEAD
-  op->setAttr(getIndexingMapsAttrName(),
-              ArrayAttr::get(context, newIndexingMaps));
-  op->setAttr(getIteratorTypesAttrName(),
-              ArrayAttr::get(context, itTypesVector));
-=======
   // 4. Transform the index operations by applying the permutation map.
   if (genericOp.hasIndexSemantics()) {
     OpBuilder::InsertionGuard guard(rewriter);
@@ -106,7 +100,6 @@
           indexOp, permutationMap.getSubMap(indexOp.dim()), allIndices);
     }
   }
->>>>>>> 2ab1d525
 
   return genericOp;
 }