//===- Vectorization.cpp - Implementation of linalg Vectorization ---------===//
//
// Part of the LLVM Project, under the Apache License v2.0 with LLVM Exceptions.
// See https://llvm.org/LICENSE.txt for license information.
// SPDX-License-Identifier: Apache-2.0 WITH LLVM-exception
//
//===----------------------------------------------------------------------===//
//
// This file implements the linalg dialect Vectorization transformations.
//
//===----------------------------------------------------------------------===//

#include "mlir/Analysis/LoopAnalysis.h"
#include "mlir/Analysis/SliceAnalysis.h"
#include "mlir/Dialect/Arithmetic/IR/Arithmetic.h"
#include "mlir/Dialect/Linalg/Analysis/DependenceAnalysis.h"
#include "mlir/Dialect/Linalg/IR/Linalg.h"
#include "mlir/Dialect/Linalg/Transforms/Transforms.h"
#include "mlir/Dialect/Linalg/Utils/Utils.h"
#include "mlir/Dialect/Tensor/IR/Tensor.h"
#include "mlir/Dialect/Utils/StructuredOpsUtils.h"
#include "mlir/Dialect/Vector/VectorOps.h"
#include "mlir/Dialect/Vector/VectorTransforms.h"
#include "mlir/IR/AffineExpr.h"
#include "mlir/IR/Matchers.h"
#include "mlir/IR/PatternMatch.h"
#include "mlir/Pass/Pass.h"
#include "mlir/Support/LLVM.h"
#include "mlir/Transforms/RegionUtils.h"
#include "llvm/ADT/ScopeExit.h"
<<<<<<< HEAD
=======
#include "llvm/ADT/Sequence.h"
#include "llvm/ADT/SmallVector.h"
#include "llvm/ADT/TypeSwitch.h"
>>>>>>> 2ab1d525
#include "llvm/Support/Debug.h"
#include "llvm/Support/raw_ostream.h"
#include <type_traits>

using namespace mlir;
using namespace mlir::linalg;

#define DEBUG_TYPE "linalg-vectorization"

<<<<<<< HEAD
=======
#define DBGS() (llvm::dbgs() << '[' << DEBUG_TYPE << "] ")
#define LDBG(X) LLVM_DEBUG(DBGS() << X)

static FailureOr<Operation *>
vectorizeConvolution(OpBuilder &b, ConvolutionOpInterface convOp);

>>>>>>> 2ab1d525
/// Return the unique instance of OpType in `block` if it is indeed unique.
/// Return null if none or more than 1 instances exist.
template <typename OpType>
static OpType getSingleOpOfType(Block &block) {
  OpType res;
  block.walk([&](OpType op) {
    if (res) {
      res = nullptr;
      return WalkResult::interrupt();
    }
    res = op;
    return WalkResult::advance();
  });
  return res;
<<<<<<< HEAD
}

/// Helper data structure to represent the result of vectorization.
/// In certain specific cases, like terminators, we do not want to propagate/
enum VectorizationStatus {
  /// Op failed to vectorize.
  Failure = 0,
  /// Op vectorized and custom function took care of replacement logic
  NoReplace,
  /// Op vectorized into a new Op whose results will replace original Op's
  /// results.
  NewOp
  // TODO: support values if Op vectorized to Many-Ops whose results we need to
  // aggregate for replacement.
};
struct VectorizationResult {
  /// Return status from vectorizing the current op.
  enum VectorizationStatus status = VectorizationStatus::Failure;
  /// New vectorized operation to replace the current op.
  /// Replacement behavior is specified by `status`.
  Operation *newOp;
};

/// Return a vector type of the same shape and element type as the (assumed)
/// ShapedType of `v`.
static VectorType extractVectorTypeFromShapedValue(Value v) {
  auto st = v.getType().cast<ShapedType>();
  if (st.isa<MemRefType>() && st.getShape().empty())
    return VectorType();
  return VectorType::get(st.getShape(), st.getElementType());
}

/// Build a vector.transfer_read from `source` at indices set to all `0`.
/// If source has rank zero, build an std.load.
/// Return the produced value.
static Value buildVectorRead(OpBuilder &builder, Value source) {
  edsc::ScopedContext scope(builder);
  auto shapedType = source.getType().cast<ShapedType>();
  if (VectorType vectorType = extractVectorTypeFromShapedValue(source)) {
    SmallVector<Value> indices(shapedType.getRank(), std_constant_index(0));
    return vector_transfer_read(vectorType, source, indices);
=======
}

/// Given an indexing `map` coming from a LinalgOp indexing, restricted to a
/// projectedPermutation, compress the unused dimensions to serve as a
/// permutation_map for a vector transfer operation.
/// For example, given a linalg op such as:
///
/// ```
///   %0 = linalg.generic {
///        indexing_maps = affine_map<(d0, d1, d2, d3, d4) -> (d4, d0, d2)>,
///        indexing_maps = affine_map<(d0, d1, d2, d3, d4) -> (d1, d3)>
///      }
///     ins(%0 : tensor<2x3x4xf32>)
///    outs(%1 : tensor<5x6xf32>)
/// ```
///
/// the iteration domain size of the linalg op is 3x5x4x6x2. The first affine
/// map is reindexed to `affine_map<(d0, d1, d2) -> (d2, d0, d1)>`, the second
/// affine map is reindexed to `affine_map<(d0, d1) -> (d0, d1)>`.
static AffineMap reindexIndexingMap(AffineMap map) {
  assert(map.isProjectedPermutation(/*allowZeroInResults=*/true) &&
         "expected projected permutation");
  auto res = compressUnusedDims(map);
  assert(res.getNumDims() == res.getNumResults() &&
         "expected reindexed map with same number of dims and results");
  return res;
}

/// Helper data structure to represent the result of vectorization.
/// In certain specific cases, like terminators, we do not want to propagate/
enum VectorizationStatus {
  /// Op failed to vectorize.
  Failure = 0,
  /// Op vectorized and custom function took care of replacement logic
  NoReplace,
  /// Op vectorized into a new Op whose results will replace original Op's
  /// results.
  NewOp
  // TODO: support values if Op vectorized to Many-Ops whose results we need to
  // aggregate for replacement.
};
struct VectorizationResult {
  /// Return status from vectorizing the current op.
  enum VectorizationStatus status = VectorizationStatus::Failure;
  /// New vectorized operation to replace the current op.
  /// Replacement behavior is specified by `status`.
  Operation *newOp;
};

llvm::Optional<vector::CombiningKind>
mlir::linalg::getCombinerOpKind(Operation *combinerOp) {
  using ::mlir::vector::CombiningKind;

  if (!combinerOp)
    return llvm::None;
  return llvm::TypeSwitch<Operation *, llvm::Optional<CombiningKind>>(
             combinerOp)
      .Case<arith::AddIOp, arith::AddFOp>(
          [&](auto op) { return CombiningKind::ADD; })
      .Case<arith::AndIOp>([&](auto op) { return CombiningKind::AND; })
      .Case<arith::MaxSIOp>([&](auto op) { return CombiningKind::MAXSI; })
      .Case<arith::MaxFOp>([&](auto op) { return CombiningKind::MAXF; })
      .Case<arith::MinSIOp>([&](auto op) { return CombiningKind::MINSI; })
      .Case<arith::MinFOp>([&](auto op) { return CombiningKind::MINF; })
      .Case<arith::MulIOp, arith::MulFOp>(
          [&](auto op) { return CombiningKind::MUL; })
      .Case<arith::OrIOp>([&](auto op) { return CombiningKind::OR; })
      .Case<arith::XOrIOp>([&](auto op) { return CombiningKind::XOR; })
      .Default([&](auto op) { return llvm::None; });
}

/// Check whether `outputOperand` is a reduction with a single combiner
/// operation. Return the combiner operation of the reduction. Return
/// nullptr otherwise. Multiple reduction operations would impose an
/// ordering between reduction dimensions and is currently unsupported in
/// Linalg. This limitation is motivated by the fact that e.g. min(max(X)) !=
/// max(min(X))
// TODO: use in LinalgOp verification, there is a circular dependency atm.
static Operation *matchLinalgReduction(OpOperand *outputOperand) {
  auto linalgOp = cast<LinalgOp>(outputOperand->getOwner());
  unsigned outputPos =
      outputOperand->getOperandNumber() - linalgOp.getNumInputs();
  // Only single combiner operations are supported for now.
  SmallVector<Operation *, 4> combinerOps;
  if (!matchReduction(linalgOp.getRegionOutputArgs(), outputPos, combinerOps) ||
      combinerOps.size() != 1)
    return nullptr;

  // Return the combiner operation.
  return combinerOps[0];
}

/// Broadcast `value` to a vector of `shape` if possible. Return value
/// otherwise.
static Value broadcastIfNeeded(OpBuilder &b, Value value,
                               ArrayRef<int64_t> shape) {
  // If no shape to broadcast to, just return `value`.
  if (shape.empty())
    return value;
  VectorType targetVectorType =
      VectorType::get(shape, getElementTypeOrSelf(value));
  if (vector::isBroadcastableTo(value.getType(), targetVectorType) !=
      vector::BroadcastableToResult::Success)
    return value;
  Location loc = b.getInsertionPoint()->getLoc();
  return b.createOrFold<vector::BroadcastOp>(loc, targetVectorType, value);
}

/// Create MultiDimReductionOp to compute the reduction for `reductionOp`. This
/// assumes that `reductionOp` has two operands and one of them is the reduction
/// initial value.
static Value buildMultiDimReduce(OpBuilder &b, Operation *reduceOp,
                                 Value valueToReduce,
                                 const SmallVector<bool> &reductionMask) {
  auto maybeKind = getCombinerOpKind(reduceOp);
  assert(maybeKind && "Failed precondition: could not get reduction kind");
  return b.create<vector::MultiDimReductionOp>(
      reduceOp->getLoc(), valueToReduce, reductionMask, *maybeKind);
}

static SmallVector<bool> getReductionMask(LinalgOp linalgOp) {
  unsigned idx = 0;
  SmallVector<bool> reductionMask(linalgOp.iterator_types().size(), false);
  for (auto attr : linalgOp.iterator_types()) {
    if (isReductionIterator(attr))
      reductionMask[idx] = true;
    ++idx;
  }
  return reductionMask;
}

/// Build a vector.transfer_write of `value` into `outputOperand` at indices set
/// to all `0`; where `outputOperand` is an output operand of the LinalgOp
/// currently being vectorized. If `dest` has null rank, build an memref.store.
/// Return the produced value or null if no value is produced.
static Value buildVectorWrite(OpBuilder &b, Value value,
                              OpOperand *outputOperand) {
  Operation *write;
  Location loc = value.getLoc();
  auto linalgOp = cast<LinalgOp>(outputOperand->getOwner());
  ArrayRef<int64_t> shape = linalgOp.getShape(outputOperand);
  auto vectorType = VectorType::get(
      shape, getElementTypeOrSelf(outputOperand->get().getType()));
  if (vectorType.getRank() > 0) {
    // 0-d case is still special: do not invert the reindexing map.
    AffineMap map =
        reindexIndexingMap(linalgOp.getTiedIndexingMap(outputOperand));
    SmallVector<int64_t> transposeShape =
        applyPermutationMap(inversePermutation(map), vectorType.getShape());
    assert(!transposeShape.empty() && "unexpected empty transpose shape");
    vectorType = VectorType::get(transposeShape, vectorType.getElementType());
    SmallVector<Value> indices(linalgOp.getRank(outputOperand),
                               b.create<arith::ConstantIndexOp>(loc, 0));
    value = broadcastIfNeeded(b, value, vectorType.getShape());
    write = b.create<vector::TransferWriteOp>(loc, value, outputOperand->get(),
                                              indices, map);
  } else {
    if (!value.getType().isa<VectorType>())
      value = b.create<vector::BroadcastOp>(loc, vectorType, value);
    assert(value.getType() == vectorType && "incorrect type");
    write = b.create<vector::TransferWriteOp>(loc, value, outputOperand->get(),
                                              ValueRange{});
  }
  LDBG("vectorized op: " << *write);
  if (!write->getResults().empty())
    return write->getResult(0);
  return Value();
}

// Custom vectorization function type. Produce a vector form of Operation*
// assuming all its vectorized operands are already in the BlockAndValueMapping.
// Return nullptr if the Operation cannot be vectorized.
using CustomVectorizationHook = std::function<VectorizationResult(
    Operation *, const BlockAndValueMapping &)>;

/// Helper function to vectorize the terminator of a `linalgOp`. New result
/// vector values are appended to `newResults`. Return
/// VectorizationStatus::NoReplace to signal the vectorization algorithm that it
/// should not try to map produced operations and instead return the results
/// using the `newResults` vector making them available to the
/// vectorization algorithm for RAUW. This function is meant to be used as a
/// CustomVectorizationHook.
static VectorizationResult
vectorizeLinalgYield(OpBuilder &b, Operation *op,
                     const BlockAndValueMapping &bvm, LinalgOp linalgOp,
                     SmallVectorImpl<Value> &newResults) {
  auto yieldOp = dyn_cast<linalg::YieldOp>(op);
  if (!yieldOp)
    return VectorizationResult{VectorizationStatus::Failure, nullptr};
  for (const auto &outputs : llvm::enumerate(yieldOp.values())) {
    // TODO: Scan for an opportunity for reuse.
    // TODO: use a map.
    Value vectorValue = bvm.lookup(outputs.value());
    Value newResult = buildVectorWrite(
        b, vectorValue, linalgOp.getOutputOperand(outputs.index()));
    if (newResult)
      newResults.push_back(newResult);
  }
  return VectorizationResult{VectorizationStatus::NoReplace, nullptr};
}

/// Helper function to vectorize the index operations of a `linalgOp`. Return
/// VectorizationStatus::NewOp to signal the vectorization algorithm that it
/// should map the produced operations. This function is meant to be used as a
/// CustomVectorizationHook.
static VectorizationResult vectorizeLinalgIndex(OpBuilder &b, Operation *op,
                                                LinalgOp linalgOp) {
  IndexOp indexOp = dyn_cast<linalg::IndexOp>(op);
  if (!indexOp)
    return VectorizationResult{VectorizationStatus::Failure, nullptr};
  auto loc = indexOp.getLoc();
  // Compute the static loop sizes of the index op.
  auto targetShape = linalgOp.computeStaticLoopSizes();
  // Compute a one-dimensional index vector for the index op dimension.
  SmallVector<int64_t> constantSeq =
      llvm::to_vector<16>(llvm::seq<int64_t>(0, targetShape[indexOp.dim()]));
  auto constantOp =
      b.create<arith::ConstantOp>(loc, b.getIndexVectorAttr(constantSeq));
  // Return the one-dimensional index vector if it lives in the trailing
  // dimension of the iteration space since the vectorization algorithm in this
  // case can handle the broadcast.
  if (indexOp.dim() == targetShape.size() - 1)
    return VectorizationResult{VectorizationStatus::NewOp, constantOp};
  // Otherwise permute the targetShape to move the index dimension last,
  // broadcast the one-dimensional index vector to the permuted shape, and
  // finally transpose the broadcasted index vector to undo the permutation.
  std::swap(targetShape[indexOp.dim()], targetShape.back());
  auto broadCastOp = b.create<vector::BroadcastOp>(
      loc, VectorType::get(targetShape, b.getIndexType()), constantOp);
  SmallVector<int64_t> transposition =
      llvm::to_vector<16>(llvm::seq<int64_t>(0, linalgOp.getNumLoops()));
  std::swap(transposition.back(), transposition[indexOp.dim()]);
  auto transposeOp =
      b.create<vector::TransposeOp>(loc, broadCastOp, transposition);
  return VectorizationResult{VectorizationStatus::NewOp, transposeOp};
}

/// Create a new vectorized verstion of `op` with the given operands and types.
static Operation *createVectorizedOp(OpBuilder &b, Operation *op,
                                     ValueRange newOperands,
                                     ArrayRef<Type> types) {
  OperationState state(op->getLoc(), op->getName());
  state.addAttributes(op->getAttrs());
  state.addOperands(newOperands);
  state.addTypes(types);
  return b.createOperation(state);
}

/// Emit reduction operations if the shapes of the value to reduce is different
/// that the result shape.
static Operation *reduceIfNeeded(OpBuilder &b, LinalgOp linalgOp, Operation *op,
                                 Value reduceValue, Value initialValue,
                                 const BlockAndValueMapping &bvm) {
  Value reduceVec = bvm.lookup(reduceValue);
  Value outputVec = bvm.lookup(initialValue);
  auto reduceType = reduceVec.getType().dyn_cast<VectorType>();
  auto outputType = outputVec.getType().dyn_cast<VectorType>();
  // Reduce only if needed as the value may already have been reduce for
  // contraction vectorization.
  if (!reduceType ||
      (outputType && reduceType.getShape() == outputType.getShape()))
    return nullptr;
  SmallVector<bool> reductionMask = getReductionMask(linalgOp);
  Value reduce = buildMultiDimReduce(b, op, reduceVec, reductionMask);
  return createVectorizedOp(b, op, {reduce, outputVec}, reduce.getType());
}

/// Generic vectorization for a single operation `op`, given already vectorized
/// operands carried by `bvm`. Vectorization occurs as follows:
///   1. Try to apply any of the `customVectorizationHooks` and return its
///   result on success.
///   2. Clone any constant in the current scope without vectorization: each
///   consumer of the constant will later determine the shape to which the
///   constant needs to be broadcast to.
///   3. Fail on any remaining non `ElementwiseMappable` op. It is the purpose
///   of the `customVectorizationHooks` to cover such cases.
///   4. Clone `op` in vector form to a vector of shape prescribed by the first
///   operand of maximal rank. Other operands have smaller rank and are
///   broadcast accordingly. It is assumed this broadcast is always legal,
///   otherwise, it means one of the `customVectorizationHooks` is incorrect.
///
/// This function assumes all operands of `op` have been vectorized and are in
/// the `bvm` mapping. As a consequence, this function is meant to be called on
/// a topologically-sorted list of ops.
/// This function does not update `bvm` but returns a VectorizationStatus that
/// instructs the caller what `bvm` update needs to occur.
static VectorizationResult
vectorizeOneOp(OpBuilder &b, LinalgOp linalgOp, Operation *op,
               const BlockAndValueMapping &bvm,
               ArrayRef<CustomVectorizationHook> customVectorizationHooks) {
  LDBG("vectorize op " << *op);

  // 1. Try to apply any CustomVectorizationHook.
  if (!customVectorizationHooks.empty()) {
    for (auto &customFunc : customVectorizationHooks) {
      VectorizationResult result = customFunc(op, bvm);
      if (result.status == VectorizationStatus::Failure)
        continue;
      return result;
    }
  }

  // 2. Constant ops don't get vectorized but rather broadcasted at their users.
  // Clone so that the constant is not confined to the linalgOp block .
  if (isa<arith::ConstantOp, ConstantOp>(op))
    return VectorizationResult{VectorizationStatus::NewOp, b.clone(*op)};

  // 3. Only ElementwiseMappable are allowed in the generic vectorization.
  if (!OpTrait::hasElementwiseMappableTraits(op))
    return VectorizationResult{VectorizationStatus::Failure, nullptr};

  // 4 . Check if the operation is a reduction.
  SmallVector<std::pair<Value, Value>> reductionOperands;
  for (Value operand : op->getOperands()) {
    auto arg = operand.dyn_cast<BlockArgument>();
    if (!arg || arg.getArgNumber() < linalgOp.getNumInputs())
      continue;
    SmallVector<Operation *> reductionOps;
    Value reduceValue = matchReduction(
        linalgOp.getRegionOutputArgs(),
        arg.getArgNumber() - linalgOp.getNumInputs(), reductionOps);
    if (!reduceValue)
      continue;
    reductionOperands.push_back(std::make_pair(reduceValue, operand));
  }
  if (!reductionOperands.empty()) {
    assert(reductionOperands.size() == 1);
    Operation *reduceOp =
        reduceIfNeeded(b, linalgOp, op, reductionOperands[0].first,
                       reductionOperands[0].second, bvm);
    if (reduceOp)
      return VectorizationResult{VectorizationStatus::NewOp, reduceOp};
  }

  // 5. Generic vectorization path for ElementwiseMappable ops.
  //   a. first get the first max ranked shape.
  SmallVector<int64_t, 4> firstMaxRankedShape;
  for (Value operand : op->getOperands()) {
    auto vt = bvm.lookup(operand).getType().dyn_cast<VectorType>();
    if (vt && firstMaxRankedShape.size() < vt.getShape().size())
      firstMaxRankedShape.assign(vt.getShape().begin(), vt.getShape().end());
  }
  //   b. broadcast each op if needed.
  auto vectorizedOperands = llvm::map_range(op->getOperands(), [&](Value v) {
    return firstMaxRankedShape.empty()
               ? bvm.lookup(v)
               : broadcastIfNeeded(b, bvm.lookup(v), firstMaxRankedShape);
  });
  //   c. for elementwise, the result is the vector with the firstMaxRankedShape
  auto returnTypes = llvm::map_range(op->getResultTypes(), [&](Type t) {
    return firstMaxRankedShape.empty()
               ? t
               : VectorType::get(firstMaxRankedShape, t);
  });

  // Build and return the new op.
  return VectorizationResult{
      VectorizationStatus::NewOp,
      createVectorizedOp(b, op, llvm::to_vector<4>(vectorizedOperands),
                         llvm::to_vector<4>(returnTypes))};
}

/// Detect whether `r` has only ConstantOp, ElementwiseMappable and YieldOp.
static bool hasOnlyScalarElementwiseOp(Region &r) {
  if (!llvm::hasSingleElement(r))
    return false;
  for (Operation &op : r.front()) {
    if (!(isa<arith::ConstantOp, ConstantOp, linalg::YieldOp, linalg::IndexOp>(
              op) ||
          OpTrait::hasElementwiseMappableTraits(&op)) ||
        llvm::any_of(op.getResultTypes(),
                     [](Type type) { return !type.isIntOrIndexOrFloat(); }))
      return false;
  }
  return true;
}

// Return true if the op is an element-wise linalg op.
static bool isElementwise(Operation *op) {
  auto linalgOp = dyn_cast<linalg::LinalgOp>(op);
  if (!linalgOp)
    return false;
  if (linalgOp.getNumLoops() != linalgOp.getNumParallelLoops())
    return false;
  // TODO: relax the restrictions on indexing map.
  for (OpOperand *opOperand : linalgOp.getOutputOperands()) {
    if (!linalgOp.getTiedIndexingMap(opOperand).isIdentity())
      return false;
  }
  return hasOnlyScalarElementwiseOp(linalgOp->getRegion(0));
}

/// Generic vectorization function that rewrites the body of a `linalgOp` into
/// vector form. Generic vectorization proceeds as follows:
///   1. Verify the `linalgOp` has one non-empty region.
///   2. Values defined above the region are mapped to themselves and will be
///   broadcasted on a per-need basis by their consumers.
///   3. Each region argument is vectorized into a vector.transfer_read (or 0-d
///   load).
///   TODO: Reuse opportunities for RAR dependencies.
///   4a. Register CustomVectorizationHook for YieldOp to capture the results.
///   4b. Register CustomVectorizationHook for IndexOp to access the iteration
///   indices.
///   5. Iteratively call vectorizeOneOp on the region operations.
///
/// When `broadcastToMaximalCommonShape` is set to true, eager broadcasting is
/// performed to the maximal common vector size implied by the `linalgOp`
/// iteration space. This eager broadcasting is introduced in the
/// permutation_map of the vector.transfer_read operations. The eager
/// broadcasting makes it trivial to detrmine where broadcast, transposes and
/// reductions should occur, without any bookkeeping. The tradeoff is that, in
/// the absence of good canonicalizations, the amount of work increases.
/// This is not deemed a problem as we expect canonicalizations and foldings to
/// aggressively clean up the useless work.
static LogicalResult
vectorizeAsLinalgGeneric(OpBuilder &b, LinalgOp linalgOp,
                         SmallVectorImpl<Value> &newResults) {
  Block *block = linalgOp.getBlock();

  // 2. Values defined above the region can only be broadcast for now. Make them
  // map to themselves.
  BlockAndValueMapping bvm;
  SetVector<Value> valuesSet;
  mlir::getUsedValuesDefinedAbove(linalgOp->getRegion(0), valuesSet);
  bvm.map(valuesSet.getArrayRef(), valuesSet.getArrayRef());

  if (linalgOp.getNumOutputs() == 0)
    return failure();

  // TODO: the common vector shape is equal to the static loop sizes only when
  // all indexing maps are projected permutations. For convs and stencils the
  // logic will need to evolve.
  SmallVector<int64_t> commonVectorShape = linalgOp.computeStaticLoopSizes();

  // 3. Turn all BBArgs into vector.transfer_read / load.
  Location loc = linalgOp.getLoc();
  Value zero = b.create<arith::ConstantIndexOp>(loc, 0);
  for (OpOperand *opOperand : linalgOp.getInputAndOutputOperands()) {
    BlockArgument bbarg = block->getArgument(opOperand->getOperandNumber());
    if (linalgOp.isScalar(opOperand)) {
      bvm.map(bbarg, opOperand->get());
      continue;
    }
    VectorType readType;
    AffineMap map;
    // TODO: can we keep this simplification?
    // if (linalgOp.getShape(opOperand).empty()) {
    //   readType = VectorType::get({}, bbarg.getType());
    // } else {
    if (opOperand->getOperandNumber() < linalgOp.getNumInputs()) {
      map = inverseAndBroadcastProjectedPermuation(
          linalgOp.getTiedIndexingMap(opOperand));
      readType = VectorType::get(commonVectorShape,
                                 getElementTypeOrSelf(opOperand->get()));
    } else {
      map = inversePermutation(
          reindexIndexingMap(linalgOp.getTiedIndexingMap(opOperand)));
      readType = VectorType::get(map.compose(linalgOp.getShape(opOperand)),
                                 getElementTypeOrSelf(opOperand->get()));
    }
    // }

    auto shape = linalgOp.getShape(opOperand);
    SmallVector<Value> indices(shape.size(), zero);
    Value readValue = b.create<vector::TransferReadOp>(
        loc, readType, opOperand->get(), indices, map);
    // Not all ops support 0-d vectors, extract the scalar for now.
    // TODO: remove this.
    if (readValue.getType().cast<VectorType>().getRank() == 0)
      readValue = b.create<vector::ExtractElementOp>(loc, readValue);

    LDBG("new vectorized bbarg(" << bbarg.getArgNumber() << "): " << readValue);
    bvm.map(bbarg, readValue);
    bvm.map(opOperand->get(), readValue);
  }

  SmallVector<CustomVectorizationHook> hooks;
  // 4a. Register CustomVectorizationHook for yieldOp.
  CustomVectorizationHook vectorizeYield =
      [&](Operation *op,
          const BlockAndValueMapping &bvm) -> VectorizationResult {
    return vectorizeLinalgYield(b, op, bvm, linalgOp, newResults);
  };
  hooks.push_back(vectorizeYield);

  // 4b. Register CustomVectorizationHook for indexOp.
  CustomVectorizationHook vectorizeIndex =
      [&](Operation *op,
          const BlockAndValueMapping &bvm) -> VectorizationResult {
    return vectorizeLinalgIndex(b, op, linalgOp);
  };
  hooks.push_back(vectorizeIndex);

  // 5. Iteratively call `vectorizeOneOp` to each op in the slice.
  for (Operation &op : block->getOperations()) {
    VectorizationResult result = vectorizeOneOp(b, linalgOp, &op, bvm, hooks);
    if (result.status == VectorizationStatus::Failure) {
      LDBG("failed to vectorize: " << op);
      return failure();
    }
    if (result.status == VectorizationStatus::NewOp) {
      LDBG("new vector op: " << *result.newOp;);
      bvm.map(op.getResults(), result.newOp->getResults());
    }
  }

  return success();
}

/// Helper function to vectorize a `linalgOp` with contraction semantics in a
/// generic fashion.
/// This helper is needed atm because the truly generic implementation requires
/// good vector.multi_reduce folding patterns that are currently NYI.
// TODO: drop reliance on a specific pattern.
static bool allIndexingsAreProjectedPermutation(LinalgOp op) {
  return llvm::all_of(op.getIndexingMaps(), [](AffineMap m) {
    return m.isProjectedPermutation(/*allowZeroInResults=*/true);
  });
}

// TODO: probably need some extra checks for reduction followed by consumer
// ops that may not commute (e.g. linear reduction + non-linear instructions).
static LogicalResult reductionPreconditions(LinalgOp op) {
  if (llvm::none_of(op.iterator_types(), isReductionIterator)) {
    LDBG("reduction precondition failed: no reduction iterator");
    return failure();
  }
  for (OpOperand *opOperand : op.getOutputOperands()) {
    Operation *reduceOp = matchLinalgReduction(opOperand);
    if (!reduceOp || !getCombinerOpKind(reduceOp)) {
      LDBG("reduction precondition failed: reduction detection failed");
      return failure();
    }
>>>>>>> 2ab1d525
  }
  return success();
}

<<<<<<< HEAD
/// Build a vector.transfer_write of `value` into `dest` at indices set to all
/// `0`. If `dest` has null rank, build an std.store.
/// Return the produced value or null if no value is produced.
static Value buildVectorWrite(OpBuilder &builder, Value value, Value dest) {
  edsc::ScopedContext scope(builder);
  Operation *write;
  auto shapedType = dest.getType().cast<ShapedType>();
  if (VectorType vectorType = extractVectorTypeFromShapedValue(dest)) {
    SmallVector<Value> indices(shapedType.getRank(), std_constant_index(0));
    if (vectorType != value.getType())
      value = vector_broadcast(vectorType, value);
    write = vector_transfer_write(value, dest, indices);
  } else {
    write = std_store(value, dest);
  }
  LLVM_DEBUG(dbgs() << "\n[" DEBUG_TYPE "]: vectorized op: " << *write);
  if (!write->getResults().empty())
    return write->getResult(0);
  return Value();
}

/// If value of assumed VectorType has a shape different than `shape`, buil and
/// return a new vector.broadcast to `shape`.
/// Otherwise, just return value.
static Value broadcastIfNeeded(OpBuilder &builder, Value value,
                               ArrayRef<int64_t> shape) {
  auto vecType = value.getType().dyn_cast<VectorType>();
  if (shape.empty() || (vecType != nullptr && vecType.getShape() == shape))
    return value;
  auto newVecType = VectorType::get(shape, vecType ? vecType.getElementType()
                                                   : value.getType());
  return builder.create<vector::BroadcastOp>(
      builder.getInsertionPoint()->getLoc(), newVecType, value);
}

// Custom vectorization function type. Produce a vector form of Operation*
// assuming all its vectorized operands are already in the BlockAndValueMapping.
// Return nullptr if the Operation cannot be vectorized.
using CustomVectorizationHook = std::function<VectorizationResult(
    Operation *, const BlockAndValueMapping &)>;

/// Helper function to vectorize the terminator of a `linalgOp`. New result
/// vector values are appended to `newResults`. Return
/// VectorizationStatus::NoReplace to signal the vectorization algorithm that it
/// should not try to map produced operations and instead return the results
/// using the `newResults` vector making them available to the
/// vectorization algorithm for RAUW. This function is meant to be used as a
/// CustomVectorizationHook.
static VectorizationResult
vectorizeLinalgYield(OpBuilder &builder, Operation *op,
                     const BlockAndValueMapping &bvm, LinalgOp linalgOp,
                     SmallVectorImpl<Value> &newResults) {
  auto yieldOp = dyn_cast<linalg::YieldOp>(op);
  if (!yieldOp)
    return VectorizationResult{VectorizationStatus::Failure, nullptr};
  for (auto outputs : llvm::enumerate(yieldOp.values())) {
    // TODO: Scan for an opportunity for reuse.
    // TODO: use a map.
    Value vectorValue = bvm.lookup(outputs.value());
    Value newResult = buildVectorWrite(builder, vectorValue,
                                       linalgOp.getOutput(outputs.index()));
    if (newResult)
      newResults.push_back(newResult);
  }
  return VectorizationResult{VectorizationStatus::NoReplace, nullptr};
}

/// Generic vectorization for a single operation `op`, given already vectorized
/// operands carried by `bvm`. Vectorization occurs as follows:
///   1. Try to apply any of the `customVectorizationHooks` and return its
///   result on success.
///   2. Clone any constant in the current scope without vectorization: each
///   consumer of the constant will later determine the shape to which the
///   constant needs to be broadcast to.
///   3. Fail on any remaining non `ElementwiseMappable` op. It is the purpose
///   of the `customVectorizationHooks` to cover such cases.
///   4. Clone `op` in vector form to a vector of shape prescribed by the first
///   operand of maximal rank. Other operands have smaller rank and are
///   broadcast accordingly. It is assumed this broadcast is always legal,
///   otherwise, it means one of the `customVectorizationHooks` is incorrect.
///
/// This function assumes all operands of `op` have been vectorized and are in
/// the `bvm` mapping. As a consequence, this function is meant to be called on
/// a topologically-sorted list of ops.
/// This function does not update `bvm` but returns a VectorizationStatus that
/// instructs the caller what `bvm` update needs to occur.
static VectorizationResult
vectorizeOneOp(OpBuilder &builder, Operation *op,
               const BlockAndValueMapping &bvm,
               ArrayRef<CustomVectorizationHook> customVectorizationHooks) {
  LLVM_DEBUG(dbgs() << "\n[" DEBUG_TYPE "]: vectorize op " << *op);

  // 1. Try to apply any CustomVectorizationHook.
  if (!customVectorizationHooks.empty()) {
    for (auto &customFunc : customVectorizationHooks) {
      VectorizationResult result = customFunc(op, bvm);
      if (result.status == VectorizationStatus::Failure)
        continue;
      return result;
    }
  }

  // 2. Constant ops don't get vectorized but rather broadcasted at their users.
  // Clone so that the constant is not confined to the linalgOp block .
  if (isa<ConstantOp>(op))
    return VectorizationResult{VectorizationStatus::NewOp, builder.clone(*op)};

  // 3. Only ElementwiseMappable are allowed in the generic vectorization.
  if (!OpTrait::hasElementwiseMappableTraits(op))
    return VectorizationResult{VectorizationStatus::Failure, nullptr};

  // 4. Generic vectorization path for ElementwiseMappable ops.
  //   a. first get the first max ranked shape.
  SmallVector<int64_t, 4> firstMaxRankedShape;
  for (Value operand : op->getOperands()) {
    auto vt = bvm.lookup(operand).getType().dyn_cast<VectorType>();
    if (vt && firstMaxRankedShape.size() < vt.getShape().size())
      firstMaxRankedShape.assign(vt.getShape().begin(), vt.getShape().end());
  }
  //   b. broadcast each op if needed.
  auto vectorizedOperands = llvm::map_range(op->getOperands(), [&](Value v) {
    return firstMaxRankedShape.empty()
               ? bvm.lookup(v)
               : broadcastIfNeeded(builder, bvm.lookup(v), firstMaxRankedShape);
  });
  //   c. for elementwise, the result is the vector with the firstMaxRankedShape
  auto returnTypes = llvm::map_range(op->getResultTypes(), [&](Type t) {
    return firstMaxRankedShape.empty()
               ? t
               : VectorType::get(firstMaxRankedShape, t);
  });

  // Build and return the new op.
  OperationState state(op->getLoc(), op->getName());
  state.addAttributes(op->getAttrs());
  state.addOperands(llvm::to_vector<4>(vectorizedOperands));
  state.addTypes(llvm::to_vector<4>(returnTypes));
  return VectorizationResult{VectorizationStatus::NewOp,
                             builder.createOperation(state)};
}

/// Generic vectorization function that rewrites the body of a `linalgOp` into
/// vector form. Generic vectorization proceeds as follows:
///   1. The region for the linalg op is created if necessary.
///   2. Values defined above the region are mapped to themselves and will be
///   broadcasted on a per-need basis by their consumers.
///   3. Each region argument is vectorized into a vector.transfer_read (or 0-d
///   load).
///   TODO: Reuse opportunities for RAR dependencies.
///   4. Register CustomVectorizationHook for YieldOp to capture the results.
///   5. Iteratively call vectorizeOneOp on the region operations.
LogicalResult vectorizeAsLinalgGeneric(
    OpBuilder &builder, LinalgOp linalgOp, SmallVectorImpl<Value> &newResults,
    ArrayRef<CustomVectorizationHook> customVectorizationHooks = {}) {
  // 1. Certain Linalg ops do not have a region but only a region builder.
  // If so, build the region so we can vectorize.
  std::unique_ptr<Region> owningRegion;
  Region *region;
  if (linalgOp->getNumRegions() > 0) {
    region = &linalgOp->getRegion(0);
  } else {
    // RAII avoid remaining in block.
    OpBuilder::InsertionGuard g(builder);
    owningRegion = std::make_unique<Region>();
    region = owningRegion.get();
    Block *block = builder.createBlock(region);
    auto elementTypes = llvm::to_vector<4>(
        llvm::map_range(linalgOp.getShapedOperandTypes(),
                        [](ShapedType t) { return t.getElementType(); }));
    block->addArguments(elementTypes);
    linalgOp.getRegionBuilder()(*block, /*captures=*/{});
  }
  Block *block = &region->front();

  BlockAndValueMapping bvm;
  // 2. Values defined above the region can only be broadcast for now. Make them
  // map to themselves.
  llvm::SetVector<Value> valuesSet;
  mlir::getUsedValuesDefinedAbove(*region, valuesSet);
  bvm.map(valuesSet.getArrayRef(), valuesSet.getArrayRef());

  // 3. Turn all BBArgs into vector.transfer_read / load.
  SmallVector<AffineMap> indexings;
  for (auto bbarg : block->getArguments()) {
    Value vectorArg = linalgOp.getShapedOperand(bbarg.getArgNumber());
    Value vectorRead = buildVectorRead(builder, vectorArg);
    LLVM_DEBUG(dbgs() << "\n[" DEBUG_TYPE "]: new vectorized bbarg("
                      << bbarg.getArgNumber() << "): " << vectorRead);
    bvm.map(bbarg, vectorRead);
    bvm.map(vectorArg, vectorRead);
  }

  // 4. Register CustomVectorizationHook for yieldOp.
  CustomVectorizationHook vectorizeYield =
      [&](Operation *op,
          const BlockAndValueMapping &bvm) -> VectorizationResult {
    return vectorizeLinalgYield(builder, op, bvm, linalgOp, newResults);
  };
  // Append the vectorizeYield hook.
  auto hooks = llvm::to_vector<4>(customVectorizationHooks);
  hooks.push_back(vectorizeYield);

  // 5. Iteratively call `vectorizeOneOp` to each op in the slice.
  for (Operation &op : block->getOperations()) {
    VectorizationResult result = vectorizeOneOp(builder, &op, bvm, hooks);
    if (result.status == VectorizationStatus::Failure) {
      LLVM_DEBUG(dbgs() << "\n[" DEBUG_TYPE "]: failed to vectorize: " << op);
      return failure();
    }
    if (result.status == VectorizationStatus::NewOp) {
      LLVM_DEBUG(dbgs() << "\n[" DEBUG_TYPE "]: new vector op: "
                        << *result.newOp;);
      bvm.map(op.getResults(), result.newOp->getResults());
    }
  }

  return success();
}

/// Detect whether `r` has only ConstantOp, ElementwiseMappable and YieldOp.
static bool hasOnlyScalarElementwiseOp(Region &r) {
  if (!llvm::hasSingleElement(r))
    return false;
  for (Operation &op : r.front()) {
    if (!(isa<ConstantOp, linalg::YieldOp>(op) ||
          OpTrait::hasElementwiseMappableTraits(&op)) ||
        llvm::any_of(op.getResultTypes(),
                     [](Type type) { return !type.isIntOrIndexOrFloat(); }))
      return false;
  }
  return true;
}

// Return true if the op is an element-wise linalg op.
static bool isElementwise(Operation *op) {
  auto linalgOp = dyn_cast<linalg::LinalgOp>(op);
  if (!linalgOp)
    return false;
  if (linalgOp.getNumLoops() != linalgOp.getNumParallelLoops())
    return false;
  // TODO: relax the restrictions on indexing map.
  for (unsigned i = 0, e = linalgOp.getNumOutputs(); i < e; i++) {
    if (!linalgOp.getOutputIndexingMap(i).isIdentity())
      return false;
  }
  // Currently bound the input indexing map to minor identity as other
  // permutations might require adding transpose ops to convert the vector read
  // to the right shape.
  for (unsigned i = 0, e = linalgOp.getNumInputs(); i < e; i++) {
    if (!linalgOp.getInputIndexingMap(i).isMinorIdentity())
      return false;
  }
  if (linalgOp->getNumRegions() != 1)
    return false;
  return hasOnlyScalarElementwiseOp(linalgOp->getRegion(0));
}

static LogicalResult vectorizeContraction(OpBuilder &builder, LinalgOp linalgOp,
                                          SmallVectorImpl<Value> &newResults) {
  assert(isaContractionOpInterface(linalgOp) &&
         "expected vectorizeContraction preconditions to be met");
  Location loc = linalgOp.getLoc();
  // Vectorize other ops as vector contraction.
  // TODO: interface.
  LLVM_DEBUG(dbgs() << "\n[" DEBUG_TYPE "]: "
                    << "Rewrite linalg op as vector.contract: ";
             linalgOp.dump());
  // Special function that describes how to vectorize the multiplication op in a
  // linalg contraction.
  CustomVectorizationHook vectorizeContraction =
      [&](Operation *op,
          const BlockAndValueMapping &bvm) -> VectorizationResult {
    if (!isa<MulIOp, MulFOp>(op))
      return VectorizationResult{VectorizationStatus::Failure, nullptr};
    auto outShape = linalgOp.getOutputShapedType(0).getShape();
    auto vType = outShape.empty()
                     ? op->getResult(0).getType()
                     : VectorType::get(outShape, op->getResult(0).getType());
    auto zero =
        builder.create<ConstantOp>(loc, vType, builder.getZeroAttr(vType));
    Operation *contract = builder.create<vector::ContractionOp>(
        loc, bvm.lookup(op->getOperand(0)), bvm.lookup(op->getOperand(1)), zero,
        linalgOp.indexing_maps(), linalgOp.iterator_types());
    return VectorizationResult{VectorizationStatus::NewOp, contract};
  };
  return vectorizeAsLinalgGeneric(builder, linalgOp, newResults,
                                  {vectorizeContraction});
}
=======
static LogicalResult vectorizeStaticLinalgOpPrecondition(linalg::LinalgOp op) {
  if (isElementwise(op))
    return success();
  // TODO: isaConvolutionOpInterface that can also infer from generic features.
  // But we will still need stride/dilation attributes that will be annoying to
  // reverse-engineer...
  if (isa<ConvolutionOpInterface>(op.getOperation()))
    return success();
  // TODO: the common vector shape is equal to the static loop sizes only when
  // all indexing maps are projected permutations. For convs and stencils the
  // logic will need to evolve.
  if (!allIndexingsAreProjectedPermutation(op)) {
    LDBG("precondition failed: not projected permutations");
    return failure();
  }
  if (failed(reductionPreconditions(op))) {
    LDBG("precondition failed: reduction preconditions");
    return failure();
  }
  return success();
}

static LogicalResult vectorizeLinalgOpPrecondition(LinalgOp linalgOp) {
  // All types must be static shape to go to vector.
  if (linalgOp.hasDynamicShape()) {
    LDBG("precondition failed: dynamic shape");
    return failure();
  }
  return vectorizeStaticLinalgOpPrecondition(linalgOp);
}

LogicalResult mlir::linalg::vectorize(RewriterBase &rewriter,
                                      LinalgOp linalgOp) {
  if (failed(vectorizeLinalgOpPrecondition(linalgOp)))
    return failure();

  SmallVector<Value> results;
  // TODO: isaConvolutionOpInterface that can also infer from generic
  // features. Will require stride/dilation attributes inference.
  if (auto convOp = dyn_cast<ConvolutionOpInterface>(linalgOp.getOperation())) {
    LDBG("Vectorize as a conv: " << linalgOp);
    FailureOr<Operation *> convOr = vectorizeConvolution(rewriter, convOp);
    if (failed(convOr))
      return failure();
    llvm::append_range(results, (*convOr)->getResults());
  } else {
    LDBG("Vectorize generic by broadcasting to a common shape: " << linalgOp);
    if (failed(vectorizeAsLinalgGeneric(rewriter, linalgOp, results)))
      return failure();
  }

  if (!results.empty())
    rewriter.replaceOp(linalgOp, results);
  else
    rewriter.eraseOp(linalgOp);

  return success();
}

//----------------------------------------------------------------------------//
// Misc. vectorization patterns.
//----------------------------------------------------------------------------//

/// Helper function that retrieves the value of an IntegerAttr.
static int64_t getIntFromAttr(Attribute attr) {
  return attr.cast<IntegerAttr>().getInt();
}

/// Given an ArrayRef of OpFoldResults, return a vector of Values.
/// IntegerAttrs are converted to ConstantIndexOps. Other attribute types are
/// not supported.
static SmallVector<Value> ofrToIndexValues(OpBuilder &builder, Location loc,
                                           ArrayRef<OpFoldResult> ofrs) {
  SmallVector<Value> result;
  llvm::for_each(ofrs, [&](auto o) {
    if (auto val = o.template dyn_cast<Value>()) {
      result.push_back(val);
    } else {
      result.push_back(builder.create<arith::ConstantIndexOp>(
          loc, getIntFromAttr(o.template get<Attribute>())));
    }
  });
  return result;
}

/// Rewrite a PadTensorOp into a sequence of InitTensorOp, FillOp and
/// InsertSliceOp. For now, only constant padding values are supported.
/// If there is enough static type information, TransferReadOps and
/// TransferWriteOps may be generated instead of InsertSliceOps.
struct GenericPadTensorOpVectorizationPattern
    : public GeneralizePadTensorOpPattern {
  GenericPadTensorOpVectorizationPattern(MLIRContext *context,
                                         PatternBenefit benefit = 1)
      : GeneralizePadTensorOpPattern(context, tryVectorizeCopy, benefit) {}
  /// Vectorize the copying of a PadTensorOp's source. This is possible if
  /// each dimension size is statically know in the source type or the result
  /// type (or both).
  static LogicalResult tryVectorizeCopy(PatternRewriter &rewriter,
                                        PadTensorOp padOp, Value dest) {
    auto sourceType = padOp.getSourceType();
    auto resultType = padOp.getResultType();

    // Copy cannot be vectorized if pad value is non-constant and source shape
    // is dynamic. In case of a dynamic source shape, padding must be appended
    // by TransferReadOp, but TransferReadOp supports only constant padding.
    auto padValue = padOp.getConstantPaddingValue();
    if (!padValue) {
      if (!sourceType.hasStaticShape())
        return failure();
      // Create dummy padding value.
      auto elemType = sourceType.getElementType();
      padValue = rewriter.create<arith::ConstantOp>(
          padOp.getLoc(), elemType, rewriter.getZeroAttr(elemType));
    }

    SmallVector<int64_t> vecShape;
    SmallVector<bool> readInBounds;
    SmallVector<bool> writeInBounds;
    for (unsigned i = 0; i < sourceType.getRank(); ++i) {
      if (!sourceType.isDynamicDim(i)) {
        vecShape.push_back(sourceType.getDimSize(i));
        // Source shape is statically known: Neither read nor write are
        // out-of- bounds.
        readInBounds.push_back(true);
        writeInBounds.push_back(true);
      } else if (!resultType.isDynamicDim(i)) {
        // Source shape is not statically known, but result shape is.
        // Vectorize with size of result shape. This may be larger than the
        // source size.
        vecShape.push_back(resultType.getDimSize(i));
        // Read may be out-of-bounds because the result size could be larger
        // than the source size.
        readInBounds.push_back(false);
        // Write is out-of-bounds if low padding > 0.
        writeInBounds.push_back(
            getConstantIntValue(padOp.getMixedLowPad()[i]) ==
            static_cast<int64_t>(0));
      } else {
        // Neither source nor result dim of padOp is static. Cannot vectorize
        // the copy.
        return failure();
      }
    }
    auto vecType = VectorType::get(vecShape, sourceType.getElementType());

    // Generate TransferReadOp.
    SmallVector<Value> readIndices(
        vecType.getRank(),
        rewriter.create<arith::ConstantIndexOp>(padOp.getLoc(), 0));
    auto read = rewriter.create<vector::TransferReadOp>(
        padOp.getLoc(), vecType, padOp.source(), readIndices, padValue,
        ArrayRef<bool>{readInBounds});

    // If `dest` is a FillOp and the TransferWriteOp would overwrite the
    // entire tensor, write directly to the FillOp's operand.
    if (llvm::equal(vecShape, resultType.getShape()) &&
        llvm::all_of(writeInBounds, [](bool b) { return b; }))
      if (auto fill = dest.getDefiningOp<FillOp>())
        dest = fill.output();

    // Generate TransferWriteOp.
    auto writeIndices =
        ofrToIndexValues(rewriter, padOp.getLoc(), padOp.getMixedLowPad());
    rewriter.replaceOpWithNewOp<vector::TransferWriteOp>(
        padOp, read, dest, writeIndices, ArrayRef<bool>{writeInBounds});

    return success();
  }
};

/// Base pattern for rewriting PadTensorOps whose result is consumed by a
/// given operation type OpTy.
template <typename OpTy>
struct VectorizePadTensorOpUserPattern : public OpRewritePattern<PadTensorOp> {
  using OpRewritePattern<PadTensorOp>::OpRewritePattern;

  LogicalResult matchAndRewrite(PadTensorOp padOp,
                                PatternRewriter &rewriter) const final {
    bool changed = false;
    // Insert users in vector, because some users may be replaced/removed.
    for (auto *user : llvm::to_vector<4>(padOp->getUsers()))
      if (auto op = dyn_cast<OpTy>(user))
        changed |= rewriteUser(rewriter, padOp, op).succeeded();
    return success(changed);
  }
>>>>>>> 2ab1d525

protected:
  virtual LogicalResult rewriteUser(PatternRewriter &rewriter,
                                    PadTensorOp padOp, OpTy op) const = 0;
};

/// Rewrite use of PadTensorOp result in TransferReadOp. E.g.:
/// ```
/// %0 = linalg.pad_tensor %src ... : tensor<?x?xf32> to tensor<17x5xf32>
/// %r = vector.transfer_read %0[%c0, %c0], %cst
///     {in_bounds = [true, true]} : tensor<17x5xf32>, vector<17x5xf32>
/// ```
/// is rewritten to:
/// ```
/// %r = vector.transfer_read %src[%c0, %c0], %padding
///     {in_bounds = [true, true]}
///     : tensor<?x?xf32>, vector<17x5xf32>
/// ```
/// Note: By restricting this pattern to in-bounds TransferReadOps, we can be
/// sure that the original padding value %cst was never used.
///
/// This rewrite is possible if:
/// - `xferOp` has no out-of-bounds dims or mask.
/// - Low padding is static 0.
/// - Single, scalar padding value.
struct PadTensorOpVectorizationWithTransferReadPattern
    : public VectorizePadTensorOpUserPattern<vector::TransferReadOp> {
  using VectorizePadTensorOpUserPattern<
      vector::TransferReadOp>::VectorizePadTensorOpUserPattern;

  LogicalResult rewriteUser(PatternRewriter &rewriter, PadTensorOp padOp,
                            vector::TransferReadOp xferOp) const override {
    // Low padding must be static 0.
    if (!padOp.hasZeroLowPad())
      return failure();
    // Pad value must be a constant.
    auto padValue = padOp.getConstantPaddingValue();
    if (!padValue)
      return failure();
    // Padding value of existing `xferOp` is unused.
    if (xferOp.hasOutOfBoundsDim() || xferOp.mask())
      return failure();
<<<<<<< HEAD
  if (isElementwise(op))
    return success();
  return success(isaContractionOpInterface(linalgOp));
}

LogicalResult
mlir::linalg::vectorizeLinalgOp(OpBuilder &builder, Operation *op,
                                SmallVectorImpl<Value> &newResults) {
  if (failed(vectorizeLinalgOpPrecondition(op)))
    return failure();

  edsc::ScopedContext scope(builder, op->getLoc());
  if (isElementwise(op)) {
    LLVM_DEBUG(dbgs() << "\n[" DEBUG_TYPE "]: "
                      << "Vectorize linalg op as a generic: " << *op);
    return vectorizeAsLinalgGeneric(builder, cast<LinalgOp>(op), newResults);
=======

    rewriter.updateRootInPlace(xferOp, [&]() {
      SmallVector<bool> inBounds(xferOp.getVectorType().getRank(), false);
      xferOp->setAttr(xferOp.getInBoundsAttrName(),
                      rewriter.getBoolArrayAttr(inBounds));
      xferOp.sourceMutable().assign(padOp.source());
      xferOp.paddingMutable().assign(padValue);
    });

    return success();
  }
};

/// Rewrite use of PadTensorOp result in TransferWriteOp.
/// This pattern rewrites TransferWriteOps that write to a padded tensor
/// value, where the same amount of padding is immediately removed again after
/// the write. In such cases, the TransferWriteOp can write to the non-padded
/// tensor value and apply out-of-bounds masking. E.g.:
/// ```
/// %0 = tensor.extract_slice ...[...] [%s0, %s1] [1, 1]
///     : tensor<...> to tensor<?x?xf32>
/// %1 = linalg.pad_tensor %0 ... : tensor<?x?xf32> to tensor<17x5xf32>
/// %2 = vector.transfer_write %vec, %1[...]
///     : vector<17x5xf32>, tensor<17x5xf32>
/// %r = tensor.extract_slice %2[0, 0] [%s0, %s1] [1, 1]
///     : tensor<17x5xf32> to tensor<?x?xf32>
/// ```
/// is rewritten to:
/// ```
/// %0 = tensor.extract_slice ...[...] [%s0, %s1] [1, 1]
///     : tensor<...> to tensor<?x?xf32>
/// %r = vector.transfer_write %vec, %0[...] : vector<17x5xf32>,
/// tensor<?x?xf32>
/// ```
/// Note: It is important that the ExtractSliceOp %r resizes the result of the
/// TransferWriteOp to the same size as the input of the TensorPadOp (or an
/// even smaller size). Otherwise, %r's new (dynamic) dimensions would differ
/// from %r's old dimensions.
///
/// This rewrite is possible if:
/// - Low padding is static 0.
/// - `xferOp` has exactly one use, which is an ExtractSliceOp. This
///   ExtractSliceOp trims the same amount of padding that was added
///   beforehand.
/// - Single, scalar padding value.
struct PadTensorOpVectorizationWithTransferWritePattern
    : public VectorizePadTensorOpUserPattern<vector::TransferWriteOp> {
  using VectorizePadTensorOpUserPattern<
      vector::TransferWriteOp>::VectorizePadTensorOpUserPattern;

  LogicalResult rewriteUser(PatternRewriter &rewriter, PadTensorOp padOp,
                            vector::TransferWriteOp xferOp) const override {
    // TODO: support 0-d corner case.
    if (xferOp.getTransferRank() == 0)
      return failure();

    // Low padding must be static 0.
    if (!padOp.hasZeroLowPad())
      return failure();
    // Pad value must be a constant.
    auto padValue = padOp.getConstantPaddingValue();
    if (!padValue)
      return failure();
    // TransferWriteOp result must be directly consumed by an ExtractSliceOp.
    if (!xferOp->hasOneUse())
      return failure();
    auto trimPadding = dyn_cast<tensor::ExtractSliceOp>(*xferOp->user_begin());
    if (!trimPadding)
      return failure();
    // Only static zero offsets supported when trimming padding.
    if (!trimPadding.hasZeroOffset())
      return failure();
    // trimPadding must remove the amount of padding that was added earlier.
    if (!hasSameTensorSize(padOp.source(), trimPadding))
      return failure();

    // Insert the new TransferWriteOp at position of the old TransferWriteOp.
    rewriter.setInsertionPoint(xferOp);

    SmallVector<bool> inBounds(xferOp.getVectorType().getRank(), false);
    auto newXferOp = rewriter.replaceOpWithNewOp<vector::TransferWriteOp>(
        xferOp, padOp.source().getType(), xferOp.vector(), padOp.source(),
        xferOp.indices(), xferOp.permutation_mapAttr(), xferOp.mask(),
        rewriter.getBoolArrayAttr(inBounds));
    rewriter.replaceOp(trimPadding, newXferOp->getResult(0));

    return success();
  }

  /// Check if `beforePadding` and `afterTrimming` have the same tensor size,
  /// i.e., same dimensions.
  ///
  /// Dimensions may be static, dynamic or mix of both. In case of dynamic
  /// dimensions, this function tries to infer the (static) tensor size by
  /// looking at the defining op and utilizing op-specific knowledge.
  ///
  /// This is a conservative analysis. In case equal tensor sizes cannot be
  /// proven statically, this analysis returns `false` even though the tensor
  /// sizes may turn out to be equal at runtime.
  bool hasSameTensorSize(Value beforePadding,
                         tensor::ExtractSliceOp afterTrimming) const {
    // If the input to PadTensorOp is a CastOp, try with with both CastOp
    // result and CastOp operand.
    if (auto castOp = beforePadding.getDefiningOp<tensor::CastOp>())
      if (hasSameTensorSize(castOp.source(), afterTrimming))
        return true;

    auto t1 = beforePadding.getType().dyn_cast<RankedTensorType>();
    auto t2 = afterTrimming.getType().dyn_cast<RankedTensorType>();
    // Only RankedTensorType supported.
    if (!t1 || !t2)
      return false;
    // Rank of both values must be the same.
    if (t1.getRank() != t2.getRank())
      return false;

    // All static dimensions must be the same. Mixed cases (e.g., dimension
    // static in `t1` but dynamic in `t2`) are not supported.
    for (unsigned i = 0; i < t1.getRank(); ++i) {
      if (t1.isDynamicDim(i) != t2.isDynamicDim(i))
        return false;
      if (!t1.isDynamicDim(i) && t1.getDimSize(i) != t2.getDimSize(i))
        return false;
    }

    // Nothing more to check if all dimensions are static.
    if (t1.getNumDynamicDims() == 0)
      return true;

    // All dynamic sizes must be the same. The only supported case at the
    // moment is when `beforePadding` is an ExtractSliceOp (or a cast
    // thereof).

    // Apart from CastOp, only ExtractSliceOp is supported.
    auto beforeSlice = beforePadding.getDefiningOp<tensor::ExtractSliceOp>();
    if (!beforeSlice)
      return false;

    assert(static_cast<size_t>(t1.getRank()) ==
           beforeSlice.getMixedSizes().size());
    assert(static_cast<size_t>(t2.getRank()) ==
           afterTrimming.getMixedSizes().size());

    for (unsigned i = 0; i < t1.getRank(); ++i) {
      // Skip static dimensions.
      if (!t1.isDynamicDim(i))
        continue;
      auto size1 = beforeSlice.getMixedSizes()[i];
      auto size2 = afterTrimming.getMixedSizes()[i];

      // Case 1: Same value or same constant int.
      if (isEqualConstantIntOrValue(size1, size2))
        continue;

      // Other cases: Take a deeper look at defining ops of values.
      auto v1 = size1.dyn_cast<Value>();
      auto v2 = size2.dyn_cast<Value>();
      if (!v1 || !v2)
        return false;

      // Case 2: Both values are identical AffineMinOps. (Should not happen if
      // CSE is run.)
      auto minOp1 = v1.getDefiningOp<AffineMinOp>();
      auto minOp2 = v2.getDefiningOp<AffineMinOp>();
      if (minOp1 && minOp2 && minOp1.getAffineMap() == minOp2.getAffineMap() &&
          minOp1.operands() == minOp2.operands())
        continue;

      // Add additional cases as needed.
    }

    // All tests passed.
    return true;
>>>>>>> 2ab1d525
  }
};

/// Rewrite use of PadTensorOp result in InsertSliceOp. E.g.:
/// ```
/// %0 = linalg.pad_tensor %src ... : tensor<?x?xf32> to tensor<17x5xf32>
/// %r = tensor.insert_slice %0
///     into %dest[%a, %b, 0, 0] [1, 1, 17, 5] [1, 1, 1, 1]
///     : tensor<17x5xf32> into tensor<?x?x17x5xf32>
/// ```
/// is rewritten to:
/// ```
/// %0 = vector.transfer_read %src[%c0, %c0], %padding
///     : tensor<?x?xf32>, vector<17x5xf32>
/// %r = vector.transfer_write %0, %dest[%a, %b, %c0, %c0]
///     {in_bounds = [true, true]} : vector<17x5xf32>, tensor<?x?x17x5xf32>
/// ```
///
/// This rewrite is possible if:
/// - Low padding is static 0.
/// - `padOp` result shape is static.
/// - The entire padded tensor is inserted.
///   (Implies that sizes of `insertOp` are all static.)
/// - Only unit strides in `insertOp`.
/// - Single, scalar padding value.
/// - `padOp` result not used as destination.
struct PadTensorOpVectorizationWithInsertSlicePattern
    : public VectorizePadTensorOpUserPattern<tensor::InsertSliceOp> {
  using VectorizePadTensorOpUserPattern<
      tensor::InsertSliceOp>::VectorizePadTensorOpUserPattern;

  LogicalResult rewriteUser(PatternRewriter &rewriter, PadTensorOp padOp,
                            tensor::InsertSliceOp insertOp) const override {
    // Low padding must be static 0.
    if (!padOp.hasZeroLowPad())
      return failure();
    // Only unit stride supported.
    if (!insertOp.hasUnitStride())
      return failure();
    // Pad value must be a constant.
    auto padValue = padOp.getConstantPaddingValue();
    if (!padValue)
      return failure();
    // Dynamic shapes not supported.
    if (!padOp.result().getType().cast<ShapedType>().hasStaticShape())
      return failure();
    // Pad result not used as destination.
    if (insertOp.dest() == padOp.result())
      return failure();

<<<<<<< HEAD
  return vectorizeContraction(builder, cast<LinalgOp>(op), newResults);
}

//----------------------------------------------------------------------------//
// Misc. vectorization patterns.
//----------------------------------------------------------------------------//

/// Rewrite a PadTensorOp into a sequence of InitTensorOp, TransferReadOp and
/// TransferWriteOp. For now, this only applies when all low and high paddings
/// are determined to be zero.
LogicalResult PadTensorOpVectorizationPattern::matchAndRewrite(
    linalg::PadTensorOp padOp, PatternRewriter &rewriter) const {
  // Helper function to determine whether an OpFoldResult is not a zero Index.
  auto isNotZeroIndex = [](OpFoldResult ofr) {
    if (Attribute attr = ofr.dyn_cast<Attribute>())
      return attr.cast<IntegerAttr>().getInt() != 0;
    Value v = ofr.get<Value>();
    if (auto constOp = v.getDefiningOp<ConstantOp>())
      if (auto intAttr = constOp.getValue().dyn_cast<IntegerAttr>())
        return intAttr.getValue().getSExtValue() != 0;
    return true;
  };

  auto resultShapedType = padOp.result().getType().cast<ShapedType>();
  // Bail on non-static shapes.
  if (!resultShapedType.hasStaticShape())
    return failure();

  // If any pad_low is not a static 0, needs a mask. Bail for now.
  if (llvm::any_of(padOp.getMixedLowPad(), isNotZeroIndex))
    return failure();
  VectorType vectorType = extractVectorTypeFromShapedValue(padOp.result());
  if (!vectorType)
    return failure();

  // Only support padding with a constant for now, i.e. either:
  //   1. A BBarg from a different block.
  //   2. A value defined outside of the current block.
  Block &block = padOp.region().front();
  auto yieldOp = cast<YieldOp>(block.getTerminator());
  assert(yieldOp.getNumOperands() == 1 && "expected single operand yield");
  Value padValue = yieldOp.values().front();
  Operation *definingOp = padValue.getDefiningOp();
  if (definingOp && definingOp->getBlock() == &block)
    return failure();
  if (!definingOp && padValue.cast<BlockArgument>().getOwner() == &block)
    return failure();

  // TODO: if any pad_high is not a static 0, needs a mask. For now, just bail.
  if (llvm::any_of(padOp.getMixedHighPad(),
                   [&](OpFoldResult ofr) { return isNotZeroIndex(ofr); }))
    return failure();

  // Now we can rewrite as InitTensorOp + TransferReadOp@[0..0] +
  // TransferWriteOp@[0..0].
  SmallVector<Value> indices(
      resultShapedType.getRank(),
      rewriter.create<ConstantIndexOp>(padOp.getLoc(), 0));
  Value read = rewriter.create<vector::TransferReadOp>(
      padOp.getLoc(), vectorType, padOp.source(), indices, padValue);
  Value init =
      rewriter.create<InitTensorOp>(padOp.getLoc(), resultShapedType.getShape(),
                                    resultShapedType.getElementType());
  rewriter.replaceOpWithNewOp<vector::TransferWriteOp>(padOp, read, init,
                                                       indices);

  return success();
}

// TODO: cleanup all the convolution vectorization patterns.
template <class ConvOp, int N>
LogicalResult ConvOpVectorization<ConvOp, N>::matchAndRewrite(
    ConvOp op, PatternRewriter &rewriter) const {
  Location loc = op.getLoc();
  MLIRContext *context = op.getContext();
  edsc::ScopedContext scope(rewriter, loc);

  ShapedType inShapeType = op.getInputShapedType(0);
  ShapedType kShapeType = op.getInputShapedType(1);

  ArrayRef<int64_t> inShape = inShapeType.getShape();
  ArrayRef<int64_t> kShape = kShapeType.getShape();

  if (!inShapeType.hasStaticShape() || !kShapeType.hasStaticShape())
    return failure();

  SmallVector<AffineExpr, 4> mapping;
  SmallVector<int64_t, 4> vectorDims;
  // Fail to apply when the size of not vectorized dimension is not 1.
  for (unsigned i = 0; i < N; i++) {
    if (!mask[i] && (inShape[i] != 1 || kShape[i] != 1))
      return failure();

    if (mask[i] && inShape[i] != kShape[i])
      return failure();

    if (mask[i]) {
      mapping.push_back(getAffineDimExpr(i, context));
      vectorDims.push_back(inShape[i]);
    }
=======
    auto vecType = VectorType::get(padOp.getType().getShape(),
                                   padOp.getType().getElementType());
    unsigned vecRank = vecType.getRank();
    unsigned tensorRank = insertOp.getType().getRank();

    // Check if sizes match: Insert the entire tensor into most minor dims.
    // (No permutations allowed.)
    SmallVector<int64_t> expectedSizes(tensorRank - vecRank, 1);
    expectedSizes.append(vecType.getShape().begin(), vecType.getShape().end());
    if (!llvm::all_of(
            llvm::zip(insertOp.getMixedSizes(), expectedSizes), [](auto it) {
              return getConstantIntValue(std::get<0>(it)) == std::get<1>(it);
            }))
      return failure();

    // Insert the TransferReadOp and TransferWriteOp at the position of the
    // InsertSliceOp.
    rewriter.setInsertionPoint(insertOp);

    // Generate TransferReadOp: Read entire source tensor and add high
    // padding.
    SmallVector<Value> readIndices(
        vecRank, rewriter.create<arith::ConstantIndexOp>(padOp.getLoc(), 0));
    auto read = rewriter.create<vector::TransferReadOp>(
        padOp.getLoc(), vecType, padOp.source(), readIndices, padValue);

    // Generate TransferWriteOp: Write to InsertSliceOp's dest tensor at
    // specified offsets. Write is fully in-bounds because a InsertSliceOp's
    // source must fit into the destination at the specified offsets.
    auto writeIndices =
        ofrToIndexValues(rewriter, padOp.getLoc(), insertOp.getMixedOffsets());
    SmallVector<bool> inBounds(vecRank, true);
    rewriter.replaceOpWithNewOp<vector::TransferWriteOp>(
        insertOp, read, insertOp.dest(), writeIndices,
        ArrayRef<bool>{inBounds});

    return success();
>>>>>>> 2ab1d525
  }
};

<<<<<<< HEAD
  Value input = op.getInput(0);
  Value kernel = op.getInput(1);
  Value output = op.getOutputBuffer(0);

  unsigned rank = inShapeType.getRank();
  unsigned numDims = mapping.size();
  Type elemType = inShapeType.getElementType();

  auto map = AffineMap::get(rank, 0, mapping, context);
  SmallVector<Value, 4> zeros(rank, std_constant_index(0));
  auto vecType = VectorType::get(vectorDims, elemType);

  auto inputVec = vector_transfer_read(vecType, input, zeros, map);
  auto kernelVec = vector_transfer_read(vecType, kernel, zeros, map);

  auto acc = std_constant(elemType, rewriter.getZeroAttr(elemType));
=======
void mlir::linalg::populatePadTensorOpVectorizationPatterns(
    RewritePatternSet &patterns, PatternBenefit baseBenefit) {
  patterns.add<GenericPadTensorOpVectorizationPattern>(patterns.getContext(),
                                                       baseBenefit);
  // Try these specialized patterns first before resorting to the generic one.
  patterns.add<PadTensorOpVectorizationWithTransferReadPattern,
               PadTensorOpVectorizationWithTransferWritePattern,
               PadTensorOpVectorizationWithInsertSlicePattern>(
      patterns.getContext(), baseBenefit.getBenefit() + 1);
}

// TODO: cleanup all the convolution vectorization patterns.
template <class ConvOp, int N>
LogicalResult ConvOpVectorization<ConvOp, N>::matchAndRewrite(
    ConvOp op, PatternRewriter &rewriter) const {
  Location loc = op.getLoc();
  MLIRContext *context = op.getContext();

  OpOperand *input = op.getInputOperand(0);
  OpOperand *kernel = op.getInputOperand(1);
  OpOperand *output = op.getOutputOperand(0);
  ArrayRef<int64_t> inShape = op.getShape(input);
  ArrayRef<int64_t> kShape = op.getShape(kernel);

  if (llvm::any_of(inShape, ShapedType::isDynamic) ||
      llvm::any_of(kShape, ShapedType::isDynamic))
    return failure();

  SmallVector<AffineExpr, 4> mapping;
  SmallVector<int64_t, 4> vectorDims;
  // Fail to apply when the size of not vectorized dimension is not 1.
  for (unsigned i = 0; i < N; i++) {
    if (!mask[i] && (inShape[i] != 1 || kShape[i] != 1))
      return failure();

    if (mask[i] && inShape[i] != kShape[i])
      return failure();

    if (mask[i]) {
      mapping.push_back(getAffineDimExpr(i, context));
      vectorDims.push_back(inShape[i]);
    }
  }

  int64_t rank = op.getRank(input);
  int64_t numDims = mapping.size();
  Type elemType = getElementTypeOrSelf(input->get());

  auto map = AffineMap::get(rank, 0, mapping, context);
  SmallVector<Value, 4> zeros(rank,
                              rewriter.create<arith::ConstantIndexOp>(loc, 0));
  auto vecType = VectorType::get(vectorDims, elemType);

  auto inputVec = rewriter.create<vector::TransferReadOp>(
      loc, vecType, input->get(), zeros, map);
  auto kernelVec = rewriter.create<vector::TransferReadOp>(
      loc, vecType, kernel->get(), zeros, map);

  auto acc = rewriter.create<arith::ConstantOp>(loc, elemType,
                                                rewriter.getZeroAttr(elemType));
>>>>>>> 2ab1d525

  std::array<AffineMap, 3> indexingMaps{
      AffineMap::getMultiDimIdentityMap(numDims, context),
      AffineMap::getMultiDimIdentityMap(numDims, context),
      AffineMap::get(numDims, 0, {}, context)};

  std::vector<StringRef> iteratorTypes(numDims, "reduction");

  auto result = rewriter.create<vector::ContractionOp>(
      loc, inputVec, kernelVec, acc,
      rewriter.getAffineMapArrayAttr(indexingMaps),
      rewriter.getStrArrayAttr(iteratorTypes));

<<<<<<< HEAD
  rewriter.create<StoreOp>(loc, result, output, ValueRange(zeros));
  rewriter.eraseOp(op);
  return success();
}

using ConvOpConst = ConvOpVectorization<ConvWOp, 1>;

/// Inserts tiling, promotion and vectorization pattern for ConvOp
/// conversion into corresponding pattern lists.
template <typename ConvOp, unsigned N>
static void
populateVectorizationPatterns(OwningRewritePatternList &tilingPatterns,
                              OwningRewritePatternList &promotionPatterns,
                              OwningRewritePatternList &vectorizationPatterns,
                              ArrayRef<int64_t> tileSizes,
                              MLIRContext *context) {
  if (tileSizes.size() < N)
    return;

  constexpr static StringRef kTiledMarker = "TILED";
  constexpr static StringRef kPromotedMarker = "PROMOTED";
  tilingPatterns.insert<LinalgTilingPattern<ConvOp>>(
      context, LinalgTilingOptions().setTileSizes(tileSizes),
      LinalgTransformationFilter(ArrayRef<Identifier>{},
                                 Identifier::get(kTiledMarker, context)));

  promotionPatterns.insert<LinalgPromotionPattern<ConvOp>>(
      context, LinalgPromotionOptions().setUseFullTileBuffersByDefault(true),
      LinalgTransformationFilter(Identifier::get(kTiledMarker, context),
                                 Identifier::get(kPromotedMarker, context)));

  SmallVector<bool, 4> mask(N);
  int offset = tileSizes.size() - N;
  std::transform(tileSizes.begin() + offset, tileSizes.end(), mask.begin(),
                 [](int64_t i) -> bool { return i > 1; });

  vectorizationPatterns.insert<ConvOpVectorization<ConvOp, N>>(context, mask);
}

void mlir::linalg::populateConvVectorizationPatterns(
    MLIRContext *context, SmallVectorImpl<OwningRewritePatternList> &patterns,
    ArrayRef<int64_t> tileSizes) {
  OwningRewritePatternList tiling, promotion, vectorization;
  populateVectorizationPatterns<ConvWOp, 1>(tiling, promotion, vectorization,
                                            tileSizes, context);

  populateVectorizationPatterns<ConvNWCOp, 3>(tiling, promotion, vectorization,
                                              tileSizes, context);
  populateVectorizationPatterns<ConvInputNWCFilterWCFOp, 3>(
      tiling, promotion, vectorization, tileSizes, context);

  populateVectorizationPatterns<ConvNCWOp, 3>(tiling, promotion, vectorization,
                                              tileSizes, context);
  populateVectorizationPatterns<ConvInputNCWFilterWCFOp, 3>(
      tiling, promotion, vectorization, tileSizes, context);

  populateVectorizationPatterns<ConvHWOp, 2>(tiling, promotion, vectorization,
                                             tileSizes, context);

  populateVectorizationPatterns<ConvNHWCOp, 4>(tiling, promotion, vectorization,
                                               tileSizes, context);
  populateVectorizationPatterns<ConvInputNHWCFilterHWCFOp, 4>(
      tiling, promotion, vectorization, tileSizes, context);

  populateVectorizationPatterns<ConvNCHWOp, 4>(tiling, promotion, vectorization,
                                               tileSizes, context);
  populateVectorizationPatterns<ConvInputNCHWFilterHWCFOp, 4>(
      tiling, promotion, vectorization, tileSizes, context);

  populateVectorizationPatterns<ConvDHWOp, 3>(tiling, promotion, vectorization,
                                              tileSizes, context);

  populateVectorizationPatterns<ConvNDHWCOp, 5>(
      tiling, promotion, vectorization, tileSizes, context);
  populateVectorizationPatterns<ConvInputNDHWCFilterDHWCFOp, 5>(
      tiling, promotion, vectorization, tileSizes, context);

  populateVectorizationPatterns<ConvNCDHWOp, 5>(
      tiling, promotion, vectorization, tileSizes, context);
  populateVectorizationPatterns<ConvInputNCDHWFilterDHWCFOp, 5>(
      tiling, promotion, vectorization, tileSizes, context);

  patterns.push_back(std::move(tiling));
  patterns.push_back(std::move(promotion));
  patterns.push_back(std::move(vectorization));
}

=======
  rewriter.create<memref::StoreOp>(loc, result, output->get(),
                                   ValueRange(zeros));
  rewriter.eraseOp(op);
  return success();
}

/// Inserts tiling, promotion and vectorization pattern for ConvOp
/// conversion into corresponding pattern lists.
template <typename ConvOp, unsigned N>
static void populateVectorizationPatterns(
    RewritePatternSet &tilingPatterns, RewritePatternSet &promotionPatterns,
    RewritePatternSet &vectorizationPatterns, ArrayRef<int64_t> tileSizes) {
  auto *context = tilingPatterns.getContext();
  if (tileSizes.size() < N)
    return;

  constexpr static StringRef kTiledMarker = "TILED";
  constexpr static StringRef kPromotedMarker = "PROMOTED";
  tilingPatterns.add<LinalgTilingPattern>(
      ConvOp::getOperationName(), context,
      LinalgTilingOptions().setTileSizes(tileSizes),
      LinalgTransformationFilter(ArrayRef<StringAttr>{},
                                 StringAttr::get(context, kTiledMarker)));

  promotionPatterns.add<LinalgPromotionPattern<ConvOp>>(
      context, LinalgPromotionOptions().setUseFullTileBuffersByDefault(true),
      LinalgTransformationFilter(StringAttr::get(context, kTiledMarker),
                                 StringAttr::get(context, kPromotedMarker)));

  SmallVector<bool, 4> mask(N);
  int offset = tileSizes.size() - N;
  std::transform(tileSizes.begin() + offset, tileSizes.end(), mask.begin(),
                 [](int64_t i) -> bool { return i > 1; });

  vectorizationPatterns.add<ConvOpVectorization<ConvOp, N>>(context, mask);
}

void mlir::linalg::populateConvVectorizationPatterns(
    MLIRContext *context, SmallVectorImpl<RewritePatternSet> &patterns,
    ArrayRef<int64_t> tileSizes) {
  RewritePatternSet tiling(context);
  RewritePatternSet promotion(context);
  RewritePatternSet vectorization(context);
  populateVectorizationPatterns<Conv1DOp, 1>(tiling, promotion, vectorization,
                                             tileSizes);

  populateVectorizationPatterns<Conv2DOp, 2>(tiling, promotion, vectorization,
                                             tileSizes);

  populateVectorizationPatterns<Conv3DOp, 3>(tiling, promotion, vectorization,
                                             tileSizes);

  populateVectorizationPatterns<Conv1DNwcWcfOp, 3>(tiling, promotion,
                                                   vectorization, tileSizes);

  populateVectorizationPatterns<Conv2DNhwcHwcfOp, 4>(tiling, promotion,
                                                     vectorization, tileSizes);

  populateVectorizationPatterns<Conv3DNdhwcDhwcfOp, 5>(
      tiling, promotion, vectorization, tileSizes);

  patterns.push_back(std::move(tiling));
  patterns.push_back(std::move(promotion));
  patterns.push_back(std::move(vectorization));
}

>>>>>>> 2ab1d525
//----------------------------------------------------------------------------//
// Forwarding patterns
//----------------------------------------------------------------------------//

<<<<<<< HEAD
/// Check whether there is any interleaved use of any `values` between `firstOp`
/// and `secondOp`. Conservatively return `true` if any op or value is in a
/// different block.
=======
/// Check whether there is any interleaved use of any `values` between
/// `firstOp` and `secondOp`. Conservatively return `true` if any op or value
/// is in a different block.
>>>>>>> 2ab1d525
static bool mayExistInterleavedUses(Operation *firstOp, Operation *secondOp,
                                    ValueRange values) {
  if (firstOp->getBlock() != secondOp->getBlock() ||
      !firstOp->isBeforeInBlock(secondOp)) {
<<<<<<< HEAD
    LLVM_DEBUG(llvm::dbgs() << "\n[" DEBUG_TYPE "]: "
                            << "interleavedUses precondition failed, firstOp: "
                            << *firstOp << ", second op: " << *secondOp);
=======
    LDBG("interleavedUses precondition failed, firstOp: "
         << *firstOp << ", second op: " << *secondOp);
>>>>>>> 2ab1d525
    return true;
  }
  for (auto v : values) {
    for (auto &u : v.getUses()) {
      Operation *owner = u.getOwner();
      if (owner == firstOp || owner == secondOp)
        continue;
      // TODO: this is too conservative, use dominance info in the future.
      if (owner->getBlock() == firstOp->getBlock() &&
          (owner->isBeforeInBlock(firstOp) || secondOp->isBeforeInBlock(owner)))
        continue;
<<<<<<< HEAD
      LLVM_DEBUG(llvm::dbgs()
                 << "\n[" DEBUG_TYPE "]: "
                 << " found interleaved op " << *owner
                 << ", firstOp: " << *firstOp << ", second op: " << *secondOp);
=======
      LDBG(" found interleaved op " << *owner << ", firstOp: " << *firstOp
                                    << ", second op: " << *secondOp);
>>>>>>> 2ab1d525
      return true;
    }
  }
  return false;
}

/// Return the unique subview use of `v` if it is indeed unique, null
/// otherwise.
static memref::SubViewOp getSubViewUseIfUnique(Value v) {
  memref::SubViewOp subViewOp;
  for (auto &u : v.getUses()) {
    if (auto newSubViewOp = dyn_cast<memref::SubViewOp>(u.getOwner())) {
      if (subViewOp)
        return memref::SubViewOp();
      subViewOp = newSubViewOp;
    }
  }
  return subViewOp;
}

/// TODO: use interfaces, side-effects and aliasing analysis as appropriate,
/// when available.
LogicalResult LinalgCopyVTRForwardingPattern::matchAndRewrite(
    vector::TransferReadOp xferOp, PatternRewriter &rewriter) const {

  // TODO: support mask.
  if (xferOp.mask())
    return failure();

  // Transfer into `view`.
  Value viewOrAlloc = xferOp.source();
  if (!viewOrAlloc.getDefiningOp<memref::ViewOp>() &&
      !viewOrAlloc.getDefiningOp<memref::AllocOp>())
    return failure();

<<<<<<< HEAD
  LLVM_DEBUG(llvm::dbgs() << "\n[" DEBUG_TYPE "]: " << viewOrAlloc);
=======
  LDBG(viewOrAlloc);
>>>>>>> 2ab1d525

  // Ensure there is exactly one subview of `viewOrAlloc` defining `subView`.
  memref::SubViewOp subViewOp = getSubViewUseIfUnique(viewOrAlloc);
  if (!subViewOp)
    return failure();
  Value subView = subViewOp.getResult();
<<<<<<< HEAD
  LLVM_DEBUG(llvm::dbgs() << "\n[" DEBUG_TYPE "]: "
                          << "with subView " << subView);
=======
  LDBG("with subView " << subView);
>>>>>>> 2ab1d525

  // Find the copy into `subView` without interleaved uses.
  CopyOp copyOp;
  for (auto &u : subView.getUses()) {
    if (auto newCopyOp = dyn_cast<CopyOp>(u.getOwner())) {
      assert(newCopyOp.output().getType().isa<MemRefType>());
      if (newCopyOp.output() != subView)
        continue;
<<<<<<< HEAD
      LLVM_DEBUG(llvm::dbgs() << "\n[" DEBUG_TYPE "]: "
                              << "copy candidate " << *newCopyOp);
=======
      LDBG("copy candidate " << *newCopyOp);
>>>>>>> 2ab1d525
      if (mayExistInterleavedUses(newCopyOp, xferOp, {viewOrAlloc, subView}))
        continue;
      copyOp = newCopyOp;
      break;
    }
  }
  if (!copyOp)
    return failure();
<<<<<<< HEAD
  LLVM_DEBUG(llvm::dbgs() << "\n[" DEBUG_TYPE "]: "
                          << "with copy " << *copyOp);
=======
  LDBG("with copy " << *copyOp);
>>>>>>> 2ab1d525

  // Find the fill into `viewOrAlloc` without interleaved uses before the
  // copy.
  FillOp maybeFillOp;
  for (auto &u : viewOrAlloc.getUses()) {
    if (auto newFillOp = dyn_cast<FillOp>(u.getOwner())) {
      assert(newFillOp.output().getType().isa<MemRefType>());
      if (newFillOp.output() != viewOrAlloc)
        continue;
<<<<<<< HEAD
      LLVM_DEBUG(llvm::dbgs() << "\n[" DEBUG_TYPE "]: "
                              << "fill candidate " << *newFillOp);
=======
      LDBG("fill candidate " << *newFillOp);
>>>>>>> 2ab1d525
      if (mayExistInterleavedUses(newFillOp, copyOp, {viewOrAlloc, subView}))
        continue;
      maybeFillOp = newFillOp;
      break;
    }
  }
  // Ensure padding matches.
  if (maybeFillOp && xferOp.padding() != maybeFillOp.value())
    return failure();
  if (maybeFillOp)
<<<<<<< HEAD
    LLVM_DEBUG(llvm::dbgs() << "\n[" DEBUG_TYPE "]: "
                            << "with maybeFillOp " << *maybeFillOp);
=======
    LDBG("with maybeFillOp " << *maybeFillOp);
>>>>>>> 2ab1d525

  // `in` is the subview that linalg.copy reads. Replace it.
  Value in = copyOp.input();

  // linalg.copy + linalg.fill can be used to create a padded local buffer.
  // The `masked` attribute is only valid on this padded buffer.
  // When forwarding to vector.transfer_read, the attribute must be reset
  // conservatively.
  Value res = rewriter.create<vector::TransferReadOp>(
      xferOp.getLoc(), xferOp.getVectorType(), in, xferOp.indices(),
      xferOp.permutation_mapAttr(), xferOp.padding(), xferOp.mask(),
      // in_bounds is explicitly reset
      /*inBoundsAttr=*/ArrayAttr());

  if (maybeFillOp)
    rewriter.eraseOp(maybeFillOp);
  rewriter.eraseOp(copyOp);
  rewriter.replaceOp(xferOp, res);

  return success();
}

/// TODO: use interfaces, side-effects and aliasing analysis as appropriate,
/// when available.
LogicalResult LinalgCopyVTWForwardingPattern::matchAndRewrite(
    vector::TransferWriteOp xferOp, PatternRewriter &rewriter) const {
  // TODO: support mask.
  if (xferOp.mask())
    return failure();

  // Transfer into `viewOrAlloc`.
  Value viewOrAlloc = xferOp.source();
  if (!viewOrAlloc.getDefiningOp<memref::ViewOp>() &&
      !viewOrAlloc.getDefiningOp<memref::AllocOp>())
    return failure();

  // Ensure there is exactly one subview of `viewOrAlloc` defining `subView`.
  memref::SubViewOp subViewOp = getSubViewUseIfUnique(viewOrAlloc);
  if (!subViewOp)
    return failure();
  Value subView = subViewOp.getResult();

  // Find the copy from `subView` without interleaved uses.
  CopyOp copyOp;
  for (auto &u : subViewOp.getResult().getUses()) {
    if (auto newCopyOp = dyn_cast<CopyOp>(u.getOwner())) {
      if (newCopyOp.getInputOperand(0)->get() != subView)
        continue;
      if (mayExistInterleavedUses(xferOp, newCopyOp, {viewOrAlloc, subView}))
        continue;
      copyOp = newCopyOp;
      break;
    }
  }
  if (!copyOp)
    return failure();

  // `out` is the subview copied into that we replace.
  assert(copyOp.output().getType().isa<MemRefType>());
  Value out = copyOp.output();

  // Forward vector.transfer into copy.
  // linalg.copy + linalg.fill can be used to create a padded local buffer.
  // The `masked` attribute is only valid on this padded buffer.
  // When forwarding to vector.transfer_write, the attribute must be reset
  // conservatively.
  rewriter.create<vector::TransferWriteOp>(
      xferOp.getLoc(), xferOp.vector(), out, xferOp.indices(),
      xferOp.permutation_mapAttr(), xferOp.mask(),
      // in_bounds is explicitly reset
      /*inBoundsAttr=*/ArrayAttr());

  rewriter.eraseOp(copyOp);
  rewriter.eraseOp(xferOp);

  return success();
<<<<<<< HEAD
=======
}

//===----------------------------------------------------------------------===//
// Convolution vectorization patterns
//===----------------------------------------------------------------------===//
namespace {
/// Generate a vector implementation for either:
/// ```
///   Op def: (     n,     w,     c,    kw,    f  )
///    Iters: ({Par(), Par(), Par(), Red(), Red()})
///   Layout: {{n, strideW * w + dilationW * kw, c}, {kw, c, f}, {n, w, f}}
/// ```
/// kw is unrolled, w is unrolled iff dilationW > 1.
///
/// or
///
/// ```
///   Op def: (     n,     w,     c,    kw )
///    Iters: ({Par(), Par(), Par(), Red()})
///   Layout: {{n, strideW * w + dilationW * kw, c}, {kw, c}, {n, w, c}}
/// ```
/// kw is unrolled, w is unrolled iff dilationW > 1.
struct Conv1DNwcGenerator : public StructuredGenerator<LinalgOp> {
  Conv1DNwcGenerator(OpBuilder &builder, LinalgOp linalgOp, int strideW,
                     int dilationW)
      : StructuredGenerator<LinalgOp>(builder, linalgOp), valid(false),
        strideW(strideW), dilationW(dilationW) {
    // Determine whether `linalgOp` can be generated with this generator
    if (linalgOp.getNumInputs() != 2 || linalgOp.getNumOutputs() != 1)
      return;
    lhsShaped = linalgOp.inputs()[0];
    rhsShaped = linalgOp.inputs()[1];
    resShaped = linalgOp.outputs()[0];
    lhsShapedType = lhsShaped.getType().dyn_cast<ShapedType>();
    rhsShapedType = rhsShaped.getType().dyn_cast<ShapedType>();
    resShapedType = resShaped.getType().dyn_cast<ShapedType>();
    if (!lhsShapedType || !rhsShapedType || !resShapedType)
      return;
    if (lhsShapedType.getRank() != 3 ||
        (rhsShapedType.getRank() != 2 && rhsShapedType.getRank() != 3) ||
        resShapedType.getRank() != 3)
      return;

    // Check for reduction `add` preceded by `mul`.
    Operation *reduceOp = matchLinalgReduction(linalgOp.getOutputOperand(0));
    if (!reduceOp)
      return;
    llvm::Optional<vector::CombiningKind> maybeKind;
    maybeKind = getCombinerOpKind(reduceOp);
    if (!maybeKind || *maybeKind != vector::CombiningKind::ADD)
      return;
    maybeKind = getCombinerOpKind(&(linalgOp->getRegion(0).front().front()));
    if (!maybeKind || *maybeKind != vector::CombiningKind::MUL)
      return;

    // The op is now known to be valid.
    valid = true;
  }

  /// Generate a vector implementation for:
  /// ```
  ///   Op def: (     n,     w,     c,    kw,    f  )
  ///    Iters: ({Par(), Par(), Par(), Red(), Red()})
  ///   Layout: {{n, strideW * w + dilationW * kw, c}, {kw, c, f}, {n, w, f}}
  /// ```
  /// kw is always unrolled.
  /// TODO: w (resp. kw) is unrolled when the strideW ( resp. dilationW) is
  /// > 1.
  FailureOr<Operation *> conv() {
    if (!valid)
      return failure();

    int nSize = lhsShapedType.getShape()[0];
    int wSize = resShapedType.getShape()[1];
    int cSize = lhsShapedType.getShape()[2];
    int kwSize = rhsShapedType.getShape()[0];
    int fSize = rhsShapedType.getShape()[2];

    vector::TransferWriteOp write;
    Value zero = builder.create<arith::ConstantIndexOp>(loc, 0);

    // w is unrolled (i.e. wSizeStep == 1) iff strideW > 1.
    // When strideW == 1, we can batch the contiguous loads and avoid
    // unrolling
    int64_t wSizeStep = strideW == 1 ? wSize : 1;

    Type lhsEltType = lhsShapedType.getElementType();
    Type rhsEltType = rhsShapedType.getElementType();
    Type resEltType = resShapedType.getElementType();
    VectorType lhsType = VectorType::get(
        {nSize,
         // iw = ow * sw + kw *  dw - 1
         //   (i.e. 16 convolved with 3 (@stride 1 dilation 1) -> 14)
         // Perform the proper inclusive -> exclusive -> inclusive.
         ((wSize - 1) * strideW + 1) + ((kwSize - 1) * dilationW + 1) - 1,
         cSize},
        lhsEltType);
    VectorType rhsType = VectorType::get({kwSize, cSize, fSize}, rhsEltType);
    VectorType resType = VectorType::get({nSize, wSize, fSize}, resEltType);

    // Read lhs slice of size {w * strideW + kw * dilationW, c, f} @ [0, 0,
    // 0].
    Value lhs = builder.create<vector::TransferReadOp>(
        loc, lhsType, lhsShaped, ValueRange{zero, zero, zero});
    // Read rhs slice of size {kw, c, f} @ [0, 0, 0].
    Value rhs = builder.create<vector::TransferReadOp>(
        loc, rhsType, rhsShaped, ValueRange{zero, zero, zero});
    // Read res slice of size {n, w, f} @ [0, 0, 0].
    Value res = builder.create<vector::TransferReadOp>(
        loc, resType, resShaped, ValueRange{zero, zero, zero});

    //===------------------------------------------------------------------===//
    // Begin vector-only rewrite part
    //===------------------------------------------------------------------===//
    // Unroll along kw and read slices of lhs and rhs.
    SmallVector<Value> lhsVals, rhsVals, resVals;
    for (int64_t kw = 0; kw < kwSize; ++kw) {
      // Extract rhs slice of size {c, f} @ [kw].
      rhsVals.push_back(builder.create<vector::ExtractOp>(
          loc, rhs, /*offsets=*/ArrayRef<int64_t>{kw}));

      for (int64_t w = 0; w < wSize; w += wSizeStep) {
        // Extract lhs slice of size {n, wSizeStep, c}
        //   @ [0, sw * w + dw * kw, 0].
        lhsVals.push_back(builder.create<vector::ExtractStridedSliceOp>(
            loc, lhs,
            /*offsets=*/ArrayRef<int64_t>{0, w * strideW + kw * dilationW, 0},
            /*sizes=*/ArrayRef<int64_t>{nSize, wSizeStep, cSize},
            /*strides=*/ArrayRef<int64_t>{1, 1, 1}));

        // This does not depend on kw.
        if (kw == 0) {
          // Extract res slice: {n, wSizeStep, f} @ [0, w, 0].
          resVals.push_back(builder.create<vector::ExtractStridedSliceOp>(
              loc, res,
              /*offsets=*/ArrayRef<int64_t>{0, w, 0},
              /*sizes=*/ArrayRef<int64_t>{nSize, wSizeStep, fSize},
              /*strides=*/ArrayRef<int64_t>{1, 1, 1}));
        }
      }
    }

    auto linearIndex = [&](int64_t kw, int64_t w) {
      return kw * (wSize / wSizeStep) + w;
    };

    // Compute contraction: O{n, w, f} += I{n, sw * w + dw * kw, c} * F{c, f}
    for (int64_t kw = 0; kw < kwSize; ++kw) {
      for (int64_t w = 0; w < wSize; w += wSizeStep) {
        resVals[w] = conv1dSliceAsContraction(
            builder, loc, lhsVals[linearIndex(kw, w)], rhsVals[kw], resVals[w]);
      }
    }

    // Write back res slice: {n, wSizeStep, f} @ [0, w, 0].
    // This does not depend on kw.
    for (int64_t w = 0; w < wSize; w += wSizeStep) {
      res = builder.create<vector::InsertStridedSliceOp>(
          loc, resVals[w], res,
          /*offsets=*/ArrayRef<int64_t>{0, w, 0},
          /*strides=*/ArrayRef<int64_t>{1, 1, 1});
    }
    //===------------------------------------------------------------------===//
    // End vector-only rewrite part
    //===------------------------------------------------------------------===//

    // Write back res slice of size {n, w, f} @ [0, 0, 0].
    return builder
        .create<vector::TransferWriteOp>(loc, res, resShaped,
                                         ValueRange{zero, zero, zero})
        .getOperation();
  }

  // Create a contraction: lhs{n, w, c} * rhs{c, f} -> res{n, w, f}
  Value conv1dSliceAsContraction(OpBuilder &b, Location loc, Value lhs,
                                 Value rhs, Value res) {
    StringRef par = Par().strRef, red = Red().strRef;
    AffineExpr n, w, f, c;
    bindDims(ctx, n, w, f, c);
    return builder.create<vector::ContractionOp>(
        loc, lhs, rhs, res,
        /*indexingMaps=*/MapList{{n, w, c}, {c, f}, {n, w, f}},
        /*iteratorTypes=*/ArrayRef<StringRef>{par, par, par, red});
  }

  /// Generate a vector implementation for:
  /// ```
  ///   Op def: (     n,     w,     c,    kw)
  ///    Iters: ({Par(), Par(), Par(), Red()})
  ///   Layout: {{n, strideW * w + dilationW * kw, c}, {kw, c}, {n, w, c}}
  /// ```
  /// kw is always unrolled.
  /// TODO: w (resp. kw) is unrolled when the strideW ( resp. dilationW) is
  /// > 1.
  FailureOr<Operation *> dilatedConv() {
    if (!valid)
      return failure();

    int nSize = lhsShapedType.getShape()[0];
    int wSize = resShapedType.getShape()[1];
    int cSize = lhsShapedType.getShape()[2];
    int kwSize = rhsShapedType.getShape()[0];

    vector::TransferWriteOp write;
    Value zero = builder.create<arith::ConstantIndexOp>(loc, 0);

    // w is unrolled (i.e. wSizeStep == 1) iff strideW > 1.
    // When strideW == 1, we can batch the contiguous loads and avoid
    // unrolling
    int64_t wSizeStep = strideW == 1 ? wSize : 1;

    Type lhsEltType = lhsShapedType.getElementType();
    Type rhsEltType = rhsShapedType.getElementType();
    Type resEltType = resShapedType.getElementType();
    VectorType lhsType = VectorType::get(
        {nSize,
         // iw = ow * sw + kw *  dw - 1
         //   (i.e. 16 convolved with 3 (@stride 1 dilation 1) -> 14)
         ((wSize - 1) * strideW + 1) + ((kwSize - 1) * dilationW + 1) - 1,
         cSize},
        lhsEltType);
    VectorType rhsType = VectorType::get({kwSize, cSize}, rhsEltType);
    VectorType resType = VectorType::get({nSize, wSize, cSize}, resEltType);

    // Read lhs slice of size {n, w * strideW + kw * dilationW, c} @ [0, 0,
    // 0].
    Value lhs = builder.create<vector::TransferReadOp>(
        loc, lhsType, lhsShaped, ValueRange{zero, zero, zero});
    // Read rhs slice of size {kw, c} @ [0, 0].
    Value rhs = builder.create<vector::TransferReadOp>(loc, rhsType, rhsShaped,
                                                       ValueRange{zero, zero});
    // Read res slice of size {n, w, c} @ [0, 0, 0].
    Value res = builder.create<vector::TransferReadOp>(
        loc, resType, resShaped, ValueRange{zero, zero, zero});

    //===------------------------------------------------------------------===//
    // Begin vector-only rewrite part
    //===------------------------------------------------------------------===//
    // Unroll along kw and read slices of lhs and rhs.
    SmallVector<Value> lhsVals, rhsVals, resVals;
    for (int64_t kw = 0; kw < kwSize; ++kw) {
      // Extract rhs slice of size {c} @ [kw].
      rhsVals.push_back(builder.create<vector::ExtractOp>(
          loc, rhs, /*offsets=*/ArrayRef<int64_t>{kw}));

      for (int64_t w = 0; w < wSize; w += wSizeStep) {
        // Extract lhs slice of size {n, wSizeStep, c}
        //   @ [0, sw * w + dw * kw, 0].
        lhsVals.push_back(builder.create<vector::ExtractStridedSliceOp>(
            loc, lhs,
            /*offsets=*/ArrayRef<int64_t>{0, w * strideW + kw * dilationW, 0},
            /*sizes=*/ArrayRef<int64_t>{nSize, wSizeStep, cSize},
            /*strides=*/ArrayRef<int64_t>{1, 1, 1}));

        // This does not depend on kw.
        if (kw == 0) {
          // Extract res slice: {n, wSizeStep, c} @ [0, w, 0].
          resVals.push_back(builder.create<vector::ExtractStridedSliceOp>(
              loc, res,
              /*offsets=*/ArrayRef<int64_t>{0, w, 0},
              /*sizes=*/ArrayRef<int64_t>{nSize, wSizeStep, cSize},
              /*strides=*/ArrayRef<int64_t>{1, 1, 1}));
        }
      }
    }

    auto linearIndex = [&](int64_t kw, int64_t w) {
      return kw * (wSize / wSizeStep) + w;
    };

    // Compute contraction: O{n, w, c} += I{n, sw * w + dw * kw, c} * F{c}
    for (int64_t kw = 0; kw < kwSize; ++kw) {
      for (int64_t w = 0; w < wSize; w += wSizeStep) {
        resVals[w] = dilatedConv1dSliceAsFma(
            builder, loc, lhsVals[linearIndex(kw, w)], rhsVals[kw], resVals[w]);
      }
    }

    // Write back res slice: {n, wSizeStep, c} @ [0, w, 0].
    // This does not depend on kw.
    for (int64_t w = 0; w < wSize; w += wSizeStep) {
      res = builder.create<vector::InsertStridedSliceOp>(
          loc, resVals[w], res,
          /*offsets=*/ArrayRef<int64_t>{0, w, 0},
          /*strides=*/ArrayRef<int64_t>{1, 1, 1});
    }
    //===------------------------------------------------------------------===//
    // End vector-only rewrite part
    //===------------------------------------------------------------------===//

    // Write back res slice of size {n, w, c} @ [0, 0, 0].
    return builder
        .create<vector::TransferWriteOp>(loc, res, resShaped,
                                         ValueRange{zero, zero, zero})
        .getOperation();
  }

  /// Lower lhs{n, w, c} * rhs{c} -> res{n, w, c} to fma.
  Value dilatedConv1dSliceAsFma(OpBuilder &b, Location loc, Value lhs,
                                Value rhs, Value res) {
    Value bcast = builder.create<vector::BroadcastOp>(loc, res.getType(), rhs);
    return b.create<vector::FMAOp>(loc, lhs, bcast, res);
  }

  /// Entry point that transposes into the common form:
  ///   {{n, strideW * w + dilationW * kw, c}, {kw, c, f}, {n, w, f}}
  FailureOr<Operation *> generateConv() {
    AffineExpr n, w, f, kw, c;
    bindDims(ctx, n, w, f, kw, c);
    if (!iters({Par(), Par(), Par(), Red(), Red()}))
      return failure();

    // No transposition needed.
    if (layout({/*lhsIndex*/ {n, strideW * w + dilationW * kw, c},
                /*rhsIndex*/ {kw, c, f},
                /*resIndex*/ {n, w, f}}))
      return conv();
    return failure();
  }

  /// Entry point that transposes into the common form:
  ///   {{n, strideW * w + dilationW * kw, c}, {kw, c}, {n, w, c}}
  FailureOr<Operation *> generateDilatedConv() {
    AffineExpr n, w, c, kw;
    bindDims(ctx, n, w, c, kw);
    if (!iters({Par(), Par(), Par(), Red()}))
      return failure();

    // No transposition needed.
    if (layout({/*lhsIndex*/ {n, strideW * w + dilationW * kw, c},
                /*rhsIndex*/ {kw, c},
                /*resIndex*/ {n, w, c}}))
      return dilatedConv();
    return failure();
  }

private:
  bool valid;
  int strideW, dilationW;
  Value lhsShaped, rhsShaped, resShaped;
  ShapedType lhsShapedType, rhsShapedType, resShapedType;
};
} // namespace

/// Helper function to vectorize a `linalgOp` with convolution semantics.
// TODO: extend the generic vectorization to support windows and drop this.
static FailureOr<Operation *>
vectorizeConvolution(OpBuilder &b, ConvolutionOpInterface convOp) {
  // TODO: these are legitimately part of ConvolutionOpInterface.
  auto strides = convOp->getAttrOfType<DenseIntElementsAttr>("strides");
  auto dilations = convOp->getAttrOfType<DenseIntElementsAttr>("dilations");
  auto stride = strides ? *strides.getValues<uint64_t>().begin() : 1;
  auto dilation = dilations ? *dilations.getValues<uint64_t>().begin() : 1;
  LinalgOp linalgOp = cast<LinalgOp>(convOp.getOperation());
  Conv1DNwcGenerator e(b, linalgOp, stride, dilation);
  auto res = e.generateConv();
  if (succeeded(res))
    return res;
  return e.generateDilatedConv();
}

struct VectorizeConvolution
    : public OpInterfaceRewritePattern<ConvolutionOpInterface> {
  using OpInterfaceRewritePattern::OpInterfaceRewritePattern;

  LogicalResult matchAndRewrite(ConvolutionOpInterface convOp,
                                PatternRewriter &rewriter) const override {
    FailureOr<Operation *> resultOrFail =
        vectorizeConvolution(rewriter, convOp);
    if (failed(resultOrFail))
      return failure();
    Operation *newOp = *resultOrFail;
    if (newOp->getNumResults() == 0) {
      rewriter.eraseOp(convOp.getOperation());
      return success();
    }
    assert(newOp->getNumResults() == 1 && "expected single result");
    rewriter.replaceOp(convOp.getOperation(), newOp->getResult(0));
    return success();
  }
};

void mlir::linalg::populateConvolutionVectorizationPatterns(
    RewritePatternSet &patterns, PatternBenefit benefit) {
  patterns.add<VectorizeConvolution>(patterns.getContext(), benefit);
>>>>>>> 2ab1d525
}<|MERGE_RESOLUTION|>--- conflicted
+++ resolved
@@ -28,12 +28,9 @@
 #include "mlir/Support/LLVM.h"
 #include "mlir/Transforms/RegionUtils.h"
 #include "llvm/ADT/ScopeExit.h"
-<<<<<<< HEAD
-=======
 #include "llvm/ADT/Sequence.h"
 #include "llvm/ADT/SmallVector.h"
 #include "llvm/ADT/TypeSwitch.h"
->>>>>>> 2ab1d525
 #include "llvm/Support/Debug.h"
 #include "llvm/Support/raw_ostream.h"
 #include <type_traits>
@@ -43,15 +40,12 @@
 
 #define DEBUG_TYPE "linalg-vectorization"
 
-<<<<<<< HEAD
-=======
 #define DBGS() (llvm::dbgs() << '[' << DEBUG_TYPE << "] ")
 #define LDBG(X) LLVM_DEBUG(DBGS() << X)
 
 static FailureOr<Operation *>
 vectorizeConvolution(OpBuilder &b, ConvolutionOpInterface convOp);
 
->>>>>>> 2ab1d525
 /// Return the unique instance of OpType in `block` if it is indeed unique.
 /// Return null if none or more than 1 instances exist.
 template <typename OpType>
@@ -66,49 +60,6 @@
     return WalkResult::advance();
   });
   return res;
-<<<<<<< HEAD
-}
-
-/// Helper data structure to represent the result of vectorization.
-/// In certain specific cases, like terminators, we do not want to propagate/
-enum VectorizationStatus {
-  /// Op failed to vectorize.
-  Failure = 0,
-  /// Op vectorized and custom function took care of replacement logic
-  NoReplace,
-  /// Op vectorized into a new Op whose results will replace original Op's
-  /// results.
-  NewOp
-  // TODO: support values if Op vectorized to Many-Ops whose results we need to
-  // aggregate for replacement.
-};
-struct VectorizationResult {
-  /// Return status from vectorizing the current op.
-  enum VectorizationStatus status = VectorizationStatus::Failure;
-  /// New vectorized operation to replace the current op.
-  /// Replacement behavior is specified by `status`.
-  Operation *newOp;
-};
-
-/// Return a vector type of the same shape and element type as the (assumed)
-/// ShapedType of `v`.
-static VectorType extractVectorTypeFromShapedValue(Value v) {
-  auto st = v.getType().cast<ShapedType>();
-  if (st.isa<MemRefType>() && st.getShape().empty())
-    return VectorType();
-  return VectorType::get(st.getShape(), st.getElementType());
-}
-
-/// Build a vector.transfer_read from `source` at indices set to all `0`.
-/// If source has rank zero, build an std.load.
-/// Return the produced value.
-static Value buildVectorRead(OpBuilder &builder, Value source) {
-  edsc::ScopedContext scope(builder);
-  auto shapedType = source.getType().cast<ShapedType>();
-  if (VectorType vectorType = extractVectorTypeFromShapedValue(source)) {
-    SmallVector<Value> indices(shapedType.getRank(), std_constant_index(0));
-    return vector_transfer_read(vectorType, source, indices);
-=======
 }
 
 /// Given an indexing `map` coming from a LinalgOp indexing, restricted to a
@@ -642,301 +593,10 @@
       LDBG("reduction precondition failed: reduction detection failed");
       return failure();
     }
->>>>>>> 2ab1d525
   }
   return success();
 }
 
-<<<<<<< HEAD
-/// Build a vector.transfer_write of `value` into `dest` at indices set to all
-/// `0`. If `dest` has null rank, build an std.store.
-/// Return the produced value or null if no value is produced.
-static Value buildVectorWrite(OpBuilder &builder, Value value, Value dest) {
-  edsc::ScopedContext scope(builder);
-  Operation *write;
-  auto shapedType = dest.getType().cast<ShapedType>();
-  if (VectorType vectorType = extractVectorTypeFromShapedValue(dest)) {
-    SmallVector<Value> indices(shapedType.getRank(), std_constant_index(0));
-    if (vectorType != value.getType())
-      value = vector_broadcast(vectorType, value);
-    write = vector_transfer_write(value, dest, indices);
-  } else {
-    write = std_store(value, dest);
-  }
-  LLVM_DEBUG(dbgs() << "\n[" DEBUG_TYPE "]: vectorized op: " << *write);
-  if (!write->getResults().empty())
-    return write->getResult(0);
-  return Value();
-}
-
-/// If value of assumed VectorType has a shape different than `shape`, buil and
-/// return a new vector.broadcast to `shape`.
-/// Otherwise, just return value.
-static Value broadcastIfNeeded(OpBuilder &builder, Value value,
-                               ArrayRef<int64_t> shape) {
-  auto vecType = value.getType().dyn_cast<VectorType>();
-  if (shape.empty() || (vecType != nullptr && vecType.getShape() == shape))
-    return value;
-  auto newVecType = VectorType::get(shape, vecType ? vecType.getElementType()
-                                                   : value.getType());
-  return builder.create<vector::BroadcastOp>(
-      builder.getInsertionPoint()->getLoc(), newVecType, value);
-}
-
-// Custom vectorization function type. Produce a vector form of Operation*
-// assuming all its vectorized operands are already in the BlockAndValueMapping.
-// Return nullptr if the Operation cannot be vectorized.
-using CustomVectorizationHook = std::function<VectorizationResult(
-    Operation *, const BlockAndValueMapping &)>;
-
-/// Helper function to vectorize the terminator of a `linalgOp`. New result
-/// vector values are appended to `newResults`. Return
-/// VectorizationStatus::NoReplace to signal the vectorization algorithm that it
-/// should not try to map produced operations and instead return the results
-/// using the `newResults` vector making them available to the
-/// vectorization algorithm for RAUW. This function is meant to be used as a
-/// CustomVectorizationHook.
-static VectorizationResult
-vectorizeLinalgYield(OpBuilder &builder, Operation *op,
-                     const BlockAndValueMapping &bvm, LinalgOp linalgOp,
-                     SmallVectorImpl<Value> &newResults) {
-  auto yieldOp = dyn_cast<linalg::YieldOp>(op);
-  if (!yieldOp)
-    return VectorizationResult{VectorizationStatus::Failure, nullptr};
-  for (auto outputs : llvm::enumerate(yieldOp.values())) {
-    // TODO: Scan for an opportunity for reuse.
-    // TODO: use a map.
-    Value vectorValue = bvm.lookup(outputs.value());
-    Value newResult = buildVectorWrite(builder, vectorValue,
-                                       linalgOp.getOutput(outputs.index()));
-    if (newResult)
-      newResults.push_back(newResult);
-  }
-  return VectorizationResult{VectorizationStatus::NoReplace, nullptr};
-}
-
-/// Generic vectorization for a single operation `op`, given already vectorized
-/// operands carried by `bvm`. Vectorization occurs as follows:
-///   1. Try to apply any of the `customVectorizationHooks` and return its
-///   result on success.
-///   2. Clone any constant in the current scope without vectorization: each
-///   consumer of the constant will later determine the shape to which the
-///   constant needs to be broadcast to.
-///   3. Fail on any remaining non `ElementwiseMappable` op. It is the purpose
-///   of the `customVectorizationHooks` to cover such cases.
-///   4. Clone `op` in vector form to a vector of shape prescribed by the first
-///   operand of maximal rank. Other operands have smaller rank and are
-///   broadcast accordingly. It is assumed this broadcast is always legal,
-///   otherwise, it means one of the `customVectorizationHooks` is incorrect.
-///
-/// This function assumes all operands of `op` have been vectorized and are in
-/// the `bvm` mapping. As a consequence, this function is meant to be called on
-/// a topologically-sorted list of ops.
-/// This function does not update `bvm` but returns a VectorizationStatus that
-/// instructs the caller what `bvm` update needs to occur.
-static VectorizationResult
-vectorizeOneOp(OpBuilder &builder, Operation *op,
-               const BlockAndValueMapping &bvm,
-               ArrayRef<CustomVectorizationHook> customVectorizationHooks) {
-  LLVM_DEBUG(dbgs() << "\n[" DEBUG_TYPE "]: vectorize op " << *op);
-
-  // 1. Try to apply any CustomVectorizationHook.
-  if (!customVectorizationHooks.empty()) {
-    for (auto &customFunc : customVectorizationHooks) {
-      VectorizationResult result = customFunc(op, bvm);
-      if (result.status == VectorizationStatus::Failure)
-        continue;
-      return result;
-    }
-  }
-
-  // 2. Constant ops don't get vectorized but rather broadcasted at their users.
-  // Clone so that the constant is not confined to the linalgOp block .
-  if (isa<ConstantOp>(op))
-    return VectorizationResult{VectorizationStatus::NewOp, builder.clone(*op)};
-
-  // 3. Only ElementwiseMappable are allowed in the generic vectorization.
-  if (!OpTrait::hasElementwiseMappableTraits(op))
-    return VectorizationResult{VectorizationStatus::Failure, nullptr};
-
-  // 4. Generic vectorization path for ElementwiseMappable ops.
-  //   a. first get the first max ranked shape.
-  SmallVector<int64_t, 4> firstMaxRankedShape;
-  for (Value operand : op->getOperands()) {
-    auto vt = bvm.lookup(operand).getType().dyn_cast<VectorType>();
-    if (vt && firstMaxRankedShape.size() < vt.getShape().size())
-      firstMaxRankedShape.assign(vt.getShape().begin(), vt.getShape().end());
-  }
-  //   b. broadcast each op if needed.
-  auto vectorizedOperands = llvm::map_range(op->getOperands(), [&](Value v) {
-    return firstMaxRankedShape.empty()
-               ? bvm.lookup(v)
-               : broadcastIfNeeded(builder, bvm.lookup(v), firstMaxRankedShape);
-  });
-  //   c. for elementwise, the result is the vector with the firstMaxRankedShape
-  auto returnTypes = llvm::map_range(op->getResultTypes(), [&](Type t) {
-    return firstMaxRankedShape.empty()
-               ? t
-               : VectorType::get(firstMaxRankedShape, t);
-  });
-
-  // Build and return the new op.
-  OperationState state(op->getLoc(), op->getName());
-  state.addAttributes(op->getAttrs());
-  state.addOperands(llvm::to_vector<4>(vectorizedOperands));
-  state.addTypes(llvm::to_vector<4>(returnTypes));
-  return VectorizationResult{VectorizationStatus::NewOp,
-                             builder.createOperation(state)};
-}
-
-/// Generic vectorization function that rewrites the body of a `linalgOp` into
-/// vector form. Generic vectorization proceeds as follows:
-///   1. The region for the linalg op is created if necessary.
-///   2. Values defined above the region are mapped to themselves and will be
-///   broadcasted on a per-need basis by their consumers.
-///   3. Each region argument is vectorized into a vector.transfer_read (or 0-d
-///   load).
-///   TODO: Reuse opportunities for RAR dependencies.
-///   4. Register CustomVectorizationHook for YieldOp to capture the results.
-///   5. Iteratively call vectorizeOneOp on the region operations.
-LogicalResult vectorizeAsLinalgGeneric(
-    OpBuilder &builder, LinalgOp linalgOp, SmallVectorImpl<Value> &newResults,
-    ArrayRef<CustomVectorizationHook> customVectorizationHooks = {}) {
-  // 1. Certain Linalg ops do not have a region but only a region builder.
-  // If so, build the region so we can vectorize.
-  std::unique_ptr<Region> owningRegion;
-  Region *region;
-  if (linalgOp->getNumRegions() > 0) {
-    region = &linalgOp->getRegion(0);
-  } else {
-    // RAII avoid remaining in block.
-    OpBuilder::InsertionGuard g(builder);
-    owningRegion = std::make_unique<Region>();
-    region = owningRegion.get();
-    Block *block = builder.createBlock(region);
-    auto elementTypes = llvm::to_vector<4>(
-        llvm::map_range(linalgOp.getShapedOperandTypes(),
-                        [](ShapedType t) { return t.getElementType(); }));
-    block->addArguments(elementTypes);
-    linalgOp.getRegionBuilder()(*block, /*captures=*/{});
-  }
-  Block *block = &region->front();
-
-  BlockAndValueMapping bvm;
-  // 2. Values defined above the region can only be broadcast for now. Make them
-  // map to themselves.
-  llvm::SetVector<Value> valuesSet;
-  mlir::getUsedValuesDefinedAbove(*region, valuesSet);
-  bvm.map(valuesSet.getArrayRef(), valuesSet.getArrayRef());
-
-  // 3. Turn all BBArgs into vector.transfer_read / load.
-  SmallVector<AffineMap> indexings;
-  for (auto bbarg : block->getArguments()) {
-    Value vectorArg = linalgOp.getShapedOperand(bbarg.getArgNumber());
-    Value vectorRead = buildVectorRead(builder, vectorArg);
-    LLVM_DEBUG(dbgs() << "\n[" DEBUG_TYPE "]: new vectorized bbarg("
-                      << bbarg.getArgNumber() << "): " << vectorRead);
-    bvm.map(bbarg, vectorRead);
-    bvm.map(vectorArg, vectorRead);
-  }
-
-  // 4. Register CustomVectorizationHook for yieldOp.
-  CustomVectorizationHook vectorizeYield =
-      [&](Operation *op,
-          const BlockAndValueMapping &bvm) -> VectorizationResult {
-    return vectorizeLinalgYield(builder, op, bvm, linalgOp, newResults);
-  };
-  // Append the vectorizeYield hook.
-  auto hooks = llvm::to_vector<4>(customVectorizationHooks);
-  hooks.push_back(vectorizeYield);
-
-  // 5. Iteratively call `vectorizeOneOp` to each op in the slice.
-  for (Operation &op : block->getOperations()) {
-    VectorizationResult result = vectorizeOneOp(builder, &op, bvm, hooks);
-    if (result.status == VectorizationStatus::Failure) {
-      LLVM_DEBUG(dbgs() << "\n[" DEBUG_TYPE "]: failed to vectorize: " << op);
-      return failure();
-    }
-    if (result.status == VectorizationStatus::NewOp) {
-      LLVM_DEBUG(dbgs() << "\n[" DEBUG_TYPE "]: new vector op: "
-                        << *result.newOp;);
-      bvm.map(op.getResults(), result.newOp->getResults());
-    }
-  }
-
-  return success();
-}
-
-/// Detect whether `r` has only ConstantOp, ElementwiseMappable and YieldOp.
-static bool hasOnlyScalarElementwiseOp(Region &r) {
-  if (!llvm::hasSingleElement(r))
-    return false;
-  for (Operation &op : r.front()) {
-    if (!(isa<ConstantOp, linalg::YieldOp>(op) ||
-          OpTrait::hasElementwiseMappableTraits(&op)) ||
-        llvm::any_of(op.getResultTypes(),
-                     [](Type type) { return !type.isIntOrIndexOrFloat(); }))
-      return false;
-  }
-  return true;
-}
-
-// Return true if the op is an element-wise linalg op.
-static bool isElementwise(Operation *op) {
-  auto linalgOp = dyn_cast<linalg::LinalgOp>(op);
-  if (!linalgOp)
-    return false;
-  if (linalgOp.getNumLoops() != linalgOp.getNumParallelLoops())
-    return false;
-  // TODO: relax the restrictions on indexing map.
-  for (unsigned i = 0, e = linalgOp.getNumOutputs(); i < e; i++) {
-    if (!linalgOp.getOutputIndexingMap(i).isIdentity())
-      return false;
-  }
-  // Currently bound the input indexing map to minor identity as other
-  // permutations might require adding transpose ops to convert the vector read
-  // to the right shape.
-  for (unsigned i = 0, e = linalgOp.getNumInputs(); i < e; i++) {
-    if (!linalgOp.getInputIndexingMap(i).isMinorIdentity())
-      return false;
-  }
-  if (linalgOp->getNumRegions() != 1)
-    return false;
-  return hasOnlyScalarElementwiseOp(linalgOp->getRegion(0));
-}
-
-static LogicalResult vectorizeContraction(OpBuilder &builder, LinalgOp linalgOp,
-                                          SmallVectorImpl<Value> &newResults) {
-  assert(isaContractionOpInterface(linalgOp) &&
-         "expected vectorizeContraction preconditions to be met");
-  Location loc = linalgOp.getLoc();
-  // Vectorize other ops as vector contraction.
-  // TODO: interface.
-  LLVM_DEBUG(dbgs() << "\n[" DEBUG_TYPE "]: "
-                    << "Rewrite linalg op as vector.contract: ";
-             linalgOp.dump());
-  // Special function that describes how to vectorize the multiplication op in a
-  // linalg contraction.
-  CustomVectorizationHook vectorizeContraction =
-      [&](Operation *op,
-          const BlockAndValueMapping &bvm) -> VectorizationResult {
-    if (!isa<MulIOp, MulFOp>(op))
-      return VectorizationResult{VectorizationStatus::Failure, nullptr};
-    auto outShape = linalgOp.getOutputShapedType(0).getShape();
-    auto vType = outShape.empty()
-                     ? op->getResult(0).getType()
-                     : VectorType::get(outShape, op->getResult(0).getType());
-    auto zero =
-        builder.create<ConstantOp>(loc, vType, builder.getZeroAttr(vType));
-    Operation *contract = builder.create<vector::ContractionOp>(
-        loc, bvm.lookup(op->getOperand(0)), bvm.lookup(op->getOperand(1)), zero,
-        linalgOp.indexing_maps(), linalgOp.iterator_types());
-    return VectorizationResult{VectorizationStatus::NewOp, contract};
-  };
-  return vectorizeAsLinalgGeneric(builder, linalgOp, newResults,
-                                  {vectorizeContraction});
-}
-=======
 static LogicalResult vectorizeStaticLinalgOpPrecondition(linalg::LinalgOp op) {
   if (isElementwise(op))
     return success();
@@ -1122,7 +782,6 @@
         changed |= rewriteUser(rewriter, padOp, op).succeeded();
     return success(changed);
   }
->>>>>>> 2ab1d525
 
 protected:
   virtual LogicalResult rewriteUser(PatternRewriter &rewriter,
@@ -1165,24 +824,6 @@
     // Padding value of existing `xferOp` is unused.
     if (xferOp.hasOutOfBoundsDim() || xferOp.mask())
       return failure();
-<<<<<<< HEAD
-  if (isElementwise(op))
-    return success();
-  return success(isaContractionOpInterface(linalgOp));
-}
-
-LogicalResult
-mlir::linalg::vectorizeLinalgOp(OpBuilder &builder, Operation *op,
-                                SmallVectorImpl<Value> &newResults) {
-  if (failed(vectorizeLinalgOpPrecondition(op)))
-    return failure();
-
-  edsc::ScopedContext scope(builder, op->getLoc());
-  if (isElementwise(op)) {
-    LLVM_DEBUG(dbgs() << "\n[" DEBUG_TYPE "]: "
-                      << "Vectorize linalg op as a generic: " << *op);
-    return vectorizeAsLinalgGeneric(builder, cast<LinalgOp>(op), newResults);
-=======
 
     rewriter.updateRootInPlace(xferOp, [&]() {
       SmallVector<bool> inBounds(xferOp.getVectorType().getRank(), false);
@@ -1356,7 +997,6 @@
 
     // All tests passed.
     return true;
->>>>>>> 2ab1d525
   }
 };
 
@@ -1407,108 +1047,6 @@
     if (insertOp.dest() == padOp.result())
       return failure();
 
-<<<<<<< HEAD
-  return vectorizeContraction(builder, cast<LinalgOp>(op), newResults);
-}
-
-//----------------------------------------------------------------------------//
-// Misc. vectorization patterns.
-//----------------------------------------------------------------------------//
-
-/// Rewrite a PadTensorOp into a sequence of InitTensorOp, TransferReadOp and
-/// TransferWriteOp. For now, this only applies when all low and high paddings
-/// are determined to be zero.
-LogicalResult PadTensorOpVectorizationPattern::matchAndRewrite(
-    linalg::PadTensorOp padOp, PatternRewriter &rewriter) const {
-  // Helper function to determine whether an OpFoldResult is not a zero Index.
-  auto isNotZeroIndex = [](OpFoldResult ofr) {
-    if (Attribute attr = ofr.dyn_cast<Attribute>())
-      return attr.cast<IntegerAttr>().getInt() != 0;
-    Value v = ofr.get<Value>();
-    if (auto constOp = v.getDefiningOp<ConstantOp>())
-      if (auto intAttr = constOp.getValue().dyn_cast<IntegerAttr>())
-        return intAttr.getValue().getSExtValue() != 0;
-    return true;
-  };
-
-  auto resultShapedType = padOp.result().getType().cast<ShapedType>();
-  // Bail on non-static shapes.
-  if (!resultShapedType.hasStaticShape())
-    return failure();
-
-  // If any pad_low is not a static 0, needs a mask. Bail for now.
-  if (llvm::any_of(padOp.getMixedLowPad(), isNotZeroIndex))
-    return failure();
-  VectorType vectorType = extractVectorTypeFromShapedValue(padOp.result());
-  if (!vectorType)
-    return failure();
-
-  // Only support padding with a constant for now, i.e. either:
-  //   1. A BBarg from a different block.
-  //   2. A value defined outside of the current block.
-  Block &block = padOp.region().front();
-  auto yieldOp = cast<YieldOp>(block.getTerminator());
-  assert(yieldOp.getNumOperands() == 1 && "expected single operand yield");
-  Value padValue = yieldOp.values().front();
-  Operation *definingOp = padValue.getDefiningOp();
-  if (definingOp && definingOp->getBlock() == &block)
-    return failure();
-  if (!definingOp && padValue.cast<BlockArgument>().getOwner() == &block)
-    return failure();
-
-  // TODO: if any pad_high is not a static 0, needs a mask. For now, just bail.
-  if (llvm::any_of(padOp.getMixedHighPad(),
-                   [&](OpFoldResult ofr) { return isNotZeroIndex(ofr); }))
-    return failure();
-
-  // Now we can rewrite as InitTensorOp + TransferReadOp@[0..0] +
-  // TransferWriteOp@[0..0].
-  SmallVector<Value> indices(
-      resultShapedType.getRank(),
-      rewriter.create<ConstantIndexOp>(padOp.getLoc(), 0));
-  Value read = rewriter.create<vector::TransferReadOp>(
-      padOp.getLoc(), vectorType, padOp.source(), indices, padValue);
-  Value init =
-      rewriter.create<InitTensorOp>(padOp.getLoc(), resultShapedType.getShape(),
-                                    resultShapedType.getElementType());
-  rewriter.replaceOpWithNewOp<vector::TransferWriteOp>(padOp, read, init,
-                                                       indices);
-
-  return success();
-}
-
-// TODO: cleanup all the convolution vectorization patterns.
-template <class ConvOp, int N>
-LogicalResult ConvOpVectorization<ConvOp, N>::matchAndRewrite(
-    ConvOp op, PatternRewriter &rewriter) const {
-  Location loc = op.getLoc();
-  MLIRContext *context = op.getContext();
-  edsc::ScopedContext scope(rewriter, loc);
-
-  ShapedType inShapeType = op.getInputShapedType(0);
-  ShapedType kShapeType = op.getInputShapedType(1);
-
-  ArrayRef<int64_t> inShape = inShapeType.getShape();
-  ArrayRef<int64_t> kShape = kShapeType.getShape();
-
-  if (!inShapeType.hasStaticShape() || !kShapeType.hasStaticShape())
-    return failure();
-
-  SmallVector<AffineExpr, 4> mapping;
-  SmallVector<int64_t, 4> vectorDims;
-  // Fail to apply when the size of not vectorized dimension is not 1.
-  for (unsigned i = 0; i < N; i++) {
-    if (!mask[i] && (inShape[i] != 1 || kShape[i] != 1))
-      return failure();
-
-    if (mask[i] && inShape[i] != kShape[i])
-      return failure();
-
-    if (mask[i]) {
-      mapping.push_back(getAffineDimExpr(i, context));
-      vectorDims.push_back(inShape[i]);
-    }
-=======
     auto vecType = VectorType::get(padOp.getType().getShape(),
                                    padOp.getType().getElementType());
     unsigned vecRank = vecType.getRank();
@@ -1546,28 +1084,9 @@
         ArrayRef<bool>{inBounds});
 
     return success();
->>>>>>> 2ab1d525
   }
 };
 
-<<<<<<< HEAD
-  Value input = op.getInput(0);
-  Value kernel = op.getInput(1);
-  Value output = op.getOutputBuffer(0);
-
-  unsigned rank = inShapeType.getRank();
-  unsigned numDims = mapping.size();
-  Type elemType = inShapeType.getElementType();
-
-  auto map = AffineMap::get(rank, 0, mapping, context);
-  SmallVector<Value, 4> zeros(rank, std_constant_index(0));
-  auto vecType = VectorType::get(vectorDims, elemType);
-
-  auto inputVec = vector_transfer_read(vecType, input, zeros, map);
-  auto kernelVec = vector_transfer_read(vecType, kernel, zeros, map);
-
-  auto acc = std_constant(elemType, rewriter.getZeroAttr(elemType));
-=======
 void mlir::linalg::populatePadTensorOpVectorizationPatterns(
     RewritePatternSet &patterns, PatternBenefit baseBenefit) {
   patterns.add<GenericPadTensorOpVectorizationPattern>(patterns.getContext(),
@@ -1628,7 +1147,6 @@
 
   auto acc = rewriter.create<arith::ConstantOp>(loc, elemType,
                                                 rewriter.getZeroAttr(elemType));
->>>>>>> 2ab1d525
 
   std::array<AffineMap, 3> indexingMaps{
       AffineMap::getMultiDimIdentityMap(numDims, context),
@@ -1642,95 +1160,6 @@
       rewriter.getAffineMapArrayAttr(indexingMaps),
       rewriter.getStrArrayAttr(iteratorTypes));
 
-<<<<<<< HEAD
-  rewriter.create<StoreOp>(loc, result, output, ValueRange(zeros));
-  rewriter.eraseOp(op);
-  return success();
-}
-
-using ConvOpConst = ConvOpVectorization<ConvWOp, 1>;
-
-/// Inserts tiling, promotion and vectorization pattern for ConvOp
-/// conversion into corresponding pattern lists.
-template <typename ConvOp, unsigned N>
-static void
-populateVectorizationPatterns(OwningRewritePatternList &tilingPatterns,
-                              OwningRewritePatternList &promotionPatterns,
-                              OwningRewritePatternList &vectorizationPatterns,
-                              ArrayRef<int64_t> tileSizes,
-                              MLIRContext *context) {
-  if (tileSizes.size() < N)
-    return;
-
-  constexpr static StringRef kTiledMarker = "TILED";
-  constexpr static StringRef kPromotedMarker = "PROMOTED";
-  tilingPatterns.insert<LinalgTilingPattern<ConvOp>>(
-      context, LinalgTilingOptions().setTileSizes(tileSizes),
-      LinalgTransformationFilter(ArrayRef<Identifier>{},
-                                 Identifier::get(kTiledMarker, context)));
-
-  promotionPatterns.insert<LinalgPromotionPattern<ConvOp>>(
-      context, LinalgPromotionOptions().setUseFullTileBuffersByDefault(true),
-      LinalgTransformationFilter(Identifier::get(kTiledMarker, context),
-                                 Identifier::get(kPromotedMarker, context)));
-
-  SmallVector<bool, 4> mask(N);
-  int offset = tileSizes.size() - N;
-  std::transform(tileSizes.begin() + offset, tileSizes.end(), mask.begin(),
-                 [](int64_t i) -> bool { return i > 1; });
-
-  vectorizationPatterns.insert<ConvOpVectorization<ConvOp, N>>(context, mask);
-}
-
-void mlir::linalg::populateConvVectorizationPatterns(
-    MLIRContext *context, SmallVectorImpl<OwningRewritePatternList> &patterns,
-    ArrayRef<int64_t> tileSizes) {
-  OwningRewritePatternList tiling, promotion, vectorization;
-  populateVectorizationPatterns<ConvWOp, 1>(tiling, promotion, vectorization,
-                                            tileSizes, context);
-
-  populateVectorizationPatterns<ConvNWCOp, 3>(tiling, promotion, vectorization,
-                                              tileSizes, context);
-  populateVectorizationPatterns<ConvInputNWCFilterWCFOp, 3>(
-      tiling, promotion, vectorization, tileSizes, context);
-
-  populateVectorizationPatterns<ConvNCWOp, 3>(tiling, promotion, vectorization,
-                                              tileSizes, context);
-  populateVectorizationPatterns<ConvInputNCWFilterWCFOp, 3>(
-      tiling, promotion, vectorization, tileSizes, context);
-
-  populateVectorizationPatterns<ConvHWOp, 2>(tiling, promotion, vectorization,
-                                             tileSizes, context);
-
-  populateVectorizationPatterns<ConvNHWCOp, 4>(tiling, promotion, vectorization,
-                                               tileSizes, context);
-  populateVectorizationPatterns<ConvInputNHWCFilterHWCFOp, 4>(
-      tiling, promotion, vectorization, tileSizes, context);
-
-  populateVectorizationPatterns<ConvNCHWOp, 4>(tiling, promotion, vectorization,
-                                               tileSizes, context);
-  populateVectorizationPatterns<ConvInputNCHWFilterHWCFOp, 4>(
-      tiling, promotion, vectorization, tileSizes, context);
-
-  populateVectorizationPatterns<ConvDHWOp, 3>(tiling, promotion, vectorization,
-                                              tileSizes, context);
-
-  populateVectorizationPatterns<ConvNDHWCOp, 5>(
-      tiling, promotion, vectorization, tileSizes, context);
-  populateVectorizationPatterns<ConvInputNDHWCFilterDHWCFOp, 5>(
-      tiling, promotion, vectorization, tileSizes, context);
-
-  populateVectorizationPatterns<ConvNCDHWOp, 5>(
-      tiling, promotion, vectorization, tileSizes, context);
-  populateVectorizationPatterns<ConvInputNCDHWFilterDHWCFOp, 5>(
-      tiling, promotion, vectorization, tileSizes, context);
-
-  patterns.push_back(std::move(tiling));
-  patterns.push_back(std::move(promotion));
-  patterns.push_back(std::move(vectorization));
-}
-
-=======
   rewriter.create<memref::StoreOp>(loc, result, output->get(),
                                    ValueRange(zeros));
   rewriter.eraseOp(op);
@@ -1797,32 +1226,19 @@
   patterns.push_back(std::move(vectorization));
 }
 
->>>>>>> 2ab1d525
 //----------------------------------------------------------------------------//
 // Forwarding patterns
 //----------------------------------------------------------------------------//
 
-<<<<<<< HEAD
-/// Check whether there is any interleaved use of any `values` between `firstOp`
-/// and `secondOp`. Conservatively return `true` if any op or value is in a
-/// different block.
-=======
 /// Check whether there is any interleaved use of any `values` between
 /// `firstOp` and `secondOp`. Conservatively return `true` if any op or value
 /// is in a different block.
->>>>>>> 2ab1d525
 static bool mayExistInterleavedUses(Operation *firstOp, Operation *secondOp,
                                     ValueRange values) {
   if (firstOp->getBlock() != secondOp->getBlock() ||
       !firstOp->isBeforeInBlock(secondOp)) {
-<<<<<<< HEAD
-    LLVM_DEBUG(llvm::dbgs() << "\n[" DEBUG_TYPE "]: "
-                            << "interleavedUses precondition failed, firstOp: "
-                            << *firstOp << ", second op: " << *secondOp);
-=======
     LDBG("interleavedUses precondition failed, firstOp: "
          << *firstOp << ", second op: " << *secondOp);
->>>>>>> 2ab1d525
     return true;
   }
   for (auto v : values) {
@@ -1834,15 +1250,8 @@
       if (owner->getBlock() == firstOp->getBlock() &&
           (owner->isBeforeInBlock(firstOp) || secondOp->isBeforeInBlock(owner)))
         continue;
-<<<<<<< HEAD
-      LLVM_DEBUG(llvm::dbgs()
-                 << "\n[" DEBUG_TYPE "]: "
-                 << " found interleaved op " << *owner
-                 << ", firstOp: " << *firstOp << ", second op: " << *secondOp);
-=======
       LDBG(" found interleaved op " << *owner << ", firstOp: " << *firstOp
                                     << ", second op: " << *secondOp);
->>>>>>> 2ab1d525
       return true;
     }
   }
@@ -1878,23 +1287,14 @@
       !viewOrAlloc.getDefiningOp<memref::AllocOp>())
     return failure();
 
-<<<<<<< HEAD
-  LLVM_DEBUG(llvm::dbgs() << "\n[" DEBUG_TYPE "]: " << viewOrAlloc);
-=======
   LDBG(viewOrAlloc);
->>>>>>> 2ab1d525
 
   // Ensure there is exactly one subview of `viewOrAlloc` defining `subView`.
   memref::SubViewOp subViewOp = getSubViewUseIfUnique(viewOrAlloc);
   if (!subViewOp)
     return failure();
   Value subView = subViewOp.getResult();
-<<<<<<< HEAD
-  LLVM_DEBUG(llvm::dbgs() << "\n[" DEBUG_TYPE "]: "
-                          << "with subView " << subView);
-=======
   LDBG("with subView " << subView);
->>>>>>> 2ab1d525
 
   // Find the copy into `subView` without interleaved uses.
   CopyOp copyOp;
@@ -1903,12 +1303,7 @@
       assert(newCopyOp.output().getType().isa<MemRefType>());
       if (newCopyOp.output() != subView)
         continue;
-<<<<<<< HEAD
-      LLVM_DEBUG(llvm::dbgs() << "\n[" DEBUG_TYPE "]: "
-                              << "copy candidate " << *newCopyOp);
-=======
       LDBG("copy candidate " << *newCopyOp);
->>>>>>> 2ab1d525
       if (mayExistInterleavedUses(newCopyOp, xferOp, {viewOrAlloc, subView}))
         continue;
       copyOp = newCopyOp;
@@ -1917,12 +1312,7 @@
   }
   if (!copyOp)
     return failure();
-<<<<<<< HEAD
-  LLVM_DEBUG(llvm::dbgs() << "\n[" DEBUG_TYPE "]: "
-                          << "with copy " << *copyOp);
-=======
   LDBG("with copy " << *copyOp);
->>>>>>> 2ab1d525
 
   // Find the fill into `viewOrAlloc` without interleaved uses before the
   // copy.
@@ -1932,12 +1322,7 @@
       assert(newFillOp.output().getType().isa<MemRefType>());
       if (newFillOp.output() != viewOrAlloc)
         continue;
-<<<<<<< HEAD
-      LLVM_DEBUG(llvm::dbgs() << "\n[" DEBUG_TYPE "]: "
-                              << "fill candidate " << *newFillOp);
-=======
       LDBG("fill candidate " << *newFillOp);
->>>>>>> 2ab1d525
       if (mayExistInterleavedUses(newFillOp, copyOp, {viewOrAlloc, subView}))
         continue;
       maybeFillOp = newFillOp;
@@ -1948,12 +1333,7 @@
   if (maybeFillOp && xferOp.padding() != maybeFillOp.value())
     return failure();
   if (maybeFillOp)
-<<<<<<< HEAD
-    LLVM_DEBUG(llvm::dbgs() << "\n[" DEBUG_TYPE "]: "
-                            << "with maybeFillOp " << *maybeFillOp);
-=======
     LDBG("with maybeFillOp " << *maybeFillOp);
->>>>>>> 2ab1d525
 
   // `in` is the subview that linalg.copy reads. Replace it.
   Value in = copyOp.input();
@@ -2030,8 +1410,6 @@
   rewriter.eraseOp(xferOp);
 
   return success();
-<<<<<<< HEAD
-=======
 }
 
 //===----------------------------------------------------------------------===//
@@ -2417,5 +1795,4 @@
 void mlir::linalg::populateConvolutionVectorizationPatterns(
     RewritePatternSet &patterns, PatternBenefit benefit) {
   patterns.add<VectorizeConvolution>(patterns.getContext(), benefit);
->>>>>>> 2ab1d525
 }