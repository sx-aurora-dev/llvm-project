--- conflicted
+++ resolved
@@ -31,10 +31,6 @@
 using namespace mlir::linalg;
 using namespace mlir::scf;
 
-<<<<<<< HEAD
-
-=======
->>>>>>> 2ab1d525
 #define DEBUG_TYPE "linalg-tiling"
 
 static bool isZero(Value v) {
@@ -145,117 +141,6 @@
   addTileLoopIvsToIndexOpResults(b, op, allIvs);
 }
 
-<<<<<<< HEAD
-static bool isTiled(AffineExpr expr, ValueRange tileSizes) {
-  if (!expr)
-    return false;
-  TileCheck t(tileSizes);
-  t.visit(expr);
-  return t.isTiled;
-}
-
-// Checks whether the `map  varies with respect to a non-zero `tileSize`.
-static bool isTiled(AffineMap map, ValueRange tileSizes) {
-  if (!map)
-    return false;
-  for (unsigned r = 0; r < map.getNumResults(); ++r)
-    if (isTiled(map.getResult(r), tileSizes))
-      return true;
-  return false;
-}
-
-static SmallVector<Value, 4>
-makeTiledShapes(OpBuilder &b, Location loc, LinalgOp linalgOp,
-                ArrayRef<Value> tiledOperands, AffineMap map, ValueRange ivs,
-                ValueRange tileSizes, ValueRange allShapeSizes) {
-  assert(ivs.size() == static_cast<size_t>(llvm::count_if(
-                           llvm::make_range(tileSizes.begin(), tileSizes.end()),
-                           [](Value v) { return !isZero(v); })) &&
-         "expected as many ivs as non-zero sizes");
-
-  using namespace edsc::op;
-
-  auto shapeSizes = applyMapToValues(b, loc, map, allShapeSizes);
-  // Construct (potentially temporary) mins and maxes on which to apply maps
-  // that define tile subshapes.
-  SmallVector<Value, 8> lbs, subShapeSizes;
-  for (unsigned idx = 0, idxIvs = 0, e = tileSizes.size(); idx < e; ++idx) {
-    bool isTiled = !isZero(tileSizes[idx]);
-    lbs.push_back(isTiled ? ivs[idxIvs++] : (Value)std_constant_index(0));
-    // Before composing, we need to make range a closed interval.
-    Value size = isTiled ? tileSizes[idx] : shapeSizes[idx];
-    subShapeSizes.push_back(size - std_constant_index(1));
-  }
-
-  SmallVector<Value, 4> res;
-  res.reserve(tiledOperands.size());
-  for (auto en : llvm::enumerate(tiledOperands)) {
-    Value shapedOp = en.value();
-    ShapedType shapedType = shapedOp.getType().cast<ShapedType>();
-    unsigned rank = shapedType.getRank();
-    AffineMap map = linalgOp.getIndexingMap(en.index());
-    // If the shape is not tiled, we can use it as is.
-    if (!isTiled(map, tileSizes)) {
-      res.push_back(shapedOp);
-      continue;
-    }
-
-    // Construct a new subview / subtensor for the tile.
-    SmallVector<OpFoldResult, 4> offsets, sizes, strides;
-    offsets.reserve(rank);
-    sizes.reserve(rank);
-    strides.reserve(rank);
-    for (unsigned r = 0; r < rank; ++r) {
-      if (!isTiled(map.getSubMap({r}), tileSizes)) {
-        offsets.push_back(b.getIndexAttr(0));
-        sizes.push_back(std_dim(shapedOp, r).value);
-        strides.push_back(b.getIndexAttr(1));
-        continue;
-      }
-
-      // Tiling creates a new slice at the proper index, the slice step is 1
-      // (i.e. the op does not subsample, stepping occurs in the loop).
-      auto m = map.getSubMap({r});
-      auto offset = applyMapToValues(b, loc, m, lbs).front();
-      offsets.push_back(offset);
-      auto closedIntSize = applyMapToValues(b, loc, m, subShapeSizes).front();
-      // Resulting size needs to be made half open interval again.
-      auto size = closedIntSize + std_constant_index(1);
-
-      // The size of the subview / subtensor should be trimmed to avoid
-      // out-of-bounds accesses, unless we statically know the subshape size
-      // divides the shape size evenly.
-      int64_t shapeSize = shapedType.getDimSize(r);
-      auto sizeCst = size.getDefiningOp<ConstantIndexOp>();
-      if (ShapedType::isDynamic(shapeSize) || !sizeCst ||
-          (shapeSize % sizeCst.getValue()) != 0) {
-        // Compute min(size, dim - offset) to avoid out-of-bounds accesses.
-        auto minMap = AffineMap::get(
-            /*dimCount=*/3, /*symbolCount=*/0,
-            {getAffineDimExpr(/*position=*/0, b.getContext()),
-             getAffineDimExpr(/*position=*/1, b.getContext()) -
-                 getAffineDimExpr(/*position=*/2, b.getContext())},
-            b.getContext());
-        auto d = std_dim(shapedOp, r);
-        SmallVector<Value, 4> operands{size, d, offset};
-        fullyComposeAffineMapAndOperands(&minMap, &operands);
-        size = affine_min(b.getIndexType(), minMap, operands);
-      }
-
-      sizes.push_back(size);
-      strides.push_back(b.getIndexAttr(1));
-    }
-
-    if (shapedType.isa<MemRefType>())
-      res.push_back(
-          b.create<SubViewOp>(loc, shapedOp, offsets, sizes, strides));
-    else
-      res.push_back(
-          b.create<SubTensorOp>(loc, shapedOp, offsets, sizes, strides));
-  }
-
-  return res;
-=======
 // Insert a tile `source` into the destination tensor `dest`. The position at
 // which the tile is inserted (as well as size of tile) is taken from a given
 // ExtractSliceOp `sliceOp`.
@@ -266,7 +151,6 @@
       loc, sliceOp.source().getType(), source, dest, sliceOp.offsets(),
       sliceOp.sizes(), sliceOp.strides(), sliceOp.static_offsets(),
       sliceOp.static_sizes(), sliceOp.static_strides());
->>>>>>> 2ab1d525
 }
 
 template <typename LoopTy>
@@ -425,9 +309,6 @@
   if (!options.tileSizeComputationFunction)
     return failure();
 
-  if (!options.tileSizeComputationFunction)
-    return llvm::None;
-  
   // Enforce the convention that "tiling by zero" skips tiling a particular
   // dimension. This convention is significantly simpler to handle instead of
   // adjusting affine maps to account for missing dimensions.
@@ -553,19 +434,9 @@
 template <typename OpTy, typename... OpTypes>
 class CanonicalizationPatternList<OpTy, OpTypes...> {
 public:
-<<<<<<< HEAD
-  static void insert(OwningRewritePatternList &patterns,
-                     const LinalgTilingOptions &options, MLIRContext *ctx) {
-    patterns.insert<LinalgTilingPattern<OpTy>>(
-        ctx, options,
-        LinalgTransformationFilter(ArrayRef<Identifier>{},
-                                   Identifier::get("tiled", ctx)));
-    RewritePatternList<OpTypes...>::insert(patterns, options, ctx);
-=======
   static void insert(RewritePatternSet &patterns) {
     OpTy::getCanonicalizationPatterns(patterns, patterns.getContext());
     CanonicalizationPatternList<OpTypes...>::insert(patterns);
->>>>>>> 2ab1d525
   }
 };
 } // namespace
@@ -621,23 +492,11 @@
 
 static void applyExtractSliceOfPadTensorSwapPattern(FuncOp funcOp) {
   MLIRContext *ctx = funcOp.getContext();
-<<<<<<< HEAD
-  OwningRewritePatternList patterns;
-  insertTilingPatterns(patterns, options, ctx);
-  (void)applyPatternsAndFoldGreedily(funcOp, std::move(patterns));
-  (void)applyPatternsAndFoldGreedily(
-      funcOp, getLinalgTilingCanonicalizationPatterns(ctx));
-  // Drop the marker.
-  funcOp.walk([](LinalgOp op) {
-    op->removeAttr(LinalgTransforms::kLinalgTransformMarker);
-  });
-=======
   RewritePatternSet patterns(ctx);
   patterns.add<ExtractSliceOfPadTensorSwapPattern>(patterns.getContext());
   (void)applyPatternsAndFoldGreedily(funcOp, std::move(patterns));
   (void)applyPatternsAndFoldGreedily(
       funcOp, getLinalgTilingCanonicalizationPatterns(ctx));
->>>>>>> 2ab1d525
 }
 
 namespace {
