//===- Fusion.cpp - Implementation of linalg Fusion -----------------------===//
//
// Part of the LLVM Project, under the Apache License v2.0 with LLVM Exceptions.
// See https://llvm.org/LICENSE.txt for license information.
// SPDX-License-Identifier: Apache-2.0 WITH LLVM-exception
//
//===----------------------------------------------------------------------===//
//
// This file implements the linalg dialect Fusion pass.
//
//===----------------------------------------------------------------------===//

#include "PassDetail.h"
#include "mlir/Dialect/Affine/IR/AffineOps.h"
#include "mlir/Dialect/Arithmetic/IR/Arithmetic.h"
#include "mlir/Dialect/Linalg/Analysis/DependenceAnalysis.h"
#include "mlir/Dialect/Linalg/IR/Linalg.h"
#include "mlir/Dialect/Linalg/Passes.h"
#include "mlir/Dialect/Linalg/Transforms/Transforms.h"
#include "mlir/Dialect/Linalg/Utils/Utils.h"
#include "mlir/Dialect/MemRef/IR/MemRef.h"
#include "mlir/Dialect/Tensor/IR/Tensor.h"
#include "mlir/IR/AffineExpr.h"
#include "mlir/IR/AffineMap.h"
#include "mlir/IR/Dominance.h"
#include "mlir/Support/LLVM.h"
#include "mlir/Transforms/GreedyPatternRewriteDriver.h"
#include "mlir/Transforms/RegionUtils.h"
#include "llvm/ADT/MapVector.h"
#include "llvm/ADT/ScopeExit.h"
#include "llvm/Support/CommandLine.h"
#include "llvm/Support/Debug.h"

#include <set>

#define DEBUG_TYPE "linalg-fusion"

using namespace mlir;
using namespace mlir::linalg;

/// Implements a simple high-level fusion pass on linalg structured operations.
///
/// In each block, linalg ops are processed in reverse textual order.
/// Given a linalg op `O`, fusion occurs by:
///   1. inspecting the linalg ops that write into the views read by `O`. There
///      are 2 cases:
///      a) buffer case: use the SSA value of the views and a simple alias
///         analysis on subview ops to determine producer-consumer dependences;
///      b) tensor case: use SSA use-def chains on extract_slice ops;
///   2. greedily fuse the linalg ops that produce the subview/extract_slice.
///   3. inspect the fused ops and determine whether they have other remaining
///      LinalgOp uses. If not, then erase the original producing linalg op.
///
/// More advanced use cases, analyses as well as profitability heuristics are
/// left for future work.

<<<<<<< HEAD
// Fill `offset`, `sizes` and `strides` used to iterate over the shape indexed
// by `permutationMap`.
static void inferShapeComponents(AffineMap permutationMap,
                                 ArrayRef<Range> loopRanges,
                                 SmallVectorImpl<OpFoldResult> &offsets,
                                 SmallVectorImpl<OpFoldResult> &sizes,
                                 SmallVectorImpl<OpFoldResult> &strides) {
  assert(permutationMap.isProjectedPermutation() &&
         "expected some subset of a permutation map");
  SmallVector<Range, 4> shapeRanges(permutationMap.getNumResults());
  unsigned idx = 0;
  for (AffineExpr e : permutationMap.getResults()) {
    // loopToOperandRangesMaps are permutations-only, just swap indices.
    unsigned loopPos = e.cast<AffineDimExpr>().getPosition();
    shapeRanges[idx++] = loopRanges[loopPos];
  }
  // Construct a new subshape for the tile.
  unsigned rank = shapeRanges.size();
  offsets.reserve(rank);
  sizes.reserve(rank);
  strides.reserve(rank);
  for (auto r : shapeRanges) {
    offsets.push_back(r.offset);
    sizes.push_back(r.size);
    strides.push_back(r.stride);
  }
}

// Return a cloned version of `op` that operates on `loopRanges`, assumed to be
// a subset of the original loop ranges of `op`.
// This is achieved by applying the `loopToOperandRangesMaps` permutation maps
// to the `loopRanges` in order to obtain view ranges.
static LinalgOp cloneWithLoopRanges(OpBuilder &b, Location loc, LinalgOp op,
                                    ArrayRef<Range> loopRanges) {
  SmallVector<Value, 8> clonedShapes;
  clonedShapes.reserve(op.getNumShapedOperands());

  // Iterate over the shape operands in order.
  // Extract the subranges from the linearized ranges.
  for (auto en : llvm::enumerate(op.getShapedOperands())) {
    unsigned shapedOperandIdx = en.index();
    AffineMap map = op.getIndexingMap(shapedOperandIdx);
    LLVM_DEBUG(llvm::dbgs() << "shapedOperandIdx: " << shapedOperandIdx
                            << " with indexingMap: " << map << "\n");
    SmallVector<OpFoldResult, 4> offsets, sizes, strides;
    inferShapeComponents(map, loopRanges, offsets, sizes, strides);
    Value shape = en.value();
    Value sub = shape.getType().isa<MemRefType>()
                    ? b.create<SubViewOp>(loc, shape, offsets, sizes, strides)
                          .getResult()
                    : b.create<SubTensorOp>(loc, shape, offsets, sizes, strides)
                          .getResult();
    clonedShapes.push_back(sub);
  }
  // Append the other operands.
  auto operands = op.getAssumedNonShapedOperands();
  clonedShapes.append(operands.begin(), operands.end());

  // Iterate over the results in order.
  // Extract the subtensor type from the linearized range.
  // Since we do not enforce any canonicalizations on the fly, this is always
  // fully dynamic at construction time.
  SmallVector<Type, 4> resultTypes;
  resultTypes.reserve(op->getNumResults());
  for (RankedTensorType t : op.getOutputTensorTypes()) {
    unsigned rank = t.getRank();
    SmallVector<int64_t, 4> staticOffsetsVector(
        rank, ShapedType::kDynamicStrideOrOffset);
    SmallVector<int64_t, 4> staticSizesVector(rank, ShapedType::kDynamicSize);
    SmallVector<int64_t, 4> staticStridesVector(
        rank, ShapedType::kDynamicStrideOrOffset);
    resultTypes.push_back(SubTensorOp::inferResultType(
        t.cast<RankedTensorType>(), staticOffsetsVector, staticSizesVector,
        staticStridesVector));
  }

  Operation *clonedOp = op.clone(b, loc, resultTypes, clonedShapes);
  // When the producer is an IndexedGenericOp, we have to transform its block
  // IV arguments according to the tiling of the consumer, i.e. offset them by
  // the values computed in `loopRanges`.
  if (auto indexedGenericOp = dyn_cast<IndexedGenericOp>(clonedOp)) {
    auto &block = indexedGenericOp.region().front();
    OpBuilder::InsertionGuard g(b);
    b.setInsertionPointToStart(&block);
    for (unsigned i = 0, e = indexedGenericOp.getNumLoops(); i < e; ++i) {
      Value oldIndex = block.getArgument(i);
      // TODO: replace by an affine_apply.
      AddIOp newIndex = b.create<AddIOp>(indexedGenericOp.getLoc(), oldIndex,
                                         loopRanges[i].offset);
      oldIndex.replaceAllUsesExcept(newIndex,
                                    SmallPtrSet<Operation *, 1>{newIndex});
    }
  }

  return clonedOp;
}

=======
>>>>>>> 2ab1d525
struct ShapeDimension {
  Value shape;
  unsigned dimension;
};

// Given an `op`, returns the first (`shape`, `dimension`) pair that identifies
// the loop range at `loopDepth`. The semantics of the loopToOperandRangesMaps
// guarantees at least one such dimension is found. If multiple candidates exist
// they must agree by construction (i.e. have the same size) and we just return
// the first one.
static ShapeDimension
getShapeDefiningLoopRange(LinalgOp op, unsigned loopDepth,
                          bool fromSubViewOpOnly = false) {
  // Iterate over the inputs and outputs in order.
  // Extract the subranges from the linearized ranges.
  for (OpOperand *opOperand : op.getInputAndOutputOperands()) {
    // The method `getRangeFromOperandShape` requires using SubViewOp or
    // ExtractSliceOps. If the value isn't defined from there continue.
    // todo: The method should be adapted to get the values from
    // `ViewInterface`. The interface needs a `getOrCreateRanges` method which
    // currently returns a `linalg.range`. The fix here is to move this op to
    // `std` dialect and add the method to `ViewInterface`.
    if (fromSubViewOpOnly &&
        !isa_and_nonnull<memref::SubViewOp, tensor::ExtractSliceOp>(
            opOperand->get().getDefiningOp()))
      continue;

    AffineMap map = op.getTiedIndexingMap(opOperand);
    LLVM_DEBUG(llvm::dbgs() << "getShapeDefiningLoopRange I/O idx: "
                            << opOperand->getOperandNumber() << "\n");
    LLVM_DEBUG(llvm::dbgs()
               << "getShapeDefiningLoopRange map: " << map << "\n");
    SmallVector<Value, 8> shapeRanges(map.getNumResults(), nullptr);
    for (const auto &en : llvm::enumerate(map.getResults())) {
      auto dimExpr = en.value().dyn_cast<AffineDimExpr>();
      if (!dimExpr)
        continue;
      if (loopDepth == en.value().cast<AffineDimExpr>().getPosition()) {
        LLVM_DEBUG(llvm::dbgs() << "getShapeDefiningLoopRange loopDepth: "
                                << loopDepth << "\n");
        LLVM_DEBUG(llvm::dbgs() << "getShapeDefiningLoopRange shape: "
                                << opOperand->get() << "\n");
        return ShapeDimension{opOperand->get(),
                              static_cast<unsigned>(en.index())};
      }
    }
  }
  llvm_unreachable("Expect to be able to extract a shape defining loop range");
}

// Return tiled operands for the fused producer op. When fusing into
// `linalg.tiled_loop` one has to update `input` and `output` arguments of the
// loop correspondingly.
// Each input tensor of the producer op has to be added to `inputs` of the
// `tiled_loop` if it is not present there already. Each output tensor has to
// be added either to `inputs` or to `outputs` of `linalg.tiled_loop` depending
// on whether the correponding result is an input or an output to the loop.
//
// NOTE: This way of updating the arguments of the `tiled_loop` assumes that the
// intermediate result is not used by any other operation but the consumer. A
// more generic way is to append all missing output tensors of the producer to
// the tiled loop outputs and hence modify the number of the results, since we
// would need to add the intermediate results to `linalg.yield`. After that a
// canonicalization pass would move the unused output args of the `tiled_loop`
// to the `input` section.
static SmallVector<Value> getTiledOperands(OpBuilder &b, LinalgOp producer) {
  auto tiledLoop = dyn_cast<TiledLoopOp>(b.getBlock()->getParentOp());
  if (!tiledLoop)
    return producer.getInputAndOutputOperands();

  SmallVector<Value> tiledOperands;
  assert(producer.hasTensorSemantics() &&
         "only fusion on tensors is currently supported for TiledLinalgOp");

  for (OpOperand *producerInput : producer.getInputOperands()) {
    OpOperand *addedInput = tiledLoop.findInputOperand(producerInput->get());
    if (addedInput == nullptr)
      addedInput = &tiledLoop.appendInputOperand(b, producerInput->get());
    BlockArgument addedBlockArg = tiledLoop.getTiedBlockArgument(*addedInput);
    tiledOperands.push_back(addedBlockArg);
  }
  for (OpOperand *producerOutput : producer.getOutputOperands()) {
    OpResult result = producer.getTiedOpResult(producerOutput);
    OpOperand *resultInputOperand = tiledLoop.findInputOperand(result);
    OpOperand *resultOutputOperand = tiledLoop.findOutputOperand(result);
    assert((resultInputOperand != nullptr) ^ (resultOutputOperand != nullptr) &&
           "The result should be present in `input` or `output` args of "
           "`tiled_loop");

    bool isInput = resultInputOperand;
    int opNumber = isInput ? resultInputOperand->getOperandNumber()
                           : resultOutputOperand->getOperandNumber();

    OpOperand *addedOutput = tiledLoop.findOutputOperand(producerOutput->get());
    if (addedOutput == nullptr)
      addedOutput =
          isInput ? &tiledLoop.appendInputOperand(b, producerOutput->get())
                  : &tiledLoop.appendOutputOperand(b, producerOutput->get());

    OpOperand &resultOperand = tiledLoop->getOpOperand(opNumber);
    auto addedBlockArg = tiledLoop.getTiedBlockArgument(*addedOutput);
    auto resultOperandBlockArg = tiledLoop.getTiedBlockArgument(resultOperand);
    resultOperandBlockArg.replaceAllUsesWith(addedBlockArg);
    tiledLoop.eraseOperand(b, resultOperand);
    tiledOperands.push_back(addedBlockArg);
  }
  return tiledOperands;
}

/// Fuses the producer by cloning the `producer`. The `fusedLoopsAndRanges`
/// provides the loop range information for the fused loops. The rest are
/// obtained from the producer itself, since they are not tiled + fused.
static LinalgOp fuse(OpBuilder &b, LinalgOp producer,
                     const DenseMap<unsigned, Range> &fusedLoopsAndRanges) {
  SmallVector<Value, 8> ivs, tileSizes, sizeBounds;
  SmallVector<Range, 8> loopRanges;
  Location loc = producer.getLoc();
  auto zero = b.create<arith::ConstantIndexOp>(loc, 0);
  auto one = b.create<arith::ConstantIndexOp>(loc, 1);

  for (unsigned i = 0, e = producer.getNumLoops(); i < e; ++i) {
    auto shapeDim = getShapeDefiningLoopRange(producer, i);
    Value dim = createOrFoldDimOp(b, loc, shapeDim.shape, shapeDim.dimension);
    sizeBounds.push_back(dim);
    auto it = fusedLoopsAndRanges.find(i);
    if (it != fusedLoopsAndRanges.end()) {
      ivs.push_back(it->second.offset);
      tileSizes.push_back(it->second.size);
      loopRanges.push_back(it->second);
      LLVM_DEBUG(llvm::dbgs() << "tiled loop#" << i << " with LoopRange "
                              << loopRanges.back() << "\n");
    } else {
      tileSizes.push_back(zero);
      loopRanges.push_back(Range{zero, dim, one});
      LLVM_DEBUG(llvm::dbgs() << "full loop#" << i << " with LoopRange "
                              << loopRanges.back() << "\n");
    }
  }

  SmallVector<Value, 8> clonedShapes;
  clonedShapes.reserve(producer.getNumInputsAndOutputs());

  // Compute subranges for all tensor input/output operands.
  clonedShapes.append(makeTiledShapes(b, loc, producer,
                                      getTiledOperands(b, producer), ivs,
                                      tileSizes, sizeBounds));

  // Iterate over the results in order.
  // Extract the subtensor type from the linearized range.
  // Since we do not enforce any canonicalizations on the fly, this is always
  // fully dynamic at construction time.
  SmallVector<Type, 4> resultTypes;
  resultTypes.reserve(producer->getNumResults());
  for (RankedTensorType t : producer.getOutputTensorTypes()) {
    unsigned rank = t.getRank();
    SmallVector<int64_t, 4> staticOffsetsVector(
        rank, ShapedType::kDynamicStrideOrOffset);
    SmallVector<int64_t, 4> staticSizesVector(rank, ShapedType::kDynamicSize);
    SmallVector<int64_t, 4> staticStridesVector(
        rank, ShapedType::kDynamicStrideOrOffset);
    resultTypes.push_back(tensor::ExtractSliceOp::inferResultType(
        t.cast<RankedTensorType>(), staticOffsetsVector, staticSizesVector,
        staticStridesVector));
  }

  Operation *clonedOp = producer.clone(b, loc, resultTypes, clonedShapes);

  // Shift all IndexOp results by the tile offset.
  SmallVector<Value> allIvs;
  transform(loopRanges, std::back_inserter(allIvs),
            [](Range range) { return range.offset; });
  addTileLoopIvsToIndexOpResults(b, clonedOp, allIvs);

  return clonedOp;
}

/// Get the loop range for a dimension `dim` based on the `shapedOperand`. It is
/// expected to be defined by a subview op or an extract_slice op.
static Range getRangeFromOperandShape(OpBuilder &b, Location loc,
                                      Value shapedOperand, unsigned dim) {
  Operation *shapeProducingOp = shapedOperand.getDefiningOp();
  if (auto subViewOp = dyn_cast<memref::SubViewOp>(shapeProducingOp))
    return subViewOp.getOrCreateRanges(b, loc)[dim];
  if (auto sliceOp = dyn_cast<tensor::ExtractSliceOp>(shapeProducingOp))
    return sliceOp.getOrCreateRanges(b, loc)[dim];
  llvm_unreachable("SubviewOp or ExtractSliceOp expected");
}

<<<<<<< HEAD
/// Fuses the producer of `producerIdx` into the loop immediately enclosing
/// `consumer`. This is achieved by "recomputing" the `producer` at the time it
/// is needed just before the `consumer.
///
/// Depending on the type of `consumer.getShapedOperand(consumerIdx)`, there are
/// 2 cases:
///   1. Buffer case: `producerIdx` is the index of the buffer in
///      `producer.getOutputBuffers()`.
///   2. Tensor case: `producerIdx` is the index of the tensor in
///      `producer.getResults()`.
=======
/// Fuses the producer into the loop immediately enclosing the consumer.
/// This is achieved by "recomputing" the producer at the time it
/// is needed just before the consumer.
>>>>>>> 2ab1d525
static LinalgOp fuse(OpBuilder &b, LinalgOp producerOp, AffineMap producerMap,
                     OpOperand &consumerOpOperand) {
  LLVM_DEBUG(llvm::dbgs() << "Producer map: " << producerMap << "\n");
  DenseMap<unsigned, Range> fusedLoopsAndRanges;
  Value shapedOperand = consumerOpOperand.get();
  for (const auto &en : llvm::enumerate(producerMap.getResults())) {
    unsigned posInProducerLoop = en.value().cast<AffineDimExpr>().getPosition();
    fusedLoopsAndRanges[posInProducerLoop] = getRangeFromOperandShape(
        b, consumerOpOperand.getOwner()->getLoc(), shapedOperand, en.index());
  }
  return fuse(b, producerOp, fusedLoopsAndRanges);
}

// Encode structural fusion safety preconditions.
// Some of these will be lifted in the future with better analysis.
static bool isStructurallyFusableProducer(LinalgOp producer, Value consumedView,
                                          LinalgOp consumer) {
  assert(producer.hasBufferSemantics() &&
         "expected linalg op with buffer semantics");
  assert(consumer.hasBufferSemantics() &&
         "expected linalg op with buffer semantics");
  if (producer.getNumOutputs() != 1) {
    LLVM_DEBUG(llvm::dbgs() << "\nNot structurally fusable (multi-output)");
    return false;
  }
  // Only fuse when the producer block dominates.
  DominanceInfo dom(producer.getOperation());
  if (!dom.dominates(producer->getBlock(), consumer->getBlock())) {
    LLVM_DEBUG(
        llvm::dbgs()
        << "\nNot structurally fusable (producer block does not dominate)");
    return false;
  }
  return true;
}

bool mlir::linalg::isProducerLastWriteOfView(const LinalgDependenceGraph &graph,
                                             LinalgOp consumer,
                                             Value consumedView,
                                             LinalgOp producer) {
  assert(producer.hasBufferSemantics() &&
         "expected linalg op with buffer semantics");
  assert(consumer.hasBufferSemantics() &&
         "expected linalg op with buffer semantics");
  // Make some simple structural checks that alleviate the need for more
  // complex analyses.
  if (!isStructurallyFusableProducer(producer, consumedView, consumer)) {
    LLVM_DEBUG(llvm::dbgs() << "\n***Not static last write due to structure:\t"
                            << *producer.getOperation());
    return false;
  }
  // Check for any interleaved write to consumedView.
  if (!graph.findCoveringWrites(producer, consumer, consumedView).empty()) {
    LLVM_DEBUG(llvm::dbgs() << "\n***Not fusable due to interleaved write:\t"
                            << *producer.getOperation());
    return false;
  }
  return true;
}

bool mlir::linalg::isFusableInto(const LinalgDependenceGraph &graph,
                                 LinalgOp consumer, Value consumedView,
                                 LinalgOp producer) {
  assert(producer.hasBufferSemantics() &&
         "expected linalg op with buffer semantics");
  assert(consumer.hasBufferSemantics() &&
         "expected linalg op with buffer semantics");
  if (!isProducerLastWriteOfView(graph, consumer, consumedView, producer))
    return false;
  // Check for any fusion-preventing dependence to any shape read/written that
  // would violate dependences.
  if (!graph.findCoveringDependences(producer, consumer).empty()) {
    LLVM_DEBUG(llvm::dbgs()
               << "\n***Not fusable due to an interleaved dependence:\t"
               << *producer.getOperation());
    return false;
  }
  return true;
}

/// For `consumer` with buffer semantics, find the Linalg operation on buffers
/// that is the last writer of `consumerOpOperand`. For now the fusable
/// dependence is returned as an instance of the `dependenceGraph`.
<<<<<<< HEAD
static Optional<LinalgDependenceGraph::LinalgDependenceGraphElem>
findFusableProducer(OpOperand &consumerOpOperand,
                    const LinalgDependenceGraph &dependenceGraph) {
  LinalgOp consumerOp = dyn_cast<LinalgOp>(consumerOpOperand.getOwner());
  if (!consumerOp)
    return {};
=======
static FailureOr<LinalgDependenceGraph::LinalgDependenceGraphElem>
findFusableProducer(OpOperand &consumerOpOperand,
                    const LinalgDependenceGraph &dependenceGraph) {
  LLVM_DEBUG(llvm::dbgs() << "findFusableProducer for: "
                          << consumerOpOperand.get() << " @"
                          << consumerOpOperand.getOperandNumber() << " in "
                          << *consumerOpOperand.getOwner() << "\n");
  LinalgOp consumerOp = dyn_cast<LinalgOp>(consumerOpOperand.getOwner());
  if (!consumerOp)
    return failure();
>>>>>>> 2ab1d525

  // Only consider RAW and WAW atm.
  for (auto depType : {
           LinalgDependenceGraph::DependenceType::RAW,
           LinalgDependenceGraph::DependenceType::WAW,
       }) {
    LLVM_DEBUG(llvm::dbgs()
               << "Dependencies into: " << *consumerOp.getOperation() << "\n");
    for (auto dependence : llvm::make_filter_range(
             dependenceGraph.getDependencesInto(consumerOp, depType),
             [&](LinalgDependenceGraph::LinalgDependenceGraphElem elem) {
<<<<<<< HEAD
=======
               LLVM_DEBUG(llvm::dbgs() << "Inspect dependence btw: "
                                       << elem.getIndexingValue() << " and "
                                       << elem.getDependentValue() << "\n");
>>>>>>> 2ab1d525
               Value v = elem.getIndexingValue();
               Optional<unsigned> operandNum =
                   elem.getIndexingOpViewOperandNum();
               return isa<LinalgOp>(elem.getDependentOp()) &&
                      v == consumerOpOperand.get() && operandNum &&
                      operandNum.getValue() ==
                          consumerOpOperand.getOperandNumber();
             })) {
      // Consumer consumes this view, `isStructurallyFusableProducer` also
      // checks whether it is a strict subview of the producer view.
      auto producer = cast<LinalgOp>(dependence.getDependentOp());
      LLVM_DEBUG(llvm::dbgs()
                 << "\n"
                 << LinalgDependenceGraph::getDependenceTypeStr(depType)
                 << "producer: " << *dependence.getDependentOp()
                 << " view: " << dependence.getDependentValue() << "\n");

      // If the producer and consumer have tensor semantics, the only dependence
      // between them is through a RAW dependence and they are fusable by
      // construction. For buffer semantics need additional checks.
      if (producer.hasBufferSemantics() && consumerOp.hasBufferSemantics() &&
          isFusableInto(dependenceGraph, consumerOp, consumerOpOperand.get(),
                        producer))
        return dependence;
      if (producer.hasTensorSemantics() && consumerOp.hasTensorSemantics()) {
        assert(dependence.dependenceType ==
               LinalgDependenceGraph::DependenceType::RAW);
        return dependence;
      }
    }
  }
  return failure();
}

FailureOr<FusionInfo>
mlir::linalg::fuseProducerOfBuffer(OpBuilder &b, OpOperand &consumerOpOperand,
                                   const LinalgDependenceGraph &graph) {
  Optional<LinalgDependenceGraph::LinalgDependenceGraphElem> fusableDependence =
      findFusableProducer(consumerOpOperand, graph);
  if (!fusableDependence)
<<<<<<< HEAD
    return llvm::None;

  LinalgOp producerOp = dyn_cast<LinalgOp>(fusableDependence->getDependentOp());
  if (!producerOp)
    return llvm::None;
=======
    return failure();

  LinalgOp producerOp = dyn_cast<LinalgOp>(fusableDependence->getDependentOp());
  if (!producerOp)
    return failure();
>>>>>>> 2ab1d525

  // If producer is already in the same block as consumer, we are done.
  if (consumerOpOperand.get().getParentBlock() ==
      fusableDependence->getDependentValue().getParentBlock())
<<<<<<< HEAD
    return llvm::None;
=======
    return failure();
>>>>>>> 2ab1d525

  Optional<AffineMap> producerMap =
      fusableDependence->getDependentOpViewIndexingMap();
  if (!producerMap)
<<<<<<< HEAD
    return llvm::None;

  // Must be a subview or a slice to guarantee there are loops we can fuse
  // into.
  auto subView = consumerOpOperand.get().getDefiningOp<SubViewOp>();
  if (!subView) {
    LLVM_DEBUG(llvm::dbgs() << "\nNot fusable (not a subview)");
    return llvm::None;
=======
    return failure();

  // Must be a subview or an extract_slice to guarantee there are loops we can
  // fuse into.
  auto subView = consumerOpOperand.get().getDefiningOp<memref::SubViewOp>();
  if (!subView) {
    LLVM_DEBUG(llvm::dbgs() << "\nNot fusable (not a subview)");
    return failure();
>>>>>>> 2ab1d525
  }

  // Fuse `producer` just before `consumer`.
  OpBuilder::InsertionGuard g(b);
  b.setInsertionPoint(consumerOpOperand.getOwner());
  LLVM_DEBUG(llvm::dbgs() << "Fuse into consumer: "
                          << *consumerOpOperand.getOwner() << "\n");

  auto fusedProducer = fuse(b, producerOp, *producerMap, consumerOpOperand);
  return FusionInfo{producerOp, fusedProducer};
}

/// Walk back use-def chain through scf::For yields.
/// Sets `producer` and `outputIndex` if it finds a producer LinalgOp

// TODO(ravishankarm, ntv): This can be moved into the dependence graphs
// dependence tracking since the dependence tracking is similar to what is done
// w.r.t to buffers.
static void getProducerOfTensor(Value tensor, OpResult &opResult) {
  if (!tensor.getType().isa<RankedTensorType>())
    return;

  while (true) {
    LLVM_DEBUG(llvm::dbgs() << "\ngetProducerOfTensor: " << tensor);
    if (auto linalgOp = tensor.getDefiningOp<LinalgOp>()) {
      opResult = tensor.cast<OpResult>();
      return;
    }
    if (auto sliceOp = tensor.getDefiningOp<tensor::ExtractSliceOp>()) {
      tensor = sliceOp.source();
      continue;
    }
    if (auto blockArg = tensor.dyn_cast<BlockArgument>()) {
      if (auto forOp = blockArg.getDefiningOp<scf::ForOp>()) {
        tensor = *(forOp.getIterOperands().begin() + blockArg.getArgNumber());
        continue;
      }
    }
    return;
  }
}

FailureOr<FusionInfo>
mlir::linalg::fuseProducerOfTensor(OpBuilder &b, OpOperand &consumerOpOperand) {
  Value inputTensor = consumerOpOperand.get();
  OpResult producerOpResult;
  getProducerOfTensor(inputTensor, producerOpResult);
  if (!producerOpResult) {
    LLVM_DEBUG(llvm::dbgs() << "\nUnable to find producer");
    return failure();
  }
  return fuseProducerOfTensor(b, producerOpResult, consumerOpOperand);
}

FailureOr<FusionInfo>
mlir::linalg::fuseProducerOfTensor(OpBuilder &b, OpResult producerOpResult,
                                   OpOperand &consumerOpOperand) {
  auto producerOp = dyn_cast<LinalgOp>(producerOpResult.getOwner());
  if (!producerOp)
<<<<<<< HEAD
    return llvm::None;

  LinalgOp consumerOp = dyn_cast<LinalgOp>(consumerOpOperand.getOwner());
  if (!consumerOp)
    return llvm::None;
=======
    return failure();

  LinalgOp consumerOp = dyn_cast<LinalgOp>(consumerOpOperand.getOwner());
  if (!consumerOp)
    return failure();
>>>>>>> 2ab1d525

  Value inputTensor = consumerOpOperand.get();

  // Must be an extract_slice op to guarantee there are loops we can fuse into.
  auto sliceOp = inputTensor.getDefiningOp<tensor::ExtractSliceOp>();
  if (!sliceOp) {
    LLVM_DEBUG(llvm::dbgs()
               << "\nNot fusable, not an extract_slice op: " << inputTensor);
    return failure();
  }

  // If producer is already in the same block as consumer, we are done.
  if (consumerOpOperand.get().getParentBlock() ==
      producerOpResult.getParentBlock())
    return failure();

  // Insert fused `producer` just before `consumer`.
  OpBuilder::InsertionGuard g(b);
  b.setInsertionPoint(consumerOp);
  LLVM_DEBUG(llvm::dbgs() << "Fuse into consumer: " << *consumerOp << "\n");
<<<<<<< HEAD
  LinalgOp fusedProducer =
      fuse(b, producerOp,
           producerOp.getOutputIndexingMap(producerOpResult.getResultNumber()),
=======
  OpOperand *opOperand =
      producerOp.getOutputOperand(producerOpResult.getResultNumber());
  LinalgOp fusedProducer =
      fuse(b, producerOp, producerOp.getTiedIndexingMap(opOperand),
>>>>>>> 2ab1d525
           consumerOpOperand);

  // Replace use.
  // Canonicalizations are not guaranteed to have happened before constructing
  // `fusedProducer`. In the tensor case this can result in temporary type
  // mismatches. Insert a `tensor.cast` op to propagate the transformation
  // invariant that types are compatible.
  Value def = fusedProducer->getResult(producerOpResult.getResultNumber());
  Type consumerType = consumerOpOperand.get().getType();
  if (consumerType != def.getType())
    def = b.create<tensor::CastOp>(fusedProducer.getLoc(), consumerType, def);
  consumerOpOperand.set(def);
  return FusionInfo{cast<LinalgOp>(producerOpResult.getOwner()), fusedProducer};
}

/// Prune all dimensions that are of reduction iterator type from `map`.
static AffineMap pruneReductionDimsFromMap(ArrayRef<Attribute> iteratorTypes,
                                           AffineMap map) {
  llvm::SmallDenseSet<unsigned> projectedDims;
<<<<<<< HEAD
  for (auto attr : llvm::enumerate(iteratorTypes)) {
=======
  for (const auto &attr : llvm::enumerate(iteratorTypes)) {
>>>>>>> 2ab1d525
    if (!isParallelIterator(attr.value()))
      projectedDims.insert(attr.index());
  }
  return getProjectedMap(map, projectedDims);
}

/// Returns the mapping from iterations in the consumer that write to the same
/// location as the iterations in the producer. To do so use
/// - indexing map of the fused view in the consumer : consumerIndexMap
/// - indexing map of the fused view in the producer : producerIndexMap
///     consumerLoopToProducerLoop =
///       inverse(producerIndexMap).compose(consumerIndexMap)
static FailureOr<AffineMap> getConsumerLoopToProducerLoopMap(
    LinalgDependenceGraph::LinalgDependenceGraphElem dependence) {
  auto producer = dyn_cast<LinalgOp>(dependence.getDependentOp());
  if (!producer)
<<<<<<< HEAD
    return None;
=======
    return failure();
>>>>>>> 2ab1d525

  Optional<AffineMap> producerIndexingMap =
      dependence.getDependentOpViewIndexingMap();
  Optional<AffineMap> consumerIndexingMap =
      dependence.getIndexingOpViewIndexingMap();
  if (!producerIndexingMap || !consumerIndexingMap)
<<<<<<< HEAD
    return None;
=======
    return failure();
>>>>>>> 2ab1d525

  AffineMap prunedProducerIndexingMap = pruneReductionDimsFromMap(
      producer.iterator_types().getValue(), *producerIndexingMap);
  if (!prunedProducerIndexingMap.isPermutation())
    return failure();

  if (consumerIndexingMap->getNumResults() !=
      prunedProducerIndexingMap.getNumResults())
    return failure();

  LLVM_DEBUG({
    llvm::dbgs() << "\t producerMap : ";
    producerIndexingMap->print(llvm::dbgs());
    llvm::dbgs() << "  pruned : ";
    prunedProducerIndexingMap.print(llvm::dbgs());
    llvm::dbgs() << "\n";
    llvm::dbgs() << "\t consumerMap : ";
    consumerIndexingMap->print(llvm::dbgs());
    llvm::dbgs() << "\n";
  });

  AffineMap invProducerIndexMap = inversePermutation(prunedProducerIndexingMap);
  if (!invProducerIndexMap)
    return failure();

  return invProducerIndexMap.compose(*consumerIndexingMap);
}

/// Given a projected permutation `map`, returns true if the map changes the
/// order in which the fused loop dimension appear.
static bool doesTransposeAccess(AffineMap map,
                                const std::set<unsigned> &fusableLoops) {
  Optional<unsigned> lastFusableLoop;
  for (unsigned pos : llvm::map_range(map.getResults(), [](AffineExpr expr) {
         return expr.cast<AffineDimExpr>().getPosition();
       })) {
    if (!fusableLoops.count(pos))
      continue;
    if (!lastFusableLoop) {
      lastFusableLoop = pos;
      continue;
    }
    if (pos <= lastFusableLoop.getValue())
      return true;
    lastFusableLoop = pos;
  }
  return false;
}

/// Returns the positions of the loop in `op` that can be tiled based on the
/// operations that are to be fused with it. For example, in a
///
///   linalg.matmul ins(%a, %b : ...) outs(%c : ...)
///
/// if the producer of %a needs to be fused with this op, only the `i` loop of
/// the matmul can be tiled while fusing. If producer of %a, and %b are to be
/// fused, then no loops can be tiled while fusing. The conditions used are:
/// 1. Only parallel loops can be used for tile + fuse. Find the number of
///    common outer parallel loops between the op and its producers being fused.
/// 2. Of the parallel loops only some can be fused. Only those loops can be
///    fused such where the fusable loops iteration space only touches one tile
///    of the fused operation. This is because the producer (which is writing
///    the fused subview) has update semantics.
///
/// Since an inverse computation is needed, we need to consider the projection
/// of the producerIndexMap w.r.t the parallel loops.  The actual fusable loops
/// are the dimensions of the consumerLoopToProducerLoop map that correspond to
/// parallel loops and appear in the result of the map
///
/// Example 1:
///   linalg.fill(%cst, %c)
///   linalg.matmul ins(%a, %b) outs(%c)
///     Number of parallel loops : 2
///     producerIndexMap = affine_map<(i, j) ->(i , j)>
///     consumerIndexMap = affine_map<(i, j, k) -> (i, j)>
///     consumerLoopToProducerLoop = affine_map<(i, j, k) -> (i, j)>
///     Fused dimensions : i, j
///
/// Example 2:
///   linalg.matmul ins(%a, %b) outs(%c)
///   linalg.generic {indexing_maps = [affine_map<(i, j) -> (j, i)>, ...
///                   iterator_types = ["parallel", "parallel"]}
///     ins(%c) ...
///
///     Number of parallel loops = 2:
///     producerIndexMap (projected to parallel loops) =
///       affine_map<(i, j) -> (i, j)>
///     consumerLoopToProducerLoop2 = affine_map<(i, j) -> (j, i)>
///     Fused dimensions : i, j
///
/// Example 3:
///   linalg.copy(%s, %b)
///   linalg.matmul ins(%a, %b) outs(%c)
///
///   Number of parallel loops = 2
///   produceIndexMap : affine_map<(i, j) -> (i, j)>
///   consumerLoopToProduceLoops = affine_map<(i, j, k) -> (k, j)>
///     submap with only parallel loops = affine_map<(i, j) -> (j)>
///   Fused dimensions : j
static std::set<unsigned>
collectFusableLoops(ArrayRef<LinalgOp> ops,
                    const FusableOpDependencesTy &fusableDependences) {
  assert(!ops.empty());
  auto getNumOuterParallelLoops = [](LinalgOp linalgOp) {
    return linalgOp.iterator_types()
        .getValue()
        .take_while([](Attribute attr) -> bool {
          return attr.cast<StringAttr>().getValue() ==
                 getParallelIteratorTypeName();
        })
        .size();
  };

  size_t numOuterParallelLoops = getNumOuterParallelLoops(ops.back());
  for (auto op : ops.drop_back()) {
    numOuterParallelLoops =
        std::min(numOuterParallelLoops, getNumOuterParallelLoops(op));
  }

  std::set<unsigned> fusableLoops;
  auto range = llvm::seq<unsigned>(0, numOuterParallelLoops);
  fusableLoops.insert(range.begin(), range.end());

  for (auto op : reverse(ops)) {
    for (auto dependence : fusableDependences.lookup(op)) {
      LLVM_DEBUG({
        llvm::dbgs() << "\t fusable :";
        for (unsigned i : fusableLoops)
          llvm::dbgs() << " " << i;
        llvm::dbgs() << "\n";
      });

      Optional<AffineMap> consumerLoopToProducerLoop =
          getConsumerLoopToProducerLoopMap(dependence);
      if (!consumerLoopToProducerLoop) {
        op.emitRemark("failed to get map from consumer loop to producer loop");
        return {};
      }
      // todo: This condition is only an implementation limitation. When fusing
      // the operation, if the accesses in the producer/consumer are transposes
      // of each other, the loop bounds for the tiled producer can be
      // manipulated accordingly. This requires some additional bookkeeping in
      // the implementation of tile+fuse that is deferred to later.
      if (doesTransposeAccess(*consumerLoopToProducerLoop, fusableLoops)) {
        op.emitRemark("unhandled fusion when fusion requires permutation");
        return {};
      }

      std::set<unsigned> candidates;
      for (AffineExpr expr : consumerLoopToProducerLoop->getResults()) {
        unsigned position = expr.cast<AffineDimExpr>().getPosition();
        if (fusableLoops.count(position))
          candidates.insert(position);
      }
      LLVM_DEBUG({
        llvm::dbgs() << "\t candidates :";
        for (unsigned i : candidates)
          llvm::dbgs() << " " << i;
        llvm::dbgs() << "\n";
      });
      if (candidates.empty())
        return {};
      std::swap(candidates, fusableLoops);
    }
  }

  return fusableLoops;
}

/// Find all dependences that are fusable.
FusableOpDependencesTy mlir::linalg::findAllFusableDependences(
    ArrayRef<LinalgOp> ops, const LinalgDependenceGraph &dependenceGraph) {
  FusableOpDependencesTy fusableDependences;
  DenseMap<Operation *, SmallVector<AffineMap, 1>> fusedProducerIndexingMap;
  for (LinalgOp op : reverse(ops)) {
    for (OpOperand *opOperand : op.getInputAndOutputOperands()) {
      Optional<LinalgDependenceGraph::LinalgDependenceGraphElem>
          fusableDependence = findFusableProducer(*opOperand, dependenceGraph);
      if (!fusableDependence)
        continue;
      LinalgOp producerOp =
          dyn_cast<LinalgOp>(fusableDependence->getDependentOp());
      if (!producerOp)
        continue;
      // Do not fuse dependences that are to operations not in the same basic
      // block. This avoid moving fused operations across loops that might
      // themselves carry dependency making the fusion illegal.
      if (producerOp->getBlock() != op->getBlock())
        continue;

      // Make sure that the indexing map of the view used for fusion in the
      // producer is a projected permutation.
      Optional<AffineMap> producerMap =
          fusableDependence->getDependentOpViewIndexingMap();
      Optional<AffineMap> consumerMap =
          fusableDependence->getIndexingOpViewIndexingMap();
      assert(
          consumerMap &&
          "unable to find indexing map of operand/result of indexing OpView");
      fusedProducerIndexingMap[producerOp.getOperation()].push_back(
          *consumerMap);
      if (!producerMap || !producerMap->isProjectedPermutation() ||
          !consumerMap->isProjectedPermutation())
        continue;

      fusableDependences[producerOp.getOperation()].push_back(
          *fusableDependence);
    }
  }
  // TODO: Currently fusion would not be legal if the fusable dependence is to
  // the same producer but different indexing map in the consumer. Fix this, but
  // in the meanwhile disallow such a fusion.
  for (auto useIndexingMapsList : fusedProducerIndexingMap) {
    AffineMap map1 = useIndexingMapsList.second.front();
    for (AffineMap map2 :
         ArrayRef<AffineMap>(useIndexingMapsList.second).drop_front()) {
      if (map1 != map2) {
        fusableDependences.erase(useIndexingMapsList.first);
        break;
      }
    }
  }
  return fusableDependences;
}

/// Tile the fused loops in the root operation, by setting the tile sizes for
/// all other loops to zero (those will be tiled later).
static FailureOr<TiledLinalgOp>
tileRootOperation(OpBuilder &b, LinalgOp op, ArrayRef<Value> tileSizeVector,
                  const LinalgTilingOptions &options,
                  const std::set<unsigned> &fusedLoops) {
  SmallVector<Value, 4> tileSizes(tileSizeVector.begin(), tileSizeVector.end());
  auto zero = b.create<arith::ConstantIndexOp>(op.getLoc(), 0);
  for (unsigned i = 0, e = tileSizes.size(); i != e; ++i)
    if (!fusedLoops.count(i))
      tileSizes[i] = zero;
  LinalgTilingOptions tileFusedLoopsOptions = options;
  tileFusedLoopsOptions.setTileSizes(tileSizes);
  // TODO: Propagate RewriterBase everywhere.
  IRRewriter rewriter(b);
  return tileLinalgOp(rewriter, op, tileFusedLoopsOptions);
}

/// Fuse the operations in `fusionCandidates` with `tiledOp`. Latter is expected
/// to be a tiled operation such that it is valid to fuse all operations in
/// `fusionCandidates`, i.e. move the operation within the inter-tile loops of
/// `tiledOp`.
static SmallVector<LinalgOp, 1>
<<<<<<< HEAD
fuseOperations(OpBuilder &builder, LinalgOp rootOp, LinalgOp tiledOp,
=======
fuseOperations(OpBuilder &b, LinalgOp rootOp, TiledLinalgOp tiledLinalgOp,
>>>>>>> 2ab1d525
               ArrayRef<LinalgOp> fusionCandidates,
               const FusableOpDependencesTy &fusableDependences,
               const std::set<unsigned> &fusedLoops) {
  LinalgOp tiledOp = tiledLinalgOp.op;
  OpBuilder::InsertionGuard guard(b);
  b.setInsertionPoint(tiledOp);

  DenseMap<unsigned, Range> fusedLoopsAndRanges;
  for (unsigned loop : fusedLoops) {
    ShapeDimension shapeDim = getShapeDefiningLoopRange(tiledOp, loop, true);
    fusedLoopsAndRanges[loop] = getRangeFromOperandShape(
        b, tiledOp.getLoc(), shapeDim.shape, shapeDim.dimension);
  }

  SmallVector<LinalgOp, 1> fusedOps(fusionCandidates.size());
  DenseMap<Operation *, LinalgOp> origOpToFusedOp;
  origOpToFusedOp[rootOp.getOperation()] = tiledOp;
<<<<<<< HEAD
  for (auto candidate : enumerate(llvm::reverse(fusionCandidates))) {
    LinalgOp origOp = candidate.value();
    LinalgOp fusedOp = fuse(builder, origOp, fusedLoopsAndRanges);
    origOpToFusedOp[origOp.getOperation()] = fusedOp;
    fusedOps[fusionCandidates.size() - candidate.index() - 1] = fusedOp;
=======
  for (const auto &candidate : enumerate(llvm::reverse(fusionCandidates))) {
    LinalgOp origOp = candidate.value();
    LinalgOp fusedOp = fuse(b, origOp, fusedLoopsAndRanges);
    origOpToFusedOp[origOp.getOperation()] = fusedOp;
    fusedOps[fusionCandidates.size() - candidate.index() - 1] = fusedOp;

    // Prepare the builder for the next insertion point.
    auto guard = llvm::make_scope_exit([&]() { b.setInsertionPoint(fusedOp); });
    if (!origOp.hasTensorSemantics())
      continue;

>>>>>>> 2ab1d525
    // If the producer consumer operations are linalg operations on tensors, the
    // dependence is due to value produced (as a return tensor) by the producer
    // and used in the consumer. The returned value of the fused op needs to be
    // made the operand of the tiled/fused consumer operation. By construction
    // the value returned by the producer is the value used by the consumer.
    for (auto &dependence : fusableDependences.lookup(origOp.getOperation())) {
<<<<<<< HEAD
      if (origOp.hasTensorSemantics() &&
          dependence.dependenceType ==
              LinalgDependenceGraph::DependenceType::RAW) {
        unsigned resultIndex =
            dependence.getDependentOpViewResultNum().getValue();
        LinalgOp consumer = origOpToFusedOp.lookup(dependence.getIndexingOp());
        if (!consumer)
          continue;
        Value replacementValue = fusedOp.getOperation()->getResult(resultIndex);
        consumer.getOperation()->setOperand(
            dependence.getIndexingOpViewOperandNum().getValue(),
            replacementValue);
      }
    }
    builder.setInsertionPoint(fusedOp);
=======
      if (dependence.dependenceType !=
          LinalgDependenceGraph::DependenceType::RAW)
        continue;

      unsigned resultIndex =
          dependence.getDependentOpViewResultNum().getValue();
      LinalgOp consumer = origOpToFusedOp.lookup(dependence.getIndexingOp());
      if (!consumer)
        continue;

      Value replacementValue = fusedOp.getOperation()->getResult(resultIndex);
      consumer.getOperation()->setOperand(
          dependence.getIndexingOpViewOperandNum().getValue(),
          replacementValue);
    }

    // At this point, all Linalg uses of the tensors produced by `origOp` have
    // been replaced. However, there may still be "output tensor"-like uses
    // coming from WAW dependencies.
    // All these uses are iter_args of the outermost loop (TODO: add a check).
    // Such iter_args uses serve 2 purposes:
    //  1. give a shape to the output
    //  2. encode destructive updates that may be inplaceable by bufferization.
    // To keep the second type of information while letting the unfused op die
    // unused, we need to forward the producer output operand.
    if (auto forOp = dyn_cast<scf::ForOp>(tiledLinalgOp.loops.front())) {
      for (auto &operand : forOp.getIterOpOperands()) {
        if (auto opResult = operand.get().dyn_cast<OpResult>()) {
          if (opResult.getOwner() == origOp) {
            Value output =
                origOp.getOutputOperand(opResult.getResultNumber())->get();
            assert(output.getType().isa<RankedTensorType>());
            operand.set(output);
          }
        }
      }
    }
>>>>>>> 2ab1d525
  }
  return fusedOps;
}

static FailureOr<TiledAndFusedLinalgOps>
tileAndFuseLinalgOpsImpl(OpBuilder &b, ArrayRef<LinalgOp> ops,
                         const LinalgDependenceGraph &dependenceGraph,
                         const LinalgTilingOptions &tilingOptions) {
  if (ops.size() < 2)
<<<<<<< HEAD
    return llvm::None;
=======
    return failure();
>>>>>>> 2ab1d525
  LinalgOp rootOp = ops.back();
  if (!llvm::all_of(
          ops,
          [](LinalgOp linalgOp) { return linalgOp.hasBufferSemantics(); }) &&
      !llvm::all_of(ops, [](LinalgOp linalgOp) {
        return linalgOp.hasTensorSemantics();
      })) {
    rootOp.emitError(
        "unable to fuse operations that have tensor semantics with operations "
        "that have buffer semantics and viceversa.");
<<<<<<< HEAD
    return llvm::None;
=======
    return failure();
>>>>>>> 2ab1d525
  }
  // TODO: Support interchange with tile + fuse. This might actually help do
  // better fusion.
  if (!tilingOptions.interchangeVector.empty()) {
    rootOp.emitRemark("unable to handle tile and fuse with interchange");
<<<<<<< HEAD
    return llvm::None;
=======
    return failure();
>>>>>>> 2ab1d525
  }

  OpBuilder::InsertionGuard guard(b);
  b.setInsertionPoint(rootOp);

  // Find all the producers.
  LLVM_DEBUG(llvm::dbgs() << "findAllFusableDependences\n");
  FusableOpDependencesTy fusableDependences =
      findAllFusableDependences(ops, dependenceGraph);
  if (fusableDependences.empty()) {
    LLVM_DEBUG(llvm::dbgs() << "no fusable dependencies found\n");
    return failure();
  }

  TiledAndFusedLinalgOps ret;
  // Find the loops that can be tiled and fused.
  LLVM_DEBUG(llvm::dbgs() << "collectFusableLoops\n");
  ret.fusedLoopDims = collectFusableLoops(ops, fusableDependences);

  // If there are no fusable dependences or there are no tile+fusable loops,
  // just return.
  if (ret.fusedLoopDims.empty()) {
    LLVM_DEBUG(llvm::dbgs() << "no fusable loops found\n");
    return failure();
  }

  // Tile the fused loops in the last operation in the list.
  SmallVector<Value, 4> tileSizeVector =
<<<<<<< HEAD
      tilingOptions.tileSizeComputationFunction(builder, rootOp);
  Optional<TiledLinalgOp> tiledRootOp = tileRootOperation(
      builder, rootOp, tileSizeVector, tilingOptions, ret.fusedLoopDims);
  if (!tiledRootOp) {
    rootOp.emitRemark("failed to tile the fused loops");
    return llvm::None;
=======
      tilingOptions.tileSizeComputationFunction(b, rootOp);
  FailureOr<TiledLinalgOp> tiledRootOp = tileRootOperation(
      b, rootOp, tileSizeVector, tilingOptions, ret.fusedLoopDims);
  if (failed(tiledRootOp)) {
    rootOp.emitRemark("failed to tile the fused loops");
    return failure();
>>>>>>> 2ab1d525
  }
  ret.op = tiledRootOp->op;
  ret.fusedLoops.assign(tiledRootOp->loops.begin(), tiledRootOp->loops.end());

  // Fuse the other operations into the fused inter-tile loops produced above.
<<<<<<< HEAD
  ret.fusedProducers = fuseOperations(builder, rootOp, ret.op, ops.drop_back(),
=======
  ret.fusedProducers = fuseOperations(b, rootOp, *tiledRootOp, ops.drop_back(),
>>>>>>> 2ab1d525
                                      fusableDependences, ret.fusedLoopDims);

  return ret;
}

FailureOr<TiledAndFusedLinalgOps>
mlir::linalg::tileAndFuseLinalgOps(OpBuilder &b, ArrayRef<LinalgOp> ops,
                                   const LinalgDependenceGraph &dependenceGraph,
                                   const LinalgTilingOptions &tilingOptions) {
  switch (tilingOptions.loopType) {
  case LinalgTilingLoopType::Loops:
  case LinalgTilingLoopType::ParallelLoops:
  case LinalgTilingLoopType::TiledLoops:
    return tileAndFuseLinalgOpsImpl(b, ops, dependenceGraph, tilingOptions);
  default:;
  }
  return failure();
}<|MERGE_RESOLUTION|>--- conflicted
+++ resolved
@@ -54,106 +54,6 @@
 /// More advanced use cases, analyses as well as profitability heuristics are
 /// left for future work.
 
-<<<<<<< HEAD
-// Fill `offset`, `sizes` and `strides` used to iterate over the shape indexed
-// by `permutationMap`.
-static void inferShapeComponents(AffineMap permutationMap,
-                                 ArrayRef<Range> loopRanges,
-                                 SmallVectorImpl<OpFoldResult> &offsets,
-                                 SmallVectorImpl<OpFoldResult> &sizes,
-                                 SmallVectorImpl<OpFoldResult> &strides) {
-  assert(permutationMap.isProjectedPermutation() &&
-         "expected some subset of a permutation map");
-  SmallVector<Range, 4> shapeRanges(permutationMap.getNumResults());
-  unsigned idx = 0;
-  for (AffineExpr e : permutationMap.getResults()) {
-    // loopToOperandRangesMaps are permutations-only, just swap indices.
-    unsigned loopPos = e.cast<AffineDimExpr>().getPosition();
-    shapeRanges[idx++] = loopRanges[loopPos];
-  }
-  // Construct a new subshape for the tile.
-  unsigned rank = shapeRanges.size();
-  offsets.reserve(rank);
-  sizes.reserve(rank);
-  strides.reserve(rank);
-  for (auto r : shapeRanges) {
-    offsets.push_back(r.offset);
-    sizes.push_back(r.size);
-    strides.push_back(r.stride);
-  }
-}
-
-// Return a cloned version of `op` that operates on `loopRanges`, assumed to be
-// a subset of the original loop ranges of `op`.
-// This is achieved by applying the `loopToOperandRangesMaps` permutation maps
-// to the `loopRanges` in order to obtain view ranges.
-static LinalgOp cloneWithLoopRanges(OpBuilder &b, Location loc, LinalgOp op,
-                                    ArrayRef<Range> loopRanges) {
-  SmallVector<Value, 8> clonedShapes;
-  clonedShapes.reserve(op.getNumShapedOperands());
-
-  // Iterate over the shape operands in order.
-  // Extract the subranges from the linearized ranges.
-  for (auto en : llvm::enumerate(op.getShapedOperands())) {
-    unsigned shapedOperandIdx = en.index();
-    AffineMap map = op.getIndexingMap(shapedOperandIdx);
-    LLVM_DEBUG(llvm::dbgs() << "shapedOperandIdx: " << shapedOperandIdx
-                            << " with indexingMap: " << map << "\n");
-    SmallVector<OpFoldResult, 4> offsets, sizes, strides;
-    inferShapeComponents(map, loopRanges, offsets, sizes, strides);
-    Value shape = en.value();
-    Value sub = shape.getType().isa<MemRefType>()
-                    ? b.create<SubViewOp>(loc, shape, offsets, sizes, strides)
-                          .getResult()
-                    : b.create<SubTensorOp>(loc, shape, offsets, sizes, strides)
-                          .getResult();
-    clonedShapes.push_back(sub);
-  }
-  // Append the other operands.
-  auto operands = op.getAssumedNonShapedOperands();
-  clonedShapes.append(operands.begin(), operands.end());
-
-  // Iterate over the results in order.
-  // Extract the subtensor type from the linearized range.
-  // Since we do not enforce any canonicalizations on the fly, this is always
-  // fully dynamic at construction time.
-  SmallVector<Type, 4> resultTypes;
-  resultTypes.reserve(op->getNumResults());
-  for (RankedTensorType t : op.getOutputTensorTypes()) {
-    unsigned rank = t.getRank();
-    SmallVector<int64_t, 4> staticOffsetsVector(
-        rank, ShapedType::kDynamicStrideOrOffset);
-    SmallVector<int64_t, 4> staticSizesVector(rank, ShapedType::kDynamicSize);
-    SmallVector<int64_t, 4> staticStridesVector(
-        rank, ShapedType::kDynamicStrideOrOffset);
-    resultTypes.push_back(SubTensorOp::inferResultType(
-        t.cast<RankedTensorType>(), staticOffsetsVector, staticSizesVector,
-        staticStridesVector));
-  }
-
-  Operation *clonedOp = op.clone(b, loc, resultTypes, clonedShapes);
-  // When the producer is an IndexedGenericOp, we have to transform its block
-  // IV arguments according to the tiling of the consumer, i.e. offset them by
-  // the values computed in `loopRanges`.
-  if (auto indexedGenericOp = dyn_cast<IndexedGenericOp>(clonedOp)) {
-    auto &block = indexedGenericOp.region().front();
-    OpBuilder::InsertionGuard g(b);
-    b.setInsertionPointToStart(&block);
-    for (unsigned i = 0, e = indexedGenericOp.getNumLoops(); i < e; ++i) {
-      Value oldIndex = block.getArgument(i);
-      // TODO: replace by an affine_apply.
-      AddIOp newIndex = b.create<AddIOp>(indexedGenericOp.getLoc(), oldIndex,
-                                         loopRanges[i].offset);
-      oldIndex.replaceAllUsesExcept(newIndex,
-                                    SmallPtrSet<Operation *, 1>{newIndex});
-    }
-  }
-
-  return clonedOp;
-}
-
-=======
->>>>>>> 2ab1d525
 struct ShapeDimension {
   Value shape;
   unsigned dimension;
@@ -342,22 +242,9 @@
   llvm_unreachable("SubviewOp or ExtractSliceOp expected");
 }
 
-<<<<<<< HEAD
-/// Fuses the producer of `producerIdx` into the loop immediately enclosing
-/// `consumer`. This is achieved by "recomputing" the `producer` at the time it
-/// is needed just before the `consumer.
-///
-/// Depending on the type of `consumer.getShapedOperand(consumerIdx)`, there are
-/// 2 cases:
-///   1. Buffer case: `producerIdx` is the index of the buffer in
-///      `producer.getOutputBuffers()`.
-///   2. Tensor case: `producerIdx` is the index of the tensor in
-///      `producer.getResults()`.
-=======
 /// Fuses the producer into the loop immediately enclosing the consumer.
 /// This is achieved by "recomputing" the producer at the time it
 /// is needed just before the consumer.
->>>>>>> 2ab1d525
 static LinalgOp fuse(OpBuilder &b, LinalgOp producerOp, AffineMap producerMap,
                      OpOperand &consumerOpOperand) {
   LLVM_DEBUG(llvm::dbgs() << "Producer map: " << producerMap << "\n");
@@ -441,14 +328,6 @@
 /// For `consumer` with buffer semantics, find the Linalg operation on buffers
 /// that is the last writer of `consumerOpOperand`. For now the fusable
 /// dependence is returned as an instance of the `dependenceGraph`.
-<<<<<<< HEAD
-static Optional<LinalgDependenceGraph::LinalgDependenceGraphElem>
-findFusableProducer(OpOperand &consumerOpOperand,
-                    const LinalgDependenceGraph &dependenceGraph) {
-  LinalgOp consumerOp = dyn_cast<LinalgOp>(consumerOpOperand.getOwner());
-  if (!consumerOp)
-    return {};
-=======
 static FailureOr<LinalgDependenceGraph::LinalgDependenceGraphElem>
 findFusableProducer(OpOperand &consumerOpOperand,
                     const LinalgDependenceGraph &dependenceGraph) {
@@ -459,7 +338,6 @@
   LinalgOp consumerOp = dyn_cast<LinalgOp>(consumerOpOperand.getOwner());
   if (!consumerOp)
     return failure();
->>>>>>> 2ab1d525
 
   // Only consider RAW and WAW atm.
   for (auto depType : {
@@ -471,12 +349,9 @@
     for (auto dependence : llvm::make_filter_range(
              dependenceGraph.getDependencesInto(consumerOp, depType),
              [&](LinalgDependenceGraph::LinalgDependenceGraphElem elem) {
-<<<<<<< HEAD
-=======
                LLVM_DEBUG(llvm::dbgs() << "Inspect dependence btw: "
                                        << elem.getIndexingValue() << " and "
                                        << elem.getDependentValue() << "\n");
->>>>>>> 2ab1d525
                Value v = elem.getIndexingValue();
                Optional<unsigned> operandNum =
                    elem.getIndexingOpViewOperandNum();
@@ -517,42 +392,20 @@
   Optional<LinalgDependenceGraph::LinalgDependenceGraphElem> fusableDependence =
       findFusableProducer(consumerOpOperand, graph);
   if (!fusableDependence)
-<<<<<<< HEAD
-    return llvm::None;
+    return failure();
 
   LinalgOp producerOp = dyn_cast<LinalgOp>(fusableDependence->getDependentOp());
   if (!producerOp)
-    return llvm::None;
-=======
-    return failure();
-
-  LinalgOp producerOp = dyn_cast<LinalgOp>(fusableDependence->getDependentOp());
-  if (!producerOp)
-    return failure();
->>>>>>> 2ab1d525
+    return failure();
 
   // If producer is already in the same block as consumer, we are done.
   if (consumerOpOperand.get().getParentBlock() ==
       fusableDependence->getDependentValue().getParentBlock())
-<<<<<<< HEAD
-    return llvm::None;
-=======
-    return failure();
->>>>>>> 2ab1d525
+    return failure();
 
   Optional<AffineMap> producerMap =
       fusableDependence->getDependentOpViewIndexingMap();
   if (!producerMap)
-<<<<<<< HEAD
-    return llvm::None;
-
-  // Must be a subview or a slice to guarantee there are loops we can fuse
-  // into.
-  auto subView = consumerOpOperand.get().getDefiningOp<SubViewOp>();
-  if (!subView) {
-    LLVM_DEBUG(llvm::dbgs() << "\nNot fusable (not a subview)");
-    return llvm::None;
-=======
     return failure();
 
   // Must be a subview or an extract_slice to guarantee there are loops we can
@@ -561,7 +414,6 @@
   if (!subView) {
     LLVM_DEBUG(llvm::dbgs() << "\nNot fusable (not a subview)");
     return failure();
->>>>>>> 2ab1d525
   }
 
   // Fuse `producer` just before `consumer`.
@@ -621,19 +473,11 @@
                                    OpOperand &consumerOpOperand) {
   auto producerOp = dyn_cast<LinalgOp>(producerOpResult.getOwner());
   if (!producerOp)
-<<<<<<< HEAD
-    return llvm::None;
+    return failure();
 
   LinalgOp consumerOp = dyn_cast<LinalgOp>(consumerOpOperand.getOwner());
   if (!consumerOp)
-    return llvm::None;
-=======
-    return failure();
-
-  LinalgOp consumerOp = dyn_cast<LinalgOp>(consumerOpOperand.getOwner());
-  if (!consumerOp)
-    return failure();
->>>>>>> 2ab1d525
+    return failure();
 
   Value inputTensor = consumerOpOperand.get();
 
@@ -654,16 +498,10 @@
   OpBuilder::InsertionGuard g(b);
   b.setInsertionPoint(consumerOp);
   LLVM_DEBUG(llvm::dbgs() << "Fuse into consumer: " << *consumerOp << "\n");
-<<<<<<< HEAD
-  LinalgOp fusedProducer =
-      fuse(b, producerOp,
-           producerOp.getOutputIndexingMap(producerOpResult.getResultNumber()),
-=======
   OpOperand *opOperand =
       producerOp.getOutputOperand(producerOpResult.getResultNumber());
   LinalgOp fusedProducer =
       fuse(b, producerOp, producerOp.getTiedIndexingMap(opOperand),
->>>>>>> 2ab1d525
            consumerOpOperand);
 
   // Replace use.
@@ -683,11 +521,7 @@
 static AffineMap pruneReductionDimsFromMap(ArrayRef<Attribute> iteratorTypes,
                                            AffineMap map) {
   llvm::SmallDenseSet<unsigned> projectedDims;
-<<<<<<< HEAD
-  for (auto attr : llvm::enumerate(iteratorTypes)) {
-=======
   for (const auto &attr : llvm::enumerate(iteratorTypes)) {
->>>>>>> 2ab1d525
     if (!isParallelIterator(attr.value()))
       projectedDims.insert(attr.index());
   }
@@ -704,22 +538,14 @@
     LinalgDependenceGraph::LinalgDependenceGraphElem dependence) {
   auto producer = dyn_cast<LinalgOp>(dependence.getDependentOp());
   if (!producer)
-<<<<<<< HEAD
-    return None;
-=======
-    return failure();
->>>>>>> 2ab1d525
+    return failure();
 
   Optional<AffineMap> producerIndexingMap =
       dependence.getDependentOpViewIndexingMap();
   Optional<AffineMap> consumerIndexingMap =
       dependence.getIndexingOpViewIndexingMap();
   if (!producerIndexingMap || !consumerIndexingMap)
-<<<<<<< HEAD
-    return None;
-=======
-    return failure();
->>>>>>> 2ab1d525
+    return failure();
 
   AffineMap prunedProducerIndexingMap = pruneReductionDimsFromMap(
       producer.iterator_types().getValue(), *producerIndexingMap);
@@ -968,11 +794,7 @@
 /// `fusionCandidates`, i.e. move the operation within the inter-tile loops of
 /// `tiledOp`.
 static SmallVector<LinalgOp, 1>
-<<<<<<< HEAD
-fuseOperations(OpBuilder &builder, LinalgOp rootOp, LinalgOp tiledOp,
-=======
 fuseOperations(OpBuilder &b, LinalgOp rootOp, TiledLinalgOp tiledLinalgOp,
->>>>>>> 2ab1d525
                ArrayRef<LinalgOp> fusionCandidates,
                const FusableOpDependencesTy &fusableDependences,
                const std::set<unsigned> &fusedLoops) {
@@ -990,13 +812,6 @@
   SmallVector<LinalgOp, 1> fusedOps(fusionCandidates.size());
   DenseMap<Operation *, LinalgOp> origOpToFusedOp;
   origOpToFusedOp[rootOp.getOperation()] = tiledOp;
-<<<<<<< HEAD
-  for (auto candidate : enumerate(llvm::reverse(fusionCandidates))) {
-    LinalgOp origOp = candidate.value();
-    LinalgOp fusedOp = fuse(builder, origOp, fusedLoopsAndRanges);
-    origOpToFusedOp[origOp.getOperation()] = fusedOp;
-    fusedOps[fusionCandidates.size() - candidate.index() - 1] = fusedOp;
-=======
   for (const auto &candidate : enumerate(llvm::reverse(fusionCandidates))) {
     LinalgOp origOp = candidate.value();
     LinalgOp fusedOp = fuse(b, origOp, fusedLoopsAndRanges);
@@ -1008,30 +823,12 @@
     if (!origOp.hasTensorSemantics())
       continue;
 
->>>>>>> 2ab1d525
     // If the producer consumer operations are linalg operations on tensors, the
     // dependence is due to value produced (as a return tensor) by the producer
     // and used in the consumer. The returned value of the fused op needs to be
     // made the operand of the tiled/fused consumer operation. By construction
     // the value returned by the producer is the value used by the consumer.
     for (auto &dependence : fusableDependences.lookup(origOp.getOperation())) {
-<<<<<<< HEAD
-      if (origOp.hasTensorSemantics() &&
-          dependence.dependenceType ==
-              LinalgDependenceGraph::DependenceType::RAW) {
-        unsigned resultIndex =
-            dependence.getDependentOpViewResultNum().getValue();
-        LinalgOp consumer = origOpToFusedOp.lookup(dependence.getIndexingOp());
-        if (!consumer)
-          continue;
-        Value replacementValue = fusedOp.getOperation()->getResult(resultIndex);
-        consumer.getOperation()->setOperand(
-            dependence.getIndexingOpViewOperandNum().getValue(),
-            replacementValue);
-      }
-    }
-    builder.setInsertionPoint(fusedOp);
-=======
       if (dependence.dependenceType !=
           LinalgDependenceGraph::DependenceType::RAW)
         continue;
@@ -1069,7 +866,6 @@
         }
       }
     }
->>>>>>> 2ab1d525
   }
   return fusedOps;
 }
@@ -1079,11 +875,7 @@
                          const LinalgDependenceGraph &dependenceGraph,
                          const LinalgTilingOptions &tilingOptions) {
   if (ops.size() < 2)
-<<<<<<< HEAD
-    return llvm::None;
-=======
-    return failure();
->>>>>>> 2ab1d525
+    return failure();
   LinalgOp rootOp = ops.back();
   if (!llvm::all_of(
           ops,
@@ -1094,21 +886,13 @@
     rootOp.emitError(
         "unable to fuse operations that have tensor semantics with operations "
         "that have buffer semantics and viceversa.");
-<<<<<<< HEAD
-    return llvm::None;
-=======
-    return failure();
->>>>>>> 2ab1d525
+    return failure();
   }
   // TODO: Support interchange with tile + fuse. This might actually help do
   // better fusion.
   if (!tilingOptions.interchangeVector.empty()) {
     rootOp.emitRemark("unable to handle tile and fuse with interchange");
-<<<<<<< HEAD
-    return llvm::None;
-=======
-    return failure();
->>>>>>> 2ab1d525
+    return failure();
   }
 
   OpBuilder::InsertionGuard guard(b);
@@ -1137,31 +921,18 @@
 
   // Tile the fused loops in the last operation in the list.
   SmallVector<Value, 4> tileSizeVector =
-<<<<<<< HEAD
-      tilingOptions.tileSizeComputationFunction(builder, rootOp);
-  Optional<TiledLinalgOp> tiledRootOp = tileRootOperation(
-      builder, rootOp, tileSizeVector, tilingOptions, ret.fusedLoopDims);
-  if (!tiledRootOp) {
-    rootOp.emitRemark("failed to tile the fused loops");
-    return llvm::None;
-=======
       tilingOptions.tileSizeComputationFunction(b, rootOp);
   FailureOr<TiledLinalgOp> tiledRootOp = tileRootOperation(
       b, rootOp, tileSizeVector, tilingOptions, ret.fusedLoopDims);
   if (failed(tiledRootOp)) {
     rootOp.emitRemark("failed to tile the fused loops");
     return failure();
->>>>>>> 2ab1d525
   }
   ret.op = tiledRootOp->op;
   ret.fusedLoops.assign(tiledRootOp->loops.begin(), tiledRootOp->loops.end());
 
   // Fuse the other operations into the fused inter-tile loops produced above.
-<<<<<<< HEAD
-  ret.fusedProducers = fuseOperations(builder, rootOp, ret.op, ops.drop_back(),
-=======
   ret.fusedProducers = fuseOperations(b, rootOp, *tiledRootOp, ops.drop_back(),
->>>>>>> 2ab1d525
                                       fusableDependences, ret.fusedLoopDims);
 
   return ret;
