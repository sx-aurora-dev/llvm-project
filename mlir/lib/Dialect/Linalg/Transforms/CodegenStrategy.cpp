--- conflicted
+++ resolved
@@ -28,87 +28,6 @@
 
 #define DEBUG_TYPE "linalg-codegen-strategy"
 
-<<<<<<< HEAD
-void mlir::linalg::CodegenStrategy::transform(FuncOp func) const {
-  MLIRContext *context = func.getContext();
-  // Emplace patterns one at a time while also maintaining a simple chained
-  // state transition.
-  unsigned stepCount = 0;
-  SmallVector<FrozenRewritePatternList, 4> stage1Patterns;
-  auto zeroState = Identifier::get(std::to_string(stepCount), context);
-  auto currentState = zeroState;
-  for (const std::unique_ptr<Transformation> &t : transformationSequence) {
-    auto nextState = Identifier::get(std::to_string(++stepCount), context);
-    auto marker = (currentState == zeroState)
-                      ? linalg::LinalgTransformationFilter(
-                            t->filter, ArrayRef<Identifier>{}, nextState)
-                      : linalg::LinalgTransformationFilter(
-                            t->filter, currentState, nextState);
-    stage1Patterns.emplace_back(t->buildRewritePatterns(context, marker));
-    currentState = nextState;
-  }
-
-  OwningRewritePatternList stage2Patterns =
-      linalg::getLinalgTilingCanonicalizationPatterns(context);
-  stage2Patterns.insert<AffineMinSCFCanonicalizationPattern>(context);
-
-  auto stage3Transforms = [&](Operation *op) {
-    // Some of these may be too aggressive as a stage 3 that is applied on each
-    // stage 1 application and may have to be split out to post staged patterns
-    // application (in which case they could just be passes, TBD).
-    if (lateCodegenStrategyOptions.enableLICM) {
-      op->walk([&](LoopLikeOpInterface loopLike) {
-        LLVM_DEBUG(loopLike.print(llvm::dbgs() << "\nOriginal loop:\n"));
-        if (failed(moveLoopInvariantCode(loopLike)))
-          llvm_unreachable("unexpected LICM failure");
-      });
-    }
-    promoteSingleIterationLoops(cast<FuncOp>(op));
-    if (lateCodegenStrategyOptions.enableHoistRedundantVectorTransfers)
-      hoistRedundantVectorTransfers(cast<FuncOp>(op));
-    if (lateCodegenStrategyOptions.enableHoistRedundantVectorTransfersOnTensor)
-      hoistRedundantVectorTransfersOnTensor(cast<FuncOp>(op));
-    return success();
-  };
-  (void)linalg::applyStagedPatterns(
-      func, stage1Patterns, std::move(stage2Patterns), stage3Transforms);
-
-  //===--------------------------------------------------------------------===//
-  // Post staged patterns transforms
-  //===--------------------------------------------------------------------===//
-
-  // Programmatic splitting of slow/fast path vector transfers.
-  if (lateCodegenStrategyOptions.enableVectorTransferPartialRewrite) {
-    OwningRewritePatternList patterns;
-    patterns.insert<vector::VectorTransferFullPartialRewriter>(
-        context, vectorTransformsOptions);
-    (void)applyPatternsAndFoldGreedily(func, std::move(patterns));
-  }
-
-  // Programmatic controlled lowering of vector.contract only.
-  if (lateCodegenStrategyOptions.enableVectorContractLowering) {
-    OwningRewritePatternList vectorContractLoweringPatterns;
-    vectorContractLoweringPatterns
-        .insert<ContractionOpToOuterProductOpLowering,
-                ContractionOpToMatmulOpLowering, ContractionOpLowering>(
-            vectorTransformsOptions, context);
-    (void)applyPatternsAndFoldGreedily(
-        func, std::move(vectorContractLoweringPatterns));
-  }
-
-  // Programmatic controlled lowering of vector.transfer only.
-  if (lateCodegenStrategyOptions.enableVectorToSCFConversion) {
-    OwningRewritePatternList vectorToLoopsPatterns;
-    populateVectorToSCFConversionPatterns(vectorToLoopsPatterns, context,
-                                          vectorToSCFOptions);
-    (void)applyPatternsAndFoldGreedily(func, std::move(vectorToLoopsPatterns));
-  }
-
-  // Ensure we drop the marker in the end.
-  func.walk([](LinalgOp op) {
-    op->removeAttr(LinalgTransforms::kLinalgTransformMarker);
-  });
-=======
 void mlir::linalg::CodegenStrategy::configurePassPipeline(
     OpPassManager &pm, MLIRContext *context, bool addEnablePass) const {
   for (unsigned stepCount = 0, e = transformationSequence.size(); stepCount < e;
@@ -129,5 +48,4 @@
       pm.addPass(createLinalgStrategyEnablePass(linalgEnablingOptions));
   }
   pm.addPass(createLinalgStrategyRemoveMarkersPass());
->>>>>>> a2ce6ee6
 }