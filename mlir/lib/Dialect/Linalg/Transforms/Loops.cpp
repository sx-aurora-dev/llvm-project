--- conflicted
+++ resolved
@@ -46,16 +46,10 @@
   return res;
 }
 
-<<<<<<< HEAD
-template <typename IndexedValueType, typename OpType>
-static void inlineRegionAndEmitStore(OpType op, ArrayRef<Value> indexedValues,
-                                     ArrayRef<SmallVector<Value, 8>> indexing,
-=======
 template <typename LoadOpTy, typename StoreOpTy, typename OpType>
 static void inlineRegionAndEmitStore(OpBuilder &b, Location loc, OpType op,
                                      ArrayRef<Value> indexedValues,
                                      ArrayRef<SmallVector<Value>> indexing,
->>>>>>> 2ab1d525
                                      ArrayRef<Value> outputBuffers) {
   auto &block = op->getRegion(0).front();
   BlockAndValueMapping map;
@@ -160,132 +154,8 @@
   SmallVector<Value> outputBuffers;
   for (OpOperand *outputOperand : linalgOp.getOutputBufferOperands()) {
     indexing.push_back(makeCanonicalAffineApplies(
-<<<<<<< HEAD
-        b, loc, linalgOp.getOutputIndexingMap(i), allIvsPlusDims));
-    outputBuffers.push_back(linalgOp.getOutputBuffer(i));
-  }
-  inlineRegionAndEmitStore<IndexedValueType>(linalgOp, indexedValues, indexing,
-                                             outputBuffers);
-}
-
-// Create a padded view into the given `input` tensor using the 'indices'
-// to access the tensor. `skipPadding` lists the dimensions for which no padding
-// is needed e.g. the non-spatial dimensions for convolutions.
-template <typename IndexedValueType>
-Value getPaddedInput(Value input, ArrayRef<Value> indices,
-                     ArrayRef<int> skipPadding, Value padValue) {
-  // TODO: add a level of indirection to linalg.generic.
-
-  IndexedValueType indexedInput(input);
-
-  auto *context = ScopedContext::getContext();
-  Value zeroIndex = std_constant_index(0);
-  SmallVector<Value, 8> conds;
-  SmallVector<Value, 8> clampedImIdx;
-  for (auto iter : llvm::enumerate(indices)) {
-    int idx = iter.index();
-    auto dim = iter.value();
-    if (is_contained(skipPadding, idx)) {
-      clampedImIdx.push_back(dim);
-      continue;
-    }
-
-    using edsc::op::sge;
-    using edsc::op::slt;
-    using edsc::op::operator||;
-    Value leftOutOfBound = slt(dim, zeroIndex);
-    if (conds.empty())
-      conds.push_back(leftOutOfBound);
-    else
-      conds.push_back(conds.back() || leftOutOfBound);
-    Value rightBound = std_dim(input, idx);
-    conds.push_back(conds.back() || (sge(dim, rightBound)));
-
-    // When padding is involved, the indices will only be shifted to negative,
-    // so having a max op is enough.
-    auto maxMap = AffineMap::get(/*dimCount=*/1, 0,
-                                 {getAffineDimExpr(/*position=*/0, context),
-                                  getAffineConstantExpr(0, context)},
-                                 context);
-    clampedImIdx.push_back(affine_max(dim.getType(), maxMap, ValueRange{dim}));
-  }
-
-  Value readInput = indexedInput(clampedImIdx);
-  return conds.empty() ? readInput
-                       : (Value)std_select(conds.back(), padValue, readInput);
-}
-
-namespace {
-
-/// The padding value for a given Op depends on the semantics of the Op.
-/// The identity value for ConvOp and PoolingSumOp is 0, for PoolingMaxOp is
-/// -inf or minInt and for PoolingMinOp is inf or maxInt.
-template <typename OpType>
-Attribute getPadValueAttr(Type type) {
-  llvm_unreachable("Unexpected op type for getPadValueAttr");
-  return {};
-}
-
-template <>
-Attribute getPadValueAttr<PoolingMaxOp>(Type type) {
-  auto &b = ScopedContext::getBuilderRef();
-  if (auto floatType = type.dyn_cast<FloatType>()) {
-    return b.getFloatAttr(
-        floatType,
-        APFloat::getInf(floatType.getFloatSemantics(), /*Negative*/ true));
-  }
-  if (auto intType = type.dyn_cast<IntegerType>()) {
-    unsigned width = intType.getWidth();
-    // The select instruction used to lower the PoolingMin uses a signed
-    // comparison, use a signed constant irrespective of the signedness of the
-    // integer type.
-    return b.getIntegerAttr(intType, APInt::getSignedMinValue(width));
-  }
-  llvm_unreachable("Unsupported data type for PoolingMaxOp");
-  return {};
-}
-
-template <>
-Attribute getPadValueAttr<PoolingMinOp>(Type type) {
-  auto &b = ScopedContext::getBuilderRef();
-  if (auto floatType = type.dyn_cast<FloatType>()) {
-    return b.getFloatAttr(floatType,
-                          APFloat::getInf(floatType.getFloatSemantics()));
-  }
-  if (auto intType = type.dyn_cast<IntegerType>()) {
-    unsigned width = intType.getWidth();
-    // The select instruction used to lower the PoolingMin uses a signed
-    // comparison, use a signed constant irrespective of the signedness of the
-    // integer type.
-    return b.getIntegerAttr(intType, APInt::getSignedMaxValue(width));
-  }
-  llvm_unreachable("Unsupported data type for PoolingMinOp");
-  return {};
-}
-
-template <>
-Attribute getPadValueAttr<PoolingSumOp>(Type type) {
-  auto &b = ScopedContext::getBuilderRef();
-  return b.getZeroAttr(type);
-}
-
-template <>
-Attribute getPadValueAttr<ConvOp>(Type type) {
-  auto &b = ScopedContext::getBuilderRef();
-  return b.getZeroAttr(type);
-}
-
-} // namespace
-
-/// Returns true is `convOp` has a non-zero padding.
-static bool hasPadding(ConvOp convOp) {
-  for (unsigned i = 0, e = convOp.getNumSpatialDimensions(); i < e; ++i) {
-    if (convOp.getLowPad(i) > 0 || convOp.getHighPad(i) > 0)
-      return true;
-=======
         b, loc, linalgOp.getTiedIndexingMap(outputOperand), allIvsPlusDims));
     outputBuffers.push_back(outputOperand->get());
->>>>>>> 2ab1d525
   }
   inlineRegionAndEmitStore<LoadOpTy, StoreOpTy>(b, loc, linalgOp, indexedValues,
                                                 indexing, outputBuffers);
@@ -349,16 +219,7 @@
         assert(operandValuesToUse == linalgOp->getOperands() &&
                "expect operands are captured and not passed by loop argument");
         allIvs.append(ivs.begin(), ivs.end());
-<<<<<<< HEAD
-        llvm::TypeSwitch<Operation *>(op)
-            .Case<ConvOp, PoolingMaxOp, PoolingMinOp, PoolingSumOp,
-                  IndexedGenericOp, LinalgOp>([&](auto op) {
-              emitScalarImplementation<IndexedValueTy>(allIvs, op);
-            })
-            .Default([&](Operation *op) { assert(false && "unexpected op"); });
-=======
         emitScalarImplementation<LoadOpTy, StoreOpTy>(b, loc, allIvs, linalgOp);
->>>>>>> 2ab1d525
         return scf::ValueVector{};
       });
   // Number of loop ops might be different from the number of ivs since some
@@ -407,20 +268,6 @@
 struct TiledLoopToSCFPattern : public OpRewritePattern<TiledLoopOp> {
   using OpRewritePattern<TiledLoopOp>::OpRewritePattern;
 
-<<<<<<< HEAD
-template <typename LoopType>
-static void lowerLinalgToLoopsImpl(FuncOp funcOp,
-                                   ArrayRef<unsigned> interchangeVector) {
-  MLIRContext *context = funcOp.getContext();
-  OwningRewritePatternList patterns;
-  patterns.insert<LinalgRewritePattern<LoopType>>(interchangeVector);
-  DimOp::getCanonicalizationPatterns(patterns, context);
-  AffineApplyOp::getCanonicalizationPatterns(patterns, context);
-  patterns.insert<FoldAffineOp>(context);
-  // Just apply the patterns greedily.
-  (void)applyPatternsAndFoldGreedily(funcOp, std::move(patterns));
-}
-=======
   LogicalResult matchAndRewrite(TiledLoopOp tiledLoop,
                                 PatternRewriter &rewriter) const override {
     // Fail conversion if the `tiled_loop` has not been bufferized.
@@ -478,7 +325,6 @@
     return success();
   }
 };
->>>>>>> 2ab1d525
 
 /// Local folding pattern for AffineApplyOp that we can apply greedily.
 /// This replaces AffineApplyOp by the proper value in cases where the
