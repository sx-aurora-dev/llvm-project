//===- Transforms.cpp - Linalg transformations as patterns ----------------===//
//
// Part of the LLVM Project, under the Apache License v2.0 with LLVM Exceptions.
// See https://llvm.org/LICENSE.txt for license information.
// SPDX-License-Identifier: Apache-2.0 WITH LLVM-exception
//
//===----------------------------------------------------------------------===//
//
// This file implements logic and helpers to expose Linalg transforms as rewrite
// patterns.
//
//===----------------------------------------------------------------------===//

#include "mlir/Dialect/Linalg/Transforms/Transforms.h"
#include "mlir/Dialect/Affine/Utils.h"
#include "mlir/Dialect/Arithmetic/IR/Arithmetic.h"
#include "mlir/Dialect/Linalg/Analysis/DependenceAnalysis.h"
#include "mlir/Dialect/Linalg/IR/Linalg.h"
#include "mlir/Dialect/Linalg/Transforms/HoistPadding.h"
#include "mlir/Dialect/Linalg/Utils/Utils.h"
#include "mlir/Dialect/SCF/Transforms.h"
#include "mlir/Dialect/Tensor/IR/Tensor.h"
#include "mlir/Dialect/Utils/StaticValueUtils.h"
#include "mlir/Dialect/Utils/StructuredOpsUtils.h"
#include "mlir/Dialect/Vector/VectorOps.h"
#include "mlir/IR/AffineExpr.h"
#include "mlir/IR/Matchers.h"
#include "mlir/Pass/Pass.h"
#include "mlir/Support/LLVM.h"
#include "mlir/Transforms/GreedyPatternRewriteDriver.h"
#include "llvm/ADT/ScopeExit.h"
<<<<<<< HEAD
=======
#include "llvm/ADT/TypeSwitch.h"
>>>>>>> 2ab1d525
#include "llvm/Support/Debug.h"
#include "llvm/Support/raw_ostream.h"
#include <type_traits>
#include <utility>

#define DEBUG_TYPE "linalg-transforms"

using namespace mlir;
using namespace mlir::linalg;

#define DBGS() (llvm::dbgs() << "[" DEBUG_TYPE << "]: ")

//===----------------------------------------------------------------------===//
// Transformations exposed as rewrite patterns.
//===----------------------------------------------------------------------===//
// Marker used as attribute name in generated Linalg rewriting transformations.
const StringLiteral mlir::linalg::LinalgTransforms::kLinalgTransformMarker =
    "__internal_linalg_transform__";

mlir::linalg::LinalgTransformationFilter::LinalgTransformationFilter(
<<<<<<< HEAD
    ArrayRef<Identifier> matchDisjunction, Optional<Identifier> replacement)
=======
    ArrayRef<StringAttr> matchDisjunction, Optional<StringAttr> replacement)
>>>>>>> 2ab1d525
    : matchDisjunction(matchDisjunction.begin(), matchDisjunction.end()),
      replacement(replacement), matchByDefault(false) {}

mlir::linalg::LinalgTransformationFilter::LinalgTransformationFilter(
    const FilterFunction &f, ArrayRef<StringAttr> matchDisjunction,
    Optional<StringAttr> replacement)
    : filters(),
      matchDisjunction(matchDisjunction.begin(), matchDisjunction.end()),
      replacement(replacement), matchByDefault(false) {
  if (f)
    filters.push_back(f);
}

LogicalResult mlir::linalg::LinalgTransformationFilter::checkAndNotify(
    PatternRewriter &rewriter, Operation *op) const {
  if (llvm::any_of(filters,
                   [&](const FilterFunction &f) { return failed(f(op)); }))
    return failure();

<<<<<<< HEAD
mlir::linalg::LinalgTransformationFilter::LinalgTransformationFilter(
    FilterFunction f, ArrayRef<Identifier> matchDisjunction,
    Optional<Identifier> replacement)
    : filters(),
      matchDisjunction(matchDisjunction.begin(), matchDisjunction.end()),
      replacement(replacement) {
  if (f)
    filters.push_back(f);
}

LogicalResult mlir::linalg::LinalgTransformationFilter::checkAndNotify(
    PatternRewriter &rewriter, Operation *op) const {
  if (llvm::any_of(filters,
                   [&](const FilterFunction &f) { return failed(f(op)); }))
    return failure();

=======
>>>>>>> 2ab1d525
  auto attr = op->template getAttrOfType<StringAttr>(
      LinalgTransforms::kLinalgTransformMarker);

  if (!attr) {
    // 1. Has no filter case and matchDisjunction is empty.
<<<<<<< HEAD
    if (matchDisjunction.empty())
=======
    if (matchDisjunction.empty() || matchByDefault)
>>>>>>> 2ab1d525
      return success();

    // 2. Has no filter but was expecting a filter.
    return rewriter.notifyMatchFailure(op, [&](Diagnostic &diag) {
      diag << " does not have any filter from list: ";
      interleaveComma(matchDisjunction, diag);
    });
  }

  // 4. Match explicit filter.
  for (auto filter : matchDisjunction)
    if (attr.getValue() == filter)
      return success();

  // 5. Fail to match.
  return rewriter.notifyMatchFailure(op, [&](Diagnostic &diag) {
    diag << " does not have any filter from list: ";
    interleaveComma(matchDisjunction, diag);
  });
}

void mlir::linalg::LinalgTransformationFilter::
    replaceLinalgTransformationFilter(PatternRewriter &rewriter,
                                      Operation *op) const {
  if (replacement.hasValue())
    op->setAttr(LinalgTransforms::kLinalgTransformMarker,
                replacement.getValue());
  else
    op->removeAttr(
        rewriter.getStringAttr(LinalgTransforms::kLinalgTransformMarker));
}

bool mlir::linalg::LinalgTransformationFilter::hasReplacementFilter(
    Operation *op) const {
  if (!replacement)
    return false;
  auto attr = op->getAttr(LinalgTransforms::kLinalgTransformMarker)
                  .dyn_cast<StringAttr>();
  return attr && attr == replacement.getValue();
}

LinalgTilingOptions &
mlir::linalg::LinalgTilingOptions::setTileSizes(ArrayRef<int64_t> ts) {
  assert(!tileSizeComputationFunction && "tile sizes already set");
  SmallVector<int64_t, 4> tileSizes(ts.begin(), ts.end());
  tileSizeComputationFunction = [tileSizes](OpBuilder &b, Operation *op) {
    OpBuilder::InsertionGuard guard(b);
    b.setInsertionPointToStart(
        &op->getParentOfType<FuncOp>().getBody().front());
    return llvm::to_vector<4>(map_range(tileSizes, [&](int64_t s) {
      Value v = b.create<arith::ConstantIndexOp>(op->getLoc(), s);
      return v;
    }));
  };
  return *this;
}

<<<<<<< HEAD
/// Try to compute a static bounding box for `operand`
/// Return success if either:
///   1. The operand is already statically shaped, `result` is left unchanged.
///   2. The operand is (partially) dynamic, `result` is the result of a freshly
///      created PadTensorOp.
/// Return failure if the operand cannot be padded to a static shape.
static LogicalResult padOperandToSmallestStaticBoundingBox(
    PatternRewriter &rewriter, linalg::LinalgOp opToPad, OpOperand &operand,
    const LinalgTilingOptions &options, Value &result) {
  auto tensorType = operand.get().getType().cast<RankedTensorType>();
  // Already static shape, no need to pad.
  if (tensorType.hasStaticShape())
    return success();
  auto subtensor = operand.get().getDefiningOp<SubTensorOp>();
  // Not a subtensor, cannot construct a static bounding box.
  if (!subtensor)
    return failure();
  SmallVector<int64_t> staticSizes;
  staticSizes.reserve(tensorType.getRank());
  auto shapedOp =
      cast<OffsetSizeAndStrideOpInterface>(subtensor.getOperation());
  for (auto size : shapedOp.getMixedSizes()) {
    auto indexAttr = size.is<Attribute>()
                         ? size.get<Attribute>().dyn_cast<IntegerAttr>()
                         : linalg::getSmallestBoundingIndex(size.get<Value>());
    // SmallestBoundingIndex must exist for all sizes.
    // For now return an error if we can't find it.
    if (!indexAttr)
      return rewriter.notifyMatchFailure(
          opToPad, "No constant bounding box can be found for padding");
    staticSizes.push_back(indexAttr.getInt());
  }
  Value pad = options.paddingValueComputationFunction(rewriter, operand);
  auto staticTensorType =
      RankedTensorType::get(staticSizes, tensorType.getElementType());
  result = linalg::PadTensorOp::createPadHighOp(
      staticTensorType, operand.get(), pad, opToPad->getLoc(), rewriter);
  return success();
}

// Try to create a static bounding box around each operand of `res.op`.
// If successful, `res.op` is rewritten in static form with padded operands.
// `res.op` is updated to the cloned static form of the op on success.
static LogicalResult rewriteAsPaddedOp(PatternRewriter &rewriter,
                                       TiledLinalgOp &res,
                                       const LinalgTilingOptions &options) {
  LinalgOp opToPad = res.op;
  Location loc = opToPad->getLoc();

  // If the op is fully static, it does not need padding.
  // TODO: there are cases where we may still want to pad to larger sizes.
  if (llvm::all_of(opToPad.getShapedOperands(), [](Value v) {
        return v.getType().cast<RankedTensorType>().hasStaticShape();
      }))
    return success();

  OpBuilder::InsertionGuard g(rewriter);
  // Set IP after op because we also take the dims of the original output.
  rewriter.setInsertionPointAfter(opToPad);
  // Make a copy of the shaped operands and update it.
  SmallVector<Value> newOperands;
  newOperands.reserve(opToPad.getNumShapedOperands());
  for (OpOperand &operand : opToPad.getShapedOpOperands()) {
    Value paddedOperand;
    // If padding was requested but the shape cannot be bounded statically then
    // the pattern fails to apply.
    if (failed(padOperandToSmallestStaticBoundingBox(rewriter, opToPad, operand,
                                                     options, paddedOperand))) {
      return failure();
    }
    newOperands.push_back(paddedOperand ? paddedOperand : operand.get());
  }

  // Clone `opToPad` to operate on the statically padded shapes.
  auto resultTensorTypes =
      ValueRange(newOperands).take_back(opToPad.getNumOutputs()).getTypes();
  ValueRange otherOperands = opToPad.getAssumedNonShapedOperands();
  newOperands.append(otherOperands.begin(), otherOperands.end());
  linalg::LinalgOp paddedOp =
      opToPad.clone(rewriter, loc, resultTensorTypes, newOperands);

  // Recover the subtensor out of the new static results. This keeps the
  // original linalg op around because it uses the dims of the original results.
  // This later folds away.
  SmallVector<Value> paddedSubviewResults;
  paddedSubviewResults.reserve(opToPad->getNumResults());
  llvm::SetVector<Operation *> newUsersOfOpToPad;
  for (auto it : llvm::zip(opToPad->getResults(), paddedOp->getResults())) {
    auto rank = std::get<0>(it).getType().cast<RankedTensorType>().getRank();
    SmallVector<OpFoldResult> offsets(rank, rewriter.getIndexAttr(0));
    auto sizes = llvm::to_vector<4>(llvm::map_range(
        llvm::seq<unsigned>(0, rank), [&](unsigned d) -> OpFoldResult {
          auto dimOp = rewriter.create<DimOp>(loc, std::get<0>(it), d);
          newUsersOfOpToPad.insert(dimOp);
          return dimOp.getResult();
        }));
    SmallVector<OpFoldResult> strides(rank, rewriter.getIndexAttr(1));
    paddedSubviewResults.push_back(rewriter.create<SubTensorOp>(
        loc, std::get<1>(it), offsets, sizes, strides));
  }
  // Replace the transient `opToPad` locally, except for uses that we just
  // created for the purpose of extracting the dims.
  rewriter.replaceOpWithIf(opToPad, paddedSubviewResults, [&](OpOperand &opOp) {
    return !newUsersOfOpToPad.contains(opOp.getOwner());
  });

  res = TiledLinalgOp{paddedOp, res.loops, res.tensorResults};
  return success();
}

/// Linalg base tiling pattern.
mlir::linalg::LinalgBaseTilingPattern::LinalgBaseTilingPattern(
    StringRef opName, MLIRContext *context, LinalgTilingOptions options,
    LinalgTransformationFilter filter, PatternBenefit benefit)
    : RewritePattern(opName, {}, benefit, context), filter(filter),
      options(options) {}

mlir::linalg::LinalgBaseTilingPattern::LinalgBaseTilingPattern(
    LinalgTilingOptions options, LinalgTransformationFilter filter,
    PatternBenefit benefit)
    : RewritePattern(benefit, MatchAnyOpTypeTag()), filter(filter),
      options(options) {}

LogicalResult mlir::linalg::LinalgBaseTilingPattern::matchAndRewriteBase(
    Operation *op, PatternRewriter &rewriter, TiledLinalgOp &result) const {
  LinalgOp linalgOp = dyn_cast<LinalgOp>(op);
  if (!linalgOp)
    return failure();
  if (failed(filter.checkAndNotify(rewriter, linalgOp)))
    return failure();
=======
LinalgTilingOptions &mlir::linalg::LinalgTilingOptions::scalarizeDynamicDims() {
  assert(!tileSizeComputationFunction && "tile sizes already set");
  tileSizeComputationFunction = [](OpBuilder &b, Operation *op) {
    SmallVector<Value, 4> tileSizes;
    auto linalgOp = dyn_cast<LinalgOp>(op);
    if (!linalgOp)
      return tileSizes;
    Location loc = linalgOp.getLoc();
    auto allShapeSizes = linalgOp.createFlatListOfOperandDims(b, loc);
    AffineMap map = linalgOp.getShapesToLoopsMap();
    if (!map)
      return tileSizes;
    auto shapeSizes = applyMapToValues(b, loc, map, allShapeSizes);
    // If the shape size is dynamic, tile by 1. Otherwise, do not tile (tile
    // size 0).
    for (Value shapeSize : shapeSizes)
      tileSizes.push_back(getConstantIntValue(shapeSize).hasValue()
                              ? b.create<arith::ConstantIndexOp>(loc, 0)
                              : b.create<arith::ConstantIndexOp>(loc, 1));
    return tileSizes;
  };
  return *this;
}

/// Helper function that tries to pad `opOperand`. Exit early for scalar
/// operands, if `paddingFunc` returns failure, or if `opOperand` is not defined
/// by an ExtractSliceOp. Otherwise, try to pad the operand even if it already
/// has a static shape. Set `result` to the result of the created PadTensorOp or
/// and return success if the operand either has been padded to a static shape
/// or already had a static shape and failure otherwise.
static LogicalResult padOperandToSmallestStaticBoundingBox(
    OpBuilder &b, linalg::LinalgOp opToPad, OpOperand *opOperand,
    const PaddingValueComputationFunction &paddingFunc,
    const PaddingNoFoldComputationFunction &nofoldFunc, Value &result) {
  // Get the shape of the operand and check if it has a dynamic shape. Only
  // return failure if the operand is not a scalar and has a dynamic shape.
  ArrayRef<int64_t> shape = opToPad.getShape(opOperand);
  bool hasDynamicShape = llvm::is_contained(shape, ShapedType::kDynamicSize);

  // Cannot pad scalar operands.
  if (shape.empty())
    return success();
>>>>>>> 2ab1d525

  // Cannot pad if the padding value is unknown.
  FailureOr<Value> paddingValue = paddingFunc(b, *opOperand);
  if (failed(paddingValue))
    return failure(hasDynamicShape);

  // Cannot construct a static bounding box if the operand is not defined by an
  // ExtractSliceOp.
  auto sliceOp = opOperand->get().getDefiningOp<tensor::ExtractSliceOp>();
  if (!sliceOp)
    return failure(hasDynamicShape);

  // Compute the dropped dimensions if `sliceOp` is ranke-reducing.
  llvm::SmallDenseSet<unsigned> droppedDims = sliceOp.getDroppedDims();

<<<<<<< HEAD
  // Setup RAII guard to return properly.
  bool succeeded = true;
  LinalgOp tiledOp = res->op;
  auto guard = llvm::make_scope_exit([&]() {
    if (!succeeded)
      return;
    // Return relevant information to derived pattern.
    result = *res;
    // Replace filter on both tiledOp and tiledAndPaddedOp, if necessary.
    filter.replaceLinalgTransformationFilter(rewriter, tiledOp);
    if (tiledOp != res->op)
      filter.replaceLinalgTransformationFilter(rewriter, res->op);
  });

  // Consider padding on the fly only if the op has tensor semantics.
  if (!options.paddingValueComputationFunction ||
      !linalgOp.hasTensorSemantics())
    return success();

  // Try to pad on the fly by rewriting res->op as a padded op.
  if (failed(rewriteAsPaddedOp(rewriter, *res, options))) {
    // Set so RAII guard does not propagate TiledLinalgOp to `result`.
    succeeded = false;
    return failure();
  }

  // Do not perform replacement of `linalgOp`, let the derived patterns
  // do this as they see fit, from the resulting TiledLinalgOp.
  return success();
}

=======
  // Upper bound the `sliceOp` sizes to obtain a static bounding box.
  SmallVector<int64_t> staticSizes;
  staticSizes.reserve(shape.size());
  auto shapedOp = cast<OffsetSizeAndStrideOpInterface>(sliceOp.getOperation());
  for (const auto &en : enumerate(shapedOp.getMixedSizes())) {
    // Skip dropped dimensions.
    if (droppedDims.contains(en.index()))
      continue;
    // If the size is an attribute add it directly to `staticSizes`.
    if (en.value().is<Attribute>()) {
      staticSizes.push_back(
          en.value().get<Attribute>().dyn_cast<IntegerAttr>().getInt());
      continue;
    }
    // Otherwise, try to compute a constant upper bound for the size value.
    FailureOr<int64_t> upperBound =
        getConstantUpperBoundForIndex(en.value().get<Value>());
    if (failed(upperBound)) {
      LLVM_DEBUG(DBGS() << "No constant bounding box can be found for padding");
      return failure();
    }
    staticSizes.push_back(upperBound.getValue());
  }
  assert(staticSizes.size() == shape.size() &&
         "expect the dynamic and static ranks to match");

  // Pad the operand to the bounding box defined by `staticSizes`.
  auto staticTensorType = RankedTensorType::get(
      staticSizes, getElementTypeOrSelf(opOperand->get()));
  bool nofold = nofoldFunc ? nofoldFunc(*opOperand) : false;
  result =
      makeComposedPadHighOp(b, opToPad->getLoc(), staticTensorType,
                            opOperand->get(), paddingValue.getValue(), nofold);
  return success();
}

FailureOr<SmallVector<Value>>
linalg::rewriteAsPaddedOp(OpBuilder &b, LinalgOp opToPad,
                          const PaddingValueComputationFunction &paddingFunc,
                          const PaddingNoFoldComputationFunction &nofoldFunc,
                          LinalgOp &paddedOp) {
  Location loc = opToPad->getLoc();

  // TODO: there are cases where we may still want to pad to larger sizes.
  assert(opToPad.hasTensorSemantics() &&
         "expected operation to have tensor semantics");

  OpBuilder::InsertionGuard g(b);
  // Set IP after op because we also take the dims of the original output.
  b.setInsertionPointAfter(opToPad);
  // Make a copy of the shaped operands and update it.
  SmallVector<Value> newOperands;
  newOperands.reserve(opToPad.getNumInputsAndOutputs());
  for (OpOperand *opOperand : opToPad.getInputAndOutputOperands()) {
    Value paddedOperand;
    // If padding was requested but the shape cannot be bounded statically then
    // the pattern fails to apply.
    if (failed(padOperandToSmallestStaticBoundingBox(
            b, opToPad, opOperand, paddingFunc, nofoldFunc, paddedOperand)))
      return failure();
    newOperands.push_back(paddedOperand ? paddedOperand : opOperand->get());
  }

  SmallVector<SmallVector<Value>> reifiedResultShapes;
  if (failed(cast<ReifyRankedShapedTypeOpInterface>(opToPad.getOperation())
                 .reifyResultShapes(b, reifiedResultShapes)))
    return failure();
  assert(reifiedResultShapes.size() == opToPad->getNumResults() &&
         "expected same number of results");

  // Clone `opToPad` to operate on the statically padded shapes.
  auto resultTensorTypes =
      ValueRange(newOperands).take_back(opToPad.getNumOutputs()).getTypes();
  paddedOp = opToPad.clone(b, loc, resultTensorTypes, newOperands);

  // Recover the slice out of the new static results. This keeps the original
  // linalg op around because it uses the dims of the original results.
  SmallVector<Value> paddedSubviewResults;
  paddedSubviewResults.reserve(opToPad->getNumResults());
  for (const auto &en : llvm::enumerate(paddedOp->getResults())) {
    Value paddedResult = en.value();
    int64_t resultNumber = en.index();
    int64_t rank = paddedResult.getType().cast<RankedTensorType>().getRank();
    SmallVector<OpFoldResult> offsets(rank, b.getIndexAttr(0));
    SmallVector<OpFoldResult> sizes;
    for (Value v : reifiedResultShapes[resultNumber])
      sizes.push_back(getAsOpFoldResult(v));
    SmallVector<OpFoldResult> strides(rank, b.getIndexAttr(1));
    paddedSubviewResults.push_back(b.create<tensor::ExtractSliceOp>(
        loc, paddedResult, offsets, sizes, strides));
  }
  return paddedSubviewResults;
}

/// Try to peel a loop `op` and return the new result.
// TODO: Add support for scf.parallel and affine.for loops.
static SmallVector<Value, 4> peelLoop(RewriterBase &rewriter, Operation *op) {
  return llvm::TypeSwitch<Operation *, SmallVector<Value, 4>>(op)
      .Case<scf::ForOp>([&](scf::ForOp forOp) {
        scf::ForOp partialIteration;
        if (succeeded(scf::peelAndCanonicalizeForLoop(rewriter, forOp,
                                                      partialIteration)))
          return partialIteration->getResults();
        assert(!partialIteration && "expected that loop was not peeled");
        return forOp->getResults();
      })
      .Default([&](Operation *op) { return op->getResults(); });
}

/// Try to peel a TiledLoopOp and return the new result.
static SmallVector<Value, 4> peelLoop(RewriterBase &rewriter,
                                      TiledLoopOp tiledLoop, int64_t idx) {
  assert(idx < static_cast<int64_t>(tiledLoop.iterator_types().size()) &&
         "requested peeling of non-existing loop");
  TiledLoopOp result;
  if (succeeded(peelAndCanonicalizeTiledLoop(rewriter, tiledLoop, idx, result)))
    return result->getResults();
  assert(!result && "expected that loop was not peeled");
  return tiledLoop->getResults();
}

/// Peel loops after tiling.
void mlir::linalg::peelTiledLinalgOp(RewriterBase &rewriter, TiledLinalgOp &res,
                                     ArrayRef<int64_t> peeledLoops,
                                     LinalgTilingLoopType loopType) {
  for (int64_t loop : peeledLoops) {
    assert(loop < static_cast<int64_t>(res.loops.size()) &&
           "requested peeling of non-existing loop");
    SmallVector<Value, 4> loopResults;
    Operation *loopOp = res.loops[loop];
    if (loopType == LinalgTilingLoopType::TiledLoops) {
      assert(llvm::all_of(
                 res.loops,
                 [&](Operation *op) { return op == res.loops.front(); }) &&
             "expected that all loop ops are the same TiledLoopOp");
      auto tiledLoopOp = dyn_cast<TiledLoopOp>(loopOp);
      assert(tiledLoopOp && "expected TiledLoopOp");
      loopResults = peelLoop(rewriter, tiledLoopOp, loop);
    } else {
      loopResults = peelLoop(rewriter, loopOp);
    }

    // The result of the loop nest may change with peeling.
    if (res.tensorResults.size() == loopOp->getNumResults() &&
        std::equal(res.tensorResults.begin(), res.tensorResults.end(),
                   loopOp->getResults().begin()))
      res.tensorResults = loopResults;
  }
}

>>>>>>> 2ab1d525
static ValueRange getTiledOpResult(TiledLinalgOp tiledOp) {
  if (tiledOp.loops.empty())
    return tiledOp.op.getOperation()->getResults();
  return tiledOp.loops.front()->getResults();
}

static ValueRange
getTiledAndFusedOpResult(TiledAndFusedLinalgOps tiledAndFusedOp) {
  if (tiledAndFusedOp.fusedLoops.empty())
    return tiledAndFusedOp.op.getOperation()->getResults();
  return tiledAndFusedOp.fusedLoops.front()->getResults();
}

mlir::linalg::LinalgBaseTileAndFusePattern::LinalgBaseTileAndFusePattern(
    StringRef opName, MLIRContext *context,
    const LinalgDependenceGraph &dependenceGraph,
    LinalgTilingOptions tilingOptions, LinalgFusionOptions fusionOptions,
<<<<<<< HEAD
    LinalgTransformationFilter filter, LinalgTransformationFilter fusedOpMarker,
    LinalgTransformationFilter originalOpMarker, PatternBenefit benefit)
    : RewritePattern(opName, {}, benefit, context),
      dependenceGraph(dependenceGraph), tilingOptions(tilingOptions),
      fusionOptions(fusionOptions), filter(filter),
      fusedOpMarker(fusedOpMarker), originalOpMarker(originalOpMarker) {}
=======
    LinalgTransformationFilter f, LinalgTransformationFilter fusedOpMarker,
    LinalgTransformationFilter originalOpMarker, PatternBenefit benefit)
    : RewritePattern(opName, benefit, context, {}),
      dependenceGraph(dependenceGraph), tilingOptions(std::move(tilingOptions)),
      fusionOptions(std::move(fusionOptions)), filter(std::move(f)),
      fusedOpMarker(std::move(fusedOpMarker)),
      originalOpMarker(std::move(originalOpMarker)) {}
>>>>>>> 2ab1d525

LogicalResult mlir::linalg::LinalgBaseTileAndFusePattern::matchAndRewrite(
    Operation *op, PatternRewriter &rewriter) const {
  LinalgOp linalgOp = dyn_cast<LinalgOp>(op);
  // TODO: remove hasIndexSemantics check once index ops are supported.
  if (!linalgOp || linalgOp.hasIndexSemantics())
    return failure();
  if (failed(filter.checkAndNotify(rewriter, linalgOp)))
    return failure();

  DenseSet<Operation *> producers;
  producers.insert(linalgOp);
  for (auto dependence : dependenceGraph.getDependentOperationsInto(linalgOp)) {
    Optional<unsigned> operandNumber = dependence.getIndexingOpViewOperandNum();
    // When looking at dependences into, indexingOp is always OpOperand. We
    // could assert, but continue if this is not the case.
    if (!operandNumber)
      continue;
    if (!fusionOptions.indicesToFuse.count(operandNumber.getValue()))
      continue;
    if (isa<LinalgOp>(dependence.getDependentOp()))
      producers.insert(dependence.getDependentOp());
  }

  SmallVector<LinalgOp, 1> fusionOps;
  for (auto it = op->getBlock()->begin(), ie = Block::iterator(op); it != ie;
       ++it) {
    auto producerLinalgOp = dyn_cast<LinalgOp>(&(*it));
    if (producerLinalgOp && producers.count(producerLinalgOp))
      fusionOps.push_back(producerLinalgOp);
  }
  fusionOps.push_back(linalgOp);

  SmallVector<Value, 4> tileSizes =
      tilingOptions.tileSizeComputationFunction(rewriter, op);
  LinalgTilingOptions instanceTilingOptions = tilingOptions;
  instanceTilingOptions.setTileSizes(tileSizes);
  Optional<TiledAndFusedLinalgOps> tiledAndFusedOps = tileAndFuseLinalgOps(
      rewriter, fusionOps, dependenceGraph, instanceTilingOptions);
  if (!tiledAndFusedOps)
    return failure();

  // Tile the unfused loops;
  SmallVector<Value, 4> unfusedLoopTileSizes;
  Value zero = rewriter.create<arith::ConstantIndexOp>(op->getLoc(), 0);
  for (const auto &tileSize : enumerate(tileSizes)) {
    if (tiledAndFusedOps->fusedLoopDims.count(tileSize.index()))
      unfusedLoopTileSizes.push_back(zero);
    else
      unfusedLoopTileSizes.push_back(tileSize.value());
  }
  // Tile the loop only if there is a non-zero tile size.
  if (unfusedLoopTileSizes.size() > linalgOp.getNumLoops())
    unfusedLoopTileSizes.resize(linalgOp.getNumLoops());
  if (llvm::any_of(unfusedLoopTileSizes, [](Value val) {
        if (auto cst = val.getDefiningOp<arith::ConstantIndexOp>())
          return cst.value() != 0;
        return true;
      })) {
    LinalgTilingOptions unfusedTilingOptions = tilingOptions;
    unfusedTilingOptions.setTileSizes(unfusedLoopTileSizes);
    FailureOr<TiledLinalgOp> unfusedTiledOp =
        tileLinalgOp(rewriter, tiledAndFusedOps->op, unfusedTilingOptions);
    if (failed(unfusedTiledOp))
      return failure();
    rewriter.replaceOp(tiledAndFusedOps->op,
                       getTiledOpResult(unfusedTiledOp.getValue()));
    tiledAndFusedOps->op = unfusedTiledOp->op;
  }
  op->replaceAllUsesWith(getTiledAndFusedOpResult(tiledAndFusedOps.getValue()));

  filter.replaceLinalgTransformationFilter(rewriter,
                                           tiledAndFusedOps->op.getOperation());
  for (auto fusedOp : tiledAndFusedOps->fusedProducers) {
    fusedOpMarker.replaceLinalgTransformationFilter(rewriter,
                                                    fusedOp.getOperation());
  }
  for (auto origProducerOp : ArrayRef<LinalgOp>(fusionOps).drop_back()) {
    originalOpMarker.replaceLinalgTransformationFilter(
        rewriter, origProducerOp.getOperation());
  }
  rewriter.updateRootInPlace(op, [&]() {
    originalOpMarker.replaceLinalgTransformationFilter(rewriter, op);
  });
  return success();
}

<<<<<<< HEAD
/// Linalg base interchange pattern.
mlir::linalg::LinalgBaseInterchangePattern::LinalgBaseInterchangePattern(
    StringRef opName, MLIRContext *context,
    ArrayRef<unsigned> interchangeVector, LinalgTransformationFilter filter,
    PatternBenefit benefit)
    : RewritePattern(opName, {}, benefit, context), filter(filter),
      interchangeVector(interchangeVector.begin(), interchangeVector.end()) {}
=======
/// Linalg tiling pattern.
mlir::linalg::LinalgTilingPattern::LinalgTilingPattern(
    MLIRContext *context, LinalgTilingOptions options,
    LinalgTransformationFilter f, PatternBenefit benefit)
    : OpInterfaceRewritePattern<LinalgOp>(context, benefit),
      filter(std::move(f)), options(std::move(options)) {}

mlir::linalg::LinalgTilingPattern::LinalgTilingPattern(
    StringRef opName, MLIRContext *context, LinalgTilingOptions options,
    LinalgTransformationFilter f, PatternBenefit benefit)
    : OpInterfaceRewritePattern<LinalgOp>(context, benefit),
      filter(f.addOpNameFilter(opName)), options(std::move(options)) {}

FailureOr<TiledLinalgOp>
mlir::linalg::LinalgTilingPattern::returningMatchAndRewrite(
    LinalgOp op, PatternRewriter &rewriter) const {
  if (failed(filter.checkAndNotify(rewriter, op)))
    return failure();

  FailureOr<TiledLinalgOp> res = tileLinalgOp(rewriter, op, options);
  if (failed(res))
    return failure();

  // Clear filter to stop recursive pattern application.
  // This must be done here to properly propagate to peeling branches.
  filter.replaceLinalgTransformationFilter(rewriter, res->op);

  // Peel the loops of the TiledLinalgOp.
  peelTiledLinalgOp(rewriter, *res, options.peeledLoops, options.loopType);

  if (res->tensorResults.empty())
    rewriter.eraseOp(op);
  else
    rewriter.replaceOp(op, res->tensorResults);

  return res;
}

/// Linalg padding pattern.
mlir::linalg::LinalgPaddingPattern::LinalgPaddingPattern(
    MLIRContext *context, LinalgPaddingOptions options,
    LinalgTransformationFilter f, PatternBenefit benefit)
    : OpInterfaceRewritePattern<LinalgOp>(context, benefit),
      filter(std::move(f)), options(std::move(options)) {}

mlir::linalg::LinalgPaddingPattern::LinalgPaddingPattern(
    StringRef opName, MLIRContext *context, LinalgPaddingOptions options,
    LinalgTransformationFilter f, PatternBenefit benefit)
    : OpInterfaceRewritePattern<LinalgOp>(context, benefit),
      filter(f.addOpNameFilter(opName)), options(std::move(options)) {}

FailureOr<LinalgOp>
mlir::linalg::LinalgPaddingPattern::returningMatchAndRewrite(
    LinalgOp linalgOp, PatternRewriter &rewriter) const {
  if (!linalgOp.hasTensorSemantics())
    return failure();
  if (failed(filter.checkAndNotify(rewriter, linalgOp)))
    return failure();
>>>>>>> 2ab1d525

  // Pad the operation.
  LinalgOp paddedOp;
  FailureOr<SmallVector<Value>> newResults = rewriteAsPaddedOp(
      rewriter, linalgOp, options.paddingValueComputationFunction,
      options.paddingNoFoldComputationFunction, paddedOp);
  if (failed(newResults))
    return failure();

  // Compute the desired hoisting depths.
  SmallVector<int64_t> depths;
  if (options.paddingHoistComputationFunction) {
    for (OpOperand *opOperand : linalgOp.getInputAndOutputOperands())
      depths.push_back(options.paddingHoistComputationFunction(*opOperand));
  }

  // Hoist the padding.
  for (const auto &en : enumerate(depths)) {
    OpOperand &opOperand = paddedOp->getOpOperand(en.index());
    auto padTensorOp = opOperand.get().getDefiningOp<PadTensorOp>();
    if (!padTensorOp || en.value() == 0)
      continue;
    PadTensorOp hoistedOp;
    FailureOr<Value> newResult =
        hoistPaddingOnTensors(padTensorOp, en.value(), hoistedOp);
    if (failed(newResult))
      continue;
    rewriter.replaceOp(padTensorOp, newResult.getValue());
  }

  // Replace the original operation to pad.
  rewriter.replaceOp(linalgOp, newResults.getValue());
  filter.replaceLinalgTransformationFilter(rewriter, paddedOp);
  return paddedOp;
}

/// Linalg tile and fuse tensor ops pattern.
mlir::linalg::LinalgTileAndFuseTensorOpsPattern::
    LinalgTileAndFuseTensorOpsPattern(MLIRContext *context,
                                      LinalgTilingAndFusionOptions options,
                                      LinalgTransformationFilter f,
                                      PatternBenefit benefit)
    : RewritePattern(MatchAnyOpTypeTag(), benefit, context),
      filter(std::move(f)), options(std::move(options)) {}

mlir::linalg::LinalgTileAndFuseTensorOpsPattern::
    LinalgTileAndFuseTensorOpsPattern(StringRef opName, MLIRContext *context,
                                      LinalgTilingAndFusionOptions options,
                                      LinalgTransformationFilter f,
                                      PatternBenefit benefit)
    : RewritePattern(opName, benefit, context), filter(std::move(f)),
      options(std::move(options)) {}

LogicalResult mlir::linalg::LinalgTileAndFuseTensorOpsPattern::matchAndRewrite(
    Operation *op, PatternRewriter &rewriter) const {
  LinalgOp rootOp = dyn_cast<LinalgOp>(op);
  if (!rootOp)
    return failure();
  if (failed(filter.checkAndNotify(rewriter, op)))
    return failure();
<<<<<<< HEAD
  if (failed(filter.checkAndNotify(rewriter, linalgOp)))
=======

  // Check `tileSizes` contains a tile size for every `rootOp` loop dimension.
  if (options.tileSizes.size() < rootOp.getNumLoops())
    return rewriter.notifyMatchFailure(op, "expect #tile sizes >= #loops");

  // Check `tileInterchange` contains no entries or as many as `tileSizes`.
  if (!options.tileInterchange.empty() &&
      options.tileInterchange.size() != options.tileSizes.size())
    return rewriter.notifyMatchFailure(
        op, "expect the number of tile sizes and interchange dims to match");

  // Copy the `tileSizes` and `tileInterchange` prefixes needed for `rootOp`.
  SmallVector<int64_t> rootTileSizes(options.tileSizes.begin(),
                                     options.tileSizes.begin() +
                                         rootOp.getNumLoops());
  SmallVector<int64_t> rootInterchange =
      options.tileInterchange.empty()
          ? llvm::to_vector<6>(llvm::seq<int64_t>(0, rootOp.getNumLoops()))
          : SmallVector<int64_t>(options.tileInterchange.begin(),
                                 options.tileInterchange.begin() +
                                     rootOp.getNumLoops());

  // Check `rootInterchange` is a permutation of the `rootOp` loop dimensions.
  // It has to be a permutation since the tiling cannot tile the same loop
  // dimension multiple times.
  if (!isPermutation(rootInterchange))
    return rewriter.notifyMatchFailure(
        op, "expect the tile interchange permutes the root loops");

  // Tile `rootOp` and fuse its producers.
  FailureOr<TileLoopNest> tileLoopNest = tileConsumerAndFuseProducers(
      rewriter, rootOp, rootTileSizes, rootInterchange);
  if (failed(tileLoopNest))
    return rewriter.notifyMatchFailure(
        op, "tileConsumerAndFuseProducers failed unexpectedly");

  // Replace all uses of the tiled loop operation.
  rootOp->replaceAllUsesWith(tileLoopNest->getRootOpReplacementResults());

  // Apply the filter if specified.
  for (LinalgOp linalgOp : tileLoopNest->getAllTiledAndFusedOps())
    filter.replaceLinalgTransformationFilter(rewriter, linalgOp);
  return failure();
}

/// Linalg generic interchange pattern.
mlir::linalg::GenericOpInterchangePattern::GenericOpInterchangePattern(
    MLIRContext *context, ArrayRef<unsigned> interchangeVector,
    LinalgTransformationFilter f, PatternBenefit benefit)
    : OpRewritePattern(context, benefit), filter(std::move(f)),
      interchangeVector(interchangeVector.begin(), interchangeVector.end()) {}

FailureOr<GenericOp>
mlir::linalg::GenericOpInterchangePattern::returningMatchAndRewrite(
    GenericOp genericOp, PatternRewriter &rewriter) const {
  if (failed(filter.checkAndNotify(rewriter, genericOp)))
>>>>>>> 2ab1d525
    return failure();

  FailureOr<GenericOp> transformedOp =
      interchangeGenericOp(rewriter, genericOp, interchangeVector);
  if (failed(transformedOp))
    return failure();

<<<<<<< HEAD
  // TODO: figure out how this interplays with named ops. In particular this
  // should break the named op property.
  rewriter.updateRootInPlace(op, [&]() {
    interchange(linalgOp, interchangeVector);
    // New filter if specified.
    filter.replaceLinalgTransformationFilter(rewriter, op);
  });
  return success();
=======
  // New filter if specified.
  filter.replaceLinalgTransformationFilter(rewriter, genericOp);
  return transformedOp;
}

/// Linalg generalization pattern.
mlir::linalg::LinalgGeneralizationPattern::LinalgGeneralizationPattern(
    MLIRContext *context, LinalgTransformationFilter f, PatternBenefit benefit)
    : OpInterfaceRewritePattern<LinalgOp>(context, benefit),
      filter(std::move(f)) {}

mlir::linalg::LinalgGeneralizationPattern::LinalgGeneralizationPattern(
    StringRef opName, MLIRContext *context, LinalgTransformationFilter f,
    PatternBenefit benefit)
    : OpInterfaceRewritePattern<LinalgOp>(context, benefit),
      filter(f.addOpNameFilter(opName)) {}

FailureOr<GenericOp>
mlir::linalg::LinalgGeneralizationPattern::returningMatchAndRewrite(
    LinalgOp linalgOp, PatternRewriter &rewriter) const {
  if (failed(filter.checkAndNotify(rewriter, linalgOp)))
    return failure();
  FailureOr<GenericOp> genericOp = generalizeNamedOp(rewriter, linalgOp);
  if (failed(genericOp))
    return failure();
  filter.replaceLinalgTransformationFilter(rewriter, *genericOp);
  return genericOp;
>>>>>>> 2ab1d525
}

mlir::linalg::LinalgBasePromotionPattern::LinalgBasePromotionPattern(
    MLIRContext *context, LinalgTransformationFilter f,
    LinalgPromotionOptions options, PatternBenefit benefit)
    : RewritePattern(MatchAnyOpTypeTag(), benefit, context),
      filter(std::move(f)), options(std::move(options)) {}

mlir::linalg::LinalgBasePromotionPattern::LinalgBasePromotionPattern(
    StringRef opName, MLIRContext *context, LinalgPromotionOptions options,
<<<<<<< HEAD
    LinalgTransformationFilter filter, PatternBenefit benefit)
    : RewritePattern(opName, {}, benefit, context), filter(filter),
      options(options) {}
=======
    LinalgTransformationFilter f, PatternBenefit benefit)
    : RewritePattern(opName, benefit, context, {}), filter(std::move(f)),
      options(std::move(options)) {}
>>>>>>> 2ab1d525

LogicalResult mlir::linalg::LinalgBasePromotionPattern::matchAndRewrite(
    Operation *op, PatternRewriter &rewriter) const {
  if (failed(filter.checkAndNotify(rewriter, op)))
    return failure();
  if (failed(promoteSubviewsPrecondition(op, options)))
    return failure();

  // TODO: We cannot use root update here. This pattern is creating other ops,
  // so if the promotion fails, those need to be cleaned up, which doesnt seem
  // to be happening here. So to fail properly, we should be cloning the op and
  // deleting the previous op. This needs more investigation.
  rewriter.startRootUpdate(op);
  Optional<LinalgOp> promotedOp = promoteSubViews(rewriter, op, options);
  if (!promotedOp) {
    rewriter.cancelRootUpdate(op);
    return op->emitError("subview promotion failed");
  }
  rewriter.finalizeRootUpdate(op);
  filter.replaceLinalgTransformationFilter(rewriter, op);
  return success();
}

<<<<<<< HEAD
mlir::linalg::LinalgBaseVectorizationPattern::LinalgBaseVectorizationPattern(
    LinalgTransformationFilter filter, PatternBenefit benefit)
    : RewritePattern(benefit, MatchAnyOpTypeTag()), filter(filter) {}

mlir::linalg::LinalgBaseVectorizationPattern::LinalgBaseVectorizationPattern(
    StringRef opName, MLIRContext *context, LinalgTransformationFilter filter,
    PatternBenefit benefit)
    : RewritePattern(opName, {}, benefit, context), filter(filter) {}

LogicalResult mlir::linalg::LinalgBaseVectorizationPattern::matchAndRewrite(
    Operation *op, PatternRewriter &rewriter) const {
  LinalgOp linalgOp = dyn_cast<LinalgOp>(op);
  if (!linalgOp)
    return failure();
  if (failed(filter.checkAndNotify(rewriter, linalgOp)))
    return failure();
  SmallVector<Value> newResults;
  if (failed(vectorizeLinalgOp(rewriter, op, newResults)))
    return failure();
  if (!newResults.empty())
    rewriter.replaceOp(op, newResults);
  else
    rewriter.eraseOp(op);
  return success();
=======
mlir::linalg::LinalgVectorizationPattern::LinalgVectorizationPattern(
    MLIRContext *context, LinalgTransformationFilter f,
    LinalgVectorizationOptions options, PatternBenefit benefit)
    : OpInterfaceRewritePattern<LinalgOp>(context, benefit),
      filter(std::move(f)) {}

mlir::linalg::LinalgVectorizationPattern::LinalgVectorizationPattern(
    StringRef opName, MLIRContext *context, LinalgVectorizationOptions options,
    LinalgTransformationFilter f, PatternBenefit benefit)
    : OpInterfaceRewritePattern<LinalgOp>(context, benefit),
      filter(f.addOpNameFilter(opName)) {}

LogicalResult mlir::linalg::LinalgVectorizationPattern::matchAndRewrite(
    LinalgOp linalgOp, PatternRewriter &rewriter) const {
  if (failed(filter.checkAndNotify(rewriter, linalgOp)))
    return failure();
  return vectorize(rewriter, linalgOp);
>>>>>>> 2ab1d525
}

LogicalResult mlir::linalg::applyStagedPatterns(
    Operation *op, ArrayRef<FrozenRewritePatternSet> stage1Patterns,
    const FrozenRewritePatternSet &stage2Patterns,
    function_ref<LogicalResult(Operation *)> stage3Lambda) {
  unsigned iteration = 0;
  (void)iteration;
  for (const auto &patterns : stage1Patterns) {
    LLVM_DEBUG(DBGS() << "Before 1st stage, iter: " << ++iteration << "\n"
                      << *op);
    if (failed(applyPatternsAndFoldGreedily(op, patterns))) {
      LLVM_DEBUG(DBGS() << "Underlying first stage rewrite did not converge");
      return failure();
    }
    LLVM_DEBUG(DBGS() << "After 1st stage, iter: " << ++iteration << "\n"
                      << *op);
    if (failed(applyPatternsAndFoldGreedily(op, stage2Patterns))) {
      LLVM_DEBUG(DBGS() << "Underlying 2nd stage rewrite did not converge");
      return failure();
    }
    LLVM_DEBUG(DBGS() << "After 2nd stage, iter : " << iteration << "\n"
                      << *op);
    if (stage3Lambda) {
      if (failed(stage3Lambda(op)))
        return failure();
      LLVM_DEBUG(DBGS() << "After 3rd stage, iter : " << iteration << "\n"
                        << *op);
    }
  }
  return success();
}

static SmallVector<StringRef> getNParallelLoopsAttrs(unsigned nParallelLoops) {
  return SmallVector<StringRef>(nParallelLoops, getParallelIteratorTypeName());
}

/// Rewrite a PadTensorOp into a sequence of InitTensorOp, FillOp (to
/// initialize with pad_val) and GenericOp (to copy contents).
LogicalResult PadTensorOpTransformationPattern::matchAndRewrite(
    linalg::PadTensorOp padOp, PatternRewriter &rewriter) const {

  auto inputShapedType = padOp.source().getType().cast<ShapedType>();
  auto resultShapedType = padOp.result().getType().cast<ShapedType>();

  // Bail on non-static shapes.
  if (!inputShapedType.hasStaticShape())
    return failure();
  if (!resultShapedType.hasStaticShape())
    return failure();

  // Only support padding with a constant for now, i.e. either:
  //   1. A BBarg from a different block.
  //   2. A value defined outside of the current block.
  Block &block = padOp.region().front();
  auto yieldOp = cast<YieldOp>(block.getTerminator());
  assert(yieldOp.getNumOperands() == 1 && "expected single operand yield");
  Value padValue = yieldOp.values().front();
  Operation *definingOp = padValue.getDefiningOp();
  if (definingOp && definingOp->getBlock() == &block)
    return failure();
  if (!definingOp && padValue.cast<BlockArgument>().getOwner() == &block)
    return failure();

  // Create tensor with the padded shape
  Location loc = padOp.getLoc();
  SmallVector<Value> indices(resultShapedType.getRank(),
                             rewriter.create<arith::ConstantIndexOp>(loc, 0));
  Value initTensor = rewriter.create<InitTensorOp>(
      loc, resultShapedType.getShape(), resultShapedType.getElementType());

  // Initialize tensor with the pad value
  Value tmpTensor =
      rewriter.create<linalg::FillOp>(loc, padValue, initTensor).result();

  // Copy original contents into new tensor
  // Uses linalg.generic, but could be done with tensor.insert_slice
  SmallVector<AffineExpr, 4> outputExprs;
  for (unsigned i = 0; i < resultShapedType.getRank(); ++i) {
    outputExprs.push_back(getAffineDimExpr(i, rewriter.getContext()) +
                          padOp.static_low()[i].cast<IntegerAttr>().getInt());
  }

  SmallVector<AffineMap, 2> transferMaps = {
      rewriter.getMultiDimIdentityMap(inputShapedType.getRank()),
      AffineMap::get(resultShapedType.getRank(),
                     /*symbolCount=*/0, outputExprs, rewriter.getContext())};

  rewriter.replaceOpWithNewOp<linalg::GenericOp>(
      padOp, resultShapedType, padOp.source(), tmpTensor, transferMaps,
      getNParallelLoopsAttrs(resultShapedType.getRank()),
      [&](OpBuilder &nestedBuilder, Location nestedLoc, ValueRange args) {
        nestedBuilder.create<linalg::YieldOp>(nestedLoc, args[0]);
      });

  return success();
}

/// Filling `dest` using FillOp constant padding value if possible.
/// Otherwise, generate a tensor::GenerateOp.
Value GeneralizePadTensorOpPattern::createFillOrGenerateOp(
    PatternRewriter &rewriter, PadTensorOp padOp, Value dest,
    const SmallVector<Value> &dynSizes) const {
  auto padValue = padOp.getConstantPaddingValue();
  if (padValue)
    return rewriter.create<FillOp>(padOp.getLoc(), padValue, dest).result();

  // Fill could not be optimized: Lower to tensor::GenerateOp with region.
  auto generateOp = rewriter.create<tensor::GenerateOp>(
      padOp.getLoc(), padOp.getResultType(), dynSizes);
  // Copy region to new op.
  BlockAndValueMapping bvm;
  padOp.region().cloneInto(&generateOp.getRegion(), bvm);
  // Rewrite linalg::YieldOp to tensor::YieldOp.
  OpBuilder::InsertionGuard guard(rewriter);
  auto yieldOp =
      dyn_cast<linalg::YieldOp>(generateOp.getRegion().front().getTerminator());
  assert(yieldOp && "malformed PadTensorOp: expected YieldOp terminator");
  assert(yieldOp.values().size() == 1);
  rewriter.setInsertionPoint(yieldOp);
  rewriter.replaceOpWithNewOp<tensor::YieldOp>(yieldOp, yieldOp.values()[0]);
  return generateOp;
}

LogicalResult
GeneralizePadTensorOpPattern::matchAndRewrite(PadTensorOp padOp,
                                              PatternRewriter &rewriter) const {
  // Given an OpFoldResult, return an index-typed value.
  auto getIdxValue = [&](OpFoldResult ofr) {
    if (auto val = ofr.dyn_cast<Value>())
      return val;
    return rewriter
        .create<arith::ConstantIndexOp>(
            padOp.getLoc(), ofr.get<Attribute>().cast<IntegerAttr>().getInt())
        .getResult();
  };

  auto resultType = padOp.getResultType();
  // Compute size of InitTensorOp. Any combination of static/dynamic is
  // supported.
  SmallVector<Value> dynSizes;
  SmallVector<int64_t> staticSizes;
  for (unsigned dim = 0; dim < resultType.getRank(); ++dim) {
    if (resultType.isDynamicDim(dim)) {
      auto srcSize = rewriter.createOrFold<tensor::DimOp>(padOp.getLoc(),
                                                          padOp.source(), dim);
      // Add low and high padding value.
      auto plusLow = rewriter.createOrFold<arith::AddIOp>(
          padOp.getLoc(), srcSize, getIdxValue(padOp.getMixedLowPad()[dim]));
      auto plusHigh = rewriter.createOrFold<arith::AddIOp>(
          padOp.getLoc(), plusLow, getIdxValue(padOp.getMixedHighPad()[dim]));
      dynSizes.push_back(plusHigh);
    }
    staticSizes.push_back(resultType.getDimSize(dim));
  }

  // Init tensor and fill it with padding.
  Value init = rewriter.create<InitTensorOp>(
      padOp.getLoc(), dynSizes, staticSizes, resultType.getElementType());
  Value fill = createFillOrGenerateOp(rewriter, padOp, init, dynSizes);

  // Try optimize the copy of source.
  if (optimizeCopyFn && optimizeCopyFn(rewriter, padOp, fill).succeeded())
    return success();

  // PadTensorOps cannot be optimized. Generate a InsertSliceOp instead
  // for copying the PadOp source.
  auto sourceType = padOp.getSourceType();
  // Compute size of source of PadTensorOp.
  SmallVector<OpFoldResult> srcSizes;
  for (unsigned dim = 0; dim < sourceType.getRank(); ++dim) {
    if (sourceType.isDynamicDim(dim)) {
      srcSizes.push_back(rewriter.createOrFold<tensor::DimOp>(
          padOp.getLoc(), padOp.source(), dim));
    } else {
      srcSizes.push_back(rewriter.getIndexAttr(sourceType.getDimSize(dim)));
    }
  }
  // Strides of InsertSliceOp are all 1.
  SmallVector<OpFoldResult> strides(sourceType.getRank(),
                                    rewriter.getIndexAttr(1));
  rewriter.replaceOpWithNewOp<tensor::InsertSliceOp>(
      padOp, padOp.source(), fill, padOp.getMixedLowPad(), srcSizes, strides);

  return success();
}

LogicalResult ExtractSliceOfPadTensorSwapPattern::matchAndRewrite(
    tensor::ExtractSliceOp sliceOp, PatternRewriter &rewriter) const {
  auto padOp = sliceOp.source().getDefiningOp<PadTensorOp>();
  if (!padOp)
    return failure();
  // Only unit stride supported.
  if (!sliceOp.hasUnitStride())
    return failure();

  Operation *tiledPadOp =
      padOp
          .getTiledImplementation(
              rewriter, /*dest=*/ValueRange{}, sliceOp.getMixedOffsets(),
              sliceOp.getMixedSizes(), /*tileDestOperands=*/false)
          .front();
  // All shapes are static and the data source is actually used. Rewrite into
  // pad_tensor(subtensor(x)).
  rewriter.replaceOp(sliceOp, tiledPadOp->getResults());
  return success();
}

namespace {
// The following are patterns for downscaling convolution ops with size-1
// window dimensions.
//
// Note that we'd eventually want to write such transformations in a generic
// way, e.g., converting to linalg.generic, removing the size-1 dimensions,
// and then turning back to named ops. But for now it's fine to have a few
// patterns matching special ops to get started.

/// Rewrites 2-D convolution ops with size-1 window dimensions into 1-D
/// convolution ops.
struct DownscaleSizeOneWindowed2DConvolution final
    : public OpRewritePattern<Conv2DNhwcHwcfOp> {
  DownscaleSizeOneWindowed2DConvolution(
      MLIRContext *context,
      LinalgTransformationFilter f = LinalgTransformationFilter(),
      PatternBenefit benefit = 1)
      : OpRewritePattern<Conv2DNhwcHwcfOp>(context, benefit),
        filter(std::move(f)) {}

  LogicalResult matchAndRewrite(linalg::Conv2DNhwcHwcfOp convOp,
                                PatternRewriter &rewriter) const override {
    if (failed(filter.checkAndNotify(rewriter, convOp)))
      return failure();
    if (convOp.hasBufferSemantics())
      return failure(); // To be implemented

    Value input = convOp.inputs().front();
    Value kernel = convOp.inputs().back();
    Value output = convOp.outputs().front();

    auto inputType = input.getType().dyn_cast<RankedTensorType>();
    auto kernelType = kernel.getType().dyn_cast<RankedTensorType>();
    auto outputType = output.getType().dyn_cast<RankedTensorType>();

    auto kernelShape = kernelType.getShape();
    auto outputShape = outputType.getShape();

    // Only handle the case where at least one of the window dimensions is
    // of size 1. Other cases can rely on tiling to reduce to such cases.
    int64_t khSize = kernelShape[0], kwSize = kernelShape[1];
    int64_t ohSize = outputShape[1], owSize = outputShape[2];
    bool removeH = (khSize == 1 && ohSize == 1);
    bool removeW = (kwSize == 1 && owSize == 1);
    if (!removeH && !removeW)
      return failure();

    // Get new shapes and types for all operands by removing the size-1
    // dimension.
    using RTTBuilder = RankedTensorType::Builder;
    RankedTensorType newInputType =
        RTTBuilder(inputType).dropDim((removeH ? 1 : 2));
    RankedTensorType newKernelType =
        RTTBuilder(kernelType).dropDim((removeH ? 0 : 1));
    RankedTensorType newOutputType =
        RTTBuilder(outputType).dropDim(removeH ? 1 : 2);

    // Rank-reduce operands.
    Location loc = convOp.getLoc();
    Value newInput = tensor::createCanonicalRankReducingExtractSliceOp(
        rewriter, loc, input, newInputType);
    Value newKernel = tensor::createCanonicalRankReducingExtractSliceOp(
        rewriter, loc, kernel, newKernelType);
    Value newOutput = tensor::createCanonicalRankReducingExtractSliceOp(
        rewriter, loc, output, newOutputType);

    // Rank-reduce strides and dilations too.
    // TODO: dropDim 1-liner helper.
    auto strides = llvm::to_vector<4>(convOp.strides().getValues<int64_t>());
    strides.erase(strides.begin() + (removeH ? 0 : 1));
    auto stridesAttr = rewriter.getI64VectorAttr(strides);

    auto dilations =
        llvm::to_vector<4>(convOp.dilations().getValues<int64_t>());
    dilations.erase(dilations.begin() + (removeH ? 0 : 1));
    auto dilationsAttr = rewriter.getI64VectorAttr(dilations);

    auto conv1DOp = rewriter.create<linalg::Conv1DNwcWcfOp>(
        loc, newOutputType, ValueRange{newInput, newKernel},
        ValueRange{newOutput}, stridesAttr, dilationsAttr);

    // Insert back.
    Value inserted = tensor::createCanonicalRankReducingInsertSliceOp(
        rewriter, loc, conv1DOp.getResult(0), output);
    rewriter.replaceOp(convOp, inserted);

    filter.replaceLinalgTransformationFilter(rewriter, conv1DOp);
    return success();
  };

private:
  /// LinalgTransformMarker handles special attribute manipulations.
  LinalgTransformationFilter filter;
};

/// Rewrites 2-D depthwise convolution ops with size-1 (w, kw) or (h, kh)
/// dimensions into 1-D depthwise convolution ops.
struct DownscaleDepthwiseConv2DNhwcHwcOp final
    : public OpRewritePattern<DepthwiseConv2DNhwcHwcOp> {
  DownscaleDepthwiseConv2DNhwcHwcOp(
      MLIRContext *context,
      LinalgTransformationFilter f = LinalgTransformationFilter(),
      PatternBenefit benefit = 1)
      : OpRewritePattern<DepthwiseConv2DNhwcHwcOp>(context, benefit),
        filter(std::move(f)) {}

  LogicalResult matchAndRewrite(DepthwiseConv2DNhwcHwcOp convOp,
                                PatternRewriter &rewriter) const override {
    if (failed(filter.checkAndNotify(rewriter, convOp)))
      return failure();
    if (convOp.hasBufferSemantics())
      return failure(); // To be implemented

    Value input = convOp.inputs().front();
    Value kernel = convOp.inputs().back();
    Value output = convOp.outputs().front();

    auto inputType = input.getType().dyn_cast<RankedTensorType>();
    auto kernelType = kernel.getType().dyn_cast<RankedTensorType>();
    auto outputType = output.getType().dyn_cast<RankedTensorType>();

    auto kernelShape = kernelType.getShape();
    auto outputShape = outputType.getShape();

    // Only handle the case where at least one of the window dimensions is
    // of size 1. Other cases can rely on tiling to reduce to such cases.
    int64_t khSize = kernelShape[0], kwSize = kernelShape[1];
    int64_t ohSize = outputShape[1], owSize = outputShape[2];
    bool removeH = (khSize == 1 && ohSize == 1);
    bool removeW = (kwSize == 1 && owSize == 1);
    if (!removeH && !removeW)
      return failure();

    // Get new shapes and types for all operands by removing the size-1
    // dimension.
    using RTTBuilder = RankedTensorType::Builder;
    RankedTensorType newInputType =
        RTTBuilder(inputType).dropDim((removeH ? 1 : 2));
    RankedTensorType newKernelType =
        RTTBuilder(kernelType).dropDim((removeH ? 0 : 1));
    RankedTensorType newOutputType =
        RTTBuilder(outputType).dropDim(removeH ? 1 : 2);

    // Rank-reduce operands.
    Location loc = convOp.getLoc();
    Value newInput = tensor::createCanonicalRankReducingExtractSliceOp(
        rewriter, loc, input, newInputType);
    Value newKernel = tensor::createCanonicalRankReducingExtractSliceOp(
        rewriter, loc, kernel, newKernelType);
    Value newOutput = tensor::createCanonicalRankReducingExtractSliceOp(
        rewriter, loc, output, newOutputType);

    // Rank-reduce strides and dilations too.
    // TODO: dropDim 1-liner helper.
    auto strides = llvm::to_vector<4>(convOp.strides().getValues<int64_t>());
    strides.erase(strides.begin() + (removeH ? 0 : 1));
    auto stridesAttr = rewriter.getI64VectorAttr(strides);

    auto dilations =
        llvm::to_vector<4>(convOp.dilations().getValues<int64_t>());
    dilations.erase(dilations.begin() + (removeH ? 0 : 1));
    auto dilationsAttr = rewriter.getI64VectorAttr(dilations);

    auto conv1DOp = rewriter.create<DepthwiseConv1DNwcWcOp>(
        loc, newOutputType, ValueRange{newInput, newKernel},
        ValueRange{newOutput}, stridesAttr, dilationsAttr);

    // Insert back.
    Value inserted = tensor::createCanonicalRankReducingInsertSliceOp(
        rewriter, loc, conv1DOp.getResult(0), output);
    rewriter.replaceOp(convOp, inserted);

    filter.replaceLinalgTransformationFilter(rewriter, conv1DOp);
    return success();
  };

private:
  /// LinalgTransformMarker handles special attribute manipulations.
  LinalgTransformationFilter filter;
};

} // namespace

void linalg::populateDecomposeConvolutionPatterns(
    RewritePatternSet &patterns, const LinalgTransformationFilter &filter,
    PatternBenefit benefit) {
  patterns.add<DownscaleSizeOneWindowed2DConvolution,
               DownscaleDepthwiseConv2DNhwcHwcOp>(patterns.getContext(), filter,
                                                  benefit);
}<|MERGE_RESOLUTION|>--- conflicted
+++ resolved
@@ -29,10 +29,7 @@
 #include "mlir/Support/LLVM.h"
 #include "mlir/Transforms/GreedyPatternRewriteDriver.h"
 #include "llvm/ADT/ScopeExit.h"
-<<<<<<< HEAD
-=======
 #include "llvm/ADT/TypeSwitch.h"
->>>>>>> 2ab1d525
 #include "llvm/Support/Debug.h"
 #include "llvm/Support/raw_ostream.h"
 #include <type_traits>
@@ -53,11 +50,7 @@
     "__internal_linalg_transform__";
 
 mlir::linalg::LinalgTransformationFilter::LinalgTransformationFilter(
-<<<<<<< HEAD
-    ArrayRef<Identifier> matchDisjunction, Optional<Identifier> replacement)
-=======
     ArrayRef<StringAttr> matchDisjunction, Optional<StringAttr> replacement)
->>>>>>> 2ab1d525
     : matchDisjunction(matchDisjunction.begin(), matchDisjunction.end()),
       replacement(replacement), matchByDefault(false) {}
 
@@ -77,35 +70,12 @@
                    [&](const FilterFunction &f) { return failed(f(op)); }))
     return failure();
 
-<<<<<<< HEAD
-mlir::linalg::LinalgTransformationFilter::LinalgTransformationFilter(
-    FilterFunction f, ArrayRef<Identifier> matchDisjunction,
-    Optional<Identifier> replacement)
-    : filters(),
-      matchDisjunction(matchDisjunction.begin(), matchDisjunction.end()),
-      replacement(replacement) {
-  if (f)
-    filters.push_back(f);
-}
-
-LogicalResult mlir::linalg::LinalgTransformationFilter::checkAndNotify(
-    PatternRewriter &rewriter, Operation *op) const {
-  if (llvm::any_of(filters,
-                   [&](const FilterFunction &f) { return failed(f(op)); }))
-    return failure();
-
-=======
->>>>>>> 2ab1d525
   auto attr = op->template getAttrOfType<StringAttr>(
       LinalgTransforms::kLinalgTransformMarker);
 
   if (!attr) {
     // 1. Has no filter case and matchDisjunction is empty.
-<<<<<<< HEAD
-    if (matchDisjunction.empty())
-=======
     if (matchDisjunction.empty() || matchByDefault)
->>>>>>> 2ab1d525
       return success();
 
     // 2. Has no filter but was expecting a filter.
@@ -163,138 +133,6 @@
   return *this;
 }
 
-<<<<<<< HEAD
-/// Try to compute a static bounding box for `operand`
-/// Return success if either:
-///   1. The operand is already statically shaped, `result` is left unchanged.
-///   2. The operand is (partially) dynamic, `result` is the result of a freshly
-///      created PadTensorOp.
-/// Return failure if the operand cannot be padded to a static shape.
-static LogicalResult padOperandToSmallestStaticBoundingBox(
-    PatternRewriter &rewriter, linalg::LinalgOp opToPad, OpOperand &operand,
-    const LinalgTilingOptions &options, Value &result) {
-  auto tensorType = operand.get().getType().cast<RankedTensorType>();
-  // Already static shape, no need to pad.
-  if (tensorType.hasStaticShape())
-    return success();
-  auto subtensor = operand.get().getDefiningOp<SubTensorOp>();
-  // Not a subtensor, cannot construct a static bounding box.
-  if (!subtensor)
-    return failure();
-  SmallVector<int64_t> staticSizes;
-  staticSizes.reserve(tensorType.getRank());
-  auto shapedOp =
-      cast<OffsetSizeAndStrideOpInterface>(subtensor.getOperation());
-  for (auto size : shapedOp.getMixedSizes()) {
-    auto indexAttr = size.is<Attribute>()
-                         ? size.get<Attribute>().dyn_cast<IntegerAttr>()
-                         : linalg::getSmallestBoundingIndex(size.get<Value>());
-    // SmallestBoundingIndex must exist for all sizes.
-    // For now return an error if we can't find it.
-    if (!indexAttr)
-      return rewriter.notifyMatchFailure(
-          opToPad, "No constant bounding box can be found for padding");
-    staticSizes.push_back(indexAttr.getInt());
-  }
-  Value pad = options.paddingValueComputationFunction(rewriter, operand);
-  auto staticTensorType =
-      RankedTensorType::get(staticSizes, tensorType.getElementType());
-  result = linalg::PadTensorOp::createPadHighOp(
-      staticTensorType, operand.get(), pad, opToPad->getLoc(), rewriter);
-  return success();
-}
-
-// Try to create a static bounding box around each operand of `res.op`.
-// If successful, `res.op` is rewritten in static form with padded operands.
-// `res.op` is updated to the cloned static form of the op on success.
-static LogicalResult rewriteAsPaddedOp(PatternRewriter &rewriter,
-                                       TiledLinalgOp &res,
-                                       const LinalgTilingOptions &options) {
-  LinalgOp opToPad = res.op;
-  Location loc = opToPad->getLoc();
-
-  // If the op is fully static, it does not need padding.
-  // TODO: there are cases where we may still want to pad to larger sizes.
-  if (llvm::all_of(opToPad.getShapedOperands(), [](Value v) {
-        return v.getType().cast<RankedTensorType>().hasStaticShape();
-      }))
-    return success();
-
-  OpBuilder::InsertionGuard g(rewriter);
-  // Set IP after op because we also take the dims of the original output.
-  rewriter.setInsertionPointAfter(opToPad);
-  // Make a copy of the shaped operands and update it.
-  SmallVector<Value> newOperands;
-  newOperands.reserve(opToPad.getNumShapedOperands());
-  for (OpOperand &operand : opToPad.getShapedOpOperands()) {
-    Value paddedOperand;
-    // If padding was requested but the shape cannot be bounded statically then
-    // the pattern fails to apply.
-    if (failed(padOperandToSmallestStaticBoundingBox(rewriter, opToPad, operand,
-                                                     options, paddedOperand))) {
-      return failure();
-    }
-    newOperands.push_back(paddedOperand ? paddedOperand : operand.get());
-  }
-
-  // Clone `opToPad` to operate on the statically padded shapes.
-  auto resultTensorTypes =
-      ValueRange(newOperands).take_back(opToPad.getNumOutputs()).getTypes();
-  ValueRange otherOperands = opToPad.getAssumedNonShapedOperands();
-  newOperands.append(otherOperands.begin(), otherOperands.end());
-  linalg::LinalgOp paddedOp =
-      opToPad.clone(rewriter, loc, resultTensorTypes, newOperands);
-
-  // Recover the subtensor out of the new static results. This keeps the
-  // original linalg op around because it uses the dims of the original results.
-  // This later folds away.
-  SmallVector<Value> paddedSubviewResults;
-  paddedSubviewResults.reserve(opToPad->getNumResults());
-  llvm::SetVector<Operation *> newUsersOfOpToPad;
-  for (auto it : llvm::zip(opToPad->getResults(), paddedOp->getResults())) {
-    auto rank = std::get<0>(it).getType().cast<RankedTensorType>().getRank();
-    SmallVector<OpFoldResult> offsets(rank, rewriter.getIndexAttr(0));
-    auto sizes = llvm::to_vector<4>(llvm::map_range(
-        llvm::seq<unsigned>(0, rank), [&](unsigned d) -> OpFoldResult {
-          auto dimOp = rewriter.create<DimOp>(loc, std::get<0>(it), d);
-          newUsersOfOpToPad.insert(dimOp);
-          return dimOp.getResult();
-        }));
-    SmallVector<OpFoldResult> strides(rank, rewriter.getIndexAttr(1));
-    paddedSubviewResults.push_back(rewriter.create<SubTensorOp>(
-        loc, std::get<1>(it), offsets, sizes, strides));
-  }
-  // Replace the transient `opToPad` locally, except for uses that we just
-  // created for the purpose of extracting the dims.
-  rewriter.replaceOpWithIf(opToPad, paddedSubviewResults, [&](OpOperand &opOp) {
-    return !newUsersOfOpToPad.contains(opOp.getOwner());
-  });
-
-  res = TiledLinalgOp{paddedOp, res.loops, res.tensorResults};
-  return success();
-}
-
-/// Linalg base tiling pattern.
-mlir::linalg::LinalgBaseTilingPattern::LinalgBaseTilingPattern(
-    StringRef opName, MLIRContext *context, LinalgTilingOptions options,
-    LinalgTransformationFilter filter, PatternBenefit benefit)
-    : RewritePattern(opName, {}, benefit, context), filter(filter),
-      options(options) {}
-
-mlir::linalg::LinalgBaseTilingPattern::LinalgBaseTilingPattern(
-    LinalgTilingOptions options, LinalgTransformationFilter filter,
-    PatternBenefit benefit)
-    : RewritePattern(benefit, MatchAnyOpTypeTag()), filter(filter),
-      options(options) {}
-
-LogicalResult mlir::linalg::LinalgBaseTilingPattern::matchAndRewriteBase(
-    Operation *op, PatternRewriter &rewriter, TiledLinalgOp &result) const {
-  LinalgOp linalgOp = dyn_cast<LinalgOp>(op);
-  if (!linalgOp)
-    return failure();
-  if (failed(filter.checkAndNotify(rewriter, linalgOp)))
-    return failure();
-=======
 LinalgTilingOptions &mlir::linalg::LinalgTilingOptions::scalarizeDynamicDims() {
   assert(!tileSizeComputationFunction && "tile sizes already set");
   tileSizeComputationFunction = [](OpBuilder &b, Operation *op) {
@@ -337,7 +175,6 @@
   // Cannot pad scalar operands.
   if (shape.empty())
     return success();
->>>>>>> 2ab1d525
 
   // Cannot pad if the padding value is unknown.
   FailureOr<Value> paddingValue = paddingFunc(b, *opOperand);
@@ -353,39 +190,6 @@
   // Compute the dropped dimensions if `sliceOp` is ranke-reducing.
   llvm::SmallDenseSet<unsigned> droppedDims = sliceOp.getDroppedDims();
 
-<<<<<<< HEAD
-  // Setup RAII guard to return properly.
-  bool succeeded = true;
-  LinalgOp tiledOp = res->op;
-  auto guard = llvm::make_scope_exit([&]() {
-    if (!succeeded)
-      return;
-    // Return relevant information to derived pattern.
-    result = *res;
-    // Replace filter on both tiledOp and tiledAndPaddedOp, if necessary.
-    filter.replaceLinalgTransformationFilter(rewriter, tiledOp);
-    if (tiledOp != res->op)
-      filter.replaceLinalgTransformationFilter(rewriter, res->op);
-  });
-
-  // Consider padding on the fly only if the op has tensor semantics.
-  if (!options.paddingValueComputationFunction ||
-      !linalgOp.hasTensorSemantics())
-    return success();
-
-  // Try to pad on the fly by rewriting res->op as a padded op.
-  if (failed(rewriteAsPaddedOp(rewriter, *res, options))) {
-    // Set so RAII guard does not propagate TiledLinalgOp to `result`.
-    succeeded = false;
-    return failure();
-  }
-
-  // Do not perform replacement of `linalgOp`, let the derived patterns
-  // do this as they see fit, from the resulting TiledLinalgOp.
-  return success();
-}
-
-=======
   // Upper bound the `sliceOp` sizes to obtain a static bounding box.
   SmallVector<int64_t> staticSizes;
   staticSizes.reserve(shape.size());
@@ -536,7 +340,6 @@
   }
 }
 
->>>>>>> 2ab1d525
 static ValueRange getTiledOpResult(TiledLinalgOp tiledOp) {
   if (tiledOp.loops.empty())
     return tiledOp.op.getOperation()->getResults();
@@ -554,14 +357,6 @@
     StringRef opName, MLIRContext *context,
     const LinalgDependenceGraph &dependenceGraph,
     LinalgTilingOptions tilingOptions, LinalgFusionOptions fusionOptions,
-<<<<<<< HEAD
-    LinalgTransformationFilter filter, LinalgTransformationFilter fusedOpMarker,
-    LinalgTransformationFilter originalOpMarker, PatternBenefit benefit)
-    : RewritePattern(opName, {}, benefit, context),
-      dependenceGraph(dependenceGraph), tilingOptions(tilingOptions),
-      fusionOptions(fusionOptions), filter(filter),
-      fusedOpMarker(fusedOpMarker), originalOpMarker(originalOpMarker) {}
-=======
     LinalgTransformationFilter f, LinalgTransformationFilter fusedOpMarker,
     LinalgTransformationFilter originalOpMarker, PatternBenefit benefit)
     : RewritePattern(opName, benefit, context, {}),
@@ -569,7 +364,6 @@
       fusionOptions(std::move(fusionOptions)), filter(std::move(f)),
       fusedOpMarker(std::move(fusedOpMarker)),
       originalOpMarker(std::move(originalOpMarker)) {}
->>>>>>> 2ab1d525
 
 LogicalResult mlir::linalg::LinalgBaseTileAndFusePattern::matchAndRewrite(
     Operation *op, PatternRewriter &rewriter) const {
@@ -657,15 +451,6 @@
   return success();
 }
 
-<<<<<<< HEAD
-/// Linalg base interchange pattern.
-mlir::linalg::LinalgBaseInterchangePattern::LinalgBaseInterchangePattern(
-    StringRef opName, MLIRContext *context,
-    ArrayRef<unsigned> interchangeVector, LinalgTransformationFilter filter,
-    PatternBenefit benefit)
-    : RewritePattern(opName, {}, benefit, context), filter(filter),
-      interchangeVector(interchangeVector.begin(), interchangeVector.end()) {}
-=======
 /// Linalg tiling pattern.
 mlir::linalg::LinalgTilingPattern::LinalgTilingPattern(
     MLIRContext *context, LinalgTilingOptions options,
@@ -724,7 +509,6 @@
     return failure();
   if (failed(filter.checkAndNotify(rewriter, linalgOp)))
     return failure();
->>>>>>> 2ab1d525
 
   // Pad the operation.
   LinalgOp paddedOp;
@@ -785,9 +569,6 @@
     return failure();
   if (failed(filter.checkAndNotify(rewriter, op)))
     return failure();
-<<<<<<< HEAD
-  if (failed(filter.checkAndNotify(rewriter, linalgOp)))
-=======
 
   // Check `tileSizes` contains a tile size for every `rootOp` loop dimension.
   if (options.tileSizes.size() < rootOp.getNumLoops())
@@ -844,7 +625,6 @@
 mlir::linalg::GenericOpInterchangePattern::returningMatchAndRewrite(
     GenericOp genericOp, PatternRewriter &rewriter) const {
   if (failed(filter.checkAndNotify(rewriter, genericOp)))
->>>>>>> 2ab1d525
     return failure();
 
   FailureOr<GenericOp> transformedOp =
@@ -852,16 +632,6 @@
   if (failed(transformedOp))
     return failure();
 
-<<<<<<< HEAD
-  // TODO: figure out how this interplays with named ops. In particular this
-  // should break the named op property.
-  rewriter.updateRootInPlace(op, [&]() {
-    interchange(linalgOp, interchangeVector);
-    // New filter if specified.
-    filter.replaceLinalgTransformationFilter(rewriter, op);
-  });
-  return success();
-=======
   // New filter if specified.
   filter.replaceLinalgTransformationFilter(rewriter, genericOp);
   return transformedOp;
@@ -889,7 +659,6 @@
     return failure();
   filter.replaceLinalgTransformationFilter(rewriter, *genericOp);
   return genericOp;
->>>>>>> 2ab1d525
 }
 
 mlir::linalg::LinalgBasePromotionPattern::LinalgBasePromotionPattern(
@@ -900,15 +669,9 @@
 
 mlir::linalg::LinalgBasePromotionPattern::LinalgBasePromotionPattern(
     StringRef opName, MLIRContext *context, LinalgPromotionOptions options,
-<<<<<<< HEAD
-    LinalgTransformationFilter filter, PatternBenefit benefit)
-    : RewritePattern(opName, {}, benefit, context), filter(filter),
-      options(options) {}
-=======
     LinalgTransformationFilter f, PatternBenefit benefit)
     : RewritePattern(opName, benefit, context, {}), filter(std::move(f)),
       options(std::move(options)) {}
->>>>>>> 2ab1d525
 
 LogicalResult mlir::linalg::LinalgBasePromotionPattern::matchAndRewrite(
     Operation *op, PatternRewriter &rewriter) const {
@@ -932,32 +695,6 @@
   return success();
 }
 
-<<<<<<< HEAD
-mlir::linalg::LinalgBaseVectorizationPattern::LinalgBaseVectorizationPattern(
-    LinalgTransformationFilter filter, PatternBenefit benefit)
-    : RewritePattern(benefit, MatchAnyOpTypeTag()), filter(filter) {}
-
-mlir::linalg::LinalgBaseVectorizationPattern::LinalgBaseVectorizationPattern(
-    StringRef opName, MLIRContext *context, LinalgTransformationFilter filter,
-    PatternBenefit benefit)
-    : RewritePattern(opName, {}, benefit, context), filter(filter) {}
-
-LogicalResult mlir::linalg::LinalgBaseVectorizationPattern::matchAndRewrite(
-    Operation *op, PatternRewriter &rewriter) const {
-  LinalgOp linalgOp = dyn_cast<LinalgOp>(op);
-  if (!linalgOp)
-    return failure();
-  if (failed(filter.checkAndNotify(rewriter, linalgOp)))
-    return failure();
-  SmallVector<Value> newResults;
-  if (failed(vectorizeLinalgOp(rewriter, op, newResults)))
-    return failure();
-  if (!newResults.empty())
-    rewriter.replaceOp(op, newResults);
-  else
-    rewriter.eraseOp(op);
-  return success();
-=======
 mlir::linalg::LinalgVectorizationPattern::LinalgVectorizationPattern(
     MLIRContext *context, LinalgTransformationFilter f,
     LinalgVectorizationOptions options, PatternBenefit benefit)
@@ -975,7 +712,6 @@
   if (failed(filter.checkAndNotify(rewriter, linalgOp)))
     return failure();
   return vectorize(rewriter, linalgOp);
->>>>>>> 2ab1d525
 }
 
 LogicalResult mlir::linalg::applyStagedPatterns(
