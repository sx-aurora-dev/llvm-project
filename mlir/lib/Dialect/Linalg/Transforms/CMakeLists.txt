add_mlir_dialect_library(MLIRLinalgTransforms
  Bufferize.cpp
  CodegenStrategy.cpp
<<<<<<< HEAD
  Detensorize.cpp
=======
  ComprehensiveBufferizePass.cpp
  Detensorize.cpp
  Distribution.cpp
>>>>>>> a2ce6ee6
  DropUnitDims.cpp
  ElementwiseOpFusion.cpp
  ElementwiseToLinalg.cpp
  Fusion.cpp
  FusionOnTensors.cpp
  Generalization.cpp
  Hoisting.cpp
  HoistPadding.cpp
  InlineScalarOperands.cpp
  Interchange.cpp
  Loops.cpp
  LinalgStrategyPasses.cpp
  NamedOpConversions.cpp
  PadOpInterchange.cpp
  Promotion.cpp
<<<<<<< HEAD
  SparseLowering.cpp
  Sparsification.cpp
=======
>>>>>>> a2ce6ee6
  Tiling.cpp
  Transforms.cpp
  Vectorization.cpp

  ADDITIONAL_HEADER_DIRS
  ${MLIR_MAIN_INCLUDE_DIR}/mlir/Dialect/Linalg

  DEPENDS
  MLIRLinalgPassIncGen

  LINK_LIBS PUBLIC
  MLIRAffine
  MLIRAffineBufferizableOpInterfaceImpl
  MLIRAffineUtils
  MLIRAnalysis
  MLIRArithBufferizableOpInterfaceImpl
  MLIRArithmetic
  MLIRBufferizableOpInterface
  MLIRComplex
  MLIRComprehensiveBufferize
  MLIRInferTypeOpInterface
  MLIRIR
  MLIRMemRef
  MLIRLinalg
  MLIRLinalgAnalysis
  MLIRLinalgBufferizableOpInterfaceImpl
  MLIRLinalgUtils
  MLIRSCF
  MLIRSCFBufferizableOpInterfaceImpl
  MLIRSCFTransforms
  MLIRStdBufferizableOpInterfaceImpl
  MLIRPass
  MLIRStandard
  MLIRStandardOpsTransforms
  MLIRStandardToLLVM
  MLIRTensor
  MLIRTensorBufferizableOpInterfaceImpl
  MLIRTransforms
  MLIRTransformUtils
  MLIRVector
  MLIRVectorBufferizableOpInterfaceImpl
  MLIRX86VectorTransforms
  MLIRVectorToSCF
)<|MERGE_RESOLUTION|>--- conflicted
+++ resolved
@@ -1,13 +1,9 @@
 add_mlir_dialect_library(MLIRLinalgTransforms
   Bufferize.cpp
   CodegenStrategy.cpp
-<<<<<<< HEAD
-  Detensorize.cpp
-=======
   ComprehensiveBufferizePass.cpp
   Detensorize.cpp
   Distribution.cpp
->>>>>>> a2ce6ee6
   DropUnitDims.cpp
   ElementwiseOpFusion.cpp
   ElementwiseToLinalg.cpp
@@ -23,11 +19,6 @@
   NamedOpConversions.cpp
   PadOpInterchange.cpp
   Promotion.cpp
-<<<<<<< HEAD
-  SparseLowering.cpp
-  Sparsification.cpp
-=======
->>>>>>> a2ce6ee6
   Tiling.cpp
   Transforms.cpp
   Vectorization.cpp
