--- conflicted
+++ resolved
@@ -84,13 +84,8 @@
   // original const and the qbarrier that led to the quantization.
   auto fusedLoc = rewriter.getFusedLoc(
       {qbarrier.arg().getDefiningOp()->getLoc(), qbarrier.getLoc()});
-<<<<<<< HEAD
-  auto newConstOp =
-      rewriter.create<ConstantOp>(fusedLoc, newConstValueType, newConstValue);
-=======
   auto newConstOp = rewriter.create<arith::ConstantOp>(
       fusedLoc, newConstValueType, newConstValue);
->>>>>>> 2ab1d525
   rewriter.replaceOpWithNewOp<StorageCastOp>(qbarrier, qbarrier.getType(),
                                              newConstOp);
   return success();
@@ -100,11 +95,7 @@
   RewritePatternSet patterns(&getContext());
   auto func = getFunction();
   auto *context = &getContext();
-<<<<<<< HEAD
-  patterns.insert<QuantizedConstRewrite>(context);
-=======
   patterns.add<QuantizedConstRewrite>(context);
->>>>>>> 2ab1d525
   (void)applyPatternsAndFoldGreedily(func, std::move(patterns));
 }
 
