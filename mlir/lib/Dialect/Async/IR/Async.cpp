--- conflicted
+++ resolved
@@ -338,22 +338,13 @@
 #define GET_TYPEDEF_CLASSES
 #include "mlir/Dialect/Async/IR/AsyncOpsTypes.cpp.inc"
 
-<<<<<<< HEAD
-void ValueType::print(DialectAsmPrinter &printer) const {
-  printer << getMnemonic();
-=======
 void ValueType::print(AsmPrinter &printer) const {
->>>>>>> a2ce6ee6
   printer << "<";
   printer.printType(getValueType());
   printer << '>';
 }
 
-<<<<<<< HEAD
-Type ValueType::parse(mlir::MLIRContext *, mlir::DialectAsmParser &parser) {
-=======
 Type ValueType::parse(mlir::AsmParser &parser) {
->>>>>>> a2ce6ee6
   Type ty;
   if (parser.parseLess() || parser.parseType(ty) || parser.parseGreater()) {
     parser.emitError(parser.getNameLoc(), "failed to parse async value type");
@@ -374,12 +365,7 @@
   if (parser.parseKeyword(&typeTag))
     return Type();
   Type genType;
-<<<<<<< HEAD
-  auto parseResult = generatedTypeParser(parser.getBuilder().getContext(),
-                                         parser, typeTag, genType);
-=======
   auto parseResult = generatedTypeParser(parser, typeTag, genType);
->>>>>>> a2ce6ee6
   if (parseResult.hasValue())
     return genType;
   parser.emitError(parser.getNameLoc(), "unknown async type: ") << typeTag;
