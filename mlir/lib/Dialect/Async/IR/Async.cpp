//===- Async.cpp - MLIR Async Operations ----------------------------------===//
//
// Part of the LLVM Project, under the Apache License v2.0 with LLVM Exceptions.
// See https://llvm.org/LICENSE.txt for license information.
// SPDX-License-Identifier: Apache-2.0 WITH LLVM-exception
//
//===----------------------------------------------------------------------===//

#include "mlir/Dialect/Async/IR/Async.h"

#include "mlir/IR/DialectImplementation.h"
#include "llvm/ADT/TypeSwitch.h"

using namespace mlir;
using namespace mlir::async;

#include "mlir/Dialect/Async/IR/AsyncOpsDialect.cpp.inc"

constexpr StringRef AsyncDialect::kAllowedToBlockAttrName;

void AsyncDialect::initialize() {
  addOperations<
#define GET_OP_LIST
#include "mlir/Dialect/Async/IR/AsyncOps.cpp.inc"
      >();
  addTypes<
#define GET_TYPEDEF_LIST
#include "mlir/Dialect/Async/IR/AsyncOpsTypes.cpp.inc"
      >();
}

//===----------------------------------------------------------------------===//
// YieldOp
//===----------------------------------------------------------------------===//

static LogicalResult verify(YieldOp op) {
  // Get the underlying value types from async values returned from the
  // parent `async.execute` operation.
  auto executeOp = op->getParentOfType<ExecuteOp>();
  auto types = llvm::map_range(executeOp.results(), [](const OpResult &result) {
    return result.getType().cast<ValueType>().getValueType();
  });

  if (op.getOperandTypes() != types)
    return op.emitOpError("operand types do not match the types returned from "
                          "the parent ExecuteOp");

  return success();
}

MutableOperandRange
YieldOp::getMutableSuccessorOperands(Optional<unsigned> index) {
  assert(!index.hasValue());
  return operandsMutable();
}

//===----------------------------------------------------------------------===//
/// ExecuteOp
//===----------------------------------------------------------------------===//

constexpr char kOperandSegmentSizesAttr[] = "operand_segment_sizes";

OperandRange ExecuteOp::getSuccessorEntryOperands(unsigned index) {
  assert(index == 0 && "invalid region index");
  return operands();
}

void ExecuteOp::getSuccessorRegions(Optional<unsigned> index,
                                    ArrayRef<Attribute>,
                                    SmallVectorImpl<RegionSuccessor> &regions) {
  // The `body` region branch back to the parent operation.
  if (index.hasValue()) {
    assert(*index == 0 && "invalid region index");
    regions.push_back(RegionSuccessor(results()));
    return;
  }

  // Otherwise the successor is the body region.
  regions.push_back(RegionSuccessor(&body(), body().getArguments()));
}

void ExecuteOp::build(OpBuilder &builder, OperationState &result,
                      TypeRange resultTypes, ValueRange dependencies,
                      ValueRange operands, BodyBuilderFn bodyBuilder) {

  result.addOperands(dependencies);
  result.addOperands(operands);

  // Add derived `operand_segment_sizes` attribute based on parsed operands.
  int32_t numDependencies = dependencies.size();
  int32_t numOperands = operands.size();
  auto operandSegmentSizes = DenseIntElementsAttr::get(
      VectorType::get({2}, builder.getIntegerType(32)),
      {numDependencies, numOperands});
  result.addAttribute(kOperandSegmentSizesAttr, operandSegmentSizes);

  // First result is always a token, and then `resultTypes` wrapped into
  // `async.value`.
  result.addTypes({TokenType::get(result.getContext())});
  for (Type type : resultTypes)
    result.addTypes(ValueType::get(type));

  // Add a body region with block arguments as unwrapped async value operands.
  Region *bodyRegion = result.addRegion();
  bodyRegion->push_back(new Block);
  Block &bodyBlock = bodyRegion->front();
  for (Value operand : operands) {
    auto valueType = operand.getType().dyn_cast<ValueType>();
    bodyBlock.addArgument(valueType ? valueType.getValueType()
                                    : operand.getType());
  }

  // Create the default terminator if the builder is not provided and if the
  // expected result is empty. Otherwise, leave this to the caller
  // because we don't know which values to return from the execute op.
  if (resultTypes.empty() && !bodyBuilder) {
    OpBuilder::InsertionGuard guard(builder);
    builder.setInsertionPointToStart(&bodyBlock);
    builder.create<async::YieldOp>(result.location, ValueRange());
  } else if (bodyBuilder) {
    OpBuilder::InsertionGuard guard(builder);
    builder.setInsertionPointToStart(&bodyBlock);
    bodyBuilder(builder, result.location, bodyBlock.getArguments());
  }
}

static void print(OpAsmPrinter &p, ExecuteOp op) {
  // [%tokens,...]
  if (!op.dependencies().empty())
    p << " [" << op.dependencies() << "]";

  // (%value as %unwrapped: !async.value<!arg.type>, ...)
  if (!op.operands().empty()) {
    p << " (";
    Block *entry = op.body().empty() ? nullptr : &op.body().front();
    llvm::interleaveComma(op.operands(), p, [&, n = 0](Value operand) mutable {
      Value argument = entry ? entry->getArgument(n++) : Value();
      p << operand << " as " << argument << ": " << operand.getType();
    });
    p << ")";
  }

  // -> (!async.value<!return.type>, ...)
  p.printOptionalArrowTypeList(llvm::drop_begin(op.getResultTypes()));
  p.printOptionalAttrDictWithKeyword(op->getAttrs(),
                                     {kOperandSegmentSizesAttr});
  p.printRegion(op.body(), /*printEntryBlockArgs=*/false);
}

static ParseResult parseExecuteOp(OpAsmParser &parser, OperationState &result) {
  MLIRContext *ctx = result.getContext();

  // Sizes of parsed variadic operands, will be updated below after parsing.
  int32_t numDependencies = 0;

  auto tokenTy = TokenType::get(ctx);

  // Parse dependency tokens.
  if (succeeded(parser.parseOptionalLSquare())) {
    SmallVector<OpAsmParser::OperandType, 4> tokenArgs;
    if (parser.parseOperandList(tokenArgs) ||
        parser.resolveOperands(tokenArgs, tokenTy, result.operands) ||
        parser.parseRSquare())
      return failure();

    numDependencies = tokenArgs.size();
  }

  // Parse async value operands (%value as %unwrapped : !async.value<!type>).
  SmallVector<OpAsmParser::OperandType, 4> valueArgs;
  SmallVector<OpAsmParser::OperandType, 4> unwrappedArgs;
  SmallVector<Type, 4> valueTypes;
  SmallVector<Type, 4> unwrappedTypes;

  // Parse a single instance of `%value as %unwrapped : !async.value<!type>`.
  auto parseAsyncValueArg = [&]() -> ParseResult {
    if (parser.parseOperand(valueArgs.emplace_back()) ||
        parser.parseKeyword("as") ||
        parser.parseOperand(unwrappedArgs.emplace_back()) ||
        parser.parseColonType(valueTypes.emplace_back()))
      return failure();

    auto valueTy = valueTypes.back().dyn_cast<ValueType>();
    unwrappedTypes.emplace_back(valueTy ? valueTy.getValueType() : Type());

    return success();
  };

  auto argsLoc = parser.getCurrentLocation();
  if (parser.parseCommaSeparatedList(OpAsmParser::Delimiter::OptionalParen,
                                     parseAsyncValueArg) ||
      parser.resolveOperands(valueArgs, valueTypes, argsLoc, result.operands))
    return failure();

  int32_t numOperands = valueArgs.size();

  // Add derived `operand_segment_sizes` attribute based on parsed operands.
  auto operandSegmentSizes = DenseIntElementsAttr::get(
      VectorType::get({2}, parser.getBuilder().getI32Type()),
      {numDependencies, numOperands});
  result.addAttribute(kOperandSegmentSizesAttr, operandSegmentSizes);

  // Parse the types of results returned from the async execute op.
  SmallVector<Type, 4> resultTypes;
  if (parser.parseOptionalArrowTypeList(resultTypes))
    return failure();

  // Async execute first result is always a completion token.
  parser.addTypeToList(tokenTy, result.types);
  parser.addTypesToList(resultTypes, result.types);

  // Parse operation attributes.
  NamedAttrList attrs;
  if (parser.parseOptionalAttrDictWithKeyword(attrs))
    return failure();
  result.addAttributes(attrs);

  // Parse asynchronous region.
  Region *body = result.addRegion();
  if (parser.parseRegion(*body, /*arguments=*/{unwrappedArgs},
                         /*argTypes=*/{unwrappedTypes},
                         /*enableNameShadowing=*/false))
    return failure();

  return success();
}

static LogicalResult verify(ExecuteOp op) {
  // Unwrap async.execute value operands types.
  auto unwrappedTypes = llvm::map_range(op.operands(), [](Value operand) {
    return operand.getType().cast<ValueType>().getValueType();
  });

  // Verify that unwrapped argument types matches the body region arguments.
  if (op.body().getArgumentTypes() != unwrappedTypes)
    return op.emitOpError("async body region argument types do not match the "
                          "execute operation arguments types");

  return success();
}

//===----------------------------------------------------------------------===//
/// CreateGroupOp
//===----------------------------------------------------------------------===//

LogicalResult CreateGroupOp::canonicalize(CreateGroupOp op,
                                          PatternRewriter &rewriter) {
  // Find all `await_all` users of the group.
  llvm::SmallVector<AwaitAllOp> awaitAllUsers;

  auto isAwaitAll = [&](Operation *op) -> bool {
    if (AwaitAllOp awaitAll = dyn_cast<AwaitAllOp>(op)) {
      awaitAllUsers.push_back(awaitAll);
      return true;
    }
    return false;
  };

  // Check if all users of the group are `await_all` operations.
  if (!llvm::all_of(op->getUsers(), isAwaitAll))
    return failure();

  // If group is only awaited without adding anything to it, we can safely erase
  // the create operation and all users.
  for (AwaitAllOp awaitAll : awaitAllUsers)
    rewriter.eraseOp(awaitAll);
  rewriter.eraseOp(op);

  return success();
}

//===----------------------------------------------------------------------===//
/// AwaitOp
//===----------------------------------------------------------------------===//

void AwaitOp::build(OpBuilder &builder, OperationState &result, Value operand,
                    ArrayRef<NamedAttribute> attrs) {
  result.addOperands({operand});
  result.attributes.append(attrs.begin(), attrs.end());

  // Add unwrapped async.value type to the returned values types.
  if (auto valueType = operand.getType().dyn_cast<ValueType>())
    result.addTypes(valueType.getValueType());
}

static ParseResult parseAwaitResultType(OpAsmParser &parser, Type &operandType,
                                        Type &resultType) {
  if (parser.parseType(operandType))
    return failure();

  // Add unwrapped async.value type to the returned values types.
  if (auto valueType = operandType.dyn_cast<ValueType>())
    resultType = valueType.getValueType();

  return success();
}

static void printAwaitResultType(OpAsmPrinter &p, Operation *op,
                                 Type operandType, Type resultType) {
  p << operandType;
}

static LogicalResult verify(AwaitOp op) {
  Type argType = op.operand().getType();

  // Awaiting on a token does not have any results.
  if (argType.isa<TokenType>() && !op.getResultTypes().empty())
    return op.emitOpError("awaiting on a token must have empty result");

  // Awaiting on a value unwraps the async value type.
  if (auto value = argType.dyn_cast<ValueType>()) {
    if (*op.getResultType() != value.getValueType())
      return op.emitOpError()
             << "result type " << *op.getResultType()
             << " does not match async value type " << value.getValueType();
  }

  return success();
}

//===----------------------------------------------------------------------===//
// TableGen'd op method definitions
//===----------------------------------------------------------------------===//

#define GET_OP_CLASSES
#include "mlir/Dialect/Async/IR/AsyncOps.cpp.inc"

//===----------------------------------------------------------------------===//
// TableGen'd type method definitions
//===----------------------------------------------------------------------===//

#define GET_TYPEDEF_CLASSES
#include "mlir/Dialect/Async/IR/AsyncOpsTypes.cpp.inc"

<<<<<<< HEAD
void ValueType::print(DialectAsmPrinter &printer) const {
  printer << getMnemonic();
=======
void ValueType::print(AsmPrinter &printer) const {
>>>>>>> 2ab1d525
  printer << "<";
  printer.printType(getValueType());
  printer << '>';
}

<<<<<<< HEAD
Type ValueType::parse(mlir::MLIRContext *, mlir::DialectAsmParser &parser) {
=======
Type ValueType::parse(mlir::AsmParser &parser) {
>>>>>>> 2ab1d525
  Type ty;
  if (parser.parseLess() || parser.parseType(ty) || parser.parseGreater()) {
    parser.emitError(parser.getNameLoc(), "failed to parse async value type");
    return Type();
  }
  return ValueType::get(ty);
}

/// Print a type registered to this dialect.
void AsyncDialect::printType(Type type, DialectAsmPrinter &os) const {
  if (failed(generatedTypePrinter(type, os)))
    llvm_unreachable("unexpected 'async' type kind");
}

/// Parse a type registered to this dialect.
Type AsyncDialect::parseType(DialectAsmParser &parser) const {
  StringRef typeTag;
  if (parser.parseKeyword(&typeTag))
    return Type();
  Type genType;
<<<<<<< HEAD
  auto parseResult = generatedTypeParser(parser.getBuilder().getContext(),
                                         parser, typeTag, genType);
=======
  auto parseResult = generatedTypeParser(parser, typeTag, genType);
>>>>>>> 2ab1d525
  if (parseResult.hasValue())
    return genType;
  parser.emitError(parser.getNameLoc(), "unknown async type: ") << typeTag;
  return {};
}<|MERGE_RESOLUTION|>--- conflicted
+++ resolved
@@ -332,22 +332,13 @@
 #define GET_TYPEDEF_CLASSES
 #include "mlir/Dialect/Async/IR/AsyncOpsTypes.cpp.inc"
 
-<<<<<<< HEAD
-void ValueType::print(DialectAsmPrinter &printer) const {
-  printer << getMnemonic();
-=======
 void ValueType::print(AsmPrinter &printer) const {
->>>>>>> 2ab1d525
   printer << "<";
   printer.printType(getValueType());
   printer << '>';
 }
 
-<<<<<<< HEAD
-Type ValueType::parse(mlir::MLIRContext *, mlir::DialectAsmParser &parser) {
-=======
 Type ValueType::parse(mlir::AsmParser &parser) {
->>>>>>> 2ab1d525
   Type ty;
   if (parser.parseLess() || parser.parseType(ty) || parser.parseGreater()) {
     parser.emitError(parser.getNameLoc(), "failed to parse async value type");
@@ -368,12 +359,7 @@
   if (parser.parseKeyword(&typeTag))
     return Type();
   Type genType;
-<<<<<<< HEAD
-  auto parseResult = generatedTypeParser(parser.getBuilder().getContext(),
-                                         parser, typeTag, genType);
-=======
   auto parseResult = generatedTypeParser(parser, typeTag, genType);
->>>>>>> 2ab1d525
   if (parseResult.hasValue())
     return genType;
   parser.emitError(parser.getNameLoc(), "unknown async type: ") << typeTag;
