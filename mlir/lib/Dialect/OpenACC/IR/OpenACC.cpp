//===- OpenACC.cpp - OpenACC MLIR Operations ------------------------------===//
//
// Part of the MLIR Project, under the Apache License v2.0 with LLVM Exceptions.
// See https://llvm.org/LICENSE.txt for license information.
// SPDX-License-Identifier: Apache-2.0 WITH LLVM-exception
//
// =============================================================================

#include "mlir/Dialect/OpenACC/OpenACC.h"
#include "mlir/Dialect/Arithmetic/IR/Arithmetic.h"
#include "mlir/Dialect/OpenACC/OpenACCOpsEnums.cpp.inc"
#include "mlir/Dialect/StandardOps/IR/Ops.h"
#include "mlir/IR/Builders.h"
#include "mlir/IR/BuiltinTypes.h"
#include "mlir/IR/OpImplementation.h"
#include "mlir/Transforms/DialectConversion.h"

using namespace mlir;
using namespace acc;

#include "mlir/Dialect/OpenACC/OpenACCOpsDialect.cpp.inc"

//===----------------------------------------------------------------------===//
// OpenACC operations
//===----------------------------------------------------------------------===//

void OpenACCDialect::initialize() {
  addOperations<
#define GET_OP_LIST
#include "mlir/Dialect/OpenACC/OpenACCOps.cpp.inc"
      >();
}

template <typename StructureOp>
static ParseResult parseRegions(OpAsmParser &parser, OperationState &state,
                                unsigned nRegions = 1) {

  SmallVector<Region *, 2> regions;
  for (unsigned i = 0; i < nRegions; ++i)
    regions.push_back(state.addRegion());

  for (Region *region : regions) {
    if (parser.parseRegion(*region, /*arguments=*/{}, /*argTypes=*/{}))
      return failure();
  }

  return success();
}

static ParseResult
parseOperandList(OpAsmParser &parser, StringRef keyword,
                 SmallVectorImpl<OpAsmParser::OperandType> &args,
                 SmallVectorImpl<Type> &argTypes, OperationState &result) {
  if (failed(parser.parseOptionalKeyword(keyword)))
    return success();

  if (failed(parser.parseLParen()))
    return failure();

  // Exit early if the list is empty.
  if (succeeded(parser.parseOptionalRParen()))
    return success();

  do {
    OpAsmParser::OperandType arg;
    Type type;

    if (parser.parseRegionArgument(arg) || parser.parseColonType(type))
      return failure();

    args.push_back(arg);
    argTypes.push_back(type);
  } while (succeeded(parser.parseOptionalComma()));

  if (failed(parser.parseRParen()))
    return failure();

  return parser.resolveOperands(args, argTypes, parser.getCurrentLocation(),
                                result.operands);
}

static void printOperandList(Operation::operand_range operands,
                             StringRef listName, OpAsmPrinter &printer) {

  if (!operands.empty()) {
    printer << " " << listName << "(";
    llvm::interleaveComma(operands, printer, [&](Value op) {
      printer << op << ": " << op.getType();
    });
    printer << ")";
  }
}

static ParseResult parseOptionalOperand(OpAsmParser &parser, StringRef keyword,
                                        OpAsmParser::OperandType &operand,
                                        Type type, bool &hasOptional,
                                        OperationState &result) {
  hasOptional = false;
  if (succeeded(parser.parseOptionalKeyword(keyword))) {
    hasOptional = true;
    if (parser.parseLParen() || parser.parseOperand(operand) ||
        parser.resolveOperand(operand, type, result.operands) ||
        parser.parseRParen())
      return failure();
  }
  return success();
}

static ParseResult parseOperandAndType(OpAsmParser &parser,
                                       OperationState &result) {
  OpAsmParser::OperandType operand;
  Type type;
  if (parser.parseOperand(operand) || parser.parseColonType(type) ||
      parser.resolveOperand(operand, type, result.operands))
    return failure();
  return success();
}

/// Parse optional operand and its type wrapped in parenthesis prefixed with
/// a keyword.
/// Example:
///   keyword `(` %vectorLength: i64 `)`
static OptionalParseResult parseOptionalOperandAndType(OpAsmParser &parser,
                                                       StringRef keyword,
                                                       OperationState &result) {
  OpAsmParser::OperandType operand;
  if (succeeded(parser.parseOptionalKeyword(keyword))) {
    return failure(parser.parseLParen() ||
                   parseOperandAndType(parser, result) || parser.parseRParen());
  }
  return llvm::None;
}

/// Parse optional operand and its type wrapped in parenthesis.
/// Example:
///   `(` %vectorLength: i64 `)`
static OptionalParseResult parseOptionalOperandAndType(OpAsmParser &parser,
                                                       OperationState &result) {
  if (succeeded(parser.parseOptionalLParen())) {
    return failure(parseOperandAndType(parser, result) || parser.parseRParen());
  }
  return llvm::None;
}

/// Parse optional operand with its type prefixed with prefixKeyword `=`.
/// Example:
///   num=%gangNum: i32
static OptionalParseResult parserOptionalOperandAndTypeWithPrefix(
    OpAsmParser &parser, OperationState &result, StringRef prefixKeyword) {
  if (succeeded(parser.parseOptionalKeyword(prefixKeyword))) {
    parser.parseEqual();
    return parseOperandAndType(parser, result);
  }
  return llvm::None;
}

static bool isComputeOperation(Operation *op) {
  return isa<acc::ParallelOp>(op) || isa<acc::LoopOp>(op);
}

namespace {
/// Pattern to remove operation without region that have constant false `ifCond`
/// and remove the condition from the operation if the `ifCond` is a true
/// constant.
template <typename OpTy>
struct RemoveConstantIfCondition : public OpRewritePattern<OpTy> {
  using OpRewritePattern<OpTy>::OpRewritePattern;

  LogicalResult matchAndRewrite(OpTy op,
                                PatternRewriter &rewriter) const override {
    // Early return if there is no condition.
    if (!op.ifCond())
      return success();

    auto constOp = op.ifCond().template getDefiningOp<arith::ConstantOp>();
    if (constOp && constOp.getValue().template cast<IntegerAttr>().getInt())
      rewriter.updateRootInPlace(op, [&]() { op.ifCondMutable().erase(0); });
    else if (constOp)
      rewriter.eraseOp(op);

    return success();
  }
};
} // namespace

//===----------------------------------------------------------------------===//
// ParallelOp
//===----------------------------------------------------------------------===//

/// Parse acc.parallel operation
/// operation := `acc.parallel` `async` `(` index `)`?
///                             `wait` `(` index-list `)`?
///                             `num_gangs` `(` value `)`?
///                             `num_workers` `(` value `)`?
///                             `vector_length` `(` value `)`?
///                             `if` `(` value `)`?
///                             `self` `(` value `)`?
///                             `reduction` `(` value-list `)`?
///                             `copy` `(` value-list `)`?
///                             `copyin` `(` value-list `)`?
///                             `copyin_readonly` `(` value-list `)`?
///                             `copyout` `(` value-list `)`?
///                             `copyout_zero` `(` value-list `)`?
///                             `create` `(` value-list `)`?
///                             `create_zero` `(` value-list `)`?
///                             `no_create` `(` value-list `)`?
///                             `present` `(` value-list `)`?
///                             `deviceptr` `(` value-list `)`?
///                             `attach` `(` value-list `)`?
///                             `private` `(` value-list `)`?
///                             `firstprivate` `(` value-list `)`?
///                             region attr-dict?
static ParseResult parseParallelOp(OpAsmParser &parser,
                                   OperationState &result) {
  Builder &builder = parser.getBuilder();
  SmallVector<OpAsmParser::OperandType, 8> privateOperands,
      firstprivateOperands, copyOperands, copyinOperands,
      copyinReadonlyOperands, copyoutOperands, copyoutZeroOperands,
      createOperands, createZeroOperands, noCreateOperands, presentOperands,
      devicePtrOperands, attachOperands, waitOperands, reductionOperands;
  SmallVector<Type, 8> waitOperandTypes, reductionOperandTypes,
      copyOperandTypes, copyinOperandTypes, copyinReadonlyOperandTypes,
      copyoutOperandTypes, copyoutZeroOperandTypes, createOperandTypes,
      createZeroOperandTypes, noCreateOperandTypes, presentOperandTypes,
      deviceptrOperandTypes, attachOperandTypes, privateOperandTypes,
      firstprivateOperandTypes;

  SmallVector<Type, 8> operandTypes;
  OpAsmParser::OperandType ifCond, selfCond;
  bool hasIfCond = false, hasSelfCond = false;
  OptionalParseResult async, numGangs, numWorkers, vectorLength;
  Type i1Type = builder.getI1Type();

  // async()?
  async = parseOptionalOperandAndType(parser, ParallelOp::getAsyncKeyword(),
                                      result);
  if (async.hasValue() && failed(*async))
    return failure();

  // wait()?
  if (failed(parseOperandList(parser, ParallelOp::getWaitKeyword(),
                              waitOperands, waitOperandTypes, result)))
    return failure();

  // num_gangs(value)?
  numGangs = parseOptionalOperandAndType(
      parser, ParallelOp::getNumGangsKeyword(), result);
  if (numGangs.hasValue() && failed(*numGangs))
    return failure();

  // num_workers(value)?
  numWorkers = parseOptionalOperandAndType(
      parser, ParallelOp::getNumWorkersKeyword(), result);
  if (numWorkers.hasValue() && failed(*numWorkers))
    return failure();

  // vector_length(value)?
  vectorLength = parseOptionalOperandAndType(
      parser, ParallelOp::getVectorLengthKeyword(), result);
  if (vectorLength.hasValue() && failed(*vectorLength))
    return failure();

  // if()?
  if (failed(parseOptionalOperand(parser, ParallelOp::getIfKeyword(), ifCond,
                                  i1Type, hasIfCond, result)))
    return failure();

  // self()?
  if (failed(parseOptionalOperand(parser, ParallelOp::getSelfKeyword(),
                                  selfCond, i1Type, hasSelfCond, result)))
    return failure();

  // reduction()?
  if (failed(parseOperandList(parser, ParallelOp::getReductionKeyword(),
                              reductionOperands, reductionOperandTypes,
                              result)))
    return failure();

  // copy()?
  if (failed(parseOperandList(parser, ParallelOp::getCopyKeyword(),
                              copyOperands, copyOperandTypes, result)))
    return failure();

  // copyin()?
  if (failed(parseOperandList(parser, ParallelOp::getCopyinKeyword(),
                              copyinOperands, copyinOperandTypes, result)))
    return failure();

  // copyin_readonly()?
  if (failed(parseOperandList(parser, ParallelOp::getCopyinReadonlyKeyword(),
                              copyinReadonlyOperands,
                              copyinReadonlyOperandTypes, result)))
    return failure();

  // copyout()?
  if (failed(parseOperandList(parser, ParallelOp::getCopyoutKeyword(),
                              copyoutOperands, copyoutOperandTypes, result)))
    return failure();

  // copyout_zero()?
  if (failed(parseOperandList(parser, ParallelOp::getCopyoutZeroKeyword(),
                              copyoutZeroOperands, copyoutZeroOperandTypes,
                              result)))
    return failure();

  // create()?
  if (failed(parseOperandList(parser, ParallelOp::getCreateKeyword(),
                              createOperands, createOperandTypes, result)))
    return failure();

  // create_zero()?
  if (failed(parseOperandList(parser, ParallelOp::getCreateZeroKeyword(),
                              createZeroOperands, createZeroOperandTypes,
                              result)))
    return failure();

  // no_create()?
  if (failed(parseOperandList(parser, ParallelOp::getNoCreateKeyword(),
                              noCreateOperands, noCreateOperandTypes, result)))
    return failure();

  // present()?
  if (failed(parseOperandList(parser, ParallelOp::getPresentKeyword(),
                              presentOperands, presentOperandTypes, result)))
    return failure();

  // deviceptr()?
  if (failed(parseOperandList(parser, ParallelOp::getDevicePtrKeyword(),
                              devicePtrOperands, deviceptrOperandTypes,
                              result)))
    return failure();

  // attach()?
  if (failed(parseOperandList(parser, ParallelOp::getAttachKeyword(),
                              attachOperands, attachOperandTypes, result)))
    return failure();

  // private()?
  if (failed(parseOperandList(parser, ParallelOp::getPrivateKeyword(),
                              privateOperands, privateOperandTypes, result)))
    return failure();

  // firstprivate()?
  if (failed(parseOperandList(parser, ParallelOp::getFirstPrivateKeyword(),
                              firstprivateOperands, firstprivateOperandTypes,
                              result)))
    return failure();

  // Parallel op region
  if (failed(parseRegions<ParallelOp>(parser, result)))
    return failure();

  result.addAttribute(
      ParallelOp::getOperandSegmentSizeAttr(),
      builder.getI32VectorAttr(
          {static_cast<int32_t>(async.hasValue() ? 1 : 0),
           static_cast<int32_t>(waitOperands.size()),
           static_cast<int32_t>(numGangs.hasValue() ? 1 : 0),
           static_cast<int32_t>(numWorkers.hasValue() ? 1 : 0),
           static_cast<int32_t>(vectorLength.hasValue() ? 1 : 0),
           static_cast<int32_t>(hasIfCond ? 1 : 0),
           static_cast<int32_t>(hasSelfCond ? 1 : 0),
           static_cast<int32_t>(reductionOperands.size()),
           static_cast<int32_t>(copyOperands.size()),
           static_cast<int32_t>(copyinOperands.size()),
           static_cast<int32_t>(copyinReadonlyOperands.size()),
           static_cast<int32_t>(copyoutOperands.size()),
           static_cast<int32_t>(copyoutZeroOperands.size()),
           static_cast<int32_t>(createOperands.size()),
           static_cast<int32_t>(createZeroOperands.size()),
           static_cast<int32_t>(noCreateOperands.size()),
           static_cast<int32_t>(presentOperands.size()),
           static_cast<int32_t>(devicePtrOperands.size()),
           static_cast<int32_t>(attachOperands.size()),
           static_cast<int32_t>(privateOperands.size()),
           static_cast<int32_t>(firstprivateOperands.size())}));

  // Additional attributes
  if (failed(parser.parseOptionalAttrDictWithKeyword(result.attributes)))
    return failure();

  return success();
}

static void print(OpAsmPrinter &printer, ParallelOp &op) {
  // async()?
  if (Value async = op.async())
    printer << " " << ParallelOp::getAsyncKeyword() << "(" << async << ": "
            << async.getType() << ")";

  // wait()?
  printOperandList(op.waitOperands(), ParallelOp::getWaitKeyword(), printer);

  // num_gangs()?
  if (Value numGangs = op.numGangs())
    printer << " " << ParallelOp::getNumGangsKeyword() << "(" << numGangs
            << ": " << numGangs.getType() << ")";

  // num_workers()?
  if (Value numWorkers = op.numWorkers())
    printer << " " << ParallelOp::getNumWorkersKeyword() << "(" << numWorkers
            << ": " << numWorkers.getType() << ")";

  // vector_length()?
  if (Value vectorLength = op.vectorLength())
    printer << " " << ParallelOp::getVectorLengthKeyword() << "("
            << vectorLength << ": " << vectorLength.getType() << ")";

  // if()?
  if (Value ifCond = op.ifCond())
    printer << " " << ParallelOp::getIfKeyword() << "(" << ifCond << ")";

  // self()?
  if (Value selfCond = op.selfCond())
    printer << " " << ParallelOp::getSelfKeyword() << "(" << selfCond << ")";

  // reduction()?
  printOperandList(op.reductionOperands(), ParallelOp::getReductionKeyword(),
                   printer);

  // copy()?
  printOperandList(op.copyOperands(), ParallelOp::getCopyKeyword(), printer);

  // copyin()?
  printOperandList(op.copyinOperands(), ParallelOp::getCopyinKeyword(),
                   printer);

  // copyin_readonly()?
  printOperandList(op.copyinReadonlyOperands(),
                   ParallelOp::getCopyinReadonlyKeyword(), printer);

  // copyout()?
  printOperandList(op.copyoutOperands(), ParallelOp::getCopyoutKeyword(),
                   printer);

  // copyout_zero()?
  printOperandList(op.copyoutZeroOperands(),
                   ParallelOp::getCopyoutZeroKeyword(), printer);

  // create()?
  printOperandList(op.createOperands(), ParallelOp::getCreateKeyword(),
                   printer);

  // create_zero()?
  printOperandList(op.createZeroOperands(), ParallelOp::getCreateZeroKeyword(),
                   printer);

  // no_create()?
  printOperandList(op.noCreateOperands(), ParallelOp::getNoCreateKeyword(),
                   printer);

  // present()?
  printOperandList(op.presentOperands(), ParallelOp::getPresentKeyword(),
                   printer);

  // deviceptr()?
  printOperandList(op.devicePtrOperands(), ParallelOp::getDevicePtrKeyword(),
                   printer);

  // attach()?
  printOperandList(op.attachOperands(), ParallelOp::getAttachKeyword(),
                   printer);

  // private()?
  printOperandList(op.gangPrivateOperands(), ParallelOp::getPrivateKeyword(),
                   printer);

  // firstprivate()?
  printOperandList(op.gangFirstPrivateOperands(),
                   ParallelOp::getFirstPrivateKeyword(), printer);

  printer.printRegion(op.region(),
                      /*printEntryBlockArgs=*/false,
                      /*printBlockTerminators=*/true);
  printer.printOptionalAttrDictWithKeyword(
      op->getAttrs(), ParallelOp::getOperandSegmentSizeAttr());
<<<<<<< HEAD
=======
}

unsigned ParallelOp::getNumDataOperands() {
  return reductionOperands().size() + copyOperands().size() +
         copyinOperands().size() + copyinReadonlyOperands().size() +
         copyoutOperands().size() + copyoutZeroOperands().size() +
         createOperands().size() + createZeroOperands().size() +
         noCreateOperands().size() + presentOperands().size() +
         devicePtrOperands().size() + attachOperands().size() +
         gangPrivateOperands().size() + gangFirstPrivateOperands().size();
}

Value ParallelOp::getDataOperand(unsigned i) {
  unsigned numOptional = async() ? 1 : 0;
  numOptional += numGangs() ? 1 : 0;
  numOptional += numWorkers() ? 1 : 0;
  numOptional += vectorLength() ? 1 : 0;
  numOptional += ifCond() ? 1 : 0;
  numOptional += selfCond() ? 1 : 0;
  return getOperand(waitOperands().size() + numOptional + i);
>>>>>>> 2ab1d525
}

//===----------------------------------------------------------------------===//
// LoopOp
//===----------------------------------------------------------------------===//

/// Parse acc.loop operation
/// operation := `acc.loop`
///              (`gang` ( `(` (`num=` value)? (`,` `static=` value `)`)? )? )?
///              (`vector` ( `(` value `)` )? )? (`worker` (`(` value `)`)? )?
///              (`vector_length` `(` value `)`)?
///              (`tile` `(` value-list `)`)?
///              (`private` `(` value-list `)`)?
///              (`reduction` `(` value-list `)`)?
///              region attr-dict?
static ParseResult parseLoopOp(OpAsmParser &parser, OperationState &result) {
  Builder &builder = parser.getBuilder();
  unsigned executionMapping = OpenACCExecMapping::NONE;
  SmallVector<Type, 8> operandTypes;
  SmallVector<OpAsmParser::OperandType, 8> privateOperands, reductionOperands;
  SmallVector<OpAsmParser::OperandType, 8> tileOperands;
  OptionalParseResult gangNum, gangStatic, worker, vector;

  // gang?
  if (succeeded(parser.parseOptionalKeyword(LoopOp::getGangKeyword())))
    executionMapping |= OpenACCExecMapping::GANG;

  // optional gang operand
  if (succeeded(parser.parseOptionalLParen())) {
    gangNum = parserOptionalOperandAndTypeWithPrefix(
        parser, result, LoopOp::getGangNumKeyword());
    if (gangNum.hasValue() && failed(*gangNum))
      return failure();
    parser.parseOptionalComma();
    gangStatic = parserOptionalOperandAndTypeWithPrefix(
        parser, result, LoopOp::getGangStaticKeyword());
    if (gangStatic.hasValue() && failed(*gangStatic))
      return failure();
    parser.parseOptionalComma();
    if (failed(parser.parseRParen()))
      return failure();
  }

  // worker?
  if (succeeded(parser.parseOptionalKeyword(LoopOp::getWorkerKeyword())))
    executionMapping |= OpenACCExecMapping::WORKER;

  // optional worker operand
  worker = parseOptionalOperandAndType(parser, result);
  if (worker.hasValue() && failed(*worker))
    return failure();

  // vector?
  if (succeeded(parser.parseOptionalKeyword(LoopOp::getVectorKeyword())))
    executionMapping |= OpenACCExecMapping::VECTOR;

  // optional vector operand
  vector = parseOptionalOperandAndType(parser, result);
  if (vector.hasValue() && failed(*vector))
    return failure();

  // tile()?
  if (failed(parseOperandList(parser, LoopOp::getTileKeyword(), tileOperands,
                              operandTypes, result)))
    return failure();

  // private()?
  if (failed(parseOperandList(parser, LoopOp::getPrivateKeyword(),
                              privateOperands, operandTypes, result)))
    return failure();

  // reduction()?
  if (failed(parseOperandList(parser, LoopOp::getReductionKeyword(),
                              reductionOperands, operandTypes, result)))
    return failure();

  if (executionMapping != acc::OpenACCExecMapping::NONE)
    result.addAttribute(LoopOp::getExecutionMappingAttrName(),
                        builder.getI64IntegerAttr(executionMapping));

  // Parse optional results in case there is a reduce.
  if (parser.parseOptionalArrowTypeList(result.types))
    return failure();

  if (failed(parseRegions<LoopOp>(parser, result)))
    return failure();

  result.addAttribute(LoopOp::getOperandSegmentSizeAttr(),
                      builder.getI32VectorAttr(
                          {static_cast<int32_t>(gangNum.hasValue() ? 1 : 0),
                           static_cast<int32_t>(gangStatic.hasValue() ? 1 : 0),
                           static_cast<int32_t>(worker.hasValue() ? 1 : 0),
                           static_cast<int32_t>(vector.hasValue() ? 1 : 0),
                           static_cast<int32_t>(tileOperands.size()),
                           static_cast<int32_t>(privateOperands.size()),
                           static_cast<int32_t>(reductionOperands.size())}));

  if (failed(parser.parseOptionalAttrDictWithKeyword(result.attributes)))
    return failure();

  return success();
}

static void print(OpAsmPrinter &printer, LoopOp &op) {
  unsigned execMapping = op.exec_mapping();
  if (execMapping & OpenACCExecMapping::GANG) {
    printer << " " << LoopOp::getGangKeyword();
    Value gangNum = op.gangNum();
    Value gangStatic = op.gangStatic();

    // Print optional gang operands
    if (gangNum || gangStatic) {
      printer << "(";
      if (gangNum) {
        printer << LoopOp::getGangNumKeyword() << "=" << gangNum << ": "
                << gangNum.getType();
        if (gangStatic)
          printer << ", ";
      }
      if (gangStatic)
        printer << LoopOp::getGangStaticKeyword() << "=" << gangStatic << ": "
                << gangStatic.getType();
      printer << ")";
    }
  }

  if (execMapping & OpenACCExecMapping::WORKER) {
    printer << " " << LoopOp::getWorkerKeyword();

    // Print optional worker operand if present
    if (Value workerNum = op.workerNum())
      printer << "(" << workerNum << ": " << workerNum.getType() << ")";
  }

  if (execMapping & OpenACCExecMapping::VECTOR) {
    printer << " " << LoopOp::getVectorKeyword();

    // Print optional vector operand if present
    if (Value vectorLength = op.vectorLength())
      printer << "(" << vectorLength << ": " << vectorLength.getType() << ")";
  }

  // tile()?
  printOperandList(op.tileOperands(), LoopOp::getTileKeyword(), printer);

  // private()?
  printOperandList(op.privateOperands(), LoopOp::getPrivateKeyword(), printer);

  // reduction()?
  printOperandList(op.reductionOperands(), LoopOp::getReductionKeyword(),
                   printer);

  if (op.getNumResults() > 0)
    printer << " -> (" << op.getResultTypes() << ")";

  printer.printRegion(op.region(),
                      /*printEntryBlockArgs=*/false,
                      /*printBlockTerminators=*/true);

  printer.printOptionalAttrDictWithKeyword(
      op->getAttrs(), {LoopOp::getExecutionMappingAttrName(),
                       LoopOp::getOperandSegmentSizeAttr()});
}

static LogicalResult verifyLoopOp(acc::LoopOp loopOp) {
  // auto, independent and seq attribute are mutually exclusive.
  if ((loopOp.auto_() && (loopOp.independent() || loopOp.seq())) ||
      (loopOp.independent() && loopOp.seq())) {
    loopOp.emitError("only one of " + acc::LoopOp::getAutoAttrName() + ", " +
                     acc::LoopOp::getIndependentAttrName() + ", " +
                     acc::LoopOp::getSeqAttrName() +
                     " can be present at the same time");
    return failure();
  }

  // Gang, worker and vector are incompatible with seq.
  if (loopOp.seq() && loopOp.exec_mapping() != OpenACCExecMapping::NONE) {
    loopOp.emitError("gang, worker or vector cannot appear with the seq attr");
    return failure();
  }

  // Check non-empty body().
  if (loopOp.region().empty()) {
    loopOp.emitError("expected non-empty body.");
    return failure();
  }

  return success();
}

//===----------------------------------------------------------------------===//
// DataOp
//===----------------------------------------------------------------------===//

static LogicalResult verify(acc::DataOp dataOp) {
  // 2.6.5. Data Construct restriction
  // At least one copy, copyin, copyout, create, no_create, present, deviceptr,
  // attach, or default clause must appear on a data construct.
  if (dataOp.getOperands().empty() && !dataOp.defaultAttr())
    return dataOp.emitError("at least one operand or the default attribute "
                            "must appear on the data operation");
  return success();
}

unsigned DataOp::getNumDataOperands() {
  return copyOperands().size() + copyinOperands().size() +
         copyinReadonlyOperands().size() + copyoutOperands().size() +
         copyoutZeroOperands().size() + createOperands().size() +
         createZeroOperands().size() + noCreateOperands().size() +
         presentOperands().size() + deviceptrOperands().size() +
         attachOperands().size();
}

Value DataOp::getDataOperand(unsigned i) {
  unsigned numOptional = ifCond() ? 1 : 0;
  return getOperand(numOptional + i);
}

//===----------------------------------------------------------------------===//
// ExitDataOp
//===----------------------------------------------------------------------===//

static LogicalResult verify(acc::ExitDataOp op) {
  // 2.6.6. Data Exit Directive restriction
  // At least one copyout, delete, or detach clause must appear on an exit data
  // directive.
  if (op.copyoutOperands().empty() && op.deleteOperands().empty() &&
      op.detachOperands().empty())
    return op.emitError(
        "at least one operand in copyout, delete or detach must appear on the "
        "exit data operation");

  // The async attribute represent the async clause without value. Therefore the
  // attribute and operand cannot appear at the same time.
  if (op.asyncOperand() && op.async())
    return op.emitError("async attribute cannot appear with asyncOperand");

  // The wait attribute represent the wait clause without values. Therefore the
  // attribute and operands cannot appear at the same time.
  if (!op.waitOperands().empty() && op.wait())
    return op.emitError("wait attribute cannot appear with waitOperands");

  if (op.waitDevnum() && op.waitOperands().empty())
    return op.emitError("wait_devnum cannot appear without waitOperands");

  return success();
}

unsigned ExitDataOp::getNumDataOperands() {
  return copyoutOperands().size() + deleteOperands().size() +
         detachOperands().size();
}

Value ExitDataOp::getDataOperand(unsigned i) {
  unsigned numOptional = ifCond() ? 1 : 0;
  numOptional += asyncOperand() ? 1 : 0;
  numOptional += waitDevnum() ? 1 : 0;
  return getOperand(waitOperands().size() + numOptional + i);
}

void ExitDataOp::getCanonicalizationPatterns(RewritePatternSet &results,
                                             MLIRContext *context) {
  results.add<RemoveConstantIfCondition<ExitDataOp>>(context);
}

//===----------------------------------------------------------------------===//
// EnterDataOp
//===----------------------------------------------------------------------===//

static LogicalResult verify(acc::EnterDataOp op) {
  // 2.6.6. Data Enter Directive restriction
  // At least one copyin, create, or attach clause must appear on an enter data
  // directive.
  if (op.copyinOperands().empty() && op.createOperands().empty() &&
      op.createZeroOperands().empty() && op.attachOperands().empty())
    return op.emitError(
        "at least one operand in copyin, create, "
        "create_zero or attach must appear on the enter data operation");

  // The async attribute represent the async clause without value. Therefore the
  // attribute and operand cannot appear at the same time.
  if (op.asyncOperand() && op.async())
    return op.emitError("async attribute cannot appear with asyncOperand");

  // The wait attribute represent the wait clause without values. Therefore the
  // attribute and operands cannot appear at the same time.
  if (!op.waitOperands().empty() && op.wait())
    return op.emitError("wait attribute cannot appear with waitOperands");

  if (op.waitDevnum() && op.waitOperands().empty())
    return op.emitError("wait_devnum cannot appear without waitOperands");

  return success();
}

unsigned EnterDataOp::getNumDataOperands() {
  return copyinOperands().size() + createOperands().size() +
         createZeroOperands().size() + attachOperands().size();
}

Value EnterDataOp::getDataOperand(unsigned i) {
  unsigned numOptional = ifCond() ? 1 : 0;
  numOptional += asyncOperand() ? 1 : 0;
  numOptional += waitDevnum() ? 1 : 0;
  return getOperand(waitOperands().size() + numOptional + i);
}

void EnterDataOp::getCanonicalizationPatterns(RewritePatternSet &results,
                                              MLIRContext *context) {
  results.add<RemoveConstantIfCondition<EnterDataOp>>(context);
}

//===----------------------------------------------------------------------===//
// InitOp
//===----------------------------------------------------------------------===//

static LogicalResult verify(acc::InitOp initOp) {
  Operation *currOp = initOp;
  while ((currOp = currOp->getParentOp())) {
    if (isComputeOperation(currOp))
      return initOp.emitOpError("cannot be nested in a compute operation");
  }
  return success();
}

//===----------------------------------------------------------------------===//
// ShutdownOp
//===----------------------------------------------------------------------===//

static LogicalResult verify(acc::ShutdownOp op) {
  Operation *currOp = op;
  while ((currOp = currOp->getParentOp())) {
    if (isComputeOperation(currOp))
      return op.emitOpError("cannot be nested in a compute operation");
  }
  return success();
}

//===----------------------------------------------------------------------===//
// UpdateOp
//===----------------------------------------------------------------------===//

static LogicalResult verify(acc::UpdateOp updateOp) {
  // At least one of host or device should have a value.
  if (updateOp.hostOperands().empty() && updateOp.deviceOperands().empty())
    return updateOp.emitError("at least one value must be present in"
                              " hostOperands or deviceOperands");

  // The async attribute represent the async clause without value. Therefore the
  // attribute and operand cannot appear at the same time.
  if (updateOp.asyncOperand() && updateOp.async())
    return updateOp.emitError("async attribute cannot appear with "
                              " asyncOperand");

  // The wait attribute represent the wait clause without values. Therefore the
  // attribute and operands cannot appear at the same time.
  if (!updateOp.waitOperands().empty() && updateOp.wait())
    return updateOp.emitError("wait attribute cannot appear with waitOperands");

  if (updateOp.waitDevnum() && updateOp.waitOperands().empty())
    return updateOp.emitError("wait_devnum cannot appear without waitOperands");

  return success();
}

unsigned UpdateOp::getNumDataOperands() {
  return hostOperands().size() + deviceOperands().size();
}

Value UpdateOp::getDataOperand(unsigned i) {
  unsigned numOptional = asyncOperand() ? 1 : 0;
  numOptional += waitDevnum() ? 1 : 0;
  numOptional += ifCond() ? 1 : 0;
  return getOperand(waitOperands().size() + deviceTypeOperands().size() +
                    numOptional + i);
}

void UpdateOp::getCanonicalizationPatterns(RewritePatternSet &results,
                                           MLIRContext *context) {
  results.add<RemoveConstantIfCondition<UpdateOp>>(context);
}

//===----------------------------------------------------------------------===//
// WaitOp
//===----------------------------------------------------------------------===//

static LogicalResult verify(acc::WaitOp waitOp) {
  // The async attribute represent the async clause without value. Therefore the
  // attribute and operand cannot appear at the same time.
  if (waitOp.asyncOperand() && waitOp.async())
    return waitOp.emitError("async attribute cannot appear with asyncOperand");

  if (waitOp.waitDevnum() && waitOp.waitOperands().empty())
    return waitOp.emitError("wait_devnum cannot appear without waitOperands");

  return success();
}

#define GET_OP_CLASSES
#include "mlir/Dialect/OpenACC/OpenACCOps.cpp.inc"<|MERGE_RESOLUTION|>--- conflicted
+++ resolved
@@ -474,8 +474,6 @@
                       /*printBlockTerminators=*/true);
   printer.printOptionalAttrDictWithKeyword(
       op->getAttrs(), ParallelOp::getOperandSegmentSizeAttr());
-<<<<<<< HEAD
-=======
 }
 
 unsigned ParallelOp::getNumDataOperands() {
@@ -496,7 +494,6 @@
   numOptional += ifCond() ? 1 : 0;
   numOptional += selfCond() ? 1 : 0;
   return getOperand(waitOperands().size() + numOptional + i);
->>>>>>> 2ab1d525
 }
 
 //===----------------------------------------------------------------------===//
