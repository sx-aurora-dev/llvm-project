--- conflicted
+++ resolved
@@ -626,79 +626,6 @@
   ValueRange composeSyms =
       affineApply.getMapOperands().take_back(composeMap.getNumSymbols());
 
-<<<<<<< HEAD
-  // Perform the replacement and append the dims and symbols where relevant.
-  MLIRContext *ctx = map->getContext();
-  AffineExpr toReplace = isDimReplacement ? getAffineDimExpr(pos, ctx)
-                                          : getAffineSymbolExpr(pos, ctx);
-  *map = map->replace(toReplace, composeExpr, dims.size(), syms.size());
-  dims.append(composeDims.begin(), composeDims.end());
-  syms.append(composeSyms.begin(), composeSyms.end());
-
-  return success();
-}
-
-/// Iterate over `operands` and fold away all those produced by an AffineApplyOp
-/// iteratively. Perform canonicalization of map and operands as well as
-/// AffineMap simplification. `map` and `operands` are mutated in place.
-static void composeAffineMapAndOperands(AffineMap *map,
-                                        SmallVectorImpl<Value> *operands) {
-  if (map->getNumResults() == 0) {
-    canonicalizeMapAndOperands(map, operands);
-    *map = simplifyAffineMap(*map);
-    return;
-  }
-
-  MLIRContext *ctx = map->getContext();
-  SmallVector<Value, 4> dims(operands->begin(),
-                             operands->begin() + map->getNumDims());
-  SmallVector<Value, 4> syms(operands->begin() + map->getNumDims(),
-                             operands->end());
-
-  // Iterate over dims and symbols coming from AffineApplyOp and replace until
-  // exhaustion. This iteratively mutates `map`, `dims` and `syms`. Both `dims`
-  // and `syms` can only increase by construction.
-  // The implementation uses a `while` loop to support the case of symbols
-  // that may be constructed from dims ;this may be overkill.
-  while (true) {
-    bool changed = false;
-    for (unsigned pos = 0; pos != dims.size() + syms.size(); ++pos)
-      if ((changed |= succeeded(replaceDimOrSym(map, pos, dims, syms))))
-        break;
-    if (!changed)
-      break;
-  }
-
-  // Clear operands so we can fill them anew.
-  operands->clear();
-
-  // At this point we may have introduced null operands, prune them out before
-  // canonicalizing map and operands.
-  unsigned nDims = 0, nSyms = 0;
-  SmallVector<AffineExpr, 4> dimReplacements, symReplacements;
-  dimReplacements.reserve(dims.size());
-  symReplacements.reserve(syms.size());
-  for (auto *container : {&dims, &syms}) {
-    bool isDim = (container == &dims);
-    auto &repls = isDim ? dimReplacements : symReplacements;
-    for (auto en : llvm::enumerate(*container)) {
-      Value v = en.value();
-      if (!v) {
-        assert(isDim ? !map->isFunctionOfDim(en.index())
-                     : !map->isFunctionOfSymbol(en.index()) &&
-                           "map is function of unexpected expr@pos");
-        repls.push_back(getAffineConstantExpr(0, ctx));
-        continue;
-      }
-      repls.push_back(isDim ? getAffineDimExpr(nDims++, ctx)
-                            : getAffineSymbolExpr(nSyms++, ctx));
-      operands->push_back(v);
-    }
-  }
-  *map = map->replaceDimsAndSymbols(dimReplacements, symReplacements, nDims,
-                                    nSyms);
-
-=======
   // Append the dims and symbols where relevant and perform the replacement.
   MLIRContext *ctx = map->getContext();
   AffineExpr toReplace = isDimReplacement ? getAffineDimExpr(pos, ctx)
@@ -770,7 +697,6 @@
   *map = map->replaceDimsAndSymbols(dimReplacements, symReplacements, nDims,
                                     nSyms);
 
->>>>>>> 2ab1d525
   // Canonicalize and simplify before returning.
   canonicalizeMapAndOperands(map, operands);
   *map = simplifyAffineMap(*map);
