--- conflicted
+++ resolved
@@ -82,18 +82,9 @@
   } else if (isa<AffineDmaStartOp, AffineDmaWaitOp>(op)) {
     // TODO: Support DMA ops.
     return false;
-<<<<<<< HEAD
-  } else if (!isa<ConstantOp>(op)) {
-    // Register op in the set of ops defined inside the loop. This set is used
-    // to prevent hoisting ops that depend on other ops defined inside the loop
-    // which are themselves not being hoisted.
-    definedOps.insert(&op);
-
-=======
   } else if (!isa<arith::ConstantOp, ConstantOp>(op)) {
     // Register op in the set of ops that have users.
     opsWithUsers.insert(&op);
->>>>>>> a2ce6ee6
     if (isa<AffineMapAccessInterface>(op)) {
       Value memref = isa<AffineReadOpInterface>(op)
                          ? cast<AffineReadOpInterface>(op).getMemRef()
