--- conflicted
+++ resolved
@@ -910,102 +910,6 @@
   }
 }
 
-<<<<<<< HEAD
-////// TODO: Hoist to a VectorizationMaterialize.cpp when appropriate. ////
-
-/// Handles the vectorization of load and store MLIR operations.
-///
-/// AffineLoadOp operations are the roots of the vectorizeNonTerminals call.
-/// They are vectorized immediately. The resulting vector.transfer_read is
-/// immediately registered to replace all uses of the AffineLoadOp in this
-/// pattern's scope.
-///
-/// AffineStoreOp are the terminals of the vectorizeNonTerminals call. They
-/// need to be vectorized late once all the use-def chains have been traversed.
-/// Additionally, they may have ssa-values operands which come from outside the
-/// scope of the current pattern.
-/// Such special cases force us to delay the vectorization of the stores until
-/// the last step. Here we merely register the store operation.
-template <typename LoadOrStoreOpPointer>
-static LogicalResult vectorizeRootOrTerminal(Value iv,
-                                             LoadOrStoreOpPointer memoryOp,
-                                             VectorizationState *state) {
-  auto memRefType = memoryOp.getMemRef().getType().template cast<MemRefType>();
-
-  auto elementType = memRefType.getElementType();
-  // TODO: ponder whether we want to further vectorize a vector value.
-  assert(VectorType::isValidElementType(elementType) &&
-         "Not a valid vector element type");
-  auto vectorType = VectorType::get(state->strategy->vectorSizes, elementType);
-
-  // Materialize a MemRef with 1 vector.
-  auto *opInst = memoryOp.getOperation();
-  // For now, vector.transfers must be aligned, operate only on indices with an
-  // identity subset of AffineMap and do not change layout.
-  // TODO: increase the expressiveness power of vector.transfer operations
-  // as needed by various targets.
-  if (auto load = dyn_cast<AffineLoadOp>(opInst)) {
-    OpBuilder b(opInst);
-    ValueRange mapOperands = load.getMapOperands();
-    SmallVector<Value, 8> indices;
-    indices.reserve(load.getMemRefType().getRank());
-    if (load.getAffineMap() !=
-        b.getMultiDimIdentityMap(load.getMemRefType().getRank())) {
-      computeMemoryOpIndices(opInst, load.getAffineMap(), mapOperands, indices);
-    } else {
-      indices.append(mapOperands.begin(), mapOperands.end());
-    }
-    auto permutationMap =
-        makePermutationMap(opInst, indices, state->strategy->loopToVectorDim);
-    if (!permutationMap)
-      return failure();
-    LLVM_DEBUG(dbgs() << "\n[early-vect]+++++ permutationMap: ");
-    LLVM_DEBUG(permutationMap.print(dbgs()));
-    auto transfer = b.create<vector::TransferReadOp>(
-        opInst->getLoc(), vectorType, memoryOp.getMemRef(), indices,
-        permutationMap);
-    state->registerReplacement(opInst, transfer.getOperation());
-  } else {
-    state->registerTerminal(opInst);
-  }
-  return success();
-}
-/// end TODO: Hoist to a VectorizationMaterialize.cpp when appropriate. ///
-
-/// Coarsens the loops bounds and transforms all remaining load and store
-/// operations into the appropriate vector.transfer.
-static LogicalResult vectorizeAffineForOp(AffineForOp loop, int64_t step,
-                                          VectorizationState *state) {
-  loop.setStep(step);
-
-  FilterFunctionType notVectorizedThisPattern = [state](Operation &op) {
-    if (!matcher::isLoadOrStore(op)) {
-      return false;
-    }
-    return state->vectorizationMap.count(&op) == 0 &&
-           state->vectorizedSet.count(&op) == 0 &&
-           state->roots.count(&op) == 0 && state->terminals.count(&op) == 0;
-  };
-  auto loadAndStores = matcher::Op(notVectorizedThisPattern);
-  SmallVector<NestedMatch, 8> loadAndStoresMatches;
-  loadAndStores.match(loop.getOperation(), &loadAndStoresMatches);
-  for (auto ls : loadAndStoresMatches) {
-    auto *opInst = ls.getMatchedOperation();
-    auto load = dyn_cast<AffineLoadOp>(opInst);
-    auto store = dyn_cast<AffineStoreOp>(opInst);
-    LLVM_DEBUG(opInst->print(dbgs()));
-    LogicalResult result =
-        load ? vectorizeRootOrTerminal(loop.getInductionVar(), load, state)
-             : vectorizeRootOrTerminal(loop.getInductionVar(), store, state);
-    if (failed(result)) {
-      return failure();
-    }
-  }
-  return success();
-}
-
-=======
->>>>>>> 2ab1d525
 /// Returns a FilterFunctionType that can be used in NestedPattern to match a
 /// loop whose underlying load/store accesses are either invariant or all
 // varying along the `fastestVaryingMemRefDimension`.
@@ -1783,15 +1687,9 @@
       }
       vectorizeLoopIfProfitable(match.getMatchedOperation(), 0, patternDepth,
                                 &strategy);
-<<<<<<< HEAD
-      // TODO: if pattern does not apply, report it; alter the
-      // cost/benefit.
-      (void)vectorizeRootMatch(m, strategy);
-=======
       // Vectorize match. Skip the rest of intersecting matches in the bucket if
       // vectorization succeeded.
       // TODO: if pattern does not apply, report it; alter the cost/benefit.
->>>>>>> 2ab1d525
       // TODO: some diagnostics if failure to vectorize occurs.
       if (succeeded(vectorizeRootMatch(match, strategy)))
         break;
