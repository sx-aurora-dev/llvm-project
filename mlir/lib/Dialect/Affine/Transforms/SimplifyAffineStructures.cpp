//===- SimplifyAffineStructures.cpp ---------------------------------------===//
//
// Part of the LLVM Project, under the Apache License v2.0 with LLVM Exceptions.
// See https://llvm.org/LICENSE.txt for license information.
// SPDX-License-Identifier: Apache-2.0 WITH LLVM-exception
//
//===----------------------------------------------------------------------===//
//
// This file implements a pass to simplify affine structures in operations.
//
//===----------------------------------------------------------------------===//

#include "PassDetail.h"
#include "mlir/Analysis/Utils.h"
#include "mlir/Dialect/Affine/IR/AffineOps.h"
#include "mlir/Dialect/Affine/Passes.h"
#include "mlir/IR/IntegerSet.h"
#include "mlir/Transforms/GreedyPatternRewriteDriver.h"
#include "mlir/Transforms/Utils.h"

#define DEBUG_TYPE "simplify-affine-structure"

using namespace mlir;

namespace {

/// Simplifies affine maps and sets appearing in the operations of the Function.
/// This part is mainly to test the simplifyAffineExpr method. In addition,
/// all memrefs with non-trivial layout maps are converted to ones with trivial
/// identity layout ones.
struct SimplifyAffineStructures
    : public SimplifyAffineStructuresBase<SimplifyAffineStructures> {
  void runOnFunction() override;

  /// Utility to simplify an affine attribute and update its entry in the parent
  /// operation if necessary.
  template <typename AttributeT>
  void simplifyAndUpdateAttribute(Operation *op, StringAttr name,
                                  AttributeT attr) {
    auto &simplified = simplifiedAttributes[attr];
    if (simplified == attr)
      return;

    // This is a newly encountered attribute.
    if (!simplified) {
      // Try to simplify the value of the attribute.
      auto value = attr.getValue();
      auto simplifiedValue = simplify(value);
      if (simplifiedValue == value) {
        simplified = attr;
        return;
      }
      simplified = AttributeT::get(simplifiedValue);
    }

    // Simplification was successful, so update the attribute.
    op->setAttr(name, simplified);
  }

  IntegerSet simplify(IntegerSet set) { return simplifyIntegerSet(set); }

  /// Performs basic affine map simplifications.
  AffineMap simplify(AffineMap map) {
    MutableAffineMap mMap(map);
    mMap.simplify();
    return mMap.getAffineMap();
  }

  DenseMap<Attribute, Attribute> simplifiedAttributes;
};

} // namespace

std::unique_ptr<OperationPass<FuncOp>>
mlir::createSimplifyAffineStructuresPass() {
  return std::make_unique<SimplifyAffineStructures>();
}

void SimplifyAffineStructures::runOnFunction() {
  auto func = getFunction();
  simplifiedAttributes.clear();
  RewritePatternSet patterns(func.getContext());
  AffineApplyOp::getCanonicalizationPatterns(patterns, func.getContext());
  AffineForOp::getCanonicalizationPatterns(patterns, func.getContext());
  AffineIfOp::getCanonicalizationPatterns(patterns, func.getContext());
  FrozenRewritePatternSet frozenPatterns(std::move(patterns));

  // The simplification of affine attributes will likely simplify the op. Try to
  // fold/apply canonicalization patterns when we have affine dialect ops.
  SmallVector<Operation *> opsToSimplify;
  func.walk([&](Operation *op) {
    for (auto attr : op->getAttrs()) {
      if (auto mapAttr = attr.getValue().dyn_cast<AffineMapAttr>())
        simplifyAndUpdateAttribute(op, attr.getName(), mapAttr);
      else if (auto setAttr = attr.getValue().dyn_cast<IntegerSetAttr>())
        simplifyAndUpdateAttribute(op, attr.getName(), setAttr);
    }

    if (isa<AffineForOp, AffineIfOp, AffineApplyOp>(op))
<<<<<<< HEAD
      (void)applyOpPatternsAndFold(op, frozenPatterns);
=======
      opsToSimplify.push_back(op);
>>>>>>> a2ce6ee6
  });
  (void)applyOpPatternsAndFold(opsToSimplify, frozenPatterns, /*strict=*/true);
}<|MERGE_RESOLUTION|>--- conflicted
+++ resolved
@@ -97,11 +97,7 @@
     }
 
     if (isa<AffineForOp, AffineIfOp, AffineApplyOp>(op))
-<<<<<<< HEAD
-      (void)applyOpPatternsAndFold(op, frozenPatterns);
-=======
       opsToSimplify.push_back(op);
->>>>>>> a2ce6ee6
   });
   (void)applyOpPatternsAndFold(opsToSimplify, frozenPatterns, /*strict=*/true);
 }