//===- PDLInterp.cpp - PDL Interpreter Dialect ------------------*- C++ -*-===//
//
// Part of the LLVM Project, under the Apache License v2.0 with LLVM Exceptions.
// See https://llvm.org/LICENSE.txt for license information.
// SPDX-License-Identifier: Apache-2.0 WITH LLVM-exception
//
//===----------------------------------------------------------------------===//

#include "mlir/Dialect/PDLInterp/IR/PDLInterp.h"
#include "mlir/Dialect/PDL/IR/PDLTypes.h"
#include "mlir/IR/BuiltinTypes.h"
#include "mlir/IR/DialectImplementation.h"

using namespace mlir;
using namespace mlir::pdl_interp;

#include "mlir/Dialect/PDLInterp/IR/PDLInterpOpsDialect.cpp.inc"

//===----------------------------------------------------------------------===//
// PDLInterp Dialect
//===----------------------------------------------------------------------===//

void PDLInterpDialect::initialize() {
  addOperations<
#define GET_OP_LIST
#include "mlir/Dialect/PDLInterp/IR/PDLInterpOps.cpp.inc"
      >();
}

//===----------------------------------------------------------------------===//
// pdl_interp::CreateOperationOp
//===----------------------------------------------------------------------===//

static ParseResult parseCreateOperationOpAttributes(
    OpAsmParser &p, SmallVectorImpl<OpAsmParser::OperandType> &attrOperands,
    ArrayAttr &attrNamesAttr) {
  Builder &builder = p.getBuilder();
  SmallVector<Attribute, 4> attrNames;
  if (succeeded(p.parseOptionalLBrace())) {
    do {
      StringAttr nameAttr;
      OpAsmParser::OperandType operand;
      if (p.parseAttribute(nameAttr) || p.parseEqual() ||
          p.parseOperand(operand))
        return failure();
      attrNames.push_back(nameAttr);
      attrOperands.push_back(operand);
    } while (succeeded(p.parseOptionalComma()));
    if (p.parseRBrace())
      return failure();
  }
  attrNamesAttr = builder.getArrayAttr(attrNames);
  return success();
}

static void printCreateOperationOpAttributes(OpAsmPrinter &p,
                                             CreateOperationOp op,
                                             OperandRange attrArgs,
                                             ArrayAttr attrNames) {
  if (attrNames.empty())
    return;
  p << " {";
  interleaveComma(llvm::seq<int>(0, attrNames.size()), p,
                  [&](int i) { p << attrNames[i] << " = " << attrArgs[i]; });
  p << '}';
}

//===----------------------------------------------------------------------===//
// pdl_interp::ForEachOp
//===----------------------------------------------------------------------===//

void ForEachOp::build(::mlir::OpBuilder &builder, ::mlir::OperationState &state,
                      Value range, Block *successor, bool initLoop) {
  build(builder, state, range, successor);
  if (initLoop) {
    // Create the block and the loop variable.
    auto rangeType = range.getType().cast<pdl::RangeType>();
    state.regions.front()->emplaceBlock();
    state.regions.front()->addArgument(rangeType.getElementType());
  }
}

static ParseResult parseForEachOp(OpAsmParser &parser, OperationState &result) {
  // Parse the loop variable followed by type.
  OpAsmParser::OperandType loopVariable;
  Type loopVariableType;
  if (parser.parseRegionArgument(loopVariable) ||
      parser.parseColonType(loopVariableType))
    return failure();

  // Parse the "in" keyword.
  if (parser.parseKeyword("in", " after loop variable"))
    return failure();

  // Parse the operand (value range).
  OpAsmParser::OperandType operandInfo;
  if (parser.parseOperand(operandInfo))
    return failure();

  // Resolve the operand.
  Type rangeType = pdl::RangeType::get(loopVariableType);
  if (parser.resolveOperand(operandInfo, rangeType, result.operands))
    return failure();

  // Parse the body region.
  Region *body = result.addRegion();
  if (parser.parseRegion(*body, {loopVariable}, {loopVariableType}))
    return failure();

  // Parse the attribute dictionary.
  if (parser.parseOptionalAttrDict(result.attributes))
    return failure();

  // Parse the successor.
  Block *successor;
  if (parser.parseArrow() || parser.parseSuccessor(successor))
    return failure();
  result.addSuccessors(successor);

  return success();
}

<<<<<<< HEAD
static void print(OpAsmPrinter &p, CreateOperationOp op) {
  p << "pdl_interp.create_operation ";
  p.printOptionalAttrDict(op->getAttrs(),
                          {"attributeNames", "name", "operand_segment_sizes"});
  p << '"' << op.name() << "\"(" << op.operands() << ')';

  // Emit the optional attributes.
  ArrayAttr attrNames = op.attributeNames();
  if (!attrNames.empty()) {
    Operation::operand_range attrArgs = op.attributes();
    p << " {";
    interleaveComma(llvm::seq<int>(0, attrNames.size()), p,
                    [&](int i) { p << attrNames[i] << " = " << attrArgs[i]; });
    p << '}';
  }
=======
static void print(OpAsmPrinter &p, ForEachOp op) {
  BlockArgument arg = op.getLoopVariable();
  p << ' ' << arg << " : " << arg.getType() << " in " << op.values();
  p.printRegion(op.region(), /*printEntryBlockArgs=*/false);
  p.printOptionalAttrDict(op->getAttrs());
  p << " -> ";
  p.printSuccessor(op.successor());
}

static LogicalResult verify(ForEachOp op) {
  // Verify that the operation has exactly one argument.
  if (op.region().getNumArguments() != 1)
    return op.emitOpError("requires exactly one argument");

  // Verify that the loop variable and the operand (value range)
  // have compatible types.
  BlockArgument arg = op.getLoopVariable();
  Type rangeType = pdl::RangeType::get(arg.getType());
  if (rangeType != op.values().getType())
    return op.emitOpError("operand must be a range of loop variable type");

  return success();
}

//===----------------------------------------------------------------------===//
// pdl_interp::GetValueTypeOp
//===----------------------------------------------------------------------===//
>>>>>>> a2ce6ee6

/// Given the result type of a `GetValueTypeOp`, return the expected input type.
static Type getGetValueTypeOpValueType(Type type) {
  Type valueTy = pdl::ValueType::get(type.getContext());
  return type.isa<pdl::RangeType>() ? pdl::RangeType::get(valueTy) : valueTy;
}

//===----------------------------------------------------------------------===//
// TableGen Auto-Generated Op and Interface Definitions
//===----------------------------------------------------------------------===//

#define GET_OP_CLASSES
#include "mlir/Dialect/PDLInterp/IR/PDLInterpOps.cpp.inc"<|MERGE_RESOLUTION|>--- conflicted
+++ resolved
@@ -120,23 +120,6 @@
   return success();
 }
 
-<<<<<<< HEAD
-static void print(OpAsmPrinter &p, CreateOperationOp op) {
-  p << "pdl_interp.create_operation ";
-  p.printOptionalAttrDict(op->getAttrs(),
-                          {"attributeNames", "name", "operand_segment_sizes"});
-  p << '"' << op.name() << "\"(" << op.operands() << ')';
-
-  // Emit the optional attributes.
-  ArrayAttr attrNames = op.attributeNames();
-  if (!attrNames.empty()) {
-    Operation::operand_range attrArgs = op.attributes();
-    p << " {";
-    interleaveComma(llvm::seq<int>(0, attrNames.size()), p,
-                    [&](int i) { p << attrNames[i] << " = " << attrArgs[i]; });
-    p << '}';
-  }
-=======
 static void print(OpAsmPrinter &p, ForEachOp op) {
   BlockArgument arg = op.getLoopVariable();
   p << ' ' << arg << " : " << arg.getType() << " in " << op.values();
@@ -164,7 +147,6 @@
 //===----------------------------------------------------------------------===//
 // pdl_interp::GetValueTypeOp
 //===----------------------------------------------------------------------===//
->>>>>>> a2ce6ee6
 
 /// Given the result type of a `GetValueTypeOp`, return the expected input type.
 static Type getGetValueTypeOpValueType(Type type) {
