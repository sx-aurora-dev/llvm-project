--- conflicted
+++ resolved
@@ -294,16 +294,10 @@
 }
 
 /// Converts a vector `type` to a suitable type under the given `targetEnv`.
-<<<<<<< HEAD
-static Optional<Type>
-convertVectorType(const spirv::TargetEnv &targetEnv, VectorType type,
-                  Optional<spirv::StorageClass> storageClass = {}) {
-=======
 static Type convertVectorType(const spirv::TargetEnv &targetEnv,
                               const SPIRVTypeConverter::Options &options,
                               VectorType type,
                               Optional<spirv::StorageClass> storageClass = {}) {
->>>>>>> 2ab1d525
   if (type.getRank() == 1 && type.getNumElements() == 1)
     return type.getElementType();
 
@@ -311,11 +305,7 @@
     // TODO: Vector types with more than four elements can be translated into
     // array types.
     LLVM_DEBUG(llvm::dbgs() << type << " illegal: > 4-element unimplemented\n");
-<<<<<<< HEAD
-    return llvm::None;
-=======
-    return nullptr;
->>>>>>> 2ab1d525
+    return nullptr;
   }
 
   // Get extension and capability requirements for the given type.
@@ -590,15 +580,9 @@
 
   // Copy over all attributes other than the function name and type.
   for (const auto &namedAttr : funcOp->getAttrs()) {
-<<<<<<< HEAD
-    if (namedAttr.first != impl::getTypeAttrName() &&
-        namedAttr.first != SymbolTable::getSymbolAttrName())
-      newFuncOp->setAttr(namedAttr.first, namedAttr.second);
-=======
     if (namedAttr.getName() != function_like_impl::getTypeAttrName() &&
         namedAttr.getName() != SymbolTable::getSymbolAttrName())
       newFuncOp->setAttr(namedAttr.getName(), namedAttr.getValue());
->>>>>>> 2ab1d525
   }
 
   rewriter.inlineRegionBefore(funcOp.getBody(), newFuncOp.getBody(),
@@ -782,39 +766,22 @@
 //===----------------------------------------------------------------------===//
 
 Value mlir::spirv::linearizeIndex(ValueRange indices, ArrayRef<int64_t> strides,
-<<<<<<< HEAD
-                                  int64_t offset, Location loc,
-                                  OpBuilder &builder) {
-  assert(indices.size() == strides.size() &&
-         "must provide indices for all dimensions");
-
-  auto indexType = SPIRVTypeConverter::getIndexType(builder.getContext());
-
-=======
                                   int64_t offset, Type integerType,
                                   Location loc, OpBuilder &builder) {
   assert(indices.size() == strides.size() &&
          "must provide indices for all dimensions");
 
->>>>>>> 2ab1d525
   // TODO: Consider moving to use affine.apply and patterns converting
   // affine.apply to standard ops. This needs converting to SPIR-V passes to be
   // broken down into progressive small steps so we can have intermediate steps
   // using other dialects. At the moment SPIR-V is the final sink.
 
   Value linearizedIndex = builder.create<spirv::ConstantOp>(
-<<<<<<< HEAD
-      loc, indexType, IntegerAttr::get(indexType, offset));
-  for (auto index : llvm::enumerate(indices)) {
-    Value strideVal = builder.create<spirv::ConstantOp>(
-        loc, indexType, IntegerAttr::get(indexType, strides[index.index()]));
-=======
       loc, integerType, IntegerAttr::get(integerType, offset));
   for (const auto &index : llvm::enumerate(indices)) {
     Value strideVal = builder.create<spirv::ConstantOp>(
         loc, integerType,
         IntegerAttr::get(integerType, strides[index.index()]));
->>>>>>> 2ab1d525
     Value update = builder.create<spirv::IMulOp>(loc, strideVal, index.value());
     linearizedIndex =
         builder.create<spirv::IAddOp>(loc, linearizedIndex, update);
@@ -847,11 +814,7 @@
     linearizedIndices.push_back(zero);
   } else {
     linearizedIndices.push_back(
-<<<<<<< HEAD
-        linearizeIndex(indices, strides, offset, loc, builder));
-=======
         linearizeIndex(indices, strides, offset, indexType, loc, builder));
->>>>>>> 2ab1d525
   }
   return builder.create<spirv::AccessChainOp>(loc, basePtr, linearizedIndices);
 }
