--- conflicted
+++ resolved
@@ -2726,12 +2726,7 @@
   }
 
   printer.printOptionalAttrDictWithKeyword(moduleOp->getAttrs(), elidedAttrs);
-<<<<<<< HEAD
-  printer.printRegion(moduleOp.body(), /*printEntryBlockArgs=*/false,
-                      /*printBlockTerminators=*/false);
-=======
   printer.printRegion(moduleOp.getRegion());
->>>>>>> 2ab1d525
 }
 
 static LogicalResult verify(spirv::ModuleOp moduleOp) {
@@ -3770,10 +3765,6 @@
   return success();
 }
 
-<<<<<<< HEAD
-namespace mlir {
-namespace spirv {
-=======
 //===----------------------------------------------------------------------===//
 // spv.ImageDrefGather
 //===----------------------------------------------------------------------===//
@@ -3983,7 +3974,6 @@
 static LogicalResult verify(spirv::PtrAccessChainOp accessChainOp) {
   return verifyAccessChain(accessChainOp, accessChainOp.indices());
 }
->>>>>>> 2ab1d525
 
 // TableGen'erated operation interfaces for querying versions, extensions, and
 // capabilities.
