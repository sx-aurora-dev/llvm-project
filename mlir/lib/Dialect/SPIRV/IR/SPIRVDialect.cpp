//===- LLVMDialect.cpp - MLIR SPIR-V dialect ------------------------------===//
//
// Part of the LLVM Project, under the Apache License v2.0 with LLVM
// See https://llvm.org/LICENSE.txt for license information.
// SPDX-License-Identifier: Apache-2.0 WITH LLVM-exception
//
//===----------------------------------------------------------------------===//
//
// This file defines the SPIR-V dialect in MLIR.
//
//===----------------------------------------------------------------------===//

#include "mlir/Dialect/SPIRV/IR/SPIRVDialect.h"
#include "mlir/Dialect/SPIRV/IR/ParserUtils.h"
#include "mlir/Dialect/SPIRV/IR/SPIRVOps.h"
#include "mlir/Dialect/SPIRV/IR/SPIRVTypes.h"
#include "mlir/Dialect/SPIRV/IR/TargetAndABI.h"
#include "mlir/IR/Builders.h"
#include "mlir/IR/BuiltinTypes.h"
#include "mlir/IR/DialectImplementation.h"
#include "mlir/IR/MLIRContext.h"
#include "mlir/Parser.h"
#include "mlir/Transforms/InliningUtils.h"
#include "llvm/ADT/DenseMap.h"
#include "llvm/ADT/Sequence.h"
#include "llvm/ADT/SetVector.h"
#include "llvm/ADT/StringExtras.h"
#include "llvm/ADT/StringMap.h"
#include "llvm/ADT/StringSwitch.h"
#include "llvm/ADT/TypeSwitch.h"
#include "llvm/Support/raw_ostream.h"

using namespace mlir;
using namespace mlir::spirv;

#include "mlir/Dialect/SPIRV/IR/SPIRVOpsDialect.cpp.inc"

//===----------------------------------------------------------------------===//
// InlinerInterface
//===----------------------------------------------------------------------===//

/// Returns true if the given region contains spv.Return or spv.ReturnValue ops.
static inline bool containsReturn(Region &region) {
  return llvm::any_of(region, [](Block &block) {
    Operation *terminator = block.getTerminator();
    return isa<spirv::ReturnOp, spirv::ReturnValueOp>(terminator);
  });
}

namespace {
/// This class defines the interface for inlining within the SPIR-V dialect.
struct SPIRVInlinerInterface : public DialectInlinerInterface {
  using DialectInlinerInterface::DialectInlinerInterface;

  /// All call operations within SPIRV can be inlined.
  bool isLegalToInline(Operation *call, Operation *callable,
                       bool wouldBeCloned) const final {
    return true;
  }

  /// Returns true if the given region 'src' can be inlined into the region
  /// 'dest' that is attached to an operation registered to the current dialect.
  bool isLegalToInline(Region *dest, Region *src, bool wouldBeCloned,
                       BlockAndValueMapping &) const final {
    // Return true here when inlining into spv.func, spv.mlir.selection, and
    // spv.mlir.loop operations.
    auto *op = dest->getParentOp();
    return isa<spirv::FuncOp, spirv::SelectionOp, spirv::LoopOp>(op);
  }

  /// Returns true if the given operation 'op', that is registered to this
  /// dialect, can be inlined into the region 'dest' that is attached to an
  /// operation registered to the current dialect.
  bool isLegalToInline(Operation *op, Region *dest, bool wouldBeCloned,
                       BlockAndValueMapping &) const final {
    // TODO: Enable inlining structured control flows with return.
    if ((isa<spirv::SelectionOp, spirv::LoopOp>(op)) &&
        containsReturn(op->getRegion(0)))
      return false;
    // TODO: we need to filter OpKill here to avoid inlining it to
    // a loop continue construct:
    // https://github.com/KhronosGroup/SPIRV-Headers/issues/86
    // However OpKill is fragment shader specific and we don't support it yet.
    return true;
  }

  /// Handle the given inlined terminator by replacing it with a new operation
  /// as necessary.
  void handleTerminator(Operation *op, Block *newDest) const final {
    if (auto returnOp = dyn_cast<spirv::ReturnOp>(op)) {
      OpBuilder(op).create<spirv::BranchOp>(op->getLoc(), newDest);
      op->erase();
    } else if (auto retValOp = dyn_cast<spirv::ReturnValueOp>(op)) {
      llvm_unreachable("unimplemented spv.ReturnValue in inliner");
    }
  }

  /// Handle the given inlined terminator by replacing it with a new operation
  /// as necessary.
  void handleTerminator(Operation *op,
                        ArrayRef<Value> valuesToRepl) const final {
    // Only spv.ReturnValue needs to be handled here.
    auto retValOp = dyn_cast<spirv::ReturnValueOp>(op);
    if (!retValOp)
      return;

    // Replace the values directly with the return operands.
    assert(valuesToRepl.size() == 1 &&
           "spv.ReturnValue expected to only handle one result");
    valuesToRepl.front().replaceAllUsesWith(retValOp.value());
  }
};
} // namespace

//===----------------------------------------------------------------------===//
// SPIR-V Dialect
//===----------------------------------------------------------------------===//

void SPIRVDialect::initialize() {
<<<<<<< HEAD
  addTypes<ArrayType, CooperativeMatrixNVType, ImageType, MatrixType,
           PointerType, RuntimeArrayType, SampledImageType, StructType>();

  addAttributes<InterfaceVarABIAttr, TargetEnvAttr, VerCapExtAttr>();
=======
  registerAttributes();
  registerTypes();
>>>>>>> 2ab1d525

  // Add SPIR-V ops.
  addOperations<
#define GET_OP_LIST
#include "mlir/Dialect/SPIRV/IR/SPIRVOps.cpp.inc"
      >();

  addInterfaces<SPIRVInlinerInterface>();

  // Allow unknown operations because SPIR-V is extensible.
  allowUnknownOperations();
}

std::string SPIRVDialect::getAttributeName(Decoration decoration) {
  return llvm::convertToSnakeFromCamelCase(stringifyDecoration(decoration));
}

//===----------------------------------------------------------------------===//
// Type Parsing
//===----------------------------------------------------------------------===//

// Forward declarations.
template <typename ValTy>
static Optional<ValTy> parseAndVerify(SPIRVDialect const &dialect,
                                      DialectAsmParser &parser);
template <>
Optional<Type> parseAndVerify<Type>(SPIRVDialect const &dialect,
                                    DialectAsmParser &parser);

template <>
Optional<unsigned> parseAndVerify<unsigned>(SPIRVDialect const &dialect,
                                            DialectAsmParser &parser);

static Type parseAndVerifyType(SPIRVDialect const &dialect,
                               DialectAsmParser &parser) {
  Type type;
  llvm::SMLoc typeLoc = parser.getCurrentLocation();
  if (parser.parseType(type))
    return Type();

  // Allow SPIR-V dialect types
  if (&type.getDialect() == &dialect)
    return type;

  // Check other allowed types
  if (auto t = type.dyn_cast<FloatType>()) {
    if (type.isBF16()) {
      parser.emitError(typeLoc, "cannot use 'bf16' to compose SPIR-V types");
      return Type();
    }
  } else if (auto t = type.dyn_cast<IntegerType>()) {
    if (!ScalarType::isValid(t)) {
      parser.emitError(typeLoc,
                       "only 1/8/16/32/64-bit integer type allowed but found ")
          << type;
      return Type();
    }
  } else if (auto t = type.dyn_cast<VectorType>()) {
    if (t.getRank() != 1) {
      parser.emitError(typeLoc, "only 1-D vector allowed but found ") << t;
      return Type();
    }
    if (t.getNumElements() > 4) {
      parser.emitError(
          typeLoc, "vector length has to be less than or equal to 4 but found ")
          << t.getNumElements();
      return Type();
    }
  } else {
    parser.emitError(typeLoc, "cannot use ")
        << type << " to compose SPIR-V types";
    return Type();
  }

  return type;
}

static Type parseAndVerifyMatrixType(SPIRVDialect const &dialect,
                                     DialectAsmParser &parser) {
  Type type;
  llvm::SMLoc typeLoc = parser.getCurrentLocation();
  if (parser.parseType(type))
    return Type();

  if (auto t = type.dyn_cast<VectorType>()) {
    if (t.getRank() != 1) {
      parser.emitError(typeLoc, "only 1-D vector allowed but found ") << t;
      return Type();
    }
    if (t.getNumElements() > 4 || t.getNumElements() < 2) {
      parser.emitError(typeLoc,
                       "matrix columns size has to be less than or equal "
                       "to 4 and greater than or equal 2, but found ")
          << t.getNumElements();
      return Type();
    }

    if (!t.getElementType().isa<FloatType>()) {
      parser.emitError(typeLoc, "matrix columns' elements must be of "
                                "Float type, got ")
          << t.getElementType();
      return Type();
    }
  } else {
    parser.emitError(typeLoc, "matrix must be composed using vector "
                              "type, got ")
        << type;
    return Type();
  }

  return type;
}

static Type parseAndVerifySampledImageType(SPIRVDialect const &dialect,
                                           DialectAsmParser &parser) {
  Type type;
  llvm::SMLoc typeLoc = parser.getCurrentLocation();
  if (parser.parseType(type))
    return Type();

  if (!type.isa<ImageType>()) {
    parser.emitError(typeLoc,
                     "sampled image must be composed using image type, got ")
        << type;
    return Type();
  }

  return type;
}

/// Parses an optional `, stride = N` assembly segment. If no parsing failure
/// occurs, writes `N` to `stride` if existing and writes 0 to `stride` if
/// missing.
static LogicalResult parseOptionalArrayStride(const SPIRVDialect &dialect,
                                              DialectAsmParser &parser,
                                              unsigned &stride) {
  if (failed(parser.parseOptionalComma())) {
    stride = 0;
    return success();
  }

  if (parser.parseKeyword("stride") || parser.parseEqual())
    return failure();

  llvm::SMLoc strideLoc = parser.getCurrentLocation();
  Optional<unsigned> optStride = parseAndVerify<unsigned>(dialect, parser);
  if (!optStride)
    return failure();

  if (!(stride = optStride.getValue())) {
    parser.emitError(strideLoc, "ArrayStride must be greater than zero");
    return failure();
  }
  return success();
}

// element-type ::= integer-type
//                | floating-point-type
//                | vector-type
//                | spirv-type
//
// array-type ::= `!spv.array` `<` integer-literal `x` element-type
//                (`,` `stride` `=` integer-literal)? `>`
static Type parseArrayType(SPIRVDialect const &dialect,
                           DialectAsmParser &parser) {
  if (parser.parseLess())
    return Type();

  SmallVector<int64_t, 1> countDims;
  llvm::SMLoc countLoc = parser.getCurrentLocation();
  if (parser.parseDimensionList(countDims, /*allowDynamic=*/false))
    return Type();
  if (countDims.size() != 1) {
    parser.emitError(countLoc,
                     "expected single integer for array element count");
    return Type();
  }

  // According to the SPIR-V spec:
  // "Length is the number of elements in the array. It must be at least 1."
  int64_t count = countDims[0];
  if (count == 0) {
    parser.emitError(countLoc, "expected array length greater than 0");
    return Type();
  }

  Type elementType = parseAndVerifyType(dialect, parser);
  if (!elementType)
    return Type();

  unsigned stride = 0;
  if (failed(parseOptionalArrayStride(dialect, parser, stride)))
    return Type();

  if (parser.parseGreater())
    return Type();
  return ArrayType::get(elementType, count, stride);
}

// cooperative-matrix-type ::= `!spv.coopmatrix` `<` element-type ',' scope ','
//                                                   rows ',' columns>`
static Type parseCooperativeMatrixType(SPIRVDialect const &dialect,
                                       DialectAsmParser &parser) {
  if (parser.parseLess())
    return Type();

  SmallVector<int64_t, 2> dims;
  llvm::SMLoc countLoc = parser.getCurrentLocation();
  if (parser.parseDimensionList(dims, /*allowDynamic=*/false))
    return Type();

  if (dims.size() != 2) {
    parser.emitError(countLoc, "expected rows and columns size");
    return Type();
  }

  auto elementTy = parseAndVerifyType(dialect, parser);
  if (!elementTy)
    return Type();

  Scope scope;
  if (parser.parseComma() || parseEnumKeywordAttr(scope, parser, "scope <id>"))
    return Type();

  if (parser.parseGreater())
    return Type();
  return CooperativeMatrixNVType::get(elementTy, scope, dims[0], dims[1]);
}

// TODO: Reorder methods to be utilities first and parse*Type
// methods in alphabetical order
//
// storage-class ::= `UniformConstant`
//                 | `Uniform`
//                 | `Workgroup`
//                 | <and other storage classes...>
//
// pointer-type ::= `!spv.ptr<` element-type `,` storage-class `>`
static Type parsePointerType(SPIRVDialect const &dialect,
                             DialectAsmParser &parser) {
  if (parser.parseLess())
    return Type();

  auto pointeeType = parseAndVerifyType(dialect, parser);
  if (!pointeeType)
    return Type();

  StringRef storageClassSpec;
  llvm::SMLoc storageClassLoc = parser.getCurrentLocation();
  if (parser.parseComma() || parser.parseKeyword(&storageClassSpec))
    return Type();

  auto storageClass = symbolizeStorageClass(storageClassSpec);
  if (!storageClass) {
    parser.emitError(storageClassLoc, "unknown storage class: ")
        << storageClassSpec;
    return Type();
  }
  if (parser.parseGreater())
    return Type();
  return PointerType::get(pointeeType, *storageClass);
}

// runtime-array-type ::= `!spv.rtarray` `<` element-type
//                        (`,` `stride` `=` integer-literal)? `>`
static Type parseRuntimeArrayType(SPIRVDialect const &dialect,
                                  DialectAsmParser &parser) {
  if (parser.parseLess())
    return Type();

  Type elementType = parseAndVerifyType(dialect, parser);
  if (!elementType)
    return Type();

  unsigned stride = 0;
  if (failed(parseOptionalArrayStride(dialect, parser, stride)))
    return Type();

  if (parser.parseGreater())
    return Type();
  return RuntimeArrayType::get(elementType, stride);
}

// matrix-type ::= `!spv.matrix` `<` integer-literal `x` element-type `>`
static Type parseMatrixType(SPIRVDialect const &dialect,
                            DialectAsmParser &parser) {
  if (parser.parseLess())
    return Type();

  SmallVector<int64_t, 1> countDims;
  llvm::SMLoc countLoc = parser.getCurrentLocation();
  if (parser.parseDimensionList(countDims, /*allowDynamic=*/false))
    return Type();
  if (countDims.size() != 1) {
    parser.emitError(countLoc, "expected single unsigned "
                               "integer for number of columns");
    return Type();
  }

  int64_t columnCount = countDims[0];
  // According to the specification, Matrices can have 2, 3, or 4 columns
  if (columnCount < 2 || columnCount > 4) {
    parser.emitError(countLoc, "matrix is expected to have 2, 3, or 4 "
                               "columns");
    return Type();
  }

  Type columnType = parseAndVerifyMatrixType(dialect, parser);
  if (!columnType)
    return Type();

  if (parser.parseGreater())
    return Type();

  return MatrixType::get(columnType, columnCount);
}

// Specialize this function to parse each of the parameters that define an
// ImageType. By default it assumes this is an enum type.
template <typename ValTy>
static Optional<ValTy> parseAndVerify(SPIRVDialect const &dialect,
                                      DialectAsmParser &parser) {
  StringRef enumSpec;
  llvm::SMLoc enumLoc = parser.getCurrentLocation();
  if (parser.parseKeyword(&enumSpec)) {
    return llvm::None;
  }

  auto val = spirv::symbolizeEnum<ValTy>(enumSpec);
  if (!val)
    parser.emitError(enumLoc, "unknown attribute: '") << enumSpec << "'";
  return val;
}

template <>
Optional<Type> parseAndVerify<Type>(SPIRVDialect const &dialect,
                                    DialectAsmParser &parser) {
  // TODO: Further verify that the element type can be sampled
  auto ty = parseAndVerifyType(dialect, parser);
  if (!ty)
    return llvm::None;
  return ty;
}

template <typename IntTy>
static Optional<IntTy> parseAndVerifyInteger(SPIRVDialect const &dialect,
                                             DialectAsmParser &parser) {
  IntTy offsetVal = std::numeric_limits<IntTy>::max();
  if (parser.parseInteger(offsetVal))
    return llvm::None;
  return offsetVal;
}

template <>
Optional<unsigned> parseAndVerify<unsigned>(SPIRVDialect const &dialect,
                                            DialectAsmParser &parser) {
  return parseAndVerifyInteger<unsigned>(dialect, parser);
}

namespace {
// Functor object to parse a comma separated list of specs. The function
// parseAndVerify does the actual parsing and verification of individual
// elements. This is a functor since parsing the last element of the list
// (termination condition) needs partial specialization.
template <typename ParseType, typename... Args> struct ParseCommaSeparatedList {
  Optional<std::tuple<ParseType, Args...>>
  operator()(SPIRVDialect const &dialect, DialectAsmParser &parser) const {
    auto parseVal = parseAndVerify<ParseType>(dialect, parser);
    if (!parseVal)
      return llvm::None;

    auto numArgs = std::tuple_size<std::tuple<Args...>>::value;
    if (numArgs != 0 && failed(parser.parseComma()))
      return llvm::None;
    auto remainingValues = ParseCommaSeparatedList<Args...>{}(dialect, parser);
    if (!remainingValues)
      return llvm::None;
    return std::tuple_cat(std::tuple<ParseType>(parseVal.getValue()),
                          remainingValues.getValue());
  }
};

// Partial specialization of the function to parse a comma separated list of
// specs to parse the last element of the list.
template <typename ParseType> struct ParseCommaSeparatedList<ParseType> {
  Optional<std::tuple<ParseType>> operator()(SPIRVDialect const &dialect,
                                             DialectAsmParser &parser) const {
    if (auto value = parseAndVerify<ParseType>(dialect, parser))
      return std::tuple<ParseType>(value.getValue());
    return llvm::None;
  }
};
} // namespace

// dim ::= `1D` | `2D` | `3D` | `Cube` | <and other SPIR-V Dim specifiers...>
//
// depth-info ::= `NoDepth` | `IsDepth` | `DepthUnknown`
//
// arrayed-info ::= `NonArrayed` | `Arrayed`
//
// sampling-info ::= `SingleSampled` | `MultiSampled`
//
// sampler-use-info ::= `SamplerUnknown` | `NeedSampler` |  `NoSampler`
//
// format ::= `Unknown` | `Rgba32f` | <and other SPIR-V Image formats...>
//
// image-type ::= `!spv.image<` element-type `,` dim `,` depth-info `,`
//                              arrayed-info `,` sampling-info `,`
//                              sampler-use-info `,` format `>`
static Type parseImageType(SPIRVDialect const &dialect,
                           DialectAsmParser &parser) {
  if (parser.parseLess())
    return Type();

  auto value =
      ParseCommaSeparatedList<Type, Dim, ImageDepthInfo, ImageArrayedInfo,
                              ImageSamplingInfo, ImageSamplerUseInfo,
                              ImageFormat>{}(dialect, parser);
  if (!value)
    return Type();

  if (parser.parseGreater())
    return Type();
  return ImageType::get(value.getValue());
}

// sampledImage-type :: = `!spv.sampledImage<` image-type `>`
static Type parseSampledImageType(SPIRVDialect const &dialect,
                                  DialectAsmParser &parser) {
  if (parser.parseLess())
    return Type();

  Type parsedType = parseAndVerifySampledImageType(dialect, parser);
  if (!parsedType)
    return Type();

  if (parser.parseGreater())
    return Type();
  return SampledImageType::get(parsedType);
}

// Parse decorations associated with a member.
static ParseResult parseStructMemberDecorations(
    SPIRVDialect const &dialect, DialectAsmParser &parser,
    ArrayRef<Type> memberTypes,
    SmallVectorImpl<StructType::OffsetInfo> &offsetInfo,
    SmallVectorImpl<StructType::MemberDecorationInfo> &memberDecorationInfo) {

  // Check if the first element is offset.
  llvm::SMLoc offsetLoc = parser.getCurrentLocation();
  StructType::OffsetInfo offset = 0;
  OptionalParseResult offsetParseResult = parser.parseOptionalInteger(offset);
  if (offsetParseResult.hasValue()) {
    if (failed(*offsetParseResult))
      return failure();

    if (offsetInfo.size() != memberTypes.size() - 1) {
      return parser.emitError(offsetLoc,
                              "offset specification must be given for "
                              "all members");
    }
    offsetInfo.push_back(offset);
  }

  // Check for no spirv::Decorations.
  if (succeeded(parser.parseOptionalRSquare()))
    return success();

  // If there was an offset, make sure to parse the comma.
  if (offsetParseResult.hasValue() && parser.parseComma())
    return failure();

  // Check for spirv::Decorations.
  do {
    auto memberDecoration = parseAndVerify<spirv::Decoration>(dialect, parser);
    if (!memberDecoration)
      return failure();

    // Parse member decoration value if it exists.
    if (succeeded(parser.parseOptionalEqual())) {
      auto memberDecorationValue =
          parseAndVerifyInteger<uint32_t>(dialect, parser);

      if (!memberDecorationValue)
        return failure();

      memberDecorationInfo.emplace_back(
          static_cast<uint32_t>(memberTypes.size() - 1), 1,
          memberDecoration.getValue(), memberDecorationValue.getValue());
    } else {
      memberDecorationInfo.emplace_back(
          static_cast<uint32_t>(memberTypes.size() - 1), 0,
          memberDecoration.getValue(), 0);
    }

  } while (succeeded(parser.parseOptionalComma()));

  return parser.parseRSquare();
}

// struct-member-decoration ::= integer-literal? spirv-decoration*
// struct-type ::=
//             `!spv.struct<` (id `,`)?
//                          `(`
//                            (spirv-type (`[` struct-member-decoration `]`)?)*
//                          `)>`
static Type parseStructType(SPIRVDialect const &dialect,
                            DialectAsmParser &parser) {
  // TODO: This function is quite lengthy. Break it down into smaller chunks.

  // To properly resolve recursive references while parsing recursive struct
  // types, we need to maintain a list of enclosing struct type names. This set
  // maintains the names of struct types in which the type we are about to parse
  // is nested.
  //
  // Note: This has to be thread_local to enable multiple threads to safely
  // parse concurrently.
  thread_local SetVector<StringRef> structContext;

  static auto removeIdentifierAndFail = [](SetVector<StringRef> &structContext,
                                           StringRef identifier) {
    if (!identifier.empty())
      structContext.remove(identifier);

    return Type();
  };

  if (parser.parseLess())
    return Type();

  StringRef identifier;

  // Check if this is an identified struct type.
  if (succeeded(parser.parseOptionalKeyword(&identifier))) {
    // Check if this is a possible recursive reference.
    if (succeeded(parser.parseOptionalGreater())) {
      if (structContext.count(identifier) == 0) {
        parser.emitError(
            parser.getNameLoc(),
            "recursive struct reference not nested in struct definition");

        return Type();
      }

      return StructType::getIdentified(dialect.getContext(), identifier);
    }

    if (failed(parser.parseComma()))
      return Type();

    if (structContext.count(identifier) != 0) {
      parser.emitError(parser.getNameLoc(),
                       "identifier already used for an enclosing struct");

      return removeIdentifierAndFail(structContext, identifier);
    }

    structContext.insert(identifier);
  }

  if (failed(parser.parseLParen()))
    return removeIdentifierAndFail(structContext, identifier);

  if (succeeded(parser.parseOptionalRParen()) &&
      succeeded(parser.parseOptionalGreater())) {
    if (!identifier.empty())
      structContext.remove(identifier);

    return StructType::getEmpty(dialect.getContext(), identifier);
  }

  StructType idStructTy;

  if (!identifier.empty())
    idStructTy = StructType::getIdentified(dialect.getContext(), identifier);

  SmallVector<Type, 4> memberTypes;
  SmallVector<StructType::OffsetInfo, 4> offsetInfo;
  SmallVector<StructType::MemberDecorationInfo, 4> memberDecorationInfo;

  do {
    Type memberType;
    if (parser.parseType(memberType))
      return removeIdentifierAndFail(structContext, identifier);
    memberTypes.push_back(memberType);

    if (succeeded(parser.parseOptionalLSquare()))
      if (parseStructMemberDecorations(dialect, parser, memberTypes, offsetInfo,
                                       memberDecorationInfo))
        return removeIdentifierAndFail(structContext, identifier);
  } while (succeeded(parser.parseOptionalComma()));

  if (!offsetInfo.empty() && memberTypes.size() != offsetInfo.size()) {
    parser.emitError(parser.getNameLoc(),
                     "offset specification must be given for all members");
    return removeIdentifierAndFail(structContext, identifier);
  }

  if (failed(parser.parseRParen()) || failed(parser.parseGreater()))
    return removeIdentifierAndFail(structContext, identifier);

  if (!identifier.empty()) {
    if (failed(idStructTy.trySetBody(memberTypes, offsetInfo,
                                     memberDecorationInfo)))
      return Type();

    structContext.remove(identifier);
    return idStructTy;
  }

  return StructType::get(memberTypes, offsetInfo, memberDecorationInfo);
}

// spirv-type ::= array-type
//              | element-type
//              | image-type
//              | pointer-type
//              | runtime-array-type
//              | sampled-image-type
//              | struct-type
Type SPIRVDialect::parseType(DialectAsmParser &parser) const {
  StringRef keyword;
  if (parser.parseKeyword(&keyword))
    return Type();

  if (keyword == "array")
    return parseArrayType(*this, parser);
  if (keyword == "coopmatrix")
    return parseCooperativeMatrixType(*this, parser);
  if (keyword == "image")
    return parseImageType(*this, parser);
  if (keyword == "ptr")
    return parsePointerType(*this, parser);
  if (keyword == "rtarray")
    return parseRuntimeArrayType(*this, parser);
  if (keyword == "sampled_image")
    return parseSampledImageType(*this, parser);
  if (keyword == "struct")
    return parseStructType(*this, parser);
  if (keyword == "matrix")
    return parseMatrixType(*this, parser);
  parser.emitError(parser.getNameLoc(), "unknown SPIR-V type: ") << keyword;
  return Type();
}

//===----------------------------------------------------------------------===//
// Type Printing
//===----------------------------------------------------------------------===//

static void print(ArrayType type, DialectAsmPrinter &os) {
  os << "array<" << type.getNumElements() << " x " << type.getElementType();
  if (unsigned stride = type.getArrayStride())
    os << ", stride=" << stride;
  os << ">";
}

static void print(RuntimeArrayType type, DialectAsmPrinter &os) {
  os << "rtarray<" << type.getElementType();
  if (unsigned stride = type.getArrayStride())
    os << ", stride=" << stride;
  os << ">";
}

static void print(PointerType type, DialectAsmPrinter &os) {
  os << "ptr<" << type.getPointeeType() << ", "
     << stringifyStorageClass(type.getStorageClass()) << ">";
}

static void print(ImageType type, DialectAsmPrinter &os) {
  os << "image<" << type.getElementType() << ", " << stringifyDim(type.getDim())
     << ", " << stringifyImageDepthInfo(type.getDepthInfo()) << ", "
     << stringifyImageArrayedInfo(type.getArrayedInfo()) << ", "
     << stringifyImageSamplingInfo(type.getSamplingInfo()) << ", "
     << stringifyImageSamplerUseInfo(type.getSamplerUseInfo()) << ", "
     << stringifyImageFormat(type.getImageFormat()) << ">";
}

static void print(SampledImageType type, DialectAsmPrinter &os) {
  os << "sampled_image<" << type.getImageType() << ">";
}

static void print(StructType type, DialectAsmPrinter &os) {
  thread_local SetVector<StringRef> structContext;

  os << "struct<";

  if (type.isIdentified()) {
    os << type.getIdentifier();

    if (structContext.count(type.getIdentifier())) {
      os << ">";
      return;
    }

    os << ", ";
    structContext.insert(type.getIdentifier());
  }

  os << "(";

  auto printMember = [&](unsigned i) {
    os << type.getElementType(i);
    SmallVector<spirv::StructType::MemberDecorationInfo, 0> decorations;
    type.getMemberDecorations(i, decorations);
    if (type.hasOffset() || !decorations.empty()) {
      os << " [";
      if (type.hasOffset()) {
        os << type.getMemberOffset(i);
        if (!decorations.empty())
          os << ", ";
      }
      auto eachFn = [&os](spirv::StructType::MemberDecorationInfo decoration) {
        os << stringifyDecoration(decoration.decoration);
        if (decoration.hasValue) {
          os << "=" << decoration.decorationValue;
        }
      };
      llvm::interleaveComma(decorations, os, eachFn);
      os << "]";
    }
  };
  llvm::interleaveComma(llvm::seq<unsigned>(0, type.getNumElements()), os,
                        printMember);
  os << ")>";

  if (type.isIdentified())
    structContext.remove(type.getIdentifier());
}

static void print(CooperativeMatrixNVType type, DialectAsmPrinter &os) {
  os << "coopmatrix<" << type.getRows() << "x" << type.getColumns() << "x";
  os << type.getElementType() << ", " << stringifyScope(type.getScope());
  os << ">";
}

static void print(MatrixType type, DialectAsmPrinter &os) {
  os << "matrix<" << type.getNumColumns() << " x " << type.getColumnType();
  os << ">";
}

void SPIRVDialect::printType(Type type, DialectAsmPrinter &os) const {
  TypeSwitch<Type>(type)
      .Case<ArrayType, CooperativeMatrixNVType, PointerType, RuntimeArrayType,
            ImageType, SampledImageType, StructType, MatrixType>(
          [&](auto type) { print(type, os); })
      .Default([](Type) { llvm_unreachable("unhandled SPIR-V type"); });
}

//===----------------------------------------------------------------------===//
// Attribute Parsing
//===----------------------------------------------------------------------===//

/// Parses a comma-separated list of keywords, invokes `processKeyword` on each
/// of the parsed keyword, and returns failure if any error occurs.
static ParseResult parseKeywordList(
    DialectAsmParser &parser,
    function_ref<LogicalResult(llvm::SMLoc, StringRef)> processKeyword) {
  if (parser.parseLSquare())
    return failure();

  // Special case for empty list.
  if (succeeded(parser.parseOptionalRSquare()))
    return success();

  // Keep parsing the keyword and an optional comma following it. If the comma
  // is successfully parsed, then we have more keywords to parse.
  do {
    auto loc = parser.getCurrentLocation();
    StringRef keyword;
    if (parser.parseKeyword(&keyword) || failed(processKeyword(loc, keyword)))
      return failure();
  } while (succeeded(parser.parseOptionalComma()));

  if (parser.parseRSquare())
    return failure();

  return success();
}

/// Parses a spirv::InterfaceVarABIAttr.
static Attribute parseInterfaceVarABIAttr(DialectAsmParser &parser) {
  if (parser.parseLess())
    return {};

  Builder &builder = parser.getBuilder();

  if (parser.parseLParen())
    return {};

  IntegerAttr descriptorSetAttr;
  {
    auto loc = parser.getCurrentLocation();
    uint32_t descriptorSet = 0;
    auto descriptorSetParseResult = parser.parseOptionalInteger(descriptorSet);

    if (!descriptorSetParseResult.hasValue() ||
        failed(*descriptorSetParseResult)) {
      parser.emitError(loc, "missing descriptor set");
      return {};
    }
    descriptorSetAttr = builder.getI32IntegerAttr(descriptorSet);
  }

  if (parser.parseComma())
    return {};

  IntegerAttr bindingAttr;
  {
    auto loc = parser.getCurrentLocation();
    uint32_t binding = 0;
    auto bindingParseResult = parser.parseOptionalInteger(binding);

    if (!bindingParseResult.hasValue() || failed(*bindingParseResult)) {
      parser.emitError(loc, "missing binding");
      return {};
    }
    bindingAttr = builder.getI32IntegerAttr(binding);
  }

  if (parser.parseRParen())
    return {};

  IntegerAttr storageClassAttr;
  {
    if (succeeded(parser.parseOptionalComma())) {
      auto loc = parser.getCurrentLocation();
      StringRef storageClass;
      if (parser.parseKeyword(&storageClass))
        return {};

      if (auto storageClassSymbol =
              spirv::symbolizeStorageClass(storageClass)) {
        storageClassAttr = builder.getI32IntegerAttr(
            static_cast<uint32_t>(*storageClassSymbol));
      } else {
        parser.emitError(loc, "unknown storage class: ") << storageClass;
        return {};
      }
    }
  }

  if (parser.parseGreater())
    return {};

  return spirv::InterfaceVarABIAttr::get(descriptorSetAttr, bindingAttr,
                                         storageClassAttr);
}

static Attribute parseVerCapExtAttr(DialectAsmParser &parser) {
  if (parser.parseLess())
    return {};

  Builder &builder = parser.getBuilder();

  IntegerAttr versionAttr;
  {
    auto loc = parser.getCurrentLocation();
    StringRef version;
    if (parser.parseKeyword(&version) || parser.parseComma())
      return {};

    if (auto versionSymbol = spirv::symbolizeVersion(version)) {
      versionAttr =
          builder.getI32IntegerAttr(static_cast<uint32_t>(*versionSymbol));
    } else {
      parser.emitError(loc, "unknown version: ") << version;
      return {};
    }
  }

  ArrayAttr capabilitiesAttr;
  {
    SmallVector<Attribute, 4> capabilities;
    llvm::SMLoc errorloc;
    StringRef errorKeyword;

    auto processCapability = [&](llvm::SMLoc loc, StringRef capability) {
      if (auto capSymbol = spirv::symbolizeCapability(capability)) {
        capabilities.push_back(
            builder.getI32IntegerAttr(static_cast<uint32_t>(*capSymbol)));
        return success();
      }
      return errorloc = loc, errorKeyword = capability, failure();
    };
    if (parseKeywordList(parser, processCapability) || parser.parseComma()) {
      if (!errorKeyword.empty())
        parser.emitError(errorloc, "unknown capability: ") << errorKeyword;
      return {};
    }

    capabilitiesAttr = builder.getArrayAttr(capabilities);
  }

  ArrayAttr extensionsAttr;
  {
    SmallVector<Attribute, 1> extensions;
    llvm::SMLoc errorloc;
    StringRef errorKeyword;

    auto processExtension = [&](llvm::SMLoc loc, StringRef extension) {
      if (spirv::symbolizeExtension(extension)) {
        extensions.push_back(builder.getStringAttr(extension));
        return success();
      }
      return errorloc = loc, errorKeyword = extension, failure();
    };
    if (parseKeywordList(parser, processExtension)) {
      if (!errorKeyword.empty())
        parser.emitError(errorloc, "unknown extension: ") << errorKeyword;
      return {};
    }

    extensionsAttr = builder.getArrayAttr(extensions);
  }

  if (parser.parseGreater())
    return {};

  return spirv::VerCapExtAttr::get(versionAttr, capabilitiesAttr,
                                   extensionsAttr);
}

/// Parses a spirv::TargetEnvAttr.
static Attribute parseTargetEnvAttr(DialectAsmParser &parser) {
  if (parser.parseLess())
    return {};

  spirv::VerCapExtAttr tripleAttr;
  if (parser.parseAttribute(tripleAttr) || parser.parseComma())
    return {};

  // Parse [vendor[:device-type[:device-id]]]
  Vendor vendorID = Vendor::Unknown;
  DeviceType deviceType = DeviceType::Unknown;
  uint32_t deviceID = spirv::TargetEnvAttr::kUnknownDeviceID;
  {
    auto loc = parser.getCurrentLocation();
    StringRef vendorStr;
    if (succeeded(parser.parseOptionalKeyword(&vendorStr))) {
      if (auto vendorSymbol = spirv::symbolizeVendor(vendorStr)) {
        vendorID = *vendorSymbol;
      } else {
        parser.emitError(loc, "unknown vendor: ") << vendorStr;
      }

      if (succeeded(parser.parseOptionalColon())) {
        loc = parser.getCurrentLocation();
        StringRef deviceTypeStr;
        if (parser.parseKeyword(&deviceTypeStr))
          return {};
        if (auto deviceTypeSymbol = spirv::symbolizeDeviceType(deviceTypeStr)) {
          deviceType = *deviceTypeSymbol;
        } else {
          parser.emitError(loc, "unknown device type: ") << deviceTypeStr;
        }

        if (succeeded(parser.parseOptionalColon())) {
          loc = parser.getCurrentLocation();
          if (parser.parseInteger(deviceID))
            return {};
        }
      }
      if (parser.parseComma())
        return {};
    }
  }

  DictionaryAttr limitsAttr;
  {
    auto loc = parser.getCurrentLocation();
    if (parser.parseAttribute(limitsAttr))
      return {};

    if (!limitsAttr.isa<spirv::ResourceLimitsAttr>()) {
      parser.emitError(
          loc,
          "limits must be a dictionary attribute containing two 32-bit integer "
          "attributes 'max_compute_workgroup_invocations' and "
          "'max_compute_workgroup_size'");
      return {};
    }
  }

  if (parser.parseGreater())
    return {};

  return spirv::TargetEnvAttr::get(tripleAttr, vendorID, deviceType, deviceID,
                                   limitsAttr);
}

Attribute SPIRVDialect::parseAttribute(DialectAsmParser &parser,
                                       Type type) const {
  // SPIR-V attributes are dictionaries so they do not have type.
  if (type) {
    parser.emitError(parser.getNameLoc(), "unexpected type");
    return {};
  }

  // Parse the kind keyword first.
  StringRef attrKind;
  if (parser.parseKeyword(&attrKind))
    return {};

  if (attrKind == spirv::TargetEnvAttr::getKindName())
    return parseTargetEnvAttr(parser);
  if (attrKind == spirv::VerCapExtAttr::getKindName())
    return parseVerCapExtAttr(parser);
  if (attrKind == spirv::InterfaceVarABIAttr::getKindName())
    return parseInterfaceVarABIAttr(parser);

  parser.emitError(parser.getNameLoc(), "unknown SPIR-V attribute kind: ")
      << attrKind;
  return {};
}

//===----------------------------------------------------------------------===//
// Attribute Printing
//===----------------------------------------------------------------------===//

static void print(spirv::VerCapExtAttr triple, DialectAsmPrinter &printer) {
  auto &os = printer.getStream();
  printer << spirv::VerCapExtAttr::getKindName() << "<"
          << spirv::stringifyVersion(triple.getVersion()) << ", [";
  llvm::interleaveComma(
      triple.getCapabilities(), os,
      [&](spirv::Capability cap) { os << spirv::stringifyCapability(cap); });
  printer << "], [";
  llvm::interleaveComma(triple.getExtensionsAttr(), os, [&](Attribute attr) {
    os << attr.cast<StringAttr>().getValue();
  });
  printer << "]>";
}

static void print(spirv::TargetEnvAttr targetEnv, DialectAsmPrinter &printer) {
  printer << spirv::TargetEnvAttr::getKindName() << "<#spv.";
  print(targetEnv.getTripleAttr(), printer);
  spirv::Vendor vendorID = targetEnv.getVendorID();
  spirv::DeviceType deviceType = targetEnv.getDeviceType();
  uint32_t deviceID = targetEnv.getDeviceID();
  if (vendorID != spirv::Vendor::Unknown) {
    printer << ", " << spirv::stringifyVendor(vendorID);
    if (deviceType != spirv::DeviceType::Unknown) {
      printer << ":" << spirv::stringifyDeviceType(deviceType);
      if (deviceID != spirv::TargetEnvAttr::kUnknownDeviceID)
        printer << ":" << deviceID;
    }
  }
  printer << ", " << targetEnv.getResourceLimits() << ">";
}

static void print(spirv::InterfaceVarABIAttr interfaceVarABIAttr,
                  DialectAsmPrinter &printer) {
  printer << spirv::InterfaceVarABIAttr::getKindName() << "<("
          << interfaceVarABIAttr.getDescriptorSet() << ", "
          << interfaceVarABIAttr.getBinding() << ")";
  auto storageClass = interfaceVarABIAttr.getStorageClass();
  if (storageClass)
    printer << ", " << spirv::stringifyStorageClass(*storageClass);
  printer << ">";
}

void SPIRVDialect::printAttribute(Attribute attr,
                                  DialectAsmPrinter &printer) const {
  if (auto targetEnv = attr.dyn_cast<TargetEnvAttr>())
    print(targetEnv, printer);
  else if (auto vceAttr = attr.dyn_cast<VerCapExtAttr>())
    print(vceAttr, printer);
  else if (auto interfaceVarABIAttr = attr.dyn_cast<InterfaceVarABIAttr>())
    print(interfaceVarABIAttr, printer);
  else
    llvm_unreachable("unhandled SPIR-V attribute kind");
}

//===----------------------------------------------------------------------===//
// Constant
//===----------------------------------------------------------------------===//

Operation *SPIRVDialect::materializeConstant(OpBuilder &builder,
                                             Attribute value, Type type,
                                             Location loc) {
  if (!spirv::ConstantOp::isBuildableWith(type))
    return nullptr;

  return builder.create<spirv::ConstantOp>(loc, type, value);
}

//===----------------------------------------------------------------------===//
// Shader Interface ABI
//===----------------------------------------------------------------------===//

LogicalResult SPIRVDialect::verifyOperationAttribute(Operation *op,
                                                     NamedAttribute attribute) {
  StringRef symbol = attribute.getName().strref();
  Attribute attr = attribute.getValue();

  // TODO: figure out a way to generate the description from the
  // StructAttr definition.
  if (symbol == spirv::getEntryPointABIAttrName()) {
    if (!attr.isa<spirv::EntryPointABIAttr>())
      return op->emitError("'")
             << symbol
             << "' attribute must be a dictionary attribute containing one "
                "32-bit integer elements attribute: 'local_size'";
  } else if (symbol == spirv::getTargetEnvAttrName()) {
    if (!attr.isa<spirv::TargetEnvAttr>())
      return op->emitError("'") << symbol << "' must be a spirv::TargetEnvAttr";
  } else {
    return op->emitError("found unsupported '")
           << symbol << "' attribute on operation";
  }

  return success();
}

/// Verifies the given SPIR-V `attribute` attached to a value of the given
/// `valueType` is valid.
static LogicalResult verifyRegionAttribute(Location loc, Type valueType,
                                           NamedAttribute attribute) {
  StringRef symbol = attribute.getName().strref();
  Attribute attr = attribute.getValue();

  if (symbol != spirv::getInterfaceVarABIAttrName())
    return emitError(loc, "found unsupported '")
           << symbol << "' attribute on region argument";

  auto varABIAttr = attr.dyn_cast<spirv::InterfaceVarABIAttr>();
  if (!varABIAttr)
    return emitError(loc, "'")
           << symbol << "' must be a spirv::InterfaceVarABIAttr";

  if (varABIAttr.getStorageClass() && !valueType.isIntOrIndexOrFloat())
    return emitError(loc, "'") << symbol
                               << "' attribute cannot specify storage class "
                                  "when attaching to a non-scalar value";

  return success();
}

LogicalResult SPIRVDialect::verifyRegionArgAttribute(Operation *op,
                                                     unsigned regionIndex,
                                                     unsigned argIndex,
                                                     NamedAttribute attribute) {
  return verifyRegionAttribute(
      op->getLoc(), op->getRegion(regionIndex).getArgument(argIndex).getType(),
      attribute);
}

LogicalResult SPIRVDialect::verifyRegionResultAttribute(
    Operation *op, unsigned /*regionIndex*/, unsigned /*resultIndex*/,
    NamedAttribute attribute) {
  return op->emitError("cannot attach SPIR-V attributes to region result");
}<|MERGE_RESOLUTION|>--- conflicted
+++ resolved
@@ -117,15 +117,8 @@
 //===----------------------------------------------------------------------===//
 
 void SPIRVDialect::initialize() {
-<<<<<<< HEAD
-  addTypes<ArrayType, CooperativeMatrixNVType, ImageType, MatrixType,
-           PointerType, RuntimeArrayType, SampledImageType, StructType>();
-
-  addAttributes<InterfaceVarABIAttr, TargetEnvAttr, VerCapExtAttr>();
-=======
   registerAttributes();
   registerTypes();
->>>>>>> 2ab1d525
 
   // Add SPIR-V ops.
   addOperations<
