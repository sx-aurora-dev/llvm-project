--- conflicted
+++ resolved
@@ -71,11 +71,7 @@
     RewritePatternSet patterns(m.getContext());
     RewritePatternSet llvmPatterns(m.getContext());
 
-<<<<<<< HEAD
-    populateGpuRewritePatterns(m.getContext(), patterns);
-=======
     populateGpuRewritePatterns(patterns);
->>>>>>> a2ce6ee6
     (void)applyPatternsAndFoldGreedily(m, std::move(patterns));
 
     mlir::arith::populateArithmeticToLLVMConversionPatterns(converter,
@@ -108,58 +104,6 @@
 }
 
 void mlir::populateGpuToROCDLConversionPatterns(
-<<<<<<< HEAD
-    LLVMTypeConverter &converter, OwningRewritePatternList &patterns) {
-  populateWithGenerated(converter.getDialect()->getContext(), patterns);
-  patterns.insert<
-      GPUIndexIntrinsicOpLowering<gpu::ThreadIdOp, ROCDL::ThreadIdXOp,
-                                  ROCDL::ThreadIdYOp, ROCDL::ThreadIdZOp>,
-      GPUIndexIntrinsicOpLowering<gpu::BlockDimOp, ROCDL::BlockDimXOp,
-                                  ROCDL::BlockDimYOp, ROCDL::BlockDimZOp>,
-      GPUIndexIntrinsicOpLowering<gpu::BlockIdOp, ROCDL::BlockIdXOp,
-                                  ROCDL::BlockIdYOp, ROCDL::BlockIdZOp>,
-      GPUIndexIntrinsicOpLowering<gpu::GridDimOp, ROCDL::GridDimXOp,
-                                  ROCDL::GridDimYOp, ROCDL::GridDimZOp>,
-      GPUReturnOpLowering>(converter);
-  patterns.insert<GPUFuncOpLowering>(
-      converter, /*allocaAddrSpace=*/5,
-      Identifier::get(ROCDL::ROCDLDialect::getKernelFuncAttrName(),
-                      &converter.getContext()));
-  patterns.insert<OpToFuncCallLowering<AbsFOp>>(converter, "__ocml_fabs_f32",
-                                                "__ocml_fabs_f64");
-  patterns.insert<OpToFuncCallLowering<math::AtanOp>>(
-      converter, "__ocml_atan_f32", "__ocml_atan_f64");
-  patterns.insert<OpToFuncCallLowering<math::Atan2Op>>(
-      converter, "__ocml_atan2_f32", "__ocml_atan2_f64");
-  patterns.insert<OpToFuncCallLowering<CeilFOp>>(converter, "__ocml_ceil_f32",
-                                                 "__ocml_ceil_f64");
-  patterns.insert<OpToFuncCallLowering<math::CosOp>>(
-      converter, "__ocml_cos_f32", "__ocml_cos_f64");
-  patterns.insert<OpToFuncCallLowering<math::ExpOp>>(
-      converter, "__ocml_exp_f32", "__ocml_exp_f64");
-  patterns.insert<OpToFuncCallLowering<math::ExpM1Op>>(
-      converter, "__ocml_expm1_f32", "__ocml_expm1_f64");
-  patterns.insert<OpToFuncCallLowering<FloorFOp>>(converter, "__ocml_floor_f32",
-                                                  "__ocml_floor_f64");
-  patterns.insert<OpToFuncCallLowering<math::LogOp>>(
-      converter, "__ocml_log_f32", "__ocml_log_f64");
-  patterns.insert<OpToFuncCallLowering<math::Log10Op>>(
-      converter, "__ocml_log10_f32", "__ocml_log10_f64");
-  patterns.insert<OpToFuncCallLowering<math::Log1pOp>>(
-      converter, "__ocml_log1p_f32", "__ocml_log1p_f64");
-  patterns.insert<OpToFuncCallLowering<math::Log2Op>>(
-      converter, "__ocml_log2_f32", "__ocml_log2_f64");
-  patterns.insert<OpToFuncCallLowering<math::PowFOp>>(
-      converter, "__ocml_pow_f32", "__ocml_pow_f64");
-  patterns.insert<OpToFuncCallLowering<math::RsqrtOp>>(
-      converter, "__ocml_rsqrt_f32", "__ocml_rsqrt_f64");
-  patterns.insert<OpToFuncCallLowering<math::SinOp>>(
-      converter, "__ocml_sin_f32", "__ocml_sin_f64");
-  patterns.insert<OpToFuncCallLowering<math::SqrtOp>>(
-      converter, "__ocml_sqrt_f32", "__ocml_sqrt_f64");
-  patterns.insert<OpToFuncCallLowering<math::TanhOp>>(
-      converter, "__ocml_tanh_f32", "__ocml_tanh_f64");
-=======
     LLVMTypeConverter &converter, RewritePatternSet &patterns,
     mlir::gpu::amd::Runtime runtime) {
   using mlir::gpu::amd::Runtime;
@@ -222,7 +166,6 @@
                                                    "__ocml_sqrt_f64");
   patterns.add<OpToFuncCallLowering<math::TanhOp>>(converter, "__ocml_tanh_f32",
                                                    "__ocml_tanh_f64");
->>>>>>> a2ce6ee6
 }
 
 std::unique_ptr<OperationPass<gpu::GPUModuleOp>>
