set(LLVM_TARGET_DEFINITIONS GPUToROCDL.td)
mlir_tablegen(GPUToROCDL.cpp.inc -gen-rewriters)
add_public_tablegen_target(MLIRGPUToROCDLIncGen)

add_mlir_conversion_library(MLIRGPUToROCDLTransforms
  LowerGpuOpsToROCDLOps.cpp

  DEPENDS
  MLIRConversionPassIncGen
  MLIRGPUToROCDLIncGen

  LINK_LIBS PUBLIC
<<<<<<< HEAD
  MLIRGPU
  MLIRGPUToGPURuntimeTransforms
=======
  MLIRArithmeticToLLVM
  MLIRGPUOps
  MLIRGPUToGPURuntimeTransforms
  MLIRLLVMCommonConversion
>>>>>>> 2ab1d525
  MLIRLLVMIR
  MLIRMemRefToLLVM
  MLIRROCDLIR
  MLIRPass
  MLIRStandardToLLVM
  MLIRVectorToROCDL
  )<|MERGE_RESOLUTION|>--- conflicted
+++ resolved
@@ -10,15 +10,10 @@
   MLIRGPUToROCDLIncGen
 
   LINK_LIBS PUBLIC
-<<<<<<< HEAD
-  MLIRGPU
-  MLIRGPUToGPURuntimeTransforms
-=======
   MLIRArithmeticToLLVM
   MLIRGPUOps
   MLIRGPUToGPURuntimeTransforms
   MLIRLLVMCommonConversion
->>>>>>> 2ab1d525
   MLIRLLVMIR
   MLIRMemRefToLLVM
   MLIRROCDLIR
