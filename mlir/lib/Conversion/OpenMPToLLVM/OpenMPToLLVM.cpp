--- conflicted
+++ resolved
@@ -32,13 +32,8 @@
   LogicalResult
   matchAndRewrite(OpType curOp, typename OpType::Adaptor adaptor,
                   ConversionPatternRewriter &rewriter) const override {
-<<<<<<< HEAD
-    auto newOp = rewriter.create<OpType>(curOp.getLoc(), TypeRange(), operands,
-                                         curOp->getAttrs());
-=======
     auto newOp = rewriter.create<OpType>(
         curOp.getLoc(), TypeRange(), adaptor.getOperands(), curOp->getAttrs());
->>>>>>> a2ce6ee6
     rewriter.inlineRegionBefore(curOp.region(), newOp.region(),
                                 newOp.region().end());
     if (failed(rewriter.convertRegionTypes(&newOp.region(),
