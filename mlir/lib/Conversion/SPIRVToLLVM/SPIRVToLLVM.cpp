--- conflicted
+++ resolved
@@ -421,13 +421,8 @@
       rewriter.replaceOpWithNewOp<LLVM::ConstantOp>(constOp, dstType, dstAttr);
       return success();
     }
-<<<<<<< HEAD
-    rewriter.replaceOpWithNewOp<LLVM::ConstantOp>(constOp, dstType, operands,
-                                                  constOp->getAttrs());
-=======
     rewriter.replaceOpWithNewOp<LLVM::ConstantOp>(
         constOp, dstType, adaptor.getOperands(), constOp->getAttrs());
->>>>>>> 2ab1d525
     return success();
   }
 };
@@ -631,13 +626,8 @@
     auto dstType = this->typeConverter.convertType(operation.getType());
     if (!dstType)
       return failure();
-<<<<<<< HEAD
-    rewriter.template replaceOpWithNewOp<LLVMOp>(operation, dstType, operands,
-                                                 operation->getAttrs());
-=======
     rewriter.template replaceOpWithNewOp<LLVMOp>(
         operation, dstType, adaptor.getOperands(), operation->getAttrs());
->>>>>>> 2ab1d525
     return success();
   }
 };
@@ -823,25 +813,15 @@
   matchAndRewrite(spirv::FunctionCallOp callOp, OpAdaptor adaptor,
                   ConversionPatternRewriter &rewriter) const override {
     if (callOp.getNumResults() == 0) {
-<<<<<<< HEAD
-      rewriter.replaceOpWithNewOp<LLVM::CallOp>(callOp, llvm::None, operands,
-                                                callOp->getAttrs());
-=======
       rewriter.replaceOpWithNewOp<LLVM::CallOp>(
           callOp, llvm::None, adaptor.getOperands(), callOp->getAttrs());
->>>>>>> 2ab1d525
       return success();
     }
 
     // Function returns a single result.
     auto dstType = typeConverter.convertType(callOp.getType(0));
-<<<<<<< HEAD
-    rewriter.replaceOpWithNewOp<LLVM::CallOp>(callOp, dstType, operands,
-                                              callOp->getAttrs());
-=======
     rewriter.replaceOpWithNewOp<LLVM::CallOp>(
         callOp, dstType, adaptor.getOperands(), callOp->getAttrs());
->>>>>>> 2ab1d525
     return success();
   }
 };
@@ -861,15 +841,8 @@
       return failure();
 
     rewriter.template replaceOpWithNewOp<LLVM::FCmpOp>(
-<<<<<<< HEAD
-        operation, dstType,
-        rewriter.getI64IntegerAttr(static_cast<int64_t>(predicate)),
-        operation.operand1(), operation.operand2(),
-        LLVM::FMFAttr::get(operation.getContext(), {}));
-=======
         operation, dstType, predicate, operation.operand1(),
         operation.operand2());
->>>>>>> 2ab1d525
     return success();
   }
 };
@@ -926,16 +899,10 @@
   matchAndRewrite(SPIRVOp op, typename SPIRVOp::Adaptor adaptor,
                   ConversionPatternRewriter &rewriter) const override {
     if (!op.memory_access().hasValue()) {
-<<<<<<< HEAD
-      return replaceWithLoadOrStore(
-          op, rewriter, this->typeConverter, /*alignment=*/0,
-          /*isVolatile=*/false, /*isNonTemporal=*/false);
-=======
       return replaceWithLoadOrStore(op, adaptor.getOperands(), rewriter,
                                     this->typeConverter, /*alignment=*/0,
                                     /*isVolatile=*/false,
                                     /*isNonTemporal=*/false);
->>>>>>> 2ab1d525
     }
     auto memoryAccess = op.memory_access().getValue();
     switch (memoryAccess) {
@@ -947,14 +914,9 @@
           memoryAccess == spirv::MemoryAccess::Aligned ? *op.alignment() : 0;
       bool isNonTemporal = memoryAccess == spirv::MemoryAccess::Nontemporal;
       bool isVolatile = memoryAccess == spirv::MemoryAccess::Volatile;
-<<<<<<< HEAD
-      return replaceWithLoadOrStore(op, rewriter, this->typeConverter,
-                                    alignment, isVolatile, isNonTemporal);
-=======
       return replaceWithLoadOrStore(op, adaptor.getOperands(), rewriter,
                                     this->typeConverter, alignment, isVolatile,
                                     isNonTemporal);
->>>>>>> 2ab1d525
     }
     default:
       // There is no support of other memory access attributes.
@@ -1640,11 +1602,7 @@
         // descriptor set and binding attributes.
         if (failed(SymbolTable::replaceAllSymbolUses(op, nameAttr, spvModule)))
           op.emitError("unable to replace all symbol uses for ") << name;
-<<<<<<< HEAD
-        SymbolTable::setSymbolName(op, name);
-=======
         SymbolTable::setSymbolName(op, nameAttr);
->>>>>>> 2ab1d525
         op->removeAttr(kDescriptorSet);
         op->removeAttr(kBinding);
       }
