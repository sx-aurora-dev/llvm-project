--- conflicted
+++ resolved
@@ -12,15 +12,10 @@
 
 #include "../PassDetail.h"
 #include "mlir/Conversion/TosaToLinalg/TosaToLinalg.h"
-<<<<<<< HEAD
-#include "mlir/Dialect/Linalg/IR/LinalgOps.h"
-#include "mlir/Dialect/Math/IR/Math.h"
-=======
 #include "mlir/Dialect/Arithmetic/IR/Arithmetic.h"
 #include "mlir/Dialect/Linalg/IR/Linalg.h"
 #include "mlir/Dialect/Math/IR/Math.h"
 #include "mlir/Dialect/SCF/SCF.h"
->>>>>>> 2ab1d525
 #include "mlir/Dialect/StandardOps/IR/Ops.h"
 #include "mlir/Dialect/Tensor/IR/Tensor.h"
 #include "mlir/Dialect/Tosa/IR/TosaOps.h"
@@ -39,14 +34,9 @@
 struct TosaToLinalg : public TosaToLinalgBase<TosaToLinalg> {
 public:
   void getDependentDialects(DialectRegistry &registry) const override {
-<<<<<<< HEAD
-    registry
-        .insert<linalg::LinalgDialect, math::MathDialect, StandardOpsDialect>();
-=======
     registry.insert<arith::ArithmeticDialect, linalg::LinalgDialect,
                     math::MathDialect, StandardOpsDialect,
                     tensor::TensorDialect, scf::SCFDialect>();
->>>>>>> 2ab1d525
   }
 
   void runOnFunction() override {
