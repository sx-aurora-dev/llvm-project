//===- AsyncToLLVM.cpp - Convert Async to LLVM dialect --------------------===//
//
// Part of the LLVM Project, under the Apache License v2.0 with LLVM Exceptions.
// See https://llvm.org/LICENSE.txt for license information.
// SPDX-License-Identifier: Apache-2.0 WITH LLVM-exception
//
//===----------------------------------------------------------------------===//

#include "mlir/Conversion/AsyncToLLVM/AsyncToLLVM.h"

#include "../PassDetail.h"
#include "mlir/Conversion/LLVMCommon/ConversionTarget.h"
#include "mlir/Conversion/LLVMCommon/TypeConverter.h"
#include "mlir/Conversion/StandardToLLVM/ConvertStandardToLLVM.h"
#include "mlir/Dialect/Arithmetic/IR/Arithmetic.h"
#include "mlir/Dialect/Async/IR/Async.h"
#include "mlir/Dialect/LLVMIR/LLVMDialect.h"
#include "mlir/Dialect/StandardOps/IR/Ops.h"
#include "mlir/Dialect/StandardOps/Transforms/FuncConversions.h"
#include "mlir/IR/ImplicitLocOpBuilder.h"
#include "mlir/IR/TypeUtilities.h"
#include "mlir/Pass/Pass.h"
#include "mlir/Transforms/DialectConversion.h"
<<<<<<< HEAD
=======
#include "llvm/ADT/TypeSwitch.h"
>>>>>>> 2ab1d525

#define DEBUG_TYPE "convert-async-to-llvm"

using namespace mlir;
using namespace mlir::async;

//===----------------------------------------------------------------------===//
// Async Runtime C API declaration.
//===----------------------------------------------------------------------===//

static constexpr const char *kAddRef = "mlirAsyncRuntimeAddRef";
static constexpr const char *kDropRef = "mlirAsyncRuntimeDropRef";
static constexpr const char *kCreateToken = "mlirAsyncRuntimeCreateToken";
static constexpr const char *kCreateValue = "mlirAsyncRuntimeCreateValue";
static constexpr const char *kCreateGroup = "mlirAsyncRuntimeCreateGroup";
static constexpr const char *kEmplaceToken = "mlirAsyncRuntimeEmplaceToken";
static constexpr const char *kEmplaceValue = "mlirAsyncRuntimeEmplaceValue";
static constexpr const char *kSetTokenError = "mlirAsyncRuntimeSetTokenError";
static constexpr const char *kSetValueError = "mlirAsyncRuntimeSetValueError";
static constexpr const char *kIsTokenError = "mlirAsyncRuntimeIsTokenError";
static constexpr const char *kIsValueError = "mlirAsyncRuntimeIsValueError";
static constexpr const char *kIsGroupError = "mlirAsyncRuntimeIsGroupError";
static constexpr const char *kAwaitToken = "mlirAsyncRuntimeAwaitToken";
static constexpr const char *kAwaitValue = "mlirAsyncRuntimeAwaitValue";
static constexpr const char *kAwaitGroup = "mlirAsyncRuntimeAwaitAllInGroup";
static constexpr const char *kExecute = "mlirAsyncRuntimeExecute";
static constexpr const char *kGetValueStorage =
    "mlirAsyncRuntimeGetValueStorage";
static constexpr const char *kAddTokenToGroup =
    "mlirAsyncRuntimeAddTokenToGroup";
static constexpr const char *kAwaitTokenAndExecute =
    "mlirAsyncRuntimeAwaitTokenAndExecute";
static constexpr const char *kAwaitValueAndExecute =
    "mlirAsyncRuntimeAwaitValueAndExecute";
static constexpr const char *kAwaitAllAndExecute =
    "mlirAsyncRuntimeAwaitAllInGroupAndExecute";

namespace {
/// Async Runtime API function types.
///
/// Because we can't create API function signature for type parametrized
/// async.value type, we use opaque pointers (!llvm.ptr<i8>) instead. After
/// lowering all async data types become opaque pointers at runtime.
struct AsyncAPI {
  // All async types are lowered to opaque i8* LLVM pointers at runtime.
  static LLVM::LLVMPointerType opaquePointerType(MLIRContext *ctx) {
    return LLVM::LLVMPointerType::get(IntegerType::get(ctx, 8));
  }

  static LLVM::LLVMTokenType tokenType(MLIRContext *ctx) {
    return LLVM::LLVMTokenType::get(ctx);
  }

  static FunctionType addOrDropRefFunctionType(MLIRContext *ctx) {
    auto ref = opaquePointerType(ctx);
    auto count = IntegerType::get(ctx, 64);
    return FunctionType::get(ctx, {ref, count}, {});
  }

  static FunctionType createTokenFunctionType(MLIRContext *ctx) {
    return FunctionType::get(ctx, {}, {TokenType::get(ctx)});
  }

  static FunctionType createValueFunctionType(MLIRContext *ctx) {
    auto i64 = IntegerType::get(ctx, 64);
    auto value = opaquePointerType(ctx);
    return FunctionType::get(ctx, {i64}, {value});
  }

  static FunctionType createGroupFunctionType(MLIRContext *ctx) {
    auto i64 = IntegerType::get(ctx, 64);
    return FunctionType::get(ctx, {i64}, {GroupType::get(ctx)});
  }

  static FunctionType getValueStorageFunctionType(MLIRContext *ctx) {
    auto value = opaquePointerType(ctx);
    auto storage = opaquePointerType(ctx);
    return FunctionType::get(ctx, {value}, {storage});
  }

  static FunctionType emplaceTokenFunctionType(MLIRContext *ctx) {
    return FunctionType::get(ctx, {TokenType::get(ctx)}, {});
  }

  static FunctionType emplaceValueFunctionType(MLIRContext *ctx) {
    auto value = opaquePointerType(ctx);
    return FunctionType::get(ctx, {value}, {});
  }

  static FunctionType setTokenErrorFunctionType(MLIRContext *ctx) {
    return FunctionType::get(ctx, {TokenType::get(ctx)}, {});
  }

  static FunctionType setValueErrorFunctionType(MLIRContext *ctx) {
    auto value = opaquePointerType(ctx);
    return FunctionType::get(ctx, {value}, {});
  }

  static FunctionType isTokenErrorFunctionType(MLIRContext *ctx) {
    auto i1 = IntegerType::get(ctx, 1);
    return FunctionType::get(ctx, {TokenType::get(ctx)}, {i1});
  }

  static FunctionType isValueErrorFunctionType(MLIRContext *ctx) {
    auto value = opaquePointerType(ctx);
    auto i1 = IntegerType::get(ctx, 1);
    return FunctionType::get(ctx, {value}, {i1});
  }

  static FunctionType isGroupErrorFunctionType(MLIRContext *ctx) {
    auto i1 = IntegerType::get(ctx, 1);
    return FunctionType::get(ctx, {GroupType::get(ctx)}, {i1});
  }

  static FunctionType awaitTokenFunctionType(MLIRContext *ctx) {
    return FunctionType::get(ctx, {TokenType::get(ctx)}, {});
  }

  static FunctionType awaitValueFunctionType(MLIRContext *ctx) {
    auto value = opaquePointerType(ctx);
    return FunctionType::get(ctx, {value}, {});
  }

  static FunctionType awaitGroupFunctionType(MLIRContext *ctx) {
    return FunctionType::get(ctx, {GroupType::get(ctx)}, {});
  }

  static FunctionType executeFunctionType(MLIRContext *ctx) {
    auto hdl = opaquePointerType(ctx);
    auto resume = LLVM::LLVMPointerType::get(resumeFunctionType(ctx));
    return FunctionType::get(ctx, {hdl, resume}, {});
  }

  static FunctionType addTokenToGroupFunctionType(MLIRContext *ctx) {
    auto i64 = IntegerType::get(ctx, 64);
    return FunctionType::get(ctx, {TokenType::get(ctx), GroupType::get(ctx)},
                             {i64});
  }

  static FunctionType awaitTokenAndExecuteFunctionType(MLIRContext *ctx) {
    auto hdl = opaquePointerType(ctx);
    auto resume = LLVM::LLVMPointerType::get(resumeFunctionType(ctx));
    return FunctionType::get(ctx, {TokenType::get(ctx), hdl, resume}, {});
  }

  static FunctionType awaitValueAndExecuteFunctionType(MLIRContext *ctx) {
    auto value = opaquePointerType(ctx);
    auto hdl = opaquePointerType(ctx);
    auto resume = LLVM::LLVMPointerType::get(resumeFunctionType(ctx));
    return FunctionType::get(ctx, {value, hdl, resume}, {});
  }

  static FunctionType awaitAllAndExecuteFunctionType(MLIRContext *ctx) {
    auto hdl = opaquePointerType(ctx);
    auto resume = LLVM::LLVMPointerType::get(resumeFunctionType(ctx));
    return FunctionType::get(ctx, {GroupType::get(ctx), hdl, resume}, {});
  }

  // Auxiliary coroutine resume intrinsic wrapper.
  static Type resumeFunctionType(MLIRContext *ctx) {
    auto voidTy = LLVM::LLVMVoidType::get(ctx);
    auto i8Ptr = opaquePointerType(ctx);
    return LLVM::LLVMFunctionType::get(voidTy, {i8Ptr}, false);
  }
};
} // namespace

/// Adds Async Runtime C API declarations to the module.
static void addAsyncRuntimeApiDeclarations(ModuleOp module) {
  auto builder =
      ImplicitLocOpBuilder::atBlockEnd(module.getLoc(), module.getBody());

  auto addFuncDecl = [&](StringRef name, FunctionType type) {
    if (module.lookupSymbol(name))
      return;
    builder.create<FuncOp>(name, type).setPrivate();
  };

  MLIRContext *ctx = module.getContext();
  addFuncDecl(kAddRef, AsyncAPI::addOrDropRefFunctionType(ctx));
  addFuncDecl(kDropRef, AsyncAPI::addOrDropRefFunctionType(ctx));
  addFuncDecl(kCreateToken, AsyncAPI::createTokenFunctionType(ctx));
  addFuncDecl(kCreateValue, AsyncAPI::createValueFunctionType(ctx));
  addFuncDecl(kCreateGroup, AsyncAPI::createGroupFunctionType(ctx));
  addFuncDecl(kEmplaceToken, AsyncAPI::emplaceTokenFunctionType(ctx));
  addFuncDecl(kEmplaceValue, AsyncAPI::emplaceValueFunctionType(ctx));
  addFuncDecl(kSetTokenError, AsyncAPI::setTokenErrorFunctionType(ctx));
  addFuncDecl(kSetValueError, AsyncAPI::setValueErrorFunctionType(ctx));
  addFuncDecl(kIsTokenError, AsyncAPI::isTokenErrorFunctionType(ctx));
  addFuncDecl(kIsValueError, AsyncAPI::isValueErrorFunctionType(ctx));
  addFuncDecl(kIsGroupError, AsyncAPI::isGroupErrorFunctionType(ctx));
  addFuncDecl(kAwaitToken, AsyncAPI::awaitTokenFunctionType(ctx));
  addFuncDecl(kAwaitValue, AsyncAPI::awaitValueFunctionType(ctx));
  addFuncDecl(kAwaitGroup, AsyncAPI::awaitGroupFunctionType(ctx));
  addFuncDecl(kExecute, AsyncAPI::executeFunctionType(ctx));
  addFuncDecl(kGetValueStorage, AsyncAPI::getValueStorageFunctionType(ctx));
  addFuncDecl(kAddTokenToGroup, AsyncAPI::addTokenToGroupFunctionType(ctx));
  addFuncDecl(kAwaitTokenAndExecute,
              AsyncAPI::awaitTokenAndExecuteFunctionType(ctx));
  addFuncDecl(kAwaitValueAndExecute,
              AsyncAPI::awaitValueAndExecuteFunctionType(ctx));
  addFuncDecl(kAwaitAllAndExecute,
              AsyncAPI::awaitAllAndExecuteFunctionType(ctx));
}

//===----------------------------------------------------------------------===//
// Add malloc/free declarations to the module.
//===----------------------------------------------------------------------===//

static constexpr const char *kMalloc = "malloc";
static constexpr const char *kFree = "free";

static void addLLVMFuncDecl(ModuleOp module, ImplicitLocOpBuilder &builder,
                            StringRef name, Type ret, ArrayRef<Type> params) {
  if (module.lookupSymbol(name))
    return;
  Type type = LLVM::LLVMFunctionType::get(ret, params);
  builder.create<LLVM::LLVMFuncOp>(name, type);
}

/// Adds malloc/free declarations to the module.
static void addCRuntimeDeclarations(ModuleOp module) {
  using namespace mlir::LLVM;

  MLIRContext *ctx = module.getContext();
  auto builder =
      ImplicitLocOpBuilder::atBlockEnd(module.getLoc(), module.getBody());

  auto voidTy = LLVMVoidType::get(ctx);
  auto i64 = IntegerType::get(ctx, 64);
  auto i8Ptr = LLVMPointerType::get(IntegerType::get(ctx, 8));

  addLLVMFuncDecl(module, builder, kMalloc, i8Ptr, {i64});
  addLLVMFuncDecl(module, builder, kFree, voidTy, {i8Ptr});
}

//===----------------------------------------------------------------------===//
// Coroutine resume function wrapper.
//===----------------------------------------------------------------------===//

static constexpr const char *kResume = "__resume";

/// A function that takes a coroutine handle and calls a `llvm.coro.resume`
/// intrinsics. We need this function to be able to pass it to the async
/// runtime execute API.
static void addResumeFunction(ModuleOp module) {
  if (module.lookupSymbol(kResume))
    return;

  MLIRContext *ctx = module.getContext();
<<<<<<< HEAD

  OpBuilder moduleBuilder(module.getBody()->getTerminator());
  Location loc = module.getLoc();
=======
  auto loc = module.getLoc();
  auto moduleBuilder = ImplicitLocOpBuilder::atBlockEnd(loc, module.getBody());
>>>>>>> 2ab1d525

  auto voidTy = LLVM::LLVMVoidType::get(ctx);
  auto i8Ptr = LLVM::LLVMPointerType::get(IntegerType::get(ctx, 8));

  auto resumeOp = moduleBuilder.create<LLVM::LLVMFuncOp>(
      kResume, LLVM::LLVMFunctionType::get(voidTy, {i8Ptr}));
  resumeOp.setPrivate();

  auto *block = resumeOp.addEntryBlock();
  auto blockBuilder = ImplicitLocOpBuilder::atBlockEnd(loc, block);

  blockBuilder.create<LLVM::CoroResumeOp>(resumeOp.getArgument(0));
  blockBuilder.create<LLVM::ReturnOp>(ValueRange());
}

//===----------------------------------------------------------------------===//
// Convert Async dialect types to LLVM types.
//===----------------------------------------------------------------------===//

namespace {
/// AsyncRuntimeTypeConverter only converts types from the Async dialect to
/// their runtime type (opaque pointers) and does not convert any other types.
class AsyncRuntimeTypeConverter : public TypeConverter {
public:
  AsyncRuntimeTypeConverter() {
    addConversion([](Type type) { return type; });
    addConversion(convertAsyncTypes);
  }

  static Optional<Type> convertAsyncTypes(Type type) {
    if (type.isa<TokenType, GroupType, ValueType>())
      return AsyncAPI::opaquePointerType(type.getContext());

    if (type.isa<CoroIdType, CoroStateType>())
      return AsyncAPI::tokenType(type.getContext());
    if (type.isa<CoroHandleType>())
      return AsyncAPI::opaquePointerType(type.getContext());

    return llvm::None;
  }
};
} // namespace

//===----------------------------------------------------------------------===//
// Convert async.coro.id to @llvm.coro.id intrinsic.
//===----------------------------------------------------------------------===//
<<<<<<< HEAD

namespace {
class CoroIdOpConversion : public OpConversionPattern<CoroIdOp> {
public:
  using OpConversionPattern::OpConversionPattern;

  LogicalResult
  matchAndRewrite(CoroIdOp op, ArrayRef<Value> operands,
                  ConversionPatternRewriter &rewriter) const override {
    auto token = AsyncAPI::tokenType(op->getContext());
    auto i8Ptr = AsyncAPI::opaquePointerType(op->getContext());
    auto loc = op->getLoc();

    // Constants for initializing coroutine frame.
    auto constZero = rewriter.create<LLVM::ConstantOp>(
        loc, rewriter.getI32Type(), rewriter.getI32IntegerAttr(0));
    auto nullPtr = rewriter.create<LLVM::NullOp>(loc, i8Ptr);

    // Get coroutine id: @llvm.coro.id.
    rewriter.replaceOpWithNewOp<LLVM::CoroIdOp>(
        op, token, ValueRange({constZero, nullPtr, nullPtr, nullPtr}));

    return success();
  }
};
} // namespace

=======

namespace {
class CoroIdOpConversion : public OpConversionPattern<CoroIdOp> {
public:
  using OpConversionPattern::OpConversionPattern;

  LogicalResult
  matchAndRewrite(CoroIdOp op, OpAdaptor adaptor,
                  ConversionPatternRewriter &rewriter) const override {
    auto token = AsyncAPI::tokenType(op->getContext());
    auto i8Ptr = AsyncAPI::opaquePointerType(op->getContext());
    auto loc = op->getLoc();

    // Constants for initializing coroutine frame.
    auto constZero = rewriter.create<LLVM::ConstantOp>(
        loc, rewriter.getI32Type(), rewriter.getI32IntegerAttr(0));
    auto nullPtr = rewriter.create<LLVM::NullOp>(loc, i8Ptr);

    // Get coroutine id: @llvm.coro.id.
    rewriter.replaceOpWithNewOp<LLVM::CoroIdOp>(
        op, token, ValueRange({constZero, nullPtr, nullPtr, nullPtr}));

    return success();
  }
};
} // namespace

>>>>>>> 2ab1d525
//===----------------------------------------------------------------------===//
// Convert async.coro.begin to @llvm.coro.begin intrinsic.
//===----------------------------------------------------------------------===//

namespace {
class CoroBeginOpConversion : public OpConversionPattern<CoroBeginOp> {
public:
  using OpConversionPattern::OpConversionPattern;

  LogicalResult
<<<<<<< HEAD
  matchAndRewrite(CoroBeginOp op, ArrayRef<Value> operands,
=======
  matchAndRewrite(CoroBeginOp op, OpAdaptor adaptor,
>>>>>>> 2ab1d525
                  ConversionPatternRewriter &rewriter) const override {
    auto i8Ptr = AsyncAPI::opaquePointerType(op->getContext());
    auto loc = op->getLoc();

    // Get coroutine frame size: @llvm.coro.size.i64.
    auto coroSize =
        rewriter.create<LLVM::CoroSizeOp>(loc, rewriter.getI64Type());

    // Allocate memory for the coroutine frame.
    auto coroAlloc = rewriter.create<LLVM::CallOp>(
<<<<<<< HEAD
        loc, i8Ptr, rewriter.getSymbolRefAttr(kMalloc),
        ValueRange(coroSize.getResult()));

    // Begin a coroutine: @llvm.coro.begin.
    auto coroId = CoroBeginOpAdaptor(operands).id();
=======
        loc, i8Ptr, SymbolRefAttr::get(rewriter.getContext(), kMalloc),
        ValueRange(coroSize.getResult()));

    // Begin a coroutine: @llvm.coro.begin.
    auto coroId = CoroBeginOpAdaptor(adaptor.getOperands()).id();
>>>>>>> 2ab1d525
    rewriter.replaceOpWithNewOp<LLVM::CoroBeginOp>(
        op, i8Ptr, ValueRange({coroId, coroAlloc.getResult(0)}));

    return success();
  }
};
} // namespace

//===----------------------------------------------------------------------===//
// Convert async.coro.free to @llvm.coro.free intrinsic.
//===----------------------------------------------------------------------===//

namespace {
class CoroFreeOpConversion : public OpConversionPattern<CoroFreeOp> {
public:
  using OpConversionPattern::OpConversionPattern;

  LogicalResult
<<<<<<< HEAD
  matchAndRewrite(CoroFreeOp op, ArrayRef<Value> operands,
=======
  matchAndRewrite(CoroFreeOp op, OpAdaptor adaptor,
>>>>>>> 2ab1d525
                  ConversionPatternRewriter &rewriter) const override {
    auto i8Ptr = AsyncAPI::opaquePointerType(op->getContext());
    auto loc = op->getLoc();

    // Get a pointer to the coroutine frame memory: @llvm.coro.free.
<<<<<<< HEAD
    auto coroMem = rewriter.create<LLVM::CoroFreeOp>(loc, i8Ptr, operands);

    // Free the memory.
    rewriter.replaceOpWithNewOp<LLVM::CallOp>(op, TypeRange(),
                                              rewriter.getSymbolRefAttr(kFree),
                                              ValueRange(coroMem.getResult()));
=======
    auto coroMem =
        rewriter.create<LLVM::CoroFreeOp>(loc, i8Ptr, adaptor.getOperands());

    // Free the memory.
    rewriter.replaceOpWithNewOp<LLVM::CallOp>(
        op, TypeRange(), SymbolRefAttr::get(rewriter.getContext(), kFree),
        ValueRange(coroMem.getResult()));
>>>>>>> 2ab1d525

    return success();
  }
};
} // namespace

//===----------------------------------------------------------------------===//
// Convert async.coro.end to @llvm.coro.end intrinsic.
//===----------------------------------------------------------------------===//

namespace {
class CoroEndOpConversion : public OpConversionPattern<CoroEndOp> {
public:
  using OpConversionPattern::OpConversionPattern;

  LogicalResult
<<<<<<< HEAD
  matchAndRewrite(CoroEndOp op, ArrayRef<Value> operands,
=======
  matchAndRewrite(CoroEndOp op, OpAdaptor adaptor,
>>>>>>> 2ab1d525
                  ConversionPatternRewriter &rewriter) const override {
    // We are not in the block that is part of the unwind sequence.
    auto constFalse = rewriter.create<LLVM::ConstantOp>(
        op->getLoc(), rewriter.getI1Type(), rewriter.getBoolAttr(false));

    // Mark the end of a coroutine: @llvm.coro.end.
<<<<<<< HEAD
    auto coroHdl = CoroEndOpAdaptor(operands).handle();
=======
    auto coroHdl = adaptor.handle();
>>>>>>> 2ab1d525
    rewriter.create<LLVM::CoroEndOp>(op->getLoc(), rewriter.getI1Type(),
                                     ValueRange({coroHdl, constFalse}));
    rewriter.eraseOp(op);

    return success();
  }
};
} // namespace

//===----------------------------------------------------------------------===//
// Convert async.coro.save to @llvm.coro.save intrinsic.
//===----------------------------------------------------------------------===//

namespace {
class CoroSaveOpConversion : public OpConversionPattern<CoroSaveOp> {
public:
  using OpConversionPattern::OpConversionPattern;

  LogicalResult
<<<<<<< HEAD
  matchAndRewrite(CoroSaveOp op, ArrayRef<Value> operands,
                  ConversionPatternRewriter &rewriter) const override {
    // Save the coroutine state: @llvm.coro.save
    rewriter.replaceOpWithNewOp<LLVM::CoroSaveOp>(
        op, AsyncAPI::tokenType(op->getContext()), operands);
=======
  matchAndRewrite(CoroSaveOp op, OpAdaptor adaptor,
                  ConversionPatternRewriter &rewriter) const override {
    // Save the coroutine state: @llvm.coro.save
    rewriter.replaceOpWithNewOp<LLVM::CoroSaveOp>(
        op, AsyncAPI::tokenType(op->getContext()), adaptor.getOperands());
>>>>>>> 2ab1d525

    return success();
  }
};
} // namespace

//===----------------------------------------------------------------------===//
// Convert async.coro.suspend to @llvm.coro.suspend intrinsic.
//===----------------------------------------------------------------------===//

namespace {

/// Convert async.coro.suspend to the @llvm.coro.suspend intrinsic call, and
/// branch to the appropriate block based on the return code.
///
/// Before:
///
///   ^suspended:
///     "opBefore"(...)
///     async.coro.suspend %state, ^suspend, ^resume, ^cleanup
///   ^resume:
///     "op"(...)
///   ^cleanup: ...
///   ^suspend: ...
///
/// After:
///
///   ^suspended:
///     "opBefore"(...)
///     %suspend = llmv.intr.coro.suspend ...
///     switch %suspend [-1: ^suspend, 0: ^resume, 1: ^cleanup]
///   ^resume:
///     "op"(...)
///   ^cleanup: ...
///   ^suspend: ...
///
class CoroSuspendOpConversion : public OpConversionPattern<CoroSuspendOp> {
public:
  using OpConversionPattern::OpConversionPattern;

  LogicalResult
<<<<<<< HEAD
  matchAndRewrite(CoroSuspendOp op, ArrayRef<Value> operands,
=======
  matchAndRewrite(CoroSuspendOp op, OpAdaptor adaptor,
>>>>>>> 2ab1d525
                  ConversionPatternRewriter &rewriter) const override {
    auto i8 = rewriter.getIntegerType(8);
    auto i32 = rewriter.getI32Type();
    auto loc = op->getLoc();

    // This is not a final suspension point.
    auto constFalse = rewriter.create<LLVM::ConstantOp>(
        loc, rewriter.getI1Type(), rewriter.getBoolAttr(false));

    // Suspend a coroutine: @llvm.coro.suspend
<<<<<<< HEAD
    auto coroState = CoroSuspendOpAdaptor(operands).state();
=======
    auto coroState = adaptor.state();
>>>>>>> 2ab1d525
    auto coroSuspend = rewriter.create<LLVM::CoroSuspendOp>(
        loc, i8, ValueRange({coroState, constFalse}));

    // Cast return code to i32.

    // After a suspension point decide if we should branch into resume, cleanup
    // or suspend block of the coroutine (see @llvm.coro.suspend return code
    // documentation).
    llvm::SmallVector<int32_t, 2> caseValues = {0, 1};
    llvm::SmallVector<Block *, 2> caseDest = {op.resumeDest(),
                                              op.cleanupDest()};
    rewriter.replaceOpWithNewOp<LLVM::SwitchOp>(
        op, rewriter.create<LLVM::SExtOp>(loc, i32, coroSuspend.getResult()),
        /*defaultDestination=*/op.suspendDest(),
        /*defaultOperands=*/ValueRange(),
        /*caseValues=*/caseValues,
        /*caseDestinations=*/caseDest,
<<<<<<< HEAD
        /*caseOperands=*/ArrayRef<ValueRange>(),
=======
        /*caseOperands=*/ArrayRef<ValueRange>({ValueRange(), ValueRange()}),
>>>>>>> 2ab1d525
        /*branchWeights=*/ArrayRef<int32_t>());

    return success();
  }
};
} // namespace

//===----------------------------------------------------------------------===//
// Convert async.runtime.create to the corresponding runtime API call.
//
// To allocate storage for the async values we use getelementptr trick:
// http://nondot.org/sabre/LLVMNotes/SizeOf-OffsetOf-VariableSizedStructs.txt
//===----------------------------------------------------------------------===//

namespace {
class RuntimeCreateOpLowering : public OpConversionPattern<RuntimeCreateOp> {
public:
  using OpConversionPattern::OpConversionPattern;

  LogicalResult
<<<<<<< HEAD
  matchAndRewrite(RuntimeCreateOp op, ArrayRef<Value> operands,
=======
  matchAndRewrite(RuntimeCreateOp op, OpAdaptor adaptor,
>>>>>>> 2ab1d525
                  ConversionPatternRewriter &rewriter) const override {
    TypeConverter *converter = getTypeConverter();
    Type resultType = op->getResultTypes()[0];

<<<<<<< HEAD
    // Tokens and Groups lowered to function calls without arguments.
    if (resultType.isa<TokenType>() || resultType.isa<GroupType>()) {
      rewriter.replaceOpWithNewOp<CallOp>(
          op, resultType.isa<TokenType>() ? kCreateToken : kCreateGroup,
          converter->convertType(resultType));
=======
    // Tokens creation maps to a simple function call.
    if (resultType.isa<TokenType>()) {
      rewriter.replaceOpWithNewOp<CallOp>(op, kCreateToken,
                                          converter->convertType(resultType));
>>>>>>> 2ab1d525
      return success();
    }

    // To create a value we need to compute the storage requirement.
    if (auto value = resultType.dyn_cast<ValueType>()) {
      // Returns the size requirements for the async value storage.
      auto sizeOf = [&](ValueType valueType) -> Value {
        auto loc = op->getLoc();
<<<<<<< HEAD
        auto i32 = rewriter.getI32Type();
=======
        auto i64 = rewriter.getI64Type();
>>>>>>> 2ab1d525

        auto storedType = converter->convertType(valueType.getValueType());
        auto storagePtrType = LLVM::LLVMPointerType::get(storedType);

        // %Size = getelementptr %T* null, int 1
<<<<<<< HEAD
        // %SizeI = ptrtoint %T* %Size to i32
        auto nullPtr = rewriter.create<LLVM::NullOp>(loc, storagePtrType);
        auto one = rewriter.create<LLVM::ConstantOp>(
            loc, i32, rewriter.getI32IntegerAttr(1));
        auto gep = rewriter.create<LLVM::GEPOp>(loc, storagePtrType, nullPtr,
                                                one.getResult());
        return rewriter.create<LLVM::PtrToIntOp>(loc, i32, gep);
=======
        // %SizeI = ptrtoint %T* %Size to i64
        auto nullPtr = rewriter.create<LLVM::NullOp>(loc, storagePtrType);
        auto one = rewriter.create<LLVM::ConstantOp>(
            loc, i64, rewriter.getI64IntegerAttr(1));
        auto gep = rewriter.create<LLVM::GEPOp>(loc, storagePtrType, nullPtr,
                                                one.getResult());
        return rewriter.create<LLVM::PtrToIntOp>(loc, i64, gep);
>>>>>>> 2ab1d525
      };

      rewriter.replaceOpWithNewOp<CallOp>(op, kCreateValue, resultType,
                                          sizeOf(value));

      return success();
    }

    return rewriter.notifyMatchFailure(op, "unsupported async type");
  }
};
} // namespace

//===----------------------------------------------------------------------===//
<<<<<<< HEAD
// Convert async.runtime.set_available to the corresponding runtime API call.
//===----------------------------------------------------------------------===//

namespace {
class RuntimeSetAvailableOpLowering
    : public OpConversionPattern<RuntimeSetAvailableOp> {
=======
// Convert async.runtime.create_group to the corresponding runtime API call.
//===----------------------------------------------------------------------===//

namespace {
class RuntimeCreateGroupOpLowering
    : public OpConversionPattern<RuntimeCreateGroupOp> {
>>>>>>> 2ab1d525
public:
  using OpConversionPattern::OpConversionPattern;

  LogicalResult
<<<<<<< HEAD
  matchAndRewrite(RuntimeSetAvailableOp op, ArrayRef<Value> operands,
                  ConversionPatternRewriter &rewriter) const override {
    Type operandType = op.operand().getType();

    if (operandType.isa<TokenType>() || operandType.isa<ValueType>()) {
      rewriter.create<CallOp>(op->getLoc(),
                              operandType.isa<TokenType>() ? kEmplaceToken
                                                           : kEmplaceValue,
                              TypeRange(), operands);
      rewriter.eraseOp(op);
      return success();
    }

    return rewriter.notifyMatchFailure(op, "unsupported async type");
=======
  matchAndRewrite(RuntimeCreateGroupOp op, OpAdaptor adaptor,
                  ConversionPatternRewriter &rewriter) const override {
    TypeConverter *converter = getTypeConverter();
    Type resultType = op.getResult().getType();

    rewriter.replaceOpWithNewOp<CallOp>(op, kCreateGroup,
                                        converter->convertType(resultType),
                                        adaptor.getOperands());
    return success();
>>>>>>> 2ab1d525
  }
};
} // namespace

//===----------------------------------------------------------------------===//
<<<<<<< HEAD
// Convert async.runtime.await to the corresponding runtime API call.
//===----------------------------------------------------------------------===//

namespace {
class RuntimeAwaitOpLowering : public OpConversionPattern<RuntimeAwaitOp> {
=======
// Convert async.runtime.set_available to the corresponding runtime API call.
//===----------------------------------------------------------------------===//

namespace {
class RuntimeSetAvailableOpLowering
    : public OpConversionPattern<RuntimeSetAvailableOp> {
>>>>>>> 2ab1d525
public:
  using OpConversionPattern::OpConversionPattern;

  LogicalResult
<<<<<<< HEAD
  matchAndRewrite(RuntimeAwaitOp op, ArrayRef<Value> operands,
                  ConversionPatternRewriter &rewriter) const override {
    Type operandType = op.operand().getType();

    StringRef apiFuncName;
    if (operandType.isa<TokenType>())
      apiFuncName = kAwaitToken;
    else if (operandType.isa<ValueType>())
      apiFuncName = kAwaitValue;
    else if (operandType.isa<GroupType>())
      apiFuncName = kAwaitGroup;
    else
      return rewriter.notifyMatchFailure(op, "unsupported async type");

    rewriter.create<CallOp>(op->getLoc(), apiFuncName, TypeRange(), operands);
    rewriter.eraseOp(op);
=======
  matchAndRewrite(RuntimeSetAvailableOp op, OpAdaptor adaptor,
                  ConversionPatternRewriter &rewriter) const override {
    StringRef apiFuncName =
        TypeSwitch<Type, StringRef>(op.operand().getType())
            .Case<TokenType>([](Type) { return kEmplaceToken; })
            .Case<ValueType>([](Type) { return kEmplaceValue; });

    rewriter.replaceOpWithNewOp<CallOp>(op, apiFuncName, TypeRange(),
                                        adaptor.getOperands());
>>>>>>> 2ab1d525

    return success();
  }
};
<<<<<<< HEAD
} // namespace

//===----------------------------------------------------------------------===//
// Convert async.runtime.await_and_resume to the corresponding runtime API call.
//===----------------------------------------------------------------------===//

namespace {
class RuntimeAwaitAndResumeOpLowering
    : public OpConversionPattern<RuntimeAwaitAndResumeOp> {
=======
} // namespace

//===----------------------------------------------------------------------===//
// Convert async.runtime.set_error to the corresponding runtime API call.
//===----------------------------------------------------------------------===//

namespace {
class RuntimeSetErrorOpLowering
    : public OpConversionPattern<RuntimeSetErrorOp> {
public:
  using OpConversionPattern::OpConversionPattern;

  LogicalResult
  matchAndRewrite(RuntimeSetErrorOp op, OpAdaptor adaptor,
                  ConversionPatternRewriter &rewriter) const override {
    StringRef apiFuncName =
        TypeSwitch<Type, StringRef>(op.operand().getType())
            .Case<TokenType>([](Type) { return kSetTokenError; })
            .Case<ValueType>([](Type) { return kSetValueError; });

    rewriter.replaceOpWithNewOp<CallOp>(op, apiFuncName, TypeRange(),
                                        adaptor.getOperands());

    return success();
  }
};
} // namespace

//===----------------------------------------------------------------------===//
// Convert async.runtime.is_error to the corresponding runtime API call.
//===----------------------------------------------------------------------===//

namespace {
class RuntimeIsErrorOpLowering : public OpConversionPattern<RuntimeIsErrorOp> {
public:
  using OpConversionPattern::OpConversionPattern;

  LogicalResult
  matchAndRewrite(RuntimeIsErrorOp op, OpAdaptor adaptor,
                  ConversionPatternRewriter &rewriter) const override {
    StringRef apiFuncName =
        TypeSwitch<Type, StringRef>(op.operand().getType())
            .Case<TokenType>([](Type) { return kIsTokenError; })
            .Case<GroupType>([](Type) { return kIsGroupError; })
            .Case<ValueType>([](Type) { return kIsValueError; });

    rewriter.replaceOpWithNewOp<CallOp>(op, apiFuncName, rewriter.getI1Type(),
                                        adaptor.getOperands());
    return success();
  }
};
} // namespace

//===----------------------------------------------------------------------===//
// Convert async.runtime.await to the corresponding runtime API call.
//===----------------------------------------------------------------------===//

namespace {
class RuntimeAwaitOpLowering : public OpConversionPattern<RuntimeAwaitOp> {
>>>>>>> 2ab1d525
public:
  using OpConversionPattern::OpConversionPattern;

  LogicalResult
<<<<<<< HEAD
  matchAndRewrite(RuntimeAwaitAndResumeOp op, ArrayRef<Value> operands,
                  ConversionPatternRewriter &rewriter) const override {
    Type operandType = op.operand().getType();

    StringRef apiFuncName;
    if (operandType.isa<TokenType>())
      apiFuncName = kAwaitTokenAndExecute;
    else if (operandType.isa<ValueType>())
      apiFuncName = kAwaitValueAndExecute;
    else if (operandType.isa<GroupType>())
      apiFuncName = kAwaitAllAndExecute;
    else
      return rewriter.notifyMatchFailure(op, "unsupported async type");

    Value operand = RuntimeAwaitAndResumeOpAdaptor(operands).operand();
    Value handle = RuntimeAwaitAndResumeOpAdaptor(operands).handle();

    // A pointer to coroutine resume intrinsic wrapper.
    addResumeFunction(op->getParentOfType<ModuleOp>());
    auto resumeFnTy = AsyncAPI::resumeFunctionType(op->getContext());
    auto resumePtr = rewriter.create<LLVM::AddressOfOp>(
        op->getLoc(), LLVM::LLVMPointerType::get(resumeFnTy), kResume);

    rewriter.create<CallOp>(op->getLoc(), apiFuncName, TypeRange(),
                            ValueRange({operand, handle, resumePtr.res()}));
=======
  matchAndRewrite(RuntimeAwaitOp op, OpAdaptor adaptor,
                  ConversionPatternRewriter &rewriter) const override {
    StringRef apiFuncName =
        TypeSwitch<Type, StringRef>(op.operand().getType())
            .Case<TokenType>([](Type) { return kAwaitToken; })
            .Case<ValueType>([](Type) { return kAwaitValue; })
            .Case<GroupType>([](Type) { return kAwaitGroup; });

    rewriter.create<CallOp>(op->getLoc(), apiFuncName, TypeRange(),
                            adaptor.getOperands());
>>>>>>> 2ab1d525
    rewriter.eraseOp(op);

    return success();
  }
};
} // namespace

//===----------------------------------------------------------------------===//
<<<<<<< HEAD
// Convert async.runtime.resume to the corresponding runtime API call.
//===----------------------------------------------------------------------===//

namespace {
class RuntimeResumeOpLowering : public OpConversionPattern<RuntimeResumeOp> {
=======
// Convert async.runtime.await_and_resume to the corresponding runtime API call.
//===----------------------------------------------------------------------===//

namespace {
class RuntimeAwaitAndResumeOpLowering
    : public OpConversionPattern<RuntimeAwaitAndResumeOp> {
>>>>>>> 2ab1d525
public:
  using OpConversionPattern::OpConversionPattern;

  LogicalResult
<<<<<<< HEAD
  matchAndRewrite(RuntimeResumeOp op, ArrayRef<Value> operands,
                  ConversionPatternRewriter &rewriter) const override {
=======
  matchAndRewrite(RuntimeAwaitAndResumeOp op, OpAdaptor adaptor,
                  ConversionPatternRewriter &rewriter) const override {
    StringRef apiFuncName =
        TypeSwitch<Type, StringRef>(op.operand().getType())
            .Case<TokenType>([](Type) { return kAwaitTokenAndExecute; })
            .Case<ValueType>([](Type) { return kAwaitValueAndExecute; })
            .Case<GroupType>([](Type) { return kAwaitAllAndExecute; });

    Value operand = adaptor.operand();
    Value handle = adaptor.handle();

>>>>>>> 2ab1d525
    // A pointer to coroutine resume intrinsic wrapper.
    addResumeFunction(op->getParentOfType<ModuleOp>());
    auto resumeFnTy = AsyncAPI::resumeFunctionType(op->getContext());
    auto resumePtr = rewriter.create<LLVM::AddressOfOp>(
        op->getLoc(), LLVM::LLVMPointerType::get(resumeFnTy), kResume);

<<<<<<< HEAD
    // Call async runtime API to execute a coroutine in the managed thread.
    auto coroHdl = RuntimeResumeOpAdaptor(operands).handle();
    rewriter.replaceOpWithNewOp<CallOp>(op, TypeRange(), kExecute,
                                        ValueRange({coroHdl, resumePtr.res()}));
=======
    rewriter.create<CallOp>(op->getLoc(), apiFuncName, TypeRange(),
                            ValueRange({operand, handle, resumePtr.getRes()}));
    rewriter.eraseOp(op);
>>>>>>> 2ab1d525

    return success();
  }
};
} // namespace

//===----------------------------------------------------------------------===//
<<<<<<< HEAD
// Convert async.runtime.store to the corresponding runtime API call.
//===----------------------------------------------------------------------===//

namespace {
=======
// Convert async.runtime.resume to the corresponding runtime API call.
//===----------------------------------------------------------------------===//

namespace {
class RuntimeResumeOpLowering : public OpConversionPattern<RuntimeResumeOp> {
public:
  using OpConversionPattern::OpConversionPattern;

  LogicalResult
  matchAndRewrite(RuntimeResumeOp op, OpAdaptor adaptor,
                  ConversionPatternRewriter &rewriter) const override {
    // A pointer to coroutine resume intrinsic wrapper.
    addResumeFunction(op->getParentOfType<ModuleOp>());
    auto resumeFnTy = AsyncAPI::resumeFunctionType(op->getContext());
    auto resumePtr = rewriter.create<LLVM::AddressOfOp>(
        op->getLoc(), LLVM::LLVMPointerType::get(resumeFnTy), kResume);

    // Call async runtime API to execute a coroutine in the managed thread.
    auto coroHdl = adaptor.handle();
    rewriter.replaceOpWithNewOp<CallOp>(
        op, TypeRange(), kExecute, ValueRange({coroHdl, resumePtr.getRes()}));

    return success();
  }
};
} // namespace

//===----------------------------------------------------------------------===//
// Convert async.runtime.store to the corresponding runtime API call.
//===----------------------------------------------------------------------===//

namespace {
>>>>>>> 2ab1d525
class RuntimeStoreOpLowering : public OpConversionPattern<RuntimeStoreOp> {
public:
  using OpConversionPattern::OpConversionPattern;

  LogicalResult
<<<<<<< HEAD
  matchAndRewrite(RuntimeStoreOp op, ArrayRef<Value> operands,
                  ConversionPatternRewriter &rewriter) const override {
    Location loc = op->getLoc();

    // Get a pointer to the async value storage from the runtime.
    auto i8Ptr = AsyncAPI::opaquePointerType(rewriter.getContext());
    auto storage = RuntimeStoreOpAdaptor(operands).storage();
    auto storagePtr = rewriter.create<CallOp>(loc, kGetValueStorage,
                                              TypeRange(i8Ptr), storage);

    // Cast from i8* to the LLVM pointer type.
    auto valueType = op.value().getType();
    auto llvmValueType = getTypeConverter()->convertType(valueType);
    if (!llvmValueType)
      return rewriter.notifyMatchFailure(
          op, "failed to convert stored value type to LLVM type");

    auto castedStoragePtr = rewriter.create<LLVM::BitcastOp>(
        loc, LLVM::LLVMPointerType::get(llvmValueType),
        storagePtr.getResult(0));

    // Store the yielded value into the async value storage.
    auto value = RuntimeStoreOpAdaptor(operands).value();
    rewriter.create<LLVM::StoreOp>(loc, value, castedStoragePtr.getResult());

    // Erase the original runtime store operation.
    rewriter.eraseOp(op);

=======
  matchAndRewrite(RuntimeStoreOp op, OpAdaptor adaptor,
                  ConversionPatternRewriter &rewriter) const override {
    Location loc = op->getLoc();

    // Get a pointer to the async value storage from the runtime.
    auto i8Ptr = AsyncAPI::opaquePointerType(rewriter.getContext());
    auto storage = adaptor.storage();
    auto storagePtr = rewriter.create<CallOp>(loc, kGetValueStorage,
                                              TypeRange(i8Ptr), storage);

    // Cast from i8* to the LLVM pointer type.
    auto valueType = op.value().getType();
    auto llvmValueType = getTypeConverter()->convertType(valueType);
    if (!llvmValueType)
      return rewriter.notifyMatchFailure(
          op, "failed to convert stored value type to LLVM type");

    auto castedStoragePtr = rewriter.create<LLVM::BitcastOp>(
        loc, LLVM::LLVMPointerType::get(llvmValueType),
        storagePtr.getResult(0));

    // Store the yielded value into the async value storage.
    auto value = adaptor.value();
    rewriter.create<LLVM::StoreOp>(loc, value, castedStoragePtr.getResult());

    // Erase the original runtime store operation.
    rewriter.eraseOp(op);

>>>>>>> 2ab1d525
    return success();
  }
};
} // namespace

//===----------------------------------------------------------------------===//
// Convert async.runtime.load to the corresponding runtime API call.
//===----------------------------------------------------------------------===//

namespace {
class RuntimeLoadOpLowering : public OpConversionPattern<RuntimeLoadOp> {
public:
  using OpConversionPattern::OpConversionPattern;

  LogicalResult
<<<<<<< HEAD
  matchAndRewrite(RuntimeLoadOp op, ArrayRef<Value> operands,
=======
  matchAndRewrite(RuntimeLoadOp op, OpAdaptor adaptor,
>>>>>>> 2ab1d525
                  ConversionPatternRewriter &rewriter) const override {
    Location loc = op->getLoc();

    // Get a pointer to the async value storage from the runtime.
    auto i8Ptr = AsyncAPI::opaquePointerType(rewriter.getContext());
<<<<<<< HEAD
    auto storage = RuntimeLoadOpAdaptor(operands).storage();
=======
    auto storage = adaptor.storage();
>>>>>>> 2ab1d525
    auto storagePtr = rewriter.create<CallOp>(loc, kGetValueStorage,
                                              TypeRange(i8Ptr), storage);

    // Cast from i8* to the LLVM pointer type.
    auto valueType = op.result().getType();
    auto llvmValueType = getTypeConverter()->convertType(valueType);
    if (!llvmValueType)
      return rewriter.notifyMatchFailure(
          op, "failed to convert loaded value type to LLVM type");

    auto castedStoragePtr = rewriter.create<LLVM::BitcastOp>(
        loc, LLVM::LLVMPointerType::get(llvmValueType),
        storagePtr.getResult(0));

    // Load from the casted pointer.
    rewriter.replaceOpWithNewOp<LLVM::LoadOp>(op, castedStoragePtr.getResult());

    return success();
  }
};
} // namespace

//===----------------------------------------------------------------------===//
// Convert async.runtime.add_to_group to the corresponding runtime API call.
//===----------------------------------------------------------------------===//

namespace {
class RuntimeAddToGroupOpLowering
    : public OpConversionPattern<RuntimeAddToGroupOp> {
public:
  using OpConversionPattern::OpConversionPattern;

  LogicalResult
<<<<<<< HEAD
  matchAndRewrite(RuntimeAddToGroupOp op, ArrayRef<Value> operands,
=======
  matchAndRewrite(RuntimeAddToGroupOp op, OpAdaptor adaptor,
>>>>>>> 2ab1d525
                  ConversionPatternRewriter &rewriter) const override {
    // Currently we can only add tokens to the group.
    if (!op.operand().getType().isa<TokenType>())
      return rewriter.notifyMatchFailure(op, "only token type is supported");

    // Replace with a runtime API function call.
<<<<<<< HEAD
    rewriter.replaceOpWithNewOp<CallOp>(op, kAddTokenToGroup,
                                        rewriter.getI64Type(), operands);
=======
    rewriter.replaceOpWithNewOp<CallOp>(
        op, kAddTokenToGroup, rewriter.getI64Type(), adaptor.getOperands());
>>>>>>> 2ab1d525

    return success();
  }
};
} // namespace

//===----------------------------------------------------------------------===//
// Async reference counting ops lowering (`async.runtime.add_ref` and
// `async.runtime.drop_ref` to the corresponding API calls).
//===----------------------------------------------------------------------===//

namespace {
template <typename RefCountingOp>
class RefCountingOpLowering : public OpConversionPattern<RefCountingOp> {
public:
  explicit RefCountingOpLowering(TypeConverter &converter, MLIRContext *ctx,
                                 StringRef apiFunctionName)
      : OpConversionPattern<RefCountingOp>(converter, ctx),
        apiFunctionName(apiFunctionName) {}

  LogicalResult
<<<<<<< HEAD
  matchAndRewrite(RefCountingOp op, ArrayRef<Value> operands,
                  ConversionPatternRewriter &rewriter) const override {
    auto count =
        rewriter.create<ConstantOp>(op->getLoc(), rewriter.getI32Type(),
                                    rewriter.getI32IntegerAttr(op.count()));

    auto operand = typename RefCountingOp::Adaptor(operands).operand();
=======
  matchAndRewrite(RefCountingOp op, typename RefCountingOp::Adaptor adaptor,
                  ConversionPatternRewriter &rewriter) const override {
    auto count = rewriter.create<arith::ConstantOp>(
        op->getLoc(), rewriter.getI64Type(),
        rewriter.getI64IntegerAttr(op.count()));

    auto operand = adaptor.operand();
>>>>>>> 2ab1d525
    rewriter.replaceOpWithNewOp<CallOp>(op, TypeRange(), apiFunctionName,
                                        ValueRange({operand, count}));

    return success();
  }

private:
  StringRef apiFunctionName;
};

class RuntimeAddRefOpLowering : public RefCountingOpLowering<RuntimeAddRefOp> {
public:
  explicit RuntimeAddRefOpLowering(TypeConverter &converter, MLIRContext *ctx)
      : RefCountingOpLowering(converter, ctx, kAddRef) {}
};

class RuntimeDropRefOpLowering
    : public RefCountingOpLowering<RuntimeDropRefOp> {
public:
  explicit RuntimeDropRefOpLowering(TypeConverter &converter, MLIRContext *ctx)
      : RefCountingOpLowering(converter, ctx, kDropRef) {}
};
} // namespace

//===----------------------------------------------------------------------===//
// Convert return operations that return async values from async regions.
//===----------------------------------------------------------------------===//

namespace {
class ReturnOpOpConversion : public OpConversionPattern<ReturnOp> {
public:
  using OpConversionPattern::OpConversionPattern;

  LogicalResult
<<<<<<< HEAD
  matchAndRewrite(ReturnOp op, ArrayRef<Value> operands,
                  ConversionPatternRewriter &rewriter) const override {
    rewriter.replaceOpWithNewOp<ReturnOp>(op, operands);
=======
  matchAndRewrite(ReturnOp op, OpAdaptor adaptor,
                  ConversionPatternRewriter &rewriter) const override {
    rewriter.replaceOpWithNewOp<ReturnOp>(op, adaptor.getOperands());
>>>>>>> 2ab1d525
    return success();
  }
};
} // namespace

//===----------------------------------------------------------------------===//

namespace {
struct ConvertAsyncToLLVMPass
    : public ConvertAsyncToLLVMBase<ConvertAsyncToLLVMPass> {
  void runOnOperation() override;
};
} // namespace

void ConvertAsyncToLLVMPass::runOnOperation() {
  ModuleOp module = getOperation();
  MLIRContext *ctx = module->getContext();

  // Add declarations for most functions required by the coroutines lowering.
  // We delay adding the resume function until it's needed because it currently
  // fails to compile unless '-O0' is specified.
  addAsyncRuntimeApiDeclarations(module);
  addCRuntimeDeclarations(module);

  // Lower async.runtime and async.coro operations to Async Runtime API and
  // LLVM coroutine intrinsics.

  // Convert async dialect types and operations to LLVM dialect.
  AsyncRuntimeTypeConverter converter;
  RewritePatternSet patterns(ctx);

  // We use conversion to LLVM type to lower async.runtime load and store
  // operations.
  LLVMTypeConverter llvmConverter(ctx);
  llvmConverter.addConversion(AsyncRuntimeTypeConverter::convertAsyncTypes);

  // We use conversion to LLVM type to lower async.runtime load and store
  // operations.
  LLVMTypeConverter llvmConverter(ctx);
  llvmConverter.addConversion(AsyncRuntimeTypeConverter::convertAsyncTypes);

  // Convert async types in function signatures and function calls.
  populateFunctionLikeTypeConversionPattern<FuncOp>(patterns, converter);
  populateCallOpTypeConversionPattern(patterns, converter);

  // Convert return operations inside async.execute regions.
<<<<<<< HEAD
  patterns.insert<ReturnOpOpConversion>(converter, ctx);

  // Lower async.runtime operations to the async runtime API calls.
  patterns.insert<RuntimeSetAvailableOpLowering, RuntimeAwaitOpLowering,
                  RuntimeAwaitAndResumeOpLowering, RuntimeResumeOpLowering,
                  RuntimeAddToGroupOpLowering, RuntimeAddRefOpLowering,
                  RuntimeDropRefOpLowering>(converter, ctx);

  // Lower async.runtime operations that rely on LLVM type converter to convert
  // from async value payload type to the LLVM type.
  patterns.insert<RuntimeCreateOpLowering, RuntimeStoreOpLowering,
                  RuntimeLoadOpLowering>(llvmConverter, ctx);

  // Lower async coroutine operations to LLVM coroutine intrinsics.
  patterns.insert<CoroIdOpConversion, CoroBeginOpConversion,
                  CoroFreeOpConversion, CoroEndOpConversion,
                  CoroSaveOpConversion, CoroSuspendOpConversion>(converter,
                                                                 ctx);
=======
  patterns.add<ReturnOpOpConversion>(converter, ctx);

  // Lower async.runtime operations to the async runtime API calls.
  patterns.add<RuntimeSetAvailableOpLowering, RuntimeSetErrorOpLowering,
               RuntimeIsErrorOpLowering, RuntimeAwaitOpLowering,
               RuntimeAwaitAndResumeOpLowering, RuntimeResumeOpLowering,
               RuntimeAddToGroupOpLowering, RuntimeAddRefOpLowering,
               RuntimeDropRefOpLowering>(converter, ctx);

  // Lower async.runtime operations that rely on LLVM type converter to convert
  // from async value payload type to the LLVM type.
  patterns.add<RuntimeCreateOpLowering, RuntimeCreateGroupOpLowering,
               RuntimeStoreOpLowering, RuntimeLoadOpLowering>(llvmConverter,
                                                              ctx);

  // Lower async coroutine operations to LLVM coroutine intrinsics.
  patterns
      .add<CoroIdOpConversion, CoroBeginOpConversion, CoroFreeOpConversion,
           CoroEndOpConversion, CoroSaveOpConversion, CoroSuspendOpConversion>(
          converter, ctx);
>>>>>>> 2ab1d525

  ConversionTarget target(*ctx);
  target
      .addLegalOp<arith::ConstantOp, ConstantOp, UnrealizedConversionCastOp>();
  target.addLegalDialect<LLVM::LLVMDialect>();

  // All operations from Async dialect must be lowered to the runtime API and
  // LLVM intrinsics calls.
  target.addIllegalDialect<AsyncDialect>();

  // Add dynamic legality constraints to apply conversions defined above.
  target.addDynamicallyLegalOp<FuncOp>(
      [&](FuncOp op) { return converter.isSignatureLegal(op.getType()); });
  target.addDynamicallyLegalOp<ReturnOp>(
      [&](ReturnOp op) { return converter.isLegal(op.getOperandTypes()); });
  target.addDynamicallyLegalOp<CallOp>([&](CallOp op) {
    return converter.isSignatureLegal(op.getCalleeType());
  });

  if (failed(applyPartialConversion(module, target, std::move(patterns))))
    signalPassFailure();
}

//===----------------------------------------------------------------------===//
// Patterns for structural type conversions for the Async dialect operations.
//===----------------------------------------------------------------------===//

namespace {
class ConvertExecuteOpTypes : public OpConversionPattern<ExecuteOp> {
public:
  using OpConversionPattern::OpConversionPattern;
  LogicalResult
  matchAndRewrite(ExecuteOp op, OpAdaptor adaptor,
                  ConversionPatternRewriter &rewriter) const override {
    ExecuteOp newOp =
        cast<ExecuteOp>(rewriter.cloneWithoutRegions(*op.getOperation()));
    rewriter.inlineRegionBefore(op.getRegion(), newOp.getRegion(),
                                newOp.getRegion().end());

    // Set operands and update block argument and result types.
    newOp->setOperands(adaptor.getOperands());
    if (failed(rewriter.convertRegionTypes(&newOp.getRegion(), *typeConverter)))
      return failure();
    for (auto result : newOp.getResults())
      result.setType(typeConverter->convertType(result.getType()));

    rewriter.replaceOp(op, newOp.getResults());
    return success();
  }
};

// Dummy pattern to trigger the appropriate type conversion / materialization.
class ConvertAwaitOpTypes : public OpConversionPattern<AwaitOp> {
public:
  using OpConversionPattern::OpConversionPattern;
  LogicalResult
  matchAndRewrite(AwaitOp op, OpAdaptor adaptor,
                  ConversionPatternRewriter &rewriter) const override {
    rewriter.replaceOpWithNewOp<AwaitOp>(op, adaptor.getOperands().front());
    return success();
  }
};

// Dummy pattern to trigger the appropriate type conversion / materialization.
class ConvertYieldOpTypes : public OpConversionPattern<async::YieldOp> {
public:
  using OpConversionPattern::OpConversionPattern;
  LogicalResult
  matchAndRewrite(async::YieldOp op, OpAdaptor adaptor,
                  ConversionPatternRewriter &rewriter) const override {
    rewriter.replaceOpWithNewOp<async::YieldOp>(op, adaptor.getOperands());
    return success();
  }
};
} // namespace

std::unique_ptr<OperationPass<ModuleOp>> mlir::createConvertAsyncToLLVMPass() {
  return std::make_unique<ConvertAsyncToLLVMPass>();
}

void mlir::populateAsyncStructuralTypeConversionsAndLegality(
    TypeConverter &typeConverter, RewritePatternSet &patterns,
    ConversionTarget &target) {
  typeConverter.addConversion([&](TokenType type) { return type; });
  typeConverter.addConversion([&](ValueType type) {
    Type converted = typeConverter.convertType(type.getValueType());
    return converted ? ValueType::get(converted) : converted;
  });

  patterns.add<ConvertExecuteOpTypes, ConvertAwaitOpTypes, ConvertYieldOpTypes>(
      typeConverter, patterns.getContext());

  target.addDynamicallyLegalOp<AwaitOp, ExecuteOp, async::YieldOp>(
      [&](Operation *op) { return typeConverter.isLegal(op); });
}<|MERGE_RESOLUTION|>--- conflicted
+++ resolved
@@ -21,10 +21,7 @@
 #include "mlir/IR/TypeUtilities.h"
 #include "mlir/Pass/Pass.h"
 #include "mlir/Transforms/DialectConversion.h"
-<<<<<<< HEAD
-=======
 #include "llvm/ADT/TypeSwitch.h"
->>>>>>> 2ab1d525
 
 #define DEBUG_TYPE "convert-async-to-llvm"
 
@@ -275,14 +272,8 @@
     return;
 
   MLIRContext *ctx = module.getContext();
-<<<<<<< HEAD
-
-  OpBuilder moduleBuilder(module.getBody()->getTerminator());
-  Location loc = module.getLoc();
-=======
   auto loc = module.getLoc();
   auto moduleBuilder = ImplicitLocOpBuilder::atBlockEnd(loc, module.getBody());
->>>>>>> 2ab1d525
 
   auto voidTy = LLVM::LLVMVoidType::get(ctx);
   auto i8Ptr = LLVM::LLVMPointerType::get(IntegerType::get(ctx, 8));
@@ -329,7 +320,6 @@
 //===----------------------------------------------------------------------===//
 // Convert async.coro.id to @llvm.coro.id intrinsic.
 //===----------------------------------------------------------------------===//
-<<<<<<< HEAD
 
 namespace {
 class CoroIdOpConversion : public OpConversionPattern<CoroIdOp> {
@@ -337,7 +327,7 @@
   using OpConversionPattern::OpConversionPattern;
 
   LogicalResult
-  matchAndRewrite(CoroIdOp op, ArrayRef<Value> operands,
+  matchAndRewrite(CoroIdOp op, OpAdaptor adaptor,
                   ConversionPatternRewriter &rewriter) const override {
     auto token = AsyncAPI::tokenType(op->getContext());
     auto i8Ptr = AsyncAPI::opaquePointerType(op->getContext());
@@ -357,35 +347,6 @@
 };
 } // namespace
 
-=======
-
-namespace {
-class CoroIdOpConversion : public OpConversionPattern<CoroIdOp> {
-public:
-  using OpConversionPattern::OpConversionPattern;
-
-  LogicalResult
-  matchAndRewrite(CoroIdOp op, OpAdaptor adaptor,
-                  ConversionPatternRewriter &rewriter) const override {
-    auto token = AsyncAPI::tokenType(op->getContext());
-    auto i8Ptr = AsyncAPI::opaquePointerType(op->getContext());
-    auto loc = op->getLoc();
-
-    // Constants for initializing coroutine frame.
-    auto constZero = rewriter.create<LLVM::ConstantOp>(
-        loc, rewriter.getI32Type(), rewriter.getI32IntegerAttr(0));
-    auto nullPtr = rewriter.create<LLVM::NullOp>(loc, i8Ptr);
-
-    // Get coroutine id: @llvm.coro.id.
-    rewriter.replaceOpWithNewOp<LLVM::CoroIdOp>(
-        op, token, ValueRange({constZero, nullPtr, nullPtr, nullPtr}));
-
-    return success();
-  }
-};
-} // namespace
-
->>>>>>> 2ab1d525
 //===----------------------------------------------------------------------===//
 // Convert async.coro.begin to @llvm.coro.begin intrinsic.
 //===----------------------------------------------------------------------===//
@@ -396,11 +357,7 @@
   using OpConversionPattern::OpConversionPattern;
 
   LogicalResult
-<<<<<<< HEAD
-  matchAndRewrite(CoroBeginOp op, ArrayRef<Value> operands,
-=======
   matchAndRewrite(CoroBeginOp op, OpAdaptor adaptor,
->>>>>>> 2ab1d525
                   ConversionPatternRewriter &rewriter) const override {
     auto i8Ptr = AsyncAPI::opaquePointerType(op->getContext());
     auto loc = op->getLoc();
@@ -411,19 +368,11 @@
 
     // Allocate memory for the coroutine frame.
     auto coroAlloc = rewriter.create<LLVM::CallOp>(
-<<<<<<< HEAD
-        loc, i8Ptr, rewriter.getSymbolRefAttr(kMalloc),
-        ValueRange(coroSize.getResult()));
-
-    // Begin a coroutine: @llvm.coro.begin.
-    auto coroId = CoroBeginOpAdaptor(operands).id();
-=======
         loc, i8Ptr, SymbolRefAttr::get(rewriter.getContext(), kMalloc),
         ValueRange(coroSize.getResult()));
 
     // Begin a coroutine: @llvm.coro.begin.
     auto coroId = CoroBeginOpAdaptor(adaptor.getOperands()).id();
->>>>>>> 2ab1d525
     rewriter.replaceOpWithNewOp<LLVM::CoroBeginOp>(
         op, i8Ptr, ValueRange({coroId, coroAlloc.getResult(0)}));
 
@@ -442,24 +391,12 @@
   using OpConversionPattern::OpConversionPattern;
 
   LogicalResult
-<<<<<<< HEAD
-  matchAndRewrite(CoroFreeOp op, ArrayRef<Value> operands,
-=======
   matchAndRewrite(CoroFreeOp op, OpAdaptor adaptor,
->>>>>>> 2ab1d525
                   ConversionPatternRewriter &rewriter) const override {
     auto i8Ptr = AsyncAPI::opaquePointerType(op->getContext());
     auto loc = op->getLoc();
 
     // Get a pointer to the coroutine frame memory: @llvm.coro.free.
-<<<<<<< HEAD
-    auto coroMem = rewriter.create<LLVM::CoroFreeOp>(loc, i8Ptr, operands);
-
-    // Free the memory.
-    rewriter.replaceOpWithNewOp<LLVM::CallOp>(op, TypeRange(),
-                                              rewriter.getSymbolRefAttr(kFree),
-                                              ValueRange(coroMem.getResult()));
-=======
     auto coroMem =
         rewriter.create<LLVM::CoroFreeOp>(loc, i8Ptr, adaptor.getOperands());
 
@@ -467,7 +404,6 @@
     rewriter.replaceOpWithNewOp<LLVM::CallOp>(
         op, TypeRange(), SymbolRefAttr::get(rewriter.getContext(), kFree),
         ValueRange(coroMem.getResult()));
->>>>>>> 2ab1d525
 
     return success();
   }
@@ -484,22 +420,14 @@
   using OpConversionPattern::OpConversionPattern;
 
   LogicalResult
-<<<<<<< HEAD
-  matchAndRewrite(CoroEndOp op, ArrayRef<Value> operands,
-=======
   matchAndRewrite(CoroEndOp op, OpAdaptor adaptor,
->>>>>>> 2ab1d525
                   ConversionPatternRewriter &rewriter) const override {
     // We are not in the block that is part of the unwind sequence.
     auto constFalse = rewriter.create<LLVM::ConstantOp>(
         op->getLoc(), rewriter.getI1Type(), rewriter.getBoolAttr(false));
 
     // Mark the end of a coroutine: @llvm.coro.end.
-<<<<<<< HEAD
-    auto coroHdl = CoroEndOpAdaptor(operands).handle();
-=======
     auto coroHdl = adaptor.handle();
->>>>>>> 2ab1d525
     rewriter.create<LLVM::CoroEndOp>(op->getLoc(), rewriter.getI1Type(),
                                      ValueRange({coroHdl, constFalse}));
     rewriter.eraseOp(op);
@@ -519,19 +447,11 @@
   using OpConversionPattern::OpConversionPattern;
 
   LogicalResult
-<<<<<<< HEAD
-  matchAndRewrite(CoroSaveOp op, ArrayRef<Value> operands,
-                  ConversionPatternRewriter &rewriter) const override {
-    // Save the coroutine state: @llvm.coro.save
-    rewriter.replaceOpWithNewOp<LLVM::CoroSaveOp>(
-        op, AsyncAPI::tokenType(op->getContext()), operands);
-=======
   matchAndRewrite(CoroSaveOp op, OpAdaptor adaptor,
                   ConversionPatternRewriter &rewriter) const override {
     // Save the coroutine state: @llvm.coro.save
     rewriter.replaceOpWithNewOp<LLVM::CoroSaveOp>(
         op, AsyncAPI::tokenType(op->getContext()), adaptor.getOperands());
->>>>>>> 2ab1d525
 
     return success();
   }
@@ -573,11 +493,7 @@
   using OpConversionPattern::OpConversionPattern;
 
   LogicalResult
-<<<<<<< HEAD
-  matchAndRewrite(CoroSuspendOp op, ArrayRef<Value> operands,
-=======
   matchAndRewrite(CoroSuspendOp op, OpAdaptor adaptor,
->>>>>>> 2ab1d525
                   ConversionPatternRewriter &rewriter) const override {
     auto i8 = rewriter.getIntegerType(8);
     auto i32 = rewriter.getI32Type();
@@ -588,11 +504,7 @@
         loc, rewriter.getI1Type(), rewriter.getBoolAttr(false));
 
     // Suspend a coroutine: @llvm.coro.suspend
-<<<<<<< HEAD
-    auto coroState = CoroSuspendOpAdaptor(operands).state();
-=======
     auto coroState = adaptor.state();
->>>>>>> 2ab1d525
     auto coroSuspend = rewriter.create<LLVM::CoroSuspendOp>(
         loc, i8, ValueRange({coroState, constFalse}));
 
@@ -610,11 +522,7 @@
         /*defaultOperands=*/ValueRange(),
         /*caseValues=*/caseValues,
         /*caseDestinations=*/caseDest,
-<<<<<<< HEAD
-        /*caseOperands=*/ArrayRef<ValueRange>(),
-=======
         /*caseOperands=*/ArrayRef<ValueRange>({ValueRange(), ValueRange()}),
->>>>>>> 2ab1d525
         /*branchWeights=*/ArrayRef<int32_t>());
 
     return success();
@@ -635,27 +543,15 @@
   using OpConversionPattern::OpConversionPattern;
 
   LogicalResult
-<<<<<<< HEAD
-  matchAndRewrite(RuntimeCreateOp op, ArrayRef<Value> operands,
-=======
   matchAndRewrite(RuntimeCreateOp op, OpAdaptor adaptor,
->>>>>>> 2ab1d525
                   ConversionPatternRewriter &rewriter) const override {
     TypeConverter *converter = getTypeConverter();
     Type resultType = op->getResultTypes()[0];
 
-<<<<<<< HEAD
-    // Tokens and Groups lowered to function calls without arguments.
-    if (resultType.isa<TokenType>() || resultType.isa<GroupType>()) {
-      rewriter.replaceOpWithNewOp<CallOp>(
-          op, resultType.isa<TokenType>() ? kCreateToken : kCreateGroup,
-          converter->convertType(resultType));
-=======
     // Tokens creation maps to a simple function call.
     if (resultType.isa<TokenType>()) {
       rewriter.replaceOpWithNewOp<CallOp>(op, kCreateToken,
                                           converter->convertType(resultType));
->>>>>>> 2ab1d525
       return success();
     }
 
@@ -664,25 +560,12 @@
       // Returns the size requirements for the async value storage.
       auto sizeOf = [&](ValueType valueType) -> Value {
         auto loc = op->getLoc();
-<<<<<<< HEAD
-        auto i32 = rewriter.getI32Type();
-=======
         auto i64 = rewriter.getI64Type();
->>>>>>> 2ab1d525
 
         auto storedType = converter->convertType(valueType.getValueType());
         auto storagePtrType = LLVM::LLVMPointerType::get(storedType);
 
         // %Size = getelementptr %T* null, int 1
-<<<<<<< HEAD
-        // %SizeI = ptrtoint %T* %Size to i32
-        auto nullPtr = rewriter.create<LLVM::NullOp>(loc, storagePtrType);
-        auto one = rewriter.create<LLVM::ConstantOp>(
-            loc, i32, rewriter.getI32IntegerAttr(1));
-        auto gep = rewriter.create<LLVM::GEPOp>(loc, storagePtrType, nullPtr,
-                                                one.getResult());
-        return rewriter.create<LLVM::PtrToIntOp>(loc, i32, gep);
-=======
         // %SizeI = ptrtoint %T* %Size to i64
         auto nullPtr = rewriter.create<LLVM::NullOp>(loc, storagePtrType);
         auto one = rewriter.create<LLVM::ConstantOp>(
@@ -690,7 +573,6 @@
         auto gep = rewriter.create<LLVM::GEPOp>(loc, storagePtrType, nullPtr,
                                                 one.getResult());
         return rewriter.create<LLVM::PtrToIntOp>(loc, i64, gep);
->>>>>>> 2ab1d525
       };
 
       rewriter.replaceOpWithNewOp<CallOp>(op, kCreateValue, resultType,
@@ -705,41 +587,16 @@
 } // namespace
 
 //===----------------------------------------------------------------------===//
-<<<<<<< HEAD
-// Convert async.runtime.set_available to the corresponding runtime API call.
-//===----------------------------------------------------------------------===//
-
-namespace {
-class RuntimeSetAvailableOpLowering
-    : public OpConversionPattern<RuntimeSetAvailableOp> {
-=======
 // Convert async.runtime.create_group to the corresponding runtime API call.
 //===----------------------------------------------------------------------===//
 
 namespace {
 class RuntimeCreateGroupOpLowering
     : public OpConversionPattern<RuntimeCreateGroupOp> {
->>>>>>> 2ab1d525
-public:
-  using OpConversionPattern::OpConversionPattern;
-
-  LogicalResult
-<<<<<<< HEAD
-  matchAndRewrite(RuntimeSetAvailableOp op, ArrayRef<Value> operands,
-                  ConversionPatternRewriter &rewriter) const override {
-    Type operandType = op.operand().getType();
-
-    if (operandType.isa<TokenType>() || operandType.isa<ValueType>()) {
-      rewriter.create<CallOp>(op->getLoc(),
-                              operandType.isa<TokenType>() ? kEmplaceToken
-                                                           : kEmplaceValue,
-                              TypeRange(), operands);
-      rewriter.eraseOp(op);
-      return success();
-    }
-
-    return rewriter.notifyMatchFailure(op, "unsupported async type");
-=======
+public:
+  using OpConversionPattern::OpConversionPattern;
+
+  LogicalResult
   matchAndRewrite(RuntimeCreateGroupOp op, OpAdaptor adaptor,
                   ConversionPatternRewriter &rewriter) const override {
     TypeConverter *converter = getTypeConverter();
@@ -749,48 +606,21 @@
                                         converter->convertType(resultType),
                                         adaptor.getOperands());
     return success();
->>>>>>> 2ab1d525
-  }
-};
-} // namespace
-
-//===----------------------------------------------------------------------===//
-<<<<<<< HEAD
-// Convert async.runtime.await to the corresponding runtime API call.
-//===----------------------------------------------------------------------===//
-
-namespace {
-class RuntimeAwaitOpLowering : public OpConversionPattern<RuntimeAwaitOp> {
-=======
+  }
+};
+} // namespace
+
+//===----------------------------------------------------------------------===//
 // Convert async.runtime.set_available to the corresponding runtime API call.
 //===----------------------------------------------------------------------===//
 
 namespace {
 class RuntimeSetAvailableOpLowering
     : public OpConversionPattern<RuntimeSetAvailableOp> {
->>>>>>> 2ab1d525
-public:
-  using OpConversionPattern::OpConversionPattern;
-
-  LogicalResult
-<<<<<<< HEAD
-  matchAndRewrite(RuntimeAwaitOp op, ArrayRef<Value> operands,
-                  ConversionPatternRewriter &rewriter) const override {
-    Type operandType = op.operand().getType();
-
-    StringRef apiFuncName;
-    if (operandType.isa<TokenType>())
-      apiFuncName = kAwaitToken;
-    else if (operandType.isa<ValueType>())
-      apiFuncName = kAwaitValue;
-    else if (operandType.isa<GroupType>())
-      apiFuncName = kAwaitGroup;
-    else
-      return rewriter.notifyMatchFailure(op, "unsupported async type");
-
-    rewriter.create<CallOp>(op->getLoc(), apiFuncName, TypeRange(), operands);
-    rewriter.eraseOp(op);
-=======
+public:
+  using OpConversionPattern::OpConversionPattern;
+
+  LogicalResult
   matchAndRewrite(RuntimeSetAvailableOp op, OpAdaptor adaptor,
                   ConversionPatternRewriter &rewriter) const override {
     StringRef apiFuncName =
@@ -800,22 +630,10 @@
 
     rewriter.replaceOpWithNewOp<CallOp>(op, apiFuncName, TypeRange(),
                                         adaptor.getOperands());
->>>>>>> 2ab1d525
-
-    return success();
-  }
-};
-<<<<<<< HEAD
-} // namespace
-
-//===----------------------------------------------------------------------===//
-// Convert async.runtime.await_and_resume to the corresponding runtime API call.
-//===----------------------------------------------------------------------===//
-
-namespace {
-class RuntimeAwaitAndResumeOpLowering
-    : public OpConversionPattern<RuntimeAwaitAndResumeOp> {
-=======
+
+    return success();
+  }
+};
 } // namespace
 
 //===----------------------------------------------------------------------===//
@@ -875,28 +693,48 @@
 
 namespace {
 class RuntimeAwaitOpLowering : public OpConversionPattern<RuntimeAwaitOp> {
->>>>>>> 2ab1d525
-public:
-  using OpConversionPattern::OpConversionPattern;
-
-  LogicalResult
-<<<<<<< HEAD
-  matchAndRewrite(RuntimeAwaitAndResumeOp op, ArrayRef<Value> operands,
-                  ConversionPatternRewriter &rewriter) const override {
-    Type operandType = op.operand().getType();
-
-    StringRef apiFuncName;
-    if (operandType.isa<TokenType>())
-      apiFuncName = kAwaitTokenAndExecute;
-    else if (operandType.isa<ValueType>())
-      apiFuncName = kAwaitValueAndExecute;
-    else if (operandType.isa<GroupType>())
-      apiFuncName = kAwaitAllAndExecute;
-    else
-      return rewriter.notifyMatchFailure(op, "unsupported async type");
-
-    Value operand = RuntimeAwaitAndResumeOpAdaptor(operands).operand();
-    Value handle = RuntimeAwaitAndResumeOpAdaptor(operands).handle();
+public:
+  using OpConversionPattern::OpConversionPattern;
+
+  LogicalResult
+  matchAndRewrite(RuntimeAwaitOp op, OpAdaptor adaptor,
+                  ConversionPatternRewriter &rewriter) const override {
+    StringRef apiFuncName =
+        TypeSwitch<Type, StringRef>(op.operand().getType())
+            .Case<TokenType>([](Type) { return kAwaitToken; })
+            .Case<ValueType>([](Type) { return kAwaitValue; })
+            .Case<GroupType>([](Type) { return kAwaitGroup; });
+
+    rewriter.create<CallOp>(op->getLoc(), apiFuncName, TypeRange(),
+                            adaptor.getOperands());
+    rewriter.eraseOp(op);
+
+    return success();
+  }
+};
+} // namespace
+
+//===----------------------------------------------------------------------===//
+// Convert async.runtime.await_and_resume to the corresponding runtime API call.
+//===----------------------------------------------------------------------===//
+
+namespace {
+class RuntimeAwaitAndResumeOpLowering
+    : public OpConversionPattern<RuntimeAwaitAndResumeOp> {
+public:
+  using OpConversionPattern::OpConversionPattern;
+
+  LogicalResult
+  matchAndRewrite(RuntimeAwaitAndResumeOp op, OpAdaptor adaptor,
+                  ConversionPatternRewriter &rewriter) const override {
+    StringRef apiFuncName =
+        TypeSwitch<Type, StringRef>(op.operand().getType())
+            .Case<TokenType>([](Type) { return kAwaitTokenAndExecute; })
+            .Case<ValueType>([](Type) { return kAwaitValueAndExecute; })
+            .Case<GroupType>([](Type) { return kAwaitAllAndExecute; });
+
+    Value operand = adaptor.operand();
+    Value handle = adaptor.handle();
 
     // A pointer to coroutine resume intrinsic wrapper.
     addResumeFunction(op->getParentOfType<ModuleOp>());
@@ -905,19 +743,7 @@
         op->getLoc(), LLVM::LLVMPointerType::get(resumeFnTy), kResume);
 
     rewriter.create<CallOp>(op->getLoc(), apiFuncName, TypeRange(),
-                            ValueRange({operand, handle, resumePtr.res()}));
-=======
-  matchAndRewrite(RuntimeAwaitOp op, OpAdaptor adaptor,
-                  ConversionPatternRewriter &rewriter) const override {
-    StringRef apiFuncName =
-        TypeSwitch<Type, StringRef>(op.operand().getType())
-            .Case<TokenType>([](Type) { return kAwaitToken; })
-            .Case<ValueType>([](Type) { return kAwaitValue; })
-            .Case<GroupType>([](Type) { return kAwaitGroup; });
-
-    rewriter.create<CallOp>(op->getLoc(), apiFuncName, TypeRange(),
-                            adaptor.getOperands());
->>>>>>> 2ab1d525
+                            ValueRange({operand, handle, resumePtr.getRes()}));
     rewriter.eraseOp(op);
 
     return success();
@@ -926,86 +752,23 @@
 } // namespace
 
 //===----------------------------------------------------------------------===//
-<<<<<<< HEAD
 // Convert async.runtime.resume to the corresponding runtime API call.
 //===----------------------------------------------------------------------===//
 
 namespace {
 class RuntimeResumeOpLowering : public OpConversionPattern<RuntimeResumeOp> {
-=======
-// Convert async.runtime.await_and_resume to the corresponding runtime API call.
-//===----------------------------------------------------------------------===//
-
-namespace {
-class RuntimeAwaitAndResumeOpLowering
-    : public OpConversionPattern<RuntimeAwaitAndResumeOp> {
->>>>>>> 2ab1d525
-public:
-  using OpConversionPattern::OpConversionPattern;
-
-  LogicalResult
-<<<<<<< HEAD
-  matchAndRewrite(RuntimeResumeOp op, ArrayRef<Value> operands,
-                  ConversionPatternRewriter &rewriter) const override {
-=======
-  matchAndRewrite(RuntimeAwaitAndResumeOp op, OpAdaptor adaptor,
-                  ConversionPatternRewriter &rewriter) const override {
-    StringRef apiFuncName =
-        TypeSwitch<Type, StringRef>(op.operand().getType())
-            .Case<TokenType>([](Type) { return kAwaitTokenAndExecute; })
-            .Case<ValueType>([](Type) { return kAwaitValueAndExecute; })
-            .Case<GroupType>([](Type) { return kAwaitAllAndExecute; });
-
-    Value operand = adaptor.operand();
-    Value handle = adaptor.handle();
-
->>>>>>> 2ab1d525
+public:
+  using OpConversionPattern::OpConversionPattern;
+
+  LogicalResult
+  matchAndRewrite(RuntimeResumeOp op, OpAdaptor adaptor,
+                  ConversionPatternRewriter &rewriter) const override {
     // A pointer to coroutine resume intrinsic wrapper.
     addResumeFunction(op->getParentOfType<ModuleOp>());
     auto resumeFnTy = AsyncAPI::resumeFunctionType(op->getContext());
     auto resumePtr = rewriter.create<LLVM::AddressOfOp>(
         op->getLoc(), LLVM::LLVMPointerType::get(resumeFnTy), kResume);
 
-<<<<<<< HEAD
-    // Call async runtime API to execute a coroutine in the managed thread.
-    auto coroHdl = RuntimeResumeOpAdaptor(operands).handle();
-    rewriter.replaceOpWithNewOp<CallOp>(op, TypeRange(), kExecute,
-                                        ValueRange({coroHdl, resumePtr.res()}));
-=======
-    rewriter.create<CallOp>(op->getLoc(), apiFuncName, TypeRange(),
-                            ValueRange({operand, handle, resumePtr.getRes()}));
-    rewriter.eraseOp(op);
->>>>>>> 2ab1d525
-
-    return success();
-  }
-};
-} // namespace
-
-//===----------------------------------------------------------------------===//
-<<<<<<< HEAD
-// Convert async.runtime.store to the corresponding runtime API call.
-//===----------------------------------------------------------------------===//
-
-namespace {
-=======
-// Convert async.runtime.resume to the corresponding runtime API call.
-//===----------------------------------------------------------------------===//
-
-namespace {
-class RuntimeResumeOpLowering : public OpConversionPattern<RuntimeResumeOp> {
-public:
-  using OpConversionPattern::OpConversionPattern;
-
-  LogicalResult
-  matchAndRewrite(RuntimeResumeOp op, OpAdaptor adaptor,
-                  ConversionPatternRewriter &rewriter) const override {
-    // A pointer to coroutine resume intrinsic wrapper.
-    addResumeFunction(op->getParentOfType<ModuleOp>());
-    auto resumeFnTy = AsyncAPI::resumeFunctionType(op->getContext());
-    auto resumePtr = rewriter.create<LLVM::AddressOfOp>(
-        op->getLoc(), LLVM::LLVMPointerType::get(resumeFnTy), kResume);
-
     // Call async runtime API to execute a coroutine in the managed thread.
     auto coroHdl = adaptor.handle();
     rewriter.replaceOpWithNewOp<CallOp>(
@@ -1021,20 +784,18 @@
 //===----------------------------------------------------------------------===//
 
 namespace {
->>>>>>> 2ab1d525
 class RuntimeStoreOpLowering : public OpConversionPattern<RuntimeStoreOp> {
 public:
   using OpConversionPattern::OpConversionPattern;
 
   LogicalResult
-<<<<<<< HEAD
-  matchAndRewrite(RuntimeStoreOp op, ArrayRef<Value> operands,
+  matchAndRewrite(RuntimeStoreOp op, OpAdaptor adaptor,
                   ConversionPatternRewriter &rewriter) const override {
     Location loc = op->getLoc();
 
     // Get a pointer to the async value storage from the runtime.
     auto i8Ptr = AsyncAPI::opaquePointerType(rewriter.getContext());
-    auto storage = RuntimeStoreOpAdaptor(operands).storage();
+    auto storage = adaptor.storage();
     auto storagePtr = rewriter.create<CallOp>(loc, kGetValueStorage,
                                               TypeRange(i8Ptr), storage);
 
@@ -1050,72 +811,34 @@
         storagePtr.getResult(0));
 
     // Store the yielded value into the async value storage.
-    auto value = RuntimeStoreOpAdaptor(operands).value();
+    auto value = adaptor.value();
     rewriter.create<LLVM::StoreOp>(loc, value, castedStoragePtr.getResult());
 
     // Erase the original runtime store operation.
     rewriter.eraseOp(op);
 
-=======
-  matchAndRewrite(RuntimeStoreOp op, OpAdaptor adaptor,
+    return success();
+  }
+};
+} // namespace
+
+//===----------------------------------------------------------------------===//
+// Convert async.runtime.load to the corresponding runtime API call.
+//===----------------------------------------------------------------------===//
+
+namespace {
+class RuntimeLoadOpLowering : public OpConversionPattern<RuntimeLoadOp> {
+public:
+  using OpConversionPattern::OpConversionPattern;
+
+  LogicalResult
+  matchAndRewrite(RuntimeLoadOp op, OpAdaptor adaptor,
                   ConversionPatternRewriter &rewriter) const override {
     Location loc = op->getLoc();
 
     // Get a pointer to the async value storage from the runtime.
     auto i8Ptr = AsyncAPI::opaquePointerType(rewriter.getContext());
     auto storage = adaptor.storage();
-    auto storagePtr = rewriter.create<CallOp>(loc, kGetValueStorage,
-                                              TypeRange(i8Ptr), storage);
-
-    // Cast from i8* to the LLVM pointer type.
-    auto valueType = op.value().getType();
-    auto llvmValueType = getTypeConverter()->convertType(valueType);
-    if (!llvmValueType)
-      return rewriter.notifyMatchFailure(
-          op, "failed to convert stored value type to LLVM type");
-
-    auto castedStoragePtr = rewriter.create<LLVM::BitcastOp>(
-        loc, LLVM::LLVMPointerType::get(llvmValueType),
-        storagePtr.getResult(0));
-
-    // Store the yielded value into the async value storage.
-    auto value = adaptor.value();
-    rewriter.create<LLVM::StoreOp>(loc, value, castedStoragePtr.getResult());
-
-    // Erase the original runtime store operation.
-    rewriter.eraseOp(op);
-
->>>>>>> 2ab1d525
-    return success();
-  }
-};
-} // namespace
-
-//===----------------------------------------------------------------------===//
-// Convert async.runtime.load to the corresponding runtime API call.
-//===----------------------------------------------------------------------===//
-
-namespace {
-class RuntimeLoadOpLowering : public OpConversionPattern<RuntimeLoadOp> {
-public:
-  using OpConversionPattern::OpConversionPattern;
-
-  LogicalResult
-<<<<<<< HEAD
-  matchAndRewrite(RuntimeLoadOp op, ArrayRef<Value> operands,
-=======
-  matchAndRewrite(RuntimeLoadOp op, OpAdaptor adaptor,
->>>>>>> 2ab1d525
-                  ConversionPatternRewriter &rewriter) const override {
-    Location loc = op->getLoc();
-
-    // Get a pointer to the async value storage from the runtime.
-    auto i8Ptr = AsyncAPI::opaquePointerType(rewriter.getContext());
-<<<<<<< HEAD
-    auto storage = RuntimeLoadOpAdaptor(operands).storage();
-=======
-    auto storage = adaptor.storage();
->>>>>>> 2ab1d525
     auto storagePtr = rewriter.create<CallOp>(loc, kGetValueStorage,
                                               TypeRange(i8Ptr), storage);
 
@@ -1149,24 +872,15 @@
   using OpConversionPattern::OpConversionPattern;
 
   LogicalResult
-<<<<<<< HEAD
-  matchAndRewrite(RuntimeAddToGroupOp op, ArrayRef<Value> operands,
-=======
   matchAndRewrite(RuntimeAddToGroupOp op, OpAdaptor adaptor,
->>>>>>> 2ab1d525
                   ConversionPatternRewriter &rewriter) const override {
     // Currently we can only add tokens to the group.
     if (!op.operand().getType().isa<TokenType>())
       return rewriter.notifyMatchFailure(op, "only token type is supported");
 
     // Replace with a runtime API function call.
-<<<<<<< HEAD
-    rewriter.replaceOpWithNewOp<CallOp>(op, kAddTokenToGroup,
-                                        rewriter.getI64Type(), operands);
-=======
     rewriter.replaceOpWithNewOp<CallOp>(
         op, kAddTokenToGroup, rewriter.getI64Type(), adaptor.getOperands());
->>>>>>> 2ab1d525
 
     return success();
   }
@@ -1188,15 +902,6 @@
         apiFunctionName(apiFunctionName) {}
 
   LogicalResult
-<<<<<<< HEAD
-  matchAndRewrite(RefCountingOp op, ArrayRef<Value> operands,
-                  ConversionPatternRewriter &rewriter) const override {
-    auto count =
-        rewriter.create<ConstantOp>(op->getLoc(), rewriter.getI32Type(),
-                                    rewriter.getI32IntegerAttr(op.count()));
-
-    auto operand = typename RefCountingOp::Adaptor(operands).operand();
-=======
   matchAndRewrite(RefCountingOp op, typename RefCountingOp::Adaptor adaptor,
                   ConversionPatternRewriter &rewriter) const override {
     auto count = rewriter.create<arith::ConstantOp>(
@@ -1204,7 +909,6 @@
         rewriter.getI64IntegerAttr(op.count()));
 
     auto operand = adaptor.operand();
->>>>>>> 2ab1d525
     rewriter.replaceOpWithNewOp<CallOp>(op, TypeRange(), apiFunctionName,
                                         ValueRange({operand, count}));
 
@@ -1239,15 +943,9 @@
   using OpConversionPattern::OpConversionPattern;
 
   LogicalResult
-<<<<<<< HEAD
-  matchAndRewrite(ReturnOp op, ArrayRef<Value> operands,
-                  ConversionPatternRewriter &rewriter) const override {
-    rewriter.replaceOpWithNewOp<ReturnOp>(op, operands);
-=======
   matchAndRewrite(ReturnOp op, OpAdaptor adaptor,
                   ConversionPatternRewriter &rewriter) const override {
     rewriter.replaceOpWithNewOp<ReturnOp>(op, adaptor.getOperands());
->>>>>>> 2ab1d525
     return success();
   }
 };
@@ -1284,36 +982,11 @@
   LLVMTypeConverter llvmConverter(ctx);
   llvmConverter.addConversion(AsyncRuntimeTypeConverter::convertAsyncTypes);
 
-  // We use conversion to LLVM type to lower async.runtime load and store
-  // operations.
-  LLVMTypeConverter llvmConverter(ctx);
-  llvmConverter.addConversion(AsyncRuntimeTypeConverter::convertAsyncTypes);
-
   // Convert async types in function signatures and function calls.
   populateFunctionLikeTypeConversionPattern<FuncOp>(patterns, converter);
   populateCallOpTypeConversionPattern(patterns, converter);
 
   // Convert return operations inside async.execute regions.
-<<<<<<< HEAD
-  patterns.insert<ReturnOpOpConversion>(converter, ctx);
-
-  // Lower async.runtime operations to the async runtime API calls.
-  patterns.insert<RuntimeSetAvailableOpLowering, RuntimeAwaitOpLowering,
-                  RuntimeAwaitAndResumeOpLowering, RuntimeResumeOpLowering,
-                  RuntimeAddToGroupOpLowering, RuntimeAddRefOpLowering,
-                  RuntimeDropRefOpLowering>(converter, ctx);
-
-  // Lower async.runtime operations that rely on LLVM type converter to convert
-  // from async value payload type to the LLVM type.
-  patterns.insert<RuntimeCreateOpLowering, RuntimeStoreOpLowering,
-                  RuntimeLoadOpLowering>(llvmConverter, ctx);
-
-  // Lower async coroutine operations to LLVM coroutine intrinsics.
-  patterns.insert<CoroIdOpConversion, CoroBeginOpConversion,
-                  CoroFreeOpConversion, CoroEndOpConversion,
-                  CoroSaveOpConversion, CoroSuspendOpConversion>(converter,
-                                                                 ctx);
-=======
   patterns.add<ReturnOpOpConversion>(converter, ctx);
 
   // Lower async.runtime operations to the async runtime API calls.
@@ -1334,7 +1007,6 @@
       .add<CoroIdOpConversion, CoroBeginOpConversion, CoroFreeOpConversion,
            CoroEndOpConversion, CoroSaveOpConversion, CoroSuspendOpConversion>(
           converter, ctx);
->>>>>>> 2ab1d525
 
   ConversionTarget target(*ctx);
   target
