//===- ConvertGPULaunchFuncToVulkanLaunchFunc.cpp - MLIR conversion pass --===//
//
// Part of the LLVM Project, under the Apache License v2.0 with LLVM Exceptions.
// See https://llvm.org/LICENSE.txt for license information.
// SPDX-License-Identifier: Apache-2.0 WITH LLVM-exception
//
//===----------------------------------------------------------------------===//
//
// This file implements a pass to convert gpu launch function into a vulkan
// launch function. Creates a SPIR-V binary shader from the `spirv::ModuleOp`
// using `spirv::serialize` function, attaches binary data and entry point name
// as an attributes to vulkan launch call op.
//
//===----------------------------------------------------------------------===//

#include "../PassDetail.h"
#include "mlir/Conversion/GPUToVulkan/ConvertGPUToVulkanPass.h"
#include "mlir/Dialect/GPU/GPUDialect.h"
#include "mlir/Dialect/SPIRV/IR/SPIRVDialect.h"
#include "mlir/Dialect/SPIRV/IR/SPIRVOps.h"
#include "mlir/Dialect/StandardOps/IR/Ops.h"
#include "mlir/IR/Attributes.h"
#include "mlir/IR/Builders.h"
#include "mlir/IR/BuiltinOps.h"
#include "mlir/IR/BuiltinTypes.h"
#include "mlir/Target/SPIRV/Serialization.h"

using namespace mlir;

static constexpr const char *kSPIRVBlobAttrName = "spirv_blob";
static constexpr const char *kSPIRVEntryPointAttrName = "spirv_entry_point";
static constexpr const char *kVulkanLaunch = "vulkanLaunch";

namespace {

/// A pass to convert gpu launch op to vulkan launch call op, by creating a
/// SPIR-V binary shader from `spirv::ModuleOp` using `spirv::serialize`
/// function and attaching binary data and entry point name as an attributes to
/// created vulkan launch call op.
class ConvertGpuLaunchFuncToVulkanLaunchFunc
    : public ConvertGpuLaunchFuncToVulkanLaunchFuncBase<
          ConvertGpuLaunchFuncToVulkanLaunchFunc> {
public:
  void runOnOperation() override;

private:
  /// Creates a SPIR-V binary shader from the given `module` using
  /// `spirv::serialize` function.
  LogicalResult createBinaryShader(ModuleOp module,
                                   std::vector<char> &binaryShader);

  /// Converts the given `launchOp` to vulkan launch call.
  void convertGpuLaunchFunc(gpu::LaunchFuncOp launchOp);

  /// Checks where the given type is supported by Vulkan runtime.
  bool isSupportedType(Type type) {
    if (auto memRefType = type.dyn_cast_or_null<MemRefType>()) {
      auto elementType = memRefType.getElementType();
      return memRefType.hasRank() &&
             (memRefType.getRank() >= 1 && memRefType.getRank() <= 3) &&
             (elementType.isIntOrFloat());
    }
    return false;
  }

  /// Declares the vulkan launch function. Returns an error if the any type of
  /// operand is unsupported by Vulkan runtime.
  LogicalResult declareVulkanLaunchFunc(Location loc,
                                        gpu::LaunchFuncOp launchOp);

private:
  /// The number of vulkan launch configuration operands, placed at the leading
  /// positions of the operand list.
  static constexpr unsigned kVulkanLaunchNumConfigOperands = 3;
};

} // namespace

void ConvertGpuLaunchFuncToVulkanLaunchFunc::runOnOperation() {
  bool done = false;
  getOperation().walk([this, &done](gpu::LaunchFuncOp op) {
    if (done) {
      op.emitError("should only contain one 'gpu::LaunchFuncOp' op");
      return signalPassFailure();
    }
    done = true;
    convertGpuLaunchFunc(op);
  });

  // Erase `gpu::GPUModuleOp` and `spirv::Module` operations.
  for (auto gpuModule :
       llvm::make_early_inc_range(getOperation().getOps<gpu::GPUModuleOp>()))
    gpuModule.erase();

  for (auto spirvModule :
       llvm::make_early_inc_range(getOperation().getOps<spirv::ModuleOp>()))
    spirvModule.erase();
}

LogicalResult ConvertGpuLaunchFuncToVulkanLaunchFunc::declareVulkanLaunchFunc(
    Location loc, gpu::LaunchFuncOp launchOp) {
  auto builder = OpBuilder::atBlockEnd(getOperation().getBody());

  // Workgroup size is written into the kernel. So to properly modelling
  // vulkan launch, we have to skip local workgroup size configuration here.
  SmallVector<Type, 8> gpuLaunchTypes(launchOp.getOperandTypes());
  // The first kVulkanLaunchNumConfigOperands of the gpu.launch_func op are the
  // same as the config operands for the vulkan launch call op.
  SmallVector<Type, 8> vulkanLaunchTypes(gpuLaunchTypes.begin(),
                                         gpuLaunchTypes.begin() +
                                             kVulkanLaunchNumConfigOperands);
  vulkanLaunchTypes.append(gpuLaunchTypes.begin() +
                               gpu::LaunchOp::kNumConfigOperands,
                           gpuLaunchTypes.end());

  // Check that all operands have supported types except those for the
  // launch configuration.
  for (auto type :
       llvm::drop_begin(vulkanLaunchTypes, kVulkanLaunchNumConfigOperands)) {
    if (!isSupportedType(type))
      return launchOp.emitError() << type << " is unsupported to run on Vulkan";
  }

  // Declare vulkan launch function.
  auto funcType = builder.getFunctionType(vulkanLaunchTypes, {});
  builder.create<FuncOp>(loc, kVulkanLaunch, funcType).setPrivate();

  return success();
}

LogicalResult ConvertGpuLaunchFuncToVulkanLaunchFunc::createBinaryShader(
    ModuleOp module, std::vector<char> &binaryShader) {
  bool done = false;
  SmallVector<uint32_t, 0> binary;
  for (auto spirvModule : module.getOps<spirv::ModuleOp>()) {
    if (done)
      return spirvModule.emitError("should only contain one 'spv.module' op");
    done = true;

    if (failed(spirv::serialize(spirvModule, binary)))
      return failure();
  }
  binaryShader.resize(binary.size() * sizeof(uint32_t));
  std::memcpy(binaryShader.data(), reinterpret_cast<char *>(binary.data()),
              binaryShader.size());
  return success();
}

void ConvertGpuLaunchFuncToVulkanLaunchFunc::convertGpuLaunchFunc(
    gpu::LaunchFuncOp launchOp) {
  ModuleOp module = getOperation();
  OpBuilder builder(launchOp);
  Location loc = launchOp.getLoc();

  // Serialize `spirv::Module` into binary form.
  std::vector<char> binary;
  if (failed(createBinaryShader(module, binary)))
    return signalPassFailure();

  // Declare vulkan launch function.
  if (failed(declareVulkanLaunchFunc(loc, launchOp)))
    return signalPassFailure();

  SmallVector<Value, 8> gpuLaunchOperands(launchOp.getOperands());
  SmallVector<Value, 8> vulkanLaunchOperands(
      gpuLaunchOperands.begin(),
      gpuLaunchOperands.begin() + kVulkanLaunchNumConfigOperands);
  vulkanLaunchOperands.append(gpuLaunchOperands.begin() +
                                  gpu::LaunchOp::kNumConfigOperands,
                              gpuLaunchOperands.end());

  // Create vulkan launch call op.
  auto vulkanLaunchCallOp = builder.create<CallOp>(
      loc, TypeRange{}, SymbolRefAttr::get(builder.getContext(), kVulkanLaunch),
      vulkanLaunchOperands);

  // Set SPIR-V binary shader data as an attribute.
  vulkanLaunchCallOp->setAttr(
      kSPIRVBlobAttrName,
<<<<<<< HEAD
      StringAttr::get(loc->getContext(), {binary.data(), binary.size()}));

  // Set entry point name as an attribute.
  vulkanLaunchCallOp->setAttr(
      kSPIRVEntryPointAttrName,
      StringAttr::get(loc->getContext(), launchOp.getKernelName()));
=======
      builder.getStringAttr(StringRef(binary.data(), binary.size())));

  // Set entry point name as an attribute.
  vulkanLaunchCallOp->setAttr(kSPIRVEntryPointAttrName,
                              launchOp.getKernelName());
>>>>>>> 2ab1d525

  launchOp.erase();
}

std::unique_ptr<mlir::OperationPass<mlir::ModuleOp>>
mlir::createConvertGpuLaunchFuncToVulkanLaunchFuncPass() {
  return std::make_unique<ConvertGpuLaunchFuncToVulkanLaunchFunc>();
}<|MERGE_RESOLUTION|>--- conflicted
+++ resolved
@@ -177,20 +177,11 @@
   // Set SPIR-V binary shader data as an attribute.
   vulkanLaunchCallOp->setAttr(
       kSPIRVBlobAttrName,
-<<<<<<< HEAD
-      StringAttr::get(loc->getContext(), {binary.data(), binary.size()}));
-
-  // Set entry point name as an attribute.
-  vulkanLaunchCallOp->setAttr(
-      kSPIRVEntryPointAttrName,
-      StringAttr::get(loc->getContext(), launchOp.getKernelName()));
-=======
       builder.getStringAttr(StringRef(binary.data(), binary.size())));
 
   // Set entry point name as an attribute.
   vulkanLaunchCallOp->setAttr(kSPIRVEntryPointAttrName,
                               launchOp.getKernelName());
->>>>>>> 2ab1d525
 
   launchOp.erase();
 }
