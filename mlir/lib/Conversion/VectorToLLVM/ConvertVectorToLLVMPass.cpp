//===- VectorToLLVM.cpp - Conversion from Vector to the LLVM dialect ------===//
//
// Part of the LLVM Project, under the Apache License v2.0 with LLVM Exceptions.
// See https://llvm.org/LICENSE.txt for license information.
// SPDX-License-Identifier: Apache-2.0 WITH LLVM-exception
//
//===----------------------------------------------------------------------===//

#include "mlir/Conversion/VectorToLLVM/ConvertVectorToLLVM.h"

#include "../PassDetail.h"

<<<<<<< HEAD
#include "mlir/Conversion/ArmSVEToLLVM/ArmSVEToLLVM.h"
#include "mlir/Conversion/StandardToLLVM/ConvertStandardToLLVM.h"
#include "mlir/Conversion/StandardToLLVM/ConvertStandardToLLVMPass.h"
#include "mlir/Dialect/AVX512/AVX512Dialect.h"
#include "mlir/Dialect/AVX512/Transforms.h"
#include "mlir/Dialect/ArmNeon/ArmNeonDialect.h"
#include "mlir/Dialect/ArmSVE/ArmSVEDialect.h"
#include "mlir/Dialect/LLVMIR/LLVMArmSVEDialect.h"
#include "mlir/Dialect/LLVMIR/LLVMDialect.h"
#include "mlir/Dialect/StandardOps/IR/Ops.h"
#include "mlir/Dialect/Vector/VectorOps.h"
=======
#include "mlir/Conversion/LLVMCommon/ConversionTarget.h"
#include "mlir/Conversion/LLVMCommon/TypeConverter.h"
#include "mlir/Dialect/AMX/AMXDialect.h"
#include "mlir/Dialect/AMX/Transforms.h"
#include "mlir/Dialect/Arithmetic/IR/Arithmetic.h"
#include "mlir/Dialect/ArmNeon/ArmNeonDialect.h"
#include "mlir/Dialect/ArmSVE/ArmSVEDialect.h"
#include "mlir/Dialect/ArmSVE/Transforms.h"
#include "mlir/Dialect/LLVMIR/LLVMDialect.h"
#include "mlir/Dialect/MemRef/IR/MemRef.h"
#include "mlir/Dialect/StandardOps/IR/Ops.h"
#include "mlir/Dialect/Vector/VectorRewritePatterns.h"
#include "mlir/Dialect/X86Vector/Transforms.h"
#include "mlir/Dialect/X86Vector/X86VectorDialect.h"
>>>>>>> 2ab1d525
#include "mlir/Transforms/GreedyPatternRewriteDriver.h"

using namespace mlir;
using namespace mlir::vector;

namespace {
struct LowerVectorToLLVMPass
    : public ConvertVectorToLLVMBase<LowerVectorToLLVMPass> {
  LowerVectorToLLVMPass(const LowerVectorToLLVMOptions &options) {
    this->reassociateFPReductions = options.reassociateFPReductions;
    this->indexOptimizations = options.indexOptimizations;
    this->armNeon = options.armNeon;
    this->armSVE = options.armSVE;
    this->amx = options.amx;
    this->x86Vector = options.x86Vector;
  }
  // Override explicitly to allow conditional dialect dependence.
  void getDependentDialects(DialectRegistry &registry) const override {
    registry.insert<LLVM::LLVMDialect>();
<<<<<<< HEAD
    if (enableArmNeon)
      registry.insert<arm_neon::ArmNeonDialect>();
    if (enableArmSVE)
      registry.insert<LLVM::LLVMArmSVEDialect>();
    if (enableAVX512)
      registry.insert<avx512::AVX512Dialect>();
=======
    registry.insert<arith::ArithmeticDialect>();
    registry.insert<memref::MemRefDialect>();
    if (armNeon)
      registry.insert<arm_neon::ArmNeonDialect>();
    if (armSVE)
      registry.insert<arm_sve::ArmSVEDialect>();
    if (amx)
      registry.insert<amx::AMXDialect>();
    if (x86Vector)
      registry.insert<x86vector::X86VectorDialect>();
>>>>>>> 2ab1d525
  }
  void runOnOperation() override;
};
} // namespace

void LowerVectorToLLVMPass::runOnOperation() {
  // Perform progressive lowering of operations on slices and
  // all contraction operations. Also applies folding and DCE.
  {
<<<<<<< HEAD
    OwningRewritePatternList patterns;
    populateVectorToVectorCanonicalizationPatterns(patterns, &getContext());
    populateVectorSlicesLoweringPatterns(patterns, &getContext());
    populateVectorContractLoweringPatterns(patterns, &getContext());
=======
    RewritePatternSet patterns(&getContext());
    populateVectorToVectorCanonicalizationPatterns(patterns);
    populateVectorBroadcastLoweringPatterns(patterns);
    populateVectorContractLoweringPatterns(patterns);
    populateVectorMaskOpLoweringPatterns(patterns);
    populateVectorShapeCastLoweringPatterns(patterns);
    populateVectorTransposeLoweringPatterns(patterns);
    // Vector transfer ops with rank > 1 should be lowered with VectorToSCF.
    populateVectorTransferLoweringPatterns(patterns, /*maxTransferRank=*/1);
>>>>>>> 2ab1d525
    (void)applyPatternsAndFoldGreedily(getOperation(), std::move(patterns));
  }

  // Convert to the LLVM IR dialect.
  LLVMTypeConverter converter(&getContext());
  RewritePatternSet patterns(&getContext());
  populateVectorMaskMaterializationPatterns(patterns, indexOptimizations);
  populateVectorTransferLoweringPatterns(patterns);
  populateVectorToLLVMMatrixConversionPatterns(converter, patterns);
  populateVectorToLLVMConversionPatterns(converter, patterns,
                                         reassociateFPReductions);
  populateVectorToLLVMMatrixConversionPatterns(converter, patterns);

  // Architecture specific augmentations.
  LLVMConversionTarget target(getContext());
<<<<<<< HEAD
  target.addLegalOp<LLVM::DialectCastOp>();
  target.addLegalDialect<StandardOpsDialect>();
  target.addLegalOp<UnrealizedConversionCastOp>();
  if (enableArmNeon) {
=======
  target.addLegalDialect<arith::ArithmeticDialect>();
  target.addLegalDialect<memref::MemRefDialect>();
  target.addLegalDialect<StandardOpsDialect>();
  target.addLegalOp<UnrealizedConversionCastOp>();
  if (armNeon) {
>>>>>>> 2ab1d525
    // TODO: we may or may not want to include in-dialect lowering to
    // LLVM-compatible operations here. So far, all operations in the dialect
    // can be translated to LLVM IR so there is no conversion necessary.
    target.addLegalDialect<arm_neon::ArmNeonDialect>();
  }
<<<<<<< HEAD
  if (enableArmSVE) {
    target.addLegalDialect<LLVM::LLVMArmSVEDialect>();
    target.addIllegalDialect<arm_sve::ArmSVEDialect>();
    auto hasScalableVectorType = [](TypeRange types) {
      for (Type type : types)
        if (type.isa<arm_sve::ScalableVectorType>())
          return true;
      return false;
    };
    // Remove any ArmSVE-specific types from function signatures and results.
    populateFuncOpTypeConversionPattern(patterns, &getContext(), converter);
    target.addDynamicallyLegalOp<FuncOp>([hasScalableVectorType](FuncOp op) {
      return !hasScalableVectorType(op.getType().getInputs()) &&
             !hasScalableVectorType(op.getType().getResults());
    });
    target.addDynamicallyLegalOp<CallOp, CallIndirectOp, ReturnOp>(
        [hasScalableVectorType](Operation *op) {
          return !hasScalableVectorType(op->getOperandTypes()) &&
                 !hasScalableVectorType(op->getResultTypes());
        });
    populateArmSVEToLLVMConversionPatterns(converter, patterns);
  }
  if (enableAVX512) {
    configureAVX512LegalizeForExportTarget(target);
    populateAVX512LegalizeForLLVMExportPatterns(converter, patterns);
=======
  if (armSVE) {
    configureArmSVELegalizeForExportTarget(target);
    populateArmSVELegalizeForLLVMExportPatterns(converter, patterns);
  }
  if (amx) {
    configureAMXLegalizeForExportTarget(target);
    populateAMXLegalizeForLLVMExportPatterns(converter, patterns);
  }
  if (x86Vector) {
    configureX86VectorLegalizeForExportTarget(target);
    populateX86VectorLegalizeForLLVMExportPatterns(converter, patterns);
>>>>>>> 2ab1d525
  }

  if (failed(
          applyPartialConversion(getOperation(), target, std::move(patterns))))
    signalPassFailure();
}

std::unique_ptr<OperationPass<ModuleOp>>
mlir::createConvertVectorToLLVMPass(const LowerVectorToLLVMOptions &options) {
  return std::make_unique<LowerVectorToLLVMPass>(options);
}<|MERGE_RESOLUTION|>--- conflicted
+++ resolved
@@ -10,19 +10,6 @@
 
 #include "../PassDetail.h"
 
-<<<<<<< HEAD
-#include "mlir/Conversion/ArmSVEToLLVM/ArmSVEToLLVM.h"
-#include "mlir/Conversion/StandardToLLVM/ConvertStandardToLLVM.h"
-#include "mlir/Conversion/StandardToLLVM/ConvertStandardToLLVMPass.h"
-#include "mlir/Dialect/AVX512/AVX512Dialect.h"
-#include "mlir/Dialect/AVX512/Transforms.h"
-#include "mlir/Dialect/ArmNeon/ArmNeonDialect.h"
-#include "mlir/Dialect/ArmSVE/ArmSVEDialect.h"
-#include "mlir/Dialect/LLVMIR/LLVMArmSVEDialect.h"
-#include "mlir/Dialect/LLVMIR/LLVMDialect.h"
-#include "mlir/Dialect/StandardOps/IR/Ops.h"
-#include "mlir/Dialect/Vector/VectorOps.h"
-=======
 #include "mlir/Conversion/LLVMCommon/ConversionTarget.h"
 #include "mlir/Conversion/LLVMCommon/TypeConverter.h"
 #include "mlir/Dialect/AMX/AMXDialect.h"
@@ -37,7 +24,6 @@
 #include "mlir/Dialect/Vector/VectorRewritePatterns.h"
 #include "mlir/Dialect/X86Vector/Transforms.h"
 #include "mlir/Dialect/X86Vector/X86VectorDialect.h"
->>>>>>> 2ab1d525
 #include "mlir/Transforms/GreedyPatternRewriteDriver.h"
 
 using namespace mlir;
@@ -57,14 +43,6 @@
   // Override explicitly to allow conditional dialect dependence.
   void getDependentDialects(DialectRegistry &registry) const override {
     registry.insert<LLVM::LLVMDialect>();
-<<<<<<< HEAD
-    if (enableArmNeon)
-      registry.insert<arm_neon::ArmNeonDialect>();
-    if (enableArmSVE)
-      registry.insert<LLVM::LLVMArmSVEDialect>();
-    if (enableAVX512)
-      registry.insert<avx512::AVX512Dialect>();
-=======
     registry.insert<arith::ArithmeticDialect>();
     registry.insert<memref::MemRefDialect>();
     if (armNeon)
@@ -75,7 +53,6 @@
       registry.insert<amx::AMXDialect>();
     if (x86Vector)
       registry.insert<x86vector::X86VectorDialect>();
->>>>>>> 2ab1d525
   }
   void runOnOperation() override;
 };
@@ -85,12 +62,6 @@
   // Perform progressive lowering of operations on slices and
   // all contraction operations. Also applies folding and DCE.
   {
-<<<<<<< HEAD
-    OwningRewritePatternList patterns;
-    populateVectorToVectorCanonicalizationPatterns(patterns, &getContext());
-    populateVectorSlicesLoweringPatterns(patterns, &getContext());
-    populateVectorContractLoweringPatterns(patterns, &getContext());
-=======
     RewritePatternSet patterns(&getContext());
     populateVectorToVectorCanonicalizationPatterns(patterns);
     populateVectorBroadcastLoweringPatterns(patterns);
@@ -100,7 +71,6 @@
     populateVectorTransposeLoweringPatterns(patterns);
     // Vector transfer ops with rank > 1 should be lowered with VectorToSCF.
     populateVectorTransferLoweringPatterns(patterns, /*maxTransferRank=*/1);
->>>>>>> 2ab1d525
     (void)applyPatternsAndFoldGreedily(getOperation(), std::move(patterns));
   }
 
@@ -116,50 +86,16 @@
 
   // Architecture specific augmentations.
   LLVMConversionTarget target(getContext());
-<<<<<<< HEAD
-  target.addLegalOp<LLVM::DialectCastOp>();
-  target.addLegalDialect<StandardOpsDialect>();
-  target.addLegalOp<UnrealizedConversionCastOp>();
-  if (enableArmNeon) {
-=======
   target.addLegalDialect<arith::ArithmeticDialect>();
   target.addLegalDialect<memref::MemRefDialect>();
   target.addLegalDialect<StandardOpsDialect>();
   target.addLegalOp<UnrealizedConversionCastOp>();
   if (armNeon) {
->>>>>>> 2ab1d525
     // TODO: we may or may not want to include in-dialect lowering to
     // LLVM-compatible operations here. So far, all operations in the dialect
     // can be translated to LLVM IR so there is no conversion necessary.
     target.addLegalDialect<arm_neon::ArmNeonDialect>();
   }
-<<<<<<< HEAD
-  if (enableArmSVE) {
-    target.addLegalDialect<LLVM::LLVMArmSVEDialect>();
-    target.addIllegalDialect<arm_sve::ArmSVEDialect>();
-    auto hasScalableVectorType = [](TypeRange types) {
-      for (Type type : types)
-        if (type.isa<arm_sve::ScalableVectorType>())
-          return true;
-      return false;
-    };
-    // Remove any ArmSVE-specific types from function signatures and results.
-    populateFuncOpTypeConversionPattern(patterns, &getContext(), converter);
-    target.addDynamicallyLegalOp<FuncOp>([hasScalableVectorType](FuncOp op) {
-      return !hasScalableVectorType(op.getType().getInputs()) &&
-             !hasScalableVectorType(op.getType().getResults());
-    });
-    target.addDynamicallyLegalOp<CallOp, CallIndirectOp, ReturnOp>(
-        [hasScalableVectorType](Operation *op) {
-          return !hasScalableVectorType(op->getOperandTypes()) &&
-                 !hasScalableVectorType(op->getResultTypes());
-        });
-    populateArmSVEToLLVMConversionPatterns(converter, patterns);
-  }
-  if (enableAVX512) {
-    configureAVX512LegalizeForExportTarget(target);
-    populateAVX512LegalizeForLLVMExportPatterns(converter, patterns);
-=======
   if (armSVE) {
     configureArmSVELegalizeForExportTarget(target);
     populateArmSVELegalizeForLLVMExportPatterns(converter, patterns);
@@ -171,7 +107,6 @@
   if (x86Vector) {
     configureX86VectorLegalizeForExportTarget(target);
     populateX86VectorLegalizeForLLVMExportPatterns(converter, patterns);
->>>>>>> 2ab1d525
   }
 
   if (failed(
