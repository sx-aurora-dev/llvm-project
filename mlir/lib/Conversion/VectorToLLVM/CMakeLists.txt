add_mlir_conversion_library(MLIRVectorToLLVM
  ConvertVectorToLLVM.cpp
  ConvertVectorToLLVMPass.cpp

  ADDITIONAL_HEADER_DIRS
  ${MLIR_MAIN_INCLUDE_DIR}/mlir/Conversion/VectorToLLVM

  DEPENDS
  MLIRConversionPassIncGen
  intrinsics_gen

  LINK_COMPONENTS
  Core

  LINK_LIBS PUBLIC
  MLIRArithmetic
  MLIRArmNeon
<<<<<<< HEAD
  MLIRAVX512
  MLIRAVX512Transforms
=======
>>>>>>> 2ab1d525
  MLIRArmSVE
  MLIRArmSVETransforms
  MLIRAMX
  MLIRAMXTransforms
  MLIRLLVMCommonConversion
  MLIRLLVMIR
<<<<<<< HEAD
  MLIRStandardToLLVM
=======
  MLIRMemRef
>>>>>>> 2ab1d525
  MLIRTargetLLVMIRExport
  MLIRTransforms
  MLIRVector
  MLIRX86Vector
  MLIRX86VectorTransforms
  )<|MERGE_RESOLUTION|>--- conflicted
+++ resolved
@@ -15,22 +15,13 @@
   LINK_LIBS PUBLIC
   MLIRArithmetic
   MLIRArmNeon
-<<<<<<< HEAD
-  MLIRAVX512
-  MLIRAVX512Transforms
-=======
->>>>>>> 2ab1d525
   MLIRArmSVE
   MLIRArmSVETransforms
   MLIRAMX
   MLIRAMXTransforms
   MLIRLLVMCommonConversion
   MLIRLLVMIR
-<<<<<<< HEAD
-  MLIRStandardToLLVM
-=======
   MLIRMemRef
->>>>>>> 2ab1d525
   MLIRTargetLLVMIRExport
   MLIRTransforms
   MLIRVector
