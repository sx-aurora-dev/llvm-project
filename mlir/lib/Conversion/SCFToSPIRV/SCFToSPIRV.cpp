--- conflicted
+++ resolved
@@ -247,17 +247,9 @@
   // subsequently converges.
   auto loc = ifOp.getLoc();
 
-<<<<<<< HEAD
-  // Create `spv.mlir.selection` operation, selection header block and merge
-  // block.
-  auto selectionControl = rewriter.getI32IntegerAttr(
-      static_cast<uint32_t>(spirv::SelectionControl::None));
-  auto selectionOp = rewriter.create<spirv::SelectionOp>(loc, selectionControl);
-=======
   // Create `spv.selection` operation, selection header block and merge block.
   auto selectionOp =
       rewriter.create<spirv::SelectionOp>(loc, spirv::SelectionControl::None);
->>>>>>> 2ab1d525
   auto *mergeBlock =
       rewriter.createBlock(&selectionOp.body(), selectionOp.body().end());
   rewriter.create<spirv::MergeOp>(loc);
