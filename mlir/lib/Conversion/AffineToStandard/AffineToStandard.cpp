--- conflicted
+++ resolved
@@ -372,50 +372,6 @@
   }
 };
 
-<<<<<<< HEAD
-/// Returns the identity value associated with an AtomicRMWKind op.
-static Value getIdentityValue(AtomicRMWKind op, OpBuilder &builder,
-                              Location loc) {
-  switch (op) {
-  case AtomicRMWKind::addf:
-    return builder.create<ConstantOp>(loc, builder.getF32FloatAttr(0));
-  case AtomicRMWKind::addi:
-    return builder.create<ConstantOp>(loc, builder.getI32IntegerAttr(0));
-  case AtomicRMWKind::mulf:
-    return builder.create<ConstantOp>(loc, builder.getF32FloatAttr(1));
-  case AtomicRMWKind::muli:
-    return builder.create<ConstantOp>(loc, builder.getI32IntegerAttr(1));
-  // TODO: Add remaining reduction operations.
-  default:
-    (void)emitOptionalError(loc, "Reduction operation type not supported");
-    break;
-  }
-  return nullptr;
-}
-
-/// Return the value obtained by applying the reduction operation kind
-/// associated with a binary AtomicRMWKind op to `lhs` and `rhs`.
-static Value getReductionOp(AtomicRMWKind op, OpBuilder &builder, Location loc,
-                            Value lhs, Value rhs) {
-  switch (op) {
-  case AtomicRMWKind::addf:
-    return builder.create<AddFOp>(loc, lhs, rhs);
-  case AtomicRMWKind::addi:
-    return builder.create<AddIOp>(loc, lhs, rhs);
-  case AtomicRMWKind::mulf:
-    return builder.create<MulFOp>(loc, lhs, rhs);
-  case AtomicRMWKind::muli:
-    return builder.create<MulIOp>(loc, lhs, rhs);
-  // TODO: Add remaining reduction operations.
-  default:
-    (void)emitOptionalError(loc, "Reduction operation type not supported");
-    break;
-  }
-  return nullptr;
-}
-
-=======
->>>>>>> 2ab1d525
 /// Convert an `affine.parallel` (loop nest) operation into a `scf.parallel`
 /// operation.
 class AffineParallelLowering : public OpRewritePattern<AffineParallelOp> {
@@ -607,13 +563,8 @@
       return failure();
 
     // Build vector.load memref[expandedMap.results].
-<<<<<<< HEAD
-    rewriter.replaceOpWithNewOp<mlir::LoadOp>(op, op.getMemRef(),
-                                              *resultOperands);
-=======
     rewriter.replaceOpWithNewOp<memref::LoadOp>(op, op.getMemRef(),
                                                 *resultOperands);
->>>>>>> 2ab1d525
     return success();
   }
 };
@@ -658,13 +609,8 @@
     if (!maybeExpandedMap)
       return failure();
 
-<<<<<<< HEAD
-    // Build std.store valueToStore, memref[expandedMap.results].
-    rewriter.replaceOpWithNewOp<mlir::StoreOp>(
-=======
     // Build memref.store valueToStore, memref[expandedMap.results].
     rewriter.replaceOpWithNewOp<memref::StoreOp>(
->>>>>>> 2ab1d525
         op, op.getValueToStore(), op.getMemRef(), *maybeExpandedMap);
     return success();
   }
