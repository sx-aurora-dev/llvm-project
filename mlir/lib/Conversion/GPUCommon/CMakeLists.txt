if (MLIR_ENABLE_CUDA_CONVERSIONS)
  set(NVPTX_LIBS
    NVPTXCodeGen
    NVPTXDesc
    NVPTXInfo
  )
endif()

if (MLIR_ENABLE_ROCM_CONVERSIONS)
  set(AMDGPU_LIBS
    AMDGPUCodeGen
    AMDGPUDesc
    AMDGPUInfo
  )
endif()

add_mlir_conversion_library(MLIRGPUToGPURuntimeTransforms
<<<<<<< HEAD
  ConvertLaunchFuncToRuntimeCalls.cpp
  ConvertKernelFuncToBlob.cpp
=======
  GPUToLLVMConversion.cpp
>>>>>>> 2ab1d525
  GPUOpsLowering.cpp

  DEPENDS
  MLIRConversionPassIncGen
  intrinsics_gen

  LINK_COMPONENTS
  ${AMDGPU_LIBS}
  ${NVPTX_LIBS}

  LINK_LIBS PUBLIC
<<<<<<< HEAD
  MLIRAsyncToLLVM
  MLIRGPU
=======
  MLIRArithmeticToLLVM
  MLIRAsyncToLLVM
  MLIRGPUTransforms
>>>>>>> 2ab1d525
  MLIRIR
  MLIRLLVMCommonConversion
  MLIRLLVMIR
  MLIRMemRefToLLVM
  MLIRPass
  MLIRSupport
  MLIRStandardToLLVM
  MLIRVectorToLLVM
)<|MERGE_RESOLUTION|>--- conflicted
+++ resolved
@@ -15,12 +15,7 @@
 endif()
 
 add_mlir_conversion_library(MLIRGPUToGPURuntimeTransforms
-<<<<<<< HEAD
-  ConvertLaunchFuncToRuntimeCalls.cpp
-  ConvertKernelFuncToBlob.cpp
-=======
   GPUToLLVMConversion.cpp
->>>>>>> 2ab1d525
   GPUOpsLowering.cpp
 
   DEPENDS
@@ -28,18 +23,15 @@
   intrinsics_gen
 
   LINK_COMPONENTS
+  Core
+  MC
   ${AMDGPU_LIBS}
   ${NVPTX_LIBS}
 
   LINK_LIBS PUBLIC
-<<<<<<< HEAD
-  MLIRAsyncToLLVM
-  MLIRGPU
-=======
   MLIRArithmeticToLLVM
   MLIRAsyncToLLVM
   MLIRGPUTransforms
->>>>>>> 2ab1d525
   MLIRIR
   MLIRLLVMCommonConversion
   MLIRLLVMIR
