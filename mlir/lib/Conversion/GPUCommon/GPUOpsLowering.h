//===- GPUOpsLowering.h - GPU FuncOp / ReturnOp lowering -------*- C++ -*--===//
//
// Part of the LLVM Project, under the Apache License v2.0 with LLVM Exceptions.
// See https://llvm.org/LICENSE.txt for license information.
// SPDX-License-Identifier: Apache-2.0 WITH LLVM-exception
//
//===----------------------------------------------------------------------===//
#ifndef MLIR_CONVERSION_GPUCOMMON_GPUOPSLOWERING_H_
#define MLIR_CONVERSION_GPUCOMMON_GPUOPSLOWERING_H_

#include "mlir/Conversion/LLVMCommon/Pattern.h"
#include "mlir/Dialect/GPU/GPUDialect.h"
#include "mlir/Dialect/LLVMIR/LLVMDialect.h"

namespace mlir {

struct GPUFuncOpLowering : ConvertOpToLLVMPattern<gpu::GPUFuncOp> {
  GPUFuncOpLowering(LLVMTypeConverter &converter, unsigned allocaAddrSpace,
<<<<<<< HEAD
                    Identifier kernelAttributeName)
=======
                    StringAttr kernelAttributeName)
>>>>>>> 2ab1d525
      : ConvertOpToLLVMPattern<gpu::GPUFuncOp>(converter),
        allocaAddrSpace(allocaAddrSpace),
        kernelAttributeName(kernelAttributeName) {}

  LogicalResult
<<<<<<< HEAD
  matchAndRewrite(gpu::GPUFuncOp gpuFuncOp, ArrayRef<Value> operands,
=======
  matchAndRewrite(gpu::GPUFuncOp gpuFuncOp, OpAdaptor adaptor,
>>>>>>> 2ab1d525
                  ConversionPatternRewriter &rewriter) const override;

private:
  /// The address spcae to use for `alloca`s in private memory.
  unsigned allocaAddrSpace;

  /// The attribute name to use instead of `gpu.kernel`.
<<<<<<< HEAD
  Identifier kernelAttributeName;
=======
  StringAttr kernelAttributeName;
};

/// The lowering of gpu.printf to a call to HIP hostcalls
///
/// Simplifies llvm/lib/Transforms/Utils/AMDGPUEmitPrintf.cpp, as we don't have
/// to deal with %s (even if there were first-class strings in MLIR, they're not
/// legal input to gpu.printf) or non-constant format strings
struct GPUPrintfOpToHIPLowering : public ConvertOpToLLVMPattern<gpu::PrintfOp> {
  using ConvertOpToLLVMPattern<gpu::PrintfOp>::ConvertOpToLLVMPattern;

  LogicalResult
  matchAndRewrite(gpu::PrintfOp gpuPrintfOp, gpu::PrintfOpAdaptor adaptor,
                  ConversionPatternRewriter &rewriter) const override;
};

/// The lowering of gpu.printf to a call to an external printf() function
///
/// This pass will add a declaration of printf() to the GPUModule if needed
/// and seperate out the format strings into global constants. For some
/// runtimes, such as OpenCL on AMD, this is sufficient setup, as the compiler
/// will lower printf calls to appropriate device-side code
struct GPUPrintfOpToLLVMCallLowering
    : public ConvertOpToLLVMPattern<gpu::PrintfOp> {
  GPUPrintfOpToLLVMCallLowering(LLVMTypeConverter &converter,
                                int addressSpace = 0)
      : ConvertOpToLLVMPattern<gpu::PrintfOp>(converter),
        addressSpace(addressSpace) {}

  LogicalResult
  matchAndRewrite(gpu::PrintfOp gpuPrintfOp, gpu::PrintfOpAdaptor adaptor,
                  ConversionPatternRewriter &rewriter) const override;

private:
  int addressSpace;
>>>>>>> 2ab1d525
};

struct GPUReturnOpLowering : public ConvertOpToLLVMPattern<gpu::ReturnOp> {
  using ConvertOpToLLVMPattern<gpu::ReturnOp>::ConvertOpToLLVMPattern;

  LogicalResult
  matchAndRewrite(gpu::ReturnOp op, OpAdaptor adaptor,
                  ConversionPatternRewriter &rewriter) const override {
    rewriter.replaceOpWithNewOp<LLVM::ReturnOp>(op, adaptor.getOperands());
    return success();
  }
};

} // namespace mlir

#endif // MLIR_CONVERSION_GPUCOMMON_GPUOPSLOWERING_H_<|MERGE_RESOLUTION|>--- conflicted
+++ resolved
@@ -16,21 +16,13 @@
 
 struct GPUFuncOpLowering : ConvertOpToLLVMPattern<gpu::GPUFuncOp> {
   GPUFuncOpLowering(LLVMTypeConverter &converter, unsigned allocaAddrSpace,
-<<<<<<< HEAD
-                    Identifier kernelAttributeName)
-=======
                     StringAttr kernelAttributeName)
->>>>>>> 2ab1d525
       : ConvertOpToLLVMPattern<gpu::GPUFuncOp>(converter),
         allocaAddrSpace(allocaAddrSpace),
         kernelAttributeName(kernelAttributeName) {}
 
   LogicalResult
-<<<<<<< HEAD
-  matchAndRewrite(gpu::GPUFuncOp gpuFuncOp, ArrayRef<Value> operands,
-=======
   matchAndRewrite(gpu::GPUFuncOp gpuFuncOp, OpAdaptor adaptor,
->>>>>>> 2ab1d525
                   ConversionPatternRewriter &rewriter) const override;
 
 private:
@@ -38,9 +30,6 @@
   unsigned allocaAddrSpace;
 
   /// The attribute name to use instead of `gpu.kernel`.
-<<<<<<< HEAD
-  Identifier kernelAttributeName;
-=======
   StringAttr kernelAttributeName;
 };
 
@@ -76,7 +65,6 @@
 
 private:
   int addressSpace;
->>>>>>> 2ab1d525
 };
 
 struct GPUReturnOpLowering : public ConvertOpToLLVMPattern<gpu::ReturnOp> {
