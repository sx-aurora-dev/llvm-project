--- conflicted
+++ resolved
@@ -52,107 +52,6 @@
 }
 
 namespace {
-<<<<<<< HEAD
-/// EDSC-compatible wrapper for MemRefDescriptor.
-class BaseViewConversionHelper {
-public:
-  BaseViewConversionHelper(Type type)
-      : d(MemRefDescriptor::undef(rewriter(), loc(), type)) {}
-
-  BaseViewConversionHelper(Value v) : d(v) {}
-
-  /// Wrappers around MemRefDescriptor that use EDSC builder and location.
-  Value allocatedPtr() { return d.allocatedPtr(rewriter(), loc()); }
-  void setAllocatedPtr(Value v) { d.setAllocatedPtr(rewriter(), loc(), v); }
-  Value alignedPtr() { return d.alignedPtr(rewriter(), loc()); }
-  void setAlignedPtr(Value v) { d.setAlignedPtr(rewriter(), loc(), v); }
-  Value offset() { return d.offset(rewriter(), loc()); }
-  void setOffset(Value v) { d.setOffset(rewriter(), loc(), v); }
-  Value size(unsigned i) { return d.size(rewriter(), loc(), i); }
-  void setSize(unsigned i, Value v) { d.setSize(rewriter(), loc(), i, v); }
-  void setConstantSize(unsigned i, int64_t v) {
-    d.setConstantSize(rewriter(), loc(), i, v);
-  }
-  Value stride(unsigned i) { return d.stride(rewriter(), loc(), i); }
-  void setStride(unsigned i, Value v) { d.setStride(rewriter(), loc(), i, v); }
-  void setConstantStride(unsigned i, int64_t v) {
-    d.setConstantStride(rewriter(), loc(), i, v);
-  }
-
-  operator Value() { return d; }
-
-private:
-  OpBuilder &rewriter() { return ScopedContext::getBuilderRef(); }
-  Location loc() { return ScopedContext::getLocation(); }
-
-  MemRefDescriptor d;
-};
-
-// RangeOp creates a new range descriptor.
-class RangeOpConversion : public ConvertOpToLLVMPattern<RangeOp> {
-public:
-  using ConvertOpToLLVMPattern<RangeOp>::ConvertOpToLLVMPattern;
-
-  LogicalResult
-  matchAndRewrite(RangeOp rangeOp, ArrayRef<Value> operands,
-                  ConversionPatternRewriter &rewriter) const override {
-    auto rangeDescriptorTy = convertRangeType(
-        rangeOp.getType().cast<RangeType>(), *getTypeConverter());
-
-    edsc::ScopedContext context(rewriter, rangeOp->getLoc());
-
-    // Fill in an aggregate value of the descriptor.
-    RangeOpAdaptor adaptor(operands);
-    Value desc = llvm_undef(rangeDescriptorTy);
-    desc = llvm_insertvalue(desc, adaptor.min(), rewriter.getI64ArrayAttr(0));
-    desc = llvm_insertvalue(desc, adaptor.max(), rewriter.getI64ArrayAttr(1));
-    desc = llvm_insertvalue(desc, adaptor.step(), rewriter.getI64ArrayAttr(2));
-    rewriter.replaceOp(rangeOp, desc);
-    return success();
-  }
-};
-
-// ReshapeOp creates a new view descriptor of the proper rank.
-// For now, the only conversion supported is for target MemRef with static sizes
-// and strides.
-class ReshapeOpConversion : public ConvertOpToLLVMPattern<ReshapeOp> {
-public:
-  using ConvertOpToLLVMPattern<ReshapeOp>::ConvertOpToLLVMPattern;
-
-  LogicalResult
-  matchAndRewrite(ReshapeOp reshapeOp, ArrayRef<Value> operands,
-                  ConversionPatternRewriter &rewriter) const override {
-    MemRefType dstType = reshapeOp.getResultType();
-
-    if (!dstType.hasStaticShape())
-      return failure();
-
-    int64_t offset;
-    SmallVector<int64_t, 4> strides;
-    auto res = getStridesAndOffset(dstType, strides, offset);
-    if (failed(res) || llvm::any_of(strides, [](int64_t val) {
-          return ShapedType::isDynamicStrideOrOffset(val);
-        }))
-      return failure();
-
-    edsc::ScopedContext context(rewriter, reshapeOp->getLoc());
-    ReshapeOpAdaptor adaptor(operands);
-    BaseViewConversionHelper baseDesc(adaptor.src());
-    BaseViewConversionHelper desc(typeConverter->convertType(dstType));
-    desc.setAllocatedPtr(baseDesc.allocatedPtr());
-    desc.setAlignedPtr(baseDesc.alignedPtr());
-    desc.setOffset(baseDesc.offset());
-    for (auto en : llvm::enumerate(dstType.getShape()))
-      desc.setConstantSize(en.index(), en.value());
-    for (auto en : llvm::enumerate(strides))
-      desc.setConstantStride(en.index(), en.value());
-    rewriter.replaceOp(reshapeOp, {desc});
-    return success();
-  }
-};
-
-=======
->>>>>>> a2ce6ee6
 // YieldOp produces and LLVM::ReturnOp.
 class YieldOpConversion : public ConvertOpToLLVMPattern<linalg::YieldOp> {
 public:
@@ -168,20 +67,9 @@
 } // namespace
 
 /// Populate the given list with patterns that convert from Linalg to LLVM.
-<<<<<<< HEAD
-void mlir::populateLinalgToLLVMConversionPatterns(
-    LLVMTypeConverter &converter, OwningRewritePatternList &patterns) {
-  patterns.insert<RangeOpConversion, ReshapeOpConversion, YieldOpConversion>(
-      converter);
-
-  // Populate the type conversions for the linalg types.
-  converter.addConversion(
-      [&](RangeType type) { return convertRangeType(type, converter); });
-=======
 void mlir::populateLinalgToLLVMConversionPatterns(LLVMTypeConverter &converter,
                                                   RewritePatternSet &patterns) {
   patterns.add<YieldOpConversion>(converter);
->>>>>>> a2ce6ee6
 }
 
 namespace {
@@ -201,12 +89,7 @@
   populateMemRefToLLVMConversionPatterns(converter, patterns);
 
   LLVMConversionTarget target(getContext());
-<<<<<<< HEAD
-  target.addIllegalOp<RangeOp>();
-  target.addLegalOp<ModuleOp, ModuleTerminatorOp, LLVM::DialectCastOp>();
-=======
   target.addLegalOp<ModuleOp>();
->>>>>>> a2ce6ee6
   if (failed(applyPartialConversion(module, target, std::move(patterns))))
     signalPassFailure();
 }
