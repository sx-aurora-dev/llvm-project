//===- StandardToLLVM.cpp - Standard to LLVM dialect conversion -----------===//
//
// Part of the LLVM Project, under the Apache License v2.0 with LLVM Exceptions.
// See https://llvm.org/LICENSE.txt for license information.
// SPDX-License-Identifier: Apache-2.0 WITH LLVM-exception
//
//===----------------------------------------------------------------------===//
//
// This file implements a pass to convert MLIR standard and builtin dialects
// into the LLVM IR dialect.
//
//===----------------------------------------------------------------------===//

#include "../PassDetail.h"
#include "mlir/Analysis/DataLayoutAnalysis.h"
#include "mlir/Conversion/ArithmeticToLLVM/ArithmeticToLLVM.h"
#include "mlir/Conversion/LLVMCommon/ConversionTarget.h"
#include "mlir/Conversion/LLVMCommon/Pattern.h"
#include "mlir/Conversion/LLVMCommon/VectorPattern.h"
#include "mlir/Conversion/StandardToLLVM/ConvertStandardToLLVM.h"
#include "mlir/Conversion/StandardToLLVM/ConvertStandardToLLVMPass.h"
#include "mlir/Dialect/LLVMIR/FunctionCallUtils.h"
#include "mlir/Dialect/LLVMIR/LLVMDialect.h"
#include "mlir/Dialect/Math/IR/Math.h"
#include "mlir/Dialect/StandardOps/IR/Ops.h"
#include "mlir/Dialect/Utils/StaticValueUtils.h"
#include "mlir/IR/Attributes.h"
#include "mlir/IR/BlockAndValueMapping.h"
#include "mlir/IR/Builders.h"
#include "mlir/IR/BuiltinOps.h"
#include "mlir/IR/PatternMatch.h"
#include "mlir/IR/TypeUtilities.h"
#include "mlir/Support/LogicalResult.h"
#include "mlir/Support/MathExtras.h"
#include "mlir/Transforms/DialectConversion.h"
#include "mlir/Transforms/Passes.h"
#include "mlir/Transforms/Utils.h"
#include "llvm/ADT/TypeSwitch.h"
#include "llvm/IR/DerivedTypes.h"
#include "llvm/IR/IRBuilder.h"
#include "llvm/IR/Type.h"
#include "llvm/Support/CommandLine.h"
#include "llvm/Support/FormatVariadic.h"
#include <functional>

using namespace mlir;

#define PASS_NAME "convert-std-to-llvm"

<<<<<<< HEAD
// Extract an LLVM IR type from the LLVM IR dialect type.
static Type unwrap(Type type) {
  if (!type)
    return nullptr;
  auto *mlirContext = type.getContext();
  if (!LLVM::isCompatibleType(type))
    emitError(UnknownLoc::get(mlirContext),
              "conversion resulted in a non-LLVM type ")
        << type;
  return type;
}

/// Callback to convert function argument types. It converts a MemRef function
/// argument to a list of non-aggregate types containing descriptor
/// information, and an UnrankedmemRef function argument to a list containing
/// the rank and a pointer to a descriptor struct.
LogicalResult mlir::structFuncArgTypeConverter(LLVMTypeConverter &converter,
                                               Type type,
                                               SmallVectorImpl<Type> &result) {
  if (auto memref = type.dyn_cast<MemRefType>()) {
    // In signatures, Memref descriptors are expanded into lists of
    // non-aggregate values.
    auto converted =
        converter.getMemRefDescriptorFields(memref, /*unpackAggregates=*/true);
    if (converted.empty())
      return failure();
    result.append(converted.begin(), converted.end());
    return success();
  }
  if (type.isa<UnrankedMemRefType>()) {
    auto converted = converter.getUnrankedMemRefDescriptorFields();
    if (converted.empty())
      return failure();
    result.append(converted.begin(), converted.end());
    return success();
  }
  auto converted = converter.convertType(type);
  if (!converted)
    return failure();
  result.push_back(converted);
  return success();
}

/// Callback to convert function argument types. It converts MemRef function
/// arguments to bare pointers to the MemRef element type.
LogicalResult mlir::barePtrFuncArgTypeConverter(LLVMTypeConverter &converter,
                                                Type type,
                                                SmallVectorImpl<Type> &result) {
  auto llvmTy = converter.convertCallingConventionType(type);
  if (!llvmTy)
    return failure();

  result.push_back(llvmTy);
  return success();
}

/// Create an LLVMTypeConverter using default LowerToLLVMOptions.
LLVMTypeConverter::LLVMTypeConverter(MLIRContext *ctx)
    : LLVMTypeConverter(ctx, LowerToLLVMOptions::getDefaultOptions()) {}

/// Create an LLVMTypeConverter using custom LowerToLLVMOptions.
LLVMTypeConverter::LLVMTypeConverter(MLIRContext *ctx,
                                     const LowerToLLVMOptions &options)
    : llvmDialect(ctx->getOrLoadDialect<LLVM::LLVMDialect>()),
      options(options) {
  assert(llvmDialect && "LLVM IR dialect is not registered");
  if (options.indexBitwidth == kDeriveIndexBitwidthFromDataLayout)
    this->options.indexBitwidth = options.dataLayout.getPointerSizeInBits();

  // Register conversions for the builtin types.
  addConversion([&](ComplexType type) { return convertComplexType(type); });
  addConversion([&](FloatType type) { return convertFloatType(type); });
  addConversion([&](FunctionType type) { return convertFunctionType(type); });
  addConversion([&](IndexType type) { return convertIndexType(type); });
  addConversion([&](IntegerType type) { return convertIntegerType(type); });
  addConversion([&](MemRefType type) { return convertMemRefType(type); });
  addConversion(
      [&](UnrankedMemRefType type) { return convertUnrankedMemRefType(type); });
  addConversion([&](VectorType type) { return convertVectorType(type); });

  // LLVM-compatible types are legal, so add a pass-through conversion.
  addConversion([](Type type) {
    return LLVM::isCompatibleType(type) ? llvm::Optional<Type>(type)
                                        : llvm::None;
  });

  // Materialization for memrefs creates descriptor structs from individual
  // values constituting them, when descriptors are used, i.e. more than one
  // value represents a memref.
  addArgumentMaterialization(
      [&](OpBuilder &builder, UnrankedMemRefType resultType, ValueRange inputs,
          Location loc) -> Optional<Value> {
        if (inputs.size() == 1)
          return llvm::None;
        return UnrankedMemRefDescriptor::pack(builder, loc, *this, resultType,
                                              inputs);
      });
  addArgumentMaterialization([&](OpBuilder &builder, MemRefType resultType,
                                 ValueRange inputs,
                                 Location loc) -> Optional<Value> {
    if (inputs.size() == 1)
      return llvm::None;
    return MemRefDescriptor::pack(builder, loc, *this, resultType, inputs);
  });
  // Add generic source and target materializations to handle cases where
  // non-LLVM types persist after an LLVM conversion.
  addSourceMaterialization([&](OpBuilder &builder, Type resultType,
                               ValueRange inputs,
                               Location loc) -> Optional<Value> {
    if (inputs.size() != 1)
      return llvm::None;
    // FIXME: These should check LLVM::DialectCastOp can actually be constructed
    // from the input and result.
    return builder.create<LLVM::DialectCastOp>(loc, resultType, inputs[0])
        .getResult();
  });
  addTargetMaterialization([&](OpBuilder &builder, Type resultType,
                               ValueRange inputs,
                               Location loc) -> Optional<Value> {
    if (inputs.size() != 1)
      return llvm::None;
    // FIXME: These should check LLVM::DialectCastOp can actually be constructed
    // from the input and result.
    return builder.create<LLVM::DialectCastOp>(loc, resultType, inputs[0])
        .getResult();
  });
}

/// Returns the MLIR context.
MLIRContext &LLVMTypeConverter::getContext() {
  return *getDialect()->getContext();
}

Type LLVMTypeConverter::getIndexType() {
  return IntegerType::get(&getContext(), getIndexTypeBitwidth());
}

unsigned LLVMTypeConverter::getPointerBitwidth(unsigned addressSpace) {
  return options.dataLayout.getPointerSizeInBits(addressSpace);
}

Type LLVMTypeConverter::convertIndexType(IndexType type) {
  return getIndexType();
}

Type LLVMTypeConverter::convertIntegerType(IntegerType type) {
  return IntegerType::get(&getContext(), type.getWidth());
}

Type LLVMTypeConverter::convertFloatType(FloatType type) { return type; }

// Convert a `ComplexType` to an LLVM type. The result is a complex number
// struct with entries for the
//   1. real part and for the
//   2. imaginary part.
static constexpr unsigned kRealPosInComplexNumberStruct = 0;
static constexpr unsigned kImaginaryPosInComplexNumberStruct = 1;
Type LLVMTypeConverter::convertComplexType(ComplexType type) {
  auto elementType = convertType(type.getElementType());
  return LLVM::LLVMStructType::getLiteral(&getContext(),
                                          {elementType, elementType});
}

// Except for signatures, MLIR function types are converted into LLVM
// pointer-to-function types.
Type LLVMTypeConverter::convertFunctionType(FunctionType type) {
  SignatureConversion conversion(type.getNumInputs());
  Type converted =
      convertFunctionSignature(type, /*isVariadic=*/false, conversion);
  return LLVM::LLVMPointerType::get(converted);
}

// Function types are converted to LLVM Function types by recursively converting
// argument and result types.  If MLIR Function has zero results, the LLVM
// Function has one VoidType result.  If MLIR Function has more than one result,
// they are into an LLVM StructType in their order of appearance.
Type LLVMTypeConverter::convertFunctionSignature(
    FunctionType funcTy, bool isVariadic,
    LLVMTypeConverter::SignatureConversion &result) {
  // Select the argument converter depending on the calling convention.
  auto funcArgConverter = options.useBarePtrCallConv
                              ? barePtrFuncArgTypeConverter
                              : structFuncArgTypeConverter;
  // Convert argument types one by one and check for errors.
  for (auto &en : llvm::enumerate(funcTy.getInputs())) {
    Type type = en.value();
    SmallVector<Type, 8> converted;
    if (failed(funcArgConverter(*this, type, converted)))
      return {};
    result.addInputs(en.index(), converted);
  }

  SmallVector<Type, 8> argTypes;
  argTypes.reserve(llvm::size(result.getConvertedTypes()));
  for (Type type : result.getConvertedTypes())
    argTypes.push_back(unwrap(type));

  // If function does not return anything, create the void result type,
  // if it returns on element, convert it, otherwise pack the result types into
  // a struct.
  Type resultType = funcTy.getNumResults() == 0
                        ? LLVM::LLVMVoidType::get(&getContext())
                        : unwrap(packFunctionResults(funcTy.getResults()));
  if (!resultType)
    return {};
  return LLVM::LLVMFunctionType::get(resultType, argTypes, isVariadic);
}

/// Converts the function type to a C-compatible format, in particular using
/// pointers to memref descriptors for arguments.
Type LLVMTypeConverter::convertFunctionTypeCWrapper(FunctionType type) {
  SmallVector<Type, 4> inputs;

  for (Type t : type.getInputs()) {
    auto converted = convertType(t);
    if (!converted || !LLVM::isCompatibleType(converted))
      return {};
    if (t.isa<MemRefType, UnrankedMemRefType>())
      converted = LLVM::LLVMPointerType::get(converted);
    inputs.push_back(converted);
  }

  Type resultType = type.getNumResults() == 0
                        ? LLVM::LLVMVoidType::get(&getContext())
                        : unwrap(packFunctionResults(type.getResults()));
  if (!resultType)
    return {};

  return LLVM::LLVMFunctionType::get(resultType, inputs);
}

static constexpr unsigned kAllocatedPtrPosInMemRefDescriptor = 0;
static constexpr unsigned kAlignedPtrPosInMemRefDescriptor = 1;
static constexpr unsigned kOffsetPosInMemRefDescriptor = 2;
static constexpr unsigned kSizePosInMemRefDescriptor = 3;
static constexpr unsigned kStridePosInMemRefDescriptor = 4;

/// Convert a memref type into a list of LLVM IR types that will form the
/// memref descriptor. The result contains the following types:
///  1. The pointer to the allocated data buffer, followed by
///  2. The pointer to the aligned data buffer, followed by
///  3. A lowered `index`-type integer containing the distance between the
///  beginning of the buffer and the first element to be accessed through the
///  view, followed by
///  4. An array containing as many `index`-type integers as the rank of the
///  MemRef: the array represents the size, in number of elements, of the memref
///  along the given dimension. For constant MemRef dimensions, the
///  corresponding size entry is a constant whose runtime value must match the
///  static value, followed by
///  5. A second array containing as many `index`-type integers as the rank of
///  the MemRef: the second array represents the "stride" (in tensor abstraction
///  sense), i.e. the number of consecutive elements of the underlying buffer.
///  TODO: add assertions for the static cases.
///
///  If `unpackAggregates` is set to true, the arrays described in (4) and (5)
///  are expanded into individual index-type elements.
///
///  template <typename Elem, typename Index, size_t Rank>
///  struct {
///    Elem *allocatedPtr;
///    Elem *alignedPtr;
///    Index offset;
///    Index sizes[Rank]; // omitted when rank == 0
///    Index strides[Rank]; // omitted when rank == 0
///  };
SmallVector<Type, 5>
LLVMTypeConverter::getMemRefDescriptorFields(MemRefType type,
                                             bool unpackAggregates) {
  assert(isStrided(type) &&
         "Non-strided layout maps must have been normalized away");

  Type elementType = unwrap(convertType(type.getElementType()));
  if (!elementType)
    return {};
  auto ptrTy =
      LLVM::LLVMPointerType::get(elementType, type.getMemorySpaceAsInt());
  auto indexTy = getIndexType();

  SmallVector<Type, 5> results = {ptrTy, ptrTy, indexTy};
  auto rank = type.getRank();
  if (rank == 0)
    return results;

  if (unpackAggregates)
    results.insert(results.end(), 2 * rank, indexTy);
  else
    results.insert(results.end(), 2, LLVM::LLVMArrayType::get(indexTy, rank));
  return results;
}

/// Converts MemRefType to LLVMType. A MemRefType is converted to a struct that
/// packs the descriptor fields as defined by `getMemRefDescriptorFields`.
Type LLVMTypeConverter::convertMemRefType(MemRefType type) {
  // When converting a MemRefType to a struct with descriptor fields, do not
  // unpack the `sizes` and `strides` arrays.
  SmallVector<Type, 5> types =
      getMemRefDescriptorFields(type, /*unpackAggregates=*/false);
  return LLVM::LLVMStructType::getLiteral(&getContext(), types);
}

static constexpr unsigned kRankInUnrankedMemRefDescriptor = 0;
static constexpr unsigned kPtrInUnrankedMemRefDescriptor = 1;

/// Convert an unranked memref type into a list of non-aggregate LLVM IR types
/// that will form the unranked memref descriptor. In particular, the fields
/// for an unranked memref descriptor are:
/// 1. index-typed rank, the dynamic rank of this MemRef
/// 2. void* ptr, pointer to the static ranked MemRef descriptor. This will be
///    stack allocated (alloca) copy of a MemRef descriptor that got casted to
///    be unranked.
SmallVector<Type, 2> LLVMTypeConverter::getUnrankedMemRefDescriptorFields() {
  return {getIndexType(),
          LLVM::LLVMPointerType::get(IntegerType::get(&getContext(), 8))};
}

Type LLVMTypeConverter::convertUnrankedMemRefType(UnrankedMemRefType type) {
  return LLVM::LLVMStructType::getLiteral(&getContext(),
                                          getUnrankedMemRefDescriptorFields());
}

/// Convert a memref type to a bare pointer to the memref element type.
Type LLVMTypeConverter::convertMemRefToBarePtr(BaseMemRefType type) {
  if (type.isa<UnrankedMemRefType>())
    // Unranked memref is not supported in the bare pointer calling convention.
    return {};

  // Check that the memref has static shape, strides and offset. Otherwise, it
  // cannot be lowered to a bare pointer.
  auto memrefTy = type.cast<MemRefType>();
  if (!memrefTy.hasStaticShape())
    return {};

  int64_t offset = 0;
  SmallVector<int64_t, 4> strides;
  if (failed(getStridesAndOffset(memrefTy, strides, offset)))
    return {};

  for (int64_t stride : strides)
    if (ShapedType::isDynamicStrideOrOffset(stride))
      return {};

  if (ShapedType::isDynamicStrideOrOffset(offset))
    return {};

  Type elementType = unwrap(convertType(type.getElementType()));
  if (!elementType)
    return {};
  return LLVM::LLVMPointerType::get(elementType, type.getMemorySpaceAsInt());
}

/// Convert an n-D vector type to an LLVM vector type via (n-1)-D array type
/// when n > 1. For example, `vector<4 x f32>` remains as is while,
/// `vector<4x8x16xf32>` converts to `!llvm.array<4xarray<8 x vector<16xf32>>>`.
Type LLVMTypeConverter::convertVectorType(VectorType type) {
  auto elementType = unwrap(convertType(type.getElementType()));
  if (!elementType)
    return {};
  Type vectorType = VectorType::get(type.getShape().back(), elementType);
  assert(LLVM::isCompatibleVectorType(vectorType) &&
         "expected vector type compatible with the LLVM dialect");
  auto shape = type.getShape();
  for (int i = shape.size() - 2; i >= 0; --i)
    vectorType = LLVM::LLVMArrayType::get(vectorType, shape[i]);
  return vectorType;
}

/// Convert a type in the context of the default or bare pointer calling
/// convention. Calling convention sensitive types, such as MemRefType and
/// UnrankedMemRefType, are converted following the specific rules for the
/// calling convention. Calling convention independent types are converted
/// following the default LLVM type conversions.
Type LLVMTypeConverter::convertCallingConventionType(Type type) {
  if (options.useBarePtrCallConv)
    if (auto memrefTy = type.dyn_cast<BaseMemRefType>())
      return convertMemRefToBarePtr(memrefTy);

  return convertType(type);
}

/// Promote the bare pointers in 'values' that resulted from memrefs to
/// descriptors. 'stdTypes' holds they types of 'values' before the conversion
/// to the LLVM-IR dialect (i.e., MemRefType, or any other builtin type).
void LLVMTypeConverter::promoteBarePtrsToDescriptors(
    ConversionPatternRewriter &rewriter, Location loc, ArrayRef<Type> stdTypes,
    SmallVectorImpl<Value> &values) {
  assert(stdTypes.size() == values.size() &&
         "The number of types and values doesn't match");
  for (unsigned i = 0, end = values.size(); i < end; ++i)
    if (auto memrefTy = stdTypes[i].dyn_cast<MemRefType>())
      values[i] = MemRefDescriptor::fromStaticShape(rewriter, loc, *this,
                                                    memrefTy, values[i]);
}

ConvertToLLVMPattern::ConvertToLLVMPattern(StringRef rootOpName,
                                           MLIRContext *context,
                                           LLVMTypeConverter &typeConverter,
                                           PatternBenefit benefit)
    : ConversionPattern(rootOpName, benefit, typeConverter, context) {}

//===----------------------------------------------------------------------===//
// StructBuilder implementation
//===----------------------------------------------------------------------===//

StructBuilder::StructBuilder(Value v) : value(v), structType(v.getType()) {
  assert(value != nullptr && "value cannot be null");
  assert(LLVM::isCompatibleType(structType) && "expected llvm type");
}

Value StructBuilder::extractPtr(OpBuilder &builder, Location loc,
                                unsigned pos) {
  Type type = structType.cast<LLVM::LLVMStructType>().getBody()[pos];
  return builder.create<LLVM::ExtractValueOp>(loc, type, value,
                                              builder.getI64ArrayAttr(pos));
}

void StructBuilder::setPtr(OpBuilder &builder, Location loc, unsigned pos,
                           Value ptr) {
  value = builder.create<LLVM::InsertValueOp>(loc, structType, value, ptr,
                                              builder.getI64ArrayAttr(pos));
}

//===----------------------------------------------------------------------===//
// ComplexStructBuilder implementation
//===----------------------------------------------------------------------===//

ComplexStructBuilder ComplexStructBuilder::undef(OpBuilder &builder,
                                                 Location loc, Type type) {
  Value val = builder.create<LLVM::UndefOp>(loc, type);
  return ComplexStructBuilder(val);
}

void ComplexStructBuilder::setReal(OpBuilder &builder, Location loc,
                                   Value real) {
  setPtr(builder, loc, kRealPosInComplexNumberStruct, real);
}

Value ComplexStructBuilder::real(OpBuilder &builder, Location loc) {
  return extractPtr(builder, loc, kRealPosInComplexNumberStruct);
}

void ComplexStructBuilder::setImaginary(OpBuilder &builder, Location loc,
                                        Value imaginary) {
  setPtr(builder, loc, kImaginaryPosInComplexNumberStruct, imaginary);
}

Value ComplexStructBuilder::imaginary(OpBuilder &builder, Location loc) {
  return extractPtr(builder, loc, kImaginaryPosInComplexNumberStruct);
}

//===----------------------------------------------------------------------===//
// MemRefDescriptor implementation
//===----------------------------------------------------------------------===//

/// Construct a helper for the given descriptor value.
MemRefDescriptor::MemRefDescriptor(Value descriptor)
    : StructBuilder(descriptor) {
  assert(value != nullptr && "value cannot be null");
  indexType = value.getType()
                  .cast<LLVM::LLVMStructType>()
                  .getBody()[kOffsetPosInMemRefDescriptor];
}

/// Builds IR creating an `undef` value of the descriptor type.
MemRefDescriptor MemRefDescriptor::undef(OpBuilder &builder, Location loc,
                                         Type descriptorType) {

  Value descriptor = builder.create<LLVM::UndefOp>(loc, descriptorType);
  return MemRefDescriptor(descriptor);
}

/// Builds IR creating a MemRef descriptor that represents `type` and
/// populates it with static shape and stride information extracted from the
/// type.
MemRefDescriptor
MemRefDescriptor::fromStaticShape(OpBuilder &builder, Location loc,
                                  LLVMTypeConverter &typeConverter,
                                  MemRefType type, Value memory) {
  assert(type.hasStaticShape() && "unexpected dynamic shape");

  // Extract all strides and offsets and verify they are static.
  int64_t offset;
  SmallVector<int64_t, 4> strides;
  auto result = getStridesAndOffset(type, strides, offset);
  (void)result;
  assert(succeeded(result) && "unexpected failure in stride computation");
  assert(!MemRefType::isDynamicStrideOrOffset(offset) &&
         "expected static offset");
  assert(!llvm::any_of(strides, [](int64_t stride) {
    return MemRefType::isDynamicStrideOrOffset(stride);
  }) && "expected static strides");

  auto convertedType = typeConverter.convertType(type);
  assert(convertedType && "unexpected failure in memref type conversion");

  auto descr = MemRefDescriptor::undef(builder, loc, convertedType);
  descr.setAllocatedPtr(builder, loc, memory);
  descr.setAlignedPtr(builder, loc, memory);
  descr.setConstantOffset(builder, loc, offset);

  // Fill in sizes and strides
  for (unsigned i = 0, e = type.getRank(); i != e; ++i) {
    descr.setConstantSize(builder, loc, i, type.getDimSize(i));
    descr.setConstantStride(builder, loc, i, strides[i]);
  }
  return descr;
}

/// Builds IR extracting the allocated pointer from the descriptor.
Value MemRefDescriptor::allocatedPtr(OpBuilder &builder, Location loc) {
  return extractPtr(builder, loc, kAllocatedPtrPosInMemRefDescriptor);
}

/// Builds IR inserting the allocated pointer into the descriptor.
void MemRefDescriptor::setAllocatedPtr(OpBuilder &builder, Location loc,
                                       Value ptr) {
  setPtr(builder, loc, kAllocatedPtrPosInMemRefDescriptor, ptr);
}

/// Builds IR extracting the aligned pointer from the descriptor.
Value MemRefDescriptor::alignedPtr(OpBuilder &builder, Location loc) {
  return extractPtr(builder, loc, kAlignedPtrPosInMemRefDescriptor);
}

/// Builds IR inserting the aligned pointer into the descriptor.
void MemRefDescriptor::setAlignedPtr(OpBuilder &builder, Location loc,
                                     Value ptr) {
  setPtr(builder, loc, kAlignedPtrPosInMemRefDescriptor, ptr);
}

// Creates a constant Op producing a value of `resultType` from an index-typed
// integer attribute.
static Value createIndexAttrConstant(OpBuilder &builder, Location loc,
                                     Type resultType, int64_t value) {
  return builder.create<LLVM::ConstantOp>(
      loc, resultType, builder.getIntegerAttr(builder.getIndexType(), value));
}

/// Builds IR extracting the offset from the descriptor.
Value MemRefDescriptor::offset(OpBuilder &builder, Location loc) {
  return builder.create<LLVM::ExtractValueOp>(
      loc, indexType, value,
      builder.getI64ArrayAttr(kOffsetPosInMemRefDescriptor));
}

/// Builds IR inserting the offset into the descriptor.
void MemRefDescriptor::setOffset(OpBuilder &builder, Location loc,
                                 Value offset) {
  value = builder.create<LLVM::InsertValueOp>(
      loc, structType, value, offset,
      builder.getI64ArrayAttr(kOffsetPosInMemRefDescriptor));
}

/// Builds IR inserting the offset into the descriptor.
void MemRefDescriptor::setConstantOffset(OpBuilder &builder, Location loc,
                                         uint64_t offset) {
  setOffset(builder, loc,
            createIndexAttrConstant(builder, loc, indexType, offset));
}

/// Builds IR extracting the pos-th size from the descriptor.
Value MemRefDescriptor::size(OpBuilder &builder, Location loc, unsigned pos) {
  return builder.create<LLVM::ExtractValueOp>(
      loc, indexType, value,
      builder.getI64ArrayAttr({kSizePosInMemRefDescriptor, pos}));
}

Value MemRefDescriptor::size(OpBuilder &builder, Location loc, Value pos,
                             int64_t rank) {
  auto indexPtrTy = LLVM::LLVMPointerType::get(indexType);
  auto arrayTy = LLVM::LLVMArrayType::get(indexType, rank);
  auto arrayPtrTy = LLVM::LLVMPointerType::get(arrayTy);

  // Copy size values to stack-allocated memory.
  auto zero = createIndexAttrConstant(builder, loc, indexType, 0);
  auto one = createIndexAttrConstant(builder, loc, indexType, 1);
  auto sizes = builder.create<LLVM::ExtractValueOp>(
      loc, arrayTy, value,
      builder.getI64ArrayAttr({kSizePosInMemRefDescriptor}));
  auto sizesPtr =
      builder.create<LLVM::AllocaOp>(loc, arrayPtrTy, one, /*alignment=*/0);
  builder.create<LLVM::StoreOp>(loc, sizes, sizesPtr);

  // Load an return size value of interest.
  auto resultPtr = builder.create<LLVM::GEPOp>(loc, indexPtrTy, sizesPtr,
                                               ValueRange({zero, pos}));
  return builder.create<LLVM::LoadOp>(loc, resultPtr);
}

/// Builds IR inserting the pos-th size into the descriptor
void MemRefDescriptor::setSize(OpBuilder &builder, Location loc, unsigned pos,
                               Value size) {
  value = builder.create<LLVM::InsertValueOp>(
      loc, structType, value, size,
      builder.getI64ArrayAttr({kSizePosInMemRefDescriptor, pos}));
}

void MemRefDescriptor::setConstantSize(OpBuilder &builder, Location loc,
                                       unsigned pos, uint64_t size) {
  setSize(builder, loc, pos,
          createIndexAttrConstant(builder, loc, indexType, size));
}

/// Builds IR extracting the pos-th stride from the descriptor.
Value MemRefDescriptor::stride(OpBuilder &builder, Location loc, unsigned pos) {
  return builder.create<LLVM::ExtractValueOp>(
      loc, indexType, value,
      builder.getI64ArrayAttr({kStridePosInMemRefDescriptor, pos}));
}

/// Builds IR inserting the pos-th stride into the descriptor
void MemRefDescriptor::setStride(OpBuilder &builder, Location loc, unsigned pos,
                                 Value stride) {
  value = builder.create<LLVM::InsertValueOp>(
      loc, structType, value, stride,
      builder.getI64ArrayAttr({kStridePosInMemRefDescriptor, pos}));
}

void MemRefDescriptor::setConstantStride(OpBuilder &builder, Location loc,
                                         unsigned pos, uint64_t stride) {
  setStride(builder, loc, pos,
            createIndexAttrConstant(builder, loc, indexType, stride));
}

LLVM::LLVMPointerType MemRefDescriptor::getElementPtrType() {
  return value.getType()
      .cast<LLVM::LLVMStructType>()
      .getBody()[kAlignedPtrPosInMemRefDescriptor]
      .cast<LLVM::LLVMPointerType>();
}

/// Creates a MemRef descriptor structure from a list of individual values
/// composing that descriptor, in the following order:
/// - allocated pointer;
/// - aligned pointer;
/// - offset;
/// - <rank> sizes;
/// - <rank> shapes;
/// where <rank> is the MemRef rank as provided in `type`.
Value MemRefDescriptor::pack(OpBuilder &builder, Location loc,
                             LLVMTypeConverter &converter, MemRefType type,
                             ValueRange values) {
  Type llvmType = converter.convertType(type);
  auto d = MemRefDescriptor::undef(builder, loc, llvmType);

  d.setAllocatedPtr(builder, loc, values[kAllocatedPtrPosInMemRefDescriptor]);
  d.setAlignedPtr(builder, loc, values[kAlignedPtrPosInMemRefDescriptor]);
  d.setOffset(builder, loc, values[kOffsetPosInMemRefDescriptor]);

  int64_t rank = type.getRank();
  for (unsigned i = 0; i < rank; ++i) {
    d.setSize(builder, loc, i, values[kSizePosInMemRefDescriptor + i]);
    d.setStride(builder, loc, i, values[kSizePosInMemRefDescriptor + rank + i]);
  }

  return d;
}

/// Builds IR extracting individual elements of a MemRef descriptor structure
/// and returning them as `results` list.
void MemRefDescriptor::unpack(OpBuilder &builder, Location loc, Value packed,
                              MemRefType type,
                              SmallVectorImpl<Value> &results) {
  int64_t rank = type.getRank();
  results.reserve(results.size() + getNumUnpackedValues(type));

  MemRefDescriptor d(packed);
  results.push_back(d.allocatedPtr(builder, loc));
  results.push_back(d.alignedPtr(builder, loc));
  results.push_back(d.offset(builder, loc));
  for (int64_t i = 0; i < rank; ++i)
    results.push_back(d.size(builder, loc, i));
  for (int64_t i = 0; i < rank; ++i)
    results.push_back(d.stride(builder, loc, i));
}

/// Returns the number of non-aggregate values that would be produced by
/// `unpack`.
unsigned MemRefDescriptor::getNumUnpackedValues(MemRefType type) {
  // Two pointers, offset, <rank> sizes, <rank> shapes.
  return 3 + 2 * type.getRank();
}

//===----------------------------------------------------------------------===//
// MemRefDescriptorView implementation.
//===----------------------------------------------------------------------===//

MemRefDescriptorView::MemRefDescriptorView(ValueRange range)
    : rank((range.size() - kSizePosInMemRefDescriptor) / 2), elements(range) {}

Value MemRefDescriptorView::allocatedPtr() {
  return elements[kAllocatedPtrPosInMemRefDescriptor];
}

Value MemRefDescriptorView::alignedPtr() {
  return elements[kAlignedPtrPosInMemRefDescriptor];
}

Value MemRefDescriptorView::offset() {
  return elements[kOffsetPosInMemRefDescriptor];
}

Value MemRefDescriptorView::size(unsigned pos) {
  return elements[kSizePosInMemRefDescriptor + pos];
}

Value MemRefDescriptorView::stride(unsigned pos) {
  return elements[kSizePosInMemRefDescriptor + rank + pos];
}

//===----------------------------------------------------------------------===//
// UnrankedMemRefDescriptor implementation
//===----------------------------------------------------------------------===//

/// Construct a helper for the given descriptor value.
UnrankedMemRefDescriptor::UnrankedMemRefDescriptor(Value descriptor)
    : StructBuilder(descriptor) {}

/// Builds IR creating an `undef` value of the descriptor type.
UnrankedMemRefDescriptor UnrankedMemRefDescriptor::undef(OpBuilder &builder,
                                                         Location loc,
                                                         Type descriptorType) {
  Value descriptor = builder.create<LLVM::UndefOp>(loc, descriptorType);
  return UnrankedMemRefDescriptor(descriptor);
}
Value UnrankedMemRefDescriptor::rank(OpBuilder &builder, Location loc) {
  return extractPtr(builder, loc, kRankInUnrankedMemRefDescriptor);
}
void UnrankedMemRefDescriptor::setRank(OpBuilder &builder, Location loc,
                                       Value v) {
  setPtr(builder, loc, kRankInUnrankedMemRefDescriptor, v);
}
Value UnrankedMemRefDescriptor::memRefDescPtr(OpBuilder &builder,
                                              Location loc) {
  return extractPtr(builder, loc, kPtrInUnrankedMemRefDescriptor);
}
void UnrankedMemRefDescriptor::setMemRefDescPtr(OpBuilder &builder,
                                                Location loc, Value v) {
  setPtr(builder, loc, kPtrInUnrankedMemRefDescriptor, v);
}

/// Builds IR populating an unranked MemRef descriptor structure from a list
/// of individual constituent values in the following order:
/// - rank of the memref;
/// - pointer to the memref descriptor.
Value UnrankedMemRefDescriptor::pack(OpBuilder &builder, Location loc,
                                     LLVMTypeConverter &converter,
                                     UnrankedMemRefType type,
                                     ValueRange values) {
  Type llvmType = converter.convertType(type);
  auto d = UnrankedMemRefDescriptor::undef(builder, loc, llvmType);

  d.setRank(builder, loc, values[kRankInUnrankedMemRefDescriptor]);
  d.setMemRefDescPtr(builder, loc, values[kPtrInUnrankedMemRefDescriptor]);
  return d;
}

/// Builds IR extracting individual elements that compose an unranked memref
/// descriptor and returns them as `results` list.
void UnrankedMemRefDescriptor::unpack(OpBuilder &builder, Location loc,
                                      Value packed,
                                      SmallVectorImpl<Value> &results) {
  UnrankedMemRefDescriptor d(packed);
  results.reserve(results.size() + 2);
  results.push_back(d.rank(builder, loc));
  results.push_back(d.memRefDescPtr(builder, loc));
}

void UnrankedMemRefDescriptor::computeSizes(
    OpBuilder &builder, Location loc, LLVMTypeConverter &typeConverter,
    ArrayRef<UnrankedMemRefDescriptor> values, SmallVectorImpl<Value> &sizes) {
  if (values.empty())
    return;

  // Cache the index type.
  Type indexType = typeConverter.getIndexType();

  // Initialize shared constants.
  Value one = createIndexAttrConstant(builder, loc, indexType, 1);
  Value two = createIndexAttrConstant(builder, loc, indexType, 2);
  Value pointerSize = createIndexAttrConstant(
      builder, loc, indexType, ceilDiv(typeConverter.getPointerBitwidth(), 8));
  Value indexSize =
      createIndexAttrConstant(builder, loc, indexType,
                              ceilDiv(typeConverter.getIndexTypeBitwidth(), 8));

  sizes.reserve(sizes.size() + values.size());
  for (UnrankedMemRefDescriptor desc : values) {
    // Emit IR computing the memory necessary to store the descriptor. This
    // assumes the descriptor to be
    //   { type*, type*, index, index[rank], index[rank] }
    // and densely packed, so the total size is
    //   2 * sizeof(pointer) + (1 + 2 * rank) * sizeof(index).
    // TODO: consider including the actual size (including eventual padding due
    // to data layout) into the unranked descriptor.
    Value doublePointerSize =
        builder.create<LLVM::MulOp>(loc, indexType, two, pointerSize);

    // (1 + 2 * rank) * sizeof(index)
    Value rank = desc.rank(builder, loc);
    Value doubleRank = builder.create<LLVM::MulOp>(loc, indexType, two, rank);
    Value doubleRankIncremented =
        builder.create<LLVM::AddOp>(loc, indexType, doubleRank, one);
    Value rankIndexSize = builder.create<LLVM::MulOp>(
        loc, indexType, doubleRankIncremented, indexSize);

    // Total allocation size.
    Value allocationSize = builder.create<LLVM::AddOp>(
        loc, indexType, doublePointerSize, rankIndexSize);
    sizes.push_back(allocationSize);
  }
}

Value UnrankedMemRefDescriptor::allocatedPtr(OpBuilder &builder, Location loc,
                                             Value memRefDescPtr,
                                             Type elemPtrPtrType) {

  Value elementPtrPtr =
      builder.create<LLVM::BitcastOp>(loc, elemPtrPtrType, memRefDescPtr);
  return builder.create<LLVM::LoadOp>(loc, elementPtrPtr);
}

void UnrankedMemRefDescriptor::setAllocatedPtr(OpBuilder &builder, Location loc,
                                               Value memRefDescPtr,
                                               Type elemPtrPtrType,
                                               Value allocatedPtr) {
  Value elementPtrPtr =
      builder.create<LLVM::BitcastOp>(loc, elemPtrPtrType, memRefDescPtr);
  builder.create<LLVM::StoreOp>(loc, allocatedPtr, elementPtrPtr);
}

Value UnrankedMemRefDescriptor::alignedPtr(OpBuilder &builder, Location loc,
                                           LLVMTypeConverter &typeConverter,
                                           Value memRefDescPtr,
                                           Type elemPtrPtrType) {
  Value elementPtrPtr =
      builder.create<LLVM::BitcastOp>(loc, elemPtrPtrType, memRefDescPtr);

  Value one =
      createIndexAttrConstant(builder, loc, typeConverter.getIndexType(), 1);
  Value alignedGep = builder.create<LLVM::GEPOp>(
      loc, elemPtrPtrType, elementPtrPtr, ValueRange({one}));
  return builder.create<LLVM::LoadOp>(loc, alignedGep);
}

void UnrankedMemRefDescriptor::setAlignedPtr(OpBuilder &builder, Location loc,
                                             LLVMTypeConverter &typeConverter,
                                             Value memRefDescPtr,
                                             Type elemPtrPtrType,
                                             Value alignedPtr) {
  Value elementPtrPtr =
      builder.create<LLVM::BitcastOp>(loc, elemPtrPtrType, memRefDescPtr);

  Value one =
      createIndexAttrConstant(builder, loc, typeConverter.getIndexType(), 1);
  Value alignedGep = builder.create<LLVM::GEPOp>(
      loc, elemPtrPtrType, elementPtrPtr, ValueRange({one}));
  builder.create<LLVM::StoreOp>(loc, alignedPtr, alignedGep);
}

Value UnrankedMemRefDescriptor::offset(OpBuilder &builder, Location loc,
                                       LLVMTypeConverter &typeConverter,
                                       Value memRefDescPtr,
                                       Type elemPtrPtrType) {
  Value elementPtrPtr =
      builder.create<LLVM::BitcastOp>(loc, elemPtrPtrType, memRefDescPtr);

  Value two =
      createIndexAttrConstant(builder, loc, typeConverter.getIndexType(), 2);
  Value offsetGep = builder.create<LLVM::GEPOp>(
      loc, elemPtrPtrType, elementPtrPtr, ValueRange({two}));
  offsetGep = builder.create<LLVM::BitcastOp>(
      loc, LLVM::LLVMPointerType::get(typeConverter.getIndexType()), offsetGep);
  return builder.create<LLVM::LoadOp>(loc, offsetGep);
}

void UnrankedMemRefDescriptor::setOffset(OpBuilder &builder, Location loc,
                                         LLVMTypeConverter &typeConverter,
                                         Value memRefDescPtr,
                                         Type elemPtrPtrType, Value offset) {
  Value elementPtrPtr =
      builder.create<LLVM::BitcastOp>(loc, elemPtrPtrType, memRefDescPtr);

  Value two =
      createIndexAttrConstant(builder, loc, typeConverter.getIndexType(), 2);
  Value offsetGep = builder.create<LLVM::GEPOp>(
      loc, elemPtrPtrType, elementPtrPtr, ValueRange({two}));
  offsetGep = builder.create<LLVM::BitcastOp>(
      loc, LLVM::LLVMPointerType::get(typeConverter.getIndexType()), offsetGep);
  builder.create<LLVM::StoreOp>(loc, offset, offsetGep);
}

Value UnrankedMemRefDescriptor::sizeBasePtr(
    OpBuilder &builder, Location loc, LLVMTypeConverter &typeConverter,
    Value memRefDescPtr, LLVM::LLVMPointerType elemPtrPtrType) {
  Type elemPtrTy = elemPtrPtrType.getElementType();
  Type indexTy = typeConverter.getIndexType();
  Type structPtrTy =
      LLVM::LLVMPointerType::get(LLVM::LLVMStructType::getLiteral(
          indexTy.getContext(), {elemPtrTy, elemPtrTy, indexTy, indexTy}));
  Value structPtr =
      builder.create<LLVM::BitcastOp>(loc, structPtrTy, memRefDescPtr);

  Type int32_type = unwrap(typeConverter.convertType(builder.getI32Type()));
  Value zero =
      createIndexAttrConstant(builder, loc, typeConverter.getIndexType(), 0);
  Value three = builder.create<LLVM::ConstantOp>(loc, int32_type,
                                                 builder.getI32IntegerAttr(3));
  return builder.create<LLVM::GEPOp>(loc, LLVM::LLVMPointerType::get(indexTy),
                                     structPtr, ValueRange({zero, three}));
}

Value UnrankedMemRefDescriptor::size(OpBuilder &builder, Location loc,
                                     LLVMTypeConverter typeConverter,
                                     Value sizeBasePtr, Value index) {
  Type indexPtrTy = LLVM::LLVMPointerType::get(typeConverter.getIndexType());
  Value sizeStoreGep = builder.create<LLVM::GEPOp>(loc, indexPtrTy, sizeBasePtr,
                                                   ValueRange({index}));
  return builder.create<LLVM::LoadOp>(loc, sizeStoreGep);
}

void UnrankedMemRefDescriptor::setSize(OpBuilder &builder, Location loc,
                                       LLVMTypeConverter typeConverter,
                                       Value sizeBasePtr, Value index,
                                       Value size) {
  Type indexPtrTy = LLVM::LLVMPointerType::get(typeConverter.getIndexType());
  Value sizeStoreGep = builder.create<LLVM::GEPOp>(loc, indexPtrTy, sizeBasePtr,
                                                   ValueRange({index}));
  builder.create<LLVM::StoreOp>(loc, size, sizeStoreGep);
}

Value UnrankedMemRefDescriptor::strideBasePtr(OpBuilder &builder, Location loc,
                                              LLVMTypeConverter &typeConverter,
                                              Value sizeBasePtr, Value rank) {
  Type indexPtrTy = LLVM::LLVMPointerType::get(typeConverter.getIndexType());
  return builder.create<LLVM::GEPOp>(loc, indexPtrTy, sizeBasePtr,
                                     ValueRange({rank}));
}

Value UnrankedMemRefDescriptor::stride(OpBuilder &builder, Location loc,
                                       LLVMTypeConverter typeConverter,
                                       Value strideBasePtr, Value index,
                                       Value stride) {
  Type indexPtrTy = LLVM::LLVMPointerType::get(typeConverter.getIndexType());
  Value strideStoreGep = builder.create<LLVM::GEPOp>(
      loc, indexPtrTy, strideBasePtr, ValueRange({index}));
  return builder.create<LLVM::LoadOp>(loc, strideStoreGep);
}

void UnrankedMemRefDescriptor::setStride(OpBuilder &builder, Location loc,
                                         LLVMTypeConverter typeConverter,
                                         Value strideBasePtr, Value index,
                                         Value stride) {
  Type indexPtrTy = LLVM::LLVMPointerType::get(typeConverter.getIndexType());
  Value strideStoreGep = builder.create<LLVM::GEPOp>(
      loc, indexPtrTy, strideBasePtr, ValueRange({index}));
  builder.create<LLVM::StoreOp>(loc, stride, strideStoreGep);
}

LLVMTypeConverter *ConvertToLLVMPattern::getTypeConverter() const {
  return static_cast<LLVMTypeConverter *>(
      ConversionPattern::getTypeConverter());
}

LLVM::LLVMDialect &ConvertToLLVMPattern::getDialect() const {
  return *getTypeConverter()->getDialect();
}

Type ConvertToLLVMPattern::getIndexType() const {
  return getTypeConverter()->getIndexType();
}

Type ConvertToLLVMPattern::getIntPtrType(unsigned addressSpace) const {
  return IntegerType::get(&getTypeConverter()->getContext(),
                          getTypeConverter()->getPointerBitwidth(addressSpace));
}

Type ConvertToLLVMPattern::getVoidType() const {
  return LLVM::LLVMVoidType::get(&getTypeConverter()->getContext());
}

Type ConvertToLLVMPattern::getVoidPtrType() const {
  return LLVM::LLVMPointerType::get(
      IntegerType::get(&getTypeConverter()->getContext(), 8));
}

Value ConvertToLLVMPattern::createIndexConstant(
    ConversionPatternRewriter &builder, Location loc, uint64_t value) const {
  return createIndexAttrConstant(builder, loc, getIndexType(), value);
}

Value ConvertToLLVMPattern::getStridedElementPtr(
    Location loc, MemRefType type, Value memRefDesc, ValueRange indices,
    ConversionPatternRewriter &rewriter) const {

  int64_t offset;
  SmallVector<int64_t, 4> strides;
  auto successStrides = getStridesAndOffset(type, strides, offset);
  assert(succeeded(successStrides) && "unexpected non-strided memref");
  (void)successStrides;

  MemRefDescriptor memRefDescriptor(memRefDesc);
  Value base = memRefDescriptor.alignedPtr(rewriter, loc);

  Value index;
  if (offset != 0) // Skip if offset is zero.
    index = MemRefType::isDynamicStrideOrOffset(offset)
                ? memRefDescriptor.offset(rewriter, loc)
                : createIndexConstant(rewriter, loc, offset);

  for (int i = 0, e = indices.size(); i < e; ++i) {
    Value increment = indices[i];
    if (strides[i] != 1) { // Skip if stride is 1.
      Value stride = MemRefType::isDynamicStrideOrOffset(strides[i])
                         ? memRefDescriptor.stride(rewriter, loc, i)
                         : createIndexConstant(rewriter, loc, strides[i]);
      increment = rewriter.create<LLVM::MulOp>(loc, increment, stride);
    }
    index =
        index ? rewriter.create<LLVM::AddOp>(loc, index, increment) : increment;
  }

  Type elementPtrType = memRefDescriptor.getElementPtrType();
  return index ? rewriter.create<LLVM::GEPOp>(loc, elementPtrType, base, index)
               : base;
}

// Check if the MemRefType `type` is supported by the lowering. We currently
// only support memrefs with identity maps.
bool ConvertToLLVMPattern::isConvertibleAndHasIdentityMaps(
    MemRefType type) const {
  if (!typeConverter->convertType(type.getElementType()))
    return false;
  return type.getAffineMaps().empty() ||
         llvm::all_of(type.getAffineMaps(),
                      [](AffineMap map) { return map.isIdentity(); });
}

Type ConvertToLLVMPattern::getElementPtrType(MemRefType type) const {
  auto elementType = type.getElementType();
  auto structElementType = unwrap(typeConverter->convertType(elementType));
  return LLVM::LLVMPointerType::get(structElementType,
                                    type.getMemorySpaceAsInt());
}

void ConvertToLLVMPattern::getMemRefDescriptorSizes(
    Location loc, MemRefType memRefType, ValueRange dynamicSizes,
    ConversionPatternRewriter &rewriter, SmallVectorImpl<Value> &sizes,
    SmallVectorImpl<Value> &strides, Value &sizeBytes) const {
  assert(isConvertibleAndHasIdentityMaps(memRefType) &&
         "layout maps must have been normalized away");
  assert(count(memRefType.getShape(), ShapedType::kDynamicSize) ==
             static_cast<ssize_t>(dynamicSizes.size()) &&
         "dynamicSizes size doesn't match dynamic sizes count in memref shape");

  sizes.reserve(memRefType.getRank());
  unsigned dynamicIndex = 0;
  for (int64_t size : memRefType.getShape()) {
    sizes.push_back(size == ShapedType::kDynamicSize
                        ? dynamicSizes[dynamicIndex++]
                        : createIndexConstant(rewriter, loc, size));
  }

  // Strides: iterate sizes in reverse order and multiply.
  int64_t stride = 1;
  Value runningStride = createIndexConstant(rewriter, loc, 1);
  strides.resize(memRefType.getRank());
  for (auto i = memRefType.getRank(); i-- > 0;) {
    strides[i] = runningStride;

    int64_t size = memRefType.getShape()[i];
    if (size == 0)
      continue;
    bool useSizeAsStride = stride == 1;
    if (size == ShapedType::kDynamicSize)
      stride = ShapedType::kDynamicSize;
    if (stride != ShapedType::kDynamicSize)
      stride *= size;

    if (useSizeAsStride)
      runningStride = sizes[i];
    else if (stride == ShapedType::kDynamicSize)
      runningStride =
          rewriter.create<LLVM::MulOp>(loc, runningStride, sizes[i]);
    else
      runningStride = createIndexConstant(rewriter, loc, stride);
  }

  // Buffer size in bytes.
  Type elementPtrType = getElementPtrType(memRefType);
  Value nullPtr = rewriter.create<LLVM::NullOp>(loc, elementPtrType);
  Value gepPtr = rewriter.create<LLVM::GEPOp>(
      loc, elementPtrType, ArrayRef<Value>{nullPtr, runningStride});
  sizeBytes = rewriter.create<LLVM::PtrToIntOp>(loc, getIndexType(), gepPtr);
}

Value ConvertToLLVMPattern::getSizeInBytes(
    Location loc, Type type, ConversionPatternRewriter &rewriter) const {
  // Compute the size of an individual element. This emits the MLIR equivalent
  // of the following sizeof(...) implementation in LLVM IR:
  //   %0 = getelementptr %elementType* null, %indexType 1
  //   %1 = ptrtoint %elementType* %0 to %indexType
  // which is a common pattern of getting the size of a type in bytes.
  auto convertedPtrType =
      LLVM::LLVMPointerType::get(typeConverter->convertType(type));
  auto nullPtr = rewriter.create<LLVM::NullOp>(loc, convertedPtrType);
  auto gep = rewriter.create<LLVM::GEPOp>(
      loc, convertedPtrType,
      ArrayRef<Value>{nullPtr, createIndexConstant(rewriter, loc, 1)});
  return rewriter.create<LLVM::PtrToIntOp>(loc, getIndexType(), gep);
}

Value ConvertToLLVMPattern::getNumElements(
    Location loc, ArrayRef<Value> shape,
    ConversionPatternRewriter &rewriter) const {
  // Compute the total number of memref elements.
  Value numElements =
      shape.empty() ? createIndexConstant(rewriter, loc, 1) : shape.front();
  for (unsigned i = 1, e = shape.size(); i < e; ++i)
    numElements = rewriter.create<LLVM::MulOp>(loc, numElements, shape[i]);
  return numElements;
}

/// Creates and populates the memref descriptor struct given all its fields.
MemRefDescriptor ConvertToLLVMPattern::createMemRefDescriptor(
    Location loc, MemRefType memRefType, Value allocatedPtr, Value alignedPtr,
    ArrayRef<Value> sizes, ArrayRef<Value> strides,
    ConversionPatternRewriter &rewriter) const {
  auto structType = typeConverter->convertType(memRefType);
  auto memRefDescriptor = MemRefDescriptor::undef(rewriter, loc, structType);

  // Field 1: Allocated pointer, used for malloc/free.
  memRefDescriptor.setAllocatedPtr(rewriter, loc, allocatedPtr);

  // Field 2: Actual aligned pointer to payload.
  memRefDescriptor.setAlignedPtr(rewriter, loc, alignedPtr);

  // Field 3: Offset in aligned pointer.
  memRefDescriptor.setOffset(rewriter, loc,
                             createIndexConstant(rewriter, loc, 0));

  // Fields 4: Sizes.
  for (auto en : llvm::enumerate(sizes))
    memRefDescriptor.setSize(rewriter, loc, en.index(), en.value());

  // Field 5: Strides.
  for (auto en : llvm::enumerate(strides))
    memRefDescriptor.setStride(rewriter, loc, en.index(), en.value());

  return memRefDescriptor;
}

=======
>>>>>>> 2ab1d525
/// Only retain those attributes that are not constructed by
/// `LLVMFuncOp::build`. If `filterArgAttrs` is set, also filter out argument
/// attributes.
static void filterFuncAttributes(ArrayRef<NamedAttribute> attrs,
                                 bool filterArgAttrs,
                                 SmallVectorImpl<NamedAttribute> &result) {
  for (const auto &attr : attrs) {
<<<<<<< HEAD
    if (attr.first == SymbolTable::getSymbolAttrName() ||
        attr.first == impl::getTypeAttrName() || attr.first == "std.varargs" ||
        (filterArgAttrs && impl::isArgAttrName(attr.first.strref())))
      continue;
    result.push_back(attr);
  }
}

/// Creates an auxiliary function with pointer-to-memref-descriptor-struct
/// arguments instead of unpacked arguments. This function can be called from C
/// by passing a pointer to a C struct corresponding to a memref descriptor.
/// Internally, the auxiliary function unpacks the descriptor into individual
/// components and forwards them to `newFuncOp`.
static void wrapForExternalCallers(OpBuilder &rewriter, Location loc,
                                   LLVMTypeConverter &typeConverter,
                                   FuncOp funcOp, LLVM::LLVMFuncOp newFuncOp) {
  auto type = funcOp.getType();
  SmallVector<NamedAttribute, 4> attributes;
  filterFuncAttributes(funcOp->getAttrs(), /*filterArgAttrs=*/false,
                       attributes);
  auto wrapperFuncOp = rewriter.create<LLVM::LLVMFuncOp>(
      loc, llvm::formatv("_mlir_ciface_{0}", funcOp.getName()).str(),
      typeConverter.convertFunctionTypeCWrapper(type), LLVM::Linkage::External,
      attributes);

  OpBuilder::InsertionGuard guard(rewriter);
  rewriter.setInsertionPointToStart(wrapperFuncOp.addEntryBlock());

  SmallVector<Value, 8> args;
  for (auto &en : llvm::enumerate(type.getInputs())) {
    Value arg = wrapperFuncOp.getArgument(en.index());
    if (auto memrefType = en.value().dyn_cast<MemRefType>()) {
      Value loaded = rewriter.create<LLVM::LoadOp>(loc, arg);
      MemRefDescriptor::unpack(rewriter, loc, loaded, memrefType, args);
      continue;
    }
    if (en.value().isa<UnrankedMemRefType>()) {
      Value loaded = rewriter.create<LLVM::LoadOp>(loc, arg);
      UnrankedMemRefDescriptor::unpack(rewriter, loc, loaded, args);
      continue;
    }

    args.push_back(wrapperFuncOp.getArgument(en.index()));
  }
  auto call = rewriter.create<LLVM::CallOp>(loc, newFuncOp, args);
  rewriter.create<LLVM::ReturnOp>(loc, call.getResults());
}

/// Creates an auxiliary function with pointer-to-memref-descriptor-struct
/// arguments instead of unpacked arguments. Creates a body for the (external)
/// `newFuncOp` that allocates a memref descriptor on stack, packs the
/// individual arguments into this descriptor and passes a pointer to it into
/// the auxiliary function. This auxiliary external function is now compatible
/// with functions defined in C using pointers to C structs corresponding to a
/// memref descriptor.
static void wrapExternalFunction(OpBuilder &builder, Location loc,
                                 LLVMTypeConverter &typeConverter,
                                 FuncOp funcOp, LLVM::LLVMFuncOp newFuncOp) {
  OpBuilder::InsertionGuard guard(builder);

  Type wrapperType =
      typeConverter.convertFunctionTypeCWrapper(funcOp.getType());
  // This conversion can only fail if it could not convert one of the argument
  // types. But since it has been applies to a non-wrapper function before, it
  // should have failed earlier and not reach this point at all.
  assert(wrapperType && "unexpected type conversion failure");

  SmallVector<NamedAttribute, 4> attributes;
  filterFuncAttributes(funcOp->getAttrs(), /*filterArgAttrs=*/false,
                       attributes);

  // Create the auxiliary function.
  auto wrapperFunc = builder.create<LLVM::LLVMFuncOp>(
      loc, llvm::formatv("_mlir_ciface_{0}", funcOp.getName()).str(),
      wrapperType, LLVM::Linkage::External, attributes);

  builder.setInsertionPointToStart(newFuncOp.addEntryBlock());

  // Get a ValueRange containing arguments.
  FunctionType type = funcOp.getType();
  SmallVector<Value, 8> args;
  args.reserve(type.getNumInputs());
  ValueRange wrapperArgsRange(newFuncOp.getArguments());

  // Iterate over the inputs of the original function and pack values into
  // memref descriptors if the original type is a memref.
  for (auto &en : llvm::enumerate(type.getInputs())) {
    Value arg;
    int numToDrop = 1;
    auto memRefType = en.value().dyn_cast<MemRefType>();
    auto unrankedMemRefType = en.value().dyn_cast<UnrankedMemRefType>();
    if (memRefType || unrankedMemRefType) {
      numToDrop = memRefType
                      ? MemRefDescriptor::getNumUnpackedValues(memRefType)
                      : UnrankedMemRefDescriptor::getNumUnpackedValues();
      Value packed =
          memRefType
              ? MemRefDescriptor::pack(builder, loc, typeConverter, memRefType,
                                       wrapperArgsRange.take_front(numToDrop))
              : UnrankedMemRefDescriptor::pack(
                    builder, loc, typeConverter, unrankedMemRefType,
                    wrapperArgsRange.take_front(numToDrop));

      auto ptrTy = LLVM::LLVMPointerType::get(packed.getType());
      Value one = builder.create<LLVM::ConstantOp>(
          loc, typeConverter.convertType(builder.getIndexType()),
          builder.getIntegerAttr(builder.getIndexType(), 1));
      Value allocated =
          builder.create<LLVM::AllocaOp>(loc, ptrTy, one, /*alignment=*/0);
      builder.create<LLVM::StoreOp>(loc, packed, allocated);
      arg = allocated;
    } else {
      arg = wrapperArgsRange[0];
    }

    args.push_back(arg);
    wrapperArgsRange = wrapperArgsRange.drop_front(numToDrop);
  }
  assert(wrapperArgsRange.empty() && "did not map some of the arguments");

  auto call = builder.create<LLVM::CallOp>(loc, wrapperFunc, args);
  builder.create<LLVM::ReturnOp>(loc, call.getResults());
}

namespace {

struct FuncOpConversionBase : public ConvertOpToLLVMPattern<FuncOp> {
protected:
  using ConvertOpToLLVMPattern<FuncOp>::ConvertOpToLLVMPattern;

  // Convert input FuncOp to LLVMFuncOp by using the LLVMTypeConverter provided
  // to this legalization pattern.
  LLVM::LLVMFuncOp
  convertFuncOpToLLVMFuncOp(FuncOp funcOp,
                            ConversionPatternRewriter &rewriter) const {
    // Convert the original function arguments. They are converted using the
    // LLVMTypeConverter provided to this legalization pattern.
    auto varargsAttr = funcOp->getAttrOfType<BoolAttr>("std.varargs");
    TypeConverter::SignatureConversion result(funcOp.getNumArguments());
    auto llvmType = getTypeConverter()->convertFunctionSignature(
        funcOp.getType(), varargsAttr && varargsAttr.getValue(), result);
    if (!llvmType)
      return nullptr;

    // Propagate argument attributes to all converted arguments obtained after
    // converting a given original argument.
    SmallVector<NamedAttribute, 4> attributes;
    filterFuncAttributes(funcOp->getAttrs(), /*filterArgAttrs=*/true,
                         attributes);
    for (unsigned i = 0, e = funcOp.getNumArguments(); i < e; ++i) {
      auto attr = impl::getArgAttrDict(funcOp, i);
      if (!attr)
        continue;

      auto mapping = result.getInputMapping(i);
      assert(mapping.hasValue() && "unexpected deletion of function argument");

      SmallString<8> name;
      for (size_t j = 0; j < mapping->size; ++j) {
        impl::getArgAttrName(mapping->inputNo + j, name);
        attributes.push_back(rewriter.getNamedAttr(name, attr));
      }
    }

    // Create an LLVM function, use external linkage by default until MLIR
    // functions have linkage.
    auto newFuncOp = rewriter.create<LLVM::LLVMFuncOp>(
        funcOp.getLoc(), funcOp.getName(), llvmType, LLVM::Linkage::External,
        attributes);
    rewriter.inlineRegionBefore(funcOp.getBody(), newFuncOp.getBody(),
                                newFuncOp.end());
    if (failed(rewriter.convertRegionTypes(&newFuncOp.getBody(), *typeConverter,
                                           &result)))
      return nullptr;

    return newFuncOp;
  }
};

/// FuncOp legalization pattern that converts MemRef arguments to pointers to
/// MemRef descriptors (LLVM struct data types) containing all the MemRef type
/// information.
static constexpr StringRef kEmitIfaceAttrName = "llvm.emit_c_interface";
struct FuncOpConversion : public FuncOpConversionBase {
  FuncOpConversion(LLVMTypeConverter &converter)
      : FuncOpConversionBase(converter) {}

  LogicalResult
  matchAndRewrite(FuncOp funcOp, ArrayRef<Value> operands,
                  ConversionPatternRewriter &rewriter) const override {
    auto newFuncOp = convertFuncOpToLLVMFuncOp(funcOp, rewriter);
    if (!newFuncOp)
      return failure();

    if (getTypeConverter()->getOptions().emitCWrappers ||
        funcOp->getAttrOfType<UnitAttr>(kEmitIfaceAttrName)) {
      if (newFuncOp.isExternal())
        wrapExternalFunction(rewriter, funcOp.getLoc(), *getTypeConverter(),
                             funcOp, newFuncOp);
      else
        wrapForExternalCallers(rewriter, funcOp.getLoc(), *getTypeConverter(),
                               funcOp, newFuncOp);
    }

    rewriter.eraseOp(funcOp);
    return success();
  }
};

/// FuncOp legalization pattern that converts MemRef arguments to bare pointers
/// to the MemRef element type. This will impact the calling convention and ABI.
struct BarePtrFuncOpConversion : public FuncOpConversionBase {
  using FuncOpConversionBase::FuncOpConversionBase;

  LogicalResult
  matchAndRewrite(FuncOp funcOp, ArrayRef<Value> operands,
                  ConversionPatternRewriter &rewriter) const override {
    // Store the type of memref-typed arguments before the conversion so that we
    // can promote them to MemRef descriptor at the beginning of the function.
    SmallVector<Type, 8> oldArgTypes =
        llvm::to_vector<8>(funcOp.getType().getInputs());

    auto newFuncOp = convertFuncOpToLLVMFuncOp(funcOp, rewriter);
    if (!newFuncOp)
      return failure();
    if (newFuncOp.getBody().empty()) {
      rewriter.eraseOp(funcOp);
      return success();
    }

    // Promote bare pointers from memref arguments to memref descriptors at the
    // beginning of the function so that all the memrefs in the function have a
    // uniform representation.
    Block *entryBlock = &newFuncOp.getBody().front();
    auto blockArgs = entryBlock->getArguments();
    assert(blockArgs.size() == oldArgTypes.size() &&
           "The number of arguments and types doesn't match");

    OpBuilder::InsertionGuard guard(rewriter);
    rewriter.setInsertionPointToStart(entryBlock);
    for (auto it : llvm::zip(blockArgs, oldArgTypes)) {
      BlockArgument arg = std::get<0>(it);
      Type argTy = std::get<1>(it);

      // Unranked memrefs are not supported in the bare pointer calling
      // convention. We should have bailed out before in the presence of
      // unranked memrefs.
      assert(!argTy.isa<UnrankedMemRefType>() &&
             "Unranked memref is not supported");
      auto memrefTy = argTy.dyn_cast<MemRefType>();
      if (!memrefTy)
        continue;

      // Replace barePtr with a placeholder (undef), promote barePtr to a ranked
      // or unranked memref descriptor and replace placeholder with the last
      // instruction of the memref descriptor.
      // TODO: The placeholder is needed to avoid replacing barePtr uses in the
      // MemRef descriptor instructions. We may want to have a utility in the
      // rewriter to properly handle this use case.
      Location loc = funcOp.getLoc();
      auto placeholder = rewriter.create<LLVM::UndefOp>(loc, memrefTy);
      rewriter.replaceUsesOfBlockArgument(arg, placeholder);

      Value desc = MemRefDescriptor::fromStaticShape(
          rewriter, loc, *getTypeConverter(), memrefTy, arg);
      rewriter.replaceOp(placeholder, {desc});
    }

    rewriter.eraseOp(funcOp);
    return success();
  }
};

//////////////// Support for Lowering operations on n-D vectors ////////////////
// Helper struct to "unroll" operations on n-D vectors in terms of operations on
// 1-D LLVM vectors.
struct NDVectorTypeInfo {
  // LLVM array struct which encodes n-D vectors.
  Type llvmNDVectorTy;
  // LLVM vector type which encodes the inner 1-D vector type.
  Type llvm1DVectorTy;
  // Multiplicity of llvmNDVectorTy to llvm1DVectorTy.
  SmallVector<int64_t, 4> arraySizes;
};
} // namespace

// For >1-D vector types, extracts the necessary information to iterate over all
// 1-D subvectors in the underlying llrepresentation of the n-D vector
// Iterates on the llvm array type until we hit a non-array type (which is
// asserted to be an llvm vector type).
static NDVectorTypeInfo extractNDVectorTypeInfo(VectorType vectorType,
                                                LLVMTypeConverter &converter) {
  assert(vectorType.getRank() > 1 && "expected >1D vector type");
  NDVectorTypeInfo info;
  info.llvmNDVectorTy = converter.convertType(vectorType);
  if (!info.llvmNDVectorTy || !LLVM::isCompatibleType(info.llvmNDVectorTy)) {
    info.llvmNDVectorTy = nullptr;
    return info;
  }
  info.arraySizes.reserve(vectorType.getRank() - 1);
  auto llvmTy = info.llvmNDVectorTy;
  while (llvmTy.isa<LLVM::LLVMArrayType>()) {
    info.arraySizes.push_back(
        llvmTy.cast<LLVM::LLVMArrayType>().getNumElements());
    llvmTy = llvmTy.cast<LLVM::LLVMArrayType>().getElementType();
  }
  if (!LLVM::isCompatibleVectorType(llvmTy))
    return info;
  info.llvm1DVectorTy = llvmTy;
  return info;
}

// Express `linearIndex` in terms of coordinates of `basis`.
// Returns the empty vector when linearIndex is out of the range [0, P] where
// P is the product of all the basis coordinates.
//
// Prerequisites:
//   Basis is an array of nonnegative integers (signed type inherited from
//   vector shape type).
static SmallVector<int64_t, 4> getCoordinates(ArrayRef<int64_t> basis,
                                              unsigned linearIndex) {
  SmallVector<int64_t, 4> res;
  res.reserve(basis.size());
  for (unsigned basisElement : llvm::reverse(basis)) {
    res.push_back(linearIndex % basisElement);
    linearIndex = linearIndex / basisElement;
  }
  if (linearIndex > 0)
    return {};
  std::reverse(res.begin(), res.end());
  return res;
}

// Iterate of linear index, convert to coords space and insert splatted 1-D
// vector in each position.
template <typename Lambda>
void nDVectorIterate(const NDVectorTypeInfo &info, OpBuilder &builder,
                     Lambda fun) {
  unsigned ub = 1;
  for (auto s : info.arraySizes)
    ub *= s;
  for (unsigned linearIndex = 0; linearIndex < ub; ++linearIndex) {
    auto coords = getCoordinates(info.arraySizes, linearIndex);
    // Linear index is out of bounds, we are done.
    if (coords.empty())
      break;
    assert(coords.size() == info.arraySizes.size());
    auto position = builder.getI64ArrayAttr(coords);
    fun(position);
  }
}
////////////// End Support for Lowering operations on n-D vectors //////////////

/// Replaces the given operation "op" with a new operation of type "targetOp"
/// and given operands.
LogicalResult LLVM::detail::oneToOneRewrite(
    Operation *op, StringRef targetOp, ValueRange operands,
    LLVMTypeConverter &typeConverter, ConversionPatternRewriter &rewriter) {
  unsigned numResults = op->getNumResults();

  Type packedType;
  if (numResults != 0) {
    packedType = typeConverter.packFunctionResults(op->getResultTypes());
    if (!packedType)
      return failure();
  }

  // Create the operation through state since we don't know its C++ type.
  OperationState state(op->getLoc(), targetOp);
  state.addTypes(packedType);
  state.addOperands(operands);
  state.addAttributes(op->getAttrs());
  Operation *newOp = rewriter.createOperation(state);

  // If the operation produced 0 or 1 result, return them immediately.
  if (numResults == 0)
    return rewriter.eraseOp(op), success();
  if (numResults == 1)
    return rewriter.replaceOp(op, newOp->getResult(0)), success();

  // Otherwise, it had been converted to an operation producing a structure.
  // Extract individual results from the structure and return them as list.
  SmallVector<Value, 4> results;
  results.reserve(numResults);
  for (unsigned i = 0; i < numResults; ++i) {
    auto type = typeConverter.convertType(op->getResult(i).getType());
    results.push_back(rewriter.create<LLVM::ExtractValueOp>(
        op->getLoc(), type, newOp->getResult(0), rewriter.getI64ArrayAttr(i)));
  }
  rewriter.replaceOp(op, results);
  return success();
}

static LogicalResult handleMultidimensionalVectors(
    Operation *op, ValueRange operands, LLVMTypeConverter &typeConverter,
    std::function<Value(Type, ValueRange)> createOperand,
    ConversionPatternRewriter &rewriter) {
  auto operandNDVectorType = op->getOperand(0).getType().dyn_cast<VectorType>();
  auto resultNDVectorType = op->getResult(0).getType().dyn_cast<VectorType>();
  assert(operandNDVectorType && resultNDVectorType && "expected vector types");

  auto resultTypeInfo =
      extractNDVectorTypeInfo(resultNDVectorType, typeConverter);
  auto operandTypeInfo =
      extractNDVectorTypeInfo(operandNDVectorType, typeConverter);
  auto result1DVectorTy = resultTypeInfo.llvm1DVectorTy;
  auto operand1DVectorTy = operandTypeInfo.llvm1DVectorTy;
  auto resultNDVectoryTy = resultTypeInfo.llvmNDVectorTy;
  auto loc = op->getLoc();
  Value desc = rewriter.create<LLVM::UndefOp>(loc, resultNDVectoryTy);
  nDVectorIterate(resultTypeInfo, rewriter, [&](ArrayAttr position) {
    // For this unrolled `position` corresponding to the `linearIndex`^th
    // element, extract operand vectors
    SmallVector<Value, 4> extractedOperands;
    for (auto operand : operands)
      extractedOperands.push_back(rewriter.create<LLVM::ExtractValueOp>(
          loc, operand1DVectorTy, operand, position));
    Value newVal = createOperand(result1DVectorTy, extractedOperands);
    desc = rewriter.create<LLVM::InsertValueOp>(loc, resultNDVectoryTy, desc,
                                                newVal, position);
  });
  rewriter.replaceOp(op, desc);
  return success();
}

LogicalResult LLVM::detail::vectorOneToOneRewrite(
    Operation *op, StringRef targetOp, ValueRange operands,
    LLVMTypeConverter &typeConverter, ConversionPatternRewriter &rewriter) {
  assert(!operands.empty());

  // Cannot convert ops if their operands are not of LLVM type.
  if (!llvm::all_of(operands.getTypes(),
                    [](Type t) { return isCompatibleType(t); }))
    return failure();

  auto llvmNDVectorTy = operands[0].getType();
  if (!llvmNDVectorTy.isa<LLVM::LLVMArrayType>())
    return oneToOneRewrite(op, targetOp, operands, typeConverter, rewriter);

  auto callback = [op, targetOp, &rewriter](Type llvm1DVectorTy,
                                            ValueRange operands) {
    OperationState state(op->getLoc(), targetOp);
    state.addTypes(llvm1DVectorTy);
    state.addOperands(operands);
    state.addAttributes(op->getAttrs());
    return rewriter.createOperation(state)->getResult(0);
  };

  return handleMultidimensionalVectors(op, operands, typeConverter, callback,
                                       rewriter);
}

namespace {
// Straightforward lowerings.
using AbsFOpLowering = VectorConvertToLLVMPattern<AbsFOp, LLVM::FAbsOp>;
using AddFOpLowering = VectorConvertToLLVMPattern<AddFOp, LLVM::FAddOp>;
using AddIOpLowering = VectorConvertToLLVMPattern<AddIOp, LLVM::AddOp>;
using AndOpLowering = VectorConvertToLLVMPattern<AndOp, LLVM::AndOp>;
using CeilFOpLowering = VectorConvertToLLVMPattern<CeilFOp, LLVM::FCeilOp>;
using CopySignOpLowering =
    VectorConvertToLLVMPattern<CopySignOp, LLVM::CopySignOp>;
using CosOpLowering = VectorConvertToLLVMPattern<math::CosOp, LLVM::CosOp>;
using DivFOpLowering = VectorConvertToLLVMPattern<DivFOp, LLVM::FDivOp>;
using ExpOpLowering = VectorConvertToLLVMPattern<math::ExpOp, LLVM::ExpOp>;
using Exp2OpLowering = VectorConvertToLLVMPattern<math::Exp2Op, LLVM::Exp2Op>;
using FloorFOpLowering = VectorConvertToLLVMPattern<FloorFOp, LLVM::FFloorOp>;
using FmaFOpLowering = VectorConvertToLLVMPattern<FmaFOp, LLVM::FMAOp>;
using Log10OpLowering =
    VectorConvertToLLVMPattern<math::Log10Op, LLVM::Log10Op>;
using Log2OpLowering = VectorConvertToLLVMPattern<math::Log2Op, LLVM::Log2Op>;
using LogOpLowering = VectorConvertToLLVMPattern<math::LogOp, LLVM::LogOp>;
using MulFOpLowering = VectorConvertToLLVMPattern<MulFOp, LLVM::FMulOp>;
using MulIOpLowering = VectorConvertToLLVMPattern<MulIOp, LLVM::MulOp>;
using NegFOpLowering = VectorConvertToLLVMPattern<NegFOp, LLVM::FNegOp>;
using OrOpLowering = VectorConvertToLLVMPattern<OrOp, LLVM::OrOp>;
using PowFOpLowering = VectorConvertToLLVMPattern<math::PowFOp, LLVM::PowOp>;
using RemFOpLowering = VectorConvertToLLVMPattern<RemFOp, LLVM::FRemOp>;
using SelectOpLowering = OneToOneConvertToLLVMPattern<SelectOp, LLVM::SelectOp>;
using SignExtendIOpLowering =
    VectorConvertToLLVMPattern<SignExtendIOp, LLVM::SExtOp>;
using ShiftLeftOpLowering =
    OneToOneConvertToLLVMPattern<ShiftLeftOp, LLVM::ShlOp>;
using SignedDivIOpLowering =
    VectorConvertToLLVMPattern<SignedDivIOp, LLVM::SDivOp>;
using SignedRemIOpLowering =
    VectorConvertToLLVMPattern<SignedRemIOp, LLVM::SRemOp>;
using SignedShiftRightOpLowering =
    OneToOneConvertToLLVMPattern<SignedShiftRightOp, LLVM::AShrOp>;
using SinOpLowering = VectorConvertToLLVMPattern<math::SinOp, LLVM::SinOp>;
using SqrtOpLowering = VectorConvertToLLVMPattern<math::SqrtOp, LLVM::SqrtOp>;
using SubFOpLowering = VectorConvertToLLVMPattern<SubFOp, LLVM::FSubOp>;
using SubIOpLowering = VectorConvertToLLVMPattern<SubIOp, LLVM::SubOp>;
using UnsignedDivIOpLowering =
    VectorConvertToLLVMPattern<UnsignedDivIOp, LLVM::UDivOp>;
using UnsignedRemIOpLowering =
    VectorConvertToLLVMPattern<UnsignedRemIOp, LLVM::URemOp>;
using UnsignedShiftRightOpLowering =
    OneToOneConvertToLLVMPattern<UnsignedShiftRightOp, LLVM::LShrOp>;
using XOrOpLowering = VectorConvertToLLVMPattern<XOrOp, LLVM::XOrOp>;
using ZeroExtendIOpLowering =
    VectorConvertToLLVMPattern<ZeroExtendIOp, LLVM::ZExtOp>;

/// Lower `std.assert`. The default lowering calls the `abort` function if the
/// assertion is violated and has no effect otherwise. The failure message is
/// ignored by the default lowering but should be propagated by any custom
/// lowering.
struct AssertOpLowering : public ConvertOpToLLVMPattern<AssertOp> {
  using ConvertOpToLLVMPattern<AssertOp>::ConvertOpToLLVMPattern;

  LogicalResult
  matchAndRewrite(AssertOp op, ArrayRef<Value> operands,
                  ConversionPatternRewriter &rewriter) const override {
    auto loc = op.getLoc();
    AssertOp::Adaptor transformed(operands);

    // Insert the `abort` declaration if necessary.
    auto module = op->getParentOfType<ModuleOp>();
    auto abortFunc = module.lookupSymbol<LLVM::LLVMFuncOp>("abort");
    if (!abortFunc) {
      OpBuilder::InsertionGuard guard(rewriter);
      rewriter.setInsertionPointToStart(module.getBody());
      auto abortFuncTy = LLVM::LLVMFunctionType::get(getVoidType(), {});
      abortFunc = rewriter.create<LLVM::LLVMFuncOp>(rewriter.getUnknownLoc(),
                                                    "abort", abortFuncTy);
    }

    // Split block at `assert` operation.
    Block *opBlock = rewriter.getInsertionBlock();
    auto opPosition = rewriter.getInsertionPoint();
    Block *continuationBlock = rewriter.splitBlock(opBlock, opPosition);

    // Generate IR to call `abort`.
    Block *failureBlock = rewriter.createBlock(opBlock->getParent());
    rewriter.create<LLVM::CallOp>(loc, abortFunc, llvm::None);
    rewriter.create<LLVM::UnreachableOp>(loc);

    // Generate assertion test.
    rewriter.setInsertionPointToEnd(opBlock);
    rewriter.replaceOpWithNewOp<LLVM::CondBrOp>(
        op, transformed.arg(), continuationBlock, failureBlock);

    return success();
  }
};

struct ConstantOpLowering : public ConvertOpToLLVMPattern<ConstantOp> {
  using ConvertOpToLLVMPattern<ConstantOp>::ConvertOpToLLVMPattern;

  LogicalResult
  matchAndRewrite(ConstantOp op, ArrayRef<Value> operands,
                  ConversionPatternRewriter &rewriter) const override {
    // If constant refers to a function, convert it to "addressof".
    if (auto symbolRef = op.getValue().dyn_cast<FlatSymbolRefAttr>()) {
      auto type = typeConverter->convertType(op.getResult().getType());
      if (!type || !LLVM::isCompatibleType(type))
        return rewriter.notifyMatchFailure(op, "failed to convert result type");

      auto newOp = rewriter.create<LLVM::AddressOfOp>(op.getLoc(), type,
                                                      symbolRef.getValue());
      for (const NamedAttribute &attr : op->getAttrs()) {
        if (attr.first.strref() == "value")
          continue;
        newOp->setAttr(attr.first, attr.second);
      }
      rewriter.replaceOp(op, newOp->getResults());
      return success();
    }

    // Calling into other scopes (non-flat reference) is not supported in LLVM.
    if (op.getValue().isa<SymbolRefAttr>())
      return rewriter.notifyMatchFailure(
          op, "referring to a symbol outside of the current module");

    return LLVM::detail::oneToOneRewrite(
        op, LLVM::ConstantOp::getOperationName(), operands, *getTypeConverter(),
        rewriter);
  }
};

/// Lowering for AllocOp and AllocaOp.
struct AllocLikeOpLowering : public ConvertToLLVMPattern {
  using ConvertToLLVMPattern::createIndexConstant;
  using ConvertToLLVMPattern::getIndexType;
  using ConvertToLLVMPattern::getVoidPtrType;

  explicit AllocLikeOpLowering(StringRef opName, LLVMTypeConverter &converter)
      : ConvertToLLVMPattern(opName, &converter.getContext(), converter) {}

protected:
  // Returns 'input' aligned up to 'alignment'. Computes
  // bumped = input + alignement - 1
  // aligned = bumped - bumped % alignment
  static Value createAligned(ConversionPatternRewriter &rewriter, Location loc,
                             Value input, Value alignment) {
    Value one = createIndexAttrConstant(rewriter, loc, alignment.getType(), 1);
    Value bump = rewriter.create<LLVM::SubOp>(loc, alignment, one);
    Value bumped = rewriter.create<LLVM::AddOp>(loc, input, bump);
    Value mod = rewriter.create<LLVM::URemOp>(loc, bumped, alignment);
    return rewriter.create<LLVM::SubOp>(loc, bumped, mod);
  }

  /// Allocates the underlying buffer. Returns the allocated pointer and the
  /// aligned pointer.
  virtual std::tuple<Value, Value>
  allocateBuffer(ConversionPatternRewriter &rewriter, Location loc,
                 Value sizeBytes, Operation *op) const = 0;

private:
  static MemRefType getMemRefResultType(Operation *op) {
    return op->getResult(0).getType().cast<MemRefType>();
  }

  LogicalResult match(Operation *op) const override {
    MemRefType memRefType = getMemRefResultType(op);
    return success(isConvertibleAndHasIdentityMaps(memRefType));
  }

  // An `alloc` is converted into a definition of a memref descriptor value and
  // a call to `malloc` to allocate the underlying data buffer.  The memref
  // descriptor is of the LLVM structure type where:
  //   1. the first element is a pointer to the allocated (typed) data buffer,
  //   2. the second element is a pointer to the (typed) payload, aligned to the
  //      specified alignment,
  //   3. the remaining elements serve to store all the sizes and strides of the
  //      memref using LLVM-converted `index` type.
  //
  // Alignment is performed by allocating `alignment` more bytes than
  // requested and shifting the aligned pointer relative to the allocated
  // memory. Note: `alignment - <minimum malloc alignment>` would actually be
  // sufficient. If alignment is unspecified, the two pointers are equal.

  // An `alloca` is converted into a definition of a memref descriptor value and
  // an llvm.alloca to allocate the underlying data buffer.
  void rewrite(Operation *op, ArrayRef<Value> operands,
               ConversionPatternRewriter &rewriter) const override {
    MemRefType memRefType = getMemRefResultType(op);
    auto loc = op->getLoc();

    // Get actual sizes of the memref as values: static sizes are constant
    // values and dynamic sizes are passed to 'alloc' as operands.  In case of
    // zero-dimensional memref, assume a scalar (size 1).
    SmallVector<Value, 4> sizes;
    SmallVector<Value, 4> strides;
    Value sizeBytes;
    this->getMemRefDescriptorSizes(loc, memRefType, operands, rewriter, sizes,
                                   strides, sizeBytes);

    // Allocate the underlying buffer.
    Value allocatedPtr;
    Value alignedPtr;
    std::tie(allocatedPtr, alignedPtr) =
        this->allocateBuffer(rewriter, loc, sizeBytes, op);

    // Create the MemRef descriptor.
    auto memRefDescriptor = this->createMemRefDescriptor(
        loc, memRefType, allocatedPtr, alignedPtr, sizes, strides, rewriter);

    // Return the final value of the descriptor.
    rewriter.replaceOp(op, {memRefDescriptor});
  }
};

struct AllocOpLowering : public AllocLikeOpLowering {
  AllocOpLowering(LLVMTypeConverter &converter)
      : AllocLikeOpLowering(AllocOp::getOperationName(), converter) {}

  std::tuple<Value, Value> allocateBuffer(ConversionPatternRewriter &rewriter,
                                          Location loc, Value sizeBytes,
                                          Operation *op) const override {
    // Heap allocations.
    AllocOp allocOp = cast<AllocOp>(op);
    MemRefType memRefType = allocOp.getType();

    Value alignment;
    if (auto alignmentAttr = allocOp.alignment()) {
      alignment = createIndexConstant(rewriter, loc, *alignmentAttr);
    } else if (!memRefType.getElementType().isSignlessIntOrIndexOrFloat()) {
      // In the case where no alignment is specified, we may want to override
      // `malloc's` behavior. `malloc` typically aligns at the size of the
      // biggest scalar on a target HW. For non-scalars, use the natural
      // alignment of the LLVM type given by the LLVM DataLayout.
      alignment = getSizeInBytes(loc, memRefType.getElementType(), rewriter);
    }

    if (alignment) {
      // Adjust the allocation size to consider alignment.
      sizeBytes = rewriter.create<LLVM::AddOp>(loc, sizeBytes, alignment);
    }

    // Allocate the underlying buffer and store a pointer to it in the MemRef
    // descriptor.
    Type elementPtrType = this->getElementPtrType(memRefType);
    auto allocFuncOp = LLVM::lookupOrCreateMallocFn(
        allocOp->getParentOfType<ModuleOp>(), getIndexType());
    auto results = createLLVMCall(rewriter, loc, allocFuncOp, {sizeBytes},
                                  getVoidPtrType());
    Value allocatedPtr =
        rewriter.create<LLVM::BitcastOp>(loc, elementPtrType, results[0]);

    Value alignedPtr = allocatedPtr;
    if (alignment) {
      auto intPtrType = getIntPtrType(memRefType.getMemorySpaceAsInt());
      // Compute the aligned type pointer.
      Value allocatedInt =
          rewriter.create<LLVM::PtrToIntOp>(loc, intPtrType, allocatedPtr);
      Value alignmentInt =
          createAligned(rewriter, loc, allocatedInt, alignment);
      alignedPtr =
          rewriter.create<LLVM::IntToPtrOp>(loc, elementPtrType, alignmentInt);
    }

    return std::make_tuple(allocatedPtr, alignedPtr);
  }
};

struct AlignedAllocOpLowering : public AllocLikeOpLowering {
  AlignedAllocOpLowering(LLVMTypeConverter &converter)
      : AllocLikeOpLowering(AllocOp::getOperationName(), converter) {}

  /// Returns the memref's element size in bytes.
  // TODO: there are other places where this is used. Expose publicly?
  static unsigned getMemRefEltSizeInBytes(MemRefType memRefType) {
    auto elementType = memRefType.getElementType();

    unsigned sizeInBits;
    if (elementType.isIntOrFloat()) {
      sizeInBits = elementType.getIntOrFloatBitWidth();
    } else {
      auto vectorType = elementType.cast<VectorType>();
      sizeInBits =
          vectorType.getElementTypeBitWidth() * vectorType.getNumElements();
    }
    return llvm::divideCeil(sizeInBits, 8);
  }

  /// Returns true if the memref size in bytes is known to be a multiple of
  /// factor.
  static bool isMemRefSizeMultipleOf(MemRefType type, uint64_t factor) {
    uint64_t sizeDivisor = getMemRefEltSizeInBytes(type);
    for (unsigned i = 0, e = type.getRank(); i < e; i++) {
      if (type.isDynamic(type.getDimSize(i)))
        continue;
      sizeDivisor = sizeDivisor * type.getDimSize(i);
    }
    return sizeDivisor % factor == 0;
  }

  /// Returns the alignment to be used for the allocation call itself.
  /// aligned_alloc requires the allocation size to be a power of two, and the
  /// allocation size to be a multiple of alignment,
  int64_t getAllocationAlignment(AllocOp allocOp) const {
    if (Optional<uint64_t> alignment = allocOp.alignment())
      return *alignment;

    // Whenever we don't have alignment set, we will use an alignment
    // consistent with the element type; since the allocation size has to be a
    // power of two, we will bump to the next power of two if it already isn't.
    auto eltSizeBytes = getMemRefEltSizeInBytes(allocOp.getType());
    return std::max(kMinAlignedAllocAlignment,
                    llvm::PowerOf2Ceil(eltSizeBytes));
  }

  std::tuple<Value, Value> allocateBuffer(ConversionPatternRewriter &rewriter,
                                          Location loc, Value sizeBytes,
                                          Operation *op) const override {
    // Heap allocations.
    AllocOp allocOp = cast<AllocOp>(op);
    MemRefType memRefType = allocOp.getType();
    int64_t alignment = getAllocationAlignment(allocOp);
    Value allocAlignment = createIndexConstant(rewriter, loc, alignment);

    // aligned_alloc requires size to be a multiple of alignment; we will pad
    // the size to the next multiple if necessary.
    if (!isMemRefSizeMultipleOf(memRefType, alignment))
      sizeBytes = createAligned(rewriter, loc, sizeBytes, allocAlignment);

    Type elementPtrType = this->getElementPtrType(memRefType);
    auto allocFuncOp = LLVM::lookupOrCreateAlignedAllocFn(
        allocOp->getParentOfType<ModuleOp>(), getIndexType());
    auto results =
        createLLVMCall(rewriter, loc, allocFuncOp, {allocAlignment, sizeBytes},
                       getVoidPtrType());
    Value allocatedPtr =
        rewriter.create<LLVM::BitcastOp>(loc, elementPtrType, results[0]);

    return std::make_tuple(allocatedPtr, allocatedPtr);
  }

  /// The minimum alignment to use with aligned_alloc (has to be a power of 2).
  static constexpr uint64_t kMinAlignedAllocAlignment = 16UL;
};

// Out of line definition, required till C++17.
constexpr uint64_t AlignedAllocOpLowering::kMinAlignedAllocAlignment;

struct AllocaOpLowering : public AllocLikeOpLowering {
  AllocaOpLowering(LLVMTypeConverter &converter)
      : AllocLikeOpLowering(AllocaOp::getOperationName(), converter) {}

  /// Allocates the underlying buffer using the right call. `allocatedBytePtr`
  /// is set to null for stack allocations. `accessAlignment` is set if
  /// alignment is needed post allocation (for eg. in conjunction with malloc).
  std::tuple<Value, Value> allocateBuffer(ConversionPatternRewriter &rewriter,
                                          Location loc, Value sizeBytes,
                                          Operation *op) const override {

    // With alloca, one gets a pointer to the element type right away.
    // For stack allocations.
    auto allocaOp = cast<AllocaOp>(op);
    auto elementPtrType = this->getElementPtrType(allocaOp.getType());

    auto allocatedElementPtr = rewriter.create<LLVM::AllocaOp>(
        loc, elementPtrType, sizeBytes,
        allocaOp.alignment() ? *allocaOp.alignment() : 0);

    return std::make_tuple(allocatedElementPtr, allocatedElementPtr);
  }
};

/// Copies the shaped descriptor part to (if `toDynamic` is set) or from
/// (otherwise) the dynamically allocated memory for any operands that were
/// unranked descriptors originally.
static LogicalResult copyUnrankedDescriptors(OpBuilder &builder, Location loc,
                                             LLVMTypeConverter &typeConverter,
                                             TypeRange origTypes,
                                             SmallVectorImpl<Value> &operands,
                                             bool toDynamic) {
  assert(origTypes.size() == operands.size() &&
         "expected as may original types as operands");

  // Find operands of unranked memref type and store them.
  SmallVector<UnrankedMemRefDescriptor, 4> unrankedMemrefs;
  for (unsigned i = 0, e = operands.size(); i < e; ++i)
    if (origTypes[i].isa<UnrankedMemRefType>())
      unrankedMemrefs.emplace_back(operands[i]);

  if (unrankedMemrefs.empty())
    return success();

  // Compute allocation sizes.
  SmallVector<Value, 4> sizes;
  UnrankedMemRefDescriptor::computeSizes(builder, loc, typeConverter,
                                         unrankedMemrefs, sizes);

  // Get frequently used types.
  MLIRContext *context = builder.getContext();
  Type voidPtrType = LLVM::LLVMPointerType::get(IntegerType::get(context, 8));
  auto i1Type = IntegerType::get(context, 1);
  Type indexType = typeConverter.getIndexType();

  // Find the malloc and free, or declare them if necessary.
  auto module = builder.getInsertionPoint()->getParentOfType<ModuleOp>();
  LLVM::LLVMFuncOp freeFunc, mallocFunc;
  if (toDynamic)
    mallocFunc = LLVM::lookupOrCreateMallocFn(module, indexType);
  if (!toDynamic)
    freeFunc = LLVM::lookupOrCreateFreeFn(module);

  // Initialize shared constants.
  Value zero =
      builder.create<LLVM::ConstantOp>(loc, i1Type, builder.getBoolAttr(false));

  unsigned unrankedMemrefPos = 0;
  for (unsigned i = 0, e = operands.size(); i < e; ++i) {
    Type type = origTypes[i];
    if (!type.isa<UnrankedMemRefType>())
      continue;
    Value allocationSize = sizes[unrankedMemrefPos++];
    UnrankedMemRefDescriptor desc(operands[i]);

    // Allocate memory, copy, and free the source if necessary.
    Value memory =
        toDynamic
            ? builder.create<LLVM::CallOp>(loc, mallocFunc, allocationSize)
                  .getResult(0)
            : builder.create<LLVM::AllocaOp>(loc, voidPtrType, allocationSize,
                                             /*alignment=*/0);

    Value source = desc.memRefDescPtr(builder, loc);
    builder.create<LLVM::MemcpyOp>(loc, memory, source, allocationSize, zero);
    if (!toDynamic)
      builder.create<LLVM::CallOp>(loc, freeFunc, source);

    // Create a new descriptor. The same descriptor can be returned multiple
    // times, attempting to modify its pointer can lead to memory leaks
    // (allocated twice and overwritten) or double frees (the caller does not
    // know if the descriptor points to the same memory).
    Type descriptorType = typeConverter.convertType(type);
    if (!descriptorType)
      return failure();
    auto updatedDesc =
        UnrankedMemRefDescriptor::undef(builder, loc, descriptorType);
    Value rank = desc.rank(builder, loc);
    updatedDesc.setRank(builder, loc, rank);
    updatedDesc.setMemRefDescPtr(builder, loc, memory);

    operands[i] = updatedDesc;
  }

  return success();
}

// A CallOp automatically promotes MemRefType to a sequence of alloca/store and
// passes the pointer to the MemRef across function boundaries.
template <typename CallOpType>
struct CallOpInterfaceLowering : public ConvertOpToLLVMPattern<CallOpType> {
  using ConvertOpToLLVMPattern<CallOpType>::ConvertOpToLLVMPattern;
  using Super = CallOpInterfaceLowering<CallOpType>;
  using Base = ConvertOpToLLVMPattern<CallOpType>;

  LogicalResult
  matchAndRewrite(CallOpType callOp, ArrayRef<Value> operands,
                  ConversionPatternRewriter &rewriter) const override {
    typename CallOpType::Adaptor transformed(operands);

    // Pack the result types into a struct.
    Type packedResult = nullptr;
    unsigned numResults = callOp.getNumResults();
    auto resultTypes = llvm::to_vector<4>(callOp.getResultTypes());

    if (numResults != 0) {
      if (!(packedResult =
                this->getTypeConverter()->packFunctionResults(resultTypes)))
        return failure();
    }

    auto promoted = this->getTypeConverter()->promoteOperands(
        callOp.getLoc(), /*opOperands=*/callOp->getOperands(), operands,
        rewriter);
    auto newOp = rewriter.create<LLVM::CallOp>(
        callOp.getLoc(), packedResult ? TypeRange(packedResult) : TypeRange(),
        promoted, callOp->getAttrs());

    SmallVector<Value, 4> results;
    if (numResults < 2) {
      // If < 2 results, packing did not do anything and we can just return.
      results.append(newOp.result_begin(), newOp.result_end());
    } else {
      // Otherwise, it had been converted to an operation producing a structure.
      // Extract individual results from the structure and return them as list.
      results.reserve(numResults);
      for (unsigned i = 0; i < numResults; ++i) {
        auto type =
            this->typeConverter->convertType(callOp.getResult(i).getType());
        results.push_back(rewriter.create<LLVM::ExtractValueOp>(
            callOp.getLoc(), type, newOp->getResult(0),
            rewriter.getI64ArrayAttr(i)));
      }
    }

    if (this->getTypeConverter()->getOptions().useBarePtrCallConv) {
      // For the bare-ptr calling convention, promote memref results to
      // descriptors.
      assert(results.size() == resultTypes.size() &&
             "The number of arguments and types doesn't match");
      this->getTypeConverter()->promoteBarePtrsToDescriptors(
          rewriter, callOp.getLoc(), resultTypes, results);
    } else if (failed(copyUnrankedDescriptors(rewriter, callOp.getLoc(),
                                              *this->getTypeConverter(),
                                              resultTypes, results,
                                              /*toDynamic=*/false))) {
      return failure();
    }

    rewriter.replaceOp(callOp, results);
    return success();
  }
};

struct CallOpLowering : public CallOpInterfaceLowering<CallOp> {
  using Super::Super;
};

struct CallIndirectOpLowering : public CallOpInterfaceLowering<CallIndirectOp> {
  using Super::Super;
};

// A `dealloc` is converted into a call to `free` on the underlying data buffer.
// The memref descriptor being an SSA value, there is no need to clean it up
// in any way.
struct DeallocOpLowering : public ConvertOpToLLVMPattern<DeallocOp> {
  using ConvertOpToLLVMPattern<DeallocOp>::ConvertOpToLLVMPattern;

  explicit DeallocOpLowering(LLVMTypeConverter &converter)
      : ConvertOpToLLVMPattern<DeallocOp>(converter) {}

  LogicalResult
  matchAndRewrite(DeallocOp op, ArrayRef<Value> operands,
                  ConversionPatternRewriter &rewriter) const override {
    assert(operands.size() == 1 && "dealloc takes one operand");
    DeallocOp::Adaptor transformed(operands);

    // Insert the `free` declaration if it is not already present.
    auto freeFunc = LLVM::lookupOrCreateFreeFn(op->getParentOfType<ModuleOp>());
    MemRefDescriptor memref(transformed.memref());
    Value casted = rewriter.create<LLVM::BitcastOp>(
        op.getLoc(), getVoidPtrType(),
        memref.allocatedPtr(rewriter, op.getLoc()));
    rewriter.replaceOpWithNewOp<LLVM::CallOp>(
        op, TypeRange(), rewriter.getSymbolRefAttr(freeFunc), casted);
    return success();
=======
    if (attr.getName() == SymbolTable::getSymbolAttrName() ||
        attr.getName() == function_like_impl::getTypeAttrName() ||
        attr.getName() == "std.varargs" ||
        (filterArgAttrs &&
         attr.getName() == function_like_impl::getArgDictAttrName()))
      continue;
    result.push_back(attr);
>>>>>>> 2ab1d525
  }
}

<<<<<<< HEAD
/// GlobalMemrefOp is lowered to a LLVM Global Variable.
struct GlobalMemrefOpLowering : public ConvertOpToLLVMPattern<GlobalMemrefOp> {
  using ConvertOpToLLVMPattern<GlobalMemrefOp>::ConvertOpToLLVMPattern;

  LogicalResult
  matchAndRewrite(GlobalMemrefOp global, ArrayRef<Value> operands,
                  ConversionPatternRewriter &rewriter) const override {
    MemRefType type = global.type().cast<MemRefType>();
    if (!isConvertibleAndHasIdentityMaps(type))
      return failure();

    Type arrayTy = convertGlobalMemrefTypeToLLVM(type, *getTypeConverter());

    LLVM::Linkage linkage =
        global.isPublic() ? LLVM::Linkage::External : LLVM::Linkage::Private;

    Attribute initialValue = nullptr;
    if (!global.isExternal() && !global.isUninitialized()) {
      auto elementsAttr = global.initial_value()->cast<ElementsAttr>();
      initialValue = elementsAttr;

      // For scalar memrefs, the global variable created is of the element type,
      // so unpack the elements attribute to extract the value.
      if (type.getRank() == 0)
        initialValue = elementsAttr.getValue({});
    }

    rewriter.replaceOpWithNewOp<LLVM::GlobalOp>(
        global, arrayTy, global.constant(), linkage, global.sym_name(),
        initialValue, type.getMemorySpaceAsInt());
    return success();
  }
};

/// GetGlobalMemrefOp is lowered into a Memref descriptor with the pointer to
/// the first element stashed into the descriptor. This reuses
/// `AllocLikeOpLowering` to reuse the Memref descriptor construction.
struct GetGlobalMemrefOpLowering : public AllocLikeOpLowering {
  GetGlobalMemrefOpLowering(LLVMTypeConverter &converter)
      : AllocLikeOpLowering(GetGlobalMemrefOp::getOperationName(), converter) {}

  /// Buffer "allocation" for get_global_memref op is getting the address of
  /// the global variable referenced.
  std::tuple<Value, Value> allocateBuffer(ConversionPatternRewriter &rewriter,
                                          Location loc, Value sizeBytes,
                                          Operation *op) const override {
    auto getGlobalOp = cast<GetGlobalMemrefOp>(op);
    MemRefType type = getGlobalOp.result().getType().cast<MemRefType>();
    unsigned memSpace = type.getMemorySpaceAsInt();

    Type arrayTy = convertGlobalMemrefTypeToLLVM(type, *getTypeConverter());
    auto addressOf = rewriter.create<LLVM::AddressOfOp>(
        loc, LLVM::LLVMPointerType::get(arrayTy, memSpace), getGlobalOp.name());

    // Get the address of the first element in the array by creating a GEP with
    // the address of the GV as the base, and (rank + 1) number of 0 indices.
    Type elementType =
        unwrap(typeConverter->convertType(type.getElementType()));
    Type elementPtrType = LLVM::LLVMPointerType::get(elementType, memSpace);

    SmallVector<Value, 4> operands = {addressOf};
    operands.insert(operands.end(), type.getRank() + 1,
                    createIndexConstant(rewriter, loc, 0));
    auto gep = rewriter.create<LLVM::GEPOp>(loc, elementPtrType, operands);

    // We do not expect the memref obtained using `get_global_memref` to be
    // ever deallocated. Set the allocated pointer to be known bad value to
    // help debug if that ever happens.
    auto intPtrType = getIntPtrType(memSpace);
    Value deadBeefConst =
        createIndexAttrConstant(rewriter, op->getLoc(), intPtrType, 0xdeadbeef);
    auto deadBeefPtr =
        rewriter.create<LLVM::IntToPtrOp>(loc, elementPtrType, deadBeefConst);

    // Both allocated and aligned pointers are same. We could potentially stash
    // a nullptr for the allocated pointer since we do not expect any dealloc.
    return std::make_tuple(deadBeefPtr, gep);
  }
};

// A `rsqrt` is converted into `1 / sqrt`.
struct RsqrtOpLowering : public ConvertOpToLLVMPattern<math::RsqrtOp> {
  using ConvertOpToLLVMPattern<math::RsqrtOp>::ConvertOpToLLVMPattern;

  LogicalResult
  matchAndRewrite(math::RsqrtOp op, ArrayRef<Value> operands,
                  ConversionPatternRewriter &rewriter) const override {
    math::RsqrtOp::Adaptor transformed(operands);
    auto operandType = transformed.operand().getType();

    if (!operandType || !LLVM::isCompatibleType(operandType))
      return failure();

    auto loc = op.getLoc();
    auto resultType = op.getResult().getType();
    auto floatType = getElementTypeOrSelf(resultType).cast<FloatType>();
    auto floatOne = rewriter.getFloatAttr(floatType, 1.0);

    if (!operandType.isa<LLVM::LLVMArrayType>()) {
      LLVM::ConstantOp one;
      if (LLVM::isCompatibleVectorType(operandType)) {
        one = rewriter.create<LLVM::ConstantOp>(
            loc, operandType,
            SplatElementsAttr::get(resultType.cast<ShapedType>(), floatOne));
      } else {
        one = rewriter.create<LLVM::ConstantOp>(loc, operandType, floatOne);
      }
      auto sqrt = rewriter.create<LLVM::SqrtOp>(loc, transformed.operand());
      rewriter.replaceOpWithNewOp<LLVM::FDivOp>(op, operandType, one, sqrt);
      return success();
    }

    auto vectorType = resultType.dyn_cast<VectorType>();
    if (!vectorType)
      return failure();

    return handleMultidimensionalVectors(
        op.getOperation(), operands, *getTypeConverter(),
        [&](Type llvm1DVectorTy, ValueRange operands) {
          auto splatAttr = SplatElementsAttr::get(
              mlir::VectorType::get(
                  {LLVM::getVectorNumElements(llvm1DVectorTy).getFixedValue()},
                  floatType),
              floatOne);
          auto one =
              rewriter.create<LLVM::ConstantOp>(loc, llvm1DVectorTy, splatAttr);
          auto sqrt =
              rewriter.create<LLVM::SqrtOp>(loc, llvm1DVectorTy, operands[0]);
          return rewriter.create<LLVM::FDivOp>(loc, llvm1DVectorTy, one, sqrt);
        },
        rewriter);
  }
};

struct MemRefCastOpLowering : public ConvertOpToLLVMPattern<MemRefCastOp> {
  using ConvertOpToLLVMPattern<MemRefCastOp>::ConvertOpToLLVMPattern;

  LogicalResult match(MemRefCastOp memRefCastOp) const override {
    Type srcType = memRefCastOp.getOperand().getType();
    Type dstType = memRefCastOp.getType();

    // MemRefCastOp reduce to bitcast in the ranked MemRef case and can be used
    // for type erasure. For now they must preserve underlying element type and
    // require source and result type to have the same rank. Therefore, perform
    // a sanity check that the underlying structs are the same. Once op
    // semantics are relaxed we can revisit.
    if (srcType.isa<MemRefType>() && dstType.isa<MemRefType>())
      return success(typeConverter->convertType(srcType) ==
                     typeConverter->convertType(dstType));

    // At least one of the operands is unranked type
    assert(srcType.isa<UnrankedMemRefType>() ||
           dstType.isa<UnrankedMemRefType>());

    // Unranked to unranked cast is disallowed
    return !(srcType.isa<UnrankedMemRefType>() &&
             dstType.isa<UnrankedMemRefType>())
               ? success()
               : failure();
  }

  void rewrite(MemRefCastOp memRefCastOp, ArrayRef<Value> operands,
               ConversionPatternRewriter &rewriter) const override {
    MemRefCastOp::Adaptor transformed(operands);

    auto srcType = memRefCastOp.getOperand().getType();
    auto dstType = memRefCastOp.getType();
    auto targetStructType = typeConverter->convertType(memRefCastOp.getType());
    auto loc = memRefCastOp.getLoc();

    // For ranked/ranked case, just keep the original descriptor.
    if (srcType.isa<MemRefType>() && dstType.isa<MemRefType>())
      return rewriter.replaceOp(memRefCastOp, {transformed.source()});
=======
/// Creates an auxiliary function with pointer-to-memref-descriptor-struct
/// arguments instead of unpacked arguments. This function can be called from C
/// by passing a pointer to a C struct corresponding to a memref descriptor.
/// Similarly, returned memrefs are passed via pointers to a C struct that is
/// passed as additional argument.
/// Internally, the auxiliary function unpacks the descriptor into individual
/// components and forwards them to `newFuncOp` and forwards the results to
/// the extra arguments.
static void wrapForExternalCallers(OpBuilder &rewriter, Location loc,
                                   LLVMTypeConverter &typeConverter,
                                   FuncOp funcOp, LLVM::LLVMFuncOp newFuncOp) {
  auto type = funcOp.getType();
  SmallVector<NamedAttribute, 4> attributes;
  filterFuncAttributes(funcOp->getAttrs(), /*filterArgAttrs=*/false,
                       attributes);
  Type wrapperFuncType;
  bool resultIsNowArg;
  std::tie(wrapperFuncType, resultIsNowArg) =
      typeConverter.convertFunctionTypeCWrapper(type);
  auto wrapperFuncOp = rewriter.create<LLVM::LLVMFuncOp>(
      loc, llvm::formatv("_mlir_ciface_{0}", funcOp.getName()).str(),
      wrapperFuncType, LLVM::Linkage::External, /*dsoLocal*/ false, attributes);
>>>>>>> 2ab1d525

  OpBuilder::InsertionGuard guard(rewriter);
  rewriter.setInsertionPointToStart(wrapperFuncOp.addEntryBlock());

  SmallVector<Value, 8> args;
  size_t argOffset = resultIsNowArg ? 1 : 0;
  for (auto &en : llvm::enumerate(type.getInputs())) {
    Value arg = wrapperFuncOp.getArgument(en.index() + argOffset);
    if (auto memrefType = en.value().dyn_cast<MemRefType>()) {
      Value loaded = rewriter.create<LLVM::LoadOp>(loc, arg);
      MemRefDescriptor::unpack(rewriter, loc, loaded, memrefType, args);
      continue;
    }
<<<<<<< HEAD
  }
};

/// Extracts allocated, aligned pointers and offset from a ranked or unranked
/// memref type. In unranked case, the fields are extracted from the underlying
/// ranked descriptor.
static void extractPointersAndOffset(Location loc,
                                     ConversionPatternRewriter &rewriter,
                                     LLVMTypeConverter &typeConverter,
                                     Value originalOperand,
                                     Value convertedOperand,
                                     Value *allocatedPtr, Value *alignedPtr,
                                     Value *offset = nullptr) {
  Type operandType = originalOperand.getType();
  if (operandType.isa<MemRefType>()) {
    MemRefDescriptor desc(convertedOperand);
    *allocatedPtr = desc.allocatedPtr(rewriter, loc);
    *alignedPtr = desc.alignedPtr(rewriter, loc);
    if (offset != nullptr)
      *offset = desc.offset(rewriter, loc);
    return;
  }

  unsigned memorySpace =
      operandType.cast<UnrankedMemRefType>().getMemorySpaceAsInt();
  Type elementType = operandType.cast<UnrankedMemRefType>().getElementType();
  Type llvmElementType = unwrap(typeConverter.convertType(elementType));
  Type elementPtrPtrType = LLVM::LLVMPointerType::get(
      LLVM::LLVMPointerType::get(llvmElementType, memorySpace));

  // Extract pointer to the underlying ranked memref descriptor and cast it to
  // ElemType**.
  UnrankedMemRefDescriptor unrankedDesc(convertedOperand);
  Value underlyingDescPtr = unrankedDesc.memRefDescPtr(rewriter, loc);

  *allocatedPtr = UnrankedMemRefDescriptor::allocatedPtr(
      rewriter, loc, underlyingDescPtr, elementPtrPtrType);
  *alignedPtr = UnrankedMemRefDescriptor::alignedPtr(
      rewriter, loc, typeConverter, underlyingDescPtr, elementPtrPtrType);
  if (offset != nullptr) {
    *offset = UnrankedMemRefDescriptor::offset(
        rewriter, loc, typeConverter, underlyingDescPtr, elementPtrPtrType);
  }
}

struct MemRefReinterpretCastOpLowering
    : public ConvertOpToLLVMPattern<MemRefReinterpretCastOp> {
  using ConvertOpToLLVMPattern<MemRefReinterpretCastOp>::ConvertOpToLLVMPattern;

  LogicalResult
  matchAndRewrite(MemRefReinterpretCastOp castOp, ArrayRef<Value> operands,
                  ConversionPatternRewriter &rewriter) const override {
    MemRefReinterpretCastOp::Adaptor adaptor(operands,
                                             castOp->getAttrDictionary());
    Type srcType = castOp.source().getType();

    Value descriptor;
    if (failed(convertSourceMemRefToDescriptor(rewriter, srcType, castOp,
                                               adaptor, &descriptor)))
      return failure();
    rewriter.replaceOp(castOp, {descriptor});
    return success();
  }

private:
  LogicalResult
  convertSourceMemRefToDescriptor(ConversionPatternRewriter &rewriter,
                                  Type srcType, MemRefReinterpretCastOp castOp,
                                  MemRefReinterpretCastOp::Adaptor adaptor,
                                  Value *descriptor) const {
    MemRefType targetMemRefType =
        castOp.getResult().getType().cast<MemRefType>();
    auto llvmTargetDescriptorTy = typeConverter->convertType(targetMemRefType)
                                      .dyn_cast_or_null<LLVM::LLVMStructType>();
    if (!llvmTargetDescriptorTy)
      return failure();

    // Create descriptor.
    Location loc = castOp.getLoc();
    auto desc = MemRefDescriptor::undef(rewriter, loc, llvmTargetDescriptorTy);

    // Set allocated and aligned pointers.
    Value allocatedPtr, alignedPtr;
    extractPointersAndOffset(loc, rewriter, *getTypeConverter(),
                             castOp.source(), adaptor.source(), &allocatedPtr,
                             &alignedPtr);
    desc.setAllocatedPtr(rewriter, loc, allocatedPtr);
    desc.setAlignedPtr(rewriter, loc, alignedPtr);

    // Set offset.
    if (castOp.isDynamicOffset(0))
      desc.setOffset(rewriter, loc, adaptor.offsets()[0]);
    else
      desc.setConstantOffset(rewriter, loc, castOp.getStaticOffset(0));

    // Set sizes and strides.
    unsigned dynSizeId = 0;
    unsigned dynStrideId = 0;
    for (unsigned i = 0, e = targetMemRefType.getRank(); i < e; ++i) {
      if (castOp.isDynamicSize(i))
        desc.setSize(rewriter, loc, i, adaptor.sizes()[dynSizeId++]);
      else
        desc.setConstantSize(rewriter, loc, i, castOp.getStaticSize(i));

      if (castOp.isDynamicStride(i))
        desc.setStride(rewriter, loc, i, adaptor.strides()[dynStrideId++]);
      else
        desc.setConstantStride(rewriter, loc, i, castOp.getStaticStride(i));
=======
    if (en.value().isa<UnrankedMemRefType>()) {
      Value loaded = rewriter.create<LLVM::LoadOp>(loc, arg);
      UnrankedMemRefDescriptor::unpack(rewriter, loc, loaded, args);
      continue;
>>>>>>> 2ab1d525
    }

    args.push_back(arg);
  }

  auto call = rewriter.create<LLVM::CallOp>(loc, newFuncOp, args);

  if (resultIsNowArg) {
    rewriter.create<LLVM::StoreOp>(loc, call.getResult(0),
                                   wrapperFuncOp.getArgument(0));
    rewriter.create<LLVM::ReturnOp>(loc, ValueRange{});
  } else {
    rewriter.create<LLVM::ReturnOp>(loc, call.getResults());
  }
}

/// Creates an auxiliary function with pointer-to-memref-descriptor-struct
/// arguments instead of unpacked arguments. Creates a body for the (external)
/// `newFuncOp` that allocates a memref descriptor on stack, packs the
/// individual arguments into this descriptor and passes a pointer to it into
/// the auxiliary function. If the result of the function cannot be directly
/// returned, we write it to a special first argument that provides a pointer
/// to a corresponding struct. This auxiliary external function is now
/// compatible with functions defined in C using pointers to C structs
/// corresponding to a memref descriptor.
static void wrapExternalFunction(OpBuilder &builder, Location loc,
                                 LLVMTypeConverter &typeConverter,
                                 FuncOp funcOp, LLVM::LLVMFuncOp newFuncOp) {
  OpBuilder::InsertionGuard guard(builder);

<<<<<<< HEAD
    // Extract address space and element type.
    auto targetType =
        reshapeOp.getResult().getType().cast<UnrankedMemRefType>();
    unsigned addressSpace = targetType.getMemorySpaceAsInt();
    Type elementType = targetType.getElementType();
=======
  Type wrapperType;
  bool resultIsNowArg;
  std::tie(wrapperType, resultIsNowArg) =
      typeConverter.convertFunctionTypeCWrapper(funcOp.getType());
  // This conversion can only fail if it could not convert one of the argument
  // types. But since it has been applied to a non-wrapper function before, it
  // should have failed earlier and not reach this point at all.
  assert(wrapperType && "unexpected type conversion failure");
>>>>>>> 2ab1d525

  SmallVector<NamedAttribute, 4> attributes;
  filterFuncAttributes(funcOp->getAttrs(), /*filterArgAttrs=*/false,
                       attributes);

  // Create the auxiliary function.
  auto wrapperFunc = builder.create<LLVM::LLVMFuncOp>(
      loc, llvm::formatv("_mlir_ciface_{0}", funcOp.getName()).str(),
      wrapperType, LLVM::Linkage::External, /*dsoLocal*/ false, attributes);

  builder.setInsertionPointToStart(newFuncOp.addEntryBlock());

  // Get a ValueRange containing arguments.
  FunctionType type = funcOp.getType();
  SmallVector<Value, 8> args;
  args.reserve(type.getNumInputs());
  ValueRange wrapperArgsRange(newFuncOp.getArguments());

  if (resultIsNowArg) {
    // Allocate the struct on the stack and pass the pointer.
    Type resultType =
        wrapperType.cast<LLVM::LLVMFunctionType>().getParamType(0);
    Value one = builder.create<LLVM::ConstantOp>(
        loc, typeConverter.convertType(builder.getIndexType()),
        builder.getIntegerAttr(builder.getIndexType(), 1));
    Value result = builder.create<LLVM::AllocaOp>(loc, resultType, one);
    args.push_back(result);
  }

  // Iterate over the inputs of the original function and pack values into
  // memref descriptors if the original type is a memref.
  for (auto &en : llvm::enumerate(type.getInputs())) {
    Value arg;
    int numToDrop = 1;
    auto memRefType = en.value().dyn_cast<MemRefType>();
    auto unrankedMemRefType = en.value().dyn_cast<UnrankedMemRefType>();
    if (memRefType || unrankedMemRefType) {
      numToDrop = memRefType
                      ? MemRefDescriptor::getNumUnpackedValues(memRefType)
                      : UnrankedMemRefDescriptor::getNumUnpackedValues();
      Value packed =
          memRefType
              ? MemRefDescriptor::pack(builder, loc, typeConverter, memRefType,
                                       wrapperArgsRange.take_front(numToDrop))
              : UnrankedMemRefDescriptor::pack(
                    builder, loc, typeConverter, unrankedMemRefType,
                    wrapperArgsRange.take_front(numToDrop));

      auto ptrTy = LLVM::LLVMPointerType::get(packed.getType());
      Value one = builder.create<LLVM::ConstantOp>(
          loc, typeConverter.convertType(builder.getIndexType()),
          builder.getIntegerAttr(builder.getIndexType(), 1));
      Value allocated =
          builder.create<LLVM::AllocaOp>(loc, ptrTy, one, /*alignment=*/0);
      builder.create<LLVM::StoreOp>(loc, packed, allocated);
      arg = allocated;
    } else {
      arg = wrapperArgsRange[0];
    }

    args.push_back(arg);
    wrapperArgsRange = wrapperArgsRange.drop_front(numToDrop);
  }
  assert(wrapperArgsRange.empty() && "did not map some of the arguments");

  auto call = builder.create<LLVM::CallOp>(loc, wrapperFunc, args);

  if (resultIsNowArg) {
    Value result = builder.create<LLVM::LoadOp>(loc, args.front());
    builder.create<LLVM::ReturnOp>(loc, ValueRange{result});
  } else {
    builder.create<LLVM::ReturnOp>(loc, call.getResults());
  }
}

namespace {

struct FuncOpConversionBase : public ConvertOpToLLVMPattern<FuncOp> {
protected:
  using ConvertOpToLLVMPattern<FuncOp>::ConvertOpToLLVMPattern;

  // Convert input FuncOp to LLVMFuncOp by using the LLVMTypeConverter provided
  // to this legalization pattern.
  LLVM::LLVMFuncOp
  convertFuncOpToLLVMFuncOp(FuncOp funcOp,
                            ConversionPatternRewriter &rewriter) const {
    // Convert the original function arguments. They are converted using the
    // LLVMTypeConverter provided to this legalization pattern.
    auto varargsAttr = funcOp->getAttrOfType<BoolAttr>("std.varargs");
    TypeConverter::SignatureConversion result(funcOp.getNumArguments());
    auto llvmType = getTypeConverter()->convertFunctionSignature(
        funcOp.getType(), varargsAttr && varargsAttr.getValue(), result);
    if (!llvmType)
      return nullptr;

    // Propagate argument attributes to all converted arguments obtained after
    // converting a given original argument.
    SmallVector<NamedAttribute, 4> attributes;
    filterFuncAttributes(funcOp->getAttrs(), /*filterArgAttrs=*/true,
                         attributes);
    if (ArrayAttr argAttrDicts = funcOp.getAllArgAttrs()) {
      SmallVector<Attribute, 4> newArgAttrs(
          llvmType.cast<LLVM::LLVMFunctionType>().getNumParams());
      for (unsigned i = 0, e = funcOp.getNumArguments(); i < e; ++i) {
        auto mapping = result.getInputMapping(i);
        assert(mapping.hasValue() &&
               "unexpected deletion of function argument");
        for (size_t j = 0; j < mapping->size; ++j)
          newArgAttrs[mapping->inputNo + j] = argAttrDicts[i];
      }
      attributes.push_back(
          rewriter.getNamedAttr(function_like_impl::getArgDictAttrName(),
                                rewriter.getArrayAttr(newArgAttrs)));
    }
    for (const auto &pair : llvm::enumerate(attributes)) {
      if (pair.value().getName() == "llvm.linkage") {
        attributes.erase(attributes.begin() + pair.index());
        break;
      }
    }

    // Create an LLVM function, use external linkage by default until MLIR
    // functions have linkage.
    LLVM::Linkage linkage = LLVM::Linkage::External;
    if (funcOp->hasAttr("llvm.linkage")) {
      auto attr =
          funcOp->getAttr("llvm.linkage").dyn_cast<mlir::LLVM::LinkageAttr>();
      if (!attr) {
        funcOp->emitError()
            << "Contains llvm.linkage attribute not of type LLVM::LinkageAttr";
        return nullptr;
      }
      linkage = attr.getLinkage();
    }
    auto newFuncOp = rewriter.create<LLVM::LLVMFuncOp>(
        funcOp.getLoc(), funcOp.getName(), llvmType, linkage,
        /*dsoLocal*/ false, attributes);
    rewriter.inlineRegionBefore(funcOp.getBody(), newFuncOp.getBody(),
                                newFuncOp.end());
    if (failed(rewriter.convertRegionTypes(&newFuncOp.getBody(), *typeConverter,
                                           &result)))
      return nullptr;

    return newFuncOp;
  }
};

/// FuncOp legalization pattern that converts MemRef arguments to pointers to
/// MemRef descriptors (LLVM struct data types) containing all the MemRef type
/// information.
static constexpr StringRef kEmitIfaceAttrName = "llvm.emit_c_interface";
struct FuncOpConversion : public FuncOpConversionBase {
  FuncOpConversion(LLVMTypeConverter &converter)
      : FuncOpConversionBase(converter) {}

  LogicalResult
  matchAndRewrite(FuncOp funcOp, OpAdaptor adaptor,
                  ConversionPatternRewriter &rewriter) const override {
    auto newFuncOp = convertFuncOpToLLVMFuncOp(funcOp, rewriter);
    if (!newFuncOp)
      return failure();

    if (getTypeConverter()->getOptions().emitCWrappers ||
        funcOp->getAttrOfType<UnitAttr>(kEmitIfaceAttrName)) {
      if (newFuncOp.isExternal())
        wrapExternalFunction(rewriter, funcOp.getLoc(), *getTypeConverter(),
                             funcOp, newFuncOp);
      else
        wrapForExternalCallers(rewriter, funcOp.getLoc(), *getTypeConverter(),
                               funcOp, newFuncOp);
    }

    rewriter.eraseOp(funcOp);
    return success();
  }
};

/// FuncOp legalization pattern that converts MemRef arguments to bare pointers
/// to the MemRef element type. This will impact the calling convention and ABI.
struct BarePtrFuncOpConversion : public FuncOpConversionBase {
  using FuncOpConversionBase::FuncOpConversionBase;

  LogicalResult
  matchAndRewrite(FuncOp funcOp, OpAdaptor adaptor,
                  ConversionPatternRewriter &rewriter) const override {
<<<<<<< HEAD
    Type operandType = dimOp.memrefOrTensor().getType();
    if (operandType.isa<UnrankedMemRefType>()) {
      rewriter.replaceOp(dimOp, {extractSizeOfUnrankedMemRef(
                                    operandType, dimOp, operands, rewriter)});

      return success();
    }
    if (operandType.isa<MemRefType>()) {
      rewriter.replaceOp(dimOp, {extractSizeOfRankedMemRef(
                                    operandType, dimOp, operands, rewriter)});
      return success();
    }
    return failure();
  }

private:
  Value extractSizeOfUnrankedMemRef(Type operandType, DimOp dimOp,
                                    ArrayRef<Value> operands,
                                    ConversionPatternRewriter &rewriter) const {
    Location loc = dimOp.getLoc();
    DimOp::Adaptor transformed(operands);

    auto unrankedMemRefType = operandType.cast<UnrankedMemRefType>();
    auto scalarMemRefType =
        MemRefType::get({}, unrankedMemRefType.getElementType());
    unsigned addressSpace = unrankedMemRefType.getMemorySpaceAsInt();

    // Extract pointer to the underlying ranked descriptor and bitcast it to a
    // memref<element_type> descriptor pointer to minimize the number of GEP
    // operations.
    UnrankedMemRefDescriptor unrankedDesc(transformed.memrefOrTensor());
    Value underlyingRankedDesc = unrankedDesc.memRefDescPtr(rewriter, loc);
    Value scalarMemRefDescPtr = rewriter.create<LLVM::BitcastOp>(
        loc,
        LLVM::LLVMPointerType::get(typeConverter->convertType(scalarMemRefType),
                                   addressSpace),
        underlyingRankedDesc);

    // Get pointer to offset field of memref<element_type> descriptor.
    Type indexPtrTy = LLVM::LLVMPointerType::get(
        getTypeConverter()->getIndexType(), addressSpace);
    Value two = rewriter.create<LLVM::ConstantOp>(
        loc, typeConverter->convertType(rewriter.getI32Type()),
        rewriter.getI32IntegerAttr(2));
    Value offsetPtr = rewriter.create<LLVM::GEPOp>(
        loc, indexPtrTy, scalarMemRefDescPtr,
        ValueRange({createIndexConstant(rewriter, loc, 0), two}));

    // The size value that we have to extract can be obtained using GEPop with
    // `dimOp.index() + 1` index argument.
    Value idxPlusOne = rewriter.create<LLVM::AddOp>(
        loc, createIndexConstant(rewriter, loc, 1), transformed.index());
    Value sizePtr = rewriter.create<LLVM::GEPOp>(loc, indexPtrTy, offsetPtr,
                                                 ValueRange({idxPlusOne}));
    return rewriter.create<LLVM::LoadOp>(loc, sizePtr);
  }
=======
>>>>>>> 2ab1d525

    // TODO: bare ptr conversion could be handled by argument materialization
    // and most of the code below would go away. But to do this, we would need a
    // way to distinguish between FuncOp and other regions in the
    // addArgumentMaterialization hook.

    // Store the type of memref-typed arguments before the conversion so that we
    // can promote them to MemRef descriptor at the beginning of the function.
    SmallVector<Type, 8> oldArgTypes =
        llvm::to_vector<8>(funcOp.getType().getInputs());

    auto newFuncOp = convertFuncOpToLLVMFuncOp(funcOp, rewriter);
    if (!newFuncOp)
      return failure();
    if (newFuncOp.getBody().empty()) {
      rewriter.eraseOp(funcOp);
      return success();
    }

    // Promote bare pointers from memref arguments to memref descriptors at the
    // beginning of the function so that all the memrefs in the function have a
    // uniform representation.
    Block *entryBlock = &newFuncOp.getBody().front();
    auto blockArgs = entryBlock->getArguments();
    assert(blockArgs.size() == oldArgTypes.size() &&
           "The number of arguments and types doesn't match");

    OpBuilder::InsertionGuard guard(rewriter);
    rewriter.setInsertionPointToStart(entryBlock);
    for (auto it : llvm::zip(blockArgs, oldArgTypes)) {
      BlockArgument arg = std::get<0>(it);
      Type argTy = std::get<1>(it);

      // Unranked memrefs are not supported in the bare pointer calling
      // convention. We should have bailed out before in the presence of
      // unranked memrefs.
      assert(!argTy.isa<UnrankedMemRefType>() &&
             "Unranked memref is not supported");
      auto memrefTy = argTy.dyn_cast<MemRefType>();
      if (!memrefTy)
        continue;

      // Replace barePtr with a placeholder (undef), promote barePtr to a ranked
      // or unranked memref descriptor and replace placeholder with the last
      // instruction of the memref descriptor.
      // TODO: The placeholder is needed to avoid replacing barePtr uses in the
      // MemRef descriptor instructions. We may want to have a utility in the
      // rewriter to properly handle this use case.
      Location loc = funcOp.getLoc();
      auto placeholder = rewriter.create<LLVM::UndefOp>(
          loc, getTypeConverter()->convertType(memrefTy));
      rewriter.replaceUsesOfBlockArgument(arg, placeholder);

      Value desc = MemRefDescriptor::fromStaticShape(
          rewriter, loc, *getTypeConverter(), memrefTy, arg);
      rewriter.replaceOp(placeholder, {desc});
    }

    rewriter.eraseOp(funcOp);
    return success();
  }
};

// Straightforward lowerings.
using SelectOpLowering = VectorConvertToLLVMPattern<SelectOp, LLVM::SelectOp>;

/// Lower `std.assert`. The default lowering calls the `abort` function if the
/// assertion is violated and has no effect otherwise. The failure message is
/// ignored by the default lowering but should be propagated by any custom
/// lowering.
struct AssertOpLowering : public ConvertOpToLLVMPattern<AssertOp> {
  using ConvertOpToLLVMPattern<AssertOp>::ConvertOpToLLVMPattern;

  LogicalResult
  matchAndRewrite(AssertOp op, OpAdaptor adaptor,
                  ConversionPatternRewriter &rewriter) const override {
    auto loc = op.getLoc();

    // Insert the `abort` declaration if necessary.
    auto module = op->getParentOfType<ModuleOp>();
    auto abortFunc = module.lookupSymbol<LLVM::LLVMFuncOp>("abort");
    if (!abortFunc) {
      OpBuilder::InsertionGuard guard(rewriter);
      rewriter.setInsertionPointToStart(module.getBody());
      auto abortFuncTy = LLVM::LLVMFunctionType::get(getVoidType(), {});
      abortFunc = rewriter.create<LLVM::LLVMFuncOp>(rewriter.getUnknownLoc(),
                                                    "abort", abortFuncTy);
    }

    // Split block at `assert` operation.
    Block *opBlock = rewriter.getInsertionBlock();
    auto opPosition = rewriter.getInsertionPoint();
    Block *continuationBlock = rewriter.splitBlock(opBlock, opPosition);

    // Generate IR to call `abort`.
    Block *failureBlock = rewriter.createBlock(opBlock->getParent());
    rewriter.create<LLVM::CallOp>(loc, abortFunc, llvm::None);
    rewriter.create<LLVM::UnreachableOp>(loc);

    // Generate assertion test.
    rewriter.setInsertionPointToEnd(opBlock);
    rewriter.replaceOpWithNewOp<LLVM::CondBrOp>(
        op, adaptor.getArg(), continuationBlock, failureBlock);

    return success();
  }
};

struct ConstantOpLowering : public ConvertOpToLLVMPattern<ConstantOp> {
  using ConvertOpToLLVMPattern<ConstantOp>::ConvertOpToLLVMPattern;

  LogicalResult
  matchAndRewrite(ConstantOp op, OpAdaptor adaptor,
                  ConversionPatternRewriter &rewriter) const override {
    // If constant refers to a function, convert it to "addressof".
    if (auto symbolRef = op.getValue().dyn_cast<FlatSymbolRefAttr>()) {
      auto type = typeConverter->convertType(op.getResult().getType());
      if (!type || !LLVM::isCompatibleType(type))
        return rewriter.notifyMatchFailure(op, "failed to convert result type");

      auto newOp = rewriter.create<LLVM::AddressOfOp>(op.getLoc(), type,
                                                      symbolRef.getValue());
      for (const NamedAttribute &attr : op->getAttrs()) {
        if (attr.getName().strref() == "value")
          continue;
        newOp->setAttr(attr.getName(), attr.getValue());
      }
      rewriter.replaceOp(op, newOp->getResults());
      return success();
    }

    // Calling into other scopes (non-flat reference) is not supported in LLVM.
    if (op.getValue().isa<SymbolRefAttr>())
      return rewriter.notifyMatchFailure(
          op, "referring to a symbol outside of the current module");

    return LLVM::detail::oneToOneRewrite(
        op, LLVM::ConstantOp::getOperationName(), adaptor.getOperands(),
        *getTypeConverter(), rewriter);
  }
};

// A CallOp automatically promotes MemRefType to a sequence of alloca/store and
// passes the pointer to the MemRef across function boundaries.
template <typename CallOpType>
struct CallOpInterfaceLowering : public ConvertOpToLLVMPattern<CallOpType> {
  using ConvertOpToLLVMPattern<CallOpType>::ConvertOpToLLVMPattern;
  using Super = CallOpInterfaceLowering<CallOpType>;
  using Base = ConvertOpToLLVMPattern<CallOpType>;

  LogicalResult
  matchAndRewrite(CallOpType callOp, typename CallOpType::Adaptor adaptor,
                  ConversionPatternRewriter &rewriter) const override {
    // Pack the result types into a struct.
    Type packedResult = nullptr;
    unsigned numResults = callOp.getNumResults();
    auto resultTypes = llvm::to_vector<4>(callOp.getResultTypes());

    if (numResults != 0) {
      if (!(packedResult =
                this->getTypeConverter()->packFunctionResults(resultTypes)))
        return failure();
    }

    auto promoted = this->getTypeConverter()->promoteOperands(
        callOp.getLoc(), /*opOperands=*/callOp->getOperands(),
        adaptor.getOperands(), rewriter);
    auto newOp = rewriter.create<LLVM::CallOp>(
        callOp.getLoc(), packedResult ? TypeRange(packedResult) : TypeRange(),
        promoted, callOp->getAttrs());

    SmallVector<Value, 4> results;
    if (numResults < 2) {
      // If < 2 results, packing did not do anything and we can just return.
      results.append(newOp.result_begin(), newOp.result_end());
    } else {
      // Otherwise, it had been converted to an operation producing a structure.
      // Extract individual results from the structure and return them as list.
      results.reserve(numResults);
      for (unsigned i = 0; i < numResults; ++i) {
        auto type =
            this->typeConverter->convertType(callOp.getResult(i).getType());
        results.push_back(rewriter.create<LLVM::ExtractValueOp>(
            callOp.getLoc(), type, newOp->getResult(0),
            rewriter.getI64ArrayAttr(i)));
      }
    }

<<<<<<< HEAD
    auto fmf = LLVM::FMFAttr::get(cmpfOp.getContext(), {});
    rewriter.replaceOpWithNewOp<LLVM::FCmpOp>(
        cmpfOp, typeConverter->convertType(cmpfOp.getResult().getType()),
        rewriter.getI64IntegerAttr(static_cast<int64_t>(
            convertCmpPredicate<LLVM::FCmpPredicate>(cmpfOp.getPredicate()))),
        transformed.lhs(), transformed.rhs(), fmf);
=======
    if (this->getTypeConverter()->getOptions().useBarePtrCallConv) {
      // For the bare-ptr calling convention, promote memref results to
      // descriptors.
      assert(results.size() == resultTypes.size() &&
             "The number of arguments and types doesn't match");
      this->getTypeConverter()->promoteBarePtrsToDescriptors(
          rewriter, callOp.getLoc(), resultTypes, results);
    } else if (failed(this->copyUnrankedDescriptors(rewriter, callOp.getLoc(),
                                                    resultTypes, results,
                                                    /*toDynamic=*/false))) {
      return failure();
    }
>>>>>>> 2ab1d525

    rewriter.replaceOp(callOp, results);
    return success();
  }
};

struct CallOpLowering : public CallOpInterfaceLowering<CallOp> {
  using Super::Super;
};

struct CallIndirectOpLowering : public CallOpInterfaceLowering<CallIndirectOp> {
  using Super::Super;
};

struct UnrealizedConversionCastOpLowering
    : public ConvertOpToLLVMPattern<UnrealizedConversionCastOp> {
  using ConvertOpToLLVMPattern<
      UnrealizedConversionCastOp>::ConvertOpToLLVMPattern;

  LogicalResult
  matchAndRewrite(UnrealizedConversionCastOp op, OpAdaptor adaptor,
                  ConversionPatternRewriter &rewriter) const override {
    SmallVector<Type> convertedTypes;
    if (succeeded(typeConverter->convertTypes(op.outputs().getTypes(),
                                              convertedTypes)) &&
        convertedTypes == adaptor.inputs().getTypes()) {
      rewriter.replaceOp(op, adaptor.inputs());
      return success();
    }

<<<<<<< HEAD
struct TruncateIOpLowering
    : public OneToOneConvertToLLVMPattern<TruncateIOp, LLVM::TruncOp> {
  using Super::Super;
};

=======
    convertedTypes.clear();
    if (succeeded(typeConverter->convertTypes(adaptor.inputs().getTypes(),
                                              convertedTypes)) &&
        convertedTypes == op.outputs().getType()) {
      rewriter.replaceOp(op, adaptor.inputs());
      return success();
    }
    return failure();
  }
};

// Common base for load and store operations on MemRefs.  Restricts the match
// to supported MemRef types. Provides functionality to emit code accessing a
// specific element of the underlying data buffer.
template <typename Derived>
struct LoadStoreOpLowering : public ConvertOpToLLVMPattern<Derived> {
  using ConvertOpToLLVMPattern<Derived>::ConvertOpToLLVMPattern;
  using ConvertOpToLLVMPattern<Derived>::isConvertibleAndHasIdentityMaps;
  using Base = LoadStoreOpLowering<Derived>;

  LogicalResult match(Derived op) const override {
    MemRefType type = op.getMemRefType();
    return isConvertibleAndHasIdentityMaps(type) ? success() : failure();
  }
};

>>>>>>> 2ab1d525
// Base class for LLVM IR lowering terminator operations with successors.
template <typename SourceOp, typename TargetOp>
struct OneToOneLLVMTerminatorLowering
    : public ConvertOpToLLVMPattern<SourceOp> {
  using ConvertOpToLLVMPattern<SourceOp>::ConvertOpToLLVMPattern;
  using Super = OneToOneLLVMTerminatorLowering<SourceOp, TargetOp>;

  LogicalResult
  matchAndRewrite(SourceOp op, typename SourceOp::Adaptor adaptor,
                  ConversionPatternRewriter &rewriter) const override {
<<<<<<< HEAD
    rewriter.replaceOpWithNewOp<TargetOp>(op, operands, op->getSuccessors(),
                                          op->getAttrs());
=======
    rewriter.replaceOpWithNewOp<TargetOp>(op, adaptor.getOperands(),
                                          op->getSuccessors(), op->getAttrs());
>>>>>>> 2ab1d525
    return success();
  }
};

// Special lowering pattern for `ReturnOps`.  Unlike all other operations,
// `ReturnOp` interacts with the function signature and must have as many
// operands as the function has return values.  Because in LLVM IR, functions
// can only return 0 or 1 value, we pack multiple values into a structure type.
// Emit `UndefOp` followed by `InsertValueOp`s to create such structure if
// necessary before returning it
struct ReturnOpLowering : public ConvertOpToLLVMPattern<ReturnOp> {
  using ConvertOpToLLVMPattern<ReturnOp>::ConvertOpToLLVMPattern;

  LogicalResult
  matchAndRewrite(ReturnOp op, OpAdaptor adaptor,
                  ConversionPatternRewriter &rewriter) const override {
    Location loc = op.getLoc();
    unsigned numArguments = op.getNumOperands();
    SmallVector<Value, 4> updatedOperands;

    if (getTypeConverter()->getOptions().useBarePtrCallConv) {
      // For the bare-ptr calling convention, extract the aligned pointer to
      // be returned from the memref descriptor.
      for (auto it : llvm::zip(op->getOperands(), adaptor.getOperands())) {
        Type oldTy = std::get<0>(it).getType();
        Value newOperand = std::get<1>(it);
        if (oldTy.isa<MemRefType>()) {
          MemRefDescriptor memrefDesc(newOperand);
          newOperand = memrefDesc.alignedPtr(rewriter, loc);
        } else if (oldTy.isa<UnrankedMemRefType>()) {
          // Unranked memref is not supported in the bare pointer calling
          // convention.
          return failure();
        }
        updatedOperands.push_back(newOperand);
      }
    } else {
<<<<<<< HEAD
      updatedOperands = llvm::to_vector<4>(operands);
      (void)copyUnrankedDescriptors(rewriter, loc, *getTypeConverter(),
                                    op.getOperands().getTypes(),
=======
      updatedOperands = llvm::to_vector<4>(adaptor.getOperands());
      (void)copyUnrankedDescriptors(rewriter, loc, op.getOperands().getTypes(),
>>>>>>> 2ab1d525
                                    updatedOperands,
                                    /*toDynamic=*/true);
    }

    // If ReturnOp has 0 or 1 operand, create it and return immediately.
    if (numArguments == 0) {
      rewriter.replaceOpWithNewOp<LLVM::ReturnOp>(op, TypeRange(), ValueRange(),
                                                  op->getAttrs());
      return success();
    }
    if (numArguments == 1) {
      rewriter.replaceOpWithNewOp<LLVM::ReturnOp>(
          op, TypeRange(), updatedOperands, op->getAttrs());
      return success();
    }

    // Otherwise, we need to pack the arguments into an LLVM struct type before
    // returning.
    auto packedType = getTypeConverter()->packFunctionResults(
        llvm::to_vector<4>(op.getOperandTypes()));

    Value packed = rewriter.create<LLVM::UndefOp>(loc, packedType);
    for (unsigned i = 0; i < numArguments; ++i) {
      packed = rewriter.create<LLVM::InsertValueOp>(
          loc, packedType, packed, updatedOperands[i],
          rewriter.getI64ArrayAttr(i));
    }
    rewriter.replaceOpWithNewOp<LLVM::ReturnOp>(op, TypeRange(), packed,
                                                op->getAttrs());
    return success();
  }
};

// FIXME: this should be tablegen'ed as well.
struct BranchOpLowering
    : public OneToOneLLVMTerminatorLowering<BranchOp, LLVM::BrOp> {
  using Super::Super;
};
struct CondBranchOpLowering
    : public OneToOneLLVMTerminatorLowering<CondBranchOp, LLVM::CondBrOp> {
  using Super::Super;
};
struct SwitchOpLowering
    : public OneToOneLLVMTerminatorLowering<SwitchOp, LLVM::SwitchOp> {
  using Super::Super;
};

// The Splat operation is lowered to an insertelement + a shufflevector
// operation. Splat to only 0-d and 1-d vector result types are lowered.
struct SplatOpLowering : public ConvertOpToLLVMPattern<SplatOp> {
  using ConvertOpToLLVMPattern<SplatOp>::ConvertOpToLLVMPattern;

  LogicalResult
  matchAndRewrite(SplatOp splatOp, OpAdaptor adaptor,
                  ConversionPatternRewriter &rewriter) const override {
    VectorType resultType = splatOp.getType().dyn_cast<VectorType>();
    if (!resultType || resultType.getRank() > 1)
      return failure();

    // First insert it into an undef vector so we can shuffle it.
    auto vectorType = typeConverter->convertType(splatOp.getType());
    Value undef = rewriter.create<LLVM::UndefOp>(splatOp.getLoc(), vectorType);
    auto zero = rewriter.create<LLVM::ConstantOp>(
        splatOp.getLoc(),
        typeConverter->convertType(rewriter.getIntegerType(32)),
        rewriter.getZeroAttr(rewriter.getIntegerType(32)));

    // For 0-d vector, we simply do `insertelement`.
    if (resultType.getRank() == 0) {
      rewriter.replaceOpWithNewOp<LLVM::InsertElementOp>(
          splatOp, vectorType, undef, adaptor.getInput(), zero);
      return success();
    }

    // For 1-d vector, we additionally do a `vectorshuffle`.
    auto v = rewriter.create<LLVM::InsertElementOp>(
        splatOp.getLoc(), vectorType, undef, adaptor.getInput(), zero);

    int64_t width = splatOp.getType().cast<VectorType>().getDimSize(0);
    SmallVector<int32_t, 4> zeroValues(width, 0);

    // Shuffle the value across the desired number of elements.
    ArrayAttr zeroAttrs = rewriter.getI32ArrayAttr(zeroValues);
    rewriter.replaceOpWithNewOp<LLVM::ShuffleVectorOp>(splatOp, v, undef,
                                                       zeroAttrs);
    return success();
  }
};

// The Splat operation is lowered to an insertelement + a shufflevector
// operation. Splat to only 2+-d vector result types are lowered by the
// SplatNdOpLowering, the 1-d case is handled by SplatOpLowering.
struct SplatNdOpLowering : public ConvertOpToLLVMPattern<SplatOp> {
  using ConvertOpToLLVMPattern<SplatOp>::ConvertOpToLLVMPattern;

  LogicalResult
  matchAndRewrite(SplatOp splatOp, OpAdaptor adaptor,
                  ConversionPatternRewriter &rewriter) const override {
    VectorType resultType = splatOp.getType().dyn_cast<VectorType>();
    if (!resultType || resultType.getRank() <= 1)
      return failure();

    // First insert it into an undef vector so we can shuffle it.
    auto loc = splatOp.getLoc();
    auto vectorTypeInfo =
<<<<<<< HEAD
        extractNDVectorTypeInfo(resultType, *getTypeConverter());
=======
        LLVM::detail::extractNDVectorTypeInfo(resultType, *getTypeConverter());
>>>>>>> 2ab1d525
    auto llvmNDVectorTy = vectorTypeInfo.llvmNDVectorTy;
    auto llvm1DVectorTy = vectorTypeInfo.llvm1DVectorTy;
    if (!llvmNDVectorTy || !llvm1DVectorTy)
      return failure();

    // Construct returned value.
    Value desc = rewriter.create<LLVM::UndefOp>(loc, llvmNDVectorTy);

    // Construct a 1-D vector with the splatted value that we insert in all the
    // places within the returned descriptor.
    Value vdesc = rewriter.create<LLVM::UndefOp>(loc, llvm1DVectorTy);
    auto zero = rewriter.create<LLVM::ConstantOp>(
        loc, typeConverter->convertType(rewriter.getIntegerType(32)),
        rewriter.getZeroAttr(rewriter.getIntegerType(32)));
    Value v = rewriter.create<LLVM::InsertElementOp>(loc, llvm1DVectorTy, vdesc,
<<<<<<< HEAD
                                                     adaptor.input(), zero);
=======
                                                     adaptor.getInput(), zero);
>>>>>>> 2ab1d525

    // Shuffle the value across the desired number of elements.
    int64_t width = resultType.getDimSize(resultType.getRank() - 1);
    SmallVector<int32_t, 4> zeroValues(width, 0);
    ArrayAttr zeroAttrs = rewriter.getI32ArrayAttr(zeroValues);
    v = rewriter.create<LLVM::ShuffleVectorOp>(loc, v, v, zeroAttrs);

    // Iterate of linear index, convert to coords space and insert splatted 1-D
    // vector in each position.
    nDVectorIterate(vectorTypeInfo, rewriter, [&](ArrayAttr position) {
      desc = rewriter.create<LLVM::InsertValueOp>(loc, llvmNDVectorTy, desc, v,
                                                  position);
    });
    rewriter.replaceOp(splatOp, desc);
    return success();
  }
};

<<<<<<< HEAD
/// Helper function extracts int64_t from the assumedArrayAttr of IntegerAttr.
static SmallVector<int64_t, 4> extractFromI64ArrayAttr(Attribute attr) {
  return llvm::to_vector<4>(
      llvm::map_range(attr.cast<ArrayAttr>(), [](Attribute a) -> int64_t {
        return a.cast<IntegerAttr>().getInt();
      }));
}

/// Conversion pattern that transforms a subview op into:
///   1. An `llvm.mlir.undef` operation to create a memref descriptor
///   2. Updates to the descriptor to introduce the data ptr, offset, size
///      and stride.
/// The subview op is replaced by the descriptor.
struct SubViewOpLowering : public ConvertOpToLLVMPattern<SubViewOp> {
  using ConvertOpToLLVMPattern<SubViewOp>::ConvertOpToLLVMPattern;

  LogicalResult
  matchAndRewrite(SubViewOp subViewOp, ArrayRef<Value> operands,
                  ConversionPatternRewriter &rewriter) const override {
    auto loc = subViewOp.getLoc();

    auto sourceMemRefType = subViewOp.source().getType().cast<MemRefType>();
    auto sourceElementTy =
        typeConverter->convertType(sourceMemRefType.getElementType());

    auto viewMemRefType = subViewOp.getType();
    auto inferredType = SubViewOp::inferResultType(
                            subViewOp.getSourceType(),
                            extractFromI64ArrayAttr(subViewOp.static_offsets()),
                            extractFromI64ArrayAttr(subViewOp.static_sizes()),
                            extractFromI64ArrayAttr(subViewOp.static_strides()))
                            .cast<MemRefType>();
    auto targetElementTy =
        typeConverter->convertType(viewMemRefType.getElementType());
    auto targetDescTy = typeConverter->convertType(viewMemRefType);
    if (!sourceElementTy || !targetDescTy || !targetElementTy ||
        !LLVM::isCompatibleType(sourceElementTy) ||
        !LLVM::isCompatibleType(targetElementTy) ||
        !LLVM::isCompatibleType(targetDescTy))
      return failure();

    // Extract the offset and strides from the type.
    int64_t offset;
    SmallVector<int64_t, 4> strides;
    auto successStrides = getStridesAndOffset(inferredType, strides, offset);
    if (failed(successStrides))
      return failure();

    // Create the descriptor.
    if (!LLVM::isCompatibleType(operands.front().getType()))
      return failure();
    MemRefDescriptor sourceMemRef(operands.front());
    auto targetMemRef = MemRefDescriptor::undef(rewriter, loc, targetDescTy);

    // Copy the buffer pointer from the old descriptor to the new one.
    Value extracted = sourceMemRef.allocatedPtr(rewriter, loc);
    Value bitcastPtr = rewriter.create<LLVM::BitcastOp>(
        loc,
        LLVM::LLVMPointerType::get(targetElementTy,
                                   viewMemRefType.getMemorySpaceAsInt()),
        extracted);
    targetMemRef.setAllocatedPtr(rewriter, loc, bitcastPtr);

    // Copy the aligned pointer from the old descriptor to the new one.
    extracted = sourceMemRef.alignedPtr(rewriter, loc);
    bitcastPtr = rewriter.create<LLVM::BitcastOp>(
        loc,
        LLVM::LLVMPointerType::get(targetElementTy,
                                   viewMemRefType.getMemorySpaceAsInt()),
        extracted);
    targetMemRef.setAlignedPtr(rewriter, loc, bitcastPtr);

    auto shape = viewMemRefType.getShape();
    auto inferredShape = inferredType.getShape();
    size_t inferredShapeRank = inferredShape.size();
    size_t resultShapeRank = shape.size();
    llvm::SmallDenseSet<unsigned> unusedDims =
        computeRankReductionMask(inferredShape, shape).getValue();

    // Extract strides needed to compute offset.
    SmallVector<Value, 4> strideValues;
    strideValues.reserve(inferredShapeRank);
    for (unsigned i = 0; i < inferredShapeRank; ++i)
      strideValues.push_back(sourceMemRef.stride(rewriter, loc, i));

    // Offset.
    auto llvmIndexType = typeConverter->convertType(rewriter.getIndexType());
    if (!ShapedType::isDynamicStrideOrOffset(offset)) {
      targetMemRef.setConstantOffset(rewriter, loc, offset);
    } else {
      Value baseOffset = sourceMemRef.offset(rewriter, loc);
      // `inferredShapeRank` may be larger than the number of offset operands
      // because of trailing semantics. In this case, the offset is guaranteed
      // to be interpreted as 0 and we can just skip the extra dimensions.
      for (unsigned i = 0, e = std::min(inferredShapeRank,
                                        subViewOp.getMixedOffsets().size());
           i < e; ++i) {
        Value offset =
            // TODO: need OpFoldResult ODS adaptor to clean this up.
            subViewOp.isDynamicOffset(i)
                ? operands[subViewOp.getIndexOfDynamicOffset(i)]
                : rewriter.create<LLVM::ConstantOp>(
                      loc, llvmIndexType,
                      rewriter.getI64IntegerAttr(subViewOp.getStaticOffset(i)));
        Value mul = rewriter.create<LLVM::MulOp>(loc, offset, strideValues[i]);
        baseOffset = rewriter.create<LLVM::AddOp>(loc, baseOffset, mul);
      }
      targetMemRef.setOffset(rewriter, loc, baseOffset);
    }

    // Update sizes and strides.
    SmallVector<OpFoldResult> mixedSizes = subViewOp.getMixedSizes();
    SmallVector<OpFoldResult> mixedStrides = subViewOp.getMixedStrides();
    assert(mixedSizes.size() == mixedStrides.size() &&
           "expected sizes and strides of equal length");
    for (int i = inferredShapeRank - 1, j = resultShapeRank - 1;
         i >= 0 && j >= 0; --i) {
      if (unusedDims.contains(i))
        continue;

      // `i` may overflow subViewOp.getMixedSizes because of trailing semantics.
      // In this case, the size is guaranteed to be interpreted as Dim and the
      // stride as 1.
      Value size, stride;
      if (static_cast<unsigned>(i) >= mixedSizes.size()) {
        size = rewriter.create<LLVM::DialectCastOp>(
            loc, llvmIndexType,
            rewriter.create<DimOp>(loc, subViewOp.source(), i));
        stride = rewriter.create<LLVM::ConstantOp>(
            loc, llvmIndexType, rewriter.getI64IntegerAttr(1));
      } else {
        // TODO: need OpFoldResult ODS adaptor to clean this up.
        size =
            subViewOp.isDynamicSize(i)
                ? operands[subViewOp.getIndexOfDynamicSize(i)]
                : rewriter.create<LLVM::ConstantOp>(
                      loc, llvmIndexType,
                      rewriter.getI64IntegerAttr(subViewOp.getStaticSize(i)));
        if (!ShapedType::isDynamicStrideOrOffset(strides[i])) {
          stride = rewriter.create<LLVM::ConstantOp>(
              loc, llvmIndexType, rewriter.getI64IntegerAttr(strides[i]));
        } else {
          stride = subViewOp.isDynamicStride(i)
                       ? operands[subViewOp.getIndexOfDynamicStride(i)]
                       : rewriter.create<LLVM::ConstantOp>(
                             loc, llvmIndexType,
                             rewriter.getI64IntegerAttr(
                                 subViewOp.getStaticStride(i)));
          stride = rewriter.create<LLVM::MulOp>(loc, stride, strideValues[i]);
        }
      }
      targetMemRef.setSize(rewriter, loc, j, size);
      targetMemRef.setStride(rewriter, loc, j, stride);
      j--;
    }

    rewriter.replaceOp(subViewOp, {targetMemRef});
    return success();
  }
};

/// Conversion pattern that transforms a transpose op into:
///   1. A function entry `alloca` operation to allocate a ViewDescriptor.
///   2. A load of the ViewDescriptor from the pointer allocated in 1.
///   3. Updates to the ViewDescriptor to introduce the data ptr, offset, size
///      and stride. Size and stride are permutations of the original values.
///   4. A store of the resulting ViewDescriptor to the alloca'ed pointer.
/// The transpose op is replaced by the alloca'ed pointer.
class TransposeOpLowering : public ConvertOpToLLVMPattern<TransposeOp> {
public:
  using ConvertOpToLLVMPattern<TransposeOp>::ConvertOpToLLVMPattern;

  LogicalResult
  matchAndRewrite(TransposeOp transposeOp, ArrayRef<Value> operands,
                  ConversionPatternRewriter &rewriter) const override {
    auto loc = transposeOp.getLoc();
    TransposeOpAdaptor adaptor(operands);
    MemRefDescriptor viewMemRef(adaptor.in());

    // No permutation, early exit.
    if (transposeOp.permutation().isIdentity())
      return rewriter.replaceOp(transposeOp, {viewMemRef}), success();

    auto targetMemRef = MemRefDescriptor::undef(
        rewriter, loc, typeConverter->convertType(transposeOp.getShapedType()));

    // Copy the base and aligned pointers from the old descriptor to the new
    // one.
    targetMemRef.setAllocatedPtr(rewriter, loc,
                                 viewMemRef.allocatedPtr(rewriter, loc));
    targetMemRef.setAlignedPtr(rewriter, loc,
                               viewMemRef.alignedPtr(rewriter, loc));

    // Copy the offset pointer from the old descriptor to the new one.
    targetMemRef.setOffset(rewriter, loc, viewMemRef.offset(rewriter, loc));

    // Iterate over the dimensions and apply size/stride permutation.
    for (auto en : llvm::enumerate(transposeOp.permutation().getResults())) {
      int sourcePos = en.index();
      int targetPos = en.value().cast<AffineDimExpr>().getPosition();
      targetMemRef.setSize(rewriter, loc, targetPos,
                           viewMemRef.size(rewriter, loc, sourcePos));
      targetMemRef.setStride(rewriter, loc, targetPos,
                             viewMemRef.stride(rewriter, loc, sourcePos));
    }

    rewriter.replaceOp(transposeOp, {targetMemRef});
    return success();
  }
};

/// Conversion pattern that transforms an op into:
///   1. An `llvm.mlir.undef` operation to create a memref descriptor
///   2. Updates to the descriptor to introduce the data ptr, offset, size
///      and stride.
/// The view op is replaced by the descriptor.
struct ViewOpLowering : public ConvertOpToLLVMPattern<ViewOp> {
  using ConvertOpToLLVMPattern<ViewOp>::ConvertOpToLLVMPattern;

  // Build and return the value for the idx^th shape dimension, either by
  // returning the constant shape dimension or counting the proper dynamic size.
  Value getSize(ConversionPatternRewriter &rewriter, Location loc,
                ArrayRef<int64_t> shape, ValueRange dynamicSizes,
                unsigned idx) const {
    assert(idx < shape.size());
    if (!ShapedType::isDynamic(shape[idx]))
      return createIndexConstant(rewriter, loc, shape[idx]);
    // Count the number of dynamic dims in range [0, idx]
    unsigned nDynamic = llvm::count_if(shape.take_front(idx), [](int64_t v) {
      return ShapedType::isDynamic(v);
    });
    return dynamicSizes[nDynamic];
  }

  // Build and return the idx^th stride, either by returning the constant stride
  // or by computing the dynamic stride from the current `runningStride` and
  // `nextSize`. The caller should keep a running stride and update it with the
  // result returned by this function.
  Value getStride(ConversionPatternRewriter &rewriter, Location loc,
                  ArrayRef<int64_t> strides, Value nextSize,
                  Value runningStride, unsigned idx) const {
    assert(idx < strides.size());
    if (!MemRefType::isDynamicStrideOrOffset(strides[idx]))
      return createIndexConstant(rewriter, loc, strides[idx]);
    if (nextSize)
      return runningStride
                 ? rewriter.create<LLVM::MulOp>(loc, runningStride, nextSize)
                 : nextSize;
    assert(!runningStride);
    return createIndexConstant(rewriter, loc, 1);
  }

  LogicalResult
  matchAndRewrite(ViewOp viewOp, ArrayRef<Value> operands,
                  ConversionPatternRewriter &rewriter) const override {
    auto loc = viewOp.getLoc();
    ViewOpAdaptor adaptor(operands);

    auto viewMemRefType = viewOp.getType();
    auto targetElementTy =
        typeConverter->convertType(viewMemRefType.getElementType());
    auto targetDescTy = typeConverter->convertType(viewMemRefType);
    if (!targetDescTy || !targetElementTy ||
        !LLVM::isCompatibleType(targetElementTy) ||
        !LLVM::isCompatibleType(targetDescTy))
      return viewOp.emitWarning("Target descriptor type not converted to LLVM"),
             failure();

    int64_t offset;
    SmallVector<int64_t, 4> strides;
    auto successStrides = getStridesAndOffset(viewMemRefType, strides, offset);
    if (failed(successStrides))
      return viewOp.emitWarning("cannot cast to non-strided shape"), failure();
    assert(offset == 0 && "expected offset to be 0");

    // Create the descriptor.
    MemRefDescriptor sourceMemRef(adaptor.source());
    auto targetMemRef = MemRefDescriptor::undef(rewriter, loc, targetDescTy);

    // Field 1: Copy the allocated pointer, used for malloc/free.
    Value allocatedPtr = sourceMemRef.allocatedPtr(rewriter, loc);
    auto srcMemRefType = viewOp.source().getType().cast<MemRefType>();
    Value bitcastPtr = rewriter.create<LLVM::BitcastOp>(
        loc,
        LLVM::LLVMPointerType::get(targetElementTy,
                                   srcMemRefType.getMemorySpaceAsInt()),
        allocatedPtr);
    targetMemRef.setAllocatedPtr(rewriter, loc, bitcastPtr);

    // Field 2: Copy the actual aligned pointer to payload.
    Value alignedPtr = sourceMemRef.alignedPtr(rewriter, loc);
    alignedPtr = rewriter.create<LLVM::GEPOp>(loc, alignedPtr.getType(),
                                              alignedPtr, adaptor.byte_shift());
    bitcastPtr = rewriter.create<LLVM::BitcastOp>(
        loc,
        LLVM::LLVMPointerType::get(targetElementTy,
                                   srcMemRefType.getMemorySpaceAsInt()),
        alignedPtr);
    targetMemRef.setAlignedPtr(rewriter, loc, bitcastPtr);

    // Field 3: The offset in the resulting type must be 0. This is because of
    // the type change: an offset on srcType* may not be expressible as an
    // offset on dstType*.
    targetMemRef.setOffset(rewriter, loc,
                           createIndexConstant(rewriter, loc, offset));

    // Early exit for 0-D corner case.
    if (viewMemRefType.getRank() == 0)
      return rewriter.replaceOp(viewOp, {targetMemRef}), success();

    // Fields 4 and 5: Update sizes and strides.
    if (strides.back() != 1)
      return viewOp.emitWarning("cannot cast to non-contiguous shape"),
             failure();
    Value stride = nullptr, nextSize = nullptr;
    for (int i = viewMemRefType.getRank() - 1; i >= 0; --i) {
      // Update size.
      Value size =
          getSize(rewriter, loc, viewMemRefType.getShape(), adaptor.sizes(), i);
      targetMemRef.setSize(rewriter, loc, i, size);
      // Update stride.
      stride = getStride(rewriter, loc, strides, nextSize, stride, i);
      targetMemRef.setStride(rewriter, loc, i, stride);
      nextSize = size;
    }

    rewriter.replaceOp(viewOp, {targetMemRef});
    return success();
  }
};

struct AssumeAlignmentOpLowering
    : public ConvertOpToLLVMPattern<AssumeAlignmentOp> {
  using ConvertOpToLLVMPattern<AssumeAlignmentOp>::ConvertOpToLLVMPattern;

  LogicalResult
  matchAndRewrite(AssumeAlignmentOp op, ArrayRef<Value> operands,
                  ConversionPatternRewriter &rewriter) const override {
    AssumeAlignmentOp::Adaptor transformed(operands);
    Value memref = transformed.memref();
    unsigned alignment = op.alignment();
    auto loc = op.getLoc();

    MemRefDescriptor memRefDescriptor(memref);
    Value ptr = memRefDescriptor.alignedPtr(rewriter, memref.getLoc());

    // Emit llvm.assume(memref.alignedPtr & (alignment - 1) == 0). Notice that
    // the asserted memref.alignedPtr isn't used anywhere else, as the real
    // users like load/store/views always re-extract memref.alignedPtr as they
    // get lowered.
    //
    // This relies on LLVM's CSE optimization (potentially after SROA), since
    // after CSE all memref.alignedPtr instances get de-duplicated into the same
    // pointer SSA value.
    auto intPtrType =
        getIntPtrType(memRefDescriptor.getElementPtrType().getAddressSpace());
    Value zero = createIndexAttrConstant(rewriter, loc, intPtrType, 0);
    Value mask =
        createIndexAttrConstant(rewriter, loc, intPtrType, alignment - 1);
    Value ptrValue = rewriter.create<LLVM::PtrToIntOp>(loc, intPtrType, ptr);
    rewriter.create<LLVM::AssumeOp>(
        loc, rewriter.create<LLVM::ICmpOp>(
                 loc, LLVM::ICmpPredicate::eq,
                 rewriter.create<LLVM::AndOp>(loc, ptrValue, mask), zero));

    rewriter.eraseOp(op);
    return success();
  }
};

} // namespace

/// Try to match the kind of a std.atomic_rmw to determine whether to use a
/// lowering to llvm.atomicrmw or fallback to llvm.cmpxchg.
static Optional<LLVM::AtomicBinOp> matchSimpleAtomicOp(AtomicRMWOp atomicOp) {
  switch (atomicOp.kind()) {
  case AtomicRMWKind::addf:
    return LLVM::AtomicBinOp::fadd;
  case AtomicRMWKind::addi:
    return LLVM::AtomicBinOp::add;
  case AtomicRMWKind::assign:
    return LLVM::AtomicBinOp::xchg;
  case AtomicRMWKind::maxs:
    return LLVM::AtomicBinOp::max;
  case AtomicRMWKind::maxu:
    return LLVM::AtomicBinOp::umax;
  case AtomicRMWKind::mins:
    return LLVM::AtomicBinOp::min;
  case AtomicRMWKind::minu:
    return LLVM::AtomicBinOp::umin;
  default:
    return llvm::None;
  }
  llvm_unreachable("Invalid AtomicRMWKind");
}

namespace {

struct AtomicRMWOpLowering : public LoadStoreOpLowering<AtomicRMWOp> {
  using Base::Base;

  LogicalResult
  matchAndRewrite(AtomicRMWOp atomicOp, ArrayRef<Value> operands,
                  ConversionPatternRewriter &rewriter) const override {
    if (failed(match(atomicOp)))
      return failure();
    auto maybeKind = matchSimpleAtomicOp(atomicOp);
    if (!maybeKind)
      return failure();
    AtomicRMWOp::Adaptor adaptor(operands);
    auto resultType = adaptor.value().getType();
    auto memRefType = atomicOp.getMemRefType();
    auto dataPtr =
        getStridedElementPtr(atomicOp.getLoc(), memRefType, adaptor.memref(),
                             adaptor.indices(), rewriter);
    rewriter.replaceOpWithNewOp<LLVM::AtomicRMWOp>(
        atomicOp, resultType, *maybeKind, dataPtr, adaptor.value(),
        LLVM::AtomicOrdering::acq_rel);
    return success();
  }
};

=======
>>>>>>> 2ab1d525
/// Wrap a llvm.cmpxchg operation in a while loop so that the operation can be
/// retried until it succeeds in atomically storing a new value into memory.
///
///      +---------------------------------+
///      |   <code before the AtomicRMWOp> |
///      |   <compute initial %loaded>     |
///      |   br loop(%loaded)              |
///      +---------------------------------+
///             |
///  -------|   |
///  |      v   v
///  |   +--------------------------------+
///  |   | loop(%loaded):                 |
///  |   |   <body contents>              |
///  |   |   %pair = cmpxchg              |
///  |   |   %ok = %pair[0]               |
///  |   |   %new = %pair[1]              |
///  |   |   cond_br %ok, end, loop(%new) |
///  |   +--------------------------------+
///  |          |        |
///  |-----------        |
///                      v
///      +--------------------------------+
///      | end:                           |
///      |   <code after the AtomicRMWOp> |
///      +--------------------------------+
///
struct GenericAtomicRMWOpLowering
    : public LoadStoreOpLowering<GenericAtomicRMWOp> {
  using Base::Base;

  LogicalResult
  matchAndRewrite(GenericAtomicRMWOp atomicOp, OpAdaptor adaptor,
                  ConversionPatternRewriter &rewriter) const override {

    auto loc = atomicOp.getLoc();
    Type valueType = typeConverter->convertType(atomicOp.getResult().getType());

    // Split the block into initial, loop, and ending parts.
    auto *initBlock = rewriter.getInsertionBlock();
    auto *loopBlock =
        rewriter.createBlock(initBlock->getParent(),
                             std::next(Region::iterator(initBlock)), valueType);
    auto *endBlock = rewriter.createBlock(
        loopBlock->getParent(), std::next(Region::iterator(loopBlock)));

    // Operations range to be moved to `endBlock`.
    auto opsToMoveStart = atomicOp->getIterator();
    auto opsToMoveEnd = initBlock->back().getIterator();

    // Compute the loaded value and branch to the loop block.
    rewriter.setInsertionPointToEnd(initBlock);
    auto memRefType = atomicOp.getMemref().getType().cast<MemRefType>();
    auto dataPtr = getStridedElementPtr(loc, memRefType, adaptor.getMemref(),
                                        adaptor.getIndices(), rewriter);
    Value init = rewriter.create<LLVM::LoadOp>(loc, dataPtr);
    rewriter.create<LLVM::BrOp>(loc, init, loopBlock);

    // Prepare the body of the loop block.
    rewriter.setInsertionPointToStart(loopBlock);

    // Clone the GenericAtomicRMWOp region and extract the result.
    auto loopArgument = loopBlock->getArgument(0);
    BlockAndValueMapping mapping;
    mapping.map(atomicOp.getCurrentValue(), loopArgument);
    Block &entryBlock = atomicOp.body().front();
    for (auto &nestedOp : entryBlock.without_terminator()) {
      Operation *clone = rewriter.clone(nestedOp, mapping);
      mapping.map(nestedOp.getResults(), clone->getResults());
    }
    Value result = mapping.lookup(entryBlock.getTerminator()->getOperand(0));

    // Prepare the epilog of the loop block.
    // Append the cmpxchg op to the end of the loop block.
    auto successOrdering = LLVM::AtomicOrdering::acq_rel;
    auto failureOrdering = LLVM::AtomicOrdering::monotonic;
    auto boolType = IntegerType::get(rewriter.getContext(), 1);
    auto pairType = LLVM::LLVMStructType::getLiteral(rewriter.getContext(),
                                                     {valueType, boolType});
    auto cmpxchg = rewriter.create<LLVM::AtomicCmpXchgOp>(
        loc, pairType, dataPtr, loopArgument, result, successOrdering,
        failureOrdering);
    // Extract the %new_loaded and %ok values from the pair.
    Value newLoaded = rewriter.create<LLVM::ExtractValueOp>(
        loc, valueType, cmpxchg, rewriter.getI64ArrayAttr({0}));
    Value ok = rewriter.create<LLVM::ExtractValueOp>(
        loc, boolType, cmpxchg, rewriter.getI64ArrayAttr({1}));

    // Conditionally branch to the end or back to the loop depending on %ok.
    rewriter.create<LLVM::CondBrOp>(loc, ok, endBlock, ArrayRef<Value>(),
                                    loopBlock, newLoaded);

    rewriter.setInsertionPointToEnd(endBlock);
    moveOpsRange(atomicOp.getResult(), newLoaded, std::next(opsToMoveStart),
                 std::next(opsToMoveEnd), rewriter);

    // The 'result' of the atomic_rmw op is the newly loaded value.
    rewriter.replaceOp(atomicOp, {newLoaded});

    return success();
  }

private:
  // Clones a segment of ops [start, end) and erases the original.
  void moveOpsRange(ValueRange oldResult, ValueRange newResult,
                    Block::iterator start, Block::iterator end,
                    ConversionPatternRewriter &rewriter) const {
    BlockAndValueMapping mapping;
    mapping.map(oldResult, newResult);
    SmallVector<Operation *, 2> opsToErase;
    for (auto it = start; it != end; ++it) {
      rewriter.clone(*it, mapping);
      opsToErase.push_back(&*it);
    }
    for (auto *it : opsToErase)
      rewriter.eraseOp(it);
  }
};

} // namespace

void mlir::populateStdToLLVMFuncOpConversionPattern(
    LLVMTypeConverter &converter, RewritePatternSet &patterns) {
  if (converter.getOptions().useBarePtrCallConv)
    patterns.add<BarePtrFuncOpConversion>(converter);
  else
    patterns.add<FuncOpConversion>(converter);
}

void mlir::populateStdToLLVMConversionPatterns(LLVMTypeConverter &converter,
                                               RewritePatternSet &patterns) {
  populateStdToLLVMFuncOpConversionPattern(converter, patterns);
  // clang-format off
<<<<<<< HEAD
  patterns.insert<
      AbsFOpLowering,
      AddFOpLowering,
      AddIOpLowering,
      AllocaOpLowering,
      AndOpLowering,
=======
  patterns.add<
>>>>>>> 2ab1d525
      AssertOpLowering,
      BranchOpLowering,
      CallIndirectOpLowering,
      CallOpLowering,
      CondBranchOpLowering,
      ConstantOpLowering,
<<<<<<< HEAD
      DialectCastOpLowering,
      DivFOpLowering,
      ExpOpLowering,
      Exp2OpLowering,
      FloorFOpLowering,
      FmaFOpLowering,
      GenericAtomicRMWOpLowering,
      LogOpLowering,
      Log10OpLowering,
      Log2OpLowering,
      FPExtLowering,
      FPToSILowering,
      FPToUILowering,
      FPTruncLowering,
      IndexCastOpLowering,
      MulFOpLowering,
      MulIOpLowering,
      NegFOpLowering,
      OrOpLowering,
      PowFOpLowering,
      PrefetchOpLowering,
      RemFOpLowering,
=======
      GenericAtomicRMWOpLowering,
>>>>>>> 2ab1d525
      ReturnOpLowering,
      SelectOpLowering,
      SplatOpLowering,
      SplatNdOpLowering,
<<<<<<< HEAD
      SqrtOpLowering,
      SubFOpLowering,
      SubIOpLowering,
      TruncateIOpLowering,
      UIToFPLowering,
      UnsignedDivIOpLowering,
      UnsignedRemIOpLowering,
      UnsignedShiftRightOpLowering,
      XOrOpLowering,
      ZeroExtendIOpLowering>(converter);
  // clang-format on
}

void mlir::populateStdToLLVMMemoryConversionPatterns(
    LLVMTypeConverter &converter, OwningRewritePatternList &patterns) {
  // clang-format off
  patterns.insert<
      AssumeAlignmentOpLowering,
      DeallocOpLowering,
      DimOpLowering,
      GlobalMemrefOpLowering,
      GetGlobalMemrefOpLowering,
      LoadOpLowering,
      MemRefCastOpLowering,
      MemRefReinterpretCastOpLowering,
      MemRefReshapeOpLowering,
      RankOpLowering,
      StoreOpLowering,
      SubViewOpLowering,
      TransposeOpLowering,
      ViewOpLowering>(converter);
  // clang-format on
  if (converter.getOptions().useAlignedAlloc)
    patterns.insert<AlignedAllocOpLowering>(converter);
  else
    patterns.insert<AllocOpLowering>(converter);
}

void mlir::populateStdToLLVMFuncOpConversionPattern(
    LLVMTypeConverter &converter, OwningRewritePatternList &patterns) {
  if (converter.getOptions().useBarePtrCallConv)
    patterns.insert<BarePtrFuncOpConversion>(converter);
  else
    patterns.insert<FuncOpConversion>(converter);
}

void mlir::populateStdToLLVMConversionPatterns(
    LLVMTypeConverter &converter, OwningRewritePatternList &patterns) {
  populateStdToLLVMFuncOpConversionPattern(converter, patterns);
  populateStdToLLVMNonMemoryConversionPatterns(converter, patterns);
  populateStdToLLVMMemoryConversionPatterns(converter, patterns);
}

/// Convert a non-empty list of types to be returned from a function into a
/// supported LLVM IR type.  In particular, if more than one value is returned,
/// create an LLVM IR structure type with elements that correspond to each of
/// the MLIR types converted with `convertType`.
Type LLVMTypeConverter::packFunctionResults(TypeRange types) {
  assert(!types.empty() && "expected non-empty list of type");

  if (types.size() == 1)
    return convertCallingConventionType(types.front());

  SmallVector<Type, 8> resultTypes;
  resultTypes.reserve(types.size());
  for (auto t : types) {
    auto converted = convertCallingConventionType(t);
    if (!converted || !LLVM::isCompatibleType(converted))
      return {};
    resultTypes.push_back(converted);
  }

  return LLVM::LLVMStructType::getLiteral(&getContext(), resultTypes);
}

Value LLVMTypeConverter::promoteOneMemRefDescriptor(Location loc, Value operand,
                                                    OpBuilder &builder) {
  auto *context = builder.getContext();
  auto int64Ty = IntegerType::get(builder.getContext(), 64);
  auto indexType = IndexType::get(context);
  // Alloca with proper alignment. We do not expect optimizations of this
  // alloca op and so we omit allocating at the entry block.
  auto ptrType = LLVM::LLVMPointerType::get(operand.getType());
  Value one = builder.create<LLVM::ConstantOp>(loc, int64Ty,
                                               IntegerAttr::get(indexType, 1));
  Value allocated =
      builder.create<LLVM::AllocaOp>(loc, ptrType, one, /*alignment=*/0);
  // Store into the alloca'ed descriptor.
  builder.create<LLVM::StoreOp>(loc, operand, allocated);
  return allocated;
}

SmallVector<Value, 4> LLVMTypeConverter::promoteOperands(Location loc,
                                                         ValueRange opOperands,
                                                         ValueRange operands,
                                                         OpBuilder &builder) {
  SmallVector<Value, 4> promotedOperands;
  promotedOperands.reserve(operands.size());
  for (auto it : llvm::zip(opOperands, operands)) {
    auto operand = std::get<0>(it);
    auto llvmOperand = std::get<1>(it);

    if (options.useBarePtrCallConv) {
      // For the bare-ptr calling convention, we only have to extract the
      // aligned pointer of a memref.
      if (auto memrefType = operand.getType().dyn_cast<MemRefType>()) {
        MemRefDescriptor desc(llvmOperand);
        llvmOperand = desc.alignedPtr(builder, loc);
      } else if (operand.getType().isa<UnrankedMemRefType>()) {
        llvm_unreachable("Unranked memrefs are not supported");
      }
    } else {
      if (operand.getType().isa<UnrankedMemRefType>()) {
        UnrankedMemRefDescriptor::unpack(builder, loc, llvmOperand,
                                         promotedOperands);
        continue;
      }
      if (auto memrefType = operand.getType().dyn_cast<MemRefType>()) {
        MemRefDescriptor::unpack(builder, loc, llvmOperand, memrefType,
                                 promotedOperands);
        continue;
      }
    }

    promotedOperands.push_back(llvmOperand);
  }
  return promotedOperands;
=======
      SwitchOpLowering>(converter);
  // clang-format on
>>>>>>> 2ab1d525
}

namespace {
/// A pass converting MLIR operations into the LLVM IR dialect.
struct LLVMLoweringPass : public ConvertStandardToLLVMBase<LLVMLoweringPass> {
  LLVMLoweringPass() = default;
  LLVMLoweringPass(bool useBarePtrCallConv, bool emitCWrappers,
                   unsigned indexBitwidth, bool useAlignedAlloc,
                   const llvm::DataLayout &dataLayout) {
    this->useBarePtrCallConv = useBarePtrCallConv;
    this->emitCWrappers = emitCWrappers;
    this->indexBitwidth = indexBitwidth;
    this->dataLayout = dataLayout.getStringRepresentation();
  }

  /// Run the dialect converter on the module.
  void runOnOperation() override {
    if (useBarePtrCallConv && emitCWrappers) {
      getOperation().emitError()
          << "incompatible conversion options: bare-pointer calling convention "
             "and C wrapper emission";
      signalPassFailure();
      return;
    }
    if (failed(LLVM::LLVMDialect::verifyDataLayoutString(
            this->dataLayout, [this](const Twine &message) {
              getOperation().emitError() << message.str();
            }))) {
      signalPassFailure();
      return;
    }

    ModuleOp m = getOperation();
    const auto &dataLayoutAnalysis = getAnalysis<DataLayoutAnalysis>();

    LowerToLLVMOptions options(&getContext(),
                               dataLayoutAnalysis.getAtOrAbove(m));
    options.useBarePtrCallConv = useBarePtrCallConv;
    options.emitCWrappers = emitCWrappers;
    if (indexBitwidth != kDeriveIndexBitwidthFromDataLayout)
      options.overrideIndexBitwidth(indexBitwidth);
    options.dataLayout = llvm::DataLayout(this->dataLayout);

    LLVMTypeConverter typeConverter(&getContext(), options,
                                    &dataLayoutAnalysis);

    RewritePatternSet patterns(&getContext());
    populateStdToLLVMConversionPatterns(typeConverter, patterns);
    arith::populateArithmeticToLLVMConversionPatterns(typeConverter, patterns);

    LLVMConversionTarget target(getContext());
    if (failed(applyPartialConversion(m, target, std::move(patterns))))
      signalPassFailure();

    m->setAttr(LLVM::LLVMDialect::getDataLayoutAttrName(),
               StringAttr::get(m.getContext(), this->dataLayout));
  }
};
} // namespace

<<<<<<< HEAD
mlir::LLVMConversionTarget::LLVMConversionTarget(MLIRContext &ctx)
    : ConversionTarget(ctx) {
  this->addLegalDialect<LLVM::LLVMDialect>();
  this->addIllegalOp<LLVM::DialectCastOp>();
  this->addIllegalOp<math::TanhOp>();
=======
std::unique_ptr<OperationPass<ModuleOp>> mlir::createLowerToLLVMPass() {
  return std::make_unique<LLVMLoweringPass>();
>>>>>>> 2ab1d525
}

std::unique_ptr<OperationPass<ModuleOp>>
mlir::createLowerToLLVMPass(const LowerToLLVMOptions &options) {
  auto allocLowering = options.allocLowering;
  // There is no way to provide additional patterns for pass, so
  // AllocLowering::None will always fail.
  assert(allocLowering != LowerToLLVMOptions::AllocLowering::None &&
         "LLVMLoweringPass doesn't support AllocLowering::None");
  bool useAlignedAlloc =
      (allocLowering == LowerToLLVMOptions::AllocLowering::AlignedAlloc);
  return std::make_unique<LLVMLoweringPass>(
      options.useBarePtrCallConv, options.emitCWrappers,
      options.getIndexBitwidth(), useAlignedAlloc, options.dataLayout);
}<|MERGE_RESOLUTION|>--- conflicted
+++ resolved
@@ -21,7 +21,6 @@
 #include "mlir/Conversion/StandardToLLVM/ConvertStandardToLLVMPass.h"
 #include "mlir/Dialect/LLVMIR/FunctionCallUtils.h"
 #include "mlir/Dialect/LLVMIR/LLVMDialect.h"
-#include "mlir/Dialect/Math/IR/Math.h"
 #include "mlir/Dialect/StandardOps/IR/Ops.h"
 #include "mlir/Dialect/Utils/StaticValueUtils.h"
 #include "mlir/IR/Attributes.h"
@@ -47,1160 +46,6 @@
 
 #define PASS_NAME "convert-std-to-llvm"
 
-<<<<<<< HEAD
-// Extract an LLVM IR type from the LLVM IR dialect type.
-static Type unwrap(Type type) {
-  if (!type)
-    return nullptr;
-  auto *mlirContext = type.getContext();
-  if (!LLVM::isCompatibleType(type))
-    emitError(UnknownLoc::get(mlirContext),
-              "conversion resulted in a non-LLVM type ")
-        << type;
-  return type;
-}
-
-/// Callback to convert function argument types. It converts a MemRef function
-/// argument to a list of non-aggregate types containing descriptor
-/// information, and an UnrankedmemRef function argument to a list containing
-/// the rank and a pointer to a descriptor struct.
-LogicalResult mlir::structFuncArgTypeConverter(LLVMTypeConverter &converter,
-                                               Type type,
-                                               SmallVectorImpl<Type> &result) {
-  if (auto memref = type.dyn_cast<MemRefType>()) {
-    // In signatures, Memref descriptors are expanded into lists of
-    // non-aggregate values.
-    auto converted =
-        converter.getMemRefDescriptorFields(memref, /*unpackAggregates=*/true);
-    if (converted.empty())
-      return failure();
-    result.append(converted.begin(), converted.end());
-    return success();
-  }
-  if (type.isa<UnrankedMemRefType>()) {
-    auto converted = converter.getUnrankedMemRefDescriptorFields();
-    if (converted.empty())
-      return failure();
-    result.append(converted.begin(), converted.end());
-    return success();
-  }
-  auto converted = converter.convertType(type);
-  if (!converted)
-    return failure();
-  result.push_back(converted);
-  return success();
-}
-
-/// Callback to convert function argument types. It converts MemRef function
-/// arguments to bare pointers to the MemRef element type.
-LogicalResult mlir::barePtrFuncArgTypeConverter(LLVMTypeConverter &converter,
-                                                Type type,
-                                                SmallVectorImpl<Type> &result) {
-  auto llvmTy = converter.convertCallingConventionType(type);
-  if (!llvmTy)
-    return failure();
-
-  result.push_back(llvmTy);
-  return success();
-}
-
-/// Create an LLVMTypeConverter using default LowerToLLVMOptions.
-LLVMTypeConverter::LLVMTypeConverter(MLIRContext *ctx)
-    : LLVMTypeConverter(ctx, LowerToLLVMOptions::getDefaultOptions()) {}
-
-/// Create an LLVMTypeConverter using custom LowerToLLVMOptions.
-LLVMTypeConverter::LLVMTypeConverter(MLIRContext *ctx,
-                                     const LowerToLLVMOptions &options)
-    : llvmDialect(ctx->getOrLoadDialect<LLVM::LLVMDialect>()),
-      options(options) {
-  assert(llvmDialect && "LLVM IR dialect is not registered");
-  if (options.indexBitwidth == kDeriveIndexBitwidthFromDataLayout)
-    this->options.indexBitwidth = options.dataLayout.getPointerSizeInBits();
-
-  // Register conversions for the builtin types.
-  addConversion([&](ComplexType type) { return convertComplexType(type); });
-  addConversion([&](FloatType type) { return convertFloatType(type); });
-  addConversion([&](FunctionType type) { return convertFunctionType(type); });
-  addConversion([&](IndexType type) { return convertIndexType(type); });
-  addConversion([&](IntegerType type) { return convertIntegerType(type); });
-  addConversion([&](MemRefType type) { return convertMemRefType(type); });
-  addConversion(
-      [&](UnrankedMemRefType type) { return convertUnrankedMemRefType(type); });
-  addConversion([&](VectorType type) { return convertVectorType(type); });
-
-  // LLVM-compatible types are legal, so add a pass-through conversion.
-  addConversion([](Type type) {
-    return LLVM::isCompatibleType(type) ? llvm::Optional<Type>(type)
-                                        : llvm::None;
-  });
-
-  // Materialization for memrefs creates descriptor structs from individual
-  // values constituting them, when descriptors are used, i.e. more than one
-  // value represents a memref.
-  addArgumentMaterialization(
-      [&](OpBuilder &builder, UnrankedMemRefType resultType, ValueRange inputs,
-          Location loc) -> Optional<Value> {
-        if (inputs.size() == 1)
-          return llvm::None;
-        return UnrankedMemRefDescriptor::pack(builder, loc, *this, resultType,
-                                              inputs);
-      });
-  addArgumentMaterialization([&](OpBuilder &builder, MemRefType resultType,
-                                 ValueRange inputs,
-                                 Location loc) -> Optional<Value> {
-    if (inputs.size() == 1)
-      return llvm::None;
-    return MemRefDescriptor::pack(builder, loc, *this, resultType, inputs);
-  });
-  // Add generic source and target materializations to handle cases where
-  // non-LLVM types persist after an LLVM conversion.
-  addSourceMaterialization([&](OpBuilder &builder, Type resultType,
-                               ValueRange inputs,
-                               Location loc) -> Optional<Value> {
-    if (inputs.size() != 1)
-      return llvm::None;
-    // FIXME: These should check LLVM::DialectCastOp can actually be constructed
-    // from the input and result.
-    return builder.create<LLVM::DialectCastOp>(loc, resultType, inputs[0])
-        .getResult();
-  });
-  addTargetMaterialization([&](OpBuilder &builder, Type resultType,
-                               ValueRange inputs,
-                               Location loc) -> Optional<Value> {
-    if (inputs.size() != 1)
-      return llvm::None;
-    // FIXME: These should check LLVM::DialectCastOp can actually be constructed
-    // from the input and result.
-    return builder.create<LLVM::DialectCastOp>(loc, resultType, inputs[0])
-        .getResult();
-  });
-}
-
-/// Returns the MLIR context.
-MLIRContext &LLVMTypeConverter::getContext() {
-  return *getDialect()->getContext();
-}
-
-Type LLVMTypeConverter::getIndexType() {
-  return IntegerType::get(&getContext(), getIndexTypeBitwidth());
-}
-
-unsigned LLVMTypeConverter::getPointerBitwidth(unsigned addressSpace) {
-  return options.dataLayout.getPointerSizeInBits(addressSpace);
-}
-
-Type LLVMTypeConverter::convertIndexType(IndexType type) {
-  return getIndexType();
-}
-
-Type LLVMTypeConverter::convertIntegerType(IntegerType type) {
-  return IntegerType::get(&getContext(), type.getWidth());
-}
-
-Type LLVMTypeConverter::convertFloatType(FloatType type) { return type; }
-
-// Convert a `ComplexType` to an LLVM type. The result is a complex number
-// struct with entries for the
-//   1. real part and for the
-//   2. imaginary part.
-static constexpr unsigned kRealPosInComplexNumberStruct = 0;
-static constexpr unsigned kImaginaryPosInComplexNumberStruct = 1;
-Type LLVMTypeConverter::convertComplexType(ComplexType type) {
-  auto elementType = convertType(type.getElementType());
-  return LLVM::LLVMStructType::getLiteral(&getContext(),
-                                          {elementType, elementType});
-}
-
-// Except for signatures, MLIR function types are converted into LLVM
-// pointer-to-function types.
-Type LLVMTypeConverter::convertFunctionType(FunctionType type) {
-  SignatureConversion conversion(type.getNumInputs());
-  Type converted =
-      convertFunctionSignature(type, /*isVariadic=*/false, conversion);
-  return LLVM::LLVMPointerType::get(converted);
-}
-
-// Function types are converted to LLVM Function types by recursively converting
-// argument and result types.  If MLIR Function has zero results, the LLVM
-// Function has one VoidType result.  If MLIR Function has more than one result,
-// they are into an LLVM StructType in their order of appearance.
-Type LLVMTypeConverter::convertFunctionSignature(
-    FunctionType funcTy, bool isVariadic,
-    LLVMTypeConverter::SignatureConversion &result) {
-  // Select the argument converter depending on the calling convention.
-  auto funcArgConverter = options.useBarePtrCallConv
-                              ? barePtrFuncArgTypeConverter
-                              : structFuncArgTypeConverter;
-  // Convert argument types one by one and check for errors.
-  for (auto &en : llvm::enumerate(funcTy.getInputs())) {
-    Type type = en.value();
-    SmallVector<Type, 8> converted;
-    if (failed(funcArgConverter(*this, type, converted)))
-      return {};
-    result.addInputs(en.index(), converted);
-  }
-
-  SmallVector<Type, 8> argTypes;
-  argTypes.reserve(llvm::size(result.getConvertedTypes()));
-  for (Type type : result.getConvertedTypes())
-    argTypes.push_back(unwrap(type));
-
-  // If function does not return anything, create the void result type,
-  // if it returns on element, convert it, otherwise pack the result types into
-  // a struct.
-  Type resultType = funcTy.getNumResults() == 0
-                        ? LLVM::LLVMVoidType::get(&getContext())
-                        : unwrap(packFunctionResults(funcTy.getResults()));
-  if (!resultType)
-    return {};
-  return LLVM::LLVMFunctionType::get(resultType, argTypes, isVariadic);
-}
-
-/// Converts the function type to a C-compatible format, in particular using
-/// pointers to memref descriptors for arguments.
-Type LLVMTypeConverter::convertFunctionTypeCWrapper(FunctionType type) {
-  SmallVector<Type, 4> inputs;
-
-  for (Type t : type.getInputs()) {
-    auto converted = convertType(t);
-    if (!converted || !LLVM::isCompatibleType(converted))
-      return {};
-    if (t.isa<MemRefType, UnrankedMemRefType>())
-      converted = LLVM::LLVMPointerType::get(converted);
-    inputs.push_back(converted);
-  }
-
-  Type resultType = type.getNumResults() == 0
-                        ? LLVM::LLVMVoidType::get(&getContext())
-                        : unwrap(packFunctionResults(type.getResults()));
-  if (!resultType)
-    return {};
-
-  return LLVM::LLVMFunctionType::get(resultType, inputs);
-}
-
-static constexpr unsigned kAllocatedPtrPosInMemRefDescriptor = 0;
-static constexpr unsigned kAlignedPtrPosInMemRefDescriptor = 1;
-static constexpr unsigned kOffsetPosInMemRefDescriptor = 2;
-static constexpr unsigned kSizePosInMemRefDescriptor = 3;
-static constexpr unsigned kStridePosInMemRefDescriptor = 4;
-
-/// Convert a memref type into a list of LLVM IR types that will form the
-/// memref descriptor. The result contains the following types:
-///  1. The pointer to the allocated data buffer, followed by
-///  2. The pointer to the aligned data buffer, followed by
-///  3. A lowered `index`-type integer containing the distance between the
-///  beginning of the buffer and the first element to be accessed through the
-///  view, followed by
-///  4. An array containing as many `index`-type integers as the rank of the
-///  MemRef: the array represents the size, in number of elements, of the memref
-///  along the given dimension. For constant MemRef dimensions, the
-///  corresponding size entry is a constant whose runtime value must match the
-///  static value, followed by
-///  5. A second array containing as many `index`-type integers as the rank of
-///  the MemRef: the second array represents the "stride" (in tensor abstraction
-///  sense), i.e. the number of consecutive elements of the underlying buffer.
-///  TODO: add assertions for the static cases.
-///
-///  If `unpackAggregates` is set to true, the arrays described in (4) and (5)
-///  are expanded into individual index-type elements.
-///
-///  template <typename Elem, typename Index, size_t Rank>
-///  struct {
-///    Elem *allocatedPtr;
-///    Elem *alignedPtr;
-///    Index offset;
-///    Index sizes[Rank]; // omitted when rank == 0
-///    Index strides[Rank]; // omitted when rank == 0
-///  };
-SmallVector<Type, 5>
-LLVMTypeConverter::getMemRefDescriptorFields(MemRefType type,
-                                             bool unpackAggregates) {
-  assert(isStrided(type) &&
-         "Non-strided layout maps must have been normalized away");
-
-  Type elementType = unwrap(convertType(type.getElementType()));
-  if (!elementType)
-    return {};
-  auto ptrTy =
-      LLVM::LLVMPointerType::get(elementType, type.getMemorySpaceAsInt());
-  auto indexTy = getIndexType();
-
-  SmallVector<Type, 5> results = {ptrTy, ptrTy, indexTy};
-  auto rank = type.getRank();
-  if (rank == 0)
-    return results;
-
-  if (unpackAggregates)
-    results.insert(results.end(), 2 * rank, indexTy);
-  else
-    results.insert(results.end(), 2, LLVM::LLVMArrayType::get(indexTy, rank));
-  return results;
-}
-
-/// Converts MemRefType to LLVMType. A MemRefType is converted to a struct that
-/// packs the descriptor fields as defined by `getMemRefDescriptorFields`.
-Type LLVMTypeConverter::convertMemRefType(MemRefType type) {
-  // When converting a MemRefType to a struct with descriptor fields, do not
-  // unpack the `sizes` and `strides` arrays.
-  SmallVector<Type, 5> types =
-      getMemRefDescriptorFields(type, /*unpackAggregates=*/false);
-  return LLVM::LLVMStructType::getLiteral(&getContext(), types);
-}
-
-static constexpr unsigned kRankInUnrankedMemRefDescriptor = 0;
-static constexpr unsigned kPtrInUnrankedMemRefDescriptor = 1;
-
-/// Convert an unranked memref type into a list of non-aggregate LLVM IR types
-/// that will form the unranked memref descriptor. In particular, the fields
-/// for an unranked memref descriptor are:
-/// 1. index-typed rank, the dynamic rank of this MemRef
-/// 2. void* ptr, pointer to the static ranked MemRef descriptor. This will be
-///    stack allocated (alloca) copy of a MemRef descriptor that got casted to
-///    be unranked.
-SmallVector<Type, 2> LLVMTypeConverter::getUnrankedMemRefDescriptorFields() {
-  return {getIndexType(),
-          LLVM::LLVMPointerType::get(IntegerType::get(&getContext(), 8))};
-}
-
-Type LLVMTypeConverter::convertUnrankedMemRefType(UnrankedMemRefType type) {
-  return LLVM::LLVMStructType::getLiteral(&getContext(),
-                                          getUnrankedMemRefDescriptorFields());
-}
-
-/// Convert a memref type to a bare pointer to the memref element type.
-Type LLVMTypeConverter::convertMemRefToBarePtr(BaseMemRefType type) {
-  if (type.isa<UnrankedMemRefType>())
-    // Unranked memref is not supported in the bare pointer calling convention.
-    return {};
-
-  // Check that the memref has static shape, strides and offset. Otherwise, it
-  // cannot be lowered to a bare pointer.
-  auto memrefTy = type.cast<MemRefType>();
-  if (!memrefTy.hasStaticShape())
-    return {};
-
-  int64_t offset = 0;
-  SmallVector<int64_t, 4> strides;
-  if (failed(getStridesAndOffset(memrefTy, strides, offset)))
-    return {};
-
-  for (int64_t stride : strides)
-    if (ShapedType::isDynamicStrideOrOffset(stride))
-      return {};
-
-  if (ShapedType::isDynamicStrideOrOffset(offset))
-    return {};
-
-  Type elementType = unwrap(convertType(type.getElementType()));
-  if (!elementType)
-    return {};
-  return LLVM::LLVMPointerType::get(elementType, type.getMemorySpaceAsInt());
-}
-
-/// Convert an n-D vector type to an LLVM vector type via (n-1)-D array type
-/// when n > 1. For example, `vector<4 x f32>` remains as is while,
-/// `vector<4x8x16xf32>` converts to `!llvm.array<4xarray<8 x vector<16xf32>>>`.
-Type LLVMTypeConverter::convertVectorType(VectorType type) {
-  auto elementType = unwrap(convertType(type.getElementType()));
-  if (!elementType)
-    return {};
-  Type vectorType = VectorType::get(type.getShape().back(), elementType);
-  assert(LLVM::isCompatibleVectorType(vectorType) &&
-         "expected vector type compatible with the LLVM dialect");
-  auto shape = type.getShape();
-  for (int i = shape.size() - 2; i >= 0; --i)
-    vectorType = LLVM::LLVMArrayType::get(vectorType, shape[i]);
-  return vectorType;
-}
-
-/// Convert a type in the context of the default or bare pointer calling
-/// convention. Calling convention sensitive types, such as MemRefType and
-/// UnrankedMemRefType, are converted following the specific rules for the
-/// calling convention. Calling convention independent types are converted
-/// following the default LLVM type conversions.
-Type LLVMTypeConverter::convertCallingConventionType(Type type) {
-  if (options.useBarePtrCallConv)
-    if (auto memrefTy = type.dyn_cast<BaseMemRefType>())
-      return convertMemRefToBarePtr(memrefTy);
-
-  return convertType(type);
-}
-
-/// Promote the bare pointers in 'values' that resulted from memrefs to
-/// descriptors. 'stdTypes' holds they types of 'values' before the conversion
-/// to the LLVM-IR dialect (i.e., MemRefType, or any other builtin type).
-void LLVMTypeConverter::promoteBarePtrsToDescriptors(
-    ConversionPatternRewriter &rewriter, Location loc, ArrayRef<Type> stdTypes,
-    SmallVectorImpl<Value> &values) {
-  assert(stdTypes.size() == values.size() &&
-         "The number of types and values doesn't match");
-  for (unsigned i = 0, end = values.size(); i < end; ++i)
-    if (auto memrefTy = stdTypes[i].dyn_cast<MemRefType>())
-      values[i] = MemRefDescriptor::fromStaticShape(rewriter, loc, *this,
-                                                    memrefTy, values[i]);
-}
-
-ConvertToLLVMPattern::ConvertToLLVMPattern(StringRef rootOpName,
-                                           MLIRContext *context,
-                                           LLVMTypeConverter &typeConverter,
-                                           PatternBenefit benefit)
-    : ConversionPattern(rootOpName, benefit, typeConverter, context) {}
-
-//===----------------------------------------------------------------------===//
-// StructBuilder implementation
-//===----------------------------------------------------------------------===//
-
-StructBuilder::StructBuilder(Value v) : value(v), structType(v.getType()) {
-  assert(value != nullptr && "value cannot be null");
-  assert(LLVM::isCompatibleType(structType) && "expected llvm type");
-}
-
-Value StructBuilder::extractPtr(OpBuilder &builder, Location loc,
-                                unsigned pos) {
-  Type type = structType.cast<LLVM::LLVMStructType>().getBody()[pos];
-  return builder.create<LLVM::ExtractValueOp>(loc, type, value,
-                                              builder.getI64ArrayAttr(pos));
-}
-
-void StructBuilder::setPtr(OpBuilder &builder, Location loc, unsigned pos,
-                           Value ptr) {
-  value = builder.create<LLVM::InsertValueOp>(loc, structType, value, ptr,
-                                              builder.getI64ArrayAttr(pos));
-}
-
-//===----------------------------------------------------------------------===//
-// ComplexStructBuilder implementation
-//===----------------------------------------------------------------------===//
-
-ComplexStructBuilder ComplexStructBuilder::undef(OpBuilder &builder,
-                                                 Location loc, Type type) {
-  Value val = builder.create<LLVM::UndefOp>(loc, type);
-  return ComplexStructBuilder(val);
-}
-
-void ComplexStructBuilder::setReal(OpBuilder &builder, Location loc,
-                                   Value real) {
-  setPtr(builder, loc, kRealPosInComplexNumberStruct, real);
-}
-
-Value ComplexStructBuilder::real(OpBuilder &builder, Location loc) {
-  return extractPtr(builder, loc, kRealPosInComplexNumberStruct);
-}
-
-void ComplexStructBuilder::setImaginary(OpBuilder &builder, Location loc,
-                                        Value imaginary) {
-  setPtr(builder, loc, kImaginaryPosInComplexNumberStruct, imaginary);
-}
-
-Value ComplexStructBuilder::imaginary(OpBuilder &builder, Location loc) {
-  return extractPtr(builder, loc, kImaginaryPosInComplexNumberStruct);
-}
-
-//===----------------------------------------------------------------------===//
-// MemRefDescriptor implementation
-//===----------------------------------------------------------------------===//
-
-/// Construct a helper for the given descriptor value.
-MemRefDescriptor::MemRefDescriptor(Value descriptor)
-    : StructBuilder(descriptor) {
-  assert(value != nullptr && "value cannot be null");
-  indexType = value.getType()
-                  .cast<LLVM::LLVMStructType>()
-                  .getBody()[kOffsetPosInMemRefDescriptor];
-}
-
-/// Builds IR creating an `undef` value of the descriptor type.
-MemRefDescriptor MemRefDescriptor::undef(OpBuilder &builder, Location loc,
-                                         Type descriptorType) {
-
-  Value descriptor = builder.create<LLVM::UndefOp>(loc, descriptorType);
-  return MemRefDescriptor(descriptor);
-}
-
-/// Builds IR creating a MemRef descriptor that represents `type` and
-/// populates it with static shape and stride information extracted from the
-/// type.
-MemRefDescriptor
-MemRefDescriptor::fromStaticShape(OpBuilder &builder, Location loc,
-                                  LLVMTypeConverter &typeConverter,
-                                  MemRefType type, Value memory) {
-  assert(type.hasStaticShape() && "unexpected dynamic shape");
-
-  // Extract all strides and offsets and verify they are static.
-  int64_t offset;
-  SmallVector<int64_t, 4> strides;
-  auto result = getStridesAndOffset(type, strides, offset);
-  (void)result;
-  assert(succeeded(result) && "unexpected failure in stride computation");
-  assert(!MemRefType::isDynamicStrideOrOffset(offset) &&
-         "expected static offset");
-  assert(!llvm::any_of(strides, [](int64_t stride) {
-    return MemRefType::isDynamicStrideOrOffset(stride);
-  }) && "expected static strides");
-
-  auto convertedType = typeConverter.convertType(type);
-  assert(convertedType && "unexpected failure in memref type conversion");
-
-  auto descr = MemRefDescriptor::undef(builder, loc, convertedType);
-  descr.setAllocatedPtr(builder, loc, memory);
-  descr.setAlignedPtr(builder, loc, memory);
-  descr.setConstantOffset(builder, loc, offset);
-
-  // Fill in sizes and strides
-  for (unsigned i = 0, e = type.getRank(); i != e; ++i) {
-    descr.setConstantSize(builder, loc, i, type.getDimSize(i));
-    descr.setConstantStride(builder, loc, i, strides[i]);
-  }
-  return descr;
-}
-
-/// Builds IR extracting the allocated pointer from the descriptor.
-Value MemRefDescriptor::allocatedPtr(OpBuilder &builder, Location loc) {
-  return extractPtr(builder, loc, kAllocatedPtrPosInMemRefDescriptor);
-}
-
-/// Builds IR inserting the allocated pointer into the descriptor.
-void MemRefDescriptor::setAllocatedPtr(OpBuilder &builder, Location loc,
-                                       Value ptr) {
-  setPtr(builder, loc, kAllocatedPtrPosInMemRefDescriptor, ptr);
-}
-
-/// Builds IR extracting the aligned pointer from the descriptor.
-Value MemRefDescriptor::alignedPtr(OpBuilder &builder, Location loc) {
-  return extractPtr(builder, loc, kAlignedPtrPosInMemRefDescriptor);
-}
-
-/// Builds IR inserting the aligned pointer into the descriptor.
-void MemRefDescriptor::setAlignedPtr(OpBuilder &builder, Location loc,
-                                     Value ptr) {
-  setPtr(builder, loc, kAlignedPtrPosInMemRefDescriptor, ptr);
-}
-
-// Creates a constant Op producing a value of `resultType` from an index-typed
-// integer attribute.
-static Value createIndexAttrConstant(OpBuilder &builder, Location loc,
-                                     Type resultType, int64_t value) {
-  return builder.create<LLVM::ConstantOp>(
-      loc, resultType, builder.getIntegerAttr(builder.getIndexType(), value));
-}
-
-/// Builds IR extracting the offset from the descriptor.
-Value MemRefDescriptor::offset(OpBuilder &builder, Location loc) {
-  return builder.create<LLVM::ExtractValueOp>(
-      loc, indexType, value,
-      builder.getI64ArrayAttr(kOffsetPosInMemRefDescriptor));
-}
-
-/// Builds IR inserting the offset into the descriptor.
-void MemRefDescriptor::setOffset(OpBuilder &builder, Location loc,
-                                 Value offset) {
-  value = builder.create<LLVM::InsertValueOp>(
-      loc, structType, value, offset,
-      builder.getI64ArrayAttr(kOffsetPosInMemRefDescriptor));
-}
-
-/// Builds IR inserting the offset into the descriptor.
-void MemRefDescriptor::setConstantOffset(OpBuilder &builder, Location loc,
-                                         uint64_t offset) {
-  setOffset(builder, loc,
-            createIndexAttrConstant(builder, loc, indexType, offset));
-}
-
-/// Builds IR extracting the pos-th size from the descriptor.
-Value MemRefDescriptor::size(OpBuilder &builder, Location loc, unsigned pos) {
-  return builder.create<LLVM::ExtractValueOp>(
-      loc, indexType, value,
-      builder.getI64ArrayAttr({kSizePosInMemRefDescriptor, pos}));
-}
-
-Value MemRefDescriptor::size(OpBuilder &builder, Location loc, Value pos,
-                             int64_t rank) {
-  auto indexPtrTy = LLVM::LLVMPointerType::get(indexType);
-  auto arrayTy = LLVM::LLVMArrayType::get(indexType, rank);
-  auto arrayPtrTy = LLVM::LLVMPointerType::get(arrayTy);
-
-  // Copy size values to stack-allocated memory.
-  auto zero = createIndexAttrConstant(builder, loc, indexType, 0);
-  auto one = createIndexAttrConstant(builder, loc, indexType, 1);
-  auto sizes = builder.create<LLVM::ExtractValueOp>(
-      loc, arrayTy, value,
-      builder.getI64ArrayAttr({kSizePosInMemRefDescriptor}));
-  auto sizesPtr =
-      builder.create<LLVM::AllocaOp>(loc, arrayPtrTy, one, /*alignment=*/0);
-  builder.create<LLVM::StoreOp>(loc, sizes, sizesPtr);
-
-  // Load an return size value of interest.
-  auto resultPtr = builder.create<LLVM::GEPOp>(loc, indexPtrTy, sizesPtr,
-                                               ValueRange({zero, pos}));
-  return builder.create<LLVM::LoadOp>(loc, resultPtr);
-}
-
-/// Builds IR inserting the pos-th size into the descriptor
-void MemRefDescriptor::setSize(OpBuilder &builder, Location loc, unsigned pos,
-                               Value size) {
-  value = builder.create<LLVM::InsertValueOp>(
-      loc, structType, value, size,
-      builder.getI64ArrayAttr({kSizePosInMemRefDescriptor, pos}));
-}
-
-void MemRefDescriptor::setConstantSize(OpBuilder &builder, Location loc,
-                                       unsigned pos, uint64_t size) {
-  setSize(builder, loc, pos,
-          createIndexAttrConstant(builder, loc, indexType, size));
-}
-
-/// Builds IR extracting the pos-th stride from the descriptor.
-Value MemRefDescriptor::stride(OpBuilder &builder, Location loc, unsigned pos) {
-  return builder.create<LLVM::ExtractValueOp>(
-      loc, indexType, value,
-      builder.getI64ArrayAttr({kStridePosInMemRefDescriptor, pos}));
-}
-
-/// Builds IR inserting the pos-th stride into the descriptor
-void MemRefDescriptor::setStride(OpBuilder &builder, Location loc, unsigned pos,
-                                 Value stride) {
-  value = builder.create<LLVM::InsertValueOp>(
-      loc, structType, value, stride,
-      builder.getI64ArrayAttr({kStridePosInMemRefDescriptor, pos}));
-}
-
-void MemRefDescriptor::setConstantStride(OpBuilder &builder, Location loc,
-                                         unsigned pos, uint64_t stride) {
-  setStride(builder, loc, pos,
-            createIndexAttrConstant(builder, loc, indexType, stride));
-}
-
-LLVM::LLVMPointerType MemRefDescriptor::getElementPtrType() {
-  return value.getType()
-      .cast<LLVM::LLVMStructType>()
-      .getBody()[kAlignedPtrPosInMemRefDescriptor]
-      .cast<LLVM::LLVMPointerType>();
-}
-
-/// Creates a MemRef descriptor structure from a list of individual values
-/// composing that descriptor, in the following order:
-/// - allocated pointer;
-/// - aligned pointer;
-/// - offset;
-/// - <rank> sizes;
-/// - <rank> shapes;
-/// where <rank> is the MemRef rank as provided in `type`.
-Value MemRefDescriptor::pack(OpBuilder &builder, Location loc,
-                             LLVMTypeConverter &converter, MemRefType type,
-                             ValueRange values) {
-  Type llvmType = converter.convertType(type);
-  auto d = MemRefDescriptor::undef(builder, loc, llvmType);
-
-  d.setAllocatedPtr(builder, loc, values[kAllocatedPtrPosInMemRefDescriptor]);
-  d.setAlignedPtr(builder, loc, values[kAlignedPtrPosInMemRefDescriptor]);
-  d.setOffset(builder, loc, values[kOffsetPosInMemRefDescriptor]);
-
-  int64_t rank = type.getRank();
-  for (unsigned i = 0; i < rank; ++i) {
-    d.setSize(builder, loc, i, values[kSizePosInMemRefDescriptor + i]);
-    d.setStride(builder, loc, i, values[kSizePosInMemRefDescriptor + rank + i]);
-  }
-
-  return d;
-}
-
-/// Builds IR extracting individual elements of a MemRef descriptor structure
-/// and returning them as `results` list.
-void MemRefDescriptor::unpack(OpBuilder &builder, Location loc, Value packed,
-                              MemRefType type,
-                              SmallVectorImpl<Value> &results) {
-  int64_t rank = type.getRank();
-  results.reserve(results.size() + getNumUnpackedValues(type));
-
-  MemRefDescriptor d(packed);
-  results.push_back(d.allocatedPtr(builder, loc));
-  results.push_back(d.alignedPtr(builder, loc));
-  results.push_back(d.offset(builder, loc));
-  for (int64_t i = 0; i < rank; ++i)
-    results.push_back(d.size(builder, loc, i));
-  for (int64_t i = 0; i < rank; ++i)
-    results.push_back(d.stride(builder, loc, i));
-}
-
-/// Returns the number of non-aggregate values that would be produced by
-/// `unpack`.
-unsigned MemRefDescriptor::getNumUnpackedValues(MemRefType type) {
-  // Two pointers, offset, <rank> sizes, <rank> shapes.
-  return 3 + 2 * type.getRank();
-}
-
-//===----------------------------------------------------------------------===//
-// MemRefDescriptorView implementation.
-//===----------------------------------------------------------------------===//
-
-MemRefDescriptorView::MemRefDescriptorView(ValueRange range)
-    : rank((range.size() - kSizePosInMemRefDescriptor) / 2), elements(range) {}
-
-Value MemRefDescriptorView::allocatedPtr() {
-  return elements[kAllocatedPtrPosInMemRefDescriptor];
-}
-
-Value MemRefDescriptorView::alignedPtr() {
-  return elements[kAlignedPtrPosInMemRefDescriptor];
-}
-
-Value MemRefDescriptorView::offset() {
-  return elements[kOffsetPosInMemRefDescriptor];
-}
-
-Value MemRefDescriptorView::size(unsigned pos) {
-  return elements[kSizePosInMemRefDescriptor + pos];
-}
-
-Value MemRefDescriptorView::stride(unsigned pos) {
-  return elements[kSizePosInMemRefDescriptor + rank + pos];
-}
-
-//===----------------------------------------------------------------------===//
-// UnrankedMemRefDescriptor implementation
-//===----------------------------------------------------------------------===//
-
-/// Construct a helper for the given descriptor value.
-UnrankedMemRefDescriptor::UnrankedMemRefDescriptor(Value descriptor)
-    : StructBuilder(descriptor) {}
-
-/// Builds IR creating an `undef` value of the descriptor type.
-UnrankedMemRefDescriptor UnrankedMemRefDescriptor::undef(OpBuilder &builder,
-                                                         Location loc,
-                                                         Type descriptorType) {
-  Value descriptor = builder.create<LLVM::UndefOp>(loc, descriptorType);
-  return UnrankedMemRefDescriptor(descriptor);
-}
-Value UnrankedMemRefDescriptor::rank(OpBuilder &builder, Location loc) {
-  return extractPtr(builder, loc, kRankInUnrankedMemRefDescriptor);
-}
-void UnrankedMemRefDescriptor::setRank(OpBuilder &builder, Location loc,
-                                       Value v) {
-  setPtr(builder, loc, kRankInUnrankedMemRefDescriptor, v);
-}
-Value UnrankedMemRefDescriptor::memRefDescPtr(OpBuilder &builder,
-                                              Location loc) {
-  return extractPtr(builder, loc, kPtrInUnrankedMemRefDescriptor);
-}
-void UnrankedMemRefDescriptor::setMemRefDescPtr(OpBuilder &builder,
-                                                Location loc, Value v) {
-  setPtr(builder, loc, kPtrInUnrankedMemRefDescriptor, v);
-}
-
-/// Builds IR populating an unranked MemRef descriptor structure from a list
-/// of individual constituent values in the following order:
-/// - rank of the memref;
-/// - pointer to the memref descriptor.
-Value UnrankedMemRefDescriptor::pack(OpBuilder &builder, Location loc,
-                                     LLVMTypeConverter &converter,
-                                     UnrankedMemRefType type,
-                                     ValueRange values) {
-  Type llvmType = converter.convertType(type);
-  auto d = UnrankedMemRefDescriptor::undef(builder, loc, llvmType);
-
-  d.setRank(builder, loc, values[kRankInUnrankedMemRefDescriptor]);
-  d.setMemRefDescPtr(builder, loc, values[kPtrInUnrankedMemRefDescriptor]);
-  return d;
-}
-
-/// Builds IR extracting individual elements that compose an unranked memref
-/// descriptor and returns them as `results` list.
-void UnrankedMemRefDescriptor::unpack(OpBuilder &builder, Location loc,
-                                      Value packed,
-                                      SmallVectorImpl<Value> &results) {
-  UnrankedMemRefDescriptor d(packed);
-  results.reserve(results.size() + 2);
-  results.push_back(d.rank(builder, loc));
-  results.push_back(d.memRefDescPtr(builder, loc));
-}
-
-void UnrankedMemRefDescriptor::computeSizes(
-    OpBuilder &builder, Location loc, LLVMTypeConverter &typeConverter,
-    ArrayRef<UnrankedMemRefDescriptor> values, SmallVectorImpl<Value> &sizes) {
-  if (values.empty())
-    return;
-
-  // Cache the index type.
-  Type indexType = typeConverter.getIndexType();
-
-  // Initialize shared constants.
-  Value one = createIndexAttrConstant(builder, loc, indexType, 1);
-  Value two = createIndexAttrConstant(builder, loc, indexType, 2);
-  Value pointerSize = createIndexAttrConstant(
-      builder, loc, indexType, ceilDiv(typeConverter.getPointerBitwidth(), 8));
-  Value indexSize =
-      createIndexAttrConstant(builder, loc, indexType,
-                              ceilDiv(typeConverter.getIndexTypeBitwidth(), 8));
-
-  sizes.reserve(sizes.size() + values.size());
-  for (UnrankedMemRefDescriptor desc : values) {
-    // Emit IR computing the memory necessary to store the descriptor. This
-    // assumes the descriptor to be
-    //   { type*, type*, index, index[rank], index[rank] }
-    // and densely packed, so the total size is
-    //   2 * sizeof(pointer) + (1 + 2 * rank) * sizeof(index).
-    // TODO: consider including the actual size (including eventual padding due
-    // to data layout) into the unranked descriptor.
-    Value doublePointerSize =
-        builder.create<LLVM::MulOp>(loc, indexType, two, pointerSize);
-
-    // (1 + 2 * rank) * sizeof(index)
-    Value rank = desc.rank(builder, loc);
-    Value doubleRank = builder.create<LLVM::MulOp>(loc, indexType, two, rank);
-    Value doubleRankIncremented =
-        builder.create<LLVM::AddOp>(loc, indexType, doubleRank, one);
-    Value rankIndexSize = builder.create<LLVM::MulOp>(
-        loc, indexType, doubleRankIncremented, indexSize);
-
-    // Total allocation size.
-    Value allocationSize = builder.create<LLVM::AddOp>(
-        loc, indexType, doublePointerSize, rankIndexSize);
-    sizes.push_back(allocationSize);
-  }
-}
-
-Value UnrankedMemRefDescriptor::allocatedPtr(OpBuilder &builder, Location loc,
-                                             Value memRefDescPtr,
-                                             Type elemPtrPtrType) {
-
-  Value elementPtrPtr =
-      builder.create<LLVM::BitcastOp>(loc, elemPtrPtrType, memRefDescPtr);
-  return builder.create<LLVM::LoadOp>(loc, elementPtrPtr);
-}
-
-void UnrankedMemRefDescriptor::setAllocatedPtr(OpBuilder &builder, Location loc,
-                                               Value memRefDescPtr,
-                                               Type elemPtrPtrType,
-                                               Value allocatedPtr) {
-  Value elementPtrPtr =
-      builder.create<LLVM::BitcastOp>(loc, elemPtrPtrType, memRefDescPtr);
-  builder.create<LLVM::StoreOp>(loc, allocatedPtr, elementPtrPtr);
-}
-
-Value UnrankedMemRefDescriptor::alignedPtr(OpBuilder &builder, Location loc,
-                                           LLVMTypeConverter &typeConverter,
-                                           Value memRefDescPtr,
-                                           Type elemPtrPtrType) {
-  Value elementPtrPtr =
-      builder.create<LLVM::BitcastOp>(loc, elemPtrPtrType, memRefDescPtr);
-
-  Value one =
-      createIndexAttrConstant(builder, loc, typeConverter.getIndexType(), 1);
-  Value alignedGep = builder.create<LLVM::GEPOp>(
-      loc, elemPtrPtrType, elementPtrPtr, ValueRange({one}));
-  return builder.create<LLVM::LoadOp>(loc, alignedGep);
-}
-
-void UnrankedMemRefDescriptor::setAlignedPtr(OpBuilder &builder, Location loc,
-                                             LLVMTypeConverter &typeConverter,
-                                             Value memRefDescPtr,
-                                             Type elemPtrPtrType,
-                                             Value alignedPtr) {
-  Value elementPtrPtr =
-      builder.create<LLVM::BitcastOp>(loc, elemPtrPtrType, memRefDescPtr);
-
-  Value one =
-      createIndexAttrConstant(builder, loc, typeConverter.getIndexType(), 1);
-  Value alignedGep = builder.create<LLVM::GEPOp>(
-      loc, elemPtrPtrType, elementPtrPtr, ValueRange({one}));
-  builder.create<LLVM::StoreOp>(loc, alignedPtr, alignedGep);
-}
-
-Value UnrankedMemRefDescriptor::offset(OpBuilder &builder, Location loc,
-                                       LLVMTypeConverter &typeConverter,
-                                       Value memRefDescPtr,
-                                       Type elemPtrPtrType) {
-  Value elementPtrPtr =
-      builder.create<LLVM::BitcastOp>(loc, elemPtrPtrType, memRefDescPtr);
-
-  Value two =
-      createIndexAttrConstant(builder, loc, typeConverter.getIndexType(), 2);
-  Value offsetGep = builder.create<LLVM::GEPOp>(
-      loc, elemPtrPtrType, elementPtrPtr, ValueRange({two}));
-  offsetGep = builder.create<LLVM::BitcastOp>(
-      loc, LLVM::LLVMPointerType::get(typeConverter.getIndexType()), offsetGep);
-  return builder.create<LLVM::LoadOp>(loc, offsetGep);
-}
-
-void UnrankedMemRefDescriptor::setOffset(OpBuilder &builder, Location loc,
-                                         LLVMTypeConverter &typeConverter,
-                                         Value memRefDescPtr,
-                                         Type elemPtrPtrType, Value offset) {
-  Value elementPtrPtr =
-      builder.create<LLVM::BitcastOp>(loc, elemPtrPtrType, memRefDescPtr);
-
-  Value two =
-      createIndexAttrConstant(builder, loc, typeConverter.getIndexType(), 2);
-  Value offsetGep = builder.create<LLVM::GEPOp>(
-      loc, elemPtrPtrType, elementPtrPtr, ValueRange({two}));
-  offsetGep = builder.create<LLVM::BitcastOp>(
-      loc, LLVM::LLVMPointerType::get(typeConverter.getIndexType()), offsetGep);
-  builder.create<LLVM::StoreOp>(loc, offset, offsetGep);
-}
-
-Value UnrankedMemRefDescriptor::sizeBasePtr(
-    OpBuilder &builder, Location loc, LLVMTypeConverter &typeConverter,
-    Value memRefDescPtr, LLVM::LLVMPointerType elemPtrPtrType) {
-  Type elemPtrTy = elemPtrPtrType.getElementType();
-  Type indexTy = typeConverter.getIndexType();
-  Type structPtrTy =
-      LLVM::LLVMPointerType::get(LLVM::LLVMStructType::getLiteral(
-          indexTy.getContext(), {elemPtrTy, elemPtrTy, indexTy, indexTy}));
-  Value structPtr =
-      builder.create<LLVM::BitcastOp>(loc, structPtrTy, memRefDescPtr);
-
-  Type int32_type = unwrap(typeConverter.convertType(builder.getI32Type()));
-  Value zero =
-      createIndexAttrConstant(builder, loc, typeConverter.getIndexType(), 0);
-  Value three = builder.create<LLVM::ConstantOp>(loc, int32_type,
-                                                 builder.getI32IntegerAttr(3));
-  return builder.create<LLVM::GEPOp>(loc, LLVM::LLVMPointerType::get(indexTy),
-                                     structPtr, ValueRange({zero, three}));
-}
-
-Value UnrankedMemRefDescriptor::size(OpBuilder &builder, Location loc,
-                                     LLVMTypeConverter typeConverter,
-                                     Value sizeBasePtr, Value index) {
-  Type indexPtrTy = LLVM::LLVMPointerType::get(typeConverter.getIndexType());
-  Value sizeStoreGep = builder.create<LLVM::GEPOp>(loc, indexPtrTy, sizeBasePtr,
-                                                   ValueRange({index}));
-  return builder.create<LLVM::LoadOp>(loc, sizeStoreGep);
-}
-
-void UnrankedMemRefDescriptor::setSize(OpBuilder &builder, Location loc,
-                                       LLVMTypeConverter typeConverter,
-                                       Value sizeBasePtr, Value index,
-                                       Value size) {
-  Type indexPtrTy = LLVM::LLVMPointerType::get(typeConverter.getIndexType());
-  Value sizeStoreGep = builder.create<LLVM::GEPOp>(loc, indexPtrTy, sizeBasePtr,
-                                                   ValueRange({index}));
-  builder.create<LLVM::StoreOp>(loc, size, sizeStoreGep);
-}
-
-Value UnrankedMemRefDescriptor::strideBasePtr(OpBuilder &builder, Location loc,
-                                              LLVMTypeConverter &typeConverter,
-                                              Value sizeBasePtr, Value rank) {
-  Type indexPtrTy = LLVM::LLVMPointerType::get(typeConverter.getIndexType());
-  return builder.create<LLVM::GEPOp>(loc, indexPtrTy, sizeBasePtr,
-                                     ValueRange({rank}));
-}
-
-Value UnrankedMemRefDescriptor::stride(OpBuilder &builder, Location loc,
-                                       LLVMTypeConverter typeConverter,
-                                       Value strideBasePtr, Value index,
-                                       Value stride) {
-  Type indexPtrTy = LLVM::LLVMPointerType::get(typeConverter.getIndexType());
-  Value strideStoreGep = builder.create<LLVM::GEPOp>(
-      loc, indexPtrTy, strideBasePtr, ValueRange({index}));
-  return builder.create<LLVM::LoadOp>(loc, strideStoreGep);
-}
-
-void UnrankedMemRefDescriptor::setStride(OpBuilder &builder, Location loc,
-                                         LLVMTypeConverter typeConverter,
-                                         Value strideBasePtr, Value index,
-                                         Value stride) {
-  Type indexPtrTy = LLVM::LLVMPointerType::get(typeConverter.getIndexType());
-  Value strideStoreGep = builder.create<LLVM::GEPOp>(
-      loc, indexPtrTy, strideBasePtr, ValueRange({index}));
-  builder.create<LLVM::StoreOp>(loc, stride, strideStoreGep);
-}
-
-LLVMTypeConverter *ConvertToLLVMPattern::getTypeConverter() const {
-  return static_cast<LLVMTypeConverter *>(
-      ConversionPattern::getTypeConverter());
-}
-
-LLVM::LLVMDialect &ConvertToLLVMPattern::getDialect() const {
-  return *getTypeConverter()->getDialect();
-}
-
-Type ConvertToLLVMPattern::getIndexType() const {
-  return getTypeConverter()->getIndexType();
-}
-
-Type ConvertToLLVMPattern::getIntPtrType(unsigned addressSpace) const {
-  return IntegerType::get(&getTypeConverter()->getContext(),
-                          getTypeConverter()->getPointerBitwidth(addressSpace));
-}
-
-Type ConvertToLLVMPattern::getVoidType() const {
-  return LLVM::LLVMVoidType::get(&getTypeConverter()->getContext());
-}
-
-Type ConvertToLLVMPattern::getVoidPtrType() const {
-  return LLVM::LLVMPointerType::get(
-      IntegerType::get(&getTypeConverter()->getContext(), 8));
-}
-
-Value ConvertToLLVMPattern::createIndexConstant(
-    ConversionPatternRewriter &builder, Location loc, uint64_t value) const {
-  return createIndexAttrConstant(builder, loc, getIndexType(), value);
-}
-
-Value ConvertToLLVMPattern::getStridedElementPtr(
-    Location loc, MemRefType type, Value memRefDesc, ValueRange indices,
-    ConversionPatternRewriter &rewriter) const {
-
-  int64_t offset;
-  SmallVector<int64_t, 4> strides;
-  auto successStrides = getStridesAndOffset(type, strides, offset);
-  assert(succeeded(successStrides) && "unexpected non-strided memref");
-  (void)successStrides;
-
-  MemRefDescriptor memRefDescriptor(memRefDesc);
-  Value base = memRefDescriptor.alignedPtr(rewriter, loc);
-
-  Value index;
-  if (offset != 0) // Skip if offset is zero.
-    index = MemRefType::isDynamicStrideOrOffset(offset)
-                ? memRefDescriptor.offset(rewriter, loc)
-                : createIndexConstant(rewriter, loc, offset);
-
-  for (int i = 0, e = indices.size(); i < e; ++i) {
-    Value increment = indices[i];
-    if (strides[i] != 1) { // Skip if stride is 1.
-      Value stride = MemRefType::isDynamicStrideOrOffset(strides[i])
-                         ? memRefDescriptor.stride(rewriter, loc, i)
-                         : createIndexConstant(rewriter, loc, strides[i]);
-      increment = rewriter.create<LLVM::MulOp>(loc, increment, stride);
-    }
-    index =
-        index ? rewriter.create<LLVM::AddOp>(loc, index, increment) : increment;
-  }
-
-  Type elementPtrType = memRefDescriptor.getElementPtrType();
-  return index ? rewriter.create<LLVM::GEPOp>(loc, elementPtrType, base, index)
-               : base;
-}
-
-// Check if the MemRefType `type` is supported by the lowering. We currently
-// only support memrefs with identity maps.
-bool ConvertToLLVMPattern::isConvertibleAndHasIdentityMaps(
-    MemRefType type) const {
-  if (!typeConverter->convertType(type.getElementType()))
-    return false;
-  return type.getAffineMaps().empty() ||
-         llvm::all_of(type.getAffineMaps(),
-                      [](AffineMap map) { return map.isIdentity(); });
-}
-
-Type ConvertToLLVMPattern::getElementPtrType(MemRefType type) const {
-  auto elementType = type.getElementType();
-  auto structElementType = unwrap(typeConverter->convertType(elementType));
-  return LLVM::LLVMPointerType::get(structElementType,
-                                    type.getMemorySpaceAsInt());
-}
-
-void ConvertToLLVMPattern::getMemRefDescriptorSizes(
-    Location loc, MemRefType memRefType, ValueRange dynamicSizes,
-    ConversionPatternRewriter &rewriter, SmallVectorImpl<Value> &sizes,
-    SmallVectorImpl<Value> &strides, Value &sizeBytes) const {
-  assert(isConvertibleAndHasIdentityMaps(memRefType) &&
-         "layout maps must have been normalized away");
-  assert(count(memRefType.getShape(), ShapedType::kDynamicSize) ==
-             static_cast<ssize_t>(dynamicSizes.size()) &&
-         "dynamicSizes size doesn't match dynamic sizes count in memref shape");
-
-  sizes.reserve(memRefType.getRank());
-  unsigned dynamicIndex = 0;
-  for (int64_t size : memRefType.getShape()) {
-    sizes.push_back(size == ShapedType::kDynamicSize
-                        ? dynamicSizes[dynamicIndex++]
-                        : createIndexConstant(rewriter, loc, size));
-  }
-
-  // Strides: iterate sizes in reverse order and multiply.
-  int64_t stride = 1;
-  Value runningStride = createIndexConstant(rewriter, loc, 1);
-  strides.resize(memRefType.getRank());
-  for (auto i = memRefType.getRank(); i-- > 0;) {
-    strides[i] = runningStride;
-
-    int64_t size = memRefType.getShape()[i];
-    if (size == 0)
-      continue;
-    bool useSizeAsStride = stride == 1;
-    if (size == ShapedType::kDynamicSize)
-      stride = ShapedType::kDynamicSize;
-    if (stride != ShapedType::kDynamicSize)
-      stride *= size;
-
-    if (useSizeAsStride)
-      runningStride = sizes[i];
-    else if (stride == ShapedType::kDynamicSize)
-      runningStride =
-          rewriter.create<LLVM::MulOp>(loc, runningStride, sizes[i]);
-    else
-      runningStride = createIndexConstant(rewriter, loc, stride);
-  }
-
-  // Buffer size in bytes.
-  Type elementPtrType = getElementPtrType(memRefType);
-  Value nullPtr = rewriter.create<LLVM::NullOp>(loc, elementPtrType);
-  Value gepPtr = rewriter.create<LLVM::GEPOp>(
-      loc, elementPtrType, ArrayRef<Value>{nullPtr, runningStride});
-  sizeBytes = rewriter.create<LLVM::PtrToIntOp>(loc, getIndexType(), gepPtr);
-}
-
-Value ConvertToLLVMPattern::getSizeInBytes(
-    Location loc, Type type, ConversionPatternRewriter &rewriter) const {
-  // Compute the size of an individual element. This emits the MLIR equivalent
-  // of the following sizeof(...) implementation in LLVM IR:
-  //   %0 = getelementptr %elementType* null, %indexType 1
-  //   %1 = ptrtoint %elementType* %0 to %indexType
-  // which is a common pattern of getting the size of a type in bytes.
-  auto convertedPtrType =
-      LLVM::LLVMPointerType::get(typeConverter->convertType(type));
-  auto nullPtr = rewriter.create<LLVM::NullOp>(loc, convertedPtrType);
-  auto gep = rewriter.create<LLVM::GEPOp>(
-      loc, convertedPtrType,
-      ArrayRef<Value>{nullPtr, createIndexConstant(rewriter, loc, 1)});
-  return rewriter.create<LLVM::PtrToIntOp>(loc, getIndexType(), gep);
-}
-
-Value ConvertToLLVMPattern::getNumElements(
-    Location loc, ArrayRef<Value> shape,
-    ConversionPatternRewriter &rewriter) const {
-  // Compute the total number of memref elements.
-  Value numElements =
-      shape.empty() ? createIndexConstant(rewriter, loc, 1) : shape.front();
-  for (unsigned i = 1, e = shape.size(); i < e; ++i)
-    numElements = rewriter.create<LLVM::MulOp>(loc, numElements, shape[i]);
-  return numElements;
-}
-
-/// Creates and populates the memref descriptor struct given all its fields.
-MemRefDescriptor ConvertToLLVMPattern::createMemRefDescriptor(
-    Location loc, MemRefType memRefType, Value allocatedPtr, Value alignedPtr,
-    ArrayRef<Value> sizes, ArrayRef<Value> strides,
-    ConversionPatternRewriter &rewriter) const {
-  auto structType = typeConverter->convertType(memRefType);
-  auto memRefDescriptor = MemRefDescriptor::undef(rewriter, loc, structType);
-
-  // Field 1: Allocated pointer, used for malloc/free.
-  memRefDescriptor.setAllocatedPtr(rewriter, loc, allocatedPtr);
-
-  // Field 2: Actual aligned pointer to payload.
-  memRefDescriptor.setAlignedPtr(rewriter, loc, alignedPtr);
-
-  // Field 3: Offset in aligned pointer.
-  memRefDescriptor.setOffset(rewriter, loc,
-                             createIndexConstant(rewriter, loc, 0));
-
-  // Fields 4: Sizes.
-  for (auto en : llvm::enumerate(sizes))
-    memRefDescriptor.setSize(rewriter, loc, en.index(), en.value());
-
-  // Field 5: Strides.
-  for (auto en : llvm::enumerate(strides))
-    memRefDescriptor.setStride(rewriter, loc, en.index(), en.value());
-
-  return memRefDescriptor;
-}
-
-=======
->>>>>>> 2ab1d525
 /// Only retain those attributes that are not constructed by
 /// `LLVMFuncOp::build`. If `filterArgAttrs` is set, also filter out argument
 /// attributes.
@@ -1208,1009 +53,6 @@
                                  bool filterArgAttrs,
                                  SmallVectorImpl<NamedAttribute> &result) {
   for (const auto &attr : attrs) {
-<<<<<<< HEAD
-    if (attr.first == SymbolTable::getSymbolAttrName() ||
-        attr.first == impl::getTypeAttrName() || attr.first == "std.varargs" ||
-        (filterArgAttrs && impl::isArgAttrName(attr.first.strref())))
-      continue;
-    result.push_back(attr);
-  }
-}
-
-/// Creates an auxiliary function with pointer-to-memref-descriptor-struct
-/// arguments instead of unpacked arguments. This function can be called from C
-/// by passing a pointer to a C struct corresponding to a memref descriptor.
-/// Internally, the auxiliary function unpacks the descriptor into individual
-/// components and forwards them to `newFuncOp`.
-static void wrapForExternalCallers(OpBuilder &rewriter, Location loc,
-                                   LLVMTypeConverter &typeConverter,
-                                   FuncOp funcOp, LLVM::LLVMFuncOp newFuncOp) {
-  auto type = funcOp.getType();
-  SmallVector<NamedAttribute, 4> attributes;
-  filterFuncAttributes(funcOp->getAttrs(), /*filterArgAttrs=*/false,
-                       attributes);
-  auto wrapperFuncOp = rewriter.create<LLVM::LLVMFuncOp>(
-      loc, llvm::formatv("_mlir_ciface_{0}", funcOp.getName()).str(),
-      typeConverter.convertFunctionTypeCWrapper(type), LLVM::Linkage::External,
-      attributes);
-
-  OpBuilder::InsertionGuard guard(rewriter);
-  rewriter.setInsertionPointToStart(wrapperFuncOp.addEntryBlock());
-
-  SmallVector<Value, 8> args;
-  for (auto &en : llvm::enumerate(type.getInputs())) {
-    Value arg = wrapperFuncOp.getArgument(en.index());
-    if (auto memrefType = en.value().dyn_cast<MemRefType>()) {
-      Value loaded = rewriter.create<LLVM::LoadOp>(loc, arg);
-      MemRefDescriptor::unpack(rewriter, loc, loaded, memrefType, args);
-      continue;
-    }
-    if (en.value().isa<UnrankedMemRefType>()) {
-      Value loaded = rewriter.create<LLVM::LoadOp>(loc, arg);
-      UnrankedMemRefDescriptor::unpack(rewriter, loc, loaded, args);
-      continue;
-    }
-
-    args.push_back(wrapperFuncOp.getArgument(en.index()));
-  }
-  auto call = rewriter.create<LLVM::CallOp>(loc, newFuncOp, args);
-  rewriter.create<LLVM::ReturnOp>(loc, call.getResults());
-}
-
-/// Creates an auxiliary function with pointer-to-memref-descriptor-struct
-/// arguments instead of unpacked arguments. Creates a body for the (external)
-/// `newFuncOp` that allocates a memref descriptor on stack, packs the
-/// individual arguments into this descriptor and passes a pointer to it into
-/// the auxiliary function. This auxiliary external function is now compatible
-/// with functions defined in C using pointers to C structs corresponding to a
-/// memref descriptor.
-static void wrapExternalFunction(OpBuilder &builder, Location loc,
-                                 LLVMTypeConverter &typeConverter,
-                                 FuncOp funcOp, LLVM::LLVMFuncOp newFuncOp) {
-  OpBuilder::InsertionGuard guard(builder);
-
-  Type wrapperType =
-      typeConverter.convertFunctionTypeCWrapper(funcOp.getType());
-  // This conversion can only fail if it could not convert one of the argument
-  // types. But since it has been applies to a non-wrapper function before, it
-  // should have failed earlier and not reach this point at all.
-  assert(wrapperType && "unexpected type conversion failure");
-
-  SmallVector<NamedAttribute, 4> attributes;
-  filterFuncAttributes(funcOp->getAttrs(), /*filterArgAttrs=*/false,
-                       attributes);
-
-  // Create the auxiliary function.
-  auto wrapperFunc = builder.create<LLVM::LLVMFuncOp>(
-      loc, llvm::formatv("_mlir_ciface_{0}", funcOp.getName()).str(),
-      wrapperType, LLVM::Linkage::External, attributes);
-
-  builder.setInsertionPointToStart(newFuncOp.addEntryBlock());
-
-  // Get a ValueRange containing arguments.
-  FunctionType type = funcOp.getType();
-  SmallVector<Value, 8> args;
-  args.reserve(type.getNumInputs());
-  ValueRange wrapperArgsRange(newFuncOp.getArguments());
-
-  // Iterate over the inputs of the original function and pack values into
-  // memref descriptors if the original type is a memref.
-  for (auto &en : llvm::enumerate(type.getInputs())) {
-    Value arg;
-    int numToDrop = 1;
-    auto memRefType = en.value().dyn_cast<MemRefType>();
-    auto unrankedMemRefType = en.value().dyn_cast<UnrankedMemRefType>();
-    if (memRefType || unrankedMemRefType) {
-      numToDrop = memRefType
-                      ? MemRefDescriptor::getNumUnpackedValues(memRefType)
-                      : UnrankedMemRefDescriptor::getNumUnpackedValues();
-      Value packed =
-          memRefType
-              ? MemRefDescriptor::pack(builder, loc, typeConverter, memRefType,
-                                       wrapperArgsRange.take_front(numToDrop))
-              : UnrankedMemRefDescriptor::pack(
-                    builder, loc, typeConverter, unrankedMemRefType,
-                    wrapperArgsRange.take_front(numToDrop));
-
-      auto ptrTy = LLVM::LLVMPointerType::get(packed.getType());
-      Value one = builder.create<LLVM::ConstantOp>(
-          loc, typeConverter.convertType(builder.getIndexType()),
-          builder.getIntegerAttr(builder.getIndexType(), 1));
-      Value allocated =
-          builder.create<LLVM::AllocaOp>(loc, ptrTy, one, /*alignment=*/0);
-      builder.create<LLVM::StoreOp>(loc, packed, allocated);
-      arg = allocated;
-    } else {
-      arg = wrapperArgsRange[0];
-    }
-
-    args.push_back(arg);
-    wrapperArgsRange = wrapperArgsRange.drop_front(numToDrop);
-  }
-  assert(wrapperArgsRange.empty() && "did not map some of the arguments");
-
-  auto call = builder.create<LLVM::CallOp>(loc, wrapperFunc, args);
-  builder.create<LLVM::ReturnOp>(loc, call.getResults());
-}
-
-namespace {
-
-struct FuncOpConversionBase : public ConvertOpToLLVMPattern<FuncOp> {
-protected:
-  using ConvertOpToLLVMPattern<FuncOp>::ConvertOpToLLVMPattern;
-
-  // Convert input FuncOp to LLVMFuncOp by using the LLVMTypeConverter provided
-  // to this legalization pattern.
-  LLVM::LLVMFuncOp
-  convertFuncOpToLLVMFuncOp(FuncOp funcOp,
-                            ConversionPatternRewriter &rewriter) const {
-    // Convert the original function arguments. They are converted using the
-    // LLVMTypeConverter provided to this legalization pattern.
-    auto varargsAttr = funcOp->getAttrOfType<BoolAttr>("std.varargs");
-    TypeConverter::SignatureConversion result(funcOp.getNumArguments());
-    auto llvmType = getTypeConverter()->convertFunctionSignature(
-        funcOp.getType(), varargsAttr && varargsAttr.getValue(), result);
-    if (!llvmType)
-      return nullptr;
-
-    // Propagate argument attributes to all converted arguments obtained after
-    // converting a given original argument.
-    SmallVector<NamedAttribute, 4> attributes;
-    filterFuncAttributes(funcOp->getAttrs(), /*filterArgAttrs=*/true,
-                         attributes);
-    for (unsigned i = 0, e = funcOp.getNumArguments(); i < e; ++i) {
-      auto attr = impl::getArgAttrDict(funcOp, i);
-      if (!attr)
-        continue;
-
-      auto mapping = result.getInputMapping(i);
-      assert(mapping.hasValue() && "unexpected deletion of function argument");
-
-      SmallString<8> name;
-      for (size_t j = 0; j < mapping->size; ++j) {
-        impl::getArgAttrName(mapping->inputNo + j, name);
-        attributes.push_back(rewriter.getNamedAttr(name, attr));
-      }
-    }
-
-    // Create an LLVM function, use external linkage by default until MLIR
-    // functions have linkage.
-    auto newFuncOp = rewriter.create<LLVM::LLVMFuncOp>(
-        funcOp.getLoc(), funcOp.getName(), llvmType, LLVM::Linkage::External,
-        attributes);
-    rewriter.inlineRegionBefore(funcOp.getBody(), newFuncOp.getBody(),
-                                newFuncOp.end());
-    if (failed(rewriter.convertRegionTypes(&newFuncOp.getBody(), *typeConverter,
-                                           &result)))
-      return nullptr;
-
-    return newFuncOp;
-  }
-};
-
-/// FuncOp legalization pattern that converts MemRef arguments to pointers to
-/// MemRef descriptors (LLVM struct data types) containing all the MemRef type
-/// information.
-static constexpr StringRef kEmitIfaceAttrName = "llvm.emit_c_interface";
-struct FuncOpConversion : public FuncOpConversionBase {
-  FuncOpConversion(LLVMTypeConverter &converter)
-      : FuncOpConversionBase(converter) {}
-
-  LogicalResult
-  matchAndRewrite(FuncOp funcOp, ArrayRef<Value> operands,
-                  ConversionPatternRewriter &rewriter) const override {
-    auto newFuncOp = convertFuncOpToLLVMFuncOp(funcOp, rewriter);
-    if (!newFuncOp)
-      return failure();
-
-    if (getTypeConverter()->getOptions().emitCWrappers ||
-        funcOp->getAttrOfType<UnitAttr>(kEmitIfaceAttrName)) {
-      if (newFuncOp.isExternal())
-        wrapExternalFunction(rewriter, funcOp.getLoc(), *getTypeConverter(),
-                             funcOp, newFuncOp);
-      else
-        wrapForExternalCallers(rewriter, funcOp.getLoc(), *getTypeConverter(),
-                               funcOp, newFuncOp);
-    }
-
-    rewriter.eraseOp(funcOp);
-    return success();
-  }
-};
-
-/// FuncOp legalization pattern that converts MemRef arguments to bare pointers
-/// to the MemRef element type. This will impact the calling convention and ABI.
-struct BarePtrFuncOpConversion : public FuncOpConversionBase {
-  using FuncOpConversionBase::FuncOpConversionBase;
-
-  LogicalResult
-  matchAndRewrite(FuncOp funcOp, ArrayRef<Value> operands,
-                  ConversionPatternRewriter &rewriter) const override {
-    // Store the type of memref-typed arguments before the conversion so that we
-    // can promote them to MemRef descriptor at the beginning of the function.
-    SmallVector<Type, 8> oldArgTypes =
-        llvm::to_vector<8>(funcOp.getType().getInputs());
-
-    auto newFuncOp = convertFuncOpToLLVMFuncOp(funcOp, rewriter);
-    if (!newFuncOp)
-      return failure();
-    if (newFuncOp.getBody().empty()) {
-      rewriter.eraseOp(funcOp);
-      return success();
-    }
-
-    // Promote bare pointers from memref arguments to memref descriptors at the
-    // beginning of the function so that all the memrefs in the function have a
-    // uniform representation.
-    Block *entryBlock = &newFuncOp.getBody().front();
-    auto blockArgs = entryBlock->getArguments();
-    assert(blockArgs.size() == oldArgTypes.size() &&
-           "The number of arguments and types doesn't match");
-
-    OpBuilder::InsertionGuard guard(rewriter);
-    rewriter.setInsertionPointToStart(entryBlock);
-    for (auto it : llvm::zip(blockArgs, oldArgTypes)) {
-      BlockArgument arg = std::get<0>(it);
-      Type argTy = std::get<1>(it);
-
-      // Unranked memrefs are not supported in the bare pointer calling
-      // convention. We should have bailed out before in the presence of
-      // unranked memrefs.
-      assert(!argTy.isa<UnrankedMemRefType>() &&
-             "Unranked memref is not supported");
-      auto memrefTy = argTy.dyn_cast<MemRefType>();
-      if (!memrefTy)
-        continue;
-
-      // Replace barePtr with a placeholder (undef), promote barePtr to a ranked
-      // or unranked memref descriptor and replace placeholder with the last
-      // instruction of the memref descriptor.
-      // TODO: The placeholder is needed to avoid replacing barePtr uses in the
-      // MemRef descriptor instructions. We may want to have a utility in the
-      // rewriter to properly handle this use case.
-      Location loc = funcOp.getLoc();
-      auto placeholder = rewriter.create<LLVM::UndefOp>(loc, memrefTy);
-      rewriter.replaceUsesOfBlockArgument(arg, placeholder);
-
-      Value desc = MemRefDescriptor::fromStaticShape(
-          rewriter, loc, *getTypeConverter(), memrefTy, arg);
-      rewriter.replaceOp(placeholder, {desc});
-    }
-
-    rewriter.eraseOp(funcOp);
-    return success();
-  }
-};
-
-//////////////// Support for Lowering operations on n-D vectors ////////////////
-// Helper struct to "unroll" operations on n-D vectors in terms of operations on
-// 1-D LLVM vectors.
-struct NDVectorTypeInfo {
-  // LLVM array struct which encodes n-D vectors.
-  Type llvmNDVectorTy;
-  // LLVM vector type which encodes the inner 1-D vector type.
-  Type llvm1DVectorTy;
-  // Multiplicity of llvmNDVectorTy to llvm1DVectorTy.
-  SmallVector<int64_t, 4> arraySizes;
-};
-} // namespace
-
-// For >1-D vector types, extracts the necessary information to iterate over all
-// 1-D subvectors in the underlying llrepresentation of the n-D vector
-// Iterates on the llvm array type until we hit a non-array type (which is
-// asserted to be an llvm vector type).
-static NDVectorTypeInfo extractNDVectorTypeInfo(VectorType vectorType,
-                                                LLVMTypeConverter &converter) {
-  assert(vectorType.getRank() > 1 && "expected >1D vector type");
-  NDVectorTypeInfo info;
-  info.llvmNDVectorTy = converter.convertType(vectorType);
-  if (!info.llvmNDVectorTy || !LLVM::isCompatibleType(info.llvmNDVectorTy)) {
-    info.llvmNDVectorTy = nullptr;
-    return info;
-  }
-  info.arraySizes.reserve(vectorType.getRank() - 1);
-  auto llvmTy = info.llvmNDVectorTy;
-  while (llvmTy.isa<LLVM::LLVMArrayType>()) {
-    info.arraySizes.push_back(
-        llvmTy.cast<LLVM::LLVMArrayType>().getNumElements());
-    llvmTy = llvmTy.cast<LLVM::LLVMArrayType>().getElementType();
-  }
-  if (!LLVM::isCompatibleVectorType(llvmTy))
-    return info;
-  info.llvm1DVectorTy = llvmTy;
-  return info;
-}
-
-// Express `linearIndex` in terms of coordinates of `basis`.
-// Returns the empty vector when linearIndex is out of the range [0, P] where
-// P is the product of all the basis coordinates.
-//
-// Prerequisites:
-//   Basis is an array of nonnegative integers (signed type inherited from
-//   vector shape type).
-static SmallVector<int64_t, 4> getCoordinates(ArrayRef<int64_t> basis,
-                                              unsigned linearIndex) {
-  SmallVector<int64_t, 4> res;
-  res.reserve(basis.size());
-  for (unsigned basisElement : llvm::reverse(basis)) {
-    res.push_back(linearIndex % basisElement);
-    linearIndex = linearIndex / basisElement;
-  }
-  if (linearIndex > 0)
-    return {};
-  std::reverse(res.begin(), res.end());
-  return res;
-}
-
-// Iterate of linear index, convert to coords space and insert splatted 1-D
-// vector in each position.
-template <typename Lambda>
-void nDVectorIterate(const NDVectorTypeInfo &info, OpBuilder &builder,
-                     Lambda fun) {
-  unsigned ub = 1;
-  for (auto s : info.arraySizes)
-    ub *= s;
-  for (unsigned linearIndex = 0; linearIndex < ub; ++linearIndex) {
-    auto coords = getCoordinates(info.arraySizes, linearIndex);
-    // Linear index is out of bounds, we are done.
-    if (coords.empty())
-      break;
-    assert(coords.size() == info.arraySizes.size());
-    auto position = builder.getI64ArrayAttr(coords);
-    fun(position);
-  }
-}
-////////////// End Support for Lowering operations on n-D vectors //////////////
-
-/// Replaces the given operation "op" with a new operation of type "targetOp"
-/// and given operands.
-LogicalResult LLVM::detail::oneToOneRewrite(
-    Operation *op, StringRef targetOp, ValueRange operands,
-    LLVMTypeConverter &typeConverter, ConversionPatternRewriter &rewriter) {
-  unsigned numResults = op->getNumResults();
-
-  Type packedType;
-  if (numResults != 0) {
-    packedType = typeConverter.packFunctionResults(op->getResultTypes());
-    if (!packedType)
-      return failure();
-  }
-
-  // Create the operation through state since we don't know its C++ type.
-  OperationState state(op->getLoc(), targetOp);
-  state.addTypes(packedType);
-  state.addOperands(operands);
-  state.addAttributes(op->getAttrs());
-  Operation *newOp = rewriter.createOperation(state);
-
-  // If the operation produced 0 or 1 result, return them immediately.
-  if (numResults == 0)
-    return rewriter.eraseOp(op), success();
-  if (numResults == 1)
-    return rewriter.replaceOp(op, newOp->getResult(0)), success();
-
-  // Otherwise, it had been converted to an operation producing a structure.
-  // Extract individual results from the structure and return them as list.
-  SmallVector<Value, 4> results;
-  results.reserve(numResults);
-  for (unsigned i = 0; i < numResults; ++i) {
-    auto type = typeConverter.convertType(op->getResult(i).getType());
-    results.push_back(rewriter.create<LLVM::ExtractValueOp>(
-        op->getLoc(), type, newOp->getResult(0), rewriter.getI64ArrayAttr(i)));
-  }
-  rewriter.replaceOp(op, results);
-  return success();
-}
-
-static LogicalResult handleMultidimensionalVectors(
-    Operation *op, ValueRange operands, LLVMTypeConverter &typeConverter,
-    std::function<Value(Type, ValueRange)> createOperand,
-    ConversionPatternRewriter &rewriter) {
-  auto operandNDVectorType = op->getOperand(0).getType().dyn_cast<VectorType>();
-  auto resultNDVectorType = op->getResult(0).getType().dyn_cast<VectorType>();
-  assert(operandNDVectorType && resultNDVectorType && "expected vector types");
-
-  auto resultTypeInfo =
-      extractNDVectorTypeInfo(resultNDVectorType, typeConverter);
-  auto operandTypeInfo =
-      extractNDVectorTypeInfo(operandNDVectorType, typeConverter);
-  auto result1DVectorTy = resultTypeInfo.llvm1DVectorTy;
-  auto operand1DVectorTy = operandTypeInfo.llvm1DVectorTy;
-  auto resultNDVectoryTy = resultTypeInfo.llvmNDVectorTy;
-  auto loc = op->getLoc();
-  Value desc = rewriter.create<LLVM::UndefOp>(loc, resultNDVectoryTy);
-  nDVectorIterate(resultTypeInfo, rewriter, [&](ArrayAttr position) {
-    // For this unrolled `position` corresponding to the `linearIndex`^th
-    // element, extract operand vectors
-    SmallVector<Value, 4> extractedOperands;
-    for (auto operand : operands)
-      extractedOperands.push_back(rewriter.create<LLVM::ExtractValueOp>(
-          loc, operand1DVectorTy, operand, position));
-    Value newVal = createOperand(result1DVectorTy, extractedOperands);
-    desc = rewriter.create<LLVM::InsertValueOp>(loc, resultNDVectoryTy, desc,
-                                                newVal, position);
-  });
-  rewriter.replaceOp(op, desc);
-  return success();
-}
-
-LogicalResult LLVM::detail::vectorOneToOneRewrite(
-    Operation *op, StringRef targetOp, ValueRange operands,
-    LLVMTypeConverter &typeConverter, ConversionPatternRewriter &rewriter) {
-  assert(!operands.empty());
-
-  // Cannot convert ops if their operands are not of LLVM type.
-  if (!llvm::all_of(operands.getTypes(),
-                    [](Type t) { return isCompatibleType(t); }))
-    return failure();
-
-  auto llvmNDVectorTy = operands[0].getType();
-  if (!llvmNDVectorTy.isa<LLVM::LLVMArrayType>())
-    return oneToOneRewrite(op, targetOp, operands, typeConverter, rewriter);
-
-  auto callback = [op, targetOp, &rewriter](Type llvm1DVectorTy,
-                                            ValueRange operands) {
-    OperationState state(op->getLoc(), targetOp);
-    state.addTypes(llvm1DVectorTy);
-    state.addOperands(operands);
-    state.addAttributes(op->getAttrs());
-    return rewriter.createOperation(state)->getResult(0);
-  };
-
-  return handleMultidimensionalVectors(op, operands, typeConverter, callback,
-                                       rewriter);
-}
-
-namespace {
-// Straightforward lowerings.
-using AbsFOpLowering = VectorConvertToLLVMPattern<AbsFOp, LLVM::FAbsOp>;
-using AddFOpLowering = VectorConvertToLLVMPattern<AddFOp, LLVM::FAddOp>;
-using AddIOpLowering = VectorConvertToLLVMPattern<AddIOp, LLVM::AddOp>;
-using AndOpLowering = VectorConvertToLLVMPattern<AndOp, LLVM::AndOp>;
-using CeilFOpLowering = VectorConvertToLLVMPattern<CeilFOp, LLVM::FCeilOp>;
-using CopySignOpLowering =
-    VectorConvertToLLVMPattern<CopySignOp, LLVM::CopySignOp>;
-using CosOpLowering = VectorConvertToLLVMPattern<math::CosOp, LLVM::CosOp>;
-using DivFOpLowering = VectorConvertToLLVMPattern<DivFOp, LLVM::FDivOp>;
-using ExpOpLowering = VectorConvertToLLVMPattern<math::ExpOp, LLVM::ExpOp>;
-using Exp2OpLowering = VectorConvertToLLVMPattern<math::Exp2Op, LLVM::Exp2Op>;
-using FloorFOpLowering = VectorConvertToLLVMPattern<FloorFOp, LLVM::FFloorOp>;
-using FmaFOpLowering = VectorConvertToLLVMPattern<FmaFOp, LLVM::FMAOp>;
-using Log10OpLowering =
-    VectorConvertToLLVMPattern<math::Log10Op, LLVM::Log10Op>;
-using Log2OpLowering = VectorConvertToLLVMPattern<math::Log2Op, LLVM::Log2Op>;
-using LogOpLowering = VectorConvertToLLVMPattern<math::LogOp, LLVM::LogOp>;
-using MulFOpLowering = VectorConvertToLLVMPattern<MulFOp, LLVM::FMulOp>;
-using MulIOpLowering = VectorConvertToLLVMPattern<MulIOp, LLVM::MulOp>;
-using NegFOpLowering = VectorConvertToLLVMPattern<NegFOp, LLVM::FNegOp>;
-using OrOpLowering = VectorConvertToLLVMPattern<OrOp, LLVM::OrOp>;
-using PowFOpLowering = VectorConvertToLLVMPattern<math::PowFOp, LLVM::PowOp>;
-using RemFOpLowering = VectorConvertToLLVMPattern<RemFOp, LLVM::FRemOp>;
-using SelectOpLowering = OneToOneConvertToLLVMPattern<SelectOp, LLVM::SelectOp>;
-using SignExtendIOpLowering =
-    VectorConvertToLLVMPattern<SignExtendIOp, LLVM::SExtOp>;
-using ShiftLeftOpLowering =
-    OneToOneConvertToLLVMPattern<ShiftLeftOp, LLVM::ShlOp>;
-using SignedDivIOpLowering =
-    VectorConvertToLLVMPattern<SignedDivIOp, LLVM::SDivOp>;
-using SignedRemIOpLowering =
-    VectorConvertToLLVMPattern<SignedRemIOp, LLVM::SRemOp>;
-using SignedShiftRightOpLowering =
-    OneToOneConvertToLLVMPattern<SignedShiftRightOp, LLVM::AShrOp>;
-using SinOpLowering = VectorConvertToLLVMPattern<math::SinOp, LLVM::SinOp>;
-using SqrtOpLowering = VectorConvertToLLVMPattern<math::SqrtOp, LLVM::SqrtOp>;
-using SubFOpLowering = VectorConvertToLLVMPattern<SubFOp, LLVM::FSubOp>;
-using SubIOpLowering = VectorConvertToLLVMPattern<SubIOp, LLVM::SubOp>;
-using UnsignedDivIOpLowering =
-    VectorConvertToLLVMPattern<UnsignedDivIOp, LLVM::UDivOp>;
-using UnsignedRemIOpLowering =
-    VectorConvertToLLVMPattern<UnsignedRemIOp, LLVM::URemOp>;
-using UnsignedShiftRightOpLowering =
-    OneToOneConvertToLLVMPattern<UnsignedShiftRightOp, LLVM::LShrOp>;
-using XOrOpLowering = VectorConvertToLLVMPattern<XOrOp, LLVM::XOrOp>;
-using ZeroExtendIOpLowering =
-    VectorConvertToLLVMPattern<ZeroExtendIOp, LLVM::ZExtOp>;
-
-/// Lower `std.assert`. The default lowering calls the `abort` function if the
-/// assertion is violated and has no effect otherwise. The failure message is
-/// ignored by the default lowering but should be propagated by any custom
-/// lowering.
-struct AssertOpLowering : public ConvertOpToLLVMPattern<AssertOp> {
-  using ConvertOpToLLVMPattern<AssertOp>::ConvertOpToLLVMPattern;
-
-  LogicalResult
-  matchAndRewrite(AssertOp op, ArrayRef<Value> operands,
-                  ConversionPatternRewriter &rewriter) const override {
-    auto loc = op.getLoc();
-    AssertOp::Adaptor transformed(operands);
-
-    // Insert the `abort` declaration if necessary.
-    auto module = op->getParentOfType<ModuleOp>();
-    auto abortFunc = module.lookupSymbol<LLVM::LLVMFuncOp>("abort");
-    if (!abortFunc) {
-      OpBuilder::InsertionGuard guard(rewriter);
-      rewriter.setInsertionPointToStart(module.getBody());
-      auto abortFuncTy = LLVM::LLVMFunctionType::get(getVoidType(), {});
-      abortFunc = rewriter.create<LLVM::LLVMFuncOp>(rewriter.getUnknownLoc(),
-                                                    "abort", abortFuncTy);
-    }
-
-    // Split block at `assert` operation.
-    Block *opBlock = rewriter.getInsertionBlock();
-    auto opPosition = rewriter.getInsertionPoint();
-    Block *continuationBlock = rewriter.splitBlock(opBlock, opPosition);
-
-    // Generate IR to call `abort`.
-    Block *failureBlock = rewriter.createBlock(opBlock->getParent());
-    rewriter.create<LLVM::CallOp>(loc, abortFunc, llvm::None);
-    rewriter.create<LLVM::UnreachableOp>(loc);
-
-    // Generate assertion test.
-    rewriter.setInsertionPointToEnd(opBlock);
-    rewriter.replaceOpWithNewOp<LLVM::CondBrOp>(
-        op, transformed.arg(), continuationBlock, failureBlock);
-
-    return success();
-  }
-};
-
-struct ConstantOpLowering : public ConvertOpToLLVMPattern<ConstantOp> {
-  using ConvertOpToLLVMPattern<ConstantOp>::ConvertOpToLLVMPattern;
-
-  LogicalResult
-  matchAndRewrite(ConstantOp op, ArrayRef<Value> operands,
-                  ConversionPatternRewriter &rewriter) const override {
-    // If constant refers to a function, convert it to "addressof".
-    if (auto symbolRef = op.getValue().dyn_cast<FlatSymbolRefAttr>()) {
-      auto type = typeConverter->convertType(op.getResult().getType());
-      if (!type || !LLVM::isCompatibleType(type))
-        return rewriter.notifyMatchFailure(op, "failed to convert result type");
-
-      auto newOp = rewriter.create<LLVM::AddressOfOp>(op.getLoc(), type,
-                                                      symbolRef.getValue());
-      for (const NamedAttribute &attr : op->getAttrs()) {
-        if (attr.first.strref() == "value")
-          continue;
-        newOp->setAttr(attr.first, attr.second);
-      }
-      rewriter.replaceOp(op, newOp->getResults());
-      return success();
-    }
-
-    // Calling into other scopes (non-flat reference) is not supported in LLVM.
-    if (op.getValue().isa<SymbolRefAttr>())
-      return rewriter.notifyMatchFailure(
-          op, "referring to a symbol outside of the current module");
-
-    return LLVM::detail::oneToOneRewrite(
-        op, LLVM::ConstantOp::getOperationName(), operands, *getTypeConverter(),
-        rewriter);
-  }
-};
-
-/// Lowering for AllocOp and AllocaOp.
-struct AllocLikeOpLowering : public ConvertToLLVMPattern {
-  using ConvertToLLVMPattern::createIndexConstant;
-  using ConvertToLLVMPattern::getIndexType;
-  using ConvertToLLVMPattern::getVoidPtrType;
-
-  explicit AllocLikeOpLowering(StringRef opName, LLVMTypeConverter &converter)
-      : ConvertToLLVMPattern(opName, &converter.getContext(), converter) {}
-
-protected:
-  // Returns 'input' aligned up to 'alignment'. Computes
-  // bumped = input + alignement - 1
-  // aligned = bumped - bumped % alignment
-  static Value createAligned(ConversionPatternRewriter &rewriter, Location loc,
-                             Value input, Value alignment) {
-    Value one = createIndexAttrConstant(rewriter, loc, alignment.getType(), 1);
-    Value bump = rewriter.create<LLVM::SubOp>(loc, alignment, one);
-    Value bumped = rewriter.create<LLVM::AddOp>(loc, input, bump);
-    Value mod = rewriter.create<LLVM::URemOp>(loc, bumped, alignment);
-    return rewriter.create<LLVM::SubOp>(loc, bumped, mod);
-  }
-
-  /// Allocates the underlying buffer. Returns the allocated pointer and the
-  /// aligned pointer.
-  virtual std::tuple<Value, Value>
-  allocateBuffer(ConversionPatternRewriter &rewriter, Location loc,
-                 Value sizeBytes, Operation *op) const = 0;
-
-private:
-  static MemRefType getMemRefResultType(Operation *op) {
-    return op->getResult(0).getType().cast<MemRefType>();
-  }
-
-  LogicalResult match(Operation *op) const override {
-    MemRefType memRefType = getMemRefResultType(op);
-    return success(isConvertibleAndHasIdentityMaps(memRefType));
-  }
-
-  // An `alloc` is converted into a definition of a memref descriptor value and
-  // a call to `malloc` to allocate the underlying data buffer.  The memref
-  // descriptor is of the LLVM structure type where:
-  //   1. the first element is a pointer to the allocated (typed) data buffer,
-  //   2. the second element is a pointer to the (typed) payload, aligned to the
-  //      specified alignment,
-  //   3. the remaining elements serve to store all the sizes and strides of the
-  //      memref using LLVM-converted `index` type.
-  //
-  // Alignment is performed by allocating `alignment` more bytes than
-  // requested and shifting the aligned pointer relative to the allocated
-  // memory. Note: `alignment - <minimum malloc alignment>` would actually be
-  // sufficient. If alignment is unspecified, the two pointers are equal.
-
-  // An `alloca` is converted into a definition of a memref descriptor value and
-  // an llvm.alloca to allocate the underlying data buffer.
-  void rewrite(Operation *op, ArrayRef<Value> operands,
-               ConversionPatternRewriter &rewriter) const override {
-    MemRefType memRefType = getMemRefResultType(op);
-    auto loc = op->getLoc();
-
-    // Get actual sizes of the memref as values: static sizes are constant
-    // values and dynamic sizes are passed to 'alloc' as operands.  In case of
-    // zero-dimensional memref, assume a scalar (size 1).
-    SmallVector<Value, 4> sizes;
-    SmallVector<Value, 4> strides;
-    Value sizeBytes;
-    this->getMemRefDescriptorSizes(loc, memRefType, operands, rewriter, sizes,
-                                   strides, sizeBytes);
-
-    // Allocate the underlying buffer.
-    Value allocatedPtr;
-    Value alignedPtr;
-    std::tie(allocatedPtr, alignedPtr) =
-        this->allocateBuffer(rewriter, loc, sizeBytes, op);
-
-    // Create the MemRef descriptor.
-    auto memRefDescriptor = this->createMemRefDescriptor(
-        loc, memRefType, allocatedPtr, alignedPtr, sizes, strides, rewriter);
-
-    // Return the final value of the descriptor.
-    rewriter.replaceOp(op, {memRefDescriptor});
-  }
-};
-
-struct AllocOpLowering : public AllocLikeOpLowering {
-  AllocOpLowering(LLVMTypeConverter &converter)
-      : AllocLikeOpLowering(AllocOp::getOperationName(), converter) {}
-
-  std::tuple<Value, Value> allocateBuffer(ConversionPatternRewriter &rewriter,
-                                          Location loc, Value sizeBytes,
-                                          Operation *op) const override {
-    // Heap allocations.
-    AllocOp allocOp = cast<AllocOp>(op);
-    MemRefType memRefType = allocOp.getType();
-
-    Value alignment;
-    if (auto alignmentAttr = allocOp.alignment()) {
-      alignment = createIndexConstant(rewriter, loc, *alignmentAttr);
-    } else if (!memRefType.getElementType().isSignlessIntOrIndexOrFloat()) {
-      // In the case where no alignment is specified, we may want to override
-      // `malloc's` behavior. `malloc` typically aligns at the size of the
-      // biggest scalar on a target HW. For non-scalars, use the natural
-      // alignment of the LLVM type given by the LLVM DataLayout.
-      alignment = getSizeInBytes(loc, memRefType.getElementType(), rewriter);
-    }
-
-    if (alignment) {
-      // Adjust the allocation size to consider alignment.
-      sizeBytes = rewriter.create<LLVM::AddOp>(loc, sizeBytes, alignment);
-    }
-
-    // Allocate the underlying buffer and store a pointer to it in the MemRef
-    // descriptor.
-    Type elementPtrType = this->getElementPtrType(memRefType);
-    auto allocFuncOp = LLVM::lookupOrCreateMallocFn(
-        allocOp->getParentOfType<ModuleOp>(), getIndexType());
-    auto results = createLLVMCall(rewriter, loc, allocFuncOp, {sizeBytes},
-                                  getVoidPtrType());
-    Value allocatedPtr =
-        rewriter.create<LLVM::BitcastOp>(loc, elementPtrType, results[0]);
-
-    Value alignedPtr = allocatedPtr;
-    if (alignment) {
-      auto intPtrType = getIntPtrType(memRefType.getMemorySpaceAsInt());
-      // Compute the aligned type pointer.
-      Value allocatedInt =
-          rewriter.create<LLVM::PtrToIntOp>(loc, intPtrType, allocatedPtr);
-      Value alignmentInt =
-          createAligned(rewriter, loc, allocatedInt, alignment);
-      alignedPtr =
-          rewriter.create<LLVM::IntToPtrOp>(loc, elementPtrType, alignmentInt);
-    }
-
-    return std::make_tuple(allocatedPtr, alignedPtr);
-  }
-};
-
-struct AlignedAllocOpLowering : public AllocLikeOpLowering {
-  AlignedAllocOpLowering(LLVMTypeConverter &converter)
-      : AllocLikeOpLowering(AllocOp::getOperationName(), converter) {}
-
-  /// Returns the memref's element size in bytes.
-  // TODO: there are other places where this is used. Expose publicly?
-  static unsigned getMemRefEltSizeInBytes(MemRefType memRefType) {
-    auto elementType = memRefType.getElementType();
-
-    unsigned sizeInBits;
-    if (elementType.isIntOrFloat()) {
-      sizeInBits = elementType.getIntOrFloatBitWidth();
-    } else {
-      auto vectorType = elementType.cast<VectorType>();
-      sizeInBits =
-          vectorType.getElementTypeBitWidth() * vectorType.getNumElements();
-    }
-    return llvm::divideCeil(sizeInBits, 8);
-  }
-
-  /// Returns true if the memref size in bytes is known to be a multiple of
-  /// factor.
-  static bool isMemRefSizeMultipleOf(MemRefType type, uint64_t factor) {
-    uint64_t sizeDivisor = getMemRefEltSizeInBytes(type);
-    for (unsigned i = 0, e = type.getRank(); i < e; i++) {
-      if (type.isDynamic(type.getDimSize(i)))
-        continue;
-      sizeDivisor = sizeDivisor * type.getDimSize(i);
-    }
-    return sizeDivisor % factor == 0;
-  }
-
-  /// Returns the alignment to be used for the allocation call itself.
-  /// aligned_alloc requires the allocation size to be a power of two, and the
-  /// allocation size to be a multiple of alignment,
-  int64_t getAllocationAlignment(AllocOp allocOp) const {
-    if (Optional<uint64_t> alignment = allocOp.alignment())
-      return *alignment;
-
-    // Whenever we don't have alignment set, we will use an alignment
-    // consistent with the element type; since the allocation size has to be a
-    // power of two, we will bump to the next power of two if it already isn't.
-    auto eltSizeBytes = getMemRefEltSizeInBytes(allocOp.getType());
-    return std::max(kMinAlignedAllocAlignment,
-                    llvm::PowerOf2Ceil(eltSizeBytes));
-  }
-
-  std::tuple<Value, Value> allocateBuffer(ConversionPatternRewriter &rewriter,
-                                          Location loc, Value sizeBytes,
-                                          Operation *op) const override {
-    // Heap allocations.
-    AllocOp allocOp = cast<AllocOp>(op);
-    MemRefType memRefType = allocOp.getType();
-    int64_t alignment = getAllocationAlignment(allocOp);
-    Value allocAlignment = createIndexConstant(rewriter, loc, alignment);
-
-    // aligned_alloc requires size to be a multiple of alignment; we will pad
-    // the size to the next multiple if necessary.
-    if (!isMemRefSizeMultipleOf(memRefType, alignment))
-      sizeBytes = createAligned(rewriter, loc, sizeBytes, allocAlignment);
-
-    Type elementPtrType = this->getElementPtrType(memRefType);
-    auto allocFuncOp = LLVM::lookupOrCreateAlignedAllocFn(
-        allocOp->getParentOfType<ModuleOp>(), getIndexType());
-    auto results =
-        createLLVMCall(rewriter, loc, allocFuncOp, {allocAlignment, sizeBytes},
-                       getVoidPtrType());
-    Value allocatedPtr =
-        rewriter.create<LLVM::BitcastOp>(loc, elementPtrType, results[0]);
-
-    return std::make_tuple(allocatedPtr, allocatedPtr);
-  }
-
-  /// The minimum alignment to use with aligned_alloc (has to be a power of 2).
-  static constexpr uint64_t kMinAlignedAllocAlignment = 16UL;
-};
-
-// Out of line definition, required till C++17.
-constexpr uint64_t AlignedAllocOpLowering::kMinAlignedAllocAlignment;
-
-struct AllocaOpLowering : public AllocLikeOpLowering {
-  AllocaOpLowering(LLVMTypeConverter &converter)
-      : AllocLikeOpLowering(AllocaOp::getOperationName(), converter) {}
-
-  /// Allocates the underlying buffer using the right call. `allocatedBytePtr`
-  /// is set to null for stack allocations. `accessAlignment` is set if
-  /// alignment is needed post allocation (for eg. in conjunction with malloc).
-  std::tuple<Value, Value> allocateBuffer(ConversionPatternRewriter &rewriter,
-                                          Location loc, Value sizeBytes,
-                                          Operation *op) const override {
-
-    // With alloca, one gets a pointer to the element type right away.
-    // For stack allocations.
-    auto allocaOp = cast<AllocaOp>(op);
-    auto elementPtrType = this->getElementPtrType(allocaOp.getType());
-
-    auto allocatedElementPtr = rewriter.create<LLVM::AllocaOp>(
-        loc, elementPtrType, sizeBytes,
-        allocaOp.alignment() ? *allocaOp.alignment() : 0);
-
-    return std::make_tuple(allocatedElementPtr, allocatedElementPtr);
-  }
-};
-
-/// Copies the shaped descriptor part to (if `toDynamic` is set) or from
-/// (otherwise) the dynamically allocated memory for any operands that were
-/// unranked descriptors originally.
-static LogicalResult copyUnrankedDescriptors(OpBuilder &builder, Location loc,
-                                             LLVMTypeConverter &typeConverter,
-                                             TypeRange origTypes,
-                                             SmallVectorImpl<Value> &operands,
-                                             bool toDynamic) {
-  assert(origTypes.size() == operands.size() &&
-         "expected as may original types as operands");
-
-  // Find operands of unranked memref type and store them.
-  SmallVector<UnrankedMemRefDescriptor, 4> unrankedMemrefs;
-  for (unsigned i = 0, e = operands.size(); i < e; ++i)
-    if (origTypes[i].isa<UnrankedMemRefType>())
-      unrankedMemrefs.emplace_back(operands[i]);
-
-  if (unrankedMemrefs.empty())
-    return success();
-
-  // Compute allocation sizes.
-  SmallVector<Value, 4> sizes;
-  UnrankedMemRefDescriptor::computeSizes(builder, loc, typeConverter,
-                                         unrankedMemrefs, sizes);
-
-  // Get frequently used types.
-  MLIRContext *context = builder.getContext();
-  Type voidPtrType = LLVM::LLVMPointerType::get(IntegerType::get(context, 8));
-  auto i1Type = IntegerType::get(context, 1);
-  Type indexType = typeConverter.getIndexType();
-
-  // Find the malloc and free, or declare them if necessary.
-  auto module = builder.getInsertionPoint()->getParentOfType<ModuleOp>();
-  LLVM::LLVMFuncOp freeFunc, mallocFunc;
-  if (toDynamic)
-    mallocFunc = LLVM::lookupOrCreateMallocFn(module, indexType);
-  if (!toDynamic)
-    freeFunc = LLVM::lookupOrCreateFreeFn(module);
-
-  // Initialize shared constants.
-  Value zero =
-      builder.create<LLVM::ConstantOp>(loc, i1Type, builder.getBoolAttr(false));
-
-  unsigned unrankedMemrefPos = 0;
-  for (unsigned i = 0, e = operands.size(); i < e; ++i) {
-    Type type = origTypes[i];
-    if (!type.isa<UnrankedMemRefType>())
-      continue;
-    Value allocationSize = sizes[unrankedMemrefPos++];
-    UnrankedMemRefDescriptor desc(operands[i]);
-
-    // Allocate memory, copy, and free the source if necessary.
-    Value memory =
-        toDynamic
-            ? builder.create<LLVM::CallOp>(loc, mallocFunc, allocationSize)
-                  .getResult(0)
-            : builder.create<LLVM::AllocaOp>(loc, voidPtrType, allocationSize,
-                                             /*alignment=*/0);
-
-    Value source = desc.memRefDescPtr(builder, loc);
-    builder.create<LLVM::MemcpyOp>(loc, memory, source, allocationSize, zero);
-    if (!toDynamic)
-      builder.create<LLVM::CallOp>(loc, freeFunc, source);
-
-    // Create a new descriptor. The same descriptor can be returned multiple
-    // times, attempting to modify its pointer can lead to memory leaks
-    // (allocated twice and overwritten) or double frees (the caller does not
-    // know if the descriptor points to the same memory).
-    Type descriptorType = typeConverter.convertType(type);
-    if (!descriptorType)
-      return failure();
-    auto updatedDesc =
-        UnrankedMemRefDescriptor::undef(builder, loc, descriptorType);
-    Value rank = desc.rank(builder, loc);
-    updatedDesc.setRank(builder, loc, rank);
-    updatedDesc.setMemRefDescPtr(builder, loc, memory);
-
-    operands[i] = updatedDesc;
-  }
-
-  return success();
-}
-
-// A CallOp automatically promotes MemRefType to a sequence of alloca/store and
-// passes the pointer to the MemRef across function boundaries.
-template <typename CallOpType>
-struct CallOpInterfaceLowering : public ConvertOpToLLVMPattern<CallOpType> {
-  using ConvertOpToLLVMPattern<CallOpType>::ConvertOpToLLVMPattern;
-  using Super = CallOpInterfaceLowering<CallOpType>;
-  using Base = ConvertOpToLLVMPattern<CallOpType>;
-
-  LogicalResult
-  matchAndRewrite(CallOpType callOp, ArrayRef<Value> operands,
-                  ConversionPatternRewriter &rewriter) const override {
-    typename CallOpType::Adaptor transformed(operands);
-
-    // Pack the result types into a struct.
-    Type packedResult = nullptr;
-    unsigned numResults = callOp.getNumResults();
-    auto resultTypes = llvm::to_vector<4>(callOp.getResultTypes());
-
-    if (numResults != 0) {
-      if (!(packedResult =
-                this->getTypeConverter()->packFunctionResults(resultTypes)))
-        return failure();
-    }
-
-    auto promoted = this->getTypeConverter()->promoteOperands(
-        callOp.getLoc(), /*opOperands=*/callOp->getOperands(), operands,
-        rewriter);
-    auto newOp = rewriter.create<LLVM::CallOp>(
-        callOp.getLoc(), packedResult ? TypeRange(packedResult) : TypeRange(),
-        promoted, callOp->getAttrs());
-
-    SmallVector<Value, 4> results;
-    if (numResults < 2) {
-      // If < 2 results, packing did not do anything and we can just return.
-      results.append(newOp.result_begin(), newOp.result_end());
-    } else {
-      // Otherwise, it had been converted to an operation producing a structure.
-      // Extract individual results from the structure and return them as list.
-      results.reserve(numResults);
-      for (unsigned i = 0; i < numResults; ++i) {
-        auto type =
-            this->typeConverter->convertType(callOp.getResult(i).getType());
-        results.push_back(rewriter.create<LLVM::ExtractValueOp>(
-            callOp.getLoc(), type, newOp->getResult(0),
-            rewriter.getI64ArrayAttr(i)));
-      }
-    }
-
-    if (this->getTypeConverter()->getOptions().useBarePtrCallConv) {
-      // For the bare-ptr calling convention, promote memref results to
-      // descriptors.
-      assert(results.size() == resultTypes.size() &&
-             "The number of arguments and types doesn't match");
-      this->getTypeConverter()->promoteBarePtrsToDescriptors(
-          rewriter, callOp.getLoc(), resultTypes, results);
-    } else if (failed(copyUnrankedDescriptors(rewriter, callOp.getLoc(),
-                                              *this->getTypeConverter(),
-                                              resultTypes, results,
-                                              /*toDynamic=*/false))) {
-      return failure();
-    }
-
-    rewriter.replaceOp(callOp, results);
-    return success();
-  }
-};
-
-struct CallOpLowering : public CallOpInterfaceLowering<CallOp> {
-  using Super::Super;
-};
-
-struct CallIndirectOpLowering : public CallOpInterfaceLowering<CallIndirectOp> {
-  using Super::Super;
-};
-
-// A `dealloc` is converted into a call to `free` on the underlying data buffer.
-// The memref descriptor being an SSA value, there is no need to clean it up
-// in any way.
-struct DeallocOpLowering : public ConvertOpToLLVMPattern<DeallocOp> {
-  using ConvertOpToLLVMPattern<DeallocOp>::ConvertOpToLLVMPattern;
-
-  explicit DeallocOpLowering(LLVMTypeConverter &converter)
-      : ConvertOpToLLVMPattern<DeallocOp>(converter) {}
-
-  LogicalResult
-  matchAndRewrite(DeallocOp op, ArrayRef<Value> operands,
-                  ConversionPatternRewriter &rewriter) const override {
-    assert(operands.size() == 1 && "dealloc takes one operand");
-    DeallocOp::Adaptor transformed(operands);
-
-    // Insert the `free` declaration if it is not already present.
-    auto freeFunc = LLVM::lookupOrCreateFreeFn(op->getParentOfType<ModuleOp>());
-    MemRefDescriptor memref(transformed.memref());
-    Value casted = rewriter.create<LLVM::BitcastOp>(
-        op.getLoc(), getVoidPtrType(),
-        memref.allocatedPtr(rewriter, op.getLoc()));
-    rewriter.replaceOpWithNewOp<LLVM::CallOp>(
-        op, TypeRange(), rewriter.getSymbolRefAttr(freeFunc), casted);
-    return success();
-=======
     if (attr.getName() == SymbolTable::getSymbolAttrName() ||
         attr.getName() == function_like_impl::getTypeAttrName() ||
         attr.getName() == "std.varargs" ||
@@ -2218,185 +60,9 @@
          attr.getName() == function_like_impl::getArgDictAttrName()))
       continue;
     result.push_back(attr);
->>>>>>> 2ab1d525
   }
 }
 
-<<<<<<< HEAD
-/// GlobalMemrefOp is lowered to a LLVM Global Variable.
-struct GlobalMemrefOpLowering : public ConvertOpToLLVMPattern<GlobalMemrefOp> {
-  using ConvertOpToLLVMPattern<GlobalMemrefOp>::ConvertOpToLLVMPattern;
-
-  LogicalResult
-  matchAndRewrite(GlobalMemrefOp global, ArrayRef<Value> operands,
-                  ConversionPatternRewriter &rewriter) const override {
-    MemRefType type = global.type().cast<MemRefType>();
-    if (!isConvertibleAndHasIdentityMaps(type))
-      return failure();
-
-    Type arrayTy = convertGlobalMemrefTypeToLLVM(type, *getTypeConverter());
-
-    LLVM::Linkage linkage =
-        global.isPublic() ? LLVM::Linkage::External : LLVM::Linkage::Private;
-
-    Attribute initialValue = nullptr;
-    if (!global.isExternal() && !global.isUninitialized()) {
-      auto elementsAttr = global.initial_value()->cast<ElementsAttr>();
-      initialValue = elementsAttr;
-
-      // For scalar memrefs, the global variable created is of the element type,
-      // so unpack the elements attribute to extract the value.
-      if (type.getRank() == 0)
-        initialValue = elementsAttr.getValue({});
-    }
-
-    rewriter.replaceOpWithNewOp<LLVM::GlobalOp>(
-        global, arrayTy, global.constant(), linkage, global.sym_name(),
-        initialValue, type.getMemorySpaceAsInt());
-    return success();
-  }
-};
-
-/// GetGlobalMemrefOp is lowered into a Memref descriptor with the pointer to
-/// the first element stashed into the descriptor. This reuses
-/// `AllocLikeOpLowering` to reuse the Memref descriptor construction.
-struct GetGlobalMemrefOpLowering : public AllocLikeOpLowering {
-  GetGlobalMemrefOpLowering(LLVMTypeConverter &converter)
-      : AllocLikeOpLowering(GetGlobalMemrefOp::getOperationName(), converter) {}
-
-  /// Buffer "allocation" for get_global_memref op is getting the address of
-  /// the global variable referenced.
-  std::tuple<Value, Value> allocateBuffer(ConversionPatternRewriter &rewriter,
-                                          Location loc, Value sizeBytes,
-                                          Operation *op) const override {
-    auto getGlobalOp = cast<GetGlobalMemrefOp>(op);
-    MemRefType type = getGlobalOp.result().getType().cast<MemRefType>();
-    unsigned memSpace = type.getMemorySpaceAsInt();
-
-    Type arrayTy = convertGlobalMemrefTypeToLLVM(type, *getTypeConverter());
-    auto addressOf = rewriter.create<LLVM::AddressOfOp>(
-        loc, LLVM::LLVMPointerType::get(arrayTy, memSpace), getGlobalOp.name());
-
-    // Get the address of the first element in the array by creating a GEP with
-    // the address of the GV as the base, and (rank + 1) number of 0 indices.
-    Type elementType =
-        unwrap(typeConverter->convertType(type.getElementType()));
-    Type elementPtrType = LLVM::LLVMPointerType::get(elementType, memSpace);
-
-    SmallVector<Value, 4> operands = {addressOf};
-    operands.insert(operands.end(), type.getRank() + 1,
-                    createIndexConstant(rewriter, loc, 0));
-    auto gep = rewriter.create<LLVM::GEPOp>(loc, elementPtrType, operands);
-
-    // We do not expect the memref obtained using `get_global_memref` to be
-    // ever deallocated. Set the allocated pointer to be known bad value to
-    // help debug if that ever happens.
-    auto intPtrType = getIntPtrType(memSpace);
-    Value deadBeefConst =
-        createIndexAttrConstant(rewriter, op->getLoc(), intPtrType, 0xdeadbeef);
-    auto deadBeefPtr =
-        rewriter.create<LLVM::IntToPtrOp>(loc, elementPtrType, deadBeefConst);
-
-    // Both allocated and aligned pointers are same. We could potentially stash
-    // a nullptr for the allocated pointer since we do not expect any dealloc.
-    return std::make_tuple(deadBeefPtr, gep);
-  }
-};
-
-// A `rsqrt` is converted into `1 / sqrt`.
-struct RsqrtOpLowering : public ConvertOpToLLVMPattern<math::RsqrtOp> {
-  using ConvertOpToLLVMPattern<math::RsqrtOp>::ConvertOpToLLVMPattern;
-
-  LogicalResult
-  matchAndRewrite(math::RsqrtOp op, ArrayRef<Value> operands,
-                  ConversionPatternRewriter &rewriter) const override {
-    math::RsqrtOp::Adaptor transformed(operands);
-    auto operandType = transformed.operand().getType();
-
-    if (!operandType || !LLVM::isCompatibleType(operandType))
-      return failure();
-
-    auto loc = op.getLoc();
-    auto resultType = op.getResult().getType();
-    auto floatType = getElementTypeOrSelf(resultType).cast<FloatType>();
-    auto floatOne = rewriter.getFloatAttr(floatType, 1.0);
-
-    if (!operandType.isa<LLVM::LLVMArrayType>()) {
-      LLVM::ConstantOp one;
-      if (LLVM::isCompatibleVectorType(operandType)) {
-        one = rewriter.create<LLVM::ConstantOp>(
-            loc, operandType,
-            SplatElementsAttr::get(resultType.cast<ShapedType>(), floatOne));
-      } else {
-        one = rewriter.create<LLVM::ConstantOp>(loc, operandType, floatOne);
-      }
-      auto sqrt = rewriter.create<LLVM::SqrtOp>(loc, transformed.operand());
-      rewriter.replaceOpWithNewOp<LLVM::FDivOp>(op, operandType, one, sqrt);
-      return success();
-    }
-
-    auto vectorType = resultType.dyn_cast<VectorType>();
-    if (!vectorType)
-      return failure();
-
-    return handleMultidimensionalVectors(
-        op.getOperation(), operands, *getTypeConverter(),
-        [&](Type llvm1DVectorTy, ValueRange operands) {
-          auto splatAttr = SplatElementsAttr::get(
-              mlir::VectorType::get(
-                  {LLVM::getVectorNumElements(llvm1DVectorTy).getFixedValue()},
-                  floatType),
-              floatOne);
-          auto one =
-              rewriter.create<LLVM::ConstantOp>(loc, llvm1DVectorTy, splatAttr);
-          auto sqrt =
-              rewriter.create<LLVM::SqrtOp>(loc, llvm1DVectorTy, operands[0]);
-          return rewriter.create<LLVM::FDivOp>(loc, llvm1DVectorTy, one, sqrt);
-        },
-        rewriter);
-  }
-};
-
-struct MemRefCastOpLowering : public ConvertOpToLLVMPattern<MemRefCastOp> {
-  using ConvertOpToLLVMPattern<MemRefCastOp>::ConvertOpToLLVMPattern;
-
-  LogicalResult match(MemRefCastOp memRefCastOp) const override {
-    Type srcType = memRefCastOp.getOperand().getType();
-    Type dstType = memRefCastOp.getType();
-
-    // MemRefCastOp reduce to bitcast in the ranked MemRef case and can be used
-    // for type erasure. For now they must preserve underlying element type and
-    // require source and result type to have the same rank. Therefore, perform
-    // a sanity check that the underlying structs are the same. Once op
-    // semantics are relaxed we can revisit.
-    if (srcType.isa<MemRefType>() && dstType.isa<MemRefType>())
-      return success(typeConverter->convertType(srcType) ==
-                     typeConverter->convertType(dstType));
-
-    // At least one of the operands is unranked type
-    assert(srcType.isa<UnrankedMemRefType>() ||
-           dstType.isa<UnrankedMemRefType>());
-
-    // Unranked to unranked cast is disallowed
-    return !(srcType.isa<UnrankedMemRefType>() &&
-             dstType.isa<UnrankedMemRefType>())
-               ? success()
-               : failure();
-  }
-
-  void rewrite(MemRefCastOp memRefCastOp, ArrayRef<Value> operands,
-               ConversionPatternRewriter &rewriter) const override {
-    MemRefCastOp::Adaptor transformed(operands);
-
-    auto srcType = memRefCastOp.getOperand().getType();
-    auto dstType = memRefCastOp.getType();
-    auto targetStructType = typeConverter->convertType(memRefCastOp.getType());
-    auto loc = memRefCastOp.getLoc();
-
-    // For ranked/ranked case, just keep the original descriptor.
-    if (srcType.isa<MemRefType>() && dstType.isa<MemRefType>())
-      return rewriter.replaceOp(memRefCastOp, {transformed.source()});
-=======
 /// Creates an auxiliary function with pointer-to-memref-descriptor-struct
 /// arguments instead of unpacked arguments. This function can be called from C
 /// by passing a pointer to a C struct corresponding to a memref descriptor.
@@ -2419,7 +85,6 @@
   auto wrapperFuncOp = rewriter.create<LLVM::LLVMFuncOp>(
       loc, llvm::formatv("_mlir_ciface_{0}", funcOp.getName()).str(),
       wrapperFuncType, LLVM::Linkage::External, /*dsoLocal*/ false, attributes);
->>>>>>> 2ab1d525
 
   OpBuilder::InsertionGuard guard(rewriter);
   rewriter.setInsertionPointToStart(wrapperFuncOp.addEntryBlock());
@@ -2433,121 +98,10 @@
       MemRefDescriptor::unpack(rewriter, loc, loaded, memrefType, args);
       continue;
     }
-<<<<<<< HEAD
-  }
-};
-
-/// Extracts allocated, aligned pointers and offset from a ranked or unranked
-/// memref type. In unranked case, the fields are extracted from the underlying
-/// ranked descriptor.
-static void extractPointersAndOffset(Location loc,
-                                     ConversionPatternRewriter &rewriter,
-                                     LLVMTypeConverter &typeConverter,
-                                     Value originalOperand,
-                                     Value convertedOperand,
-                                     Value *allocatedPtr, Value *alignedPtr,
-                                     Value *offset = nullptr) {
-  Type operandType = originalOperand.getType();
-  if (operandType.isa<MemRefType>()) {
-    MemRefDescriptor desc(convertedOperand);
-    *allocatedPtr = desc.allocatedPtr(rewriter, loc);
-    *alignedPtr = desc.alignedPtr(rewriter, loc);
-    if (offset != nullptr)
-      *offset = desc.offset(rewriter, loc);
-    return;
-  }
-
-  unsigned memorySpace =
-      operandType.cast<UnrankedMemRefType>().getMemorySpaceAsInt();
-  Type elementType = operandType.cast<UnrankedMemRefType>().getElementType();
-  Type llvmElementType = unwrap(typeConverter.convertType(elementType));
-  Type elementPtrPtrType = LLVM::LLVMPointerType::get(
-      LLVM::LLVMPointerType::get(llvmElementType, memorySpace));
-
-  // Extract pointer to the underlying ranked memref descriptor and cast it to
-  // ElemType**.
-  UnrankedMemRefDescriptor unrankedDesc(convertedOperand);
-  Value underlyingDescPtr = unrankedDesc.memRefDescPtr(rewriter, loc);
-
-  *allocatedPtr = UnrankedMemRefDescriptor::allocatedPtr(
-      rewriter, loc, underlyingDescPtr, elementPtrPtrType);
-  *alignedPtr = UnrankedMemRefDescriptor::alignedPtr(
-      rewriter, loc, typeConverter, underlyingDescPtr, elementPtrPtrType);
-  if (offset != nullptr) {
-    *offset = UnrankedMemRefDescriptor::offset(
-        rewriter, loc, typeConverter, underlyingDescPtr, elementPtrPtrType);
-  }
-}
-
-struct MemRefReinterpretCastOpLowering
-    : public ConvertOpToLLVMPattern<MemRefReinterpretCastOp> {
-  using ConvertOpToLLVMPattern<MemRefReinterpretCastOp>::ConvertOpToLLVMPattern;
-
-  LogicalResult
-  matchAndRewrite(MemRefReinterpretCastOp castOp, ArrayRef<Value> operands,
-                  ConversionPatternRewriter &rewriter) const override {
-    MemRefReinterpretCastOp::Adaptor adaptor(operands,
-                                             castOp->getAttrDictionary());
-    Type srcType = castOp.source().getType();
-
-    Value descriptor;
-    if (failed(convertSourceMemRefToDescriptor(rewriter, srcType, castOp,
-                                               adaptor, &descriptor)))
-      return failure();
-    rewriter.replaceOp(castOp, {descriptor});
-    return success();
-  }
-
-private:
-  LogicalResult
-  convertSourceMemRefToDescriptor(ConversionPatternRewriter &rewriter,
-                                  Type srcType, MemRefReinterpretCastOp castOp,
-                                  MemRefReinterpretCastOp::Adaptor adaptor,
-                                  Value *descriptor) const {
-    MemRefType targetMemRefType =
-        castOp.getResult().getType().cast<MemRefType>();
-    auto llvmTargetDescriptorTy = typeConverter->convertType(targetMemRefType)
-                                      .dyn_cast_or_null<LLVM::LLVMStructType>();
-    if (!llvmTargetDescriptorTy)
-      return failure();
-
-    // Create descriptor.
-    Location loc = castOp.getLoc();
-    auto desc = MemRefDescriptor::undef(rewriter, loc, llvmTargetDescriptorTy);
-
-    // Set allocated and aligned pointers.
-    Value allocatedPtr, alignedPtr;
-    extractPointersAndOffset(loc, rewriter, *getTypeConverter(),
-                             castOp.source(), adaptor.source(), &allocatedPtr,
-                             &alignedPtr);
-    desc.setAllocatedPtr(rewriter, loc, allocatedPtr);
-    desc.setAlignedPtr(rewriter, loc, alignedPtr);
-
-    // Set offset.
-    if (castOp.isDynamicOffset(0))
-      desc.setOffset(rewriter, loc, adaptor.offsets()[0]);
-    else
-      desc.setConstantOffset(rewriter, loc, castOp.getStaticOffset(0));
-
-    // Set sizes and strides.
-    unsigned dynSizeId = 0;
-    unsigned dynStrideId = 0;
-    for (unsigned i = 0, e = targetMemRefType.getRank(); i < e; ++i) {
-      if (castOp.isDynamicSize(i))
-        desc.setSize(rewriter, loc, i, adaptor.sizes()[dynSizeId++]);
-      else
-        desc.setConstantSize(rewriter, loc, i, castOp.getStaticSize(i));
-
-      if (castOp.isDynamicStride(i))
-        desc.setStride(rewriter, loc, i, adaptor.strides()[dynStrideId++]);
-      else
-        desc.setConstantStride(rewriter, loc, i, castOp.getStaticStride(i));
-=======
     if (en.value().isa<UnrankedMemRefType>()) {
       Value loaded = rewriter.create<LLVM::LoadOp>(loc, arg);
       UnrankedMemRefDescriptor::unpack(rewriter, loc, loaded, args);
       continue;
->>>>>>> 2ab1d525
     }
 
     args.push_back(arg);
@@ -2578,13 +132,6 @@
                                  FuncOp funcOp, LLVM::LLVMFuncOp newFuncOp) {
   OpBuilder::InsertionGuard guard(builder);
 
-<<<<<<< HEAD
-    // Extract address space and element type.
-    auto targetType =
-        reshapeOp.getResult().getType().cast<UnrankedMemRefType>();
-    unsigned addressSpace = targetType.getMemorySpaceAsInt();
-    Type elementType = targetType.getElementType();
-=======
   Type wrapperType;
   bool resultIsNowArg;
   std::tie(wrapperType, resultIsNowArg) =
@@ -2593,7 +140,6 @@
   // types. But since it has been applied to a non-wrapper function before, it
   // should have failed earlier and not reach this point at all.
   assert(wrapperType && "unexpected type conversion failure");
->>>>>>> 2ab1d525
 
   SmallVector<NamedAttribute, 4> attributes;
   filterFuncAttributes(funcOp->getAttrs(), /*filterArgAttrs=*/false,
@@ -2779,65 +325,6 @@
   LogicalResult
   matchAndRewrite(FuncOp funcOp, OpAdaptor adaptor,
                   ConversionPatternRewriter &rewriter) const override {
-<<<<<<< HEAD
-    Type operandType = dimOp.memrefOrTensor().getType();
-    if (operandType.isa<UnrankedMemRefType>()) {
-      rewriter.replaceOp(dimOp, {extractSizeOfUnrankedMemRef(
-                                    operandType, dimOp, operands, rewriter)});
-
-      return success();
-    }
-    if (operandType.isa<MemRefType>()) {
-      rewriter.replaceOp(dimOp, {extractSizeOfRankedMemRef(
-                                    operandType, dimOp, operands, rewriter)});
-      return success();
-    }
-    return failure();
-  }
-
-private:
-  Value extractSizeOfUnrankedMemRef(Type operandType, DimOp dimOp,
-                                    ArrayRef<Value> operands,
-                                    ConversionPatternRewriter &rewriter) const {
-    Location loc = dimOp.getLoc();
-    DimOp::Adaptor transformed(operands);
-
-    auto unrankedMemRefType = operandType.cast<UnrankedMemRefType>();
-    auto scalarMemRefType =
-        MemRefType::get({}, unrankedMemRefType.getElementType());
-    unsigned addressSpace = unrankedMemRefType.getMemorySpaceAsInt();
-
-    // Extract pointer to the underlying ranked descriptor and bitcast it to a
-    // memref<element_type> descriptor pointer to minimize the number of GEP
-    // operations.
-    UnrankedMemRefDescriptor unrankedDesc(transformed.memrefOrTensor());
-    Value underlyingRankedDesc = unrankedDesc.memRefDescPtr(rewriter, loc);
-    Value scalarMemRefDescPtr = rewriter.create<LLVM::BitcastOp>(
-        loc,
-        LLVM::LLVMPointerType::get(typeConverter->convertType(scalarMemRefType),
-                                   addressSpace),
-        underlyingRankedDesc);
-
-    // Get pointer to offset field of memref<element_type> descriptor.
-    Type indexPtrTy = LLVM::LLVMPointerType::get(
-        getTypeConverter()->getIndexType(), addressSpace);
-    Value two = rewriter.create<LLVM::ConstantOp>(
-        loc, typeConverter->convertType(rewriter.getI32Type()),
-        rewriter.getI32IntegerAttr(2));
-    Value offsetPtr = rewriter.create<LLVM::GEPOp>(
-        loc, indexPtrTy, scalarMemRefDescPtr,
-        ValueRange({createIndexConstant(rewriter, loc, 0), two}));
-
-    // The size value that we have to extract can be obtained using GEPop with
-    // `dimOp.index() + 1` index argument.
-    Value idxPlusOne = rewriter.create<LLVM::AddOp>(
-        loc, createIndexConstant(rewriter, loc, 1), transformed.index());
-    Value sizePtr = rewriter.create<LLVM::GEPOp>(loc, indexPtrTy, offsetPtr,
-                                                 ValueRange({idxPlusOne}));
-    return rewriter.create<LLVM::LoadOp>(loc, sizePtr);
-  }
-=======
->>>>>>> 2ab1d525
 
     // TODO: bare ptr conversion could be handled by argument materialization
     // and most of the code below would go away. But to do this, we would need a
@@ -3026,14 +513,6 @@
       }
     }
 
-<<<<<<< HEAD
-    auto fmf = LLVM::FMFAttr::get(cmpfOp.getContext(), {});
-    rewriter.replaceOpWithNewOp<LLVM::FCmpOp>(
-        cmpfOp, typeConverter->convertType(cmpfOp.getResult().getType()),
-        rewriter.getI64IntegerAttr(static_cast<int64_t>(
-            convertCmpPredicate<LLVM::FCmpPredicate>(cmpfOp.getPredicate()))),
-        transformed.lhs(), transformed.rhs(), fmf);
-=======
     if (this->getTypeConverter()->getOptions().useBarePtrCallConv) {
       // For the bare-ptr calling convention, promote memref results to
       // descriptors.
@@ -3046,7 +525,6 @@
                                                     /*toDynamic=*/false))) {
       return failure();
     }
->>>>>>> 2ab1d525
 
     rewriter.replaceOp(callOp, results);
     return success();
@@ -3077,13 +555,6 @@
       return success();
     }
 
-<<<<<<< HEAD
-struct TruncateIOpLowering
-    : public OneToOneConvertToLLVMPattern<TruncateIOp, LLVM::TruncOp> {
-  using Super::Super;
-};
-
-=======
     convertedTypes.clear();
     if (succeeded(typeConverter->convertTypes(adaptor.inputs().getTypes(),
                                               convertedTypes)) &&
@@ -3110,7 +581,6 @@
   }
 };
 
->>>>>>> 2ab1d525
 // Base class for LLVM IR lowering terminator operations with successors.
 template <typename SourceOp, typename TargetOp>
 struct OneToOneLLVMTerminatorLowering
@@ -3121,13 +591,8 @@
   LogicalResult
   matchAndRewrite(SourceOp op, typename SourceOp::Adaptor adaptor,
                   ConversionPatternRewriter &rewriter) const override {
-<<<<<<< HEAD
-    rewriter.replaceOpWithNewOp<TargetOp>(op, operands, op->getSuccessors(),
-                                          op->getAttrs());
-=======
     rewriter.replaceOpWithNewOp<TargetOp>(op, adaptor.getOperands(),
                                           op->getSuccessors(), op->getAttrs());
->>>>>>> 2ab1d525
     return success();
   }
 };
@@ -3165,14 +630,8 @@
         updatedOperands.push_back(newOperand);
       }
     } else {
-<<<<<<< HEAD
-      updatedOperands = llvm::to_vector<4>(operands);
-      (void)copyUnrankedDescriptors(rewriter, loc, *getTypeConverter(),
-                                    op.getOperands().getTypes(),
-=======
       updatedOperands = llvm::to_vector<4>(adaptor.getOperands());
       (void)copyUnrankedDescriptors(rewriter, loc, op.getOperands().getTypes(),
->>>>>>> 2ab1d525
                                     updatedOperands,
                                     /*toDynamic=*/true);
     }
@@ -3278,11 +737,7 @@
     // First insert it into an undef vector so we can shuffle it.
     auto loc = splatOp.getLoc();
     auto vectorTypeInfo =
-<<<<<<< HEAD
-        extractNDVectorTypeInfo(resultType, *getTypeConverter());
-=======
         LLVM::detail::extractNDVectorTypeInfo(resultType, *getTypeConverter());
->>>>>>> 2ab1d525
     auto llvmNDVectorTy = vectorTypeInfo.llvmNDVectorTy;
     auto llvm1DVectorTy = vectorTypeInfo.llvm1DVectorTy;
     if (!llvmNDVectorTy || !llvm1DVectorTy)
@@ -3298,11 +753,7 @@
         loc, typeConverter->convertType(rewriter.getIntegerType(32)),
         rewriter.getZeroAttr(rewriter.getIntegerType(32)));
     Value v = rewriter.create<LLVM::InsertElementOp>(loc, llvm1DVectorTy, vdesc,
-<<<<<<< HEAD
-                                                     adaptor.input(), zero);
-=======
                                                      adaptor.getInput(), zero);
->>>>>>> 2ab1d525
 
     // Shuffle the value across the desired number of elements.
     int64_t width = resultType.getDimSize(resultType.getRank() - 1);
@@ -3321,431 +772,6 @@
   }
 };
 
-<<<<<<< HEAD
-/// Helper function extracts int64_t from the assumedArrayAttr of IntegerAttr.
-static SmallVector<int64_t, 4> extractFromI64ArrayAttr(Attribute attr) {
-  return llvm::to_vector<4>(
-      llvm::map_range(attr.cast<ArrayAttr>(), [](Attribute a) -> int64_t {
-        return a.cast<IntegerAttr>().getInt();
-      }));
-}
-
-/// Conversion pattern that transforms a subview op into:
-///   1. An `llvm.mlir.undef` operation to create a memref descriptor
-///   2. Updates to the descriptor to introduce the data ptr, offset, size
-///      and stride.
-/// The subview op is replaced by the descriptor.
-struct SubViewOpLowering : public ConvertOpToLLVMPattern<SubViewOp> {
-  using ConvertOpToLLVMPattern<SubViewOp>::ConvertOpToLLVMPattern;
-
-  LogicalResult
-  matchAndRewrite(SubViewOp subViewOp, ArrayRef<Value> operands,
-                  ConversionPatternRewriter &rewriter) const override {
-    auto loc = subViewOp.getLoc();
-
-    auto sourceMemRefType = subViewOp.source().getType().cast<MemRefType>();
-    auto sourceElementTy =
-        typeConverter->convertType(sourceMemRefType.getElementType());
-
-    auto viewMemRefType = subViewOp.getType();
-    auto inferredType = SubViewOp::inferResultType(
-                            subViewOp.getSourceType(),
-                            extractFromI64ArrayAttr(subViewOp.static_offsets()),
-                            extractFromI64ArrayAttr(subViewOp.static_sizes()),
-                            extractFromI64ArrayAttr(subViewOp.static_strides()))
-                            .cast<MemRefType>();
-    auto targetElementTy =
-        typeConverter->convertType(viewMemRefType.getElementType());
-    auto targetDescTy = typeConverter->convertType(viewMemRefType);
-    if (!sourceElementTy || !targetDescTy || !targetElementTy ||
-        !LLVM::isCompatibleType(sourceElementTy) ||
-        !LLVM::isCompatibleType(targetElementTy) ||
-        !LLVM::isCompatibleType(targetDescTy))
-      return failure();
-
-    // Extract the offset and strides from the type.
-    int64_t offset;
-    SmallVector<int64_t, 4> strides;
-    auto successStrides = getStridesAndOffset(inferredType, strides, offset);
-    if (failed(successStrides))
-      return failure();
-
-    // Create the descriptor.
-    if (!LLVM::isCompatibleType(operands.front().getType()))
-      return failure();
-    MemRefDescriptor sourceMemRef(operands.front());
-    auto targetMemRef = MemRefDescriptor::undef(rewriter, loc, targetDescTy);
-
-    // Copy the buffer pointer from the old descriptor to the new one.
-    Value extracted = sourceMemRef.allocatedPtr(rewriter, loc);
-    Value bitcastPtr = rewriter.create<LLVM::BitcastOp>(
-        loc,
-        LLVM::LLVMPointerType::get(targetElementTy,
-                                   viewMemRefType.getMemorySpaceAsInt()),
-        extracted);
-    targetMemRef.setAllocatedPtr(rewriter, loc, bitcastPtr);
-
-    // Copy the aligned pointer from the old descriptor to the new one.
-    extracted = sourceMemRef.alignedPtr(rewriter, loc);
-    bitcastPtr = rewriter.create<LLVM::BitcastOp>(
-        loc,
-        LLVM::LLVMPointerType::get(targetElementTy,
-                                   viewMemRefType.getMemorySpaceAsInt()),
-        extracted);
-    targetMemRef.setAlignedPtr(rewriter, loc, bitcastPtr);
-
-    auto shape = viewMemRefType.getShape();
-    auto inferredShape = inferredType.getShape();
-    size_t inferredShapeRank = inferredShape.size();
-    size_t resultShapeRank = shape.size();
-    llvm::SmallDenseSet<unsigned> unusedDims =
-        computeRankReductionMask(inferredShape, shape).getValue();
-
-    // Extract strides needed to compute offset.
-    SmallVector<Value, 4> strideValues;
-    strideValues.reserve(inferredShapeRank);
-    for (unsigned i = 0; i < inferredShapeRank; ++i)
-      strideValues.push_back(sourceMemRef.stride(rewriter, loc, i));
-
-    // Offset.
-    auto llvmIndexType = typeConverter->convertType(rewriter.getIndexType());
-    if (!ShapedType::isDynamicStrideOrOffset(offset)) {
-      targetMemRef.setConstantOffset(rewriter, loc, offset);
-    } else {
-      Value baseOffset = sourceMemRef.offset(rewriter, loc);
-      // `inferredShapeRank` may be larger than the number of offset operands
-      // because of trailing semantics. In this case, the offset is guaranteed
-      // to be interpreted as 0 and we can just skip the extra dimensions.
-      for (unsigned i = 0, e = std::min(inferredShapeRank,
-                                        subViewOp.getMixedOffsets().size());
-           i < e; ++i) {
-        Value offset =
-            // TODO: need OpFoldResult ODS adaptor to clean this up.
-            subViewOp.isDynamicOffset(i)
-                ? operands[subViewOp.getIndexOfDynamicOffset(i)]
-                : rewriter.create<LLVM::ConstantOp>(
-                      loc, llvmIndexType,
-                      rewriter.getI64IntegerAttr(subViewOp.getStaticOffset(i)));
-        Value mul = rewriter.create<LLVM::MulOp>(loc, offset, strideValues[i]);
-        baseOffset = rewriter.create<LLVM::AddOp>(loc, baseOffset, mul);
-      }
-      targetMemRef.setOffset(rewriter, loc, baseOffset);
-    }
-
-    // Update sizes and strides.
-    SmallVector<OpFoldResult> mixedSizes = subViewOp.getMixedSizes();
-    SmallVector<OpFoldResult> mixedStrides = subViewOp.getMixedStrides();
-    assert(mixedSizes.size() == mixedStrides.size() &&
-           "expected sizes and strides of equal length");
-    for (int i = inferredShapeRank - 1, j = resultShapeRank - 1;
-         i >= 0 && j >= 0; --i) {
-      if (unusedDims.contains(i))
-        continue;
-
-      // `i` may overflow subViewOp.getMixedSizes because of trailing semantics.
-      // In this case, the size is guaranteed to be interpreted as Dim and the
-      // stride as 1.
-      Value size, stride;
-      if (static_cast<unsigned>(i) >= mixedSizes.size()) {
-        size = rewriter.create<LLVM::DialectCastOp>(
-            loc, llvmIndexType,
-            rewriter.create<DimOp>(loc, subViewOp.source(), i));
-        stride = rewriter.create<LLVM::ConstantOp>(
-            loc, llvmIndexType, rewriter.getI64IntegerAttr(1));
-      } else {
-        // TODO: need OpFoldResult ODS adaptor to clean this up.
-        size =
-            subViewOp.isDynamicSize(i)
-                ? operands[subViewOp.getIndexOfDynamicSize(i)]
-                : rewriter.create<LLVM::ConstantOp>(
-                      loc, llvmIndexType,
-                      rewriter.getI64IntegerAttr(subViewOp.getStaticSize(i)));
-        if (!ShapedType::isDynamicStrideOrOffset(strides[i])) {
-          stride = rewriter.create<LLVM::ConstantOp>(
-              loc, llvmIndexType, rewriter.getI64IntegerAttr(strides[i]));
-        } else {
-          stride = subViewOp.isDynamicStride(i)
-                       ? operands[subViewOp.getIndexOfDynamicStride(i)]
-                       : rewriter.create<LLVM::ConstantOp>(
-                             loc, llvmIndexType,
-                             rewriter.getI64IntegerAttr(
-                                 subViewOp.getStaticStride(i)));
-          stride = rewriter.create<LLVM::MulOp>(loc, stride, strideValues[i]);
-        }
-      }
-      targetMemRef.setSize(rewriter, loc, j, size);
-      targetMemRef.setStride(rewriter, loc, j, stride);
-      j--;
-    }
-
-    rewriter.replaceOp(subViewOp, {targetMemRef});
-    return success();
-  }
-};
-
-/// Conversion pattern that transforms a transpose op into:
-///   1. A function entry `alloca` operation to allocate a ViewDescriptor.
-///   2. A load of the ViewDescriptor from the pointer allocated in 1.
-///   3. Updates to the ViewDescriptor to introduce the data ptr, offset, size
-///      and stride. Size and stride are permutations of the original values.
-///   4. A store of the resulting ViewDescriptor to the alloca'ed pointer.
-/// The transpose op is replaced by the alloca'ed pointer.
-class TransposeOpLowering : public ConvertOpToLLVMPattern<TransposeOp> {
-public:
-  using ConvertOpToLLVMPattern<TransposeOp>::ConvertOpToLLVMPattern;
-
-  LogicalResult
-  matchAndRewrite(TransposeOp transposeOp, ArrayRef<Value> operands,
-                  ConversionPatternRewriter &rewriter) const override {
-    auto loc = transposeOp.getLoc();
-    TransposeOpAdaptor adaptor(operands);
-    MemRefDescriptor viewMemRef(adaptor.in());
-
-    // No permutation, early exit.
-    if (transposeOp.permutation().isIdentity())
-      return rewriter.replaceOp(transposeOp, {viewMemRef}), success();
-
-    auto targetMemRef = MemRefDescriptor::undef(
-        rewriter, loc, typeConverter->convertType(transposeOp.getShapedType()));
-
-    // Copy the base and aligned pointers from the old descriptor to the new
-    // one.
-    targetMemRef.setAllocatedPtr(rewriter, loc,
-                                 viewMemRef.allocatedPtr(rewriter, loc));
-    targetMemRef.setAlignedPtr(rewriter, loc,
-                               viewMemRef.alignedPtr(rewriter, loc));
-
-    // Copy the offset pointer from the old descriptor to the new one.
-    targetMemRef.setOffset(rewriter, loc, viewMemRef.offset(rewriter, loc));
-
-    // Iterate over the dimensions and apply size/stride permutation.
-    for (auto en : llvm::enumerate(transposeOp.permutation().getResults())) {
-      int sourcePos = en.index();
-      int targetPos = en.value().cast<AffineDimExpr>().getPosition();
-      targetMemRef.setSize(rewriter, loc, targetPos,
-                           viewMemRef.size(rewriter, loc, sourcePos));
-      targetMemRef.setStride(rewriter, loc, targetPos,
-                             viewMemRef.stride(rewriter, loc, sourcePos));
-    }
-
-    rewriter.replaceOp(transposeOp, {targetMemRef});
-    return success();
-  }
-};
-
-/// Conversion pattern that transforms an op into:
-///   1. An `llvm.mlir.undef` operation to create a memref descriptor
-///   2. Updates to the descriptor to introduce the data ptr, offset, size
-///      and stride.
-/// The view op is replaced by the descriptor.
-struct ViewOpLowering : public ConvertOpToLLVMPattern<ViewOp> {
-  using ConvertOpToLLVMPattern<ViewOp>::ConvertOpToLLVMPattern;
-
-  // Build and return the value for the idx^th shape dimension, either by
-  // returning the constant shape dimension or counting the proper dynamic size.
-  Value getSize(ConversionPatternRewriter &rewriter, Location loc,
-                ArrayRef<int64_t> shape, ValueRange dynamicSizes,
-                unsigned idx) const {
-    assert(idx < shape.size());
-    if (!ShapedType::isDynamic(shape[idx]))
-      return createIndexConstant(rewriter, loc, shape[idx]);
-    // Count the number of dynamic dims in range [0, idx]
-    unsigned nDynamic = llvm::count_if(shape.take_front(idx), [](int64_t v) {
-      return ShapedType::isDynamic(v);
-    });
-    return dynamicSizes[nDynamic];
-  }
-
-  // Build and return the idx^th stride, either by returning the constant stride
-  // or by computing the dynamic stride from the current `runningStride` and
-  // `nextSize`. The caller should keep a running stride and update it with the
-  // result returned by this function.
-  Value getStride(ConversionPatternRewriter &rewriter, Location loc,
-                  ArrayRef<int64_t> strides, Value nextSize,
-                  Value runningStride, unsigned idx) const {
-    assert(idx < strides.size());
-    if (!MemRefType::isDynamicStrideOrOffset(strides[idx]))
-      return createIndexConstant(rewriter, loc, strides[idx]);
-    if (nextSize)
-      return runningStride
-                 ? rewriter.create<LLVM::MulOp>(loc, runningStride, nextSize)
-                 : nextSize;
-    assert(!runningStride);
-    return createIndexConstant(rewriter, loc, 1);
-  }
-
-  LogicalResult
-  matchAndRewrite(ViewOp viewOp, ArrayRef<Value> operands,
-                  ConversionPatternRewriter &rewriter) const override {
-    auto loc = viewOp.getLoc();
-    ViewOpAdaptor adaptor(operands);
-
-    auto viewMemRefType = viewOp.getType();
-    auto targetElementTy =
-        typeConverter->convertType(viewMemRefType.getElementType());
-    auto targetDescTy = typeConverter->convertType(viewMemRefType);
-    if (!targetDescTy || !targetElementTy ||
-        !LLVM::isCompatibleType(targetElementTy) ||
-        !LLVM::isCompatibleType(targetDescTy))
-      return viewOp.emitWarning("Target descriptor type not converted to LLVM"),
-             failure();
-
-    int64_t offset;
-    SmallVector<int64_t, 4> strides;
-    auto successStrides = getStridesAndOffset(viewMemRefType, strides, offset);
-    if (failed(successStrides))
-      return viewOp.emitWarning("cannot cast to non-strided shape"), failure();
-    assert(offset == 0 && "expected offset to be 0");
-
-    // Create the descriptor.
-    MemRefDescriptor sourceMemRef(adaptor.source());
-    auto targetMemRef = MemRefDescriptor::undef(rewriter, loc, targetDescTy);
-
-    // Field 1: Copy the allocated pointer, used for malloc/free.
-    Value allocatedPtr = sourceMemRef.allocatedPtr(rewriter, loc);
-    auto srcMemRefType = viewOp.source().getType().cast<MemRefType>();
-    Value bitcastPtr = rewriter.create<LLVM::BitcastOp>(
-        loc,
-        LLVM::LLVMPointerType::get(targetElementTy,
-                                   srcMemRefType.getMemorySpaceAsInt()),
-        allocatedPtr);
-    targetMemRef.setAllocatedPtr(rewriter, loc, bitcastPtr);
-
-    // Field 2: Copy the actual aligned pointer to payload.
-    Value alignedPtr = sourceMemRef.alignedPtr(rewriter, loc);
-    alignedPtr = rewriter.create<LLVM::GEPOp>(loc, alignedPtr.getType(),
-                                              alignedPtr, adaptor.byte_shift());
-    bitcastPtr = rewriter.create<LLVM::BitcastOp>(
-        loc,
-        LLVM::LLVMPointerType::get(targetElementTy,
-                                   srcMemRefType.getMemorySpaceAsInt()),
-        alignedPtr);
-    targetMemRef.setAlignedPtr(rewriter, loc, bitcastPtr);
-
-    // Field 3: The offset in the resulting type must be 0. This is because of
-    // the type change: an offset on srcType* may not be expressible as an
-    // offset on dstType*.
-    targetMemRef.setOffset(rewriter, loc,
-                           createIndexConstant(rewriter, loc, offset));
-
-    // Early exit for 0-D corner case.
-    if (viewMemRefType.getRank() == 0)
-      return rewriter.replaceOp(viewOp, {targetMemRef}), success();
-
-    // Fields 4 and 5: Update sizes and strides.
-    if (strides.back() != 1)
-      return viewOp.emitWarning("cannot cast to non-contiguous shape"),
-             failure();
-    Value stride = nullptr, nextSize = nullptr;
-    for (int i = viewMemRefType.getRank() - 1; i >= 0; --i) {
-      // Update size.
-      Value size =
-          getSize(rewriter, loc, viewMemRefType.getShape(), adaptor.sizes(), i);
-      targetMemRef.setSize(rewriter, loc, i, size);
-      // Update stride.
-      stride = getStride(rewriter, loc, strides, nextSize, stride, i);
-      targetMemRef.setStride(rewriter, loc, i, stride);
-      nextSize = size;
-    }
-
-    rewriter.replaceOp(viewOp, {targetMemRef});
-    return success();
-  }
-};
-
-struct AssumeAlignmentOpLowering
-    : public ConvertOpToLLVMPattern<AssumeAlignmentOp> {
-  using ConvertOpToLLVMPattern<AssumeAlignmentOp>::ConvertOpToLLVMPattern;
-
-  LogicalResult
-  matchAndRewrite(AssumeAlignmentOp op, ArrayRef<Value> operands,
-                  ConversionPatternRewriter &rewriter) const override {
-    AssumeAlignmentOp::Adaptor transformed(operands);
-    Value memref = transformed.memref();
-    unsigned alignment = op.alignment();
-    auto loc = op.getLoc();
-
-    MemRefDescriptor memRefDescriptor(memref);
-    Value ptr = memRefDescriptor.alignedPtr(rewriter, memref.getLoc());
-
-    // Emit llvm.assume(memref.alignedPtr & (alignment - 1) == 0). Notice that
-    // the asserted memref.alignedPtr isn't used anywhere else, as the real
-    // users like load/store/views always re-extract memref.alignedPtr as they
-    // get lowered.
-    //
-    // This relies on LLVM's CSE optimization (potentially after SROA), since
-    // after CSE all memref.alignedPtr instances get de-duplicated into the same
-    // pointer SSA value.
-    auto intPtrType =
-        getIntPtrType(memRefDescriptor.getElementPtrType().getAddressSpace());
-    Value zero = createIndexAttrConstant(rewriter, loc, intPtrType, 0);
-    Value mask =
-        createIndexAttrConstant(rewriter, loc, intPtrType, alignment - 1);
-    Value ptrValue = rewriter.create<LLVM::PtrToIntOp>(loc, intPtrType, ptr);
-    rewriter.create<LLVM::AssumeOp>(
-        loc, rewriter.create<LLVM::ICmpOp>(
-                 loc, LLVM::ICmpPredicate::eq,
-                 rewriter.create<LLVM::AndOp>(loc, ptrValue, mask), zero));
-
-    rewriter.eraseOp(op);
-    return success();
-  }
-};
-
-} // namespace
-
-/// Try to match the kind of a std.atomic_rmw to determine whether to use a
-/// lowering to llvm.atomicrmw or fallback to llvm.cmpxchg.
-static Optional<LLVM::AtomicBinOp> matchSimpleAtomicOp(AtomicRMWOp atomicOp) {
-  switch (atomicOp.kind()) {
-  case AtomicRMWKind::addf:
-    return LLVM::AtomicBinOp::fadd;
-  case AtomicRMWKind::addi:
-    return LLVM::AtomicBinOp::add;
-  case AtomicRMWKind::assign:
-    return LLVM::AtomicBinOp::xchg;
-  case AtomicRMWKind::maxs:
-    return LLVM::AtomicBinOp::max;
-  case AtomicRMWKind::maxu:
-    return LLVM::AtomicBinOp::umax;
-  case AtomicRMWKind::mins:
-    return LLVM::AtomicBinOp::min;
-  case AtomicRMWKind::minu:
-    return LLVM::AtomicBinOp::umin;
-  default:
-    return llvm::None;
-  }
-  llvm_unreachable("Invalid AtomicRMWKind");
-}
-
-namespace {
-
-struct AtomicRMWOpLowering : public LoadStoreOpLowering<AtomicRMWOp> {
-  using Base::Base;
-
-  LogicalResult
-  matchAndRewrite(AtomicRMWOp atomicOp, ArrayRef<Value> operands,
-                  ConversionPatternRewriter &rewriter) const override {
-    if (failed(match(atomicOp)))
-      return failure();
-    auto maybeKind = matchSimpleAtomicOp(atomicOp);
-    if (!maybeKind)
-      return failure();
-    AtomicRMWOp::Adaptor adaptor(operands);
-    auto resultType = adaptor.value().getType();
-    auto memRefType = atomicOp.getMemRefType();
-    auto dataPtr =
-        getStridedElementPtr(atomicOp.getLoc(), memRefType, adaptor.memref(),
-                             adaptor.indices(), rewriter);
-    rewriter.replaceOpWithNewOp<LLVM::AtomicRMWOp>(
-        atomicOp, resultType, *maybeKind, dataPtr, adaptor.value(),
-        LLVM::AtomicOrdering::acq_rel);
-    return success();
-  }
-};
-
-=======
->>>>>>> 2ab1d525
 /// Wrap a llvm.cmpxchg operation in a while loop so that the operation can be
 /// retried until it succeeds in atomically storing a new value into memory.
 ///
@@ -3879,184 +905,20 @@
                                                RewritePatternSet &patterns) {
   populateStdToLLVMFuncOpConversionPattern(converter, patterns);
   // clang-format off
-<<<<<<< HEAD
-  patterns.insert<
-      AbsFOpLowering,
-      AddFOpLowering,
-      AddIOpLowering,
-      AllocaOpLowering,
-      AndOpLowering,
-=======
   patterns.add<
->>>>>>> 2ab1d525
       AssertOpLowering,
       BranchOpLowering,
       CallIndirectOpLowering,
       CallOpLowering,
       CondBranchOpLowering,
       ConstantOpLowering,
-<<<<<<< HEAD
-      DialectCastOpLowering,
-      DivFOpLowering,
-      ExpOpLowering,
-      Exp2OpLowering,
-      FloorFOpLowering,
-      FmaFOpLowering,
       GenericAtomicRMWOpLowering,
-      LogOpLowering,
-      Log10OpLowering,
-      Log2OpLowering,
-      FPExtLowering,
-      FPToSILowering,
-      FPToUILowering,
-      FPTruncLowering,
-      IndexCastOpLowering,
-      MulFOpLowering,
-      MulIOpLowering,
-      NegFOpLowering,
-      OrOpLowering,
-      PowFOpLowering,
-      PrefetchOpLowering,
-      RemFOpLowering,
-=======
-      GenericAtomicRMWOpLowering,
->>>>>>> 2ab1d525
       ReturnOpLowering,
       SelectOpLowering,
       SplatOpLowering,
       SplatNdOpLowering,
-<<<<<<< HEAD
-      SqrtOpLowering,
-      SubFOpLowering,
-      SubIOpLowering,
-      TruncateIOpLowering,
-      UIToFPLowering,
-      UnsignedDivIOpLowering,
-      UnsignedRemIOpLowering,
-      UnsignedShiftRightOpLowering,
-      XOrOpLowering,
-      ZeroExtendIOpLowering>(converter);
-  // clang-format on
-}
-
-void mlir::populateStdToLLVMMemoryConversionPatterns(
-    LLVMTypeConverter &converter, OwningRewritePatternList &patterns) {
-  // clang-format off
-  patterns.insert<
-      AssumeAlignmentOpLowering,
-      DeallocOpLowering,
-      DimOpLowering,
-      GlobalMemrefOpLowering,
-      GetGlobalMemrefOpLowering,
-      LoadOpLowering,
-      MemRefCastOpLowering,
-      MemRefReinterpretCastOpLowering,
-      MemRefReshapeOpLowering,
-      RankOpLowering,
-      StoreOpLowering,
-      SubViewOpLowering,
-      TransposeOpLowering,
-      ViewOpLowering>(converter);
-  // clang-format on
-  if (converter.getOptions().useAlignedAlloc)
-    patterns.insert<AlignedAllocOpLowering>(converter);
-  else
-    patterns.insert<AllocOpLowering>(converter);
-}
-
-void mlir::populateStdToLLVMFuncOpConversionPattern(
-    LLVMTypeConverter &converter, OwningRewritePatternList &patterns) {
-  if (converter.getOptions().useBarePtrCallConv)
-    patterns.insert<BarePtrFuncOpConversion>(converter);
-  else
-    patterns.insert<FuncOpConversion>(converter);
-}
-
-void mlir::populateStdToLLVMConversionPatterns(
-    LLVMTypeConverter &converter, OwningRewritePatternList &patterns) {
-  populateStdToLLVMFuncOpConversionPattern(converter, patterns);
-  populateStdToLLVMNonMemoryConversionPatterns(converter, patterns);
-  populateStdToLLVMMemoryConversionPatterns(converter, patterns);
-}
-
-/// Convert a non-empty list of types to be returned from a function into a
-/// supported LLVM IR type.  In particular, if more than one value is returned,
-/// create an LLVM IR structure type with elements that correspond to each of
-/// the MLIR types converted with `convertType`.
-Type LLVMTypeConverter::packFunctionResults(TypeRange types) {
-  assert(!types.empty() && "expected non-empty list of type");
-
-  if (types.size() == 1)
-    return convertCallingConventionType(types.front());
-
-  SmallVector<Type, 8> resultTypes;
-  resultTypes.reserve(types.size());
-  for (auto t : types) {
-    auto converted = convertCallingConventionType(t);
-    if (!converted || !LLVM::isCompatibleType(converted))
-      return {};
-    resultTypes.push_back(converted);
-  }
-
-  return LLVM::LLVMStructType::getLiteral(&getContext(), resultTypes);
-}
-
-Value LLVMTypeConverter::promoteOneMemRefDescriptor(Location loc, Value operand,
-                                                    OpBuilder &builder) {
-  auto *context = builder.getContext();
-  auto int64Ty = IntegerType::get(builder.getContext(), 64);
-  auto indexType = IndexType::get(context);
-  // Alloca with proper alignment. We do not expect optimizations of this
-  // alloca op and so we omit allocating at the entry block.
-  auto ptrType = LLVM::LLVMPointerType::get(operand.getType());
-  Value one = builder.create<LLVM::ConstantOp>(loc, int64Ty,
-                                               IntegerAttr::get(indexType, 1));
-  Value allocated =
-      builder.create<LLVM::AllocaOp>(loc, ptrType, one, /*alignment=*/0);
-  // Store into the alloca'ed descriptor.
-  builder.create<LLVM::StoreOp>(loc, operand, allocated);
-  return allocated;
-}
-
-SmallVector<Value, 4> LLVMTypeConverter::promoteOperands(Location loc,
-                                                         ValueRange opOperands,
-                                                         ValueRange operands,
-                                                         OpBuilder &builder) {
-  SmallVector<Value, 4> promotedOperands;
-  promotedOperands.reserve(operands.size());
-  for (auto it : llvm::zip(opOperands, operands)) {
-    auto operand = std::get<0>(it);
-    auto llvmOperand = std::get<1>(it);
-
-    if (options.useBarePtrCallConv) {
-      // For the bare-ptr calling convention, we only have to extract the
-      // aligned pointer of a memref.
-      if (auto memrefType = operand.getType().dyn_cast<MemRefType>()) {
-        MemRefDescriptor desc(llvmOperand);
-        llvmOperand = desc.alignedPtr(builder, loc);
-      } else if (operand.getType().isa<UnrankedMemRefType>()) {
-        llvm_unreachable("Unranked memrefs are not supported");
-      }
-    } else {
-      if (operand.getType().isa<UnrankedMemRefType>()) {
-        UnrankedMemRefDescriptor::unpack(builder, loc, llvmOperand,
-                                         promotedOperands);
-        continue;
-      }
-      if (auto memrefType = operand.getType().dyn_cast<MemRefType>()) {
-        MemRefDescriptor::unpack(builder, loc, llvmOperand, memrefType,
-                                 promotedOperands);
-        continue;
-      }
-    }
-
-    promotedOperands.push_back(llvmOperand);
-  }
-  return promotedOperands;
-=======
       SwitchOpLowering>(converter);
   // clang-format on
->>>>>>> 2ab1d525
 }
 
 namespace {
@@ -4117,16 +979,8 @@
 };
 } // namespace
 
-<<<<<<< HEAD
-mlir::LLVMConversionTarget::LLVMConversionTarget(MLIRContext &ctx)
-    : ConversionTarget(ctx) {
-  this->addLegalDialect<LLVM::LLVMDialect>();
-  this->addIllegalOp<LLVM::DialectCastOp>();
-  this->addIllegalOp<math::TanhOp>();
-=======
 std::unique_ptr<OperationPass<ModuleOp>> mlir::createLowerToLLVMPass() {
   return std::make_unique<LLVMLoweringPass>();
->>>>>>> 2ab1d525
 }
 
 std::unique_ptr<OperationPass<ModuleOp>>
