--- conflicted
+++ resolved
@@ -12,12 +12,8 @@
   LINK_LIBS PUBLIC
   MLIRArithmeticToSPIRV
   MLIRIR
-<<<<<<< HEAD
-  MLIRMath
-=======
   MLIRMathToSPIRV
   MLIRMemRef
->>>>>>> 2ab1d525
   MLIRPass
   MLIRSPIRV
   MLIRSPIRVConversion
