add_mlir_conversion_library(MLIRStandardToSPIRV
  StandardToSPIRV.cpp
  StandardToSPIRVPass.cpp

  ADDITIONAL_HEADER_DIRS
  ${MLIR_MAIN_INCLUDE_DIR}/mlir/Dialect/SPIRV
  ${MLIR_MAIN_INCLUDE_DIR}/mlir/IR

  DEPENDS
  MLIRConversionPassIncGen

  LINK_LIBS PUBLIC
  MLIRArithmeticToSPIRV
  MLIRIR
<<<<<<< HEAD
  MLIRMath
=======
  MLIRMathToSPIRV
  MLIRMemRef
>>>>>>> a2ce6ee6
  MLIRPass
  MLIRSPIRV
  MLIRSPIRVConversion
  MLIRSupport
  MLIRTransformUtils
  MLIRStandard
  )<|MERGE_RESOLUTION|>--- conflicted
+++ resolved
@@ -12,12 +12,8 @@
   LINK_LIBS PUBLIC
   MLIRArithmeticToSPIRV
   MLIRIR
-<<<<<<< HEAD
-  MLIRMath
-=======
   MLIRMathToSPIRV
   MLIRMemRef
->>>>>>> a2ce6ee6
   MLIRPass
   MLIRSPIRV
   MLIRSPIRVConversion
