//===- SCFToGPU.cpp - Convert an affine loop nest to a GPU kernel -------===//
//
// Part of the LLVM Project, under the Apache License v2.0 with LLVM Exceptions.
// See https://llvm.org/LICENSE.txt for license information.
// SPDX-License-Identifier: Apache-2.0 WITH LLVM-exception
//
//===----------------------------------------------------------------------===//
//
// This implements a straightforward conversion of an loop nest into a GPU
// kernel.  The caller is expected to guarantee that the conversion is correct
// or to further transform the kernel to ensure correctness.
//
//===----------------------------------------------------------------------===//

#include "mlir/Conversion/SCFToGPU/SCFToGPU.h"

#include "mlir/Conversion/AffineToStandard/AffineToStandard.h"
#include "mlir/Dialect/Affine/IR/AffineOps.h"
#include "mlir/Dialect/Arithmetic/IR/Arithmetic.h"
#include "mlir/Dialect/GPU/GPUDialect.h"
#include "mlir/Dialect/GPU/ParallelLoopMapper.h"
#include "mlir/Dialect/MemRef/IR/MemRef.h"
#include "mlir/Dialect/SCF/SCF.h"
#include "mlir/Dialect/StandardOps/IR/Ops.h"
#include "mlir/IR/AffineExpr.h"
#include "mlir/IR/BlockAndValueMapping.h"
#include "mlir/IR/Builders.h"
#include "mlir/Pass/Pass.h"
#include "mlir/Transforms/DialectConversion.h"
#include "mlir/Transforms/LoopUtils.h"
#include "mlir/Transforms/Passes.h"
#include "mlir/Transforms/RegionUtils.h"
#include "llvm/ADT/Sequence.h"
#include "llvm/Support/Debug.h"

#define DEBUG_TYPE "loops-to-gpu"

using namespace mlir;
using namespace mlir::scf;

// Name of internal attribute to mark visited operations during conversion.
//
// NOTE: The conversion originally used the following legality criteria:
//   `!parallelOp->hasAttr(gpu::getMappingAttrName())`
// But the provided pattern might reject some cases based on more detailed
// analysis of the `mapping` attribute.
// To avoid dialect conversion failure due to non-converted illegal operation
// we use this extra Unit attribute as a marker, that the operation was checked
// by the pattern and is should be considered as legal in the following legality
// checks. The `finalizeParallelLoopToGPUConversion` function performs clean up
// of this extra attributes ans is supposed to be called after the dialect
// conversion.
//
// TODO: Implement a cleaner solution, factoring out the "matching" logic
// from the pattern and its callees into a separate function that can be called
// from both the pattern and the op legality check.
static constexpr StringLiteral kVisitedAttrName = "SCFToGPU_visited";

// Extract an indexed value from KernelDim3.
static Value getDim3Value(const gpu::KernelDim3 &dim3, unsigned pos) {
  switch (pos) {
  case 0:
    return dim3.x;
  case 1:
    return dim3.y;
  case 2:
    return dim3.z;
  default:
    llvm_unreachable("dim3 position out of bounds");
  }
  return nullptr;
}

// Get the lower bound-related operands of a loop operation.
static Operation::operand_range getLowerBoundOperands(AffineForOp forOp) {
  return forOp.getLowerBoundOperands();
}

// Get the upper bound-related operands of a loop operation.
static Operation::operand_range getUpperBoundOperands(AffineForOp forOp) {
  return forOp.getUpperBoundOperands();
}

// Get a Value that corresponds to the loop step.  If the step is an attribute,
// materialize a corresponding constant using builder.
static Value getOrCreateStep(AffineForOp forOp, OpBuilder &builder) {
  return builder.create<arith::ConstantIndexOp>(forOp.getLoc(),
                                                forOp.getStep());
}

// Get a Value for the loop lower bound.  If the value requires computation,
// materialize the instructions using builder.
static Value getOrEmitLowerBound(AffineForOp forOp, OpBuilder &builder) {
  return lowerAffineLowerBound(forOp, builder);
}

// Get a Value for the loop upper bound.  If the value requires computation,
// materialize the instructions using builder.
static Value getOrEmitUpperBound(AffineForOp forOp, OpBuilder &builder) {
  return lowerAffineUpperBound(forOp, builder);
}

// Check the structure of the loop nest:
//   - there are enough loops to map to numDims;
//   - the loops are perfectly nested;
//   - the loop bounds can be computed above the outermost loop.
// This roughly corresponds to the "matcher" part of the pattern-based
// rewriting infrastructure.
static LogicalResult checkAffineLoopNestMappableImpl(AffineForOp forOp,
                                                     unsigned numDims) {
  Region &limit = forOp.region();
  for (unsigned i = 0, e = numDims; i < e; ++i) {
    Operation *nested = &forOp.getBody()->front();
    if (!areValuesDefinedAbove(getLowerBoundOperands(forOp), limit) ||
        !areValuesDefinedAbove(getUpperBoundOperands(forOp), limit))
      return forOp.emitError(
          "loops with bounds depending on other mapped loops "
          "are not supported");

    // The innermost loop can have an arbitrary body, skip the perfect nesting
    // check for it.
    if (i == e - 1)
      break;

    auto begin = forOp.getBody()->begin(), end = forOp.getBody()->end();
    if (forOp.getBody()->empty() || std::next(begin, 2) != end)
      return forOp.emitError("expected perfectly nested loops in the body");

    if (!(forOp = dyn_cast<AffineForOp>(nested)))
      return nested->emitError("expected a nested loop");
  }
  return success();
}

static LogicalResult checkAffineLoopNestMappable(AffineForOp forOp,
                                                 unsigned numBlockDims,
                                                 unsigned numThreadDims) {
  if (numBlockDims < 1 || numThreadDims < 1) {
    LLVM_DEBUG(llvm::dbgs() << "nothing to map");
    return success();
  }

  if (numBlockDims > 3) {
    return forOp.emitError("cannot map to more than 3 block dimensions");
  }
  if (numThreadDims > 3) {
    return forOp.emitError("cannot map to more than 3 thread dimensions");
  }
  return checkAffineLoopNestMappableImpl(forOp, numBlockDims + numThreadDims);
}

namespace {
// Helper structure that holds common state of the loop to GPU kernel
// conversion.
struct AffineLoopToGpuConverter {
  Optional<AffineForOp> collectBounds(AffineForOp forOp, unsigned numLoops);

  void createLaunch(AffineForOp rootForOp, AffineForOp innermostForOp,
                    unsigned numBlockDims, unsigned numThreadDims);

  // Ranges of the loops mapped to blocks or threads.
  SmallVector<Value, 6> dims;
  // Lower bounds of the loops mapped to blocks or threads.
  SmallVector<Value, 6> lbs;
  // Induction variables of the loops mapped to blocks or threads.
  SmallVector<Value, 6> ivs;
  // Steps of the loops mapped to blocks or threads.
  SmallVector<Value, 6> steps;
};
} // namespace

// Return true if the value is obviously a constant "one".
static bool isConstantOne(Value value) {
  if (auto def = value.getDefiningOp<arith::ConstantIndexOp>())
    return def.value() == 1;
  return false;
}

// Collect ranges, bounds, steps and induction variables in preparation for
// mapping a loop nest of depth "numLoops" rooted at "forOp" to a GPU kernel.
// This may fail if the IR for computing loop bounds cannot be constructed, for
// example if an affine loop uses semi-affine maps. Return the last loop to be
// mapped on success, llvm::None on failure.
Optional<AffineForOp>
AffineLoopToGpuConverter::collectBounds(AffineForOp forOp, unsigned numLoops) {
  OpBuilder builder(forOp.getOperation());
  dims.reserve(numLoops);
  lbs.reserve(numLoops);
  ivs.reserve(numLoops);
  steps.reserve(numLoops);
  AffineForOp currentLoop = forOp;
  for (unsigned i = 0; i < numLoops; ++i) {
    Value lowerBound = getOrEmitLowerBound(currentLoop, builder);
    Value upperBound = getOrEmitUpperBound(currentLoop, builder);
    if (!lowerBound || !upperBound) {
      return llvm::None;
    }

    Value range = builder.create<arith::SubIOp>(currentLoop.getLoc(),
                                                upperBound, lowerBound);
    Value step = getOrCreateStep(currentLoop, builder);
    if (!isConstantOne(step))
      range = builder.create<arith::DivSIOp>(currentLoop.getLoc(), range, step);
    dims.push_back(range);

    lbs.push_back(lowerBound);
    ivs.push_back(currentLoop.getInductionVar());
    steps.push_back(step);

    if (i != numLoops - 1)
      currentLoop = cast<AffineForOp>(&currentLoop.getBody()->front());
  }
  return currentLoop;
}

// Replace the rooted at "rootForOp" with a GPU launch operation.  This expects
// "innermostForOp" to point to the last loop to be transformed to the kernel,
// and to have (numBlockDims + numThreadDims) perfectly nested loops between
// "rootForOp" and "innermostForOp".
void AffineLoopToGpuConverter::createLaunch(AffineForOp rootForOp,
                                            AffineForOp innermostForOp,
                                            unsigned numBlockDims,
                                            unsigned numThreadDims) {
  OpBuilder builder(rootForOp.getOperation());
  // Prepare the grid and block sizes for the launch operation.  If there is
  // no loop mapped to a specific dimension, use constant "1" as its size.
  Value constOne =
      (numBlockDims < 3 || numThreadDims < 3)
          ? builder.create<arith::ConstantIndexOp>(rootForOp.getLoc(), 1)
          : nullptr;
  Value gridSizeX = numBlockDims > 0 ? dims[0] : constOne;
  Value gridSizeY = numBlockDims > 1 ? dims[1] : constOne;
  Value gridSizeZ = numBlockDims > 2 ? dims[2] : constOne;
  Value blockSizeX = numThreadDims > 0 ? dims[numBlockDims] : constOne;
  Value blockSizeY = numThreadDims > 1 ? dims[numBlockDims + 1] : constOne;
  Value blockSizeZ = numThreadDims > 2 ? dims[numBlockDims + 2] : constOne;

  // Create a launch op and move the body region of the innermost loop to the
  // launch op.
  auto launchOp = builder.create<gpu::LaunchOp>(
      rootForOp.getLoc(), gridSizeX, gridSizeY, gridSizeZ, blockSizeX,
      blockSizeY, blockSizeZ);

  // Replace the loop terminator (loops contain only a single block) with the
  // gpu terminator and move the operations from the loop body block to the gpu
  // launch body block.  Do not move the entire block because of the difference
  // in block arguments.
  Operation &terminator = innermostForOp.getBody()->back();
  Location terminatorLoc = terminator.getLoc();
  terminator.erase();
  builder.setInsertionPointToEnd(innermostForOp.getBody());
  builder.create<gpu::TerminatorOp>(terminatorLoc, llvm::None);
  launchOp.body().front().getOperations().splice(
      launchOp.body().front().begin(),
      innermostForOp.getBody()->getOperations());

  // Remap the loop iterators to use block/thread identifiers instead.  Loops
  // may iterate from LB with step S whereas GPU thread/block ids always iterate
  // from 0 to N with step 1.  Therefore, loop induction variables are replaced
  // with (gpu-thread/block-id * S) + LB.
  builder.setInsertionPointToStart(&launchOp.body().front());
  auto *lbArgumentIt = lbs.begin();
  auto *stepArgumentIt = steps.begin();
  for (const auto &en : llvm::enumerate(ivs)) {
    Value id =
        en.index() < numBlockDims
            ? getDim3Value(launchOp.getBlockIds(), en.index())
            : getDim3Value(launchOp.getThreadIds(), en.index() - numBlockDims);
    Value step = steps[en.index()];
    if (!isConstantOne(step))
      id = builder.create<arith::MulIOp>(rootForOp.getLoc(), step, id);

    Value ivReplacement =
        builder.create<arith::AddIOp>(rootForOp.getLoc(), *lbArgumentIt, id);
    en.value().replaceAllUsesWith(ivReplacement);
    std::advance(lbArgumentIt, 1);
    std::advance(stepArgumentIt, 1);
  }

  // We are done and can erase the original outermost loop.
  rootForOp.erase();
}

// Generic loop to GPU kernel conversion function.
static LogicalResult convertAffineLoopNestToGPULaunch(AffineForOp forOp,
                                                      unsigned numBlockDims,
                                                      unsigned numThreadDims) {
  if (failed(checkAffineLoopNestMappable(forOp, numBlockDims, numThreadDims)))
    return failure();

  AffineLoopToGpuConverter converter;
  auto maybeInnerLoop =
      converter.collectBounds(forOp, numBlockDims + numThreadDims);
  if (!maybeInnerLoop)
    return failure();
  converter.createLaunch(forOp, *maybeInnerLoop, numBlockDims, numThreadDims);

  return success();
}

LogicalResult mlir::convertAffineLoopNestToGPULaunch(AffineForOp forOp,
                                                     unsigned numBlockDims,
                                                     unsigned numThreadDims) {
  return ::convertAffineLoopNestToGPULaunch(forOp, numBlockDims, numThreadDims);
}

namespace {
struct ParallelToGpuLaunchLowering : public OpRewritePattern<ParallelOp> {
  using OpRewritePattern<ParallelOp>::OpRewritePattern;

  LogicalResult matchAndRewrite(ParallelOp parallelOp,
                                PatternRewriter &rewriter) const override;
};
} // namespace

/// Tries to derive a static upper bound from the defining operation of
/// `upperBound`.
static Value deriveStaticUpperBound(Value upperBound,
                                    PatternRewriter &rewriter) {
  if (auto op = upperBound.getDefiningOp<arith::ConstantIndexOp>()) {
    return op;
  }

  if (auto minOp = upperBound.getDefiningOp<AffineMinOp>()) {
    for (const AffineExpr &result : minOp.map().getResults()) {
      if (auto constExpr = result.dyn_cast<AffineConstantExpr>()) {
        return rewriter.create<arith::ConstantIndexOp>(minOp.getLoc(),
                                                       constExpr.getValue());
      }
    }
  }

  if (auto multiplyOp = upperBound.getDefiningOp<arith::MulIOp>()) {
    if (auto lhs = dyn_cast_or_null<arith::ConstantIndexOp>(
            deriveStaticUpperBound(multiplyOp.getOperand(0), rewriter)
                .getDefiningOp()))
      if (auto rhs = dyn_cast_or_null<arith::ConstantIndexOp>(
              deriveStaticUpperBound(multiplyOp.getOperand(1), rewriter)
                  .getDefiningOp())) {
        // Assumptions about the upper bound of minimum computations no longer
        // work if multiplied by a negative value, so abort in this case.
        if (lhs.value() < 0 || rhs.value() < 0)
          return {};

        return rewriter.create<arith::ConstantIndexOp>(
            multiplyOp.getLoc(), lhs.value() * rhs.value());
      }
  }

  return {};
}

static bool isMappedToProcessor(gpu::Processor processor) {
  return processor != gpu::Processor::Sequential;
}

static unsigned getLaunchOpArgumentNum(gpu::Processor processor) {
  switch (processor) {
  case gpu::Processor::BlockX:
    return 0;
  case gpu::Processor::BlockY:
    return 1;
  case gpu::Processor::BlockZ:
    return 2;
  case gpu::Processor::ThreadX:
    return 3;
  case gpu::Processor::ThreadY:
    return 4;
  case gpu::Processor::ThreadZ:
    return 5;
  default:;
  }
  llvm_unreachable(
      "invalid processor type while retrieving launch op argument number");
}

/// Modifies the current transformation state to capture the effect of the given
/// `scf.parallel` operation on index substitutions and the operations to be
/// inserted.
/// Specifically, if a dimension of a parallel loop is mapped to a hardware id,
/// this function will
/// - compute the loop index based on the hardware id and affine map from the
///   mapping and update `cloningMap` to substitute all uses.
/// - derive a new upper bound for the hardware id and augment the provided
///   `gpu.launch operation` accordingly.
/// - if the upper bound is imprecise, insert a conditional in the `gpu.launch`
///   and update the rewriter to insert into the conditional's body.
/// If the dimension is mapped to sequential,
/// - insert a for loop into the body and update the rewriter to insert into
///   the for loop's body.
/// - update the `cloningMap` to replace uses of the index with the index of
///   the new for loop.
/// In either case,
/// - append the instructions from the loops body to worklist, in reverse order.
/// To note the end of the current scope in case a loop or conditional was
/// inserted, a sentinel (the `gpu.launch` operation) is inserted into the
/// worklist. This signals the processor of the worklist to pop the rewriter
/// one scope-level up.
static LogicalResult processParallelLoop(
    ParallelOp parallelOp, gpu::LaunchOp launchOp,
    BlockAndValueMapping &cloningMap, SmallVectorImpl<Operation *> &worklist,
    DenseMap<gpu::Processor, Value> &bounds, PatternRewriter &rewriter) {
  // TODO: Verify that this is a valid GPU mapping.
  // processor ids: 0-2 block [x/y/z], 3-5 -> thread [x/y/z], 6-> sequential
  ArrayAttr mapping =
      parallelOp->getAttrOfType<ArrayAttr>(gpu::getMappingAttrName());

  // TODO: Support reductions.
  if (!mapping || parallelOp.getNumResults() != 0)
    return failure();

  Location loc = parallelOp.getLoc();

  auto launchIndependent = [&launchOp](Value val) {
    return val.getParentRegion()->isAncestor(launchOp->getParentRegion());
  };

  auto ensureLaunchIndependent = [&rewriter,
                                  launchIndependent](Value val) -> Value {
    if (launchIndependent(val))
      return val;
    if (auto constOp = val.getDefiningOp<arith::ConstantOp>())
      return rewriter.create<arith::ConstantOp>(constOp.getLoc(),
                                                constOp.getValue());
    return {};
  };

  for (auto config : llvm::zip(
           mapping, parallelOp.getInductionVars(), parallelOp.getLowerBound(),
           parallelOp.getUpperBound(), parallelOp.getStep())) {
    Attribute mappingAttribute;
    Value iv, lowerBound, upperBound, step;
    std::tie(mappingAttribute, iv, lowerBound, upperBound, step) = config;
    auto annotation = mappingAttribute.dyn_cast<gpu::ParallelLoopDimMapping>();
    if (!annotation)
      return parallelOp.emitOpError()
             << "expected mapping attribute for lowering to GPU";
    Value newIndex;
    gpu::Processor processor = gpu::getProcessor(annotation);

    if (isMappedToProcessor(processor)) {
      // Use the corresponding thread/grid index as replacement for the loop iv.
      Value operand =
          launchOp.body().getArgument(getLaunchOpArgumentNum(processor));
      // Take the indexmap and add the lower bound and step computations in.
      // This computes operand * step + lowerBound.
      // Use an affine map here so that it composes nicely with the provided
      // annotation.
      AffineMap lowerAndStep = AffineMap::get(
          1, 2,
          rewriter.getAffineDimExpr(0) * rewriter.getAffineSymbolExpr(0) +
              rewriter.getAffineSymbolExpr(1));
      newIndex = rewriter.create<AffineApplyOp>(
          loc, annotation.map().getValue().compose(lowerAndStep),
          ValueRange{operand, step, lowerBound});
      // If there was also a bound, insert that, too.
      // TODO: Check that we do not assign bounds twice.
      if (annotation.bound().getValue()) {
        // We pass as the single operand to the bound-map the number of
        // iterations, which is (upperBound - lowerBound) ceilDiv step. To
        // support inner loops with dynamic upper bounds (as generated by e.g.
        // tiling), try to derive a max for the bounds. If the used bound for
        // the hardware id is imprecise, wrap the contained code into a
        // conditional. If the lower-bound is constant or defined before the
        // launch, we can use it in the launch bounds. Otherwise fail.
        if (!launchIndependent(lowerBound) &&
            !isa_and_nonnull<arith::ConstantOp>(lowerBound.getDefiningOp()))
          return failure();
        // The step must also be constant or defined outside of the loop nest.
        if (!launchIndependent(step) &&
            !isa_and_nonnull<arith::ConstantOp>(step.getDefiningOp()))
          return failure();
        // If the upper-bound is constant or defined before the launch, we can
        // use it in the launch bounds directly. Otherwise try derive a bound.
        bool boundIsPrecise =
            launchIndependent(upperBound) ||
            isa_and_nonnull<arith::ConstantOp>(upperBound.getDefiningOp());
        {
          PatternRewriter::InsertionGuard guard(rewriter);
          rewriter.setInsertionPoint(launchOp);
          if (!boundIsPrecise) {
            upperBound = deriveStaticUpperBound(upperBound, rewriter);
            if (!upperBound) {
              return rewriter.notifyMatchFailure(
                  parallelOp,
                  "cannot derive loop-invariant upper bound for number of"
                  "iterations");
            }
          }
          // Compute the number of iterations needed. We compute this as an
          // affine expression ceilDiv (upperBound - lowerBound) step. We use
          // affine.apply here so that it composes nicely with the provided map.
          AffineMap stepMap = AffineMap::get(
              1, 2,
              ((rewriter.getAffineDimExpr(0) - rewriter.getAffineSymbolExpr(0))
                   .ceilDiv(rewriter.getAffineSymbolExpr(1))));
          Value launchBound = rewriter.create<AffineApplyOp>(
              loc, annotation.bound().getValue().compose(stepMap),
              ValueRange{
                  ensureLaunchIndependent(
                      cloningMap.lookupOrDefault(upperBound)),
                  ensureLaunchIndependent(
                      cloningMap.lookupOrDefault(lowerBound)),
                  ensureLaunchIndependent(cloningMap.lookupOrDefault(step))});
          // todo(herhut,ravishankarm): Update the behavior of setMappingAttr
          // when this condition is relaxed.
          if (bounds.find(processor) != bounds.end()) {
            return rewriter.notifyMatchFailure(
                parallelOp, "cannot redefine the bound for processor " +
                                Twine(static_cast<int64_t>(processor)));
          }
          bounds[processor] = launchBound;
        }
        if (!boundIsPrecise) {
          // We are using an approximation, create a surrounding conditional.
          Value originalBound = std::get<3>(config);
          arith::CmpIOp pred = rewriter.create<arith::CmpIOp>(
              loc, arith::CmpIPredicate::slt, newIndex,
              cloningMap.lookupOrDefault(originalBound));
          scf::IfOp ifOp = rewriter.create<scf::IfOp>(loc, pred, false);
          rewriter.setInsertionPointToStart(&ifOp.getThenRegion().front());
          // Put a sentinel into the worklist so we know when to pop out of the
          // if body again. We use the launchOp here, as that cannot be part of
          // the bodies instruction.
          worklist.push_back(launchOp.getOperation());
        }
      }
    } else {
      // Create a sequential for loop.
      auto loopOp = rewriter.create<scf::ForOp>(
          loc, cloningMap.lookupOrDefault(lowerBound),
          cloningMap.lookupOrDefault(upperBound),
          cloningMap.lookupOrDefault(step));
      newIndex = loopOp.getInductionVar();
      rewriter.setInsertionPointToStart(loopOp.getBody());
      // Put a sentinel into the worklist so we know when to pop out of the loop
      // body again. We use the launchOp here, as that cannot be part of the
      // bodies instruction.
      worklist.push_back(launchOp.getOperation());
    }
    cloningMap.map(iv, newIndex);
  }

  // Propagate custom user defined optional attributes, that can be used at
  // later stage, such as extension data for GPU kernel dispatch
  for (const auto &namedAttr : parallelOp->getAttrs()) {
<<<<<<< HEAD
    if (namedAttr.first == gpu::getMappingAttrName() ||
        namedAttr.first == ParallelOp::getOperandSegmentSizeAttr())
=======
    if (namedAttr.getName() == gpu::getMappingAttrName() ||
        namedAttr.getName() == ParallelOp::getOperandSegmentSizeAttr())
>>>>>>> 2ab1d525
      continue;
    launchOp->setAttr(namedAttr.getName(), namedAttr.getValue());
  }

  Block *body = parallelOp.getBody();
  worklist.reserve(worklist.size() + body->getOperations().size());
  for (Operation &op : llvm::reverse(body->without_terminator()))
    worklist.push_back(&op);
  return success();
}

/// Lower a `scf.parallel` operation into a corresponding `gpu.launch`
/// operation.
///
/// This essentially transforms a loop nest into a corresponding SIMT function.
/// The conversion is driven by mapping annotations on the `scf.parallel`
/// operations. The mapping is provided via a `DictionaryAttribute` named
/// `mapping`, which has three entries:
///  - processor: the hardware id to map to. 0-2 are block dimensions, 3-5 are
///               thread dimensions and 6 is sequential.
///  - map : An affine map that is used to pre-process hardware ids before
///          substitution.
///  - bound : An affine map that is used to compute the bound of the hardware
///            id based on an upper bound of the number of iterations.
/// If the `scf.parallel` contains nested `scf.parallel` operations, those
/// need to be annotated, as well. Structurally, the transformation works by
/// splicing all operations from nested `scf.parallel` operations into a single
/// sequence. Indices mapped to hardware ids are substituted with those ids,
/// wheras sequential mappings result in a sequential for-loop. To have more
/// flexibility when mapping code to hardware ids, the transform supports two
/// affine maps. The first `map` is used to compute the actual index for
/// substitution from the hardware id. The second `bound` is used to compute the
/// launch dimension for the hardware id from the number of iterations the
/// mapped loop is performing. Note that the number of iterations might be
/// imprecise if the corresponding loop-bounds are loop-dependent. In such case,
/// the hardware id might iterate over additional indices. The transformation
/// caters for this by predicating the created sequence of instructions on
/// the actual loop bound. This only works if an static upper bound for the
/// dynamic loop bound can be derived, currently via analyzing `affine.min`
/// operations.
LogicalResult
ParallelToGpuLaunchLowering::matchAndRewrite(ParallelOp parallelOp,
                                             PatternRewriter &rewriter) const {
  // Mark the operation as visited for recursive legality check.
  parallelOp->setAttr(kVisitedAttrName, rewriter.getUnitAttr());

  // We can only transform starting at the outer-most loop. Launches inside of
  // parallel loops are not supported.
  if (auto parentLoop = parallelOp->getParentOfType<ParallelOp>())
    return failure();
  // Create a launch operation. We start with bound one for all grid/block
  // sizes. Those will be refined later as we discover them from mappings.
  Location loc = parallelOp.getLoc();
  Value constantOne =
      rewriter.create<arith::ConstantIndexOp>(parallelOp.getLoc(), 1);
  gpu::LaunchOp launchOp = rewriter.create<gpu::LaunchOp>(
      parallelOp.getLoc(), constantOne, constantOne, constantOne, constantOne,
      constantOne, constantOne);
  rewriter.setInsertionPointToEnd(&launchOp.body().front());
  rewriter.create<gpu::TerminatorOp>(loc);
  rewriter.setInsertionPointToStart(&launchOp.body().front());

  BlockAndValueMapping cloningMap;
  llvm::DenseMap<gpu::Processor, Value> launchBounds;
  SmallVector<Operation *, 16> worklist;
  if (failed(processParallelLoop(parallelOp, launchOp, cloningMap, worklist,
                                 launchBounds, rewriter)))
    return failure();

  // Whether we have seen any side-effects. Reset when leaving an inner scope.
  bool seenSideeffects = false;
  // Whether we have left a nesting scope (and hence are no longer innermost).
  bool leftNestingScope = false;
  while (!worklist.empty()) {
    Operation *op = worklist.pop_back_val();
    // Now walk over the body and clone it.
    // TODO: This is only correct if there either is no further scf.parallel
    //       nested or this code is side-effect free. Otherwise we might need
    //       predication. We are overly conservative for now and only allow
    //       side-effects in the innermost scope.
    if (auto nestedParallel = dyn_cast<ParallelOp>(op)) {
      // Before entering a nested scope, make sure there have been no
      // sideeffects until now.
      if (seenSideeffects)
        return failure();
      // A nested scf.parallel needs insertion of code to compute indices.
      // Insert that now. This will also update the worklist with the loops
      // body.
      if (failed(processParallelLoop(nestedParallel, launchOp, cloningMap,
                                     worklist, launchBounds, rewriter)))
        return failure();
    } else if (op == launchOp.getOperation()) {
      // Found our sentinel value. We have finished the operations from one
      // nesting level, pop one level back up.
      auto *parent = rewriter.getInsertionPoint()->getParentOp();
      rewriter.setInsertionPointAfter(parent);
      leftNestingScope = true;
      seenSideeffects = false;
    } else {
      // Otherwise we copy it over.
      Operation *clone = rewriter.clone(*op, cloningMap);
      cloningMap.map(op->getResults(), clone->getResults());
      // Check for side effects.
      // TODO: Handle region side effects properly.
      seenSideeffects |= !MemoryEffectOpInterface::hasNoEffect(clone) ||
                         clone->getNumRegions() != 0;
      // If we are no longer in the innermost scope, sideeffects are disallowed.
      if (seenSideeffects && leftNestingScope)
        return failure();
    }
  }

  // Now that we succeeded creating the launch operation, also update the
  // bounds.
  for (auto bound : launchBounds)
    launchOp.setOperand(getLaunchOpArgumentNum(std::get<0>(bound)),
                        std::get<1>(bound));

  rewriter.eraseOp(parallelOp);
  return success();
}

void mlir::populateParallelLoopToGPUPatterns(RewritePatternSet &patterns) {
  patterns.add<ParallelToGpuLaunchLowering>(patterns.getContext());
}

void mlir::configureParallelLoopToGPULegality(ConversionTarget &target) {
  target.addLegalDialect<memref::MemRefDialect>();
  target.addDynamicallyLegalOp<scf::ParallelOp>([](scf::ParallelOp parallelOp) {
    return !parallelOp->hasAttr(gpu::getMappingAttrName()) ||
           parallelOp->hasAttr(kVisitedAttrName);
  });
}

void mlir::finalizeParallelLoopToGPUConversion(Operation *op) {
  op->walk([](scf::ParallelOp parallelOp) {
    parallelOp->removeAttr(kVisitedAttrName);
  });
}<|MERGE_RESOLUTION|>--- conflicted
+++ resolved
@@ -544,13 +544,8 @@
   // Propagate custom user defined optional attributes, that can be used at
   // later stage, such as extension data for GPU kernel dispatch
   for (const auto &namedAttr : parallelOp->getAttrs()) {
-<<<<<<< HEAD
-    if (namedAttr.first == gpu::getMappingAttrName() ||
-        namedAttr.first == ParallelOp::getOperandSegmentSizeAttr())
-=======
     if (namedAttr.getName() == gpu::getMappingAttrName() ||
         namedAttr.getName() == ParallelOp::getOperandSegmentSizeAttr())
->>>>>>> 2ab1d525
       continue;
     launchOp->setAttr(namedAttr.getName(), namedAttr.getValue());
   }
