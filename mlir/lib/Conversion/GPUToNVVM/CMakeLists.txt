set(LLVM_TARGET_DEFINITIONS GPUToNVVM.td)
mlir_tablegen(GPUToNVVM.cpp.inc -gen-rewriters)
add_public_tablegen_target(MLIRGPUToNVVMIncGen)

add_mlir_conversion_library(MLIRGPUToNVVMTransforms
  LowerGpuOpsToNVVMOps.cpp
  WmmaOpsToNvvm.cpp

  DEPENDS
  MLIRConversionPassIncGen
  MLIRGPUToNVVMIncGen

  LINK_LIBS PUBLIC
<<<<<<< HEAD
  MLIRGPU
  MLIRGPUToGPURuntimeTransforms
=======
  MLIRArithmeticToLLVM
  MLIRGPUOps
  MLIRGPUToGPURuntimeTransforms
  MLIRLLVMCommonConversion
>>>>>>> a2ce6ee6
  MLIRLLVMIR
  MLIRMemRefToLLVM
  MLIRNVVMIR
  MLIRPass
  MLIRStandardToLLVM
  MLIRTransformUtils
  )<|MERGE_RESOLUTION|>--- conflicted
+++ resolved
@@ -11,15 +11,10 @@
   MLIRGPUToNVVMIncGen
 
   LINK_LIBS PUBLIC
-<<<<<<< HEAD
-  MLIRGPU
-  MLIRGPUToGPURuntimeTransforms
-=======
   MLIRArithmeticToLLVM
   MLIRGPUOps
   MLIRGPUToGPURuntimeTransforms
   MLIRLLVMCommonConversion
->>>>>>> a2ce6ee6
   MLIRLLVMIR
   MLIRMemRefToLLVM
   MLIRNVVMIR
