//===- LowerGpuOpsToNVVMOps.cpp - MLIR GPU to NVVM lowering passes --------===//
//
// Part of the LLVM Project, under the Apache License v2.0 with LLVM Exceptions.
// See https://llvm.org/LICENSE.txt for license information.
// SPDX-License-Identifier: Apache-2.0 WITH LLVM-exception
//
//===----------------------------------------------------------------------===//
//
// This file implements a pass to generate NVVMIR operations for higher-level
// GPU operations.
//
//===----------------------------------------------------------------------===//

#include "mlir/Conversion/GPUToNVVM/GPUToNVVMPass.h"

#include "mlir/Conversion/ArithmeticToLLVM/ArithmeticToLLVM.h"
#include "mlir/Conversion/LLVMCommon/ConversionTarget.h"
#include "mlir/Conversion/LLVMCommon/LoweringOptions.h"
#include "mlir/Conversion/LLVMCommon/TypeConverter.h"
#include "mlir/Conversion/MemRefToLLVM/MemRefToLLVM.h"
#include "mlir/Conversion/StandardToLLVM/ConvertStandardToLLVM.h"
#include "mlir/Dialect/Arithmetic/IR/Arithmetic.h"
#include "mlir/Dialect/GPU/GPUDialect.h"
#include "mlir/Dialect/GPU/Passes.h"
#include "mlir/Dialect/LLVMIR/NVVMDialect.h"
#include "mlir/Dialect/Math/IR/Math.h"
<<<<<<< HEAD
=======
#include "mlir/Dialect/MemRef/IR/MemRef.h"
>>>>>>> 2ab1d525
#include "mlir/IR/BlockAndValueMapping.h"
#include "mlir/Transforms/DialectConversion.h"
#include "mlir/Transforms/GreedyPatternRewriteDriver.h"
#include "llvm/Support/FormatVariadic.h"

#include "../GPUCommon/GPUOpsLowering.h"
#include "../GPUCommon/IndexIntrinsicsOpLowering.h"
#include "../GPUCommon/OpToFuncCallLowering.h"
#include "../PassDetail.h"

using namespace mlir;

namespace {

/// Convert gpu dialect shfl mode enum to the equivalent nvvm one.
static NVVM::ShflKind convertShflKind(gpu::ShuffleModeAttr mode) {
  switch (mode) {
  case gpu::ShuffleModeAttr::XOR:
    return NVVM::ShflKind::bfly;
  case gpu::ShuffleModeAttr::UP:
    return NVVM::ShflKind::up;
  case gpu::ShuffleModeAttr::DOWN:
    return NVVM::ShflKind::down;
  case gpu::ShuffleModeAttr::IDX:
    return NVVM::ShflKind::idx;
  }
  llvm_unreachable("unknown shuffle mode");
}

struct GPUShuffleOpLowering : public ConvertOpToLLVMPattern<gpu::ShuffleOp> {
  using ConvertOpToLLVMPattern<gpu::ShuffleOp>::ConvertOpToLLVMPattern;

  /// Lowers a shuffle to the corresponding NVVM op.
  ///
  /// Convert the `width` argument into an activeMask (a bitmask which specifies
  /// which threads participate in the shuffle) and a maskAndClamp (specifying
  /// the highest lane which participates in the shuffle).
  ///
  ///     %one = llvm.constant(1 : i32) : i32
  ///     %shl = llvm.shl %one, %width : i32
  ///     %active_mask = llvm.sub %shl, %one : i32
  ///     %mask_and_clamp = llvm.sub %width, %one : i32
  ///     %shfl = nvvm.shfl.sync.bfly %active_mask, %value, %offset,
  ///         %mask_and_clamp : !llvm<"{ float, i1 }">
  ///     %shfl_value = llvm.extractvalue %shfl[0 : index] :
  ///         !llvm<"{ float, i1 }">
  ///     %shfl_pred = llvm.extractvalue %shfl[1 : index] :
  ///         !llvm<"{ float, i1 }">
  LogicalResult
  matchAndRewrite(gpu::ShuffleOp op, OpAdaptor adaptor,
                  ConversionPatternRewriter &rewriter) const override {
    Location loc = op->getLoc();

    auto valueTy = adaptor.value().getType();
    auto int32Type = IntegerType::get(rewriter.getContext(), 32);
    auto predTy = IntegerType::get(rewriter.getContext(), 1);
    auto resultTy = LLVM::LLVMStructType::getLiteral(rewriter.getContext(),
                                                     {valueTy, predTy});

    Value one = rewriter.create<LLVM::ConstantOp>(
        loc, int32Type, rewriter.getI32IntegerAttr(1));
    // Bit mask of active lanes: `(1 << activeWidth) - 1`.
    Value activeMask = rewriter.create<LLVM::SubOp>(
        loc, int32Type,
        rewriter.create<LLVM::ShlOp>(loc, int32Type, one, adaptor.width()),
        one);
    // Clamp lane: `activeWidth - 1`
    Value maskAndClamp =
        rewriter.create<LLVM::SubOp>(loc, int32Type, adaptor.width(), one);

    auto returnValueAndIsValidAttr = rewriter.getUnitAttr();
    Value shfl = rewriter.create<NVVM::ShflOp>(
        loc, resultTy, activeMask, adaptor.value(), adaptor.offset(),
        maskAndClamp, convertShflKind(op.mode()), returnValueAndIsValidAttr);
    Value shflValue = rewriter.create<LLVM::ExtractValueOp>(
        loc, valueTy, shfl, rewriter.getIndexArrayAttr(0));
    Value isActiveSrcLane = rewriter.create<LLVM::ExtractValueOp>(
        loc, predTy, shfl, rewriter.getIndexArrayAttr(1));

    rewriter.replaceOp(op, {shflValue, isActiveSrcLane});
    return success();
  }
};

/// Import the GPU Ops to NVVM Patterns.
#include "GPUToNVVM.cpp.inc"

/// A pass that replaces all occurrences of GPU device operations with their
/// corresponding NVVM equivalent.
///
/// This pass only handles device code and is not meant to be run on GPU host
/// code.
struct LowerGpuOpsToNVVMOpsPass
    : public ConvertGpuOpsToNVVMOpsBase<LowerGpuOpsToNVVMOpsPass> {
  LowerGpuOpsToNVVMOpsPass() = default;
  LowerGpuOpsToNVVMOpsPass(unsigned indexBitwidth) {
    this->indexBitwidth = indexBitwidth;
  }

  void runOnOperation() override {
    gpu::GPUModuleOp m = getOperation();

    /// Customize the bitwidth used for the device side index computations.
    LowerToLLVMOptions options(
        m.getContext(),
        DataLayout(cast<DataLayoutOpInterface>(m.getOperation())));
    options.emitCWrappers = true;
    if (indexBitwidth != kDeriveIndexBitwidthFromDataLayout)
      options.overrideIndexBitwidth(indexBitwidth);

    /// MemRef conversion for GPU to NVVM lowering. The GPU dialect uses memory
    /// space 5 for private memory attributions, but NVVM represents private
    /// memory allocations as local `alloca`s in the default address space. This
    /// converter drops the private memory space to support the use case above.
    LLVMTypeConverter converter(m.getContext(), options);
    converter.addConversion([&](MemRefType type) -> Optional<Type> {
      if (type.getMemorySpaceAsInt() !=
          gpu::GPUDialect::getPrivateAddressSpace())
        return llvm::None;
      return converter.convertType(MemRefType::Builder(type).setMemorySpace(0));
    });

    // Lowering for MMAMatrixType.
    converter.addConversion([&](gpu::MMAMatrixType type) -> Type {
      return convertMMAToLLVMType(type);
    });
    RewritePatternSet patterns(m.getContext());
    RewritePatternSet llvmPatterns(m.getContext());

    // Apply in-dialect lowering first. In-dialect lowering will replace ops
    // which need to be lowered further, which is not supported by a single
    // conversion pass.
<<<<<<< HEAD
    populateGpuRewritePatterns(m.getContext(), patterns);
=======
    populateGpuRewritePatterns(patterns);
>>>>>>> 2ab1d525
    (void)applyPatternsAndFoldGreedily(m, std::move(patterns));

    mlir::arith::populateArithmeticToLLVMConversionPatterns(converter,
                                                            llvmPatterns);
    populateStdToLLVMConversionPatterns(converter, llvmPatterns);
    populateMemRefToLLVMConversionPatterns(converter, llvmPatterns);
    populateGpuToNVVMConversionPatterns(converter, llvmPatterns);
    populateGpuWMMAToNVVMConversionPatterns(converter, llvmPatterns);
    LLVMConversionTarget target(getContext());
    configureGpuToNVVMConversionLegality(target);
    if (failed(applyPartialConversion(m, target, std::move(llvmPatterns))))
      signalPassFailure();
  }
};

} // namespace

void mlir::configureGpuToNVVMConversionLegality(ConversionTarget &target) {
  target.addIllegalOp<FuncOp>();
  target.addLegalDialect<::mlir::LLVM::LLVMDialect>();
  target.addLegalDialect<::mlir::NVVM::NVVMDialect>();
  target.addIllegalDialect<gpu::GPUDialect>();
  target.addIllegalOp<LLVM::CosOp, LLVM::ExpOp, LLVM::Exp2Op, LLVM::FAbsOp,
                      LLVM::FCeilOp, LLVM::FFloorOp, LLVM::LogOp, LLVM::Log10Op,
                      LLVM::Log2Op, LLVM::PowOp, LLVM::SinOp, LLVM::SqrtOp>();

  // TODO: Remove once we support replacing non-root ops.
  target.addLegalOp<gpu::YieldOp, gpu::GPUModuleOp, gpu::ModuleEndOp>();
}

void mlir::populateGpuToNVVMConversionPatterns(LLVMTypeConverter &converter,
                                               RewritePatternSet &patterns) {
  populateWithGenerated(patterns);
  patterns
<<<<<<< HEAD
      .insert<GPUIndexIntrinsicOpLowering<gpu::ThreadIdOp, NVVM::ThreadIdXOp,
                                          NVVM::ThreadIdYOp, NVVM::ThreadIdZOp>,
              GPUIndexIntrinsicOpLowering<gpu::BlockDimOp, NVVM::BlockDimXOp,
                                          NVVM::BlockDimYOp, NVVM::BlockDimZOp>,
              GPUIndexIntrinsicOpLowering<gpu::BlockIdOp, NVVM::BlockIdXOp,
                                          NVVM::BlockIdYOp, NVVM::BlockIdZOp>,
              GPUIndexIntrinsicOpLowering<gpu::GridDimOp, NVVM::GridDimXOp,
                                          NVVM::GridDimYOp, NVVM::GridDimZOp>,
              GPUShuffleOpLowering, GPUReturnOpLowering>(converter);
=======
      .add<GPUIndexIntrinsicOpLowering<gpu::ThreadIdOp, NVVM::ThreadIdXOp,
                                       NVVM::ThreadIdYOp, NVVM::ThreadIdZOp>,
           GPUIndexIntrinsicOpLowering<gpu::BlockDimOp, NVVM::BlockDimXOp,
                                       NVVM::BlockDimYOp, NVVM::BlockDimZOp>,
           GPUIndexIntrinsicOpLowering<gpu::BlockIdOp, NVVM::BlockIdXOp,
                                       NVVM::BlockIdYOp, NVVM::BlockIdZOp>,
           GPUIndexIntrinsicOpLowering<gpu::GridDimOp, NVVM::GridDimXOp,
                                       NVVM::GridDimYOp, NVVM::GridDimZOp>,
           GPUShuffleOpLowering, GPUReturnOpLowering>(converter);
>>>>>>> 2ab1d525

  // Explicitly drop memory space when lowering private memory
  // attributions since NVVM models it as `alloca`s in the default
  // memory space and does not support `alloca`s with addrspace(5).
<<<<<<< HEAD
  patterns.insert<GPUFuncOpLowering>(
      converter, /*allocaAddrSpace=*/0,
      Identifier::get(NVVM::NVVMDialect::getKernelFuncAttrName(),
                      &converter.getContext()));

  patterns.insert<OpToFuncCallLowering<AbsFOp>>(converter, "__nv_fabsf",
                                                "__nv_fabs");
  patterns.insert<OpToFuncCallLowering<math::AtanOp>>(converter, "__nv_atanf",
                                                      "__nv_atan");
  patterns.insert<OpToFuncCallLowering<math::Atan2Op>>(converter, "__nv_atan2f",
                                                       "__nv_atan2");
  patterns.insert<OpToFuncCallLowering<CeilFOp>>(converter, "__nv_ceilf",
                                                 "__nv_ceil");
  patterns.insert<OpToFuncCallLowering<math::CosOp>>(converter, "__nv_cosf",
                                                     "__nv_cos");
  patterns.insert<OpToFuncCallLowering<math::ExpOp>>(converter, "__nv_expf",
                                                     "__nv_exp");
  patterns.insert<OpToFuncCallLowering<math::ExpM1Op>>(converter, "__nv_expm1f",
                                                       "__nv_expm1");
  patterns.insert<OpToFuncCallLowering<FloorFOp>>(converter, "__nv_floorf",
                                                  "__nv_floor");
  patterns.insert<OpToFuncCallLowering<math::LogOp>>(converter, "__nv_logf",
                                                     "__nv_log");
  patterns.insert<OpToFuncCallLowering<math::Log1pOp>>(converter, "__nv_log1pf",
                                                       "__nv_log1p");
  patterns.insert<OpToFuncCallLowering<math::Log10Op>>(converter, "__nv_log10f",
                                                       "__nv_log10");
  patterns.insert<OpToFuncCallLowering<math::Log2Op>>(converter, "__nv_log2f",
                                                      "__nv_log2");
  patterns.insert<OpToFuncCallLowering<math::PowFOp>>(converter, "__nv_powf",
                                                      "__nv_pow");
  patterns.insert<OpToFuncCallLowering<math::RsqrtOp>>(converter, "__nv_rsqrtf",
                                                       "__nv_rsqrt");
  patterns.insert<OpToFuncCallLowering<math::SinOp>>(converter, "__nv_sinf",
                                                     "__nv_sin");
  patterns.insert<OpToFuncCallLowering<math::SqrtOp>>(converter, "__nv_sqrtf",
                                                      "__nv_sqrt");
  patterns.insert<OpToFuncCallLowering<math::TanhOp>>(converter, "__nv_tanhf",
                                                      "__nv_tanh");
=======
  patterns.add<GPUFuncOpLowering>(
      converter, /*allocaAddrSpace=*/0,
      StringAttr::get(&converter.getContext(),
                      NVVM::NVVMDialect::getKernelFuncAttrName()));

  patterns.add<OpToFuncCallLowering<math::AbsOp>>(converter, "__nv_fabsf",
                                                  "__nv_fabs");
  patterns.add<OpToFuncCallLowering<math::AtanOp>>(converter, "__nv_atanf",
                                                   "__nv_atan");
  patterns.add<OpToFuncCallLowering<math::Atan2Op>>(converter, "__nv_atan2f",
                                                    "__nv_atan2");
  patterns.add<OpToFuncCallLowering<math::CeilOp>>(converter, "__nv_ceilf",
                                                   "__nv_ceil");
  patterns.add<OpToFuncCallLowering<math::CosOp>>(converter, "__nv_cosf",
                                                  "__nv_cos");
  patterns.add<OpToFuncCallLowering<math::ExpOp>>(converter, "__nv_expf",
                                                  "__nv_exp");
  patterns.add<OpToFuncCallLowering<math::Exp2Op>>(converter, "__nv_exp2f",
                                                   "__nv_exp2");
  patterns.add<OpToFuncCallLowering<math::ExpM1Op>>(converter, "__nv_expm1f",
                                                    "__nv_expm1");
  patterns.add<OpToFuncCallLowering<math::FloorOp>>(converter, "__nv_floorf",
                                                    "__nv_floor");
  patterns.add<OpToFuncCallLowering<math::LogOp>>(converter, "__nv_logf",
                                                  "__nv_log");
  patterns.add<OpToFuncCallLowering<math::Log1pOp>>(converter, "__nv_log1pf",
                                                    "__nv_log1p");
  patterns.add<OpToFuncCallLowering<math::Log10Op>>(converter, "__nv_log10f",
                                                    "__nv_log10");
  patterns.add<OpToFuncCallLowering<math::Log2Op>>(converter, "__nv_log2f",
                                                   "__nv_log2");
  patterns.add<OpToFuncCallLowering<math::PowFOp>>(converter, "__nv_powf",
                                                   "__nv_pow");
  patterns.add<OpToFuncCallLowering<math::RsqrtOp>>(converter, "__nv_rsqrtf",
                                                    "__nv_rsqrt");
  patterns.add<OpToFuncCallLowering<math::SinOp>>(converter, "__nv_sinf",
                                                  "__nv_sin");
  patterns.add<OpToFuncCallLowering<math::SqrtOp>>(converter, "__nv_sqrtf",
                                                   "__nv_sqrt");
  patterns.add<OpToFuncCallLowering<math::TanhOp>>(converter, "__nv_tanhf",
                                                   "__nv_tanh");
>>>>>>> 2ab1d525
}

std::unique_ptr<OperationPass<gpu::GPUModuleOp>>
mlir::createLowerGpuOpsToNVVMOpsPass(unsigned indexBitwidth) {
  return std::make_unique<LowerGpuOpsToNVVMOpsPass>(indexBitwidth);
}<|MERGE_RESOLUTION|>--- conflicted
+++ resolved
@@ -24,10 +24,7 @@
 #include "mlir/Dialect/GPU/Passes.h"
 #include "mlir/Dialect/LLVMIR/NVVMDialect.h"
 #include "mlir/Dialect/Math/IR/Math.h"
-<<<<<<< HEAD
-=======
 #include "mlir/Dialect/MemRef/IR/MemRef.h"
->>>>>>> 2ab1d525
 #include "mlir/IR/BlockAndValueMapping.h"
 #include "mlir/Transforms/DialectConversion.h"
 #include "mlir/Transforms/GreedyPatternRewriteDriver.h"
@@ -160,11 +157,7 @@
     // Apply in-dialect lowering first. In-dialect lowering will replace ops
     // which need to be lowered further, which is not supported by a single
     // conversion pass.
-<<<<<<< HEAD
-    populateGpuRewritePatterns(m.getContext(), patterns);
-=======
     populateGpuRewritePatterns(patterns);
->>>>>>> 2ab1d525
     (void)applyPatternsAndFoldGreedily(m, std::move(patterns));
 
     mlir::arith::populateArithmeticToLLVMConversionPatterns(converter,
@@ -199,17 +192,6 @@
                                                RewritePatternSet &patterns) {
   populateWithGenerated(patterns);
   patterns
-<<<<<<< HEAD
-      .insert<GPUIndexIntrinsicOpLowering<gpu::ThreadIdOp, NVVM::ThreadIdXOp,
-                                          NVVM::ThreadIdYOp, NVVM::ThreadIdZOp>,
-              GPUIndexIntrinsicOpLowering<gpu::BlockDimOp, NVVM::BlockDimXOp,
-                                          NVVM::BlockDimYOp, NVVM::BlockDimZOp>,
-              GPUIndexIntrinsicOpLowering<gpu::BlockIdOp, NVVM::BlockIdXOp,
-                                          NVVM::BlockIdYOp, NVVM::BlockIdZOp>,
-              GPUIndexIntrinsicOpLowering<gpu::GridDimOp, NVVM::GridDimXOp,
-                                          NVVM::GridDimYOp, NVVM::GridDimZOp>,
-              GPUShuffleOpLowering, GPUReturnOpLowering>(converter);
-=======
       .add<GPUIndexIntrinsicOpLowering<gpu::ThreadIdOp, NVVM::ThreadIdXOp,
                                        NVVM::ThreadIdYOp, NVVM::ThreadIdZOp>,
            GPUIndexIntrinsicOpLowering<gpu::BlockDimOp, NVVM::BlockDimXOp,
@@ -219,52 +201,10 @@
            GPUIndexIntrinsicOpLowering<gpu::GridDimOp, NVVM::GridDimXOp,
                                        NVVM::GridDimYOp, NVVM::GridDimZOp>,
            GPUShuffleOpLowering, GPUReturnOpLowering>(converter);
->>>>>>> 2ab1d525
 
   // Explicitly drop memory space when lowering private memory
   // attributions since NVVM models it as `alloca`s in the default
   // memory space and does not support `alloca`s with addrspace(5).
-<<<<<<< HEAD
-  patterns.insert<GPUFuncOpLowering>(
-      converter, /*allocaAddrSpace=*/0,
-      Identifier::get(NVVM::NVVMDialect::getKernelFuncAttrName(),
-                      &converter.getContext()));
-
-  patterns.insert<OpToFuncCallLowering<AbsFOp>>(converter, "__nv_fabsf",
-                                                "__nv_fabs");
-  patterns.insert<OpToFuncCallLowering<math::AtanOp>>(converter, "__nv_atanf",
-                                                      "__nv_atan");
-  patterns.insert<OpToFuncCallLowering<math::Atan2Op>>(converter, "__nv_atan2f",
-                                                       "__nv_atan2");
-  patterns.insert<OpToFuncCallLowering<CeilFOp>>(converter, "__nv_ceilf",
-                                                 "__nv_ceil");
-  patterns.insert<OpToFuncCallLowering<math::CosOp>>(converter, "__nv_cosf",
-                                                     "__nv_cos");
-  patterns.insert<OpToFuncCallLowering<math::ExpOp>>(converter, "__nv_expf",
-                                                     "__nv_exp");
-  patterns.insert<OpToFuncCallLowering<math::ExpM1Op>>(converter, "__nv_expm1f",
-                                                       "__nv_expm1");
-  patterns.insert<OpToFuncCallLowering<FloorFOp>>(converter, "__nv_floorf",
-                                                  "__nv_floor");
-  patterns.insert<OpToFuncCallLowering<math::LogOp>>(converter, "__nv_logf",
-                                                     "__nv_log");
-  patterns.insert<OpToFuncCallLowering<math::Log1pOp>>(converter, "__nv_log1pf",
-                                                       "__nv_log1p");
-  patterns.insert<OpToFuncCallLowering<math::Log10Op>>(converter, "__nv_log10f",
-                                                       "__nv_log10");
-  patterns.insert<OpToFuncCallLowering<math::Log2Op>>(converter, "__nv_log2f",
-                                                      "__nv_log2");
-  patterns.insert<OpToFuncCallLowering<math::PowFOp>>(converter, "__nv_powf",
-                                                      "__nv_pow");
-  patterns.insert<OpToFuncCallLowering<math::RsqrtOp>>(converter, "__nv_rsqrtf",
-                                                       "__nv_rsqrt");
-  patterns.insert<OpToFuncCallLowering<math::SinOp>>(converter, "__nv_sinf",
-                                                     "__nv_sin");
-  patterns.insert<OpToFuncCallLowering<math::SqrtOp>>(converter, "__nv_sqrtf",
-                                                      "__nv_sqrt");
-  patterns.insert<OpToFuncCallLowering<math::TanhOp>>(converter, "__nv_tanhf",
-                                                      "__nv_tanh");
-=======
   patterns.add<GPUFuncOpLowering>(
       converter, /*allocaAddrSpace=*/0,
       StringAttr::get(&converter.getContext(),
@@ -306,7 +246,6 @@
                                                    "__nv_sqrt");
   patterns.add<OpToFuncCallLowering<math::TanhOp>>(converter, "__nv_tanhf",
                                                    "__nv_tanh");
->>>>>>> 2ab1d525
 }
 
 std::unique_ptr<OperationPass<gpu::GPUModuleOp>>
