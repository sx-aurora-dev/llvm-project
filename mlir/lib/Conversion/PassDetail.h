--- conflicted
+++ resolved
@@ -39,11 +39,6 @@
 } // namespace gpu
 
 namespace LLVM {
-<<<<<<< HEAD
-class LLVMArmSVEDialect;
-class LLVMAVX512Dialect;
-=======
->>>>>>> 2ab1d525
 class LLVMDialect;
 } // namespace LLVM
 
@@ -87,14 +82,6 @@
 class TosaDialect;
 } // namespace tosa
 
-namespace tensor {
-class TensorDialect;
-} // end namespace tensor
-
-namespace tosa {
-class TosaDialect;
-} // end namespace tosa
-
 namespace vector {
 class VectorDialect;
 } // namespace vector
