--- conflicted
+++ resolved
@@ -106,19 +106,11 @@
     context.setThreadPool(*threadPool);
 
   // Parse the input file.
-<<<<<<< HEAD
-  MLIRContext context(registry);
-  if (preloadDialectsInContext)
-    context.loadAllAvailableDialects();
-  context.allowUnregisteredDialects(allowUnregisteredDialects);
-  context.printOpOnDiagnostic(!verifyDiagnostics);
-=======
   if (preloadDialectsInContext)
     context.loadAllAvailableDialects();
   context.allowUnregisteredDialects(allowUnregisteredDialects);
   if (verifyDiagnostics)
     context.printOpOnDiagnostic(false);
->>>>>>> 2ab1d525
   context.getDebugActionManager().registerActionHandler<DebugCounter>();
 
   // If we are in verify diagnostics mode then we have a lot of work to do,
@@ -135,11 +127,7 @@
   // these actions succeed or fail, we only care what diagnostics they produce
   // and whether they match our expectations.
   (void)performActions(os, verifyDiagnostics, verifyPasses, sourceMgr, &context,
-<<<<<<< HEAD
-                       passPipeline);
-=======
                        passManagerSetupFn);
->>>>>>> 2ab1d525
 
   // Verify the diagnostic handler to make sure that each of the diagnostics
   // matched.
@@ -248,10 +236,7 @@
   registerAsmPrinterCLOptions();
   registerMLIRContextCLOptions();
   registerPassManagerCLOptions();
-<<<<<<< HEAD
-=======
   registerDefaultTimingManagerCLOptions();
->>>>>>> 2ab1d525
   DebugCounter::registerCLOptions();
   PassPipelineCLParser passPipeline("", "Compiler passes to run");
 
@@ -259,10 +244,6 @@
   std::string helpHeader = (toolName + "\nAvailable Dialects: ").str();
   {
     llvm::raw_string_ostream os(helpHeader);
-<<<<<<< HEAD
-    MLIRContext context;
-=======
->>>>>>> 2ab1d525
     interleaveComma(registry.getDialectNames(), os,
                     [&](auto name) { os << name; });
   }
