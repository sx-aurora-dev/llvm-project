//===- BuiltinTypes.cpp - C Interface to MLIR Builtin Types ---------------===//
//
// Part of the LLVM Project, under the Apache License v2.0 with LLVM Exceptions.
// See https://llvm.org/LICENSE.txt for license information.
// SPDX-License-Identifier: Apache-2.0 WITH LLVM-exception
//
//===----------------------------------------------------------------------===//

#include "mlir-c/BuiltinTypes.h"
#include "mlir-c/AffineMap.h"
#include "mlir-c/IR.h"
#include "mlir/CAPI/AffineMap.h"
#include "mlir/CAPI/IR.h"
#include "mlir/IR/AffineMap.h"
#include "mlir/IR/BuiltinTypes.h"
#include "mlir/IR/Types.h"

using namespace mlir;

//===----------------------------------------------------------------------===//
// Integer types.
//===----------------------------------------------------------------------===//

bool mlirTypeIsAInteger(MlirType type) {
  return unwrap(type).isa<IntegerType>();
}

MlirType mlirIntegerTypeGet(MlirContext ctx, unsigned bitwidth) {
  return wrap(IntegerType::get(unwrap(ctx), bitwidth));
}

MlirType mlirIntegerTypeSignedGet(MlirContext ctx, unsigned bitwidth) {
  return wrap(IntegerType::get(unwrap(ctx), bitwidth, IntegerType::Signed));
}

MlirType mlirIntegerTypeUnsignedGet(MlirContext ctx, unsigned bitwidth) {
  return wrap(IntegerType::get(unwrap(ctx), bitwidth, IntegerType::Unsigned));
}

unsigned mlirIntegerTypeGetWidth(MlirType type) {
  return unwrap(type).cast<IntegerType>().getWidth();
}

bool mlirIntegerTypeIsSignless(MlirType type) {
  return unwrap(type).cast<IntegerType>().isSignless();
}

bool mlirIntegerTypeIsSigned(MlirType type) {
  return unwrap(type).cast<IntegerType>().isSigned();
}

bool mlirIntegerTypeIsUnsigned(MlirType type) {
  return unwrap(type).cast<IntegerType>().isUnsigned();
}

//===----------------------------------------------------------------------===//
// Index type.
//===----------------------------------------------------------------------===//

bool mlirTypeIsAIndex(MlirType type) { return unwrap(type).isa<IndexType>(); }

MlirType mlirIndexTypeGet(MlirContext ctx) {
  return wrap(IndexType::get(unwrap(ctx)));
}

//===----------------------------------------------------------------------===//
// Floating-point types.
//===----------------------------------------------------------------------===//

bool mlirTypeIsABF16(MlirType type) { return unwrap(type).isBF16(); }

MlirType mlirBF16TypeGet(MlirContext ctx) {
  return wrap(FloatType::getBF16(unwrap(ctx)));
}

bool mlirTypeIsAF16(MlirType type) { return unwrap(type).isF16(); }

MlirType mlirF16TypeGet(MlirContext ctx) {
  return wrap(FloatType::getF16(unwrap(ctx)));
}

bool mlirTypeIsAF32(MlirType type) { return unwrap(type).isF32(); }

MlirType mlirF32TypeGet(MlirContext ctx) {
  return wrap(FloatType::getF32(unwrap(ctx)));
}

bool mlirTypeIsAF64(MlirType type) { return unwrap(type).isF64(); }

MlirType mlirF64TypeGet(MlirContext ctx) {
  return wrap(FloatType::getF64(unwrap(ctx)));
}

//===----------------------------------------------------------------------===//
// None type.
//===----------------------------------------------------------------------===//

bool mlirTypeIsANone(MlirType type) { return unwrap(type).isa<NoneType>(); }

MlirType mlirNoneTypeGet(MlirContext ctx) {
  return wrap(NoneType::get(unwrap(ctx)));
}

//===----------------------------------------------------------------------===//
// Complex type.
//===----------------------------------------------------------------------===//

bool mlirTypeIsAComplex(MlirType type) {
  return unwrap(type).isa<ComplexType>();
}

MlirType mlirComplexTypeGet(MlirType elementType) {
  return wrap(ComplexType::get(unwrap(elementType)));
}

MlirType mlirComplexTypeGetElementType(MlirType type) {
  return wrap(unwrap(type).cast<ComplexType>().getElementType());
}

//===----------------------------------------------------------------------===//
// Shaped type.
//===----------------------------------------------------------------------===//

bool mlirTypeIsAShaped(MlirType type) { return unwrap(type).isa<ShapedType>(); }

MlirType mlirShapedTypeGetElementType(MlirType type) {
  return wrap(unwrap(type).cast<ShapedType>().getElementType());
}

bool mlirShapedTypeHasRank(MlirType type) {
  return unwrap(type).cast<ShapedType>().hasRank();
}

int64_t mlirShapedTypeGetRank(MlirType type) {
  return unwrap(type).cast<ShapedType>().getRank();
}

bool mlirShapedTypeHasStaticShape(MlirType type) {
  return unwrap(type).cast<ShapedType>().hasStaticShape();
}

bool mlirShapedTypeIsDynamicDim(MlirType type, intptr_t dim) {
  return unwrap(type).cast<ShapedType>().isDynamicDim(
      static_cast<unsigned>(dim));
}

int64_t mlirShapedTypeGetDimSize(MlirType type, intptr_t dim) {
  return unwrap(type).cast<ShapedType>().getDimSize(static_cast<unsigned>(dim));
}

bool mlirShapedTypeIsDynamicSize(int64_t size) {
  return ShapedType::isDynamic(size);
}

bool mlirShapedTypeIsDynamicStrideOrOffset(int64_t val) {
  return ShapedType::isDynamicStrideOrOffset(val);
}

//===----------------------------------------------------------------------===//
// Vector type.
//===----------------------------------------------------------------------===//

bool mlirTypeIsAVector(MlirType type) { return unwrap(type).isa<VectorType>(); }

MlirType mlirVectorTypeGet(intptr_t rank, const int64_t *shape,
                           MlirType elementType) {
  return wrap(
      VectorType::get(llvm::makeArrayRef(shape, static_cast<size_t>(rank)),
                      unwrap(elementType)));
}

MlirType mlirVectorTypeGetChecked(MlirLocation loc, intptr_t rank,
                                  const int64_t *shape, MlirType elementType) {
  return wrap(VectorType::getChecked(
      unwrap(loc), llvm::makeArrayRef(shape, static_cast<size_t>(rank)),
      unwrap(elementType)));
}

//===----------------------------------------------------------------------===//
// Ranked / Unranked tensor type.
//===----------------------------------------------------------------------===//

bool mlirTypeIsATensor(MlirType type) { return unwrap(type).isa<TensorType>(); }

bool mlirTypeIsARankedTensor(MlirType type) {
  return unwrap(type).isa<RankedTensorType>();
}

bool mlirTypeIsAUnrankedTensor(MlirType type) {
  return unwrap(type).isa<UnrankedTensorType>();
}

MlirType mlirRankedTensorTypeGet(intptr_t rank, const int64_t *shape,
                                 MlirType elementType, MlirAttribute encoding) {
  return wrap(RankedTensorType::get(
      llvm::makeArrayRef(shape, static_cast<size_t>(rank)), unwrap(elementType),
      unwrap(encoding)));
}

MlirType mlirRankedTensorTypeGetChecked(MlirLocation loc, intptr_t rank,
                                        const int64_t *shape,
<<<<<<< HEAD
                                        MlirType elementType) {
=======
                                        MlirType elementType,
                                        MlirAttribute encoding) {
>>>>>>> a2ce6ee6
  return wrap(RankedTensorType::getChecked(
      unwrap(loc), llvm::makeArrayRef(shape, static_cast<size_t>(rank)),
      unwrap(elementType), unwrap(encoding)));
}

MlirAttribute mlirRankedTensorTypeGetEncoding(MlirType type) {
  return wrap(unwrap(type).cast<RankedTensorType>().getEncoding());
}

MlirType mlirUnrankedTensorTypeGet(MlirType elementType) {
  return wrap(UnrankedTensorType::get(unwrap(elementType)));
}

MlirType mlirUnrankedTensorTypeGetChecked(MlirLocation loc,
                                          MlirType elementType) {
  return wrap(UnrankedTensorType::getChecked(unwrap(loc), unwrap(elementType)));
}

//===----------------------------------------------------------------------===//
// Ranked / Unranked MemRef type.
//===----------------------------------------------------------------------===//

bool mlirTypeIsAMemRef(MlirType type) { return unwrap(type).isa<MemRefType>(); }

MlirType mlirMemRefTypeGet(MlirType elementType, intptr_t rank,
<<<<<<< HEAD
                           const int64_t *shape, intptr_t numMaps,
                           MlirAffineMap const *affineMaps,
                           MlirAttribute memorySpace) {
  SmallVector<AffineMap, 1> maps;
  (void)unwrapList(numMaps, affineMaps, maps);
  return wrap(
      MemRefType::get(llvm::makeArrayRef(shape, static_cast<size_t>(rank)),
                      unwrap(elementType), maps, unwrap(memorySpace)));
=======
                           const int64_t *shape, MlirAttribute layout,
                           MlirAttribute memorySpace) {
  return wrap(MemRefType::get(
      llvm::makeArrayRef(shape, static_cast<size_t>(rank)), unwrap(elementType),
      mlirAttributeIsNull(layout)
          ? MemRefLayoutAttrInterface()
          : unwrap(layout).cast<MemRefLayoutAttrInterface>(),
      unwrap(memorySpace)));
>>>>>>> a2ce6ee6
}

MlirType mlirMemRefTypeGetChecked(MlirLocation loc, MlirType elementType,
                                  intptr_t rank, const int64_t *shape,
<<<<<<< HEAD
                                  intptr_t numMaps,
                                  MlirAffineMap const *affineMaps,
                                  MlirAttribute memorySpace) {
  SmallVector<AffineMap, 1> maps;
  (void)unwrapList(numMaps, affineMaps, maps);
  return wrap(MemRefType::getChecked(
      unwrap(loc), llvm::makeArrayRef(shape, static_cast<size_t>(rank)),
      unwrap(elementType), maps, unwrap(memorySpace)));
=======
                                  MlirAttribute layout,
                                  MlirAttribute memorySpace) {
  return wrap(MemRefType::getChecked(
      unwrap(loc), llvm::makeArrayRef(shape, static_cast<size_t>(rank)),
      unwrap(elementType),
      mlirAttributeIsNull(layout)
          ? MemRefLayoutAttrInterface()
          : unwrap(layout).cast<MemRefLayoutAttrInterface>(),
      unwrap(memorySpace)));
>>>>>>> a2ce6ee6
}

MlirType mlirMemRefTypeContiguousGet(MlirType elementType, intptr_t rank,
                                     const int64_t *shape,
                                     MlirAttribute memorySpace) {
<<<<<<< HEAD
  return wrap(
      MemRefType::get(llvm::makeArrayRef(shape, static_cast<size_t>(rank)),
                      unwrap(elementType), llvm::None, unwrap(memorySpace)));
=======
  return wrap(MemRefType::get(
      llvm::makeArrayRef(shape, static_cast<size_t>(rank)), unwrap(elementType),
      MemRefLayoutAttrInterface(), unwrap(memorySpace)));
>>>>>>> a2ce6ee6
}

MlirType mlirMemRefTypeContiguousGetChecked(MlirLocation loc,
                                            MlirType elementType, intptr_t rank,
                                            const int64_t *shape,
                                            MlirAttribute memorySpace) {
  return wrap(MemRefType::getChecked(
      unwrap(loc), llvm::makeArrayRef(shape, static_cast<size_t>(rank)),
<<<<<<< HEAD
      unwrap(elementType), llvm::None, unwrap(memorySpace)));
=======
      unwrap(elementType), MemRefLayoutAttrInterface(), unwrap(memorySpace)));
>>>>>>> a2ce6ee6
}

MlirAttribute mlirMemRefTypeGetLayout(MlirType type) {
  return wrap(unwrap(type).cast<MemRefType>().getLayout());
}

MlirAffineMap mlirMemRefTypeGetAffineMap(MlirType type) {
  return wrap(unwrap(type).cast<MemRefType>().getLayout().getAffineMap());
}

MlirAttribute mlirMemRefTypeGetMemorySpace(MlirType type) {
  return wrap(unwrap(type).cast<MemRefType>().getMemorySpace());
}

bool mlirTypeIsAUnrankedMemRef(MlirType type) {
  return unwrap(type).isa<UnrankedMemRefType>();
}

MlirType mlirUnrankedMemRefTypeGet(MlirType elementType,
                                   MlirAttribute memorySpace) {
  return wrap(
      UnrankedMemRefType::get(unwrap(elementType), unwrap(memorySpace)));
}

MlirType mlirUnrankedMemRefTypeGetChecked(MlirLocation loc,
                                          MlirType elementType,
                                          MlirAttribute memorySpace) {
  return wrap(UnrankedMemRefType::getChecked(unwrap(loc), unwrap(elementType),
                                             unwrap(memorySpace)));
}

MlirAttribute mlirUnrankedMemrefGetMemorySpace(MlirType type) {
  return wrap(unwrap(type).cast<UnrankedMemRefType>().getMemorySpace());
}

//===----------------------------------------------------------------------===//
// Tuple type.
//===----------------------------------------------------------------------===//

bool mlirTypeIsATuple(MlirType type) { return unwrap(type).isa<TupleType>(); }

MlirType mlirTupleTypeGet(MlirContext ctx, intptr_t numElements,
                          MlirType const *elements) {
  SmallVector<Type, 4> types;
  ArrayRef<Type> typeRef = unwrapList(numElements, elements, types);
  return wrap(TupleType::get(unwrap(ctx), typeRef));
}

intptr_t mlirTupleTypeGetNumTypes(MlirType type) {
  return unwrap(type).cast<TupleType>().size();
}

MlirType mlirTupleTypeGetType(MlirType type, intptr_t pos) {
  return wrap(unwrap(type).cast<TupleType>().getType(static_cast<size_t>(pos)));
}

//===----------------------------------------------------------------------===//
// Function type.
//===----------------------------------------------------------------------===//

bool mlirTypeIsAFunction(MlirType type) {
  return unwrap(type).isa<FunctionType>();
}

MlirType mlirFunctionTypeGet(MlirContext ctx, intptr_t numInputs,
                             MlirType const *inputs, intptr_t numResults,
                             MlirType const *results) {
  SmallVector<Type, 4> inputsList;
  SmallVector<Type, 4> resultsList;
  (void)unwrapList(numInputs, inputs, inputsList);
  (void)unwrapList(numResults, results, resultsList);
  return wrap(FunctionType::get(unwrap(ctx), inputsList, resultsList));
}

intptr_t mlirFunctionTypeGetNumInputs(MlirType type) {
  return unwrap(type).cast<FunctionType>().getNumInputs();
}

intptr_t mlirFunctionTypeGetNumResults(MlirType type) {
  return unwrap(type).cast<FunctionType>().getNumResults();
}

MlirType mlirFunctionTypeGetInput(MlirType type, intptr_t pos) {
  assert(pos >= 0 && "pos in array must be positive");
  return wrap(
      unwrap(type).cast<FunctionType>().getInput(static_cast<unsigned>(pos)));
}

MlirType mlirFunctionTypeGetResult(MlirType type, intptr_t pos) {
  assert(pos >= 0 && "pos in array must be positive");
  return wrap(
      unwrap(type).cast<FunctionType>().getResult(static_cast<unsigned>(pos)));
}<|MERGE_RESOLUTION|>--- conflicted
+++ resolved
@@ -199,12 +199,8 @@
 
 MlirType mlirRankedTensorTypeGetChecked(MlirLocation loc, intptr_t rank,
                                         const int64_t *shape,
-<<<<<<< HEAD
-                                        MlirType elementType) {
-=======
                                         MlirType elementType,
                                         MlirAttribute encoding) {
->>>>>>> a2ce6ee6
   return wrap(RankedTensorType::getChecked(
       unwrap(loc), llvm::makeArrayRef(shape, static_cast<size_t>(rank)),
       unwrap(elementType), unwrap(encoding)));
@@ -230,16 +226,6 @@
 bool mlirTypeIsAMemRef(MlirType type) { return unwrap(type).isa<MemRefType>(); }
 
 MlirType mlirMemRefTypeGet(MlirType elementType, intptr_t rank,
-<<<<<<< HEAD
-                           const int64_t *shape, intptr_t numMaps,
-                           MlirAffineMap const *affineMaps,
-                           MlirAttribute memorySpace) {
-  SmallVector<AffineMap, 1> maps;
-  (void)unwrapList(numMaps, affineMaps, maps);
-  return wrap(
-      MemRefType::get(llvm::makeArrayRef(shape, static_cast<size_t>(rank)),
-                      unwrap(elementType), maps, unwrap(memorySpace)));
-=======
                            const int64_t *shape, MlirAttribute layout,
                            MlirAttribute memorySpace) {
   return wrap(MemRefType::get(
@@ -248,21 +234,10 @@
           ? MemRefLayoutAttrInterface()
           : unwrap(layout).cast<MemRefLayoutAttrInterface>(),
       unwrap(memorySpace)));
->>>>>>> a2ce6ee6
 }
 
 MlirType mlirMemRefTypeGetChecked(MlirLocation loc, MlirType elementType,
                                   intptr_t rank, const int64_t *shape,
-<<<<<<< HEAD
-                                  intptr_t numMaps,
-                                  MlirAffineMap const *affineMaps,
-                                  MlirAttribute memorySpace) {
-  SmallVector<AffineMap, 1> maps;
-  (void)unwrapList(numMaps, affineMaps, maps);
-  return wrap(MemRefType::getChecked(
-      unwrap(loc), llvm::makeArrayRef(shape, static_cast<size_t>(rank)),
-      unwrap(elementType), maps, unwrap(memorySpace)));
-=======
                                   MlirAttribute layout,
                                   MlirAttribute memorySpace) {
   return wrap(MemRefType::getChecked(
@@ -272,21 +247,14 @@
           ? MemRefLayoutAttrInterface()
           : unwrap(layout).cast<MemRefLayoutAttrInterface>(),
       unwrap(memorySpace)));
->>>>>>> a2ce6ee6
 }
 
 MlirType mlirMemRefTypeContiguousGet(MlirType elementType, intptr_t rank,
                                      const int64_t *shape,
                                      MlirAttribute memorySpace) {
-<<<<<<< HEAD
-  return wrap(
-      MemRefType::get(llvm::makeArrayRef(shape, static_cast<size_t>(rank)),
-                      unwrap(elementType), llvm::None, unwrap(memorySpace)));
-=======
   return wrap(MemRefType::get(
       llvm::makeArrayRef(shape, static_cast<size_t>(rank)), unwrap(elementType),
       MemRefLayoutAttrInterface(), unwrap(memorySpace)));
->>>>>>> a2ce6ee6
 }
 
 MlirType mlirMemRefTypeContiguousGetChecked(MlirLocation loc,
@@ -295,11 +263,7 @@
                                             MlirAttribute memorySpace) {
   return wrap(MemRefType::getChecked(
       unwrap(loc), llvm::makeArrayRef(shape, static_cast<size_t>(rank)),
-<<<<<<< HEAD
-      unwrap(elementType), llvm::None, unwrap(memorySpace)));
-=======
       unwrap(elementType), MemRefLayoutAttrInterface(), unwrap(memorySpace)));
->>>>>>> a2ce6ee6
 }
 
 MlirAttribute mlirMemRefTypeGetLayout(MlirType type) {
