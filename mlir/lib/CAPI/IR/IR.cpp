--- conflicted
+++ resolved
@@ -131,8 +131,6 @@
 
 MlirLocation mlirLocationCallSiteGet(MlirLocation callee, MlirLocation caller) {
   return wrap(Location(CallSiteLoc::get(unwrap(callee), unwrap(caller))));
-<<<<<<< HEAD
-=======
 }
 
 MlirLocation mlirLocationFusedGet(MlirContext ctx, intptr_t nLocations,
@@ -150,7 +148,6 @@
         Location(NameLoc::get(StringAttr::get(unwrap(context), unwrap(name)))));
   return wrap(Location(NameLoc::get(
       StringAttr::get(unwrap(context), unwrap(name)), unwrap(childLoc))));
->>>>>>> 2ab1d525
 }
 
 MlirLocation mlirLocationUnknownGet(MlirContext context) {
@@ -267,14 +264,8 @@
 
 static LogicalResult inferOperationTypes(OperationState &state) {
   MLIRContext *context = state.getContext();
-<<<<<<< HEAD
-  const AbstractOperation *abstractOp =
-      AbstractOperation::lookup(state.name.getStringRef(), context);
-  if (!abstractOp) {
-=======
   Optional<RegisteredOperationName> info = state.name.getRegisteredInfo();
   if (!info) {
->>>>>>> 2ab1d525
     emitError(state.location)
         << "type inference was requested for the operation " << state.name
         << ", but the operation was not registered. Ensure that the dialect "
@@ -284,11 +275,7 @@
   }
 
   // Fallback to inference via an op interface.
-<<<<<<< HEAD
-  auto *inferInterface = abstractOp->getInterface<InferTypeOpInterface>();
-=======
   auto *inferInterface = info->getInterface<InferTypeOpInterface>();
->>>>>>> 2ab1d525
   if (!inferInterface) {
     emitError(state.location)
         << "type inference was requested for the operation " << state.name
@@ -360,8 +347,6 @@
   return wrap(unwrap(op)->getContext());
 }
 
-<<<<<<< HEAD
-=======
 MlirLocation mlirOperationGetLocation(MlirOperation op) {
   return wrap(unwrap(op)->getLoc());
 }
@@ -372,7 +357,6 @@
   return {nullptr};
 }
 
->>>>>>> 2ab1d525
 MlirIdentifier mlirOperationGetName(MlirOperation op) {
   return wrap(unwrap(op)->getName().getIdentifier());
 }
@@ -566,13 +550,10 @@
   return wrap(unwrap(block)->getParentOp());
 }
 
-<<<<<<< HEAD
-=======
 MlirRegion mlirBlockGetParentRegion(MlirBlock block) {
   return wrap(unwrap(block)->getParent());
 }
 
->>>>>>> 2ab1d525
 MlirBlock mlirBlockGetNextInRegion(MlirBlock block) {
   return wrap(unwrap(block)->getNextNode());
 }
@@ -771,10 +752,6 @@
 
 MlirIdentifier mlirIdentifierGet(MlirContext context, MlirStringRef str) {
   return wrap(StringAttr::get(unwrap(context), unwrap(str)));
-}
-
-MlirContext mlirIdentifierGetContext(MlirIdentifier ident) {
-  return wrap(unwrap(ident).getContext());
 }
 
 MlirContext mlirIdentifierGetContext(MlirIdentifier ident) {
