--- conflicted
+++ resolved
@@ -177,15 +177,9 @@
   // reference we must ensure that the token will be alive until the
   // asynchronous operation is completed.
   AsyncToken(AsyncRuntime *runtime)
-<<<<<<< HEAD
-      : RefCounted(runtime, /*count=*/2), ready(false) {}
-
-  std::atomic<bool> ready;
-=======
       : RefCounted(runtime, /*refCount=*/2), state(State::kUnavailable) {}
 
   std::atomic<State::StateEnum> state;
->>>>>>> a2ce6ee6
 
   // Pending awaiters are guarded by a mutex.
   std::mutex mu;
@@ -198,18 +192,11 @@
 // underlying type, and a flag to signal if the value is ready or not.
 struct AsyncValue : public RefCounted {
   // AsyncValue similar to an AsyncToken created with a reference count of 2.
-<<<<<<< HEAD
-  AsyncValue(AsyncRuntime *runtime, int32_t size)
-      : RefCounted(runtime, /*count=*/2), ready(false), storage(size) {}
-
-  std::atomic<bool> ready;
-=======
   AsyncValue(AsyncRuntime *runtime, int64_t size)
       : RefCounted(runtime, /*refCount=*/2), state(State::kUnavailable),
         storage(size) {}
 
   std::atomic<State::StateEnum> state;
->>>>>>> a2ce6ee6
 
   // Use vector of bytes to store async value payload.
   std::vector<int8_t> storage;
@@ -237,10 +224,6 @@
   std::vector<std::function<void()>> awaiters;
 };
 
-<<<<<<< HEAD
-
-=======
->>>>>>> a2ce6ee6
 // Adds references to reference counted runtime object.
 extern "C" void mlirAsyncRuntimeAddRef(RefCountedObjPtr ptr, int64_t count) {
   RefCounted *refCounted = static_cast<RefCounted *>(ptr);
@@ -387,26 +370,16 @@
 
 extern "C" void mlirAsyncRuntimeAwaitToken(AsyncToken *token) {
   std::unique_lock<std::mutex> lock(token->mu);
-<<<<<<< HEAD
-  if (!token->ready)
-    token->cv.wait(lock, [token] { return token->ready.load(); });
-=======
   if (!State(token->state).isAvailableOrError())
     token->cv.wait(
         lock, [token] { return State(token->state).isAvailableOrError(); });
->>>>>>> a2ce6ee6
 }
 
 extern "C" void mlirAsyncRuntimeAwaitValue(AsyncValue *value) {
   std::unique_lock<std::mutex> lock(value->mu);
-<<<<<<< HEAD
-  if (!value->ready)
-    value->cv.wait(lock, [value] { return value->ready.load(); });
-=======
   if (!State(value->state).isAvailableOrError())
     value->cv.wait(
         lock, [value] { return State(value->state).isAvailableOrError(); });
->>>>>>> a2ce6ee6
 }
 
 extern "C" void mlirAsyncRuntimeAwaitAllInGroup(AsyncGroup *group) {
@@ -431,19 +404,11 @@
                                                      CoroResume resume) {
   auto execute = [handle, resume]() { (*resume)(handle); };
   std::unique_lock<std::mutex> lock(token->mu);
-<<<<<<< HEAD
-  if (token->ready) {
-    lock.unlock();
-    execute();
-  } else {
-    token->awaiters.push_back([execute]() { execute(); });
-=======
   if (State(token->state).isAvailableOrError()) {
     lock.unlock();
     execute();
   } else {
     token->awaiters.emplace_back([execute]() { execute(); });
->>>>>>> a2ce6ee6
   }
 }
 
@@ -452,19 +417,11 @@
                                                      CoroResume resume) {
   auto execute = [handle, resume]() { (*resume)(handle); };
   std::unique_lock<std::mutex> lock(value->mu);
-<<<<<<< HEAD
-  if (value->ready) {
-    lock.unlock();
-    execute();
-  } else {
-    value->awaiters.push_back([execute]() { execute(); });
-=======
   if (State(value->state).isAvailableOrError()) {
     lock.unlock();
     execute();
   } else {
     value->awaiters.emplace_back([execute]() { execute(); });
->>>>>>> a2ce6ee6
   }
 }
 
@@ -477,11 +434,7 @@
     lock.unlock();
     execute();
   } else {
-<<<<<<< HEAD
-    group->awaiters.push_back([execute]() { execute(); });
-=======
     group->awaiters.emplace_back([execute]() { execute(); });
->>>>>>> a2ce6ee6
   }
 }
 
@@ -510,15 +463,10 @@
 //   https://developercommunity.visualstudio.com/content/problem/475494/clexe-error-with-lambda-inside-function-templates.html
 // The bug is fixed in VS2019 16.1. Separating the declaration and definition is
 // a work around for older versions of Visual Studio.
-<<<<<<< HEAD
-extern "C" API void __mlir_runner_init(llvm::StringMap<void *> &exportSymbols);
-
-=======
 // NOLINTNEXTLINE(*-identifier-naming): externally called.
 extern "C" API void __mlir_runner_init(llvm::StringMap<void *> &exportSymbols);
 
 // NOLINTNEXTLINE(*-identifier-naming): externally called.
->>>>>>> a2ce6ee6
 void __mlir_runner_init(llvm::StringMap<void *> &exportSymbols) {
   auto exportSymbol = [&](llvm::StringRef name, auto ptr) {
     assert(exportSymbols.count(name) == 0 && "symbol already exists");
