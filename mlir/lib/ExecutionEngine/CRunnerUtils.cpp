//===- CRunnerUtils.cpp - Utils for MLIR execution ------------------------===//
//
// Part of the LLVM Project, under the Apache License v2.0 with LLVM Exceptions.
// See https://llvm.org/LICENSE.txt for license information.
// SPDX-License-Identifier: Apache-2.0 WITH LLVM-exception
//
//===----------------------------------------------------------------------===//
//
// This file implements basic functions to manipulate structured MLIR types at
// runtime. Entities in this file are meant to be retargetable, including on
// targets without a C++ runtime, and must be kept C compatible.
//
//===----------------------------------------------------------------------===//

#include "mlir/ExecutionEngine/CRunnerUtils.h"

#ifndef _WIN32
<<<<<<< HEAD
#include <sys/time.h>
=======
#if defined(__FreeBSD__) || defined(__NetBSD__) || defined(__OpenBSD__)
#include <cstdlib>
#else
#include <alloca.h>
#endif
#include <sys/time.h>
#else
#include "malloc.h"
>>>>>>> 2ab1d525
#endif // _WIN32

#include <cinttypes>
#include <cstdio>
#include <string.h>

#ifdef MLIR_CRUNNERUTILS_DEFINE_FUNCTIONS

// Small runtime support "lib" for vector.print lowering.
// By providing elementary printing methods only, this
// library can remain fully unaware of low-level implementation
// details of our vectors. Also useful for direct LLVM IR output.
extern "C" void printI64(int64_t i) { fprintf(stdout, "%" PRId64, i); }
extern "C" void printU64(uint64_t u) { fprintf(stdout, "%" PRIu64, u); }
extern "C" void printF32(float f) { fprintf(stdout, "%g", f); }
extern "C" void printF64(double d) { fprintf(stdout, "%lg", d); }
extern "C" void printOpen() { fputs("( ", stdout); }
extern "C" void printClose() { fputs(" )", stdout); }
extern "C" void printComma() { fputs(", ", stdout); }
extern "C" void printNewline() { fputc('\n', stdout); }

<<<<<<< HEAD
=======
extern "C" MLIR_CRUNNERUTILS_EXPORT void
memrefCopy(int64_t elemSize, UnrankedMemRefType<char> *srcArg,
           UnrankedMemRefType<char> *dstArg) {
  DynamicMemRefType<char> src(*srcArg);
  DynamicMemRefType<char> dst(*dstArg);

  int64_t rank = src.rank;
  // Handle empty shapes -> nothing to copy.
  for (int rankp = 0; rankp < rank; ++rankp)
    if (src.sizes[rankp] == 0)
      return;

  char *srcPtr = src.data + src.offset * elemSize;
  char *dstPtr = dst.data + dst.offset * elemSize;

  if (rank == 0) {
    memcpy(dstPtr, srcPtr, elemSize);
    return;
  }

  int64_t *indices = static_cast<int64_t *>(alloca(sizeof(int64_t) * rank));
  int64_t *srcStrides = static_cast<int64_t *>(alloca(sizeof(int64_t) * rank));
  int64_t *dstStrides = static_cast<int64_t *>(alloca(sizeof(int64_t) * rank));

  // Initialize index and scale strides.
  for (int rankp = 0; rankp < rank; ++rankp) {
    indices[rankp] = 0;
    srcStrides[rankp] = src.strides[rankp] * elemSize;
    dstStrides[rankp] = dst.strides[rankp] * elemSize;
  }

  int64_t readIndex = 0, writeIndex = 0;
  for (;;) {
    // Copy over the element, byte by byte.
    memcpy(dstPtr + writeIndex, srcPtr + readIndex, elemSize);
    // Advance index and read position.
    for (int64_t axis = rank - 1; axis >= 0; --axis) {
      // Advance at current axis.
      auto newIndex = ++indices[axis];
      readIndex += srcStrides[axis];
      writeIndex += dstStrides[axis];
      // If this is a valid index, we have our next index, so continue copying.
      if (src.sizes[axis] != newIndex)
        break;
      // We reached the end of this axis. If this is axis 0, we are done.
      if (axis == 0)
        return;
      // Else, reset to 0 and undo the advancement of the linear index that
      // this axis had. Then continue with the axis one outer.
      indices[axis] = 0;
      readIndex -= src.sizes[axis] * srcStrides[axis];
      writeIndex -= dst.sizes[axis] * dstStrides[axis];
    }
  }
}

>>>>>>> 2ab1d525
/// Prints GFLOPS rating.
extern "C" void print_flops(double flops) {
  fprintf(stderr, "%lf GFLOPS\n", flops / 1.0E9);
}

/// Returns the number of seconds since Epoch 1970-01-01 00:00:00 +0000 (UTC).
extern "C" double rtclock() {
#ifndef _WIN32
  struct timeval tp;
<<<<<<< HEAD
  int stat = gettimeofday(&tp, NULL);
=======
  int stat = gettimeofday(&tp, nullptr);
>>>>>>> 2ab1d525
  if (stat != 0)
    fprintf(stderr, "Error returning time from gettimeofday: %d\n", stat);
  return (tp.tv_sec + tp.tv_usec * 1.0e-6);
#else
  fprintf(stderr, "Timing utility not implemented on Windows\n");
  return 0.0;
#endif // _WIN32
}

#endif // MLIR_CRUNNERUTILS_DEFINE_FUNCTIONS<|MERGE_RESOLUTION|>--- conflicted
+++ resolved
@@ -15,9 +15,6 @@
 #include "mlir/ExecutionEngine/CRunnerUtils.h"
 
 #ifndef _WIN32
-<<<<<<< HEAD
-#include <sys/time.h>
-=======
 #if defined(__FreeBSD__) || defined(__NetBSD__) || defined(__OpenBSD__)
 #include <cstdlib>
 #else
@@ -26,7 +23,6 @@
 #include <sys/time.h>
 #else
 #include "malloc.h"
->>>>>>> 2ab1d525
 #endif // _WIN32
 
 #include <cinttypes>
@@ -48,8 +44,6 @@
 extern "C" void printComma() { fputs(", ", stdout); }
 extern "C" void printNewline() { fputc('\n', stdout); }
 
-<<<<<<< HEAD
-=======
 extern "C" MLIR_CRUNNERUTILS_EXPORT void
 memrefCopy(int64_t elemSize, UnrankedMemRefType<char> *srcArg,
            UnrankedMemRefType<char> *dstArg) {
@@ -106,7 +100,6 @@
   }
 }
 
->>>>>>> 2ab1d525
 /// Prints GFLOPS rating.
 extern "C" void print_flops(double flops) {
   fprintf(stderr, "%lf GFLOPS\n", flops / 1.0E9);
@@ -116,11 +109,7 @@
 extern "C" double rtclock() {
 #ifndef _WIN32
   struct timeval tp;
-<<<<<<< HEAD
-  int stat = gettimeofday(&tp, NULL);
-=======
   int stat = gettimeofday(&tp, nullptr);
->>>>>>> 2ab1d525
   if (stat != 0)
     fprintf(stderr, "Error returning time from gettimeofday: %d\n", stat);
   return (tp.tv_sec + tp.tv_usec * 1.0e-6);
