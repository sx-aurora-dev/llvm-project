# Exclude these from libMLIR.so because the JIT infrastructure
# is a big dependency which most don't need.

set(LLVM_OPTIONAL_SOURCES
  AsyncRuntime.cpp
  CRunnerUtils.cpp
  CudaRuntimeWrappers.cpp
<<<<<<< HEAD
  SparseUtils.cpp
=======
  SparseTensorUtils.cpp
>>>>>>> 2ab1d525
  ExecutionEngine.cpp
  RocmRuntimeWrappers.cpp
  RunnerUtils.cpp
  OptUtils.cpp
  JitRunner.cpp
  )

if(LLVM_USE_INTEL_JITEVENTS)
  set(LLVM_JIT_LISTENER_LIB
      IntelJITEvents)
endif(LLVM_USE_INTEL_JITEVENTS)

if(LLVM_USE_PERF)
  set(LLVM_JIT_LISTENER_LIB
      PerfJITEvents)
endif(LLVM_USE_PERF)

add_mlir_library(MLIRExecutionEngine
  ExecutionEngine.cpp
  OptUtils.cpp

  EXCLUDE_FROM_LIBMLIR

  ADDITIONAL_HEADER_DIRS
  ${MLIR_MAIN_INCLUDE_DIR}/mlir/ExecutionEngine

  DEPENDS
  intrinsics_gen

  LINK_COMPONENTS
  Core
  Coroutines
  ExecutionEngine
  Object
  OrcJIT
  JITLink
  Analysis
  AggressiveInstCombine
  InstCombine
  MC
  ScalarOpts
  Target
  Vectorize
  TransformUtils
  nativecodegen
  IPO
  ${LLVM_JIT_LISTENER_LIB}

  LINK_LIBS PUBLIC
  MLIRLLVMIR
  MLIRLLVMToLLVMIRTranslation
  MLIRTargetLLVMIRExport
  )

get_property(dialect_libs GLOBAL PROPERTY MLIR_DIALECT_LIBS)
add_mlir_library(MLIRJitRunner
  JitRunner.cpp

  EXCLUDE_FROM_LIBMLIR

  DEPENDS
  intrinsics_gen

  LINK_COMPONENTS
  Core
  OrcJIT
  JITLink

  LINK_LIBS PUBLIC
  ${dialect_libs}
  MLIRExecutionEngine
  MLIRIR
  MLIRParser
  MLIRStandard
  MLIRLLVMToLLVMIRTranslation
  MLIRTargetLLVMIRExport
  MLIRTransforms
  MLIRStandardToLLVM
  MLIRSupport
)

add_mlir_library(mlir_c_runner_utils
  SHARED
  CRunnerUtils.cpp
  SparseTensorUtils.cpp

  EXCLUDE_FROM_LIBMLIR
  )
set_property(TARGET mlir_c_runner_utils PROPERTY CXX_STANDARD 11)
target_compile_definitions(mlir_c_runner_utils PRIVATE mlir_c_runner_utils_EXPORTS)

add_mlir_library(mlir_runner_utils
  SHARED
  RunnerUtils.cpp

  EXCLUDE_FROM_LIBMLIR
)
target_compile_definitions(mlir_runner_utils PRIVATE mlir_runner_utils_EXPORTS)

add_mlir_library(mlir_async_runtime
  SHARED
  AsyncRuntime.cpp

  EXCLUDE_FROM_LIBMLIR

  LINK_LIBS PUBLIC
  ${LLVM_PTHREAD_LIB}
)
set_property(TARGET mlir_async_runtime PROPERTY CXX_VISIBILITY_PRESET hidden)
target_compile_definitions(mlir_async_runtime PRIVATE mlir_async_runtime_EXPORTS)

<<<<<<< HEAD
if(MLIR_CUDA_RUNNER_ENABLED)
=======
if(MLIR_ENABLE_CUDA_RUNNER)
>>>>>>> 2ab1d525
  # Configure CUDA support. Using check_language first allows us to give a
  # custom error message.
  include(CheckLanguage)
  check_language(CUDA)
  if (CMAKE_CUDA_COMPILER)
    enable_language(CUDA)
  else()
    message(SEND_ERROR
      "Building the mlir cuda runner requires a working CUDA install")
  endif()

  # We need the libcuda.so library.
  find_library(CUDA_RUNTIME_LIBRARY cuda)

  add_mlir_library(mlir_cuda_runtime
    SHARED
    CudaRuntimeWrappers.cpp

    EXCLUDE_FROM_LIBMLIR
  )
  set_property(TARGET mlir_cuda_runtime PROPERTY CXX_STANDARD 14)
  target_include_directories(mlir_cuda_runtime
    PRIVATE
    ${CMAKE_CUDA_TOOLKIT_INCLUDE_DIRECTORIES}
  )
  target_link_libraries(mlir_cuda_runtime
    PRIVATE
    ${CUDA_RUNTIME_LIBRARY}
  )
<<<<<<< HEAD
=======
endif()

if(MLIR_ENABLE_ROCM_RUNNER)
  # Configure ROCm support.
  if (NOT DEFINED ROCM_PATH)
    if (NOT DEFINED ENV{ROCM_PATH})
      set(ROCM_PATH "/opt/rocm" CACHE PATH "Path to which ROCm has been installed")
    else()
      set(ROCM_PATH $ENV{ROCM_PATH} CACHE PATH "Path to which ROCm has been installed")
    endif()
    set(HIP_PATH "${ROCM_PATH}/hip" CACHE PATH "Path to which HIP has been installed")
  endif()
  set(CMAKE_MODULE_PATH "${HIP_PATH}/cmake" ${CMAKE_MODULE_PATH})
  find_package(HIP)
  if (NOT HIP_FOUND)
    message(SEND_ERROR "Building mlir with ROCm support requires a working ROCm and HIP install")
  else()
    message(STATUS "ROCm HIP version: ${HIP_VERSION}")
  endif()

  # Locate HIP runtime library.
  find_library(ROCM_RUNTIME_LIBRARY amdhip64
               PATHS "${HIP_PATH}/lib")
  if (NOT ROCM_RUNTIME_LIBRARY)
    message(SEND_ERROR "Could not locate ROCm HIP runtime library")
  else()
    message(STATUS "ROCm HIP runtime lib: ${ROCM_RUNTIME_LIBRARY}")
  endif()

  if (NOT DEFINED ROCM_TEST_CHIPSET)
    execute_process(COMMAND "${ROCM_PATH}/bin/rocm_agent_enumerator"
    OUTPUT_VARIABLE AGENTS_STRING
    ERROR_VARIABLE AGENTS_STRING
    RESULT_VARIABLE AGENT_ENUMERATOR_RESULT)

    if (NOT AGENT_ENUMERATOR_RESULT EQUAL 0)
      message(SEND_ERROR "Could not run rocm_agent_enumerator and ROCM_TEST_CHIPSET is not defined")
      set(AGENTS_STRING "")
    endif()
    string(STRIP AGENTS_STRING ${AGENTS_STRING})
    string(REPLACE "\n" ";" AGENTS_LIST ${AGENTS_STRING})
    list(FILTER AGENTS_LIST EXCLUDE REGEX "gfx000")
    if (AGENTS_LIST STREQUAL "")
      message(SEND_ERROR "No non-CPU ROCm agents found on the system, and ROCM_TEST_CHIPSET is not defined")
    else()
      list(GET AGENTS_LIST 0 FIRST_AGENT)
      set(ROCM_TEST_CHIPSET ${FIRST_AGENT} CACHE STRING "Chipset for which to compile ROCm integration tests")
      message(STATUS "Compiling integration tests for ${ROCM_TEST_CHIPSET}")
    endif()
  endif()

  add_mlir_library(mlir_rocm_runtime
    SHARED
    RocmRuntimeWrappers.cpp

    EXCLUDE_FROM_LIBMLIR
  )
  target_compile_definitions(mlir_rocm_runtime
    PRIVATE
    __HIP_PLATFORM_HCC__
  )
  target_include_directories(mlir_rocm_runtime
    PRIVATE
    ${HIP_PATH}/include
    ${ROCM_PATH}/include
  )
  set_property(TARGET mlir_rocm_runtime
    PROPERTY INSTALL_RPATH_USE_LINK_PATH ON)

  target_link_libraries(mlir_rocm_runtime
    PUBLIC
    ${ROCM_RUNTIME_LIBRARY}
  )
>>>>>>> 2ab1d525
endif()<|MERGE_RESOLUTION|>--- conflicted
+++ resolved
@@ -5,11 +5,7 @@
   AsyncRuntime.cpp
   CRunnerUtils.cpp
   CudaRuntimeWrappers.cpp
-<<<<<<< HEAD
-  SparseUtils.cpp
-=======
   SparseTensorUtils.cpp
->>>>>>> 2ab1d525
   ExecutionEngine.cpp
   RocmRuntimeWrappers.cpp
   RunnerUtils.cpp
@@ -121,11 +117,7 @@
 set_property(TARGET mlir_async_runtime PROPERTY CXX_VISIBILITY_PRESET hidden)
 target_compile_definitions(mlir_async_runtime PRIVATE mlir_async_runtime_EXPORTS)
 
-<<<<<<< HEAD
-if(MLIR_CUDA_RUNNER_ENABLED)
-=======
 if(MLIR_ENABLE_CUDA_RUNNER)
->>>>>>> 2ab1d525
   # Configure CUDA support. Using check_language first allows us to give a
   # custom error message.
   include(CheckLanguage)
@@ -155,8 +147,6 @@
     PRIVATE
     ${CUDA_RUNTIME_LIBRARY}
   )
-<<<<<<< HEAD
-=======
 endif()
 
 if(MLIR_ENABLE_ROCM_RUNNER)
@@ -230,5 +220,4 @@
     PUBLIC
     ${ROCM_RUNTIME_LIBRARY}
   )
->>>>>>> 2ab1d525
 endif()