--- conflicted
+++ resolved
@@ -369,11 +369,7 @@
 
 Error ExecutionEngine::invokePacked(StringRef name,
                                     MutableArrayRef<void *> args) {
-<<<<<<< HEAD
-  auto expectedFPtr = lookup(name);
-=======
   auto expectedFPtr = lookupPacked(name);
->>>>>>> a2ce6ee6
   if (!expectedFPtr)
     return expectedFPtr.takeError();
   auto fptr = *expectedFPtr;
