//===- ConvertFromLLVMIR.cpp - MLIR to LLVM IR conversion -----------------===//
//
// Part of the LLVM Project, under the Apache License v2.0 with LLVM Exceptions.
// See https://llvm.org/LICENSE.txt for license information.
// SPDX-License-Identifier: Apache-2.0 WITH LLVM-exception
//
//===----------------------------------------------------------------------===//
//
// This file implements a translation between LLVM IR and the MLIR LLVM dialect.
//
//===----------------------------------------------------------------------===//

#include "mlir/Dialect/LLVMIR/LLVMDialect.h"
#include "mlir/IR/Builders.h"
#include "mlir/IR/BuiltinOps.h"
#include "mlir/IR/BuiltinTypes.h"
#include "mlir/IR/MLIRContext.h"
#include "mlir/Target/LLVMIR/Import.h"
<<<<<<< HEAD
=======
#include "mlir/Target/LLVMIR/TypeFromLLVM.h"
>>>>>>> a2ce6ee6
#include "mlir/Translation.h"

#include "llvm/ADT/TypeSwitch.h"
#include "llvm/IR/Attributes.h"
#include "llvm/IR/Constants.h"
#include "llvm/IR/DerivedTypes.h"
#include "llvm/IR/Function.h"
#include "llvm/IR/InlineAsm.h"
#include "llvm/IR/Instructions.h"
#include "llvm/IR/Type.h"
#include "llvm/IRReader/IRReader.h"
#include "llvm/Support/Error.h"
#include "llvm/Support/SourceMgr.h"

using namespace mlir;
using namespace mlir::LLVM;

#include "mlir/Dialect/LLVMIR/LLVMConversionEnumsFromLLVM.inc"

// Utility to print an LLVM value as a string for passing to emitError().
// FIXME: Diagnostic should be able to natively handle types that have
// operator << (raw_ostream&) defined.
static std::string diag(llvm::Value &v) {
  std::string s;
  llvm::raw_string_ostream os(s);
  os << v;
  return os.str();
}

namespace mlir {
namespace LLVM {
namespace detail {
/// Support for translating LLVM IR types to MLIR LLVM dialect types.
class TypeFromLLVMIRTranslatorImpl {
public:
  /// Constructs a class creating types in the given MLIR context.
  TypeFromLLVMIRTranslatorImpl(MLIRContext &context) : context(context) {}

  /// Translates the given type.
  Type translateType(llvm::Type *type) {
    if (knownTranslations.count(type))
      return knownTranslations.lookup(type);

    Type translated =
        llvm::TypeSwitch<llvm::Type *, Type>(type)
            .Case<llvm::ArrayType, llvm::FunctionType, llvm::IntegerType,
                  llvm::PointerType, llvm::StructType, llvm::FixedVectorType,
                  llvm::ScalableVectorType>(
                [this](auto *type) { return this->translate(type); })
            .Default([this](llvm::Type *type) {
              return translatePrimitiveType(type);
            });
    knownTranslations.try_emplace(type, translated);
    return translated;
  }

private:
  /// Translates the given primitive, i.e. non-parametric in MLIR nomenclature,
  /// type.
  Type translatePrimitiveType(llvm::Type *type) {
    if (type->isVoidTy())
      return LLVM::LLVMVoidType::get(&context);
    if (type->isHalfTy())
      return Float16Type::get(&context);
    if (type->isBFloatTy())
      return BFloat16Type::get(&context);
    if (type->isFloatTy())
      return Float32Type::get(&context);
    if (type->isDoubleTy())
      return Float64Type::get(&context);
    if (type->isFP128Ty())
      return Float128Type::get(&context);
    if (type->isX86_FP80Ty())
      return Float80Type::get(&context);
    if (type->isPPC_FP128Ty())
      return LLVM::LLVMPPCFP128Type::get(&context);
    if (type->isX86_MMXTy())
      return LLVM::LLVMX86MMXType::get(&context);
    if (type->isLabelTy())
      return LLVM::LLVMLabelType::get(&context);
    if (type->isMetadataTy())
      return LLVM::LLVMMetadataType::get(&context);
    llvm_unreachable("not a primitive type");
  }

  /// Translates the given array type.
  Type translate(llvm::ArrayType *type) {
    return LLVM::LLVMArrayType::get(translateType(type->getElementType()),
                                    type->getNumElements());
  }

  /// Translates the given function type.
  Type translate(llvm::FunctionType *type) {
    SmallVector<Type, 8> paramTypes;
    translateTypes(type->params(), paramTypes);
    return LLVM::LLVMFunctionType::get(translateType(type->getReturnType()),
                                       paramTypes, type->isVarArg());
  }

  /// Translates the given integer type.
  Type translate(llvm::IntegerType *type) {
    return IntegerType::get(&context, type->getBitWidth());
  }

  /// Translates the given pointer type.
  Type translate(llvm::PointerType *type) {
    return LLVM::LLVMPointerType::get(translateType(type->getElementType()),
                                      type->getAddressSpace());
  }

  /// Translates the given structure type.
  Type translate(llvm::StructType *type) {
    SmallVector<Type, 8> subtypes;
    if (type->isLiteral()) {
      translateTypes(type->subtypes(), subtypes);
      return LLVM::LLVMStructType::getLiteral(&context, subtypes,
                                              type->isPacked());
    }

    if (type->isOpaque())
      return LLVM::LLVMStructType::getOpaque(type->getName(), &context);

    LLVM::LLVMStructType translated =
        LLVM::LLVMStructType::getIdentified(&context, type->getName());
    knownTranslations.try_emplace(type, translated);
    translateTypes(type->subtypes(), subtypes);
    LogicalResult bodySet = translated.setBody(subtypes, type->isPacked());
    assert(succeeded(bodySet) &&
           "could not set the body of an identified struct");
    (void)bodySet;
    return translated;
  }

  /// Translates the given fixed-vector type.
  Type translate(llvm::FixedVectorType *type) {
    return LLVM::getFixedVectorType(translateType(type->getElementType()),
                                    type->getNumElements());
  }

  /// Translates the given scalable-vector type.
  Type translate(llvm::ScalableVectorType *type) {
    return LLVM::LLVMScalableVectorType::get(
        translateType(type->getElementType()), type->getMinNumElements());
  }

  /// Translates a list of types.
  void translateTypes(ArrayRef<llvm::Type *> types,
                      SmallVectorImpl<Type> &result) {
    result.reserve(result.size() + types.size());
    for (llvm::Type *type : types)
      result.push_back(translateType(type));
  }

  /// Map of known translations. Serves as a cache and as recursion stopper for
  /// translating recursive structs.
  llvm::DenseMap<llvm::Type *, Type> knownTranslations;

  /// The context in which MLIR types are created.
  MLIRContext &context;
};
} // end namespace detail

/// Utility class to translate LLVM IR types to the MLIR LLVM dialect. Stores
/// the translation state, in particular any identified structure types that are
/// reused across translations.
class TypeFromLLVMIRTranslator {
public:
  TypeFromLLVMIRTranslator(MLIRContext &context);
  ~TypeFromLLVMIRTranslator();

  /// Translates the given LLVM IR type to the MLIR LLVM dialect.
  Type translateType(llvm::Type *type);

private:
  /// Private implementation.
  std::unique_ptr<detail::TypeFromLLVMIRTranslatorImpl> impl;
};

} // end namespace LLVM
} // end namespace mlir

LLVM::TypeFromLLVMIRTranslator::TypeFromLLVMIRTranslator(MLIRContext &context)
    : impl(new detail::TypeFromLLVMIRTranslatorImpl(context)) {}

LLVM::TypeFromLLVMIRTranslator::~TypeFromLLVMIRTranslator() {}

Type LLVM::TypeFromLLVMIRTranslator::translateType(llvm::Type *type) {
  return impl->translateType(type);
}

// Handles importing globals and functions from an LLVM module.
namespace {
class Importer {
public:
  Importer(MLIRContext *context, ModuleOp module)
      : b(context), context(context), module(module),
        unknownLoc(FileLineColLoc::get(context, "imported-bitcode", 0, 0)),
        typeTranslator(*context) {
    b.setInsertionPointToStart(module.getBody());
  }

  /// Imports `f` into the current module.
  LogicalResult processFunction(llvm::Function *f);

  /// Imports GV as a GlobalOp, creating it if it doesn't exist.
  GlobalOp processGlobal(llvm::GlobalVariable *gv);

private:
  /// Returns personality of `f` as a FlatSymbolRefAttr.
  FlatSymbolRefAttr getPersonalityAsAttr(llvm::Function *f);
  /// Imports `bb` into `block`, which must be initially empty.
  LogicalResult processBasicBlock(llvm::BasicBlock *bb, Block *block);
  /// Imports `inst` and populates instMap[inst] with the imported Value.
  LogicalResult processInstruction(llvm::Instruction *inst);
  /// Creates an LLVM-compatible MLIR type for `type`.
  Type processType(llvm::Type *type);
  /// `value` is an SSA-use. Return the remapped version of `value` or a
  /// placeholder that will be remapped later if this is an instruction that
  /// has not yet been visited.
  Value processValue(llvm::Value *value);
  /// Create the most accurate Location possible using a llvm::DebugLoc and
  /// possibly an llvm::Instruction to narrow the Location if debug information
  /// is unavailable.
  Location processDebugLoc(const llvm::DebugLoc &loc,
                           llvm::Instruction *inst = nullptr);
  /// `br` branches to `target`. Append the block arguments to attach to the
  /// generated branch op to `blockArguments`. These should be in the same order
  /// as the PHIs in `target`.
  LogicalResult processBranchArgs(llvm::Instruction *br,
                                  llvm::BasicBlock *target,
                                  SmallVectorImpl<Value> &blockArguments);
  /// Returns the builtin type equivalent to be used in attributes for the given
  /// LLVM IR dialect type.
  Type getStdTypeForAttr(Type type);
  /// Return `value` as an attribute to attach to a GlobalOp.
  Attribute getConstantAsAttr(llvm::Constant *value);
  /// Return `c` as an MLIR Value. This could either be a ConstantOp, or
  /// an expanded sequence of ops in the current function's entry block (for
  /// ConstantExprs or ConstantGEPs).
  Value processConstant(llvm::Constant *c);

  /// The current builder, pointing at where the next Instruction should be
  /// generated.
  OpBuilder b;
  /// The current context.
  MLIRContext *context;
  /// The current module being created.
  ModuleOp module;
  /// The entry block of the current function being processed.
  Block *currentEntryBlock = nullptr;

  /// Globals are inserted before the first function, if any.
  Block::iterator getGlobalInsertPt() {
    auto it = module.getBody()->begin();
    auto endIt = module.getBody()->end();
    while (it != endIt && !isa<LLVMFuncOp>(it))
      ++it;
    return it;
  }

  /// Functions are always inserted before the module terminator.
  Block::iterator getFuncInsertPt() {
    return std::prev(module.getBody()->end());
  }

  /// Remapped blocks, for the current function.
  DenseMap<llvm::BasicBlock *, Block *> blocks;
  /// Remapped values. These are function-local.
  DenseMap<llvm::Value *, Value> instMap;
  /// Instructions that had not been defined when first encountered as a use.
  /// Maps to the dummy Operation that was created in processValue().
  DenseMap<llvm::Value *, Operation *> unknownInstMap;
  /// Uniquing map of GlobalVariables.
  DenseMap<llvm::GlobalVariable *, GlobalOp> globals;
  /// Cached FileLineColLoc::get("imported-bitcode", 0, 0).
  Location unknownLoc;
  /// The stateful type translator (contains named structs).
  LLVM::TypeFromLLVMIRTranslator typeTranslator;
};
} // namespace

Location Importer::processDebugLoc(const llvm::DebugLoc &loc,
                                   llvm::Instruction *inst) {
  if (!loc && inst) {
    std::string s;
    llvm::raw_string_ostream os(s);
    os << "llvm-imported-inst-%";
    inst->printAsOperand(os, /*PrintType=*/false);
    return FileLineColLoc::get(context, os.str(), 0, 0);
<<<<<<< HEAD
  } else if (!loc) {
=======
  }
  if (!loc) {
>>>>>>> a2ce6ee6
    return unknownLoc;
  }
  // FIXME: Obtain the filename from DILocationInfo.
  return FileLineColLoc::get(context, "imported-bitcode", loc.getLine(),
                             loc.getCol());
}

Type Importer::processType(llvm::Type *type) {
  if (Type result = typeTranslator.translateType(type))
    return result;

  // FIXME: Diagnostic should be able to natively handle types that have
  // operator<<(raw_ostream&) defined.
  std::string s;
  llvm::raw_string_ostream os(s);
  os << *type;
  emitError(unknownLoc) << "unhandled type: " << os.str();
  return nullptr;
}

// We only need integers, floats, doubles, and vectors and tensors thereof for
// attributes. Scalar and vector types are converted to the standard
// equivalents. Array types are converted to ranked tensors; nested array types
// are converted to multi-dimensional tensors or vectors, depending on the
// innermost type being a scalar or a vector.
Type Importer::getStdTypeForAttr(Type type) {
  if (!type)
    return nullptr;

  if (type.isa<IntegerType, FloatType>())
    return type;

  // LLVM vectors can only contain scalars.
  if (LLVM::isCompatibleVectorType(type)) {
    auto numElements = LLVM::getVectorNumElements(type);
    if (numElements.isScalable()) {
      emitError(unknownLoc) << "scalable vectors not supported";
      return nullptr;
    }
    Type elementType = getStdTypeForAttr(LLVM::getVectorElementType(type));
    if (!elementType)
      return nullptr;
    return VectorType::get(numElements.getKnownMinValue(), elementType);
  }

  // LLVM arrays can contain other arrays or vectors.
  if (auto arrayType = type.dyn_cast<LLVMArrayType>()) {
    // Recover the nested array shape.
    SmallVector<int64_t, 4> shape;
    shape.push_back(arrayType.getNumElements());
    while (arrayType.getElementType().isa<LLVMArrayType>()) {
      arrayType = arrayType.getElementType().cast<LLVMArrayType>();
      shape.push_back(arrayType.getNumElements());
    }

    // If the innermost type is a vector, use the multi-dimensional vector as
    // attribute type.
    if (LLVM::isCompatibleVectorType(arrayType.getElementType())) {
      auto numElements = LLVM::getVectorNumElements(arrayType.getElementType());
      if (numElements.isScalable()) {
        emitError(unknownLoc) << "scalable vectors not supported";
        return nullptr;
      }
      shape.push_back(numElements.getKnownMinValue());

      Type elementType = getStdTypeForAttr(
          LLVM::getVectorElementType(arrayType.getElementType()));
      if (!elementType)
        return nullptr;
      return VectorType::get(shape, elementType);
    }

    // Otherwise use a tensor.
    Type elementType = getStdTypeForAttr(arrayType.getElementType());
    if (!elementType)
      return nullptr;
    return RankedTensorType::get(shape, elementType);
  }

  return nullptr;
}

// Get the given constant as an attribute. Not all constants can be represented
// as attributes.
Attribute Importer::getConstantAsAttr(llvm::Constant *value) {
  if (auto *ci = dyn_cast<llvm::ConstantInt>(value))
    return b.getIntegerAttr(
        IntegerType::get(context, ci->getType()->getBitWidth()),
        ci->getValue());
  if (auto *c = dyn_cast<llvm::ConstantDataArray>(value))
    if (c->isString())
      return b.getStringAttr(c->getAsString());
  if (auto *c = dyn_cast<llvm::ConstantFP>(value)) {
    if (c->getType()->isDoubleTy())
      return b.getFloatAttr(FloatType::getF64(context), c->getValueAPF());
    if (c->getType()->isFloatingPointTy())
      return b.getFloatAttr(FloatType::getF32(context), c->getValueAPF());
  }
  if (auto *f = dyn_cast<llvm::Function>(value))
    return SymbolRefAttr::get(b.getContext(), f->getName());

  // Convert constant data to a dense elements attribute.
  if (auto *cd = dyn_cast<llvm::ConstantDataSequential>(value)) {
    Type type = processType(cd->getElementType());
    if (!type)
      return nullptr;

    auto attrType = getStdTypeForAttr(processType(cd->getType()))
                        .dyn_cast_or_null<ShapedType>();
    if (!attrType)
      return nullptr;

    if (type.isa<IntegerType>()) {
      SmallVector<APInt, 8> values;
      values.reserve(cd->getNumElements());
      for (unsigned i = 0, e = cd->getNumElements(); i < e; ++i)
        values.push_back(cd->getElementAsAPInt(i));
      return DenseElementsAttr::get(attrType, values);
    }

    if (type.isa<Float32Type, Float64Type>()) {
      SmallVector<APFloat, 8> values;
      values.reserve(cd->getNumElements());
      for (unsigned i = 0, e = cd->getNumElements(); i < e; ++i)
        values.push_back(cd->getElementAsAPFloat(i));
      return DenseElementsAttr::get(attrType, values);
    }

    return nullptr;
  }

  // Unpack constant aggregates to create dense elements attribute whenever
  // possible. Return nullptr (failure) otherwise.
  if (isa<llvm::ConstantAggregate>(value)) {
    auto outerType = getStdTypeForAttr(processType(value->getType()))
                         .dyn_cast_or_null<ShapedType>();
    if (!outerType)
      return nullptr;

    SmallVector<Attribute, 8> values;
    SmallVector<int64_t, 8> shape;

    for (unsigned i = 0, e = value->getNumOperands(); i < e; ++i) {
      auto nested = getConstantAsAttr(value->getAggregateElement(i))
                        .dyn_cast_or_null<DenseElementsAttr>();
      if (!nested)
        return nullptr;

      values.append(nested.value_begin<Attribute>(),
                    nested.value_end<Attribute>());
    }

    return DenseElementsAttr::get(outerType, values);
  }

  return nullptr;
}

GlobalOp Importer::processGlobal(llvm::GlobalVariable *gv) {
  auto it = globals.find(gv);
  if (it != globals.end())
    return it->second;

  OpBuilder b(module.getBody(), getGlobalInsertPt());
  Attribute valueAttr;
  if (gv->hasInitializer())
    valueAttr = getConstantAsAttr(gv->getInitializer());
  Type type = processType(gv->getValueType());
  if (!type)
    return nullptr;

  uint64_t alignment = 0;
  llvm::MaybeAlign maybeAlign = gv->getAlign();
  if (maybeAlign.hasValue()) {
    llvm::Align align = maybeAlign.getValue();
    alignment = align.value();
  }

  GlobalOp op =
      b.create<GlobalOp>(UnknownLoc::get(context), type, gv->isConstant(),
                         convertLinkageFromLLVM(gv->getLinkage()),
                         gv->getName(), valueAttr, alignment);

  if (gv->hasInitializer() && !valueAttr) {
    Region &r = op.getInitializerRegion();
    currentEntryBlock = b.createBlock(&r);
    b.setInsertionPoint(currentEntryBlock, currentEntryBlock->begin());
    Value v = processConstant(gv->getInitializer());
    if (!v)
      return nullptr;
    b.create<ReturnOp>(op.getLoc(), ArrayRef<Value>({v}));
  }
  if (gv->hasAtLeastLocalUnnamedAddr())
    op.setUnnamedAddrAttr(UnnamedAddrAttr::get(
        context, convertUnnamedAddrFromLLVM(gv->getUnnamedAddr())));
  if (gv->hasSection())
    op.setSectionAttr(b.getStringAttr(gv->getSection()));

  return globals[gv] = op;
}

Value Importer::processConstant(llvm::Constant *c) {
  OpBuilder bEntry(currentEntryBlock, currentEntryBlock->begin());
  if (Attribute attr = getConstantAsAttr(c)) {
    // These constants can be represented as attributes.
    OpBuilder b(currentEntryBlock, currentEntryBlock->begin());
    Type type = processType(c->getType());
    if (!type)
      return nullptr;
    if (auto symbolRef = attr.dyn_cast<FlatSymbolRefAttr>())
      return instMap[c] = bEntry.create<AddressOfOp>(unknownLoc, type,
                                                     symbolRef.getValue());
    return instMap[c] = bEntry.create<ConstantOp>(unknownLoc, type, attr);
  }
  if (auto *cn = dyn_cast<llvm::ConstantPointerNull>(c)) {
    Type type = processType(cn->getType());
    if (!type)
      return nullptr;
    return instMap[c] = bEntry.create<NullOp>(unknownLoc, type);
  }
  if (auto *gv = dyn_cast<llvm::GlobalVariable>(c))
    return bEntry.create<AddressOfOp>(UnknownLoc::get(context),
                                      processGlobal(gv));

  if (auto *ce = dyn_cast<llvm::ConstantExpr>(c)) {
    llvm::Instruction *i = ce->getAsInstruction();
    OpBuilder::InsertionGuard guard(b);
    b.setInsertionPoint(currentEntryBlock, currentEntryBlock->begin());
    if (failed(processInstruction(i)))
      return nullptr;
    assert(instMap.count(i));

    // Remove this zombie LLVM instruction now, leaving us only with the MLIR
    // op.
    i->deleteValue();
    return instMap[c] = instMap[i];
  }
  if (auto *ue = dyn_cast<llvm::UndefValue>(c)) {
    Type type = processType(ue->getType());
    if (!type)
      return nullptr;
    return instMap[c] = bEntry.create<UndefOp>(UnknownLoc::get(context), type);
  }
  emitError(unknownLoc) << "unhandled constant: " << diag(*c);
  return nullptr;
}

Value Importer::processValue(llvm::Value *value) {
  auto it = instMap.find(value);
  if (it != instMap.end())
    return it->second;

  // We don't expect to see instructions in dominator order. If we haven't seen
  // this instruction yet, create an unknown op and remap it later.
  if (isa<llvm::Instruction>(value)) {
    OperationState state(UnknownLoc::get(context), "llvm.unknown");
    Type type = processType(value->getType());
    if (!type)
      return nullptr;
    state.addTypes(type);
    unknownInstMap[value] = b.createOperation(state);
    return unknownInstMap[value]->getResult(0);
  }

  if (auto *c = dyn_cast<llvm::Constant>(value))
    return processConstant(c);

  emitError(unknownLoc) << "unhandled value: " << diag(*value);
  return nullptr;
}

/// Return the MLIR OperationName for the given LLVM opcode.
static StringRef lookupOperationNameFromOpcode(unsigned opcode) {
// Maps from LLVM opcode to MLIR OperationName. This is deliberately ordered
// as in llvm/IR/Instructions.def to aid comprehension and spot missing
// instructions.
#define INST(llvm_n, mlir_n)                                                   \
  { llvm::Instruction::llvm_n, LLVM::mlir_n##Op::getOperationName() }
  static const DenseMap<unsigned, StringRef> opcMap = {
      // Ret is handled specially.
      // Br is handled specially.
      // FIXME: switch
      // FIXME: indirectbr
      // FIXME: invoke
      INST(Resume, Resume),
      // FIXME: unreachable
      // FIXME: cleanupret
      // FIXME: catchret
      // FIXME: catchswitch
      // FIXME: callbr
      // FIXME: fneg
      INST(Add, Add), INST(FAdd, FAdd), INST(Sub, Sub), INST(FSub, FSub),
      INST(Mul, Mul), INST(FMul, FMul), INST(UDiv, UDiv), INST(SDiv, SDiv),
      INST(FDiv, FDiv), INST(URem, URem), INST(SRem, SRem), INST(FRem, FRem),
      INST(Shl, Shl), INST(LShr, LShr), INST(AShr, AShr), INST(And, And),
      INST(Or, Or), INST(Xor, XOr), INST(Alloca, Alloca), INST(Load, Load),
      INST(Store, Store),
      // Getelementptr is handled specially.
      INST(Ret, Return), INST(Fence, Fence),
      // FIXME: atomiccmpxchg
      // FIXME: atomicrmw
      INST(Trunc, Trunc), INST(ZExt, ZExt), INST(SExt, SExt),
      INST(FPToUI, FPToUI), INST(FPToSI, FPToSI), INST(UIToFP, UIToFP),
      INST(SIToFP, SIToFP), INST(FPTrunc, FPTrunc), INST(FPExt, FPExt),
      INST(PtrToInt, PtrToInt), INST(IntToPtr, IntToPtr),
      INST(BitCast, Bitcast), INST(AddrSpaceCast, AddrSpaceCast),
      // FIXME: cleanuppad
      // FIXME: catchpad
      // ICmp is handled specially.
      // FIXME: fcmp
      // PHI is handled specially.
      INST(Freeze, Freeze), INST(Call, Call),
      // FIXME: select
      // FIXME: vaarg
      // FIXME: extractelement
      // FIXME: insertelement
      // FIXME: shufflevector
      // FIXME: extractvalue
      // FIXME: insertvalue
      // FIXME: landingpad
  };
#undef INST

  return opcMap.lookup(opcode);
}

static ICmpPredicate getICmpPredicate(llvm::CmpInst::Predicate p) {
  switch (p) {
  default:
    llvm_unreachable("incorrect comparison predicate");
  case llvm::CmpInst::Predicate::ICMP_EQ:
    return LLVM::ICmpPredicate::eq;
  case llvm::CmpInst::Predicate::ICMP_NE:
    return LLVM::ICmpPredicate::ne;
  case llvm::CmpInst::Predicate::ICMP_SLT:
    return LLVM::ICmpPredicate::slt;
  case llvm::CmpInst::Predicate::ICMP_SLE:
    return LLVM::ICmpPredicate::sle;
  case llvm::CmpInst::Predicate::ICMP_SGT:
    return LLVM::ICmpPredicate::sgt;
  case llvm::CmpInst::Predicate::ICMP_SGE:
    return LLVM::ICmpPredicate::sge;
  case llvm::CmpInst::Predicate::ICMP_ULT:
    return LLVM::ICmpPredicate::ult;
  case llvm::CmpInst::Predicate::ICMP_ULE:
    return LLVM::ICmpPredicate::ule;
  case llvm::CmpInst::Predicate::ICMP_UGT:
    return LLVM::ICmpPredicate::ugt;
  case llvm::CmpInst::Predicate::ICMP_UGE:
    return LLVM::ICmpPredicate::uge;
  }
  llvm_unreachable("incorrect comparison predicate");
}

static AtomicOrdering getLLVMAtomicOrdering(llvm::AtomicOrdering ordering) {
  switch (ordering) {
  case llvm::AtomicOrdering::NotAtomic:
    return LLVM::AtomicOrdering::not_atomic;
  case llvm::AtomicOrdering::Unordered:
    return LLVM::AtomicOrdering::unordered;
  case llvm::AtomicOrdering::Monotonic:
    return LLVM::AtomicOrdering::monotonic;
  case llvm::AtomicOrdering::Acquire:
    return LLVM::AtomicOrdering::acquire;
  case llvm::AtomicOrdering::Release:
    return LLVM::AtomicOrdering::release;
  case llvm::AtomicOrdering::AcquireRelease:
    return LLVM::AtomicOrdering::acq_rel;
  case llvm::AtomicOrdering::SequentiallyConsistent:
    return LLVM::AtomicOrdering::seq_cst;
  }
  llvm_unreachable("incorrect atomic ordering");
}

// `br` branches to `target`. Return the branch arguments to `br`, in the
// same order of the PHIs in `target`.
LogicalResult
Importer::processBranchArgs(llvm::Instruction *br, llvm::BasicBlock *target,
                            SmallVectorImpl<Value> &blockArguments) {
  for (auto inst = target->begin(); isa<llvm::PHINode>(inst); ++inst) {
    auto *pn = cast<llvm::PHINode>(&*inst);
    Value value = processValue(pn->getIncomingValueForBlock(br->getParent()));
    if (!value)
      return failure();
    blockArguments.push_back(value);
  }
  return success();
}

LogicalResult Importer::processInstruction(llvm::Instruction *inst) {
  // FIXME: Support uses of SubtargetData. Currently inbounds GEPs, fast-math
  // flags and call / operand attributes are not supported.
  Location loc = processDebugLoc(inst->getDebugLoc(), inst);
  Value &v = instMap[inst];
  assert(!v && "processInstruction must be called only once per instruction!");
  switch (inst->getOpcode()) {
  default:
    return emitError(loc) << "unknown instruction: " << diag(*inst);
  case llvm::Instruction::Add:
  case llvm::Instruction::FAdd:
  case llvm::Instruction::Sub:
  case llvm::Instruction::FSub:
  case llvm::Instruction::Mul:
  case llvm::Instruction::FMul:
  case llvm::Instruction::UDiv:
  case llvm::Instruction::SDiv:
  case llvm::Instruction::FDiv:
  case llvm::Instruction::URem:
  case llvm::Instruction::SRem:
  case llvm::Instruction::FRem:
  case llvm::Instruction::Shl:
  case llvm::Instruction::LShr:
  case llvm::Instruction::AShr:
  case llvm::Instruction::And:
  case llvm::Instruction::Or:
  case llvm::Instruction::Xor:
  case llvm::Instruction::Alloca:
  case llvm::Instruction::Load:
  case llvm::Instruction::Store:
  case llvm::Instruction::Ret:
  case llvm::Instruction::Resume:
  case llvm::Instruction::Trunc:
  case llvm::Instruction::ZExt:
  case llvm::Instruction::SExt:
  case llvm::Instruction::FPToUI:
  case llvm::Instruction::FPToSI:
  case llvm::Instruction::UIToFP:
  case llvm::Instruction::SIToFP:
  case llvm::Instruction::FPTrunc:
  case llvm::Instruction::FPExt:
  case llvm::Instruction::PtrToInt:
  case llvm::Instruction::IntToPtr:
  case llvm::Instruction::AddrSpaceCast:
  case llvm::Instruction::Freeze:
  case llvm::Instruction::BitCast: {
    OperationState state(loc, lookupOperationNameFromOpcode(inst->getOpcode()));
    SmallVector<Value, 4> ops;
    ops.reserve(inst->getNumOperands());
    for (auto *op : inst->operand_values()) {
      Value value = processValue(op);
      if (!value)
        return failure();
      ops.push_back(value);
    }
    state.addOperands(ops);
    if (!inst->getType()->isVoidTy()) {
      Type type = processType(inst->getType());
      if (!type)
        return failure();
      state.addTypes(type);
    }
    Operation *op = b.createOperation(state);
    if (!inst->getType()->isVoidTy())
      v = op->getResult(0);
    return success();
  }
  case llvm::Instruction::ICmp: {
    Value lhs = processValue(inst->getOperand(0));
    Value rhs = processValue(inst->getOperand(1));
    if (!lhs || !rhs)
      return failure();
    v = b.create<ICmpOp>(
        loc, getICmpPredicate(cast<llvm::ICmpInst>(inst)->getPredicate()), lhs,
        rhs);
    return success();
  }
  case llvm::Instruction::Br: {
    auto *brInst = cast<llvm::BranchInst>(inst);
    OperationState state(loc,
                         brInst->isConditional() ? "llvm.cond_br" : "llvm.br");
    if (brInst->isConditional()) {
      Value condition = processValue(brInst->getCondition());
      if (!condition)
        return failure();
      state.addOperands(condition);
    }

    std::array<int32_t, 3> operandSegmentSizes = {1, 0, 0};
    for (int i : llvm::seq<int>(0, brInst->getNumSuccessors())) {
      auto *succ = brInst->getSuccessor(i);
      SmallVector<Value, 4> blockArguments;
      if (failed(processBranchArgs(brInst, succ, blockArguments)))
        return failure();
      state.addSuccessors(blocks[succ]);
      state.addOperands(blockArguments);
      operandSegmentSizes[i + 1] = blockArguments.size();
    }

    if (brInst->isConditional()) {
      state.addAttribute(LLVM::CondBrOp::getOperandSegmentSizeAttr(),
                         b.getI32VectorAttr(operandSegmentSizes));
    }

    b.createOperation(state);
    return success();
  }
  case llvm::Instruction::PHI: {
    Type type = processType(inst->getType());
    if (!type)
      return failure();
    v = b.getInsertionBlock()->addArgument(type);
    return success();
  }
  case llvm::Instruction::Call: {
    llvm::CallInst *ci = cast<llvm::CallInst>(inst);
    SmallVector<Value, 4> ops;
    ops.reserve(inst->getNumOperands());
    for (auto &op : ci->args()) {
      Value arg = processValue(op.get());
      if (!arg)
        return failure();
      ops.push_back(arg);
    }

    SmallVector<Type, 2> tys;
    if (!ci->getType()->isVoidTy()) {
      Type type = processType(inst->getType());
      if (!type)
        return failure();
      tys.push_back(type);
    }
    Operation *op;
    if (llvm::Function *callee = ci->getCalledFunction()) {
      op = b.create<CallOp>(
          loc, tys, SymbolRefAttr::get(b.getContext(), callee->getName()), ops);
    } else {
      Value calledValue = processValue(ci->getCalledOperand());
      if (!calledValue)
        return failure();
      ops.insert(ops.begin(), calledValue);
      op = b.create<CallOp>(loc, tys, ops);
    }
    if (!ci->getType()->isVoidTy())
      v = op->getResult(0);
    return success();
  }
  case llvm::Instruction::LandingPad: {
    llvm::LandingPadInst *lpi = cast<llvm::LandingPadInst>(inst);
    SmallVector<Value, 4> ops;

    for (unsigned i = 0, ie = lpi->getNumClauses(); i < ie; i++)
      ops.push_back(processConstant(lpi->getClause(i)));

    Type ty = processType(lpi->getType());
    if (!ty)
      return failure();

    v = b.create<LandingpadOp>(loc, ty, lpi->isCleanup(), ops);
    return success();
  }
  case llvm::Instruction::Invoke: {
    llvm::InvokeInst *ii = cast<llvm::InvokeInst>(inst);

    SmallVector<Type, 2> tys;
    if (!ii->getType()->isVoidTy())
      tys.push_back(processType(inst->getType()));

    SmallVector<Value, 4> ops;
    ops.reserve(inst->getNumOperands() + 1);
    for (auto &op : ii->args())
      ops.push_back(processValue(op.get()));

    SmallVector<Value, 4> normalArgs, unwindArgs;
    (void)processBranchArgs(ii, ii->getNormalDest(), normalArgs);
    (void)processBranchArgs(ii, ii->getUnwindDest(), unwindArgs);

    Operation *op;
    if (llvm::Function *callee = ii->getCalledFunction()) {
      op = b.create<InvokeOp>(
          loc, tys, SymbolRefAttr::get(b.getContext(), callee->getName()), ops,
          blocks[ii->getNormalDest()], normalArgs, blocks[ii->getUnwindDest()],
          unwindArgs);
    } else {
      ops.insert(ops.begin(), processValue(ii->getCalledOperand()));
      op = b.create<InvokeOp>(loc, tys, ops, blocks[ii->getNormalDest()],
                              normalArgs, blocks[ii->getUnwindDest()],
                              unwindArgs);
    }

    if (!ii->getType()->isVoidTy())
      v = op->getResult(0);
    return success();
  }
  case llvm::Instruction::Fence: {
    StringRef syncscope;
    SmallVector<StringRef, 4> ssNs;
    llvm::LLVMContext &llvmContext = inst->getContext();
    llvm::FenceInst *fence = cast<llvm::FenceInst>(inst);
    llvmContext.getSyncScopeNames(ssNs);
    int fenceSyncScopeID = fence->getSyncScopeID();
    for (unsigned i = 0, e = ssNs.size(); i != e; i++) {
      if (fenceSyncScopeID == llvmContext.getOrInsertSyncScopeID(ssNs[i])) {
        syncscope = ssNs[i];
        break;
      }
    }
    b.create<FenceOp>(loc, getLLVMAtomicOrdering(fence->getOrdering()),
                      syncscope);
    return success();
  }
  case llvm::Instruction::GetElementPtr: {
    // FIXME: Support inbounds GEPs.
    llvm::GetElementPtrInst *gep = cast<llvm::GetElementPtrInst>(inst);
    SmallVector<Value, 4> ops;
    for (auto *op : gep->operand_values()) {
      Value value = processValue(op);
      if (!value)
        return failure();
      ops.push_back(value);
    }
    Type type = processType(inst->getType());
    if (!type)
      return failure();
    v = b.create<GEPOp>(loc, type, ops[0],
                        llvm::makeArrayRef(ops).drop_front());
    return success();
  }
  }
}

FlatSymbolRefAttr Importer::getPersonalityAsAttr(llvm::Function *f) {
  if (!f->hasPersonalityFn())
    return nullptr;

  llvm::Constant *pf = f->getPersonalityFn();

  // If it directly has a name, we can use it.
  if (pf->hasName())
    return SymbolRefAttr::get(b.getContext(), pf->getName());

  // If it doesn't have a name, currently, only function pointers that are
  // bitcast to i8* are parsed.
  if (auto *ce = dyn_cast<llvm::ConstantExpr>(pf)) {
    if (ce->getOpcode() == llvm::Instruction::BitCast &&
        ce->getType() == llvm::Type::getInt8PtrTy(f->getContext())) {
      if (auto *func = dyn_cast<llvm::Function>(ce->getOperand(0)))
        return SymbolRefAttr::get(b.getContext(), func->getName());
    }
  }
  return FlatSymbolRefAttr();
}

LogicalResult Importer::processFunction(llvm::Function *f) {
  blocks.clear();
  instMap.clear();
  unknownInstMap.clear();

  auto functionType =
      processType(f->getFunctionType()).dyn_cast<LLVMFunctionType>();
  if (!functionType)
    return failure();

  b.setInsertionPoint(module.getBody(), getFuncInsertPt());
  LLVMFuncOp fop =
      b.create<LLVMFuncOp>(UnknownLoc::get(context), f->getName(), functionType,
                           convertLinkageFromLLVM(f->getLinkage()));

  if (FlatSymbolRefAttr personality = getPersonalityAsAttr(f))
    fop->setAttr(b.getStringAttr("personality"), personality);
  else if (f->hasPersonalityFn())
    emitWarning(UnknownLoc::get(context),
                "could not deduce personality, skipping it");

  if (f->isDeclaration())
    return success();

  // Eagerly create all blocks.
  SmallVector<Block *, 4> blockList;
  for (llvm::BasicBlock &bb : *f) {
    blockList.push_back(b.createBlock(&fop.getBody(), fop.getBody().end()));
    blocks[&bb] = blockList.back();
  }
  currentEntryBlock = blockList[0];

  // Add function arguments to the entry block.
  for (const auto &kv : llvm::enumerate(f->args()))
    instMap[&kv.value()] =
        blockList[0]->addArgument(functionType.getParamType(kv.index()));

  for (auto bbs : llvm::zip(*f, blockList)) {
    if (failed(processBasicBlock(&std::get<0>(bbs), std::get<1>(bbs))))
      return failure();
  }

  // Now that all instructions are guaranteed to have been visited, ensure
  // any unknown uses we encountered are remapped.
  for (auto &llvmAndUnknown : unknownInstMap) {
    assert(instMap.count(llvmAndUnknown.first));
    Value newValue = instMap[llvmAndUnknown.first];
    Value oldValue = llvmAndUnknown.second->getResult(0);
    oldValue.replaceAllUsesWith(newValue);
    llvmAndUnknown.second->erase();
  }
  return success();
}

LogicalResult Importer::processBasicBlock(llvm::BasicBlock *bb, Block *block) {
  b.setInsertionPointToStart(block);
  for (llvm::Instruction &inst : *bb) {
    if (failed(processInstruction(&inst)))
      return failure();
  }
  return success();
}

OwningModuleRef
mlir::translateLLVMIRToModule(std::unique_ptr<llvm::Module> llvmModule,
                              MLIRContext *context) {
  context->loadDialect<LLVMDialect>();
  OwningModuleRef module(ModuleOp::create(
      FileLineColLoc::get(context, "", /*line=*/0, /*column=*/0)));

  Importer deserializer(context, module.get());
  for (llvm::GlobalVariable &gv : llvmModule->globals()) {
    if (!deserializer.processGlobal(&gv))
      return {};
  }
  for (llvm::Function &f : llvmModule->functions()) {
    if (failed(deserializer.processFunction(&f)))
      return {};
  }

  return module;
}

// Deserializes the LLVM bitcode stored in `input` into an MLIR module in the
// LLVM dialect.
OwningModuleRef translateLLVMIRToModule(llvm::SourceMgr &sourceMgr,
                                        MLIRContext *context) {
  llvm::SMDiagnostic err;
  llvm::LLVMContext llvmContext;
  std::unique_ptr<llvm::Module> llvmModule = llvm::parseIR(
      *sourceMgr.getMemoryBuffer(sourceMgr.getMainFileID()), err, llvmContext);
  if (!llvmModule) {
    std::string errStr;
    llvm::raw_string_ostream errStream(errStr);
    err.print(/*ProgName=*/"", errStream);
    emitError(UnknownLoc::get(context)) << errStream.str();
    return {};
  }
  return translateLLVMIRToModule(std::move(llvmModule), context);
}

namespace mlir {
void registerFromLLVMIRTranslation() {
  TranslateToMLIRRegistration fromLLVM(
      "import-llvm", [](llvm::SourceMgr &sourceMgr, MLIRContext *context) {
        return ::translateLLVMIRToModule(sourceMgr, context);
      });
}
} // namespace mlir<|MERGE_RESOLUTION|>--- conflicted
+++ resolved
@@ -16,10 +16,7 @@
 #include "mlir/IR/BuiltinTypes.h"
 #include "mlir/IR/MLIRContext.h"
 #include "mlir/Target/LLVMIR/Import.h"
-<<<<<<< HEAD
-=======
 #include "mlir/Target/LLVMIR/TypeFromLLVM.h"
->>>>>>> a2ce6ee6
 #include "mlir/Translation.h"
 
 #include "llvm/ADT/TypeSwitch.h"
@@ -47,167 +44,6 @@
   llvm::raw_string_ostream os(s);
   os << v;
   return os.str();
-}
-
-namespace mlir {
-namespace LLVM {
-namespace detail {
-/// Support for translating LLVM IR types to MLIR LLVM dialect types.
-class TypeFromLLVMIRTranslatorImpl {
-public:
-  /// Constructs a class creating types in the given MLIR context.
-  TypeFromLLVMIRTranslatorImpl(MLIRContext &context) : context(context) {}
-
-  /// Translates the given type.
-  Type translateType(llvm::Type *type) {
-    if (knownTranslations.count(type))
-      return knownTranslations.lookup(type);
-
-    Type translated =
-        llvm::TypeSwitch<llvm::Type *, Type>(type)
-            .Case<llvm::ArrayType, llvm::FunctionType, llvm::IntegerType,
-                  llvm::PointerType, llvm::StructType, llvm::FixedVectorType,
-                  llvm::ScalableVectorType>(
-                [this](auto *type) { return this->translate(type); })
-            .Default([this](llvm::Type *type) {
-              return translatePrimitiveType(type);
-            });
-    knownTranslations.try_emplace(type, translated);
-    return translated;
-  }
-
-private:
-  /// Translates the given primitive, i.e. non-parametric in MLIR nomenclature,
-  /// type.
-  Type translatePrimitiveType(llvm::Type *type) {
-    if (type->isVoidTy())
-      return LLVM::LLVMVoidType::get(&context);
-    if (type->isHalfTy())
-      return Float16Type::get(&context);
-    if (type->isBFloatTy())
-      return BFloat16Type::get(&context);
-    if (type->isFloatTy())
-      return Float32Type::get(&context);
-    if (type->isDoubleTy())
-      return Float64Type::get(&context);
-    if (type->isFP128Ty())
-      return Float128Type::get(&context);
-    if (type->isX86_FP80Ty())
-      return Float80Type::get(&context);
-    if (type->isPPC_FP128Ty())
-      return LLVM::LLVMPPCFP128Type::get(&context);
-    if (type->isX86_MMXTy())
-      return LLVM::LLVMX86MMXType::get(&context);
-    if (type->isLabelTy())
-      return LLVM::LLVMLabelType::get(&context);
-    if (type->isMetadataTy())
-      return LLVM::LLVMMetadataType::get(&context);
-    llvm_unreachable("not a primitive type");
-  }
-
-  /// Translates the given array type.
-  Type translate(llvm::ArrayType *type) {
-    return LLVM::LLVMArrayType::get(translateType(type->getElementType()),
-                                    type->getNumElements());
-  }
-
-  /// Translates the given function type.
-  Type translate(llvm::FunctionType *type) {
-    SmallVector<Type, 8> paramTypes;
-    translateTypes(type->params(), paramTypes);
-    return LLVM::LLVMFunctionType::get(translateType(type->getReturnType()),
-                                       paramTypes, type->isVarArg());
-  }
-
-  /// Translates the given integer type.
-  Type translate(llvm::IntegerType *type) {
-    return IntegerType::get(&context, type->getBitWidth());
-  }
-
-  /// Translates the given pointer type.
-  Type translate(llvm::PointerType *type) {
-    return LLVM::LLVMPointerType::get(translateType(type->getElementType()),
-                                      type->getAddressSpace());
-  }
-
-  /// Translates the given structure type.
-  Type translate(llvm::StructType *type) {
-    SmallVector<Type, 8> subtypes;
-    if (type->isLiteral()) {
-      translateTypes(type->subtypes(), subtypes);
-      return LLVM::LLVMStructType::getLiteral(&context, subtypes,
-                                              type->isPacked());
-    }
-
-    if (type->isOpaque())
-      return LLVM::LLVMStructType::getOpaque(type->getName(), &context);
-
-    LLVM::LLVMStructType translated =
-        LLVM::LLVMStructType::getIdentified(&context, type->getName());
-    knownTranslations.try_emplace(type, translated);
-    translateTypes(type->subtypes(), subtypes);
-    LogicalResult bodySet = translated.setBody(subtypes, type->isPacked());
-    assert(succeeded(bodySet) &&
-           "could not set the body of an identified struct");
-    (void)bodySet;
-    return translated;
-  }
-
-  /// Translates the given fixed-vector type.
-  Type translate(llvm::FixedVectorType *type) {
-    return LLVM::getFixedVectorType(translateType(type->getElementType()),
-                                    type->getNumElements());
-  }
-
-  /// Translates the given scalable-vector type.
-  Type translate(llvm::ScalableVectorType *type) {
-    return LLVM::LLVMScalableVectorType::get(
-        translateType(type->getElementType()), type->getMinNumElements());
-  }
-
-  /// Translates a list of types.
-  void translateTypes(ArrayRef<llvm::Type *> types,
-                      SmallVectorImpl<Type> &result) {
-    result.reserve(result.size() + types.size());
-    for (llvm::Type *type : types)
-      result.push_back(translateType(type));
-  }
-
-  /// Map of known translations. Serves as a cache and as recursion stopper for
-  /// translating recursive structs.
-  llvm::DenseMap<llvm::Type *, Type> knownTranslations;
-
-  /// The context in which MLIR types are created.
-  MLIRContext &context;
-};
-} // end namespace detail
-
-/// Utility class to translate LLVM IR types to the MLIR LLVM dialect. Stores
-/// the translation state, in particular any identified structure types that are
-/// reused across translations.
-class TypeFromLLVMIRTranslator {
-public:
-  TypeFromLLVMIRTranslator(MLIRContext &context);
-  ~TypeFromLLVMIRTranslator();
-
-  /// Translates the given LLVM IR type to the MLIR LLVM dialect.
-  Type translateType(llvm::Type *type);
-
-private:
-  /// Private implementation.
-  std::unique_ptr<detail::TypeFromLLVMIRTranslatorImpl> impl;
-};
-
-} // end namespace LLVM
-} // end namespace mlir
-
-LLVM::TypeFromLLVMIRTranslator::TypeFromLLVMIRTranslator(MLIRContext &context)
-    : impl(new detail::TypeFromLLVMIRTranslatorImpl(context)) {}
-
-LLVM::TypeFromLLVMIRTranslator::~TypeFromLLVMIRTranslator() {}
-
-Type LLVM::TypeFromLLVMIRTranslator::translateType(llvm::Type *type) {
-  return impl->translateType(type);
 }
 
 // Handles importing globals and functions from an LLVM module.
@@ -309,12 +145,8 @@
     os << "llvm-imported-inst-%";
     inst->printAsOperand(os, /*PrintType=*/false);
     return FileLineColLoc::get(context, os.str(), 0, 0);
-<<<<<<< HEAD
-  } else if (!loc) {
-=======
   }
   if (!loc) {
->>>>>>> a2ce6ee6
     return unknownLoc;
   }
   // FIXME: Obtain the filename from DILocationInfo.
