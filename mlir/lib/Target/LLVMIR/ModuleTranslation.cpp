--- conflicted
+++ resolved
@@ -23,11 +23,7 @@
 #include "mlir/IR/RegionGraphTraits.h"
 #include "mlir/Support/LLVM.h"
 #include "mlir/Target/LLVMIR/LLVMTranslationInterface.h"
-<<<<<<< HEAD
-#include "mlir/Target/LLVMIR/TypeTranslation.h"
-=======
 #include "mlir/Target/LLVMIR/TypeToLLVM.h"
->>>>>>> 2ab1d525
 #include "llvm/ADT/TypeSwitch.h"
 
 #include "llvm/ADT/PostOrderIterator.h"
@@ -104,8 +100,6 @@
       return type;
     }
   } while (true);
-<<<<<<< HEAD
-=======
 }
 
 /// Convert a dense elements attribute to an LLVM IR constant using its raw data
@@ -195,25 +189,16 @@
 
   ArrayRef<llvm::Constant *> constantsRef = constants;
   return buildSequentialConstant(constantsRef, outerShape, llvmType, loc);
->>>>>>> 2ab1d525
 }
 
 /// Create an LLVM IR constant of `llvmType` from the MLIR attribute `attr`.
 /// This currently supports integer, floating point, splat and dense element
-<<<<<<< HEAD
-/// attributes and combinations thereof.  In case of error, report it to `loc`
-/// and return nullptr.
-llvm::Constant *mlir::LLVM::detail::getLLVMConstant(
-    llvm::Type *llvmType, Attribute attr, Location loc,
-    const ModuleTranslation &moduleTranslation) {
-=======
 /// attributes and combinations thereof. Also, an array attribute with two
 /// elements is supported to represent a complex constant.  In case of error,
 /// report it to `loc` and return nullptr.
 llvm::Constant *mlir::LLVM::detail::getLLVMConstant(
     llvm::Type *llvmType, Attribute attr, Location loc,
     const ModuleTranslation &moduleTranslation, bool isTopLevel) {
->>>>>>> 2ab1d525
   if (!attr)
     return llvm::UndefValue::get(llvmType);
   if (auto *structType = dyn_cast<::llvm::StructType>(llvmType)) {
@@ -275,14 +260,9 @@
         isa<llvm::ArrayType, llvm::VectorType>(elementType);
     llvm::Constant *child = getLLVMConstant(
         elementType,
-<<<<<<< HEAD
-        elementTypeSequential ? splatAttr : splatAttr.getSplatValue(), loc,
-        moduleTranslation);
-=======
         elementTypeSequential ? splatAttr
                               : splatAttr.getSplatValue<Attribute>(),
         loc, moduleTranslation, false);
->>>>>>> 2ab1d525
     if (!child)
       return nullptr;
     if (llvmType->isVectorTy())
@@ -313,11 +293,7 @@
     llvm::Type *innermostType = getInnermostElementType(llvmType);
     for (auto n : elementsAttr.getValues<Attribute>()) {
       constants.push_back(
-<<<<<<< HEAD
-          getLLVMConstant(innermostType, n, loc, moduleTranslation));
-=======
           getLLVMConstant(innermostType, n, loc, moduleTranslation, false));
->>>>>>> 2ab1d525
       if (!constants.back())
         return nullptr;
     }
@@ -406,13 +382,8 @@
     // For conditional branches, we take the operands from either the "true" or
     // the "false" branch.
     return condBranchOp.getSuccessor(0) == current
-<<<<<<< HEAD
-               ? condBranchOp.trueDestOperands()[index]
-               : condBranchOp.falseDestOperands()[index];
-=======
                ? condBranchOp.getTrueDestOperands()[index]
                : condBranchOp.getFalseDestOperands()[index];
->>>>>>> 2ab1d525
   }
 
   if (auto switchOp = dyn_cast<LLVM::SwitchOp>(terminator)) {
@@ -469,19 +440,11 @@
 }
 
 /// Sort function blocks topologically.
-<<<<<<< HEAD
-llvm::SetVector<Block *>
-mlir::LLVM::detail::getTopologicallySortedBlocks(Region &region) {
-  // For each block that has not been visited yet (i.e. that has no
-  // predecessors), add it to the list as well as its successors.
-  llvm::SetVector<Block *> blocks;
-=======
 SetVector<Block *>
 mlir::LLVM::detail::getTopologicallySortedBlocks(Region &region) {
   // For each block that has not been visited yet (i.e. that has no
   // predecessors), add it to the list as well as its successors.
   SetVector<Block *> blocks;
->>>>>>> 2ab1d525
   for (Block &b : region) {
     if (blocks.count(&b) == 0) {
       llvm::ReversePostOrderTraversal<Block *> traversal(&b);
@@ -505,15 +468,6 @@
 /// Given a single MLIR operation, create the corresponding LLVM IR operation
 /// using the `builder`.
 LogicalResult
-<<<<<<< HEAD
-ModuleTranslation::convertOperation(Operation &opInst,
-                                    llvm::IRBuilderBase &builder) {
-  if (failed(iface.convertOperation(&opInst, builder, *this)))
-    return opInst.emitError("unsupported or non-LLVM operation: ")
-           << opInst.getName();
-
-  return convertDialectAttributes(&opInst);
-=======
 ModuleTranslation::convertOperation(Operation &op,
                                     llvm::IRBuilderBase &builder) {
   const LLVMTranslationDialectInterface *opIface = iface.getInterfaceFor(&op);
@@ -528,7 +482,6 @@
            << op.getName();
 
   return convertDialectAttributes(&op);
->>>>>>> 2ab1d525
 }
 
 /// Convert block to LLVM IR.  Unless `ignoreArguments` is set, emit PHI nodes
@@ -583,8 +536,6 @@
   return module->getRegion(0).front();
 }
 
-<<<<<<< HEAD
-=======
 /// A helper method to decide if a constant must not be set as a global variable
 /// initializer. For an external linkage variable, the variable with an
 /// initializer is considered externally visible and defined in this module, the
@@ -604,7 +555,6 @@
     gv->setDSOLocal(true);
 }
 
->>>>>>> 2ab1d525
 /// Create named global variables that correspond to llvm.mlir.global
 /// definitions. Convert llvm.global_ctors and global_dtors ops.
 LogicalResult ModuleTranslation::convertGlobals() {
@@ -667,15 +617,11 @@
           return emitError(op.getLoc(), "unemittable constant value");
       }
       ReturnOp ret = cast<ReturnOp>(initializer->getTerminator());
-<<<<<<< HEAD
-      cst = cast<llvm::Constant>(lookupValue(ret.getOperand(0)));
-=======
       llvm::Constant *cst =
           cast<llvm::Constant>(lookupValue(ret.getOperand(0)));
       auto *global = cast<llvm::GlobalVariable>(lookupGlobal(op));
       if (!shouldDropGlobalInitializer(global->getLinkage(), cst))
         global->setInitializer(cst);
->>>>>>> 2ab1d525
     }
   }
 
@@ -825,11 +771,7 @@
       if (!argTy.isa<LLVM::LLVMPointerType>())
         return func.emitError(
             "llvm.sret attribute attached to LLVM non-pointer argument");
-<<<<<<< HEAD
-      llvmArg.addAttrs(llvm::AttrBuilder().addStructRetAttr(
-=======
       llvmArg.addAttrs(llvm::AttrBuilder(llvmArg.getContext()).addStructRetAttr(
->>>>>>> 2ab1d525
           llvmArg.getType()->getPointerElementType()));
     }
 
@@ -838,11 +780,7 @@
       if (!argTy.isa<LLVM::LLVMPointerType>())
         return func.emitError(
             "llvm.byval attribute attached to LLVM non-pointer argument");
-<<<<<<< HEAD
-      llvmArg.addAttrs(llvm::AttrBuilder().addByValAttr(
-=======
       llvmArg.addAttrs(llvm::AttrBuilder(llvmArg.getContext()).addByValAttr(
->>>>>>> 2ab1d525
           llvmArg.getType()->getPointerElementType()));
     }
 
@@ -853,13 +791,8 @@
   // Check the personality and set it.
   if (func.getPersonality().hasValue()) {
     llvm::Type *ty = llvm::Type::getInt8PtrTy(llvmFunc->getContext());
-<<<<<<< HEAD
-    if (llvm::Constant *pfunc =
-            getLLVMConstant(ty, func.personalityAttr(), func.getLoc(), *this))
-=======
     if (llvm::Constant *pfunc = getLLVMConstant(ty, func.getPersonalityAttr(),
                                                 func.getLoc(), *this))
->>>>>>> 2ab1d525
       llvmFunc->setPersonalityFn(pfunc);
   }
 
@@ -886,30 +819,12 @@
 
   // Finally, convert dialect attributes attached to the function.
   return convertDialectAttributes(func);
-<<<<<<< HEAD
 }
 
 LogicalResult ModuleTranslation::convertDialectAttributes(Operation *op) {
   for (NamedAttribute attribute : op->getDialectAttrs())
     if (failed(iface.amendOperation(op, attribute, *this)))
       return failure();
-  return success();
-}
-
-/// Check whether the module contains only supported ops directly in its body.
-static LogicalResult checkSupportedModuleOps(Operation *m) {
-  for (Operation &o : getModuleBody(m).getOperations())
-    if (!isa<LLVM::LLVMFuncOp, LLVM::GlobalOp, LLVM::MetadataOp>(&o) &&
-        !o.hasTrait<OpTrait::IsTerminator>())
-      return o.emitOpError("unsupported module-level operation");
-=======
-}
-
-LogicalResult ModuleTranslation::convertDialectAttributes(Operation *op) {
-  for (NamedAttribute attribute : op->getDialectAttrs())
-    if (failed(iface.amendOperation(op, attribute, *this)))
-      return failure();
->>>>>>> 2ab1d525
   return success();
 }
 
@@ -921,14 +836,9 @@
         function.getName(),
         cast<llvm::FunctionType>(convertType(function.getType())));
     llvm::Function *llvmFunc = cast<llvm::Function>(llvmFuncCst.getCallee());
-<<<<<<< HEAD
-    llvmFunc->setLinkage(convertLinkageToLLVM(function.linkage()));
-    mapFunction(function.getName(), llvmFunc);
-=======
     llvmFunc->setLinkage(convertLinkageToLLVM(function.getLinkage()));
     mapFunction(function.getName(), llvmFunc);
     addRuntimePreemptionSpecifier(function.getDsoLocal(), llvmFunc);
->>>>>>> 2ab1d525
 
     // Forward the pass-through attributes to LLVM.
     if (failed(forwardPassthroughAttributes(
@@ -997,8 +907,6 @@
   }
 }
 
-<<<<<<< HEAD
-=======
 LogicalResult ModuleTranslation::createAliasScopeMetadata() {
   mlirModule->walk([&](LLVM::MetadataOp metadatas) {
     // Create the domains first, so they can be reference below in the scopes.
@@ -1067,7 +975,6 @@
   populateScopeMetadata(LLVMDialect::getNoAliasScopesAttrName(), "noalias");
 }
 
->>>>>>> 2ab1d525
 llvm::Type *ModuleTranslation::convertType(Type type) {
   return typeTranslator.translateType(type);
 }
@@ -1091,11 +998,8 @@
   return llvmModule->getOrInsertNamedMetadata(name);
 }
 
-<<<<<<< HEAD
-=======
 void ModuleTranslation::StackFrame::anchor() {}
 
->>>>>>> 2ab1d525
 static std::unique_ptr<llvm::Module>
 prepareLLVMModule(Operation *m, llvm::LLVMContext &llvmContext,
                   StringRef name) {
@@ -1124,11 +1028,6 @@
                               StringRef name) {
   if (!satisfiesLLVMModule(module))
     return nullptr;
-<<<<<<< HEAD
-  if (failed(checkSupportedModuleOps(module)))
-    return nullptr;
-=======
->>>>>>> 2ab1d525
   std::unique_ptr<llvm::Module> llvmModule =
       prepareLLVMModule(module, llvmContext, name);
 
@@ -1141,10 +1040,6 @@
     return nullptr;
   if (failed(translator.createAccessGroupMetadata()))
     return nullptr;
-<<<<<<< HEAD
-  if (failed(translator.convertFunctions()))
-    return nullptr;
-=======
   if (failed(translator.createAliasScopeMetadata()))
     return nullptr;
   if (failed(translator.convertFunctions()))
@@ -1161,7 +1056,6 @@
     }
   }
 
->>>>>>> 2ab1d525
   if (llvm::verifyModule(*translator.llvmModule, &llvm::errs()))
     return nullptr;
 
