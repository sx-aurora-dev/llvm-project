--- conflicted
+++ resolved
@@ -23,11 +23,7 @@
 #include "mlir/IR/RegionGraphTraits.h"
 #include "mlir/Support/LLVM.h"
 #include "mlir/Target/LLVMIR/LLVMTranslationInterface.h"
-<<<<<<< HEAD
-#include "mlir/Target/LLVMIR/TypeTranslation.h"
-=======
 #include "mlir/Target/LLVMIR/TypeToLLVM.h"
->>>>>>> a2ce6ee6
 #include "llvm/ADT/TypeSwitch.h"
 
 #include "llvm/ADT/PostOrderIterator.h"
@@ -104,8 +100,6 @@
       return type;
     }
   } while (true);
-<<<<<<< HEAD
-=======
 }
 
 /// Convert a dense elements attribute to an LLVM IR constant using its raw data
@@ -195,25 +189,16 @@
 
   ArrayRef<llvm::Constant *> constantsRef = constants;
   return buildSequentialConstant(constantsRef, outerShape, llvmType, loc);
->>>>>>> a2ce6ee6
 }
 
 /// Create an LLVM IR constant of `llvmType` from the MLIR attribute `attr`.
 /// This currently supports integer, floating point, splat and dense element
-<<<<<<< HEAD
-/// attributes and combinations thereof.  In case of error, report it to `loc`
-/// and return nullptr.
-llvm::Constant *mlir::LLVM::detail::getLLVMConstant(
-    llvm::Type *llvmType, Attribute attr, Location loc,
-    const ModuleTranslation &moduleTranslation) {
-=======
 /// attributes and combinations thereof. Also, an array attribute with two
 /// elements is supported to represent a complex constant.  In case of error,
 /// report it to `loc` and return nullptr.
 llvm::Constant *mlir::LLVM::detail::getLLVMConstant(
     llvm::Type *llvmType, Attribute attr, Location loc,
     const ModuleTranslation &moduleTranslation, bool isTopLevel) {
->>>>>>> a2ce6ee6
   if (!attr)
     return llvm::UndefValue::get(llvmType);
   if (auto *structType = dyn_cast<::llvm::StructType>(llvmType)) {
@@ -273,14 +258,9 @@
         isa<llvm::ArrayType, llvm::VectorType>(elementType);
     llvm::Constant *child = getLLVMConstant(
         elementType,
-<<<<<<< HEAD
-        elementTypeSequential ? splatAttr : splatAttr.getSplatValue(), loc,
-        moduleTranslation);
-=======
         elementTypeSequential ? splatAttr
                               : splatAttr.getSplatValue<Attribute>(),
         loc, moduleTranslation, false);
->>>>>>> a2ce6ee6
     if (!child)
       return nullptr;
     if (llvmType->isVectorTy())
@@ -311,11 +291,7 @@
     llvm::Type *innermostType = getInnermostElementType(llvmType);
     for (auto n : elementsAttr.getValues<Attribute>()) {
       constants.push_back(
-<<<<<<< HEAD
-          getLLVMConstant(innermostType, n, loc, moduleTranslation));
-=======
           getLLVMConstant(innermostType, n, loc, moduleTranslation, false));
->>>>>>> a2ce6ee6
       if (!constants.back())
         return nullptr;
     }
@@ -396,13 +372,8 @@
     // For conditional branches, we take the operands from either the "true" or
     // the "false" branch.
     return condBranchOp.getSuccessor(0) == current
-<<<<<<< HEAD
-               ? condBranchOp.trueDestOperands()[index]
-               : condBranchOp.falseDestOperands()[index];
-=======
                ? condBranchOp.getTrueDestOperands()[index]
                : condBranchOp.getFalseDestOperands()[index];
->>>>>>> a2ce6ee6
   }
 
   if (auto switchOp = dyn_cast<LLVM::SwitchOp>(terminator)) {
@@ -459,19 +430,11 @@
 }
 
 /// Sort function blocks topologically.
-<<<<<<< HEAD
-llvm::SetVector<Block *>
-mlir::LLVM::detail::getTopologicallySortedBlocks(Region &region) {
-  // For each block that has not been visited yet (i.e. that has no
-  // predecessors), add it to the list as well as its successors.
-  llvm::SetVector<Block *> blocks;
-=======
 SetVector<Block *>
 mlir::LLVM::detail::getTopologicallySortedBlocks(Region &region) {
   // For each block that has not been visited yet (i.e. that has no
   // predecessors), add it to the list as well as its successors.
   SetVector<Block *> blocks;
->>>>>>> a2ce6ee6
   for (Block &b : region) {
     if (blocks.count(&b) == 0) {
       llvm::ReversePostOrderTraversal<Block *> traversal(&b);
@@ -495,15 +458,6 @@
 /// Given a single MLIR operation, create the corresponding LLVM IR operation
 /// using the `builder`.
 LogicalResult
-<<<<<<< HEAD
-ModuleTranslation::convertOperation(Operation &opInst,
-                                    llvm::IRBuilderBase &builder) {
-  if (failed(iface.convertOperation(&opInst, builder, *this)))
-    return opInst.emitError("unsupported or non-LLVM operation: ")
-           << opInst.getName();
-
-  return convertDialectAttributes(&opInst);
-=======
 ModuleTranslation::convertOperation(Operation &op,
                                     llvm::IRBuilderBase &builder) {
   const LLVMTranslationDialectInterface *opIface = iface.getInterfaceFor(&op);
@@ -518,7 +472,6 @@
            << op.getName();
 
   return convertDialectAttributes(&op);
->>>>>>> a2ce6ee6
 }
 
 /// Convert block to LLVM IR.  Unless `ignoreArguments` is set, emit PHI nodes
@@ -573,8 +526,6 @@
   return module->getRegion(0).front();
 }
 
-<<<<<<< HEAD
-=======
 /// A helper method to decide if a constant must not be set as a global variable
 /// initializer. For an external linkage variable, the variable with an
 /// initializer is considered externally visible and defined in this module, the
@@ -594,7 +545,6 @@
     gv->setDSOLocal(true);
 }
 
->>>>>>> a2ce6ee6
 /// Create named global variables that correspond to llvm.mlir.global
 /// definitions. Convert llvm.global_ctors and global_dtors ops.
 LogicalResult ModuleTranslation::convertGlobals() {
@@ -657,15 +607,11 @@
           return emitError(op.getLoc(), "unemittable constant value");
       }
       ReturnOp ret = cast<ReturnOp>(initializer->getTerminator());
-<<<<<<< HEAD
-      cst = cast<llvm::Constant>(lookupValue(ret.getOperand(0)));
-=======
       llvm::Constant *cst =
           cast<llvm::Constant>(lookupValue(ret.getOperand(0)));
       auto *global = cast<llvm::GlobalVariable>(lookupGlobal(op));
       if (!shouldDropGlobalInitializer(global->getLinkage(), cst))
         global->setInitializer(cst);
->>>>>>> a2ce6ee6
     }
   }
 
@@ -815,11 +761,7 @@
       if (!argTy.isa<LLVM::LLVMPointerType>())
         return func.emitError(
             "llvm.sret attribute attached to LLVM non-pointer argument");
-<<<<<<< HEAD
-      llvmArg.addAttrs(llvm::AttrBuilder().addStructRetAttr(
-=======
       llvmArg.addAttrs(llvm::AttrBuilder(llvmArg.getContext()).addStructRetAttr(
->>>>>>> a2ce6ee6
           llvmArg.getType()->getPointerElementType()));
     }
 
@@ -828,11 +770,7 @@
       if (!argTy.isa<LLVM::LLVMPointerType>())
         return func.emitError(
             "llvm.byval attribute attached to LLVM non-pointer argument");
-<<<<<<< HEAD
-      llvmArg.addAttrs(llvm::AttrBuilder().addByValAttr(
-=======
       llvmArg.addAttrs(llvm::AttrBuilder(llvmArg.getContext()).addByValAttr(
->>>>>>> a2ce6ee6
           llvmArg.getType()->getPointerElementType()));
     }
 
@@ -843,13 +781,8 @@
   // Check the personality and set it.
   if (func.getPersonality().hasValue()) {
     llvm::Type *ty = llvm::Type::getInt8PtrTy(llvmFunc->getContext());
-<<<<<<< HEAD
-    if (llvm::Constant *pfunc =
-            getLLVMConstant(ty, func.personalityAttr(), func.getLoc(), *this))
-=======
     if (llvm::Constant *pfunc = getLLVMConstant(ty, func.getPersonalityAttr(),
                                                 func.getLoc(), *this))
->>>>>>> a2ce6ee6
       llvmFunc->setPersonalityFn(pfunc);
   }
 
@@ -876,30 +809,12 @@
 
   // Finally, convert dialect attributes attached to the function.
   return convertDialectAttributes(func);
-<<<<<<< HEAD
 }
 
 LogicalResult ModuleTranslation::convertDialectAttributes(Operation *op) {
   for (NamedAttribute attribute : op->getDialectAttrs())
     if (failed(iface.amendOperation(op, attribute, *this)))
       return failure();
-  return success();
-}
-
-/// Check whether the module contains only supported ops directly in its body.
-static LogicalResult checkSupportedModuleOps(Operation *m) {
-  for (Operation &o : getModuleBody(m).getOperations())
-    if (!isa<LLVM::LLVMFuncOp, LLVM::GlobalOp, LLVM::MetadataOp>(&o) &&
-        !o.hasTrait<OpTrait::IsTerminator>())
-      return o.emitOpError("unsupported module-level operation");
-=======
-}
-
-LogicalResult ModuleTranslation::convertDialectAttributes(Operation *op) {
-  for (NamedAttribute attribute : op->getDialectAttrs())
-    if (failed(iface.amendOperation(op, attribute, *this)))
-      return failure();
->>>>>>> a2ce6ee6
   return success();
 }
 
@@ -911,14 +826,9 @@
         function.getName(),
         cast<llvm::FunctionType>(convertType(function.getType())));
     llvm::Function *llvmFunc = cast<llvm::Function>(llvmFuncCst.getCallee());
-<<<<<<< HEAD
-    llvmFunc->setLinkage(convertLinkageToLLVM(function.linkage()));
-    mapFunction(function.getName(), llvmFunc);
-=======
     llvmFunc->setLinkage(convertLinkageToLLVM(function.getLinkage()));
     mapFunction(function.getName(), llvmFunc);
     addRuntimePreemptionSpecifier(function.getDsoLocal(), llvmFunc);
->>>>>>> a2ce6ee6
 
     // Forward the pass-through attributes to LLVM.
     if (failed(forwardPassthroughAttributes(
@@ -987,8 +897,6 @@
   }
 }
 
-<<<<<<< HEAD
-=======
 LogicalResult ModuleTranslation::createAliasScopeMetadata() {
   mlirModule->walk([&](LLVM::MetadataOp metadatas) {
     // Create the domains first, so they can be reference below in the scopes.
@@ -1057,7 +965,6 @@
   populateScopeMetadata(LLVMDialect::getNoAliasScopesAttrName(), "noalias");
 }
 
->>>>>>> a2ce6ee6
 llvm::Type *ModuleTranslation::convertType(Type type) {
   return typeTranslator.translateType(type);
 }
@@ -1081,11 +988,8 @@
   return llvmModule->getOrInsertNamedMetadata(name);
 }
 
-<<<<<<< HEAD
-=======
 void ModuleTranslation::StackFrame::anchor() {}
 
->>>>>>> a2ce6ee6
 static std::unique_ptr<llvm::Module>
 prepareLLVMModule(Operation *m, llvm::LLVMContext &llvmContext,
                   StringRef name) {
@@ -1114,11 +1018,6 @@
                               StringRef name) {
   if (!satisfiesLLVMModule(module))
     return nullptr;
-<<<<<<< HEAD
-  if (failed(checkSupportedModuleOps(module)))
-    return nullptr;
-=======
->>>>>>> a2ce6ee6
   std::unique_ptr<llvm::Module> llvmModule =
       prepareLLVMModule(module, llvmContext, name);
 
@@ -1131,10 +1030,6 @@
     return nullptr;
   if (failed(translator.createAccessGroupMetadata()))
     return nullptr;
-<<<<<<< HEAD
-  if (failed(translator.convertFunctions()))
-    return nullptr;
-=======
   if (failed(translator.createAliasScopeMetadata()))
     return nullptr;
   if (failed(translator.convertFunctions()))
@@ -1151,7 +1046,6 @@
     }
   }
 
->>>>>>> a2ce6ee6
   if (llvm::verifyModule(*translator.llvmModule, &llvm::errs()))
     return nullptr;
 
