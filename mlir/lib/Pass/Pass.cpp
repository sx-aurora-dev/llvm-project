//===- Pass.cpp - Pass infrastructure implementation ----------------------===//
//
// Part of the LLVM Project, under the Apache License v2.0 with LLVM Exceptions.
// See https://llvm.org/LICENSE.txt for license information.
// SPDX-License-Identifier: Apache-2.0 WITH LLVM-exception
//
//===----------------------------------------------------------------------===//
//
// This file implements common pass infrastructure.
//
//===----------------------------------------------------------------------===//

#include "mlir/Pass/Pass.h"
#include "PassDetail.h"
#include "mlir/IR/Diagnostics.h"
#include "mlir/IR/Dialect.h"
#include "mlir/IR/Threading.h"
#include "mlir/IR/Verifier.h"
#include "mlir/Support/FileUtilities.h"
#include "llvm/ADT/STLExtras.h"
#include "llvm/ADT/ScopeExit.h"
#include "llvm/ADT/SetVector.h"
#include "llvm/Support/CommandLine.h"
#include "llvm/Support/CrashRecoveryContext.h"
#include "llvm/Support/Mutex.h"
#include "llvm/Support/Signals.h"
#include "llvm/Support/Threading.h"
#include "llvm/Support/ToolOutputFile.h"

using namespace mlir;
using namespace mlir::detail;

//===----------------------------------------------------------------------===//
// Pass
//===----------------------------------------------------------------------===//

/// Out of line virtual method to ensure vtables and metadata are emitted to a
/// single .o file.
void Pass::anchor() {}

/// Attempt to initialize the options of this pass from the given string.
LogicalResult Pass::initializeOptions(StringRef options) {
  return passOptions.parseFromString(options);
}

/// Copy the option values from 'other', which is another instance of this
/// pass.
void Pass::copyOptionValuesFrom(const Pass *other) {
  passOptions.copyOptionValuesFrom(other->passOptions);
}

/// Prints out the pass in the textual representation of pipelines. If this is
/// an adaptor pass, print with the op_name(sub_pass,...) format.
void Pass::printAsTextualPipeline(raw_ostream &os) {
  // Special case for adaptors to use the 'op_name(sub_passes)' format.
  if (auto *adaptor = dyn_cast<OpToOpPassAdaptor>(this)) {
    llvm::interleaveComma(adaptor->getPassManagers(), os,
                          [&](OpPassManager &pm) {
                            os << pm.getOpName() << "(";
                            pm.printAsTextualPipeline(os);
                            os << ")";
                          });
    return;
  }
  // Otherwise, print the pass argument followed by its options. If the pass
  // doesn't have an argument, print the name of the pass to give some indicator
  // of what pass was run.
  StringRef argument = getArgument();
  if (!argument.empty())
    os << argument;
  else
    os << "unknown<" << getName() << ">";
  passOptions.print(os);
}

//===----------------------------------------------------------------------===//
// OpPassManagerImpl
//===----------------------------------------------------------------------===//

namespace mlir {
namespace detail {
struct OpPassManagerImpl {
  OpPassManagerImpl(StringAttr identifier, OpPassManager::Nesting nesting)
      : name(identifier.str()), identifier(identifier),
        initializationGeneration(0), nesting(nesting) {}
  OpPassManagerImpl(StringRef name, OpPassManager::Nesting nesting)
      : name(name), initializationGeneration(0), nesting(nesting) {}

  /// Merge the passes of this pass manager into the one provided.
  void mergeInto(OpPassManagerImpl &rhs);

  /// Nest a new operation pass manager for the given operation kind under this
  /// pass manager.
  OpPassManager &nest(StringAttr nestedName);
  OpPassManager &nest(StringRef nestedName);

  /// Add the given pass to this pass manager. If this pass has a concrete
  /// operation type, it must be the same type as this pass manager.
  void addPass(std::unique_ptr<Pass> pass);

  /// Clear the list of passes in this pass manager, other options are
  /// preserved.
  void clear();

  /// Coalesce adjacent AdaptorPasses into one large adaptor. This runs
  /// recursively through the pipeline graph.
  void coalesceAdjacentAdaptorPasses();

  /// Return the operation name of this pass manager as an identifier.
  StringAttr getOpName(MLIRContext &context) {
    if (!identifier)
      identifier = StringAttr::get(&context, name);
    return *identifier;
  }

  /// The name of the operation that passes of this pass manager operate on.
  std::string name;

  /// The cached identifier (internalized in the context) for the name of the
  /// operation that passes of this pass manager operate on.
  Optional<StringAttr> identifier;

  /// The set of passes to run as part of this pass manager.
  std::vector<std::unique_ptr<Pass>> passes;

  /// The current initialization generation of this pass manager. This is used
  /// to indicate when a pass manager should be reinitialized.
  unsigned initializationGeneration;

  /// Control the implicit nesting of passes that mismatch the name set for this
  /// OpPassManager.
  OpPassManager::Nesting nesting;
};
} // namespace detail
} // namespace mlir

void OpPassManagerImpl::mergeInto(OpPassManagerImpl &rhs) {
  assert(name == rhs.name && "merging unrelated pass managers");
  for (auto &pass : passes)
    rhs.passes.push_back(std::move(pass));
  passes.clear();
}

OpPassManager &OpPassManagerImpl::nest(StringAttr nestedName) {
  OpPassManager nested(nestedName, nesting);
  auto *adaptor = new OpToOpPassAdaptor(std::move(nested));
  addPass(std::unique_ptr<Pass>(adaptor));
  return adaptor->getPassManagers().front();
}

OpPassManager &OpPassManagerImpl::nest(StringRef nestedName) {
  OpPassManager nested(nestedName, nesting);
  auto *adaptor = new OpToOpPassAdaptor(std::move(nested));
  addPass(std::unique_ptr<Pass>(adaptor));
  return adaptor->getPassManagers().front();
}

void OpPassManagerImpl::addPass(std::unique_ptr<Pass> pass) {
  // If this pass runs on a different operation than this pass manager, then
  // implicitly nest a pass manager for this operation if enabled.
  auto passOpName = pass->getOpName();
  if (passOpName && passOpName->str() != name) {
    if (nesting == OpPassManager::Nesting::Implicit)
      return nest(*passOpName).addPass(std::move(pass));
    llvm::report_fatal_error(llvm::Twine("Can't add pass '") + pass->getName() +
                             "' restricted to '" + *passOpName +
                             "' on a PassManager intended to run on '" + name +
                             "', did you intend to nest?");
  }

  passes.emplace_back(std::move(pass));
}

void OpPassManagerImpl::clear() { passes.clear(); }

void OpPassManagerImpl::coalesceAdjacentAdaptorPasses() {
  // Bail out early if there are no adaptor passes.
  if (llvm::none_of(passes, [](std::unique_ptr<Pass> &pass) {
        return isa<OpToOpPassAdaptor>(pass.get());
      }))
    return;

  // Walk the pass list and merge adjacent adaptors.
  OpToOpPassAdaptor *lastAdaptor = nullptr;
  for (auto &passe : passes) {
    // Check to see if this pass is an adaptor.
    if (auto *currentAdaptor = dyn_cast<OpToOpPassAdaptor>(passe.get())) {
      // If it is the first adaptor in a possible chain, remember it and
      // continue.
      if (!lastAdaptor) {
        lastAdaptor = currentAdaptor;
        continue;
      }

      // Otherwise, merge into the existing adaptor and delete the current one.
      currentAdaptor->mergeInto(*lastAdaptor);
      passe.reset();
    } else if (lastAdaptor) {
      // If this pass is not an adaptor, then coalesce and forget any existing
      // adaptor.
      for (auto &pm : lastAdaptor->getPassManagers())
        pm.getImpl().coalesceAdjacentAdaptorPasses();
      lastAdaptor = nullptr;
    }
  }

  // If there was an adaptor at the end of the manager, coalesce it as well.
  if (lastAdaptor) {
    for (auto &pm : lastAdaptor->getPassManagers())
      pm.getImpl().coalesceAdjacentAdaptorPasses();
  }

  // Now that the adaptors have been merged, erase the empty slot corresponding
  // to the merged adaptors that were nulled-out in the loop above.
  llvm::erase_if(passes, std::logical_not<std::unique_ptr<Pass>>());
}

//===----------------------------------------------------------------------===//
// OpPassManager
//===----------------------------------------------------------------------===//

OpPassManager::OpPassManager(StringAttr name, Nesting nesting)
    : impl(new OpPassManagerImpl(name, nesting)) {}
OpPassManager::OpPassManager(StringRef name, Nesting nesting)
    : impl(new OpPassManagerImpl(name, nesting)) {}
OpPassManager::OpPassManager(OpPassManager &&rhs) : impl(std::move(rhs.impl)) {}
OpPassManager::OpPassManager(const OpPassManager &rhs) { *this = rhs; }
OpPassManager &OpPassManager::operator=(const OpPassManager &rhs) {
  impl = std::make_unique<OpPassManagerImpl>(rhs.impl->name, rhs.impl->nesting);
  impl->initializationGeneration = rhs.impl->initializationGeneration;
  for (auto &pass : rhs.impl->passes) {
    auto newPass = pass->clone();
    newPass->threadingSibling = pass.get();
    impl->passes.push_back(std::move(newPass));
  }
  return *this;
}

OpPassManager::~OpPassManager() = default;

OpPassManager::pass_iterator OpPassManager::begin() {
  return MutableArrayRef<std::unique_ptr<Pass>>{impl->passes}.begin();
}
OpPassManager::pass_iterator OpPassManager::end() {
  return MutableArrayRef<std::unique_ptr<Pass>>{impl->passes}.end();
}

OpPassManager::const_pass_iterator OpPassManager::begin() const {
  return ArrayRef<std::unique_ptr<Pass>>{impl->passes}.begin();
}
OpPassManager::const_pass_iterator OpPassManager::end() const {
  return ArrayRef<std::unique_ptr<Pass>>{impl->passes}.end();
}

/// Nest a new operation pass manager for the given operation kind under this
/// pass manager.
OpPassManager &OpPassManager::nest(StringAttr nestedName) {
  return impl->nest(nestedName);
}
OpPassManager &OpPassManager::nest(StringRef nestedName) {
  return impl->nest(nestedName);
}

/// Add the given pass to this pass manager. If this pass has a concrete
/// operation type, it must be the same type as this pass manager.
void OpPassManager::addPass(std::unique_ptr<Pass> pass) {
  impl->addPass(std::move(pass));
}

void OpPassManager::clear() { impl->clear(); }

/// Returns the number of passes held by this manager.
size_t OpPassManager::size() const { return impl->passes.size(); }

/// Returns the internal implementation instance.
OpPassManagerImpl &OpPassManager::getImpl() { return *impl; }

/// Return the operation name that this pass manager operates on.
StringRef OpPassManager::getOpName() const { return impl->name; }

/// Return the operation name that this pass manager operates on.
StringAttr OpPassManager::getOpName(MLIRContext &context) const {
  return impl->getOpName(context);
}

/// Prints out the given passes as the textual representation of a pipeline.
static void printAsTextualPipeline(ArrayRef<std::unique_ptr<Pass>> passes,
                                   raw_ostream &os) {
  llvm::interleaveComma(passes, os, [&](const std::unique_ptr<Pass> &pass) {
    pass->printAsTextualPipeline(os);
  });
}

/// Prints out the passes of the pass manager as the textual representation
/// of pipelines.
void OpPassManager::printAsTextualPipeline(raw_ostream &os) {
  ::printAsTextualPipeline(impl->passes, os);
}

void OpPassManager::dump() {
  llvm::errs() << "Pass Manager with " << impl->passes.size() << " passes: ";
  ::printAsTextualPipeline(impl->passes, llvm::errs());
  llvm::errs() << "\n";
}

static void registerDialectsForPipeline(const OpPassManager &pm,
                                        DialectRegistry &dialects) {
  for (const Pass &pass : pm.getPasses())
    pass.getDependentDialects(dialects);
}

void OpPassManager::getDependentDialects(DialectRegistry &dialects) const {
  registerDialectsForPipeline(*this, dialects);
}

void OpPassManager::setNesting(Nesting nesting) { impl->nesting = nesting; }

OpPassManager::Nesting OpPassManager::getNesting() { return impl->nesting; }

LogicalResult OpPassManager::initialize(MLIRContext *context,
                                        unsigned newInitGeneration) {
  if (impl->initializationGeneration == newInitGeneration)
    return success();
  impl->initializationGeneration = newInitGeneration;
  for (Pass &pass : getPasses()) {
    // If this pass isn't an adaptor, directly initialize it.
    auto *adaptor = dyn_cast<OpToOpPassAdaptor>(&pass);
    if (!adaptor) {
      if (failed(pass.initialize(context)))
        return failure();
      continue;
    }

    // Otherwise, initialize each of the adaptors pass managers.
    for (OpPassManager &adaptorPM : adaptor->getPassManagers())
      if (failed(adaptorPM.initialize(context, newInitGeneration)))
        return failure();
  }
  return success();
}

//===----------------------------------------------------------------------===//
// OpToOpPassAdaptor
//===----------------------------------------------------------------------===//

LogicalResult OpToOpPassAdaptor::run(Pass *pass, Operation *op,
                                     AnalysisManager am, bool verifyPasses,
                                     unsigned parentInitGeneration) {
  if (!op->isRegistered())
    return op->emitOpError()
           << "trying to schedule a pass on an unregistered operation";
  if (!op->hasTrait<OpTrait::IsIsolatedFromAbove>())
    return op->emitOpError() << "trying to schedule a pass on an operation not "
                                "marked as 'IsolatedFromAbove'";

  // Initialize the pass state with a callback for the pass to dynamically
  // execute a pipeline on the currently visited operation.
  PassInstrumentor *pi = am.getPassInstrumentor();
  PassInstrumentation::PipelineParentInfo parentInfo = {llvm::get_threadid(),
                                                        pass};
  auto dynamicPipelineCallback = [&](OpPassManager &pipeline,
                                     Operation *root) -> LogicalResult {
    if (!op->isAncestor(root))
      return root->emitOpError()
             << "Trying to schedule a dynamic pipeline on an "
                "operation that isn't "
                "nested under the current operation the pass is processing";
    assert(pipeline.getOpName() == root->getName().getStringRef());

    // Before running, make sure to coalesce any adjacent pass adaptors in the
    // pipeline.
    pipeline.getImpl().coalesceAdjacentAdaptorPasses();

    // Initialize the user provided pipeline and execute the pipeline.
    if (failed(pipeline.initialize(root->getContext(), parentInitGeneration)))
      return failure();
    AnalysisManager nestedAm = root == op ? am : am.nest(root);
    return OpToOpPassAdaptor::runPipeline(pipeline.getPasses(), root, nestedAm,
                                          verifyPasses, parentInitGeneration,
                                          pi, &parentInfo);
  };
  pass->passState.emplace(op, am, dynamicPipelineCallback);

  // Instrument before the pass has run.
  if (pi)
    pi->runBeforePass(pass, op);

  // Invoke the virtual runOnOperation method.
  if (auto *adaptor = dyn_cast<OpToOpPassAdaptor>(pass))
    adaptor->runOnOperation(verifyPasses);
  else
    pass->runOnOperation();
  bool passFailed = pass->passState->irAndPassFailed.getInt();

  // Invalidate any non preserved analyses.
  am.invalidate(pass->passState->preservedAnalyses);

  // When verifyPasses is specified, we run the verifier (unless the pass
  // failed).
  if (!passFailed && verifyPasses) {
    bool runVerifierNow = true;
    // Reduce compile time by avoiding running the verifier if the pass didn't
    // change the IR since the last time the verifier was run:
    //
    //  1) If the pass said that it preserved all analyses then it can't have
    //     permuted the IR.
    //  2) If we just ran an OpToOpPassAdaptor (e.g. to run function passes
    //     within a module) then each sub-unit will have been verified on the
    //     subunit (and those passes aren't allowed to modify the parent).
    //
    // We run these checks in EXPENSIVE_CHECKS mode out of caution.
#ifndef EXPENSIVE_CHECKS
    runVerifierNow = !isa<OpToOpPassAdaptor>(pass) &&
                     !pass->passState->preservedAnalyses.isAll();
#endif
    if (runVerifierNow)
      passFailed = failed(verify(op));
  }

  // Instrument after the pass has run.
  if (pi) {
    if (passFailed)
      pi->runAfterPassFailed(pass, op);
    else
      pi->runAfterPass(pass, op);
  }

  // Return if the pass signaled a failure.
  return failure(passFailed);
}

/// Run the given operation and analysis manager on a provided op pass manager.
LogicalResult OpToOpPassAdaptor::runPipeline(
    iterator_range<OpPassManager::pass_iterator> passes, Operation *op,
    AnalysisManager am, bool verifyPasses, unsigned parentInitGeneration,
    PassInstrumentor *instrumentor,
    const PassInstrumentation::PipelineParentInfo *parentInfo) {
  assert((!instrumentor || parentInfo) &&
         "expected parent info if instrumentor is provided");
  auto scopeExit = llvm::make_scope_exit([&] {
    // Clear out any computed operation analyses. These analyses won't be used
    // any more in this pipeline, and this helps reduce the current working set
    // of memory. If preserving these analyses becomes important in the future
    // we can re-evaluate this.
    am.clear();
  });

  // Run the pipeline over the provided operation.
  if (instrumentor)
    instrumentor->runBeforePipeline(op->getName().getIdentifier(), *parentInfo);
  for (Pass &pass : passes)
    if (failed(run(&pass, op, am, verifyPasses, parentInitGeneration)))
      return failure();
  if (instrumentor)
    instrumentor->runAfterPipeline(op->getName().getIdentifier(), *parentInfo);
  return success();
}

/// Find an operation pass manager that can operate on an operation of the given
/// type, or nullptr if one does not exist.
static OpPassManager *findPassManagerFor(MutableArrayRef<OpPassManager> mgrs,
                                         StringRef name) {
  auto *it = llvm::find_if(
      mgrs, [&](OpPassManager &mgr) { return mgr.getOpName() == name; });
  return it == mgrs.end() ? nullptr : &*it;
}

/// Find an operation pass manager that can operate on an operation of the given
/// type, or nullptr if one does not exist.
static OpPassManager *findPassManagerFor(MutableArrayRef<OpPassManager> mgrs,
                                         StringAttr name,
                                         MLIRContext &context) {
  auto *it = llvm::find_if(
      mgrs, [&](OpPassManager &mgr) { return mgr.getOpName(context) == name; });
  return it == mgrs.end() ? nullptr : &*it;
}

OpToOpPassAdaptor::OpToOpPassAdaptor(OpPassManager &&mgr) {
  mgrs.emplace_back(std::move(mgr));
}

void OpToOpPassAdaptor::getDependentDialects(DialectRegistry &dialects) const {
  for (auto &pm : mgrs)
    pm.getDependentDialects(dialects);
}

/// Merge the current pass adaptor into given 'rhs'.
void OpToOpPassAdaptor::mergeInto(OpToOpPassAdaptor &rhs) {
  for (auto &pm : mgrs) {
    // If an existing pass manager exists, then merge the given pass manager
    // into it.
    if (auto *existingPM = findPassManagerFor(rhs.mgrs, pm.getOpName())) {
      pm.getImpl().mergeInto(existingPM->getImpl());
    } else {
      // Otherwise, add the given pass manager to the list.
      rhs.mgrs.emplace_back(std::move(pm));
    }
  }
  mgrs.clear();

  // After coalescing, sort the pass managers within rhs by name.
  llvm::array_pod_sort(rhs.mgrs.begin(), rhs.mgrs.end(),
                       [](const OpPassManager *lhs, const OpPassManager *rhs) {
                         return lhs->getOpName().compare(rhs->getOpName());
                       });
}

/// Returns the adaptor pass name.
std::string OpToOpPassAdaptor::getAdaptorName() {
  std::string name = "Pipeline Collection : [";
  llvm::raw_string_ostream os(name);
  llvm::interleaveComma(getPassManagers(), os, [&](OpPassManager &pm) {
    os << '\'' << pm.getOpName() << '\'';
  });
  os << ']';
  return os.str();
}

void OpToOpPassAdaptor::runOnOperation() {
  llvm_unreachable(
      "Unexpected call to Pass::runOnOperation() on OpToOpPassAdaptor");
}

/// Run the held pipeline over all nested operations.
void OpToOpPassAdaptor::runOnOperation(bool verifyPasses) {
  if (getContext().isMultithreadingEnabled())
    runOnOperationAsyncImpl(verifyPasses);
  else
    runOnOperationImpl(verifyPasses);
}

/// Run this pass adaptor synchronously.
void OpToOpPassAdaptor::runOnOperationImpl(bool verifyPasses) {
  auto am = getAnalysisManager();
  PassInstrumentation::PipelineParentInfo parentInfo = {llvm::get_threadid(),
                                                        this};
  auto *instrumentor = am.getPassInstrumentor();
  for (auto &region : getOperation()->getRegions()) {
    for (auto &block : region) {
      for (auto &op : block) {
        auto *mgr = findPassManagerFor(mgrs, op.getName().getIdentifier(),
                                       *op.getContext());
        if (!mgr)
          continue;

        // Run the held pipeline over the current operation.
        unsigned initGeneration = mgr->impl->initializationGeneration;
        if (failed(runPipeline(mgr->getPasses(), &op, am.nest(&op),
                               verifyPasses, initGeneration, instrumentor,
                               &parentInfo)))
          return signalPassFailure();
      }
    }
  }
}

/// Utility functor that checks if the two ranges of pass managers have a size
/// mismatch.
static bool hasSizeMismatch(ArrayRef<OpPassManager> lhs,
                            ArrayRef<OpPassManager> rhs) {
  return lhs.size() != rhs.size() ||
         llvm::any_of(llvm::seq<size_t>(0, lhs.size()),
                      [&](size_t i) { return lhs[i].size() != rhs[i].size(); });
}

/// Run this pass adaptor synchronously.
void OpToOpPassAdaptor::runOnOperationAsyncImpl(bool verifyPasses) {
  AnalysisManager am = getAnalysisManager();
  MLIRContext *context = &getContext();

  // Create the async executors if they haven't been created, or if the main
  // pipeline has changed.
  if (asyncExecutors.empty() || hasSizeMismatch(asyncExecutors.front(), mgrs))
    asyncExecutors.assign(context->getThreadPool().getThreadCount(), mgrs);

  // Run a prepass over the operation to collect the nested operations to
  // execute over. This ensures that an analysis manager exists for each
  // operation, as well as providing a queue of operations to execute over.
  std::vector<std::pair<Operation *, AnalysisManager>> opAMPairs;
  for (auto &region : getOperation()->getRegions()) {
    for (auto &block : region) {
      for (auto &op : block) {
        // Add this operation iff the name matches any of the pass managers.
        if (findPassManagerFor(mgrs, op.getName().getIdentifier(), *context))
          opAMPairs.emplace_back(&op, am.nest(&op));
      }
    }
  }

  // Get the current thread for this adaptor.
  PassInstrumentation::PipelineParentInfo parentInfo = {llvm::get_threadid(),
                                                        this};
  auto *instrumentor = am.getPassInstrumentor();

  // An atomic failure variable for the async executors.
  std::vector<std::atomic<bool>> activePMs(asyncExecutors.size());
  std::fill(activePMs.begin(), activePMs.end(), false);
  auto processFn = [&](auto &opPMPair) {
    // Find a pass manager for this operation.
    auto it = llvm::find_if(activePMs, [](std::atomic<bool> &isActive) {
      bool expectedInactive = false;
      return isActive.compare_exchange_strong(expectedInactive, true);
    });
    unsigned pmIndex = it - activePMs.begin();

    // Get the pass manager for this operation and execute it.
    auto *pm =
        findPassManagerFor(asyncExecutors[pmIndex],
                           opPMPair.first->getName().getIdentifier(), *context);
    assert(pm && "expected valid pass manager for operation");

    unsigned initGeneration = pm->impl->initializationGeneration;
    LogicalResult pipelineResult =
        runPipeline(pm->getPasses(), opPMPair.first, opPMPair.second,
                    verifyPasses, initGeneration, instrumentor, &parentInfo);

    // Reset the active bit for this pass manager.
    activePMs[pmIndex].store(false);
    return pipelineResult;
  };

  // Signal a failure if any of the executors failed.
  if (failed(failableParallelForEach(context, opAMPairs, processFn)))
    signalPassFailure();
}

//===----------------------------------------------------------------------===//
<<<<<<< HEAD
// PassCrashReproducer
//===----------------------------------------------------------------------===//

namespace {
/// This class contains all of the context for generating a recovery reproducer.
/// Each recovery context is registered globally to allow for generating
/// reproducers when a signal is raised, such as a segfault.
struct RecoveryReproducerContext {
  RecoveryReproducerContext(MutableArrayRef<std::unique_ptr<Pass>> passes,
                            Operation *op,
                            PassManager::ReproducerStreamFactory &crashStream,
                            bool disableThreads, bool verifyPasses);
  ~RecoveryReproducerContext();

  /// Generate a reproducer with the current context.
  LogicalResult generate(std::string &error);

private:
  /// This function is invoked in the event of a crash.
  static void crashHandler(void *);

  /// Register a signal handler to run in the event of a crash.
  static void registerSignalHandler();

  /// The textual description of the currently executing pipeline.
  std::string pipeline;

  /// The MLIR operation representing the IR before the crash.
  Operation *preCrashOperation;

  /// The factory for the reproducer output stream to use when generating the
  /// reproducer.
  PassManager::ReproducerStreamFactory &crashStreamFactory;

  /// Various pass manager and context flags.
  bool disableThreads;
  bool verifyPasses;

  /// The current set of active reproducer contexts. This is used in the event
  /// of a crash. This is not thread_local as the pass manager may produce any
  /// number of child threads. This uses a set to allow for multiple MLIR pass
  /// managers to be running at the same time.
  static llvm::ManagedStatic<llvm::sys::SmartMutex<true>> reproducerMutex;
  static llvm::ManagedStatic<
      llvm::SmallSetVector<RecoveryReproducerContext *, 1>>
      reproducerSet;
};

/// Instance of ReproducerStream backed by file.
struct FileReproducerStream : public PassManager::ReproducerStream {
  FileReproducerStream(std::unique_ptr<llvm::ToolOutputFile> outputFile)
      : outputFile(std::move(outputFile)) {}
  ~FileReproducerStream() override;

  /// Description of the reproducer stream.
  StringRef description() override;

  /// Stream on which to output reprooducer.
  raw_ostream &os() override;

private:
  /// ToolOutputFile corresponding to opened `filename`.
  std::unique_ptr<llvm::ToolOutputFile> outputFile = nullptr;
};

} // end anonymous namespace

llvm::ManagedStatic<llvm::sys::SmartMutex<true>>
    RecoveryReproducerContext::reproducerMutex;
llvm::ManagedStatic<llvm::SmallSetVector<RecoveryReproducerContext *, 1>>
    RecoveryReproducerContext::reproducerSet;

RecoveryReproducerContext::RecoveryReproducerContext(
    MutableArrayRef<std::unique_ptr<Pass>> passes, Operation *op,
    PassManager::ReproducerStreamFactory &crashStreamFactory,
    bool disableThreads, bool verifyPasses)
    : preCrashOperation(op->clone()), crashStreamFactory(crashStreamFactory),
      disableThreads(disableThreads), verifyPasses(verifyPasses) {
  // Grab the textual pipeline being executed..
  {
    llvm::raw_string_ostream pipelineOS(pipeline);
    ::printAsTextualPipeline(passes, pipelineOS);
  }

  // Make sure that the handler is registered, and update the current context.
  llvm::sys::SmartScopedLock<true> producerLock(*reproducerMutex);
  if (reproducerSet->empty())
    llvm::CrashRecoveryContext::Enable();
  registerSignalHandler();
  reproducerSet->insert(this);
}

RecoveryReproducerContext::~RecoveryReproducerContext() {
  // Erase the cloned preCrash IR that we cached.
  preCrashOperation->erase();

  llvm::sys::SmartScopedLock<true> producerLock(*reproducerMutex);
  reproducerSet->remove(this);
  if (reproducerSet->empty())
    llvm::CrashRecoveryContext::Disable();
}

/// Description of the reproducer stream.
StringRef FileReproducerStream::description() {
  return outputFile->getFilename();
}

/// Stream on which to output reproducer.
raw_ostream &FileReproducerStream::os() { return outputFile->os(); }

FileReproducerStream::~FileReproducerStream() { outputFile->keep(); }

LogicalResult RecoveryReproducerContext::generate(std::string &error) {
  std::unique_ptr<PassManager::ReproducerStream> crashStream =
      crashStreamFactory(error);
  if (!crashStream)
    return failure();

  // Output the current pass manager configuration.
  auto &os = crashStream->os();
  os << "// configuration: -pass-pipeline='" << pipeline << "'";
  if (disableThreads)
    os << " -mlir-disable-threading";
  if (verifyPasses)
    os << " -verify-each";
  os << '\n';

  // Output the .mlir module.
  preCrashOperation->print(os);

  bool shouldPrintOnOp =
      preCrashOperation->getContext()->shouldPrintOpOnDiagnostic();
  preCrashOperation->getContext()->printOpOnDiagnostic(false);
  preCrashOperation->emitError()
      << "A failure has been detected while processing the MLIR module, a "
         "reproducer has been generated in '"
      << crashStream->description() << "'";
  preCrashOperation->getContext()->printOpOnDiagnostic(shouldPrintOnOp);
  return success();
}

void RecoveryReproducerContext::crashHandler(void *) {
  // Walk the current stack of contexts and generate a reproducer for each one.
  // We can't know for certain which one was the cause, so we need to generate
  // a reproducer for all of them.
  std::string ignored;
  for (RecoveryReproducerContext *context : *reproducerSet)
    (void)context->generate(ignored);
}

void RecoveryReproducerContext::registerSignalHandler() {
  // Ensure that the handler is only registered once.
  static bool registered =
      (llvm::sys::AddSignalHandler(crashHandler, nullptr), false);
  (void)registered;
}

/// Run the pass manager with crash recover enabled.
LogicalResult PassManager::runWithCrashRecovery(Operation *op,
                                                AnalysisManager am) {
  // If this isn't a local producer, run all of the passes in recovery mode.
  if (!localReproducer)
    return runWithCrashRecovery(impl->passes, op, am);

  // Split the passes within adaptors to ensure that each pass can be run in
  // isolation.
  impl->splitAdaptorPasses();

  // If this is a local producer, run each of the passes individually.
  MutableArrayRef<std::unique_ptr<Pass>> passes = impl->passes;
  for (std::unique_ptr<Pass> &pass : passes)
    if (failed(runWithCrashRecovery(pass, op, am)))
      return failure();
  return success();
}

/// Run the given passes with crash recover enabled.
LogicalResult
PassManager::runWithCrashRecovery(MutableArrayRef<std::unique_ptr<Pass>> passes,
                                  Operation *op, AnalysisManager am) {
  RecoveryReproducerContext context(passes, op, crashReproducerStreamFactory,
                                    !getContext()->isMultithreadingEnabled(),
                                    verifyPasses);

  // Safely invoke the passes within a recovery context.
  LogicalResult passManagerResult = failure();
  llvm::CrashRecoveryContext recoveryContext;
  recoveryContext.RunSafelyOnThread([&] {
    for (std::unique_ptr<Pass> &pass : passes)
      if (failed(OpToOpPassAdaptor::run(pass.get(), op, am, verifyPasses,
                                        impl->initializationGeneration)))
        return;
    passManagerResult = success();
  });
  if (succeeded(passManagerResult))
    return success();

  std::string error;
  if (failed(context.generate(error)))
    return op->emitError("<MLIR-PassManager-Crash-Reproducer>: ") << error;
  return failure();
}

//===----------------------------------------------------------------------===//
=======
>>>>>>> 2ab1d525
// PassManager
//===----------------------------------------------------------------------===//

PassManager::PassManager(MLIRContext *ctx, Nesting nesting,
                         StringRef operationName)
<<<<<<< HEAD
    : OpPassManager(Identifier::get(operationName, ctx), nesting), context(ctx),
      initializationKey(DenseMapInfo<llvm::hash_code>::getTombstoneKey()),
      passTiming(false), localReproducer(false), verifyPasses(true) {}
=======
    : OpPassManager(StringAttr::get(ctx, operationName), nesting), context(ctx),
      initializationKey(DenseMapInfo<llvm::hash_code>::getTombstoneKey()),
      passTiming(false), verifyPasses(true) {}
>>>>>>> 2ab1d525

PassManager::~PassManager() = default;

void PassManager::enableVerifier(bool enabled) { verifyPasses = enabled; }

/// Run the passes within this manager on the provided operation.
LogicalResult PassManager::run(Operation *op) {
  MLIRContext *context = getContext();
  assert(op->getName().getIdentifier() == getOpName(*context) &&
         "operation has a different name than the PassManager or is from a "
         "different context");

  // Before running, make sure to coalesce any adjacent pass adaptors in the
  // pipeline.
  getImpl().coalesceAdjacentAdaptorPasses();

  // Register all dialects for the current pipeline.
  DialectRegistry dependentDialects;
  getDependentDialects(dependentDialects);
  context->appendDialectRegistry(dependentDialects);
  for (StringRef name : dependentDialects.getDialectNames())
    context->getOrLoadDialect(name);

  // Initialize all of the passes within the pass manager with a new generation.
  llvm::hash_code newInitKey = context->getRegistryHash();
  if (newInitKey != initializationKey) {
    if (failed(initialize(context, impl->initializationGeneration + 1)))
      return failure();
    initializationKey = newInitKey;
  }

  // Construct a top level analysis manager for the pipeline.
  ModuleAnalysisManager am(op, instrumentor.get());

  // Notify the context that we start running a pipeline for book keeping.
  context->enterMultiThreadedExecution();

  // If reproducer generation is enabled, run the pass manager with crash
  // handling enabled.
  LogicalResult result =
<<<<<<< HEAD
      crashReproducerStreamFactory
          ? runWithCrashRecovery(op, am)
          : OpToOpPassAdaptor::runPipeline(getPasses(), op, am, verifyPasses,
                                           impl->initializationGeneration);
=======
      crashReproGenerator ? runWithCrashRecovery(op, am) : runPasses(op, am);
>>>>>>> 2ab1d525

  // Notify the context that the run is done.
  context->exitMultiThreadedExecution();

  // Dump all of the pass statistics if necessary.
  if (passStatisticsMode)
    dumpStatistics();
  return result;
}

<<<<<<< HEAD
/// Enable support for the pass manager to generate a reproducer on the event
/// of a crash or a pass failure. `outputFile` is a .mlir filename used to write
/// the generated reproducer. If `genLocalReproducer` is true, the pass manager
/// will attempt to generate a local reproducer that contains the smallest
/// pipeline.
void PassManager::enableCrashReproducerGeneration(StringRef outputFile,
                                                  bool genLocalReproducer) {
  // Capture the filename by value in case outputFile is out of scope when
  // invoked.
  std::string filename = outputFile.str();
  enableCrashReproducerGeneration(
      [filename](std::string &error) -> std::unique_ptr<ReproducerStream> {
        std::unique_ptr<llvm::ToolOutputFile> outputFile =
            mlir::openOutputFile(filename, &error);
        if (!outputFile) {
          error = "Failed to create reproducer stream: " + error;
          return nullptr;
        }
        return std::make_unique<FileReproducerStream>(std::move(outputFile));
      },
      genLocalReproducer);
}

/// Enable support for the pass manager to generate a reproducer on the event
/// of a crash or a pass failure. `factory` is used to construct the streams
/// to write the generated reproducer to. If `genLocalReproducer` is true, the
/// pass manager will attempt to generate a local reproducer that contains the
/// smallest pipeline.
void PassManager::enableCrashReproducerGeneration(
    ReproducerStreamFactory factory, bool genLocalReproducer) {
  crashReproducerStreamFactory = factory;
  localReproducer = genLocalReproducer;
}

=======
>>>>>>> 2ab1d525
/// Add the provided instrumentation to the pass manager.
void PassManager::addInstrumentation(std::unique_ptr<PassInstrumentation> pi) {
  if (!instrumentor)
    instrumentor = std::make_unique<PassInstrumentor>();

  instrumentor->addInstrumentation(std::move(pi));
}

LogicalResult PassManager::runPasses(Operation *op, AnalysisManager am) {
  return OpToOpPassAdaptor::runPipeline(getPasses(), op, am, verifyPasses,
                                        impl->initializationGeneration);
}

//===----------------------------------------------------------------------===//
// AnalysisManager
//===----------------------------------------------------------------------===//

/// Get an analysis manager for the given operation, which must be a proper
/// descendant of the current operation represented by this analysis manager.
AnalysisManager AnalysisManager::nest(Operation *op) {
  Operation *currentOp = impl->getOperation();
  assert(currentOp->isProperAncestor(op) &&
         "expected valid descendant operation");

  // Check for the base case where the provided operation is immediately nested.
  if (currentOp == op->getParentOp())
    return nestImmediate(op);

  // Otherwise, we need to collect all ancestors up to the current operation.
  SmallVector<Operation *, 4> opAncestors;
  do {
    opAncestors.push_back(op);
    op = op->getParentOp();
  } while (op != currentOp);

  AnalysisManager result = *this;
  for (Operation *op : llvm::reverse(opAncestors))
    result = result.nestImmediate(op);
  return result;
}

/// Get an analysis manager for the given immediately nested child operation.
AnalysisManager AnalysisManager::nestImmediate(Operation *op) {
  assert(impl->getOperation() == op->getParentOp() &&
         "expected immediate child operation");

  auto it = impl->childAnalyses.find(op);
  if (it == impl->childAnalyses.end())
    it = impl->childAnalyses
             .try_emplace(op, std::make_unique<NestedAnalysisMap>(op, impl))
             .first;
  return {it->second.get()};
}

/// Invalidate any non preserved analyses.
void detail::NestedAnalysisMap::invalidate(
    const detail::PreservedAnalyses &pa) {
  // If all analyses were preserved, then there is nothing to do here.
  if (pa.isAll())
    return;

  // Invalidate the analyses for the current operation directly.
  analyses.invalidate(pa);

  // If no analyses were preserved, then just simply clear out the child
  // analysis results.
  if (pa.isNone()) {
    childAnalyses.clear();
    return;
  }

  // Otherwise, invalidate each child analysis map.
  SmallVector<NestedAnalysisMap *, 8> mapsToInvalidate(1, this);
  while (!mapsToInvalidate.empty()) {
    auto *map = mapsToInvalidate.pop_back_val();
    for (auto &analysisPair : map->childAnalyses) {
      analysisPair.second->invalidate(pa);
      if (!analysisPair.second->childAnalyses.empty())
        mapsToInvalidate.push_back(analysisPair.second.get());
    }
  }
}

//===----------------------------------------------------------------------===//
// PassInstrumentation
//===----------------------------------------------------------------------===//

PassInstrumentation::~PassInstrumentation() = default;

//===----------------------------------------------------------------------===//
// PassInstrumentor
//===----------------------------------------------------------------------===//

namespace mlir {
namespace detail {
struct PassInstrumentorImpl {
  /// Mutex to keep instrumentation access thread-safe.
  llvm::sys::SmartMutex<true> mutex;

  /// Set of registered instrumentations.
  std::vector<std::unique_ptr<PassInstrumentation>> instrumentations;
};
} // namespace detail
} // namespace mlir

PassInstrumentor::PassInstrumentor() : impl(new PassInstrumentorImpl()) {}
PassInstrumentor::~PassInstrumentor() = default;

/// See PassInstrumentation::runBeforePipeline for details.
void PassInstrumentor::runBeforePipeline(
    StringAttr name,
    const PassInstrumentation::PipelineParentInfo &parentInfo) {
  llvm::sys::SmartScopedLock<true> instrumentationLock(impl->mutex);
  for (auto &instr : impl->instrumentations)
    instr->runBeforePipeline(name, parentInfo);
}

/// See PassInstrumentation::runAfterPipeline for details.
void PassInstrumentor::runAfterPipeline(
    StringAttr name,
    const PassInstrumentation::PipelineParentInfo &parentInfo) {
  llvm::sys::SmartScopedLock<true> instrumentationLock(impl->mutex);
  for (auto &instr : llvm::reverse(impl->instrumentations))
    instr->runAfterPipeline(name, parentInfo);
}

/// See PassInstrumentation::runBeforePass for details.
void PassInstrumentor::runBeforePass(Pass *pass, Operation *op) {
  llvm::sys::SmartScopedLock<true> instrumentationLock(impl->mutex);
  for (auto &instr : impl->instrumentations)
    instr->runBeforePass(pass, op);
}

/// See PassInstrumentation::runAfterPass for details.
void PassInstrumentor::runAfterPass(Pass *pass, Operation *op) {
  llvm::sys::SmartScopedLock<true> instrumentationLock(impl->mutex);
  for (auto &instr : llvm::reverse(impl->instrumentations))
    instr->runAfterPass(pass, op);
}

/// See PassInstrumentation::runAfterPassFailed for details.
void PassInstrumentor::runAfterPassFailed(Pass *pass, Operation *op) {
  llvm::sys::SmartScopedLock<true> instrumentationLock(impl->mutex);
  for (auto &instr : llvm::reverse(impl->instrumentations))
    instr->runAfterPassFailed(pass, op);
}

/// See PassInstrumentation::runBeforeAnalysis for details.
void PassInstrumentor::runBeforeAnalysis(StringRef name, TypeID id,
                                         Operation *op) {
  llvm::sys::SmartScopedLock<true> instrumentationLock(impl->mutex);
  for (auto &instr : impl->instrumentations)
    instr->runBeforeAnalysis(name, id, op);
}

/// See PassInstrumentation::runAfterAnalysis for details.
void PassInstrumentor::runAfterAnalysis(StringRef name, TypeID id,
                                        Operation *op) {
  llvm::sys::SmartScopedLock<true> instrumentationLock(impl->mutex);
  for (auto &instr : llvm::reverse(impl->instrumentations))
    instr->runAfterAnalysis(name, id, op);
}

/// Add the given instrumentation to the collection.
void PassInstrumentor::addInstrumentation(
    std::unique_ptr<PassInstrumentation> pi) {
  llvm::sys::SmartScopedLock<true> instrumentationLock(impl->mutex);
  impl->instrumentations.emplace_back(std::move(pi));
}<|MERGE_RESOLUTION|>--- conflicted
+++ resolved
@@ -625,227 +625,14 @@
 }
 
 //===----------------------------------------------------------------------===//
-<<<<<<< HEAD
-// PassCrashReproducer
-//===----------------------------------------------------------------------===//
-
-namespace {
-/// This class contains all of the context for generating a recovery reproducer.
-/// Each recovery context is registered globally to allow for generating
-/// reproducers when a signal is raised, such as a segfault.
-struct RecoveryReproducerContext {
-  RecoveryReproducerContext(MutableArrayRef<std::unique_ptr<Pass>> passes,
-                            Operation *op,
-                            PassManager::ReproducerStreamFactory &crashStream,
-                            bool disableThreads, bool verifyPasses);
-  ~RecoveryReproducerContext();
-
-  /// Generate a reproducer with the current context.
-  LogicalResult generate(std::string &error);
-
-private:
-  /// This function is invoked in the event of a crash.
-  static void crashHandler(void *);
-
-  /// Register a signal handler to run in the event of a crash.
-  static void registerSignalHandler();
-
-  /// The textual description of the currently executing pipeline.
-  std::string pipeline;
-
-  /// The MLIR operation representing the IR before the crash.
-  Operation *preCrashOperation;
-
-  /// The factory for the reproducer output stream to use when generating the
-  /// reproducer.
-  PassManager::ReproducerStreamFactory &crashStreamFactory;
-
-  /// Various pass manager and context flags.
-  bool disableThreads;
-  bool verifyPasses;
-
-  /// The current set of active reproducer contexts. This is used in the event
-  /// of a crash. This is not thread_local as the pass manager may produce any
-  /// number of child threads. This uses a set to allow for multiple MLIR pass
-  /// managers to be running at the same time.
-  static llvm::ManagedStatic<llvm::sys::SmartMutex<true>> reproducerMutex;
-  static llvm::ManagedStatic<
-      llvm::SmallSetVector<RecoveryReproducerContext *, 1>>
-      reproducerSet;
-};
-
-/// Instance of ReproducerStream backed by file.
-struct FileReproducerStream : public PassManager::ReproducerStream {
-  FileReproducerStream(std::unique_ptr<llvm::ToolOutputFile> outputFile)
-      : outputFile(std::move(outputFile)) {}
-  ~FileReproducerStream() override;
-
-  /// Description of the reproducer stream.
-  StringRef description() override;
-
-  /// Stream on which to output reprooducer.
-  raw_ostream &os() override;
-
-private:
-  /// ToolOutputFile corresponding to opened `filename`.
-  std::unique_ptr<llvm::ToolOutputFile> outputFile = nullptr;
-};
-
-} // end anonymous namespace
-
-llvm::ManagedStatic<llvm::sys::SmartMutex<true>>
-    RecoveryReproducerContext::reproducerMutex;
-llvm::ManagedStatic<llvm::SmallSetVector<RecoveryReproducerContext *, 1>>
-    RecoveryReproducerContext::reproducerSet;
-
-RecoveryReproducerContext::RecoveryReproducerContext(
-    MutableArrayRef<std::unique_ptr<Pass>> passes, Operation *op,
-    PassManager::ReproducerStreamFactory &crashStreamFactory,
-    bool disableThreads, bool verifyPasses)
-    : preCrashOperation(op->clone()), crashStreamFactory(crashStreamFactory),
-      disableThreads(disableThreads), verifyPasses(verifyPasses) {
-  // Grab the textual pipeline being executed..
-  {
-    llvm::raw_string_ostream pipelineOS(pipeline);
-    ::printAsTextualPipeline(passes, pipelineOS);
-  }
-
-  // Make sure that the handler is registered, and update the current context.
-  llvm::sys::SmartScopedLock<true> producerLock(*reproducerMutex);
-  if (reproducerSet->empty())
-    llvm::CrashRecoveryContext::Enable();
-  registerSignalHandler();
-  reproducerSet->insert(this);
-}
-
-RecoveryReproducerContext::~RecoveryReproducerContext() {
-  // Erase the cloned preCrash IR that we cached.
-  preCrashOperation->erase();
-
-  llvm::sys::SmartScopedLock<true> producerLock(*reproducerMutex);
-  reproducerSet->remove(this);
-  if (reproducerSet->empty())
-    llvm::CrashRecoveryContext::Disable();
-}
-
-/// Description of the reproducer stream.
-StringRef FileReproducerStream::description() {
-  return outputFile->getFilename();
-}
-
-/// Stream on which to output reproducer.
-raw_ostream &FileReproducerStream::os() { return outputFile->os(); }
-
-FileReproducerStream::~FileReproducerStream() { outputFile->keep(); }
-
-LogicalResult RecoveryReproducerContext::generate(std::string &error) {
-  std::unique_ptr<PassManager::ReproducerStream> crashStream =
-      crashStreamFactory(error);
-  if (!crashStream)
-    return failure();
-
-  // Output the current pass manager configuration.
-  auto &os = crashStream->os();
-  os << "// configuration: -pass-pipeline='" << pipeline << "'";
-  if (disableThreads)
-    os << " -mlir-disable-threading";
-  if (verifyPasses)
-    os << " -verify-each";
-  os << '\n';
-
-  // Output the .mlir module.
-  preCrashOperation->print(os);
-
-  bool shouldPrintOnOp =
-      preCrashOperation->getContext()->shouldPrintOpOnDiagnostic();
-  preCrashOperation->getContext()->printOpOnDiagnostic(false);
-  preCrashOperation->emitError()
-      << "A failure has been detected while processing the MLIR module, a "
-         "reproducer has been generated in '"
-      << crashStream->description() << "'";
-  preCrashOperation->getContext()->printOpOnDiagnostic(shouldPrintOnOp);
-  return success();
-}
-
-void RecoveryReproducerContext::crashHandler(void *) {
-  // Walk the current stack of contexts and generate a reproducer for each one.
-  // We can't know for certain which one was the cause, so we need to generate
-  // a reproducer for all of them.
-  std::string ignored;
-  for (RecoveryReproducerContext *context : *reproducerSet)
-    (void)context->generate(ignored);
-}
-
-void RecoveryReproducerContext::registerSignalHandler() {
-  // Ensure that the handler is only registered once.
-  static bool registered =
-      (llvm::sys::AddSignalHandler(crashHandler, nullptr), false);
-  (void)registered;
-}
-
-/// Run the pass manager with crash recover enabled.
-LogicalResult PassManager::runWithCrashRecovery(Operation *op,
-                                                AnalysisManager am) {
-  // If this isn't a local producer, run all of the passes in recovery mode.
-  if (!localReproducer)
-    return runWithCrashRecovery(impl->passes, op, am);
-
-  // Split the passes within adaptors to ensure that each pass can be run in
-  // isolation.
-  impl->splitAdaptorPasses();
-
-  // If this is a local producer, run each of the passes individually.
-  MutableArrayRef<std::unique_ptr<Pass>> passes = impl->passes;
-  for (std::unique_ptr<Pass> &pass : passes)
-    if (failed(runWithCrashRecovery(pass, op, am)))
-      return failure();
-  return success();
-}
-
-/// Run the given passes with crash recover enabled.
-LogicalResult
-PassManager::runWithCrashRecovery(MutableArrayRef<std::unique_ptr<Pass>> passes,
-                                  Operation *op, AnalysisManager am) {
-  RecoveryReproducerContext context(passes, op, crashReproducerStreamFactory,
-                                    !getContext()->isMultithreadingEnabled(),
-                                    verifyPasses);
-
-  // Safely invoke the passes within a recovery context.
-  LogicalResult passManagerResult = failure();
-  llvm::CrashRecoveryContext recoveryContext;
-  recoveryContext.RunSafelyOnThread([&] {
-    for (std::unique_ptr<Pass> &pass : passes)
-      if (failed(OpToOpPassAdaptor::run(pass.get(), op, am, verifyPasses,
-                                        impl->initializationGeneration)))
-        return;
-    passManagerResult = success();
-  });
-  if (succeeded(passManagerResult))
-    return success();
-
-  std::string error;
-  if (failed(context.generate(error)))
-    return op->emitError("<MLIR-PassManager-Crash-Reproducer>: ") << error;
-  return failure();
-}
-
-//===----------------------------------------------------------------------===//
-=======
->>>>>>> 2ab1d525
 // PassManager
 //===----------------------------------------------------------------------===//
 
 PassManager::PassManager(MLIRContext *ctx, Nesting nesting,
                          StringRef operationName)
-<<<<<<< HEAD
-    : OpPassManager(Identifier::get(operationName, ctx), nesting), context(ctx),
-      initializationKey(DenseMapInfo<llvm::hash_code>::getTombstoneKey()),
-      passTiming(false), localReproducer(false), verifyPasses(true) {}
-=======
     : OpPassManager(StringAttr::get(ctx, operationName), nesting), context(ctx),
       initializationKey(DenseMapInfo<llvm::hash_code>::getTombstoneKey()),
       passTiming(false), verifyPasses(true) {}
->>>>>>> 2ab1d525
 
 PassManager::~PassManager() = default;
 
@@ -886,14 +673,7 @@
   // If reproducer generation is enabled, run the pass manager with crash
   // handling enabled.
   LogicalResult result =
-<<<<<<< HEAD
-      crashReproducerStreamFactory
-          ? runWithCrashRecovery(op, am)
-          : OpToOpPassAdaptor::runPipeline(getPasses(), op, am, verifyPasses,
-                                           impl->initializationGeneration);
-=======
       crashReproGenerator ? runWithCrashRecovery(op, am) : runPasses(op, am);
->>>>>>> 2ab1d525
 
   // Notify the context that the run is done.
   context->exitMultiThreadedExecution();
@@ -904,43 +684,6 @@
   return result;
 }
 
-<<<<<<< HEAD
-/// Enable support for the pass manager to generate a reproducer on the event
-/// of a crash or a pass failure. `outputFile` is a .mlir filename used to write
-/// the generated reproducer. If `genLocalReproducer` is true, the pass manager
-/// will attempt to generate a local reproducer that contains the smallest
-/// pipeline.
-void PassManager::enableCrashReproducerGeneration(StringRef outputFile,
-                                                  bool genLocalReproducer) {
-  // Capture the filename by value in case outputFile is out of scope when
-  // invoked.
-  std::string filename = outputFile.str();
-  enableCrashReproducerGeneration(
-      [filename](std::string &error) -> std::unique_ptr<ReproducerStream> {
-        std::unique_ptr<llvm::ToolOutputFile> outputFile =
-            mlir::openOutputFile(filename, &error);
-        if (!outputFile) {
-          error = "Failed to create reproducer stream: " + error;
-          return nullptr;
-        }
-        return std::make_unique<FileReproducerStream>(std::move(outputFile));
-      },
-      genLocalReproducer);
-}
-
-/// Enable support for the pass manager to generate a reproducer on the event
-/// of a crash or a pass failure. `factory` is used to construct the streams
-/// to write the generated reproducer to. If `genLocalReproducer` is true, the
-/// pass manager will attempt to generate a local reproducer that contains the
-/// smallest pipeline.
-void PassManager::enableCrashReproducerGeneration(
-    ReproducerStreamFactory factory, bool genLocalReproducer) {
-  crashReproducerStreamFactory = factory;
-  localReproducer = genLocalReproducer;
-}
-
-=======
->>>>>>> 2ab1d525
 /// Add the provided instrumentation to the pass manager.
 void PassManager::addInstrumentation(std::unique_ptr<PassInstrumentation> pi) {
   if (!instrumentor)
