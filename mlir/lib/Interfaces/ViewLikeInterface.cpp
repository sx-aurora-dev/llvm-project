//===- ViewLikeInterface.cpp - View-like operations in MLIR ---------------===//
//
// Part of the LLVM Project, under the Apache License v2.0 with LLVM Exceptions.
// See https://llvm.org/LICENSE.txt for license information.
// SPDX-License-Identifier: Apache-2.0 WITH LLVM-exception
//
//===----------------------------------------------------------------------===//

#include "mlir/Interfaces/ViewLikeInterface.h"

using namespace mlir;

//===----------------------------------------------------------------------===//
// ViewLike Interfaces
//===----------------------------------------------------------------------===//

/// Include the definitions of the loop-like interfaces.
#include "mlir/Interfaces/ViewLikeInterface.cpp.inc"

LogicalResult mlir::verifyListOfOperandsOrIntegers(
<<<<<<< HEAD
    Operation *op, StringRef name, unsigned maxNumElements, ArrayAttr attr,
    ValueRange values, llvm::function_ref<bool(int64_t)> isDynamic) {
  /// Check static and dynamic offsets/sizes/strides does not overflow type.
  if (attr.size() > maxNumElements)
    return op->emitError("expected <= ")
           << maxNumElements << " " << name << " values";
=======
    Operation *op, StringRef name, unsigned numElements, ArrayAttr attr,
    ValueRange values, llvm::function_ref<bool(int64_t)> isDynamic) {
  /// Check static and dynamic offsets/sizes/strides does not overflow type.
  if (attr.size() != numElements)
    return op->emitError("expected ")
           << numElements << " " << name << " values";
>>>>>>> 2ab1d525
  unsigned expectedNumDynamicEntries =
      llvm::count_if(attr.getValue(), [&](Attribute attr) {
        return isDynamic(attr.cast<IntegerAttr>().getInt());
      });
  if (values.size() != expectedNumDynamicEntries)
    return op->emitError("expected ")
           << expectedNumDynamicEntries << " dynamic " << name << " values";
  return success();
}

<<<<<<< HEAD
LogicalResult mlir::verify(OffsetSizeAndStrideOpInterface op) {
=======
LogicalResult
mlir::detail::verifyOffsetSizeAndStrideOp(OffsetSizeAndStrideOpInterface op) {
>>>>>>> 2ab1d525
  std::array<unsigned, 3> maxRanks = op.getArrayAttrMaxRanks();
  // Offsets can come in 2 flavors:
  //   1. Either single entry (when maxRanks == 1).
  //   2. Or as an array whose rank must match that of the mixed sizes.
  // So that the result type is well-formed.
  if (!(op.getMixedOffsets().size() == 1 && maxRanks[0] == 1) &&
      op.getMixedOffsets().size() != op.getMixedSizes().size())
    return op->emitError(
               "expected mixed offsets rank to match mixed sizes rank (")
           << op.getMixedOffsets().size() << " vs " << op.getMixedSizes().size()
           << ") so the rank of the result type is well-formed.";
  // Ranks of mixed sizes and strides must always match so the result type is
  // well-formed.
  if (op.getMixedSizes().size() != op.getMixedStrides().size())
    return op->emitError(
               "expected mixed sizes rank to match mixed strides rank (")
           << op.getMixedSizes().size() << " vs " << op.getMixedStrides().size()
           << ") so the rank of the result type is well-formed.";

  if (failed(verifyListOfOperandsOrIntegers(
          op, "offset", maxRanks[0], op.static_offsets(), op.offsets(),
          ShapedType::isDynamicStrideOrOffset)))
    return failure();
  if (failed(verifyListOfOperandsOrIntegers(op, "size", maxRanks[1],
                                            op.static_sizes(), op.sizes(),
                                            ShapedType::isDynamic)))
    return failure();
  if (failed(verifyListOfOperandsOrIntegers(
          op, "stride", maxRanks[2], op.static_strides(), op.strides(),
          ShapedType::isDynamicStrideOrOffset)))
    return failure();
  return success();
}

template <int64_t dynVal>
static void printOperandsOrIntegersListImpl(OpAsmPrinter &p, ValueRange values,
                                            ArrayAttr arrayAttr) {
  p << '[';
  if (arrayAttr.empty()) {
    p << "]";
    return;
  }
  unsigned idx = 0;
  llvm::interleaveComma(arrayAttr, p, [&](Attribute a) {
    int64_t val = a.cast<IntegerAttr>().getInt();
    if (val == dynVal)
      p << values[idx++];
    else
      p << val;
  });
  p << ']';
}

void mlir::printOperandsOrIntegersOffsetsOrStridesList(OpAsmPrinter &p,
                                                       Operation *op,
                                                       OperandRange values,
                                                       ArrayAttr integers) {
  return printOperandsOrIntegersListImpl<ShapedType::kDynamicStrideOrOffset>(
      p, values, integers);
<<<<<<< HEAD
}

void mlir::printOperandsOrIntegersSizesList(OpAsmPrinter &p, Operation *op,
                                            OperandRange values,
                                            ArrayAttr integers) {
  return printOperandsOrIntegersListImpl<ShapedType::kDynamicSize>(p, values,
                                                                   integers);
}

=======
}

void mlir::printOperandsOrIntegersSizesList(OpAsmPrinter &p, Operation *op,
                                            OperandRange values,
                                            ArrayAttr integers) {
  return printOperandsOrIntegersListImpl<ShapedType::kDynamicSize>(p, values,
                                                                   integers);
}

>>>>>>> 2ab1d525
template <int64_t dynVal>
static ParseResult
parseOperandsOrIntegersImpl(OpAsmParser &parser,
                            SmallVectorImpl<OpAsmParser::OperandType> &values,
                            ArrayAttr &integers) {
  if (failed(parser.parseLSquare()))
    return failure();
  // 0-D.
  if (succeeded(parser.parseOptionalRSquare())) {
    integers = parser.getBuilder().getArrayAttr({});
    return success();
  }

  SmallVector<int64_t, 4> attrVals;
  while (true) {
    OpAsmParser::OperandType operand;
    auto res = parser.parseOptionalOperand(operand);
    if (res.hasValue() && succeeded(res.getValue())) {
      values.push_back(operand);
      attrVals.push_back(dynVal);
    } else {
      IntegerAttr attr;
      if (failed(parser.parseAttribute<IntegerAttr>(attr)))
        return parser.emitError(parser.getNameLoc())
               << "expected SSA value or integer";
      attrVals.push_back(attr.getInt());
    }

    if (succeeded(parser.parseOptionalComma()))
      continue;
    if (failed(parser.parseRSquare()))
      return failure();
    break;
  }
  integers = parser.getBuilder().getI64ArrayAttr(attrVals);
  return success();
}

ParseResult mlir::parseOperandsOrIntegersOffsetsOrStridesList(
    OpAsmParser &parser, SmallVectorImpl<OpAsmParser::OperandType> &values,
    ArrayAttr &integers) {
  return parseOperandsOrIntegersImpl<ShapedType::kDynamicStrideOrOffset>(
      parser, values, integers);
}

ParseResult mlir::parseOperandsOrIntegersSizesList(
    OpAsmParser &parser, SmallVectorImpl<OpAsmParser::OperandType> &values,
    ArrayAttr &integers) {
  return parseOperandsOrIntegersImpl<ShapedType::kDynamicSize>(parser, values,
                                                               integers);
<<<<<<< HEAD
=======
}

bool mlir::detail::sameOffsetsSizesAndStrides(
    OffsetSizeAndStrideOpInterface a, OffsetSizeAndStrideOpInterface b,
    llvm::function_ref<bool(OpFoldResult, OpFoldResult)> cmp) {
  if (a.static_offsets().size() != b.static_offsets().size())
    return false;
  if (a.static_sizes().size() != b.static_sizes().size())
    return false;
  if (a.static_strides().size() != b.static_strides().size())
    return false;
  for (auto it : llvm::zip(a.getMixedOffsets(), b.getMixedOffsets()))
    if (!cmp(std::get<0>(it), std::get<1>(it)))
      return false;
  for (auto it : llvm::zip(a.getMixedSizes(), b.getMixedSizes()))
    if (!cmp(std::get<0>(it), std::get<1>(it)))
      return false;
  for (auto it : llvm::zip(a.getMixedStrides(), b.getMixedStrides()))
    if (!cmp(std::get<0>(it), std::get<1>(it)))
      return false;
  return true;
}

void OffsetSizeAndStrideOpInterface::expandToRank(
    Value target, SmallVector<OpFoldResult> &offsets,
    SmallVector<OpFoldResult> &sizes, SmallVector<OpFoldResult> &strides,
    llvm::function_ref<OpFoldResult(Value, int64_t)> createOrFoldDim) {
  auto shapedType = target.getType().cast<ShapedType>();
  unsigned rank = shapedType.getRank();
  assert(offsets.size() == sizes.size() && "mismatched lengths");
  assert(offsets.size() == strides.size() && "mismatched lengths");
  assert(offsets.size() <= rank && "rank overflow");
  MLIRContext *ctx = target.getContext();
  Attribute zero = IntegerAttr::get(IndexType::get(ctx), APInt(64, 0));
  Attribute one = IntegerAttr::get(IndexType::get(ctx), APInt(64, 1));
  for (unsigned i = offsets.size(); i < rank; ++i) {
    offsets.push_back(zero);
    sizes.push_back(createOrFoldDim(target, i));
    strides.push_back(one);
  }
}

SmallVector<OpFoldResult, 4>
mlir::getMixedOffsets(OffsetSizeAndStrideOpInterface op,
                      ArrayAttr staticOffsets, ValueRange offsets) {
  SmallVector<OpFoldResult, 4> res;
  unsigned numDynamic = 0;
  unsigned count = static_cast<unsigned>(staticOffsets.size());
  for (unsigned idx = 0; idx < count; ++idx) {
    if (op.isDynamicOffset(idx))
      res.push_back(offsets[numDynamic++]);
    else
      res.push_back(staticOffsets[idx]);
  }
  return res;
}

SmallVector<OpFoldResult, 4>
mlir::getMixedSizes(OffsetSizeAndStrideOpInterface op, ArrayAttr staticSizes,
                    ValueRange sizes) {
  SmallVector<OpFoldResult, 4> res;
  unsigned numDynamic = 0;
  unsigned count = static_cast<unsigned>(staticSizes.size());
  for (unsigned idx = 0; idx < count; ++idx) {
    if (op.isDynamicSize(idx))
      res.push_back(sizes[numDynamic++]);
    else
      res.push_back(staticSizes[idx]);
  }
  return res;
}

SmallVector<OpFoldResult, 4>
mlir::getMixedStrides(OffsetSizeAndStrideOpInterface op,
                      ArrayAttr staticStrides, ValueRange strides) {
  SmallVector<OpFoldResult, 4> res;
  unsigned numDynamic = 0;
  unsigned count = static_cast<unsigned>(staticStrides.size());
  for (unsigned idx = 0; idx < count; ++idx) {
    if (op.isDynamicStride(idx))
      res.push_back(strides[numDynamic++]);
    else
      res.push_back(staticStrides[idx]);
  }
  return res;
>>>>>>> 2ab1d525
}<|MERGE_RESOLUTION|>--- conflicted
+++ resolved
@@ -18,21 +18,12 @@
 #include "mlir/Interfaces/ViewLikeInterface.cpp.inc"
 
 LogicalResult mlir::verifyListOfOperandsOrIntegers(
-<<<<<<< HEAD
-    Operation *op, StringRef name, unsigned maxNumElements, ArrayAttr attr,
-    ValueRange values, llvm::function_ref<bool(int64_t)> isDynamic) {
-  /// Check static and dynamic offsets/sizes/strides does not overflow type.
-  if (attr.size() > maxNumElements)
-    return op->emitError("expected <= ")
-           << maxNumElements << " " << name << " values";
-=======
     Operation *op, StringRef name, unsigned numElements, ArrayAttr attr,
     ValueRange values, llvm::function_ref<bool(int64_t)> isDynamic) {
   /// Check static and dynamic offsets/sizes/strides does not overflow type.
   if (attr.size() != numElements)
     return op->emitError("expected ")
            << numElements << " " << name << " values";
->>>>>>> 2ab1d525
   unsigned expectedNumDynamicEntries =
       llvm::count_if(attr.getValue(), [&](Attribute attr) {
         return isDynamic(attr.cast<IntegerAttr>().getInt());
@@ -43,12 +34,8 @@
   return success();
 }
 
-<<<<<<< HEAD
-LogicalResult mlir::verify(OffsetSizeAndStrideOpInterface op) {
-=======
 LogicalResult
 mlir::detail::verifyOffsetSizeAndStrideOp(OffsetSizeAndStrideOpInterface op) {
->>>>>>> 2ab1d525
   std::array<unsigned, 3> maxRanks = op.getArrayAttrMaxRanks();
   // Offsets can come in 2 flavors:
   //   1. Either single entry (when maxRanks == 1).
@@ -108,7 +95,6 @@
                                                        ArrayAttr integers) {
   return printOperandsOrIntegersListImpl<ShapedType::kDynamicStrideOrOffset>(
       p, values, integers);
-<<<<<<< HEAD
 }
 
 void mlir::printOperandsOrIntegersSizesList(OpAsmPrinter &p, Operation *op,
@@ -118,17 +104,6 @@
                                                                    integers);
 }
 
-=======
-}
-
-void mlir::printOperandsOrIntegersSizesList(OpAsmPrinter &p, Operation *op,
-                                            OperandRange values,
-                                            ArrayAttr integers) {
-  return printOperandsOrIntegersListImpl<ShapedType::kDynamicSize>(p, values,
-                                                                   integers);
-}
-
->>>>>>> 2ab1d525
 template <int64_t dynVal>
 static ParseResult
 parseOperandsOrIntegersImpl(OpAsmParser &parser,
@@ -179,8 +154,6 @@
     ArrayAttr &integers) {
   return parseOperandsOrIntegersImpl<ShapedType::kDynamicSize>(parser, values,
                                                                integers);
-<<<<<<< HEAD
-=======
 }
 
 bool mlir::detail::sameOffsetsSizesAndStrides(
@@ -266,5 +239,4 @@
       res.push_back(staticStrides[idx]);
   }
   return res;
->>>>>>> 2ab1d525
 }