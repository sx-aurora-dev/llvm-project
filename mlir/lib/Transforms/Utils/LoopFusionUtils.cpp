//===- LoopFusionUtils.cpp ---- Utilities for loop fusion ----------===//
//
// Part of the LLVM Project, under the Apache License v2.0 with LLVM Exceptions.
// See https://llvm.org/LICENSE.txt for license information.
// SPDX-License-Identifier: Apache-2.0 WITH LLVM-exception
//
//===----------------------------------------------------------------------===//
//
// This file implements loop fusion transformation utility functions.
//
//===----------------------------------------------------------------------===//

#include "mlir/Transforms/LoopFusionUtils.h"

#include "mlir/Analysis/AffineAnalysis.h"
#include "mlir/Analysis/AffineStructures.h"
#include "mlir/Analysis/LoopAnalysis.h"
#include "mlir/Analysis/SliceAnalysis.h"
#include "mlir/Analysis/Utils.h"
#include "mlir/Dialect/Affine/IR/AffineOps.h"
#include "mlir/IR/AffineExpr.h"
#include "mlir/IR/AffineMap.h"
#include "mlir/IR/BlockAndValueMapping.h"
#include "mlir/IR/Builders.h"
#include "mlir/IR/BuiltinOps.h"
#include "mlir/IR/Operation.h"
#include "mlir/Transforms/LoopUtils.h"
#include "llvm/ADT/DenseMap.h"
#include "llvm/ADT/SmallVector.h"
#include "llvm/Support/Debug.h"
#include "llvm/Support/raw_ostream.h"

#define DEBUG_TYPE "loop-fusion-utils"

using namespace mlir;

// Gathers all load and store memref accesses in 'opA' into 'values', where
// 'values[memref] == true' for each store operation.
static void getLoadAndStoreMemRefAccesses(Operation *opA,
                                          DenseMap<Value, bool> &values) {
  opA->walk([&](Operation *op) {
    if (auto loadOp = dyn_cast<AffineReadOpInterface>(op)) {
      if (values.count(loadOp.getMemRef()) == 0)
        values[loadOp.getMemRef()] = false;
    } else if (auto storeOp = dyn_cast<AffineWriteOpInterface>(op)) {
      values[storeOp.getMemRef()] = true;
    }
  });
}

/// Returns true if 'op' is a load or store operation which access a memref
/// accessed 'values' and at least one of the access is a store operation.
/// Returns false otherwise.
static bool isDependentLoadOrStoreOp(Operation *op,
                                     DenseMap<Value, bool> &values) {
  if (auto loadOp = dyn_cast<AffineReadOpInterface>(op)) {
    return values.count(loadOp.getMemRef()) > 0 && values[loadOp.getMemRef()];
  }
  if (auto storeOp = dyn_cast<AffineWriteOpInterface>(op)) {
    return values.count(storeOp.getMemRef()) > 0;
  }
  return false;
}

// Returns the first operation in range ('opA', 'opB') which has a data
// dependence on 'opA'. Returns 'nullptr' of no dependence exists.
static Operation *getFirstDependentOpInRange(Operation *opA, Operation *opB) {
  // Record memref values from all loads/store in loop nest rooted at 'opA'.
  // Map from memref value to bool which is true if store, false otherwise.
  DenseMap<Value, bool> values;
  getLoadAndStoreMemRefAccesses(opA, values);

  // For each 'opX' in block in range ('opA', 'opB'), check if there is a data
  // dependence from 'opA' to 'opX' ('opA' and 'opX' access the same memref
  // and at least one of the accesses is a store).
  Operation *firstDepOp = nullptr;
  for (Block::iterator it = std::next(Block::iterator(opA));
       it != Block::iterator(opB); ++it) {
    Operation *opX = &(*it);
    opX->walk([&](Operation *op) {
      if (!firstDepOp && isDependentLoadOrStoreOp(op, values))
        firstDepOp = opX;
    });
    if (firstDepOp)
      break;
  }
  return firstDepOp;
}

// Returns the last operation 'opX' in range ('opA', 'opB'), for which there
// exists a data dependence from 'opX' to 'opB'.
// Returns 'nullptr' of no dependence exists.
static Operation *getLastDependentOpInRange(Operation *opA, Operation *opB) {
  // Record memref values from all loads/store in loop nest rooted at 'opB'.
  // Map from memref value to bool which is true if store, false otherwise.
  DenseMap<Value, bool> values;
  getLoadAndStoreMemRefAccesses(opB, values);

  // For each 'opX' in block in range ('opA', 'opB') in reverse order,
  // check if there is a data dependence from 'opX' to 'opB':
  // *) 'opX' and 'opB' access the same memref and at least one of the accesses
  //    is a store.
  // *) 'opX' produces an SSA Value which is used by 'opB'.
  Operation *lastDepOp = nullptr;
  for (Block::reverse_iterator it = std::next(Block::reverse_iterator(opB));
       it != Block::reverse_iterator(opA); ++it) {
    Operation *opX = &(*it);
    opX->walk([&](Operation *op) {
      if (isa<AffineReadOpInterface, AffineWriteOpInterface>(op)) {
        if (isDependentLoadOrStoreOp(op, values)) {
          lastDepOp = opX;
          return WalkResult::interrupt();
        }
        return WalkResult::advance();
      }
      for (auto value : op->getResults()) {
        for (Operation *user : value.getUsers()) {
          SmallVector<AffineForOp, 4> loops;
          // Check if any loop in loop nest surrounding 'user' is 'opB'.
          getLoopIVs(*user, &loops);
          if (llvm::is_contained(loops, cast<AffineForOp>(opB))) {
            lastDepOp = opX;
            return WalkResult::interrupt();
          }
        }
      }
      return WalkResult::advance();
    });
    if (lastDepOp)
      break;
  }
  return lastDepOp;
}

// Computes and returns an insertion point operation, before which the
// the fused <srcForOp, dstForOp> loop nest can be inserted while preserving
// dependences. Returns nullptr if no such insertion point is found.
static Operation *getFusedLoopNestInsertionPoint(AffineForOp srcForOp,
                                                 AffineForOp dstForOp) {
  bool isSrcForOpBeforeDstForOp =
      srcForOp->isBeforeInBlock(dstForOp.getOperation());
  auto forOpA = isSrcForOpBeforeDstForOp ? srcForOp : dstForOp;
  auto forOpB = isSrcForOpBeforeDstForOp ? dstForOp : srcForOp;

  auto *firstDepOpA =
      getFirstDependentOpInRange(forOpA.getOperation(), forOpB.getOperation());
  auto *lastDepOpB =
      getLastDependentOpInRange(forOpA.getOperation(), forOpB.getOperation());
  // Block:
  //      ...
  //  |-- opA
  //  |   ...
  //  |   lastDepOpB --|
  //  |   ...          |
  //  |-> firstDepOpA  |
  //      ...          |
  //      opB <---------
  //
  // Valid insertion point range: (lastDepOpB, firstDepOpA)
  //
  if (firstDepOpA != nullptr) {
    if (lastDepOpB != nullptr) {
      if (firstDepOpA->isBeforeInBlock(lastDepOpB) || firstDepOpA == lastDepOpB)
        // No valid insertion point exists which preserves dependences.
        return nullptr;
    }
    // Return insertion point in valid range closest to 'opB'.
    // TODO: Consider other insertion points in valid range.
    return firstDepOpA;
  }
  // No dependences from 'opA' to operation in range ('opA', 'opB'), return
  // 'opB' insertion point.
  return forOpB.getOperation();
}

// Gathers all load and store ops in loop nest rooted at 'forOp' into
// 'loadAndStoreOps'.
static bool
gatherLoadsAndStores(AffineForOp forOp,
                     SmallVectorImpl<Operation *> &loadAndStoreOps) {
  bool hasIfOp = false;
  forOp.walk([&](Operation *op) {
    if (isa<AffineReadOpInterface, AffineWriteOpInterface>(op))
      loadAndStoreOps.push_back(op);
    else if (isa<AffineIfOp>(op))
      hasIfOp = true;
  });
  return !hasIfOp;
}

/// Returns the maximum loop depth at which we could fuse producer loop
/// 'srcForOp' into consumer loop 'dstForOp' without violating data dependences.
// TODO: Generalize this check for sibling and more generic fusion scenarios.
// TODO: Support forward slice fusion.
static unsigned getMaxLoopDepth(ArrayRef<Operation *> srcOps,
                                ArrayRef<Operation *> dstOps) {
  if (dstOps.empty())
    // Expected at least one memory operation.
    // TODO: Revisit this case with a specific example.
    return 0;

  // Filter out ops in 'dstOps' that do not use the producer-consumer memref so
  // that they are not considered for analysis.
  DenseSet<Value> producerConsumerMemrefs;
  gatherProducerConsumerMemrefs(srcOps, dstOps, producerConsumerMemrefs);
  SmallVector<Operation *, 4> targetDstOps;
  for (Operation *dstOp : dstOps) {
    auto loadOp = dyn_cast<AffineReadOpInterface>(dstOp);
    Value memref = loadOp ? loadOp.getMemRef()
                          : cast<AffineWriteOpInterface>(dstOp).getMemRef();
    if (producerConsumerMemrefs.count(memref) > 0)
      targetDstOps.push_back(dstOp);
  }

  assert(!targetDstOps.empty() &&
         "No dependences between 'srcForOp' and 'dstForOp'?");

  // Compute the innermost common loop depth for loads and stores.
  unsigned loopDepth = getInnermostCommonLoopDepth(targetDstOps);

  // Return common loop depth for loads if there are no store ops.
  if (all_of(targetDstOps,
             [&](Operation *op) { return isa<AffineReadOpInterface>(op); }))
    return loopDepth;

  // Check dependences on all pairs of ops in 'targetDstOps' and store the
  // minimum loop depth at which a dependence is satisfied.
  for (unsigned i = 0, e = targetDstOps.size(); i < e; ++i) {
    auto *srcOpInst = targetDstOps[i];
    MemRefAccess srcAccess(srcOpInst);
    for (unsigned j = 0; j < e; ++j) {
      auto *dstOpInst = targetDstOps[j];
      MemRefAccess dstAccess(dstOpInst);

      unsigned numCommonLoops =
          getNumCommonSurroundingLoops(*srcOpInst, *dstOpInst);
      for (unsigned d = 1; d <= numCommonLoops + 1; ++d) {
        FlatAffineValueConstraints dependenceConstraints;
        // TODO: Cache dependence analysis results, check cache here.
        DependenceResult result = checkMemrefAccessDependence(
            srcAccess, dstAccess, d, &dependenceConstraints,
            /*dependenceComponents=*/nullptr);
        if (hasDependence(result)) {
          // Store minimum loop depth and break because we want the min 'd' at
          // which there is a dependence.
          loopDepth = std::min(loopDepth, d - 1);
          break;
        }
      }
    }
  }

  return loopDepth;
}

// TODO: Prevent fusion of loop nests with side-effecting operations.
// TODO: This pass performs some computation that is the same for all the depths
// (e.g., getMaxLoopDepth). Implement a version of this utility that processes
// all the depths at once or only the legal maximal depth for maximal fusion.
FusionResult mlir::canFuseLoops(AffineForOp srcForOp, AffineForOp dstForOp,
                                unsigned dstLoopDepth,
                                ComputationSliceState *srcSlice,
                                FusionStrategy fusionStrategy) {
  // Return 'failure' if 'dstLoopDepth == 0'.
  if (dstLoopDepth == 0) {
    LLVM_DEBUG(llvm::dbgs() << "Cannot fuse loop nests at depth 0\n");
    return FusionResult::FailPrecondition;
  }
  // Return 'failure' if 'srcForOp' and 'dstForOp' are not in the same block.
  auto *block = srcForOp->getBlock();
  if (block != dstForOp->getBlock()) {
    LLVM_DEBUG(llvm::dbgs() << "Cannot fuse loop nests in different blocks\n");
    return FusionResult::FailPrecondition;
  }

  // Return 'failure' if no valid insertion point for fused loop nest in 'block'
  // exists which would preserve dependences.
  if (!getFusedLoopNestInsertionPoint(srcForOp, dstForOp)) {
    LLVM_DEBUG(llvm::dbgs() << "Fusion would violate dependences in block\n");
    return FusionResult::FailBlockDependence;
  }

  // Check if 'srcForOp' precedes 'dstForOp' in 'block'.
  bool isSrcForOpBeforeDstForOp =
      srcForOp->isBeforeInBlock(dstForOp.getOperation());
  // 'forOpA' executes before 'forOpB' in 'block'.
  auto forOpA = isSrcForOpBeforeDstForOp ? srcForOp : dstForOp;
  auto forOpB = isSrcForOpBeforeDstForOp ? dstForOp : srcForOp;

  // Gather all load and store from 'forOpA' which precedes 'forOpB' in 'block'.
  SmallVector<Operation *, 4> opsA;
  if (!gatherLoadsAndStores(forOpA, opsA)) {
    LLVM_DEBUG(llvm::dbgs() << "Fusing loops with affine.if unsupported\n");
    return FusionResult::FailPrecondition;
  }

  // Gather all load and store from 'forOpB' which succeeds 'forOpA' in 'block'.
  SmallVector<Operation *, 4> opsB;
  if (!gatherLoadsAndStores(forOpB, opsB)) {
    LLVM_DEBUG(llvm::dbgs() << "Fusing loops with affine.if unsupported\n");
    return FusionResult::FailPrecondition;
  }

  // Return 'failure' if fusing loops at depth 'dstLoopDepth' wouldn't preserve
  // loop dependences.
  // TODO: Enable this check for sibling and more generic loop fusion
  // strategies.
  if (fusionStrategy.getStrategy() == FusionStrategy::ProducerConsumer) {
    // TODO: 'getMaxLoopDepth' does not support forward slice fusion.
    assert(isSrcForOpBeforeDstForOp && "Unexpected forward slice fusion");
    if (getMaxLoopDepth(opsA, opsB) < dstLoopDepth) {
      LLVM_DEBUG(llvm::dbgs() << "Fusion would violate loop dependences\n");
      return FusionResult::FailFusionDependence;
    }
  }

  // Calculate the number of common loops surrounding 'srcForOp' and 'dstForOp'.
  unsigned numCommonLoops = mlir::getNumCommonSurroundingLoops(
      *srcForOp.getOperation(), *dstForOp.getOperation());

  // Filter out ops in 'opsA' to compute the slice union based on the
  // assumptions made by the fusion strategy.
  SmallVector<Operation *, 4> strategyOpsA;
  switch (fusionStrategy.getStrategy()) {
  case FusionStrategy::Generic:
    // Generic fusion. Take into account all the memory operations to compute
    // the slice union.
    strategyOpsA.append(opsA.begin(), opsA.end());
    break;
  case FusionStrategy::ProducerConsumer:
    // Producer-consumer fusion (AffineLoopFusion pass) only takes into
    // account stores in 'srcForOp' to compute the slice union.
    for (Operation *op : opsA) {
      if (isa<AffineWriteOpInterface>(op))
        strategyOpsA.push_back(op);
    }
    break;
  case FusionStrategy::Sibling:
    // Sibling fusion (AffineLoopFusion pass) only takes into account the loads
    // to 'memref' in 'srcForOp' to compute the slice union.
    for (Operation *op : opsA) {
      auto load = dyn_cast<AffineReadOpInterface>(op);
      if (load && load.getMemRef() == fusionStrategy.getSiblingFusionMemRef())
        strategyOpsA.push_back(op);
    }
    break;
  }

  // Compute union of computation slices computed between all pairs of ops
  // from 'forOpA' and 'forOpB'.
  SliceComputationResult sliceComputationResult =
      mlir::computeSliceUnion(strategyOpsA, opsB, dstLoopDepth, numCommonLoops,
                              isSrcForOpBeforeDstForOp, srcSlice);
  if (sliceComputationResult.value == SliceComputationResult::GenericFailure) {
    LLVM_DEBUG(llvm::dbgs() << "computeSliceUnion failed\n");
    return FusionResult::FailPrecondition;
  }
  if (sliceComputationResult.value ==
      SliceComputationResult::IncorrectSliceFailure) {
    LLVM_DEBUG(llvm::dbgs() << "Incorrect slice computation\n");
    return FusionResult::FailIncorrectSlice;
  }

  return FusionResult::Success;
}

/// Patch the loop body of a forOp that is a single iteration reduction loop
/// into its containing block.
LogicalResult promoteSingleIterReductionLoop(AffineForOp forOp,
                                             bool siblingFusionUser) {
  // Check if the reduction loop is a single iteration loop.
  Optional<uint64_t> tripCount = getConstantTripCount(forOp);
  if (!tripCount || tripCount.getValue() != 1)
    return failure();
  auto iterOperands = forOp.getIterOperands();
  auto *parentOp = forOp->getParentOp();
  if (!isa<AffineForOp>(parentOp))
    return failure();
  auto newOperands = forOp.getBody()->getTerminator()->getOperands();
  OpBuilder b(parentOp);
  // Replace the parent loop and add iteroperands and results from the `forOp`.
  AffineForOp parentForOp = forOp->getParentOfType<AffineForOp>();
  AffineForOp newLoop = replaceForOpWithNewYields(
      b, parentForOp, iterOperands, newOperands, forOp.getRegionIterArgs());

  // For sibling-fusion users, collect operations that use the results of the
  // `forOp` outside the new parent loop that has absorbed all its iter args
  // and operands. These operations will be moved later after the results
  // have been replaced.
  SetVector<Operation *> forwardSlice;
  if (siblingFusionUser) {
    for (unsigned i = 0, e = forOp.getNumResults(); i != e; ++i) {
      SetVector<Operation *> tmpForwardSlice;
      getForwardSlice(forOp.getResult(i), &tmpForwardSlice);
      forwardSlice.set_union(tmpForwardSlice);
    }
  }
  // Update the results of the `forOp` in the new loop.
  for (unsigned i = 0, e = forOp.getNumResults(); i != e; ++i) {
    forOp.getResult(i).replaceAllUsesWith(
        newLoop.getResult(i + parentOp->getNumResults()));
  }
  // For sibling-fusion users, move operations that use the results of the
  // `forOp` outside the new parent loop
  if (siblingFusionUser) {
    topologicalSort(forwardSlice);
    for (Operation *op : llvm::reverse(forwardSlice))
      op->moveAfter(newLoop);
  }
  // Replace the induction variable.
  auto iv = forOp.getInductionVar();
  iv.replaceAllUsesWith(newLoop.getInductionVar());
  // Replace the iter args.
  auto forOpIterArgs = forOp.getRegionIterArgs();
  for (auto it : llvm::zip(forOpIterArgs, newLoop.getRegionIterArgs().take_back(
                                              forOpIterArgs.size()))) {
    std::get<0>(it).replaceAllUsesWith(std::get<1>(it));
  }
  // Move the loop body operations, except for its terminator, to the loop's
  // containing block.
  forOp.getBody()->back().erase();
  auto *parentBlock = forOp->getBlock();
  parentBlock->getOperations().splice(Block::iterator(forOp),
                                      forOp.getBody()->getOperations());
  forOp.erase();
  parentForOp.erase();
  return success();
}

/// Fuses 'srcForOp' into 'dstForOp' with destination loop block insertion point
/// and source slice loop bounds specified in 'srcSlice'.
void mlir::fuseLoops(AffineForOp srcForOp, AffineForOp dstForOp,
                     const ComputationSliceState &srcSlice,
                     bool isInnermostSiblingInsertion) {
  // Clone 'srcForOp' into 'dstForOp' at 'srcSlice->insertPoint'.
  OpBuilder b(srcSlice.insertPoint->getBlock(), srcSlice.insertPoint);
  BlockAndValueMapping mapper;
  b.clone(*srcForOp, mapper);

  // Update 'sliceLoopNest' upper and lower bounds from computed 'srcSlice'.
  SmallVector<AffineForOp, 4> sliceLoops;
  for (unsigned i = 0, e = srcSlice.ivs.size(); i < e; ++i) {
    auto loopIV = mapper.lookupOrNull(srcSlice.ivs[i]);
    if (!loopIV)
      continue;
    auto forOp = getForInductionVarOwner(loopIV);
    sliceLoops.push_back(forOp);
    if (AffineMap lbMap = srcSlice.lbs[i]) {
      auto lbOperands = srcSlice.lbOperands[i];
      canonicalizeMapAndOperands(&lbMap, &lbOperands);
      forOp.setLowerBound(lbOperands, lbMap);
    }
    if (AffineMap ubMap = srcSlice.ubs[i]) {
      auto ubOperands = srcSlice.ubOperands[i];
      canonicalizeMapAndOperands(&ubMap, &ubOperands);
      forOp.setUpperBound(ubOperands, ubMap);
    }
  }

<<<<<<< HEAD
  // Promote any single iteration slice loops.
  for (AffineForOp forOp : sliceLoops)
    (void)promoteIfSingleIteration(forOp);
=======
  llvm::SmallDenseMap<Operation *, uint64_t, 8> sliceTripCountMap;
  auto srcIsUnitSlice = [&]() {
    return (buildSliceTripCountMap(srcSlice, &sliceTripCountMap) &&
            (getSliceIterationCount(sliceTripCountMap) == 1));
  };
  // Fix up and if possible, eliminate single iteration loops.
  for (AffineForOp forOp : sliceLoops) {
    if (isLoopParallelAndContainsReduction(forOp) &&
        isInnermostSiblingInsertion && srcIsUnitSlice())
      // Patch reduction loop - only ones that are sibling-fused with the
      // destination loop - into the parent loop.
      (void)promoteSingleIterReductionLoop(forOp, true);
    else
      // Promote any single iteration slice loops.
      (void)promoteIfSingleIteration(forOp);
  }
>>>>>>> 2ab1d525
}

/// Collect loop nest statistics (eg. loop trip count and operation count)
/// in 'stats' for loop nest rooted at 'forOp'. Returns true on success,
/// returns false otherwise.
bool mlir::getLoopNestStats(AffineForOp forOpRoot, LoopNestStats *stats) {
  auto walkResult = forOpRoot.walk([&](AffineForOp forOp) {
    auto *childForOp = forOp.getOperation();
    auto *parentForOp = forOp->getParentOp();
    if (!llvm::isa<FuncOp>(parentForOp)) {
      if (!isa<AffineForOp>(parentForOp)) {
        LLVM_DEBUG(llvm::dbgs() << "Expected parent AffineForOp\n");
        return WalkResult::interrupt();
      }
      // Add mapping to 'forOp' from its parent AffineForOp.
      stats->loopMap[parentForOp].push_back(forOp);
    }

    // Record the number of op operations in the body of 'forOp'.
    unsigned count = 0;
    stats->opCountMap[childForOp] = 0;
    for (auto &op : *forOp.getBody()) {
      if (!isa<AffineForOp, AffineIfOp>(op))
        ++count;
    }
    stats->opCountMap[childForOp] = count;

    // Record trip count for 'forOp'. Set flag if trip count is not
    // constant.
    Optional<uint64_t> maybeConstTripCount = getConstantTripCount(forOp);
    if (!maybeConstTripCount.hasValue()) {
      // Currently only constant trip count loop nests are supported.
      LLVM_DEBUG(llvm::dbgs() << "Non-constant trip count unsupported\n");
      return WalkResult::interrupt();
    }

    stats->tripCountMap[childForOp] = maybeConstTripCount.getValue();
    return WalkResult::advance();
  });
  return !walkResult.wasInterrupted();
}

// Computes the total cost of the loop nest rooted at 'forOp'.
// Currently, the total cost is computed by counting the total operation
// instance count (i.e. total number of operations in the loop bodyloop
// operation count * loop trip count) for the entire loop nest.
// If 'tripCountOverrideMap' is non-null, overrides the trip count for loops
// specified in the map when computing the total op instance count.
// NOTEs: 1) This is used to compute the cost of computation slices, which are
// sliced along the iteration dimension, and thus reduce the trip count.
// If 'computeCostMap' is non-null, the total op count for forOps specified
// in the map is increased (not overridden) by adding the op count from the
// map to the existing op count for the for loop. This is done before
// multiplying by the loop's trip count, and is used to model the cost of
// inserting a sliced loop nest of known cost into the loop's body.
// 2) This is also used to compute the cost of fusing a slice of some loop nest
// within another loop.
static int64_t getComputeCostHelper(
    Operation *forOp, LoopNestStats &stats,
    llvm::SmallDenseMap<Operation *, uint64_t, 8> *tripCountOverrideMap,
    DenseMap<Operation *, int64_t> *computeCostMap) {
  // 'opCount' is the total number operations in one iteration of 'forOp' body,
  // minus terminator op which is a no-op.
  int64_t opCount = stats.opCountMap[forOp] - 1;
  if (stats.loopMap.count(forOp) > 0) {
    for (auto childForOp : stats.loopMap[forOp]) {
      opCount += getComputeCostHelper(childForOp.getOperation(), stats,
                                      tripCountOverrideMap, computeCostMap);
    }
  }
  // Add in additional op instances from slice (if specified in map).
  if (computeCostMap != nullptr) {
    auto it = computeCostMap->find(forOp);
    if (it != computeCostMap->end()) {
      opCount += it->second;
    }
  }
  // Override trip count (if specified in map).
  int64_t tripCount = stats.tripCountMap[forOp];
  if (tripCountOverrideMap != nullptr) {
    auto it = tripCountOverrideMap->find(forOp);
    if (it != tripCountOverrideMap->end()) {
      tripCount = it->second;
    }
  }
  // Returns the total number of dynamic instances of operations in loop body.
  return tripCount * opCount;
}

/// Computes the total cost of the loop nest rooted at 'forOp' using 'stats'.
/// Currently, the total cost is computed by counting the total operation
/// instance count (i.e. total number of operations in the loop body * loop
/// trip count) for the entire loop nest.
int64_t mlir::getComputeCost(AffineForOp forOp, LoopNestStats &stats) {
  return getComputeCostHelper(forOp.getOperation(), stats,
                              /*tripCountOverrideMap=*/nullptr,
                              /*computeCostMap=*/nullptr);
}

/// Computes and returns in 'computeCost', the total compute cost of fusing the
/// 'slice' of the loop nest rooted at 'srcForOp' into 'dstForOp'. Currently,
/// the total cost is computed by counting the total operation instance count
/// (i.e. total number of operations in the loop body * loop trip count) for
/// the entire loop nest.
bool mlir::getFusionComputeCost(AffineForOp srcForOp, LoopNestStats &srcStats,
                                AffineForOp dstForOp, LoopNestStats &dstStats,
                                const ComputationSliceState &slice,
                                int64_t *computeCost) {
  llvm::SmallDenseMap<Operation *, uint64_t, 8> sliceTripCountMap;
  DenseMap<Operation *, int64_t> computeCostMap;

  // Build trip count map for computation slice.
  if (!buildSliceTripCountMap(slice, &sliceTripCountMap))
    return false;
  // Checks whether a store to load forwarding will happen.
  int64_t sliceIterationCount = getSliceIterationCount(sliceTripCountMap);
  assert(sliceIterationCount > 0);
  bool storeLoadFwdGuaranteed = (sliceIterationCount == 1);
  auto *insertPointParent = slice.insertPoint->getParentOp();

  // The store and loads to this memref will disappear.
  // TODO: Add load coalescing to memref data flow opt pass.
  if (storeLoadFwdGuaranteed) {
    // Subtract from operation count the loads/store we expect load/store
    // forwarding to remove.
    unsigned storeCount = 0;
    llvm::SmallDenseSet<Value, 4> storeMemrefs;
    srcForOp.walk([&](Operation *op) {
      if (auto storeOp = dyn_cast<AffineWriteOpInterface>(op)) {
        storeMemrefs.insert(storeOp.getMemRef());
        ++storeCount;
      }
    });
    // Subtract out any store ops in single-iteration src slice loop nest.
    if (storeCount > 0)
      computeCostMap[insertPointParent] = -storeCount;
    // Subtract out any load users of 'storeMemrefs' nested below
    // 'insertPointParent'.
    for (auto value : storeMemrefs) {
      for (auto *user : value.getUsers()) {
        if (auto loadOp = dyn_cast<AffineReadOpInterface>(user)) {
          SmallVector<AffineForOp, 4> loops;
          // Check if any loop in loop nest surrounding 'user' is
          // 'insertPointParent'.
          getLoopIVs(*user, &loops);
          if (llvm::is_contained(loops, cast<AffineForOp>(insertPointParent))) {
            if (auto forOp =
                    dyn_cast_or_null<AffineForOp>(user->getParentOp())) {
              if (computeCostMap.count(forOp) == 0)
                computeCostMap[forOp] = 0;
              computeCostMap[forOp] -= 1;
            }
          }
        }
      }
    }
  }

  // Compute op instance count for the src loop nest with iteration slicing.
  int64_t sliceComputeCost = getComputeCostHelper(
      srcForOp.getOperation(), srcStats, &sliceTripCountMap, &computeCostMap);

  // Compute cost of fusion for this depth.
  computeCostMap[insertPointParent] = sliceComputeCost;

  *computeCost =
      getComputeCostHelper(dstForOp.getOperation(), dstStats,
                           /*tripCountOverrideMap=*/nullptr, &computeCostMap);
  return true;
}

/// Returns in 'producerConsumerMemrefs' the memrefs involved in a
/// producer-consumer dependence between write ops in 'srcOps' and read ops in
/// 'dstOps'.
void mlir::gatherProducerConsumerMemrefs(
    ArrayRef<Operation *> srcOps, ArrayRef<Operation *> dstOps,
    DenseSet<Value> &producerConsumerMemrefs) {
  // Gather memrefs from stores in 'srcOps'.
  DenseSet<Value> srcStoreMemRefs;
  for (Operation *op : srcOps)
    if (auto storeOp = dyn_cast<AffineWriteOpInterface>(op))
      srcStoreMemRefs.insert(storeOp.getMemRef());

  // Compute the intersection between memrefs from stores in 'srcOps' and
  // memrefs from loads in 'dstOps'.
  for (Operation *op : dstOps)
    if (auto loadOp = dyn_cast<AffineReadOpInterface>(op))
      if (srcStoreMemRefs.count(loadOp.getMemRef()) > 0)
        producerConsumerMemrefs.insert(loadOp.getMemRef());
}<|MERGE_RESOLUTION|>--- conflicted
+++ resolved
@@ -457,11 +457,6 @@
     }
   }
 
-<<<<<<< HEAD
-  // Promote any single iteration slice loops.
-  for (AffineForOp forOp : sliceLoops)
-    (void)promoteIfSingleIteration(forOp);
-=======
   llvm::SmallDenseMap<Operation *, uint64_t, 8> sliceTripCountMap;
   auto srcIsUnitSlice = [&]() {
     return (buildSliceTripCountMap(srcSlice, &sliceTripCountMap) &&
@@ -478,7 +473,6 @@
       // Promote any single iteration slice loops.
       (void)promoteIfSingleIteration(forOp);
   }
->>>>>>> 2ab1d525
 }
 
 /// Collect loop nest statistics (eg. loop trip count and operation count)
