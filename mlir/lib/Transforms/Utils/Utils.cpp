//===- Utils.cpp ---- Misc utilities for code and data transformation -----===//
//
// Part of the LLVM Project, under the Apache License v2.0 with LLVM Exceptions.
// See https://llvm.org/LICENSE.txt for license information.
// SPDX-License-Identifier: Apache-2.0 WITH LLVM-exception
//
//===----------------------------------------------------------------------===//
//
// This file implements miscellaneous transformation routines for non-loop IR
// structures.
//
//===----------------------------------------------------------------------===//

#include "mlir/Transforms/Utils.h"
#include "mlir/Analysis/AffineAnalysis.h"
#include "mlir/Analysis/AffineStructures.h"
#include "mlir/Analysis/Utils.h"
#include "mlir/Dialect/Affine/IR/AffineOps.h"
#include "mlir/Dialect/Arithmetic/IR/Arithmetic.h"
#include "mlir/Dialect/MemRef/IR/MemRef.h"
#include "mlir/IR/Builders.h"
#include "mlir/IR/BuiltinOps.h"
#include "mlir/IR/Dominance.h"
#include "mlir/Support/MathExtras.h"
#include "llvm/ADT/DenseMap.h"
#include "llvm/ADT/TypeSwitch.h"

<<<<<<< HEAD
=======
#define DEBUG_TYPE "transforms-utils"

using namespace mlir;

>>>>>>> 2ab1d525
// Perform the replacement in `op`.
LogicalResult mlir::replaceAllMemRefUsesWith(Value oldMemRef, Value newMemRef,
                                             Operation *op,
                                             ArrayRef<Value> extraIndices,
                                             AffineMap indexRemap,
                                             ArrayRef<Value> extraOperands,
                                             ArrayRef<Value> symbolOperands,
                                             bool allowNonDereferencingOps) {
  unsigned newMemRefRank = newMemRef.getType().cast<MemRefType>().getRank();
  (void)newMemRefRank; // unused in opt mode
  unsigned oldMemRefRank = oldMemRef.getType().cast<MemRefType>().getRank();
  (void)oldMemRefRank; // unused in opt mode
  if (indexRemap) {
    assert(indexRemap.getNumSymbols() == symbolOperands.size() &&
           "symbolic operand count mismatch");
    assert(indexRemap.getNumInputs() ==
           extraOperands.size() + oldMemRefRank + symbolOperands.size());
    assert(indexRemap.getNumResults() + extraIndices.size() == newMemRefRank);
  } else {
    assert(oldMemRefRank + extraIndices.size() == newMemRefRank);
  }

  // Assert same elemental type.
  assert(oldMemRef.getType().cast<MemRefType>().getElementType() ==
         newMemRef.getType().cast<MemRefType>().getElementType());

  SmallVector<unsigned, 2> usePositions;
  for (const auto &opEntry : llvm::enumerate(op->getOperands())) {
    if (opEntry.value() == oldMemRef)
      usePositions.push_back(opEntry.index());
  }

  // If memref doesn't appear, nothing to do.
  if (usePositions.empty())
    return success();

  if (usePositions.size() > 1) {
    // TODO: extend it for this case when needed (rare).
    assert(false && "multiple dereferencing uses in a single op not supported");
    return failure();
  }

  unsigned memRefOperandPos = usePositions.front();

  OpBuilder builder(op);
  // The following checks if op is dereferencing memref and performs the access
  // index rewrites.
  auto affMapAccInterface = dyn_cast<AffineMapAccessInterface>(op);
  if (!affMapAccInterface) {
    if (!allowNonDereferencingOps) {
      // Failure: memref used in a non-dereferencing context (potentially
      // escapes); no replacement in these cases unless allowNonDereferencingOps
      // is set.
      return failure();
    }
    op->setOperand(memRefOperandPos, newMemRef);
    return success();
  }
  // Perform index rewrites for the dereferencing op and then replace the op
  NamedAttribute oldMapAttrPair =
      affMapAccInterface.getAffineMapAttrForMemRef(oldMemRef);
<<<<<<< HEAD
  AffineMap oldMap = oldMapAttrPair.second.cast<AffineMapAttr>().getValue();
=======
  AffineMap oldMap = oldMapAttrPair.getValue().cast<AffineMapAttr>().getValue();
>>>>>>> 2ab1d525
  unsigned oldMapNumInputs = oldMap.getNumInputs();
  SmallVector<Value, 4> oldMapOperands(
      op->operand_begin() + memRefOperandPos + 1,
      op->operand_begin() + memRefOperandPos + 1 + oldMapNumInputs);

  // Apply 'oldMemRefOperands = oldMap(oldMapOperands)'.
  SmallVector<Value, 4> oldMemRefOperands;
  SmallVector<Value, 4> affineApplyOps;
  oldMemRefOperands.reserve(oldMemRefRank);
  if (oldMap != builder.getMultiDimIdentityMap(oldMap.getNumDims())) {
    for (auto resultExpr : oldMap.getResults()) {
      auto singleResMap = AffineMap::get(oldMap.getNumDims(),
                                         oldMap.getNumSymbols(), resultExpr);
      auto afOp = builder.create<AffineApplyOp>(op->getLoc(), singleResMap,
                                                oldMapOperands);
      oldMemRefOperands.push_back(afOp);
      affineApplyOps.push_back(afOp);
    }
  } else {
    oldMemRefOperands.assign(oldMapOperands.begin(), oldMapOperands.end());
  }

  // Construct new indices as a remap of the old ones if a remapping has been
  // provided. The indices of a memref come right after it, i.e.,
  // at position memRefOperandPos + 1.
  SmallVector<Value, 4> remapOperands;
  remapOperands.reserve(extraOperands.size() + oldMemRefRank +
                        symbolOperands.size());
  remapOperands.append(extraOperands.begin(), extraOperands.end());
  remapOperands.append(oldMemRefOperands.begin(), oldMemRefOperands.end());
  remapOperands.append(symbolOperands.begin(), symbolOperands.end());

  SmallVector<Value, 4> remapOutputs;
  remapOutputs.reserve(oldMemRefRank);

  if (indexRemap &&
      indexRemap != builder.getMultiDimIdentityMap(indexRemap.getNumDims())) {
    // Remapped indices.
    for (auto resultExpr : indexRemap.getResults()) {
      auto singleResMap = AffineMap::get(
          indexRemap.getNumDims(), indexRemap.getNumSymbols(), resultExpr);
      auto afOp = builder.create<AffineApplyOp>(op->getLoc(), singleResMap,
                                                remapOperands);
      remapOutputs.push_back(afOp);
      affineApplyOps.push_back(afOp);
    }
  } else {
    // No remapping specified.
    remapOutputs.assign(remapOperands.begin(), remapOperands.end());
  }

  SmallVector<Value, 4> newMapOperands;
  newMapOperands.reserve(newMemRefRank);

  // Prepend 'extraIndices' in 'newMapOperands'.
  for (Value extraIndex : extraIndices) {
    assert(extraIndex.getDefiningOp()->getNumResults() == 1 &&
           "single result op's expected to generate these indices");
    assert((isValidDim(extraIndex) || isValidSymbol(extraIndex)) &&
           "invalid memory op index");
    newMapOperands.push_back(extraIndex);
  }

  // Append 'remapOutputs' to 'newMapOperands'.
  newMapOperands.append(remapOutputs.begin(), remapOutputs.end());

  // Create new fully composed AffineMap for new op to be created.
  assert(newMapOperands.size() == newMemRefRank);
  auto newMap = builder.getMultiDimIdentityMap(newMemRefRank);
  // TODO: Avoid creating/deleting temporary AffineApplyOps here.
  fullyComposeAffineMapAndOperands(&newMap, &newMapOperands);
  newMap = simplifyAffineMap(newMap);
  canonicalizeMapAndOperands(&newMap, &newMapOperands);
  // Remove any affine.apply's that became dead as a result of composition.
  for (Value value : affineApplyOps)
    if (value.use_empty())
      value.getDefiningOp()->erase();

  OperationState state(op->getLoc(), op->getName());
  // Construct the new operation using this memref.
  state.operands.reserve(op->getNumOperands() + extraIndices.size());
  // Insert the non-memref operands.
  state.operands.append(op->operand_begin(),
                        op->operand_begin() + memRefOperandPos);
  // Insert the new memref value.
  state.operands.push_back(newMemRef);

  // Insert the new memref map operands.
  state.operands.append(newMapOperands.begin(), newMapOperands.end());

  // Insert the remaining operands unmodified.
  state.operands.append(op->operand_begin() + memRefOperandPos + 1 +
                            oldMapNumInputs,
                        op->operand_end());

  // Result types don't change. Both memref's are of the same elemental type.
  state.types.reserve(op->getNumResults());
  for (auto result : op->getResults())
    state.types.push_back(result.getType());

  // Add attribute for 'newMap', other Attributes do not change.
  auto newMapAttr = AffineMapAttr::get(newMap);
  for (auto namedAttr : op->getAttrs()) {
    if (namedAttr.getName() == oldMapAttrPair.getName())
      state.attributes.push_back({namedAttr.getName(), newMapAttr});
    else
      state.attributes.push_back(namedAttr);
  }

  // Create the new operation.
  auto *repOp = builder.createOperation(state);
  op->replaceAllUsesWith(repOp);
  op->erase();

  return success();
}

LogicalResult mlir::replaceAllMemRefUsesWith(
    Value oldMemRef, Value newMemRef, ArrayRef<Value> extraIndices,
    AffineMap indexRemap, ArrayRef<Value> extraOperands,
    ArrayRef<Value> symbolOperands, Operation *domOpFilter,
    Operation *postDomOpFilter, bool allowNonDereferencingOps,
    bool replaceInDeallocOp) {
  unsigned newMemRefRank = newMemRef.getType().cast<MemRefType>().getRank();
  (void)newMemRefRank; // unused in opt mode
  unsigned oldMemRefRank = oldMemRef.getType().cast<MemRefType>().getRank();
  (void)oldMemRefRank;
  if (indexRemap) {
    assert(indexRemap.getNumSymbols() == symbolOperands.size() &&
           "symbol operand count mismatch");
    assert(indexRemap.getNumInputs() ==
           extraOperands.size() + oldMemRefRank + symbolOperands.size());
    assert(indexRemap.getNumResults() + extraIndices.size() == newMemRefRank);
  } else {
    assert(oldMemRefRank + extraIndices.size() == newMemRefRank);
  }

  // Assert same elemental type.
  assert(oldMemRef.getType().cast<MemRefType>().getElementType() ==
         newMemRef.getType().cast<MemRefType>().getElementType());

  std::unique_ptr<DominanceInfo> domInfo;
  std::unique_ptr<PostDominanceInfo> postDomInfo;
  if (domOpFilter)
    domInfo =
        std::make_unique<DominanceInfo>(domOpFilter->getParentOfType<FuncOp>());

  if (postDomOpFilter)
    postDomInfo = std::make_unique<PostDominanceInfo>(
        postDomOpFilter->getParentOfType<FuncOp>());

  // Walk all uses of old memref; collect ops to perform replacement. We use a
  // DenseSet since an operation could potentially have multiple uses of a
  // memref (although rare), and the replacement later is going to erase ops.
  DenseSet<Operation *> opsToReplace;
  for (auto *op : oldMemRef.getUsers()) {
    // Skip this use if it's not dominated by domOpFilter.
    if (domOpFilter && !domInfo->dominates(domOpFilter, op))
      continue;

    // Skip this use if it's not post-dominated by postDomOpFilter.
    if (postDomOpFilter && !postDomInfo->postDominates(postDomOpFilter, op))
      continue;

    // Skip dealloc's - no replacement is necessary, and a memref replacement
    // at other uses doesn't hurt these dealloc's.
    if (isa<memref::DeallocOp>(op) && !replaceInDeallocOp)
      continue;

    // Check if the memref was used in a non-dereferencing context. It is fine
    // for the memref to be used in a non-dereferencing way outside of the
    // region where this replacement is happening.
    if (!isa<AffineMapAccessInterface>(*op)) {
<<<<<<< HEAD
      if (!allowNonDereferencingOps)
=======
      if (!allowNonDereferencingOps) {
        LLVM_DEBUG(llvm::dbgs()
                   << "Memref replacement failed: non-deferencing memref op: \n"
                   << *op << '\n');
>>>>>>> 2ab1d525
        return failure();
      }
      // Non-dereferencing ops with the MemRefsNormalizable trait are
      // supported for replacement.
      if (!op->hasTrait<OpTrait::MemRefsNormalizable>()) {
        LLVM_DEBUG(llvm::dbgs() << "Memref replacement failed: use without a "
                                   "memrefs normalizable trait: \n"
                                << *op << '\n');
        return failure();
      }
    }

    // We'll first collect and then replace --- since replacement erases the op
    // that has the use, and that op could be postDomFilter or domFilter itself!
    opsToReplace.insert(op);
  }

  for (auto *op : opsToReplace) {
    if (failed(replaceAllMemRefUsesWith(
            oldMemRef, newMemRef, op, extraIndices, indexRemap, extraOperands,
            symbolOperands, allowNonDereferencingOps)))
      llvm_unreachable("memref replacement guaranteed to succeed here");
  }

  return success();
}

/// Given an operation, inserts one or more single result affine
/// apply operations, results of which are exclusively used by this operation
/// operation. The operands of these newly created affine apply ops are
/// guaranteed to be loop iterators or terminal symbols of a function.
///
/// Before
///
/// affine.for %i = 0 to #map(%N)
///   %idx = affine.apply (d0) -> (d0 mod 2) (%i)
///   "send"(%idx, %A, ...)
///   "compute"(%idx)
///
/// After
///
/// affine.for %i = 0 to #map(%N)
///   %idx = affine.apply (d0) -> (d0 mod 2) (%i)
///   "send"(%idx, %A, ...)
///   %idx_ = affine.apply (d0) -> (d0 mod 2) (%i)
///   "compute"(%idx_)
///
/// This allows applying different transformations on send and compute (for eg.
/// different shifts/delays).
///
/// Returns nullptr either if none of opInst's operands were the result of an
/// affine.apply and thus there was no affine computation slice to create, or if
/// all the affine.apply op's supplying operands to this opInst did not have any
/// uses besides this opInst; otherwise returns the list of affine.apply
/// operations created in output argument `sliceOps`.
void mlir::createAffineComputationSlice(
    Operation *opInst, SmallVectorImpl<AffineApplyOp> *sliceOps) {
  // Collect all operands that are results of affine apply ops.
  SmallVector<Value, 4> subOperands;
  subOperands.reserve(opInst->getNumOperands());
  for (auto operand : opInst->getOperands())
    if (isa_and_nonnull<AffineApplyOp>(operand.getDefiningOp()))
      subOperands.push_back(operand);

  // Gather sequence of AffineApplyOps reachable from 'subOperands'.
  SmallVector<Operation *, 4> affineApplyOps;
  getReachableAffineApplyOps(subOperands, affineApplyOps);
  // Skip transforming if there are no affine maps to compose.
  if (affineApplyOps.empty())
    return;

  // Check if all uses of the affine apply op's lie only in this op op, in
  // which case there would be nothing to do.
  bool localized = true;
  for (auto *op : affineApplyOps) {
    for (auto result : op->getResults()) {
      for (auto *user : result.getUsers()) {
        if (user != opInst) {
          localized = false;
          break;
        }
      }
    }
  }
  if (localized)
    return;

  OpBuilder builder(opInst);
  SmallVector<Value, 4> composedOpOperands(subOperands);
  auto composedMap = builder.getMultiDimIdentityMap(composedOpOperands.size());
  fullyComposeAffineMapAndOperands(&composedMap, &composedOpOperands);

  // Create an affine.apply for each of the map results.
  sliceOps->reserve(composedMap.getNumResults());
  for (auto resultExpr : composedMap.getResults()) {
    auto singleResMap = AffineMap::get(composedMap.getNumDims(),
                                       composedMap.getNumSymbols(), resultExpr);
    sliceOps->push_back(builder.create<AffineApplyOp>(
        opInst->getLoc(), singleResMap, composedOpOperands));
  }

  // Construct the new operands that include the results from the composed
  // affine apply op above instead of existing ones (subOperands). So, they
  // differ from opInst's operands only for those operands in 'subOperands', for
  // which they will be replaced by the corresponding one from 'sliceOps'.
  SmallVector<Value, 4> newOperands(opInst->getOperands());
  for (unsigned i = 0, e = newOperands.size(); i < e; i++) {
    // Replace the subOperands from among the new operands.
    unsigned j, f;
    for (j = 0, f = subOperands.size(); j < f; j++) {
      if (newOperands[i] == subOperands[j])
        break;
    }
    if (j < subOperands.size()) {
      newOperands[i] = (*sliceOps)[j];
    }
  }
  for (unsigned idx = 0, e = newOperands.size(); idx < e; idx++) {
    opInst->setOperand(idx, newOperands[idx]);
  }
}

/// Enum to set patterns of affine expr in tiled-layout map.
/// TileFloorDiv: <dim expr> div <tile size>
/// TileMod: <dim expr> mod <tile size>
/// TileNone: None of the above
/// Example:
/// #tiled_2d_128x256 = affine_map<(d0, d1)
///            -> (d0 div 128, d1 div 256, d0 mod 128, d1 mod 256)>
/// "d0 div 128" and "d1 div 256" ==> TileFloorDiv
/// "d0 mod 128" and "d1 mod 256" ==> TileMod
enum TileExprPattern { TileFloorDiv, TileMod, TileNone };

/// Check if `map` is a tiled layout. In the tiled layout, specific k dimensions
/// being floordiv'ed by respective tile sizes appeare in a mod with the same
/// tile sizes, and no other expression involves those k dimensions. This
/// function stores a vector of tuples (`tileSizePos`) including AffineExpr for
/// tile size, positions of corresponding `floordiv` and `mod`. If it is not a
/// tiled layout, an empty vector is returned.
static LogicalResult getTileSizePos(
    AffineMap map,
    SmallVectorImpl<std::tuple<AffineExpr, unsigned, unsigned>> &tileSizePos) {
  // Create `floordivExprs` which is a vector of tuples including LHS and RHS of
  // `floordiv` and its position in `map` output.
  // Example: #tiled_2d_128x256 = affine_map<(d0, d1)
  //                -> (d0 div 128, d1 div 256, d0 mod 128, d1 mod 256)>
  // In this example, `floordivExprs` includes {d0, 128, 0} and {d1, 256, 1}.
  SmallVector<std::tuple<AffineExpr, AffineExpr, unsigned>, 4> floordivExprs;
  unsigned pos = 0;
  for (AffineExpr expr : map.getResults()) {
    if (expr.getKind() == AffineExprKind::FloorDiv) {
      AffineBinaryOpExpr binaryExpr = expr.cast<AffineBinaryOpExpr>();
      if (binaryExpr.getRHS().isa<AffineConstantExpr>())
        floordivExprs.emplace_back(
            std::make_tuple(binaryExpr.getLHS(), binaryExpr.getRHS(), pos));
    }
    pos++;
  }
  // Not tiled layout if `floordivExprs` is empty.
  if (floordivExprs.empty()) {
    tileSizePos = SmallVector<std::tuple<AffineExpr, unsigned, unsigned>>{};
    return success();
  }

  // Check if LHS of `floordiv` is used in LHS of `mod`. If not used, `map` is
  // not tiled layout.
  for (std::tuple<AffineExpr, AffineExpr, unsigned> fexpr : floordivExprs) {
    AffineExpr floordivExprLHS = std::get<0>(fexpr);
    AffineExpr floordivExprRHS = std::get<1>(fexpr);
    unsigned floordivPos = std::get<2>(fexpr);

    // Walk affinexpr of `map` output except `fexpr`, and check if LHS and RHS
    // of `fexpr` are used in LHS and RHS of `mod`. If LHS of `fexpr` is used
    // other expr, the map is not tiled layout. Example of non tiled layout:
    //   affine_map<(d0, d1, d2) -> (d0, d1, d2 floordiv 256, d2 floordiv 256)>
    //   affine_map<(d0, d1, d2) -> (d0, d1, d2 floordiv 256, d2 mod 128)>
    //   affine_map<(d0, d1, d2) -> (d0, d1, d2 floordiv 256, d2 mod 256, d2 mod
    //   256)>
    bool found = false;
    pos = 0;
    for (AffineExpr expr : map.getResults()) {
      bool notTiled = false;
      if (pos != floordivPos) {
        expr.walk([&](AffineExpr e) {
          if (e == floordivExprLHS) {
            if (expr.getKind() == AffineExprKind::Mod) {
              AffineBinaryOpExpr binaryExpr = expr.cast<AffineBinaryOpExpr>();
              // If LHS and RHS of `mod` are the same with those of floordiv.
              if (floordivExprLHS == binaryExpr.getLHS() &&
                  floordivExprRHS == binaryExpr.getRHS()) {
                // Save tile size (RHS of `mod`), and position of `floordiv` and
                // `mod` if same expr with `mod` is not found yet.
                if (!found) {
                  tileSizePos.emplace_back(
                      std::make_tuple(binaryExpr.getRHS(), floordivPos, pos));
                  found = true;
                } else {
                  // Non tiled layout: Have multilpe `mod` with the same LHS.
                  // eg. affine_map<(d0, d1, d2) -> (d0, d1, d2 floordiv 256, d2
                  // mod 256, d2 mod 256)>
                  notTiled = true;
                }
              } else {
                // Non tiled layout: RHS of `mod` is different from `floordiv`.
                // eg. affine_map<(d0, d1, d2) -> (d0, d1, d2 floordiv 256, d2
                // mod 128)>
                notTiled = true;
              }
            } else {
              // Non tiled layout: LHS is the same, but not `mod`.
              // eg. affine_map<(d0, d1, d2) -> (d0, d1, d2 floordiv 256, d2
              // floordiv 256)>
              notTiled = true;
            }
          }
        });
      }
      if (notTiled) {
        tileSizePos = SmallVector<std::tuple<AffineExpr, unsigned, unsigned>>{};
        return success();
      }
      pos++;
    }
  }
  return success();
}

/// Check if `dim` dimension of memrefType with `layoutMap` becomes dynamic
/// after normalization. Dimensions that include dynamic dimensions in the map
/// output will become dynamic dimensions. Return true if `dim` is dynamic
/// dimension.
///
/// Example:
/// #map0 = affine_map<(d0, d1) -> (d0, d1 floordiv 32, d1 mod 32)>
///
/// If d1 is dynamic dimension, 2nd and 3rd dimension of map output are dynamic.
/// memref<4x?xf32, #map0>  ==>  memref<4x?x?xf32>
static bool
isNormalizedMemRefDynamicDim(unsigned dim, AffineMap layoutMap,
                             SmallVectorImpl<unsigned> &inMemrefTypeDynDims,
                             MLIRContext *context) {
  bool isDynamicDim = false;
  AffineExpr expr = layoutMap.getResults()[dim];
  // Check if affine expr of the dimension includes dynamic dimension of input
  // memrefType.
  expr.walk([&inMemrefTypeDynDims, &isDynamicDim, &context](AffineExpr e) {
    if (e.isa<AffineDimExpr>()) {
      for (unsigned dm : inMemrefTypeDynDims) {
        if (e == getAffineDimExpr(dm, context)) {
          isDynamicDim = true;
        }
      }
    }
  });
  return isDynamicDim;
}

/// Create affine expr to calculate dimension size for a tiled-layout map.
static AffineExpr createDimSizeExprForTiledLayout(AffineExpr oldMapOutput,
                                                  TileExprPattern pat) {
  // Create map output for the patterns.
  // "floordiv <tile size>" ==> "ceildiv <tile size>"
  // "mod <tile size>" ==> "<tile size>"
  AffineExpr newMapOutput;
  AffineBinaryOpExpr binaryExpr = nullptr;
  switch (pat) {
  case TileExprPattern::TileMod:
    binaryExpr = oldMapOutput.cast<AffineBinaryOpExpr>();
    newMapOutput = binaryExpr.getRHS();
    break;
  case TileExprPattern::TileFloorDiv:
    binaryExpr = oldMapOutput.cast<AffineBinaryOpExpr>();
    newMapOutput = getAffineBinaryOpExpr(
        AffineExprKind::CeilDiv, binaryExpr.getLHS(), binaryExpr.getRHS());
    break;
  default:
    newMapOutput = oldMapOutput;
  }
  return newMapOutput;
}

/// Create new maps to calculate each dimension size of `newMemRefType`, and
/// create `newDynamicSizes` from them by using AffineApplyOp.
///
/// Steps for normalizing dynamic memrefs for a tiled layout map
/// Example:
///    #map0 = affine_map<(d0, d1) -> (d0, d1 floordiv 32, d1 mod 32)>
///    %0 = dim %arg0, %c1 :memref<4x?xf32>
///    %1 = alloc(%0) : memref<4x?xf32, #map0>
///
/// (Before this function)
/// 1. Check if `map`(#map0) is a tiled layout using `getTileSizePos()`. Only
/// single layout map is supported.
///
/// 2. Create normalized memrefType using `isNormalizedMemRefDynamicDim()`. It
/// is memref<4x?x?xf32> in the above example.
///
/// (In this function)
/// 3. Create new maps to calculate each dimension of the normalized memrefType
/// using `createDimSizeExprForTiledLayout()`. In the tiled layout, the
/// dimension size can be calculated by replacing "floordiv <tile size>" with
/// "ceildiv <tile size>" and "mod <tile size>" with "<tile size>".
/// - New map in the above example
///   #map0 = affine_map<(d0, d1) -> (d0)>
///   #map1 = affine_map<(d0, d1) -> (d1 ceildiv 32)>
///   #map2 = affine_map<(d0, d1) -> (32)>
///
/// 4. Create AffineApplyOp to apply the new maps. The output of AffineApplyOp
/// is used in dynamicSizes of new AllocOp.
///   %0 = dim %arg0, %c1 : memref<4x?xf32>
///   %c4 = arith.constant 4 : index
///   %1 = affine.apply #map1(%c4, %0)
///   %2 = affine.apply #map2(%c4, %0)
static void createNewDynamicSizes(MemRefType oldMemRefType,
                                  MemRefType newMemRefType, AffineMap map,
                                  memref::AllocOp *allocOp, OpBuilder b,
                                  SmallVectorImpl<Value> &newDynamicSizes) {
  // Create new input for AffineApplyOp.
  SmallVector<Value, 4> inAffineApply;
  ArrayRef<int64_t> oldMemRefShape = oldMemRefType.getShape();
  unsigned dynIdx = 0;
  for (unsigned d = 0; d < oldMemRefType.getRank(); ++d) {
    if (oldMemRefShape[d] < 0) {
      // Use dynamicSizes of allocOp for dynamic dimension.
      inAffineApply.emplace_back(allocOp->dynamicSizes()[dynIdx]);
      dynIdx++;
    } else {
      // Create ConstantOp for static dimension.
      Attribute constantAttr =
          b.getIntegerAttr(b.getIndexType(), oldMemRefShape[d]);
      inAffineApply.emplace_back(
          b.create<arith::ConstantOp>(allocOp->getLoc(), constantAttr));
    }
  }

  // Create new map to calculate each dimension size of new memref for each
  // original map output. Only for dynamic dimesion of `newMemRefType`.
  unsigned newDimIdx = 0;
  ArrayRef<int64_t> newMemRefShape = newMemRefType.getShape();
  SmallVector<std::tuple<AffineExpr, unsigned, unsigned>> tileSizePos;
  (void)getTileSizePos(map, tileSizePos);
  for (AffineExpr expr : map.getResults()) {
    if (newMemRefShape[newDimIdx] < 0) {
      // Create new maps to calculate each dimension size of new memref.
      enum TileExprPattern pat = TileExprPattern::TileNone;
      for (auto pos : tileSizePos) {
        if (newDimIdx == std::get<1>(pos))
          pat = TileExprPattern::TileFloorDiv;
        else if (newDimIdx == std::get<2>(pos))
          pat = TileExprPattern::TileMod;
      }
      AffineExpr newMapOutput = createDimSizeExprForTiledLayout(expr, pat);
      AffineMap newMap =
          AffineMap::get(map.getNumInputs(), map.getNumSymbols(), newMapOutput);
      Value affineApp =
          b.create<AffineApplyOp>(allocOp->getLoc(), newMap, inAffineApply);
      newDynamicSizes.emplace_back(affineApp);
    }
    newDimIdx++;
  }
}

// TODO: Currently works for static memrefs with a single layout map.
LogicalResult mlir::normalizeMemRef(memref::AllocOp *allocOp) {
  MemRefType memrefType = allocOp->getType();
  OpBuilder b(*allocOp);

  // Fetch a new memref type after normalizing the old memref to have an
  // identity map layout.
  MemRefType newMemRefType =
      normalizeMemRefType(memrefType, b, allocOp->symbolOperands().size());
  if (newMemRefType == memrefType)
    // Either memrefType already had an identity map or the map couldn't be
    // transformed to an identity map.
    return failure();

  Value oldMemRef = allocOp->getResult();

  SmallVector<Value, 4> symbolOperands(allocOp->symbolOperands());
  AffineMap layoutMap = memrefType.getLayout().getAffineMap();
  memref::AllocOp newAlloc;
  // Check if `layoutMap` is a tiled layout. Only single layout map is
  // supported for normalizing dynamic memrefs.
  SmallVector<std::tuple<AffineExpr, unsigned, unsigned>> tileSizePos;
  (void)getTileSizePos(layoutMap, tileSizePos);
  if (newMemRefType.getNumDynamicDims() > 0 && !tileSizePos.empty()) {
    MemRefType oldMemRefType = oldMemRef.getType().cast<MemRefType>();
    SmallVector<Value, 4> newDynamicSizes;
    createNewDynamicSizes(oldMemRefType, newMemRefType, layoutMap, allocOp, b,
                          newDynamicSizes);
    // Add the new dynamic sizes in new AllocOp.
    newAlloc =
        b.create<memref::AllocOp>(allocOp->getLoc(), newMemRefType,
                                  newDynamicSizes, allocOp->alignmentAttr());
  } else {
    newAlloc = b.create<memref::AllocOp>(allocOp->getLoc(), newMemRefType,
                                         allocOp->alignmentAttr());
  }
  // Replace all uses of the old memref.
  if (failed(replaceAllMemRefUsesWith(oldMemRef, /*newMemRef=*/newAlloc,
                                      /*extraIndices=*/{},
                                      /*indexRemap=*/layoutMap,
                                      /*extraOperands=*/{},
                                      /*symbolOperands=*/symbolOperands,
                                      /*domOpFilter=*/nullptr,
                                      /*postDomOpFilter=*/nullptr,
                                      /*allowNonDereferencingOps=*/true))) {
    // If it failed (due to escapes for example), bail out.
    newAlloc.erase();
    return failure();
  }
  // Replace any uses of the original alloc op and erase it. All remaining uses
  // have to be dealloc's; RAMUW above would've failed otherwise.
  assert(llvm::all_of(oldMemRef.getUsers(), [](Operation *op) {
    return isa<memref::DeallocOp>(op);
  }));
  oldMemRef.replaceAllUsesWith(newAlloc);
  allocOp->erase();
  return success();
}

MemRefType mlir::normalizeMemRefType(MemRefType memrefType, OpBuilder b,
                                     unsigned numSymbolicOperands) {
  unsigned rank = memrefType.getRank();
  if (rank == 0)
    return memrefType;

  if (memrefType.getLayout().isIdentity()) {
    // Either no maps is associated with this memref or this memref has
    // a trivial (identity) map.
    return memrefType;
  }
  AffineMap layoutMap = memrefType.getLayout().getAffineMap();

  // We don't do any checks for one-to-one'ness; we assume that it is
  // one-to-one.

  // Normalize only static memrefs and dynamic memrefs with a tiled-layout map
  // for now.
  // TODO: Normalize the other types of dynamic memrefs.
  SmallVector<std::tuple<AffineExpr, unsigned, unsigned>> tileSizePos;
  (void)getTileSizePos(layoutMap, tileSizePos);
  if (memrefType.getNumDynamicDims() > 0 && tileSizePos.empty())
    return memrefType;

  // We have a single map that is not an identity map. Create a new memref
  // with the right shape and an identity layout map.
  ArrayRef<int64_t> shape = memrefType.getShape();
  // FlatAffineConstraint may later on use symbolicOperands.
  FlatAffineConstraints fac(rank, numSymbolicOperands);
  SmallVector<unsigned, 4> memrefTypeDynDims;
  for (unsigned d = 0; d < rank; ++d) {
    // Use constraint system only in static dimensions.
    if (shape[d] > 0) {
      fac.addBound(FlatAffineConstraints::LB, d, 0);
      fac.addBound(FlatAffineConstraints::UB, d, shape[d] - 1);
    } else {
      memrefTypeDynDims.emplace_back(d);
    }
  }
  // We compose this map with the original index (logical) space to derive
  // the upper bounds for the new index space.
  unsigned newRank = layoutMap.getNumResults();
  if (failed(fac.composeMatchingMap(layoutMap)))
    return memrefType;
  // TODO: Handle semi-affine maps.
  // Project out the old data dimensions.
  fac.projectOut(newRank, fac.getNumIds() - newRank - fac.getNumLocalIds());
  SmallVector<int64_t, 4> newShape(newRank);
  for (unsigned d = 0; d < newRank; ++d) {
    // Check if each dimension of normalized memrefType is dynamic.
    bool isDynDim = isNormalizedMemRefDynamicDim(
        d, layoutMap, memrefTypeDynDims, b.getContext());
    if (isDynDim) {
      newShape[d] = -1;
    } else {
      // The lower bound for the shape is always zero.
      auto ubConst = fac.getConstantBound(FlatAffineConstraints::UB, d);
      // For a static memref and an affine map with no symbols, this is
      // always bounded.
      assert(ubConst.hasValue() && "should always have an upper bound");
      if (ubConst.getValue() < 0)
        // This is due to an invalid map that maps to a negative space.
        return memrefType;
      // If dimension of new memrefType is dynamic, the value is -1.
      newShape[d] = ubConst.getValue() + 1;
    }
  }

  // Create the new memref type after trivializing the old layout map.
  MemRefType newMemRefType =
      MemRefType::Builder(memrefType)
          .setShape(newShape)
          .setLayout(AffineMapAttr::get(b.getMultiDimIdentityMap(newRank)));

  return newMemRefType;
}<|MERGE_RESOLUTION|>--- conflicted
+++ resolved
@@ -25,13 +25,10 @@
 #include "llvm/ADT/DenseMap.h"
 #include "llvm/ADT/TypeSwitch.h"
 
-<<<<<<< HEAD
-=======
 #define DEBUG_TYPE "transforms-utils"
 
 using namespace mlir;
 
->>>>>>> 2ab1d525
 // Perform the replacement in `op`.
 LogicalResult mlir::replaceAllMemRefUsesWith(Value oldMemRef, Value newMemRef,
                                              Operation *op,
@@ -93,11 +90,7 @@
   // Perform index rewrites for the dereferencing op and then replace the op
   NamedAttribute oldMapAttrPair =
       affMapAccInterface.getAffineMapAttrForMemRef(oldMemRef);
-<<<<<<< HEAD
-  AffineMap oldMap = oldMapAttrPair.second.cast<AffineMapAttr>().getValue();
-=======
   AffineMap oldMap = oldMapAttrPair.getValue().cast<AffineMapAttr>().getValue();
->>>>>>> 2ab1d525
   unsigned oldMapNumInputs = oldMap.getNumInputs();
   SmallVector<Value, 4> oldMapOperands(
       op->operand_begin() + memRefOperandPos + 1,
@@ -271,14 +264,10 @@
     // for the memref to be used in a non-dereferencing way outside of the
     // region where this replacement is happening.
     if (!isa<AffineMapAccessInterface>(*op)) {
-<<<<<<< HEAD
-      if (!allowNonDereferencingOps)
-=======
       if (!allowNonDereferencingOps) {
         LLVM_DEBUG(llvm::dbgs()
                    << "Memref replacement failed: non-deferencing memref op: \n"
                    << *op << '\n');
->>>>>>> 2ab1d525
         return failure();
       }
       // Non-dereferencing ops with the MemRefsNormalizable trait are
