//===- RegionUtils.cpp - Region-related transformation utilities ----------===//
//
// Part of the LLVM Project, under the Apache License v2.0 with LLVM Exceptions.
// See https://llvm.org/LICENSE.txt for license information.
// SPDX-License-Identifier: Apache-2.0 WITH LLVM-exception
//
//===----------------------------------------------------------------------===//

#include "mlir/Transforms/RegionUtils.h"
#include "mlir/IR/Block.h"
#include "mlir/IR/Operation.h"
#include "mlir/IR/PatternMatch.h"
#include "mlir/IR/RegionGraphTraits.h"
#include "mlir/IR/Value.h"
#include "mlir/Interfaces/ControlFlowInterfaces.h"
#include "mlir/Interfaces/SideEffectInterfaces.h"

#include "llvm/ADT/DepthFirstIterator.h"
#include "llvm/ADT/PostOrderIterator.h"
#include "llvm/ADT/SmallSet.h"

using namespace mlir;

void mlir::replaceAllUsesInRegionWith(Value orig, Value replacement,
                                      Region &region) {
  for (auto &use : llvm::make_early_inc_range(orig.getUses())) {
    if (region.isAncestor(use.getOwner()->getParentRegion()))
      use.set(replacement);
  }
}

void mlir::visitUsedValuesDefinedAbove(
    Region &region, Region &limit, function_ref<void(OpOperand *)> callback) {
  assert(limit.isAncestor(&region) &&
         "expected isolation limit to be an ancestor of the given region");

  // Collect proper ancestors of `limit` upfront to avoid traversing the region
  // tree for every value.
  SmallPtrSet<Region *, 4> properAncestors;
  for (auto *reg = limit.getParentRegion(); reg != nullptr;
       reg = reg->getParentRegion()) {
    properAncestors.insert(reg);
  }

  region.walk([callback, &properAncestors](Operation *op) {
    for (OpOperand &operand : op->getOpOperands())
      // Callback on values defined in a proper ancestor of region.
      if (properAncestors.count(operand.get().getParentRegion()))
        callback(&operand);
  });
}

void mlir::visitUsedValuesDefinedAbove(
    MutableArrayRef<Region> regions, function_ref<void(OpOperand *)> callback) {
  for (Region &region : regions)
    visitUsedValuesDefinedAbove(region, region, callback);
}

void mlir::getUsedValuesDefinedAbove(Region &region, Region &limit,
                                     SetVector<Value> &values) {
  visitUsedValuesDefinedAbove(region, limit, [&](OpOperand *operand) {
    values.insert(operand->get());
  });
}

void mlir::getUsedValuesDefinedAbove(MutableArrayRef<Region> regions,
                                     SetVector<Value> &values) {
  for (Region &region : regions)
    getUsedValuesDefinedAbove(region, region, values);
}

//===----------------------------------------------------------------------===//
// Unreachable Block Elimination
//===----------------------------------------------------------------------===//

/// Erase the unreachable blocks within the provided regions. Returns success
/// if any blocks were erased, failure otherwise.
// TODO: We could likely merge this with the DCE algorithm below.
LogicalResult mlir::eraseUnreachableBlocks(RewriterBase &rewriter,
                                           MutableArrayRef<Region> regions) {
  // Set of blocks found to be reachable within a given region.
  llvm::df_iterator_default_set<Block *, 16> reachable;
  // If any blocks were found to be dead.
  bool erasedDeadBlocks = false;

  SmallVector<Region *, 1> worklist;
  worklist.reserve(regions.size());
  for (Region &region : regions)
    worklist.push_back(&region);
  while (!worklist.empty()) {
    Region *region = worklist.pop_back_val();
    if (region->empty())
      continue;

    // If this is a single block region, just collect the nested regions.
    if (std::next(region->begin()) == region->end()) {
      for (Operation &op : region->front())
        for (Region &region : op.getRegions())
          worklist.push_back(&region);
      continue;
    }

    // Mark all reachable blocks.
    reachable.clear();
    for (Block *block : depth_first_ext(&region->front(), reachable))
      (void)block /* Mark all reachable blocks */;

    // Collect all of the dead blocks and push the live regions onto the
    // worklist.
    for (Block &block : llvm::make_early_inc_range(*region)) {
      if (!reachable.count(&block)) {
        block.dropAllDefinedValueUses();
        rewriter.eraseBlock(&block);
        erasedDeadBlocks = true;
        continue;
      }

      // Walk any regions within this block.
      for (Operation &op : block)
        for (Region &region : op.getRegions())
          worklist.push_back(&region);
    }
  }

  return success(erasedDeadBlocks);
}

//===----------------------------------------------------------------------===//
// Dead Code Elimination
//===----------------------------------------------------------------------===//

namespace {
/// Data structure used to track which values have already been proved live.
///
/// Because Operation's can have multiple results, this data structure tracks
/// liveness for both Value's and Operation's to avoid having to look through
/// all Operation results when analyzing a use.
///
/// This data structure essentially tracks the dataflow lattice.
/// The set of values/ops proved live increases monotonically to a fixed-point.
class LiveMap {
public:
  /// Value methods.
  bool wasProvenLive(Value value) {
    // TODO: For results that are removable, e.g. for region based control flow,
    // we could allow for these values to be tracked independently.
    if (OpResult result = value.dyn_cast<OpResult>())
      return wasProvenLive(result.getOwner());
    return wasProvenLive(value.cast<BlockArgument>());
  }
  bool wasProvenLive(BlockArgument arg) { return liveValues.count(arg); }
  void setProvedLive(Value value) {
    // TODO: For results that are removable, e.g. for region based control flow,
    // we could allow for these values to be tracked independently.
    if (OpResult result = value.dyn_cast<OpResult>())
      return setProvedLive(result.getOwner());
    setProvedLive(value.cast<BlockArgument>());
  }
  void setProvedLive(BlockArgument arg) {
    changed |= liveValues.insert(arg).second;
  }

  /// Operation methods.
  bool wasProvenLive(Operation *op) { return liveOps.count(op); }
  void setProvedLive(Operation *op) { changed |= liveOps.insert(op).second; }

  /// Methods for tracking if we have reached a fixed-point.
  void resetChanged() { changed = false; }
  bool hasChanged() { return changed; }

private:
  bool changed = false;
  DenseSet<Value> liveValues;
  DenseSet<Operation *> liveOps;
};
} // namespace

static bool isUseSpeciallyKnownDead(OpOperand &use, LiveMap &liveMap) {
  Operation *owner = use.getOwner();
  unsigned operandIndex = use.getOperandNumber();
  // This pass generally treats all uses of an op as live if the op itself is
  // considered live. However, for successor operands to terminators we need a
  // finer-grained notion where we deduce liveness for operands individually.
  // The reason for this is easiest to think about in terms of a classical phi
  // node based SSA IR, where each successor operand is really an operand to a
  // *separate* phi node, rather than all operands to the branch itself as with
  // the block argument representation that MLIR uses.
  //
  // And similarly, because each successor operand is really an operand to a phi
  // node, rather than to the terminator op itself, a terminator op can't e.g.
  // "print" the value of a successor operand.
  if (owner->hasTrait<OpTrait::IsTerminator>()) {
    if (BranchOpInterface branchInterface = dyn_cast<BranchOpInterface>(owner))
      if (auto arg = branchInterface.getSuccessorBlockArgument(operandIndex))
        return !liveMap.wasProvenLive(*arg);
    return false;
  }
  return false;
}

static void processValue(Value value, LiveMap &liveMap) {
  bool provedLive = llvm::any_of(value.getUses(), [&](OpOperand &use) {
    if (isUseSpeciallyKnownDead(use, liveMap))
      return false;
    return liveMap.wasProvenLive(use.getOwner());
  });
  if (provedLive)
    liveMap.setProvedLive(value);
}

<<<<<<< HEAD
static bool isOpIntrinsicallyLive(Operation *op) {
  // This pass doesn't modify the CFG, so terminators are never deleted.
  if (op->mightHaveTrait<OpTrait::IsTerminator>())
    return true;
  // If the op has a side effect, we treat it as live.
  // TODO: Properly handle region side effects.
  return !MemoryEffectOpInterface::hasNoEffect(op) || op->getNumRegions() != 0;
}

=======
>>>>>>> 2ab1d525
static void propagateLiveness(Region &region, LiveMap &liveMap);

static void propagateTerminatorLiveness(Operation *op, LiveMap &liveMap) {
  // Terminators are always live.
  liveMap.setProvedLive(op);

  // Check to see if we can reason about the successor operands and mutate them.
  BranchOpInterface branchInterface = dyn_cast<BranchOpInterface>(op);
  if (!branchInterface) {
    for (Block *successor : op->getSuccessors())
      for (BlockArgument arg : successor->getArguments())
        liveMap.setProvedLive(arg);
    return;
  }

  // If we can't reason about the operands to a successor, conservatively mark
  // all arguments as live.
  for (unsigned i = 0, e = op->getNumSuccessors(); i != e; ++i) {
    if (!branchInterface.getMutableSuccessorOperands(i))
      for (BlockArgument arg : op->getSuccessor(i)->getArguments())
        liveMap.setProvedLive(arg);
  }
}

static void propagateLiveness(Operation *op, LiveMap &liveMap) {
  // Recurse on any regions the op has.
  for (Region &region : op->getRegions())
    propagateLiveness(region, liveMap);

  // Process terminator operations.
  if (op->hasTrait<OpTrait::IsTerminator>())
    return propagateTerminatorLiveness(op, liveMap);

  // Don't reprocess live operations.
  if (liveMap.wasProvenLive(op))
    return;

  // Process the op itself.
  if (!wouldOpBeTriviallyDead(op))
    return liveMap.setProvedLive(op);

  // If the op isn't intrinsically alive, check it's results.
  for (Value value : op->getResults())
    processValue(value, liveMap);
}

static void propagateLiveness(Region &region, LiveMap &liveMap) {
  if (region.empty())
    return;

  for (Block *block : llvm::post_order(&region.front())) {
    // We process block arguments after the ops in the block, to promote
    // faster convergence to a fixed point (we try to visit uses before defs).
    for (Operation &op : llvm::reverse(block->getOperations()))
      propagateLiveness(&op, liveMap);

    // We currently do not remove entry block arguments, so there is no need to
    // track their liveness.
    // TODO: We could track these and enable removing dead operands/arguments
    // from region control flow operations.
    if (block->isEntryBlock())
      continue;

    for (Value value : block->getArguments()) {
      if (!liveMap.wasProvenLive(value))
        processValue(value, liveMap);
    }
  }
}

static void eraseTerminatorSuccessorOperands(Operation *terminator,
                                             LiveMap &liveMap) {
  BranchOpInterface branchOp = dyn_cast<BranchOpInterface>(terminator);
  if (!branchOp)
    return;

  for (unsigned succI = 0, succE = terminator->getNumSuccessors();
       succI < succE; succI++) {
    // Iterating successors in reverse is not strictly needed, since we
    // aren't erasing any successors. But it is slightly more efficient
    // since it will promote later operands of the terminator being erased
    // first, reducing the quadratic-ness.
    unsigned succ = succE - succI - 1;
    Optional<MutableOperandRange> succOperands =
        branchOp.getMutableSuccessorOperands(succ);
    if (!succOperands)
      continue;
    Block *successor = terminator->getSuccessor(succ);

    for (unsigned argI = 0, argE = succOperands->size(); argI < argE; ++argI) {
      // Iterating args in reverse is needed for correctness, to avoid
      // shifting later args when earlier args are erased.
      unsigned arg = argE - argI - 1;
      if (!liveMap.wasProvenLive(successor->getArgument(arg)))
        succOperands->erase(arg);
    }
  }
}

static LogicalResult deleteDeadness(RewriterBase &rewriter,
                                    MutableArrayRef<Region> regions,
                                    LiveMap &liveMap) {
  bool erasedAnything = false;
  for (Region &region : regions) {
    if (region.empty())
      continue;
    bool hasSingleBlock = llvm::hasSingleElement(region);

    // Delete every operation that is not live. Graph regions may have cycles
    // in the use-def graph, so we must explicitly dropAllUses() from each
    // operation as we erase it. Visiting the operations in post-order
    // guarantees that in SSA CFG regions value uses are removed before defs,
    // which makes dropAllUses() a no-op.
    for (Block *block : llvm::post_order(&region.front())) {
      if (!hasSingleBlock)
        eraseTerminatorSuccessorOperands(block->getTerminator(), liveMap);
      for (Operation &childOp :
           llvm::make_early_inc_range(llvm::reverse(block->getOperations()))) {
        if (!liveMap.wasProvenLive(&childOp)) {
          erasedAnything = true;
          childOp.dropAllUses();
          rewriter.eraseOp(&childOp);
        } else {
          erasedAnything |= succeeded(
              deleteDeadness(rewriter, childOp.getRegions(), liveMap));
        }
      }
    }
    // Delete block arguments.
    // The entry block has an unknown contract with their enclosing block, so
    // skip it.
    for (Block &block : llvm::drop_begin(region.getBlocks(), 1)) {
      block.eraseArguments(
          [&](BlockArgument arg) { return !liveMap.wasProvenLive(arg); });
    }
  }
  return success(erasedAnything);
}

// This function performs a simple dead code elimination algorithm over the
// given regions.
//
// The overall goal is to prove that Values are dead, which allows deleting ops
// and block arguments.
//
// This uses an optimistic algorithm that assumes everything is dead until
// proved otherwise, allowing it to delete recursively dead cycles.
//
// This is a simple fixed-point dataflow analysis algorithm on a lattice
// {Dead,Alive}. Because liveness flows backward, we generally try to
// iterate everything backward to speed up convergence to the fixed-point. This
// allows for being able to delete recursively dead cycles of the use-def graph,
// including block arguments.
//
// This function returns success if any operations or arguments were deleted,
// failure otherwise.
LogicalResult mlir::runRegionDCE(RewriterBase &rewriter,
                                 MutableArrayRef<Region> regions) {
  LiveMap liveMap;
  do {
    liveMap.resetChanged();

    for (Region &region : regions)
      propagateLiveness(region, liveMap);
  } while (liveMap.hasChanged());

  return deleteDeadness(rewriter, regions, liveMap);
}

//===----------------------------------------------------------------------===//
// Block Merging
//===----------------------------------------------------------------------===//

//===----------------------------------------------------------------------===//
// BlockEquivalenceData

namespace {
/// This class contains the information for comparing the equivalencies of two
/// blocks. Blocks are considered equivalent if they contain the same operations
/// in the same order. The only allowed divergence is for operands that come
/// from sources outside of the parent block, i.e. the uses of values produced
/// within the block must be equivalent.
///   e.g.,
/// Equivalent:
///  ^bb1(%arg0: i32)
///    return %arg0, %foo : i32, i32
///  ^bb2(%arg1: i32)
///    return %arg1, %bar : i32, i32
/// Not Equivalent:
///  ^bb1(%arg0: i32)
///    return %foo, %arg0 : i32, i32
///  ^bb2(%arg1: i32)
///    return %arg1, %bar : i32, i32
struct BlockEquivalenceData {
  BlockEquivalenceData(Block *block);

  /// Return the order index for the given value that is within the block of
  /// this data.
  unsigned getOrderOf(Value value) const;

  /// The block this data refers to.
  Block *block;
  /// A hash value for this block.
  llvm::hash_code hash;
  /// A map of result producing operations to their relative orders within this
  /// block. The order of an operation is the number of defined values that are
  /// produced within the block before this operation.
  DenseMap<Operation *, unsigned> opOrderIndex;
};
} // namespace

BlockEquivalenceData::BlockEquivalenceData(Block *block)
    : block(block), hash(0) {
  unsigned orderIt = block->getNumArguments();
  for (Operation &op : *block) {
    if (unsigned numResults = op.getNumResults()) {
      opOrderIndex.try_emplace(&op, orderIt);
      orderIt += numResults;
    }
    auto opHash = OperationEquivalence::computeHash(
        &op, OperationEquivalence::ignoreHashValue,
        OperationEquivalence::ignoreHashValue,
        OperationEquivalence::IgnoreLocations);
    hash = llvm::hash_combine(hash, opHash);
  }
}

unsigned BlockEquivalenceData::getOrderOf(Value value) const {
  assert(value.getParentBlock() == block && "expected value of this block");

  // Arguments use the argument number as the order index.
  if (BlockArgument arg = value.dyn_cast<BlockArgument>())
    return arg.getArgNumber();

  // Otherwise, the result order is offset from the parent op's order.
  OpResult result = value.cast<OpResult>();
  auto opOrderIt = opOrderIndex.find(result.getDefiningOp());
  assert(opOrderIt != opOrderIndex.end() && "expected op to have an order");
  return opOrderIt->second + result.getResultNumber();
}

//===----------------------------------------------------------------------===//
// BlockMergeCluster

namespace {
/// This class represents a cluster of blocks to be merged together.
class BlockMergeCluster {
public:
  BlockMergeCluster(BlockEquivalenceData &&leaderData)
      : leaderData(std::move(leaderData)) {}

  /// Attempt to add the given block to this cluster. Returns success if the
  /// block was merged, failure otherwise.
  LogicalResult addToCluster(BlockEquivalenceData &blockData);

  /// Try to merge all of the blocks within this cluster into the leader block.
  LogicalResult merge(RewriterBase &rewriter);

private:
  /// The equivalence data for the leader of the cluster.
  BlockEquivalenceData leaderData;

  /// The set of blocks that can be merged into the leader.
  llvm::SmallSetVector<Block *, 1> blocksToMerge;

  /// A set of operand+index pairs that correspond to operands that need to be
  /// replaced by arguments when the cluster gets merged.
  std::set<std::pair<int, int>> operandsToMerge;
};
} // namespace

LogicalResult BlockMergeCluster::addToCluster(BlockEquivalenceData &blockData) {
  if (leaderData.hash != blockData.hash)
    return failure();
  Block *leaderBlock = leaderData.block, *mergeBlock = blockData.block;
  if (leaderBlock->getArgumentTypes() != mergeBlock->getArgumentTypes())
    return failure();

  // A set of operands that mismatch between the leader and the new block.
  SmallVector<std::pair<int, int>, 8> mismatchedOperands;
  auto lhsIt = leaderBlock->begin(), lhsE = leaderBlock->end();
  auto rhsIt = blockData.block->begin(), rhsE = blockData.block->end();
  for (int opI = 0; lhsIt != lhsE && rhsIt != rhsE; ++lhsIt, ++rhsIt, ++opI) {
    // Check that the operations are equivalent.
    if (!OperationEquivalence::isEquivalentTo(
            &*lhsIt, &*rhsIt, OperationEquivalence::ignoreValueEquivalence,
            OperationEquivalence::ignoreValueEquivalence,
            OperationEquivalence::Flags::IgnoreLocations))
      return failure();

    // Compare the operands of the two operations. If the operand is within
    // the block, it must refer to the same operation.
    auto lhsOperands = lhsIt->getOperands(), rhsOperands = rhsIt->getOperands();
    for (int operand : llvm::seq<int>(0, lhsIt->getNumOperands())) {
      Value lhsOperand = lhsOperands[operand];
      Value rhsOperand = rhsOperands[operand];
      if (lhsOperand == rhsOperand)
        continue;
      // Check that the types of the operands match.
      if (lhsOperand.getType() != rhsOperand.getType())
        return failure();

      // Check that these uses are both external, or both internal.
      bool lhsIsInBlock = lhsOperand.getParentBlock() == leaderBlock;
      bool rhsIsInBlock = rhsOperand.getParentBlock() == mergeBlock;
      if (lhsIsInBlock != rhsIsInBlock)
        return failure();
      // Let the operands differ if they are defined in a different block. These
      // will become new arguments if the blocks get merged.
      if (!lhsIsInBlock) {
        mismatchedOperands.emplace_back(opI, operand);
        continue;
      }

      // Otherwise, these operands must have the same logical order within the
      // parent block.
      if (leaderData.getOrderOf(lhsOperand) != blockData.getOrderOf(rhsOperand))
        return failure();
    }

    // If the lhs or rhs has external uses, the blocks cannot be merged as the
    // merged version of this operation will not be either the lhs or rhs
    // alone (thus semantically incorrect), but some mix dependending on which
    // block preceeded this.
    // TODO allow merging of operations when one block does not dominate the
    // other
    if (rhsIt->isUsedOutsideOfBlock(mergeBlock) ||
        lhsIt->isUsedOutsideOfBlock(leaderBlock)) {
      return failure();
    }
  }
  // Make sure that the block sizes are equivalent.
  if (lhsIt != lhsE || rhsIt != rhsE)
    return failure();

  // If we get here, the blocks are equivalent and can be merged.
  operandsToMerge.insert(mismatchedOperands.begin(), mismatchedOperands.end());
  blocksToMerge.insert(blockData.block);
  return success();
}

/// Returns true if the predecessor terminators of the given block can not have
/// their operands updated.
static bool ableToUpdatePredOperands(Block *block) {
  for (auto it = block->pred_begin(), e = block->pred_end(); it != e; ++it) {
    auto branch = dyn_cast<BranchOpInterface>((*it)->getTerminator());
    if (!branch || !branch.getMutableSuccessorOperands(it.getSuccessorIndex()))
      return false;
  }
  return true;
}

LogicalResult BlockMergeCluster::merge(RewriterBase &rewriter) {
  // Don't consider clusters that don't have blocks to merge.
  if (blocksToMerge.empty())
    return failure();

  Block *leaderBlock = leaderData.block;
  if (!operandsToMerge.empty()) {
    // If the cluster has operands to merge, verify that the predecessor
    // terminators of each of the blocks can have their successor operands
    // updated.
    // TODO: We could try and sub-partition this cluster if only some blocks
    // cause the mismatch.
    if (!ableToUpdatePredOperands(leaderBlock) ||
        !llvm::all_of(blocksToMerge, ableToUpdatePredOperands))
      return failure();

    // Collect the iterators for each of the blocks to merge. We will walk all
    // of the iterators at once to avoid operand index invalidation.
    SmallVector<Block::iterator, 2> blockIterators;
    blockIterators.reserve(blocksToMerge.size() + 1);
    blockIterators.push_back(leaderBlock->begin());
    for (Block *mergeBlock : blocksToMerge)
      blockIterators.push_back(mergeBlock->begin());

    // Update each of the predecessor terminators with the new arguments.
    SmallVector<SmallVector<Value, 8>, 2> newArguments(
        1 + blocksToMerge.size(),
        SmallVector<Value, 8>(operandsToMerge.size()));
    unsigned curOpIndex = 0;
    for (const auto &it : llvm::enumerate(operandsToMerge)) {
      unsigned nextOpOffset = it.value().first - curOpIndex;
      curOpIndex = it.value().first;

      // Process the operand for each of the block iterators.
      for (unsigned i = 0, e = blockIterators.size(); i != e; ++i) {
        Block::iterator &blockIter = blockIterators[i];
        std::advance(blockIter, nextOpOffset);
        auto &operand = blockIter->getOpOperand(it.value().second);
        newArguments[i][it.index()] = operand.get();

        // Update the operand and insert an argument if this is the leader.
        if (i == 0)
          operand.set(leaderBlock->addArgument(operand.get().getType()));
      }
    }
    // Update the predecessors for each of the blocks.
    auto updatePredecessors = [&](Block *block, unsigned clusterIndex) {
      for (auto predIt = block->pred_begin(), predE = block->pred_end();
           predIt != predE; ++predIt) {
        auto branch = cast<BranchOpInterface>((*predIt)->getTerminator());
        unsigned succIndex = predIt.getSuccessorIndex();
        branch.getMutableSuccessorOperands(succIndex)->append(
            newArguments[clusterIndex]);
      }
    };
    updatePredecessors(leaderBlock, /*clusterIndex=*/0);
    for (unsigned i = 0, e = blocksToMerge.size(); i != e; ++i)
      updatePredecessors(blocksToMerge[i], /*clusterIndex=*/i + 1);
  }

  // Replace all uses of the merged blocks with the leader and erase them.
  for (Block *block : blocksToMerge) {
    block->replaceAllUsesWith(leaderBlock);
    rewriter.eraseBlock(block);
  }
  return success();
}

/// Identify identical blocks within the given region and merge them, inserting
/// new block arguments as necessary. Returns success if any blocks were merged,
/// failure otherwise.
static LogicalResult mergeIdenticalBlocks(RewriterBase &rewriter,
                                          Region &region) {
  if (region.empty() || llvm::hasSingleElement(region))
    return failure();

  // Identify sets of blocks, other than the entry block, that branch to the
  // same successors. We will use these groups to create clusters of equivalent
  // blocks.
  DenseMap<SuccessorRange, SmallVector<Block *, 1>> matchingSuccessors;
  for (Block &block : llvm::drop_begin(region, 1))
    matchingSuccessors[block.getSuccessors()].push_back(&block);

  bool mergedAnyBlocks = false;
  for (ArrayRef<Block *> blocks : llvm::make_second_range(matchingSuccessors)) {
    if (blocks.size() == 1)
      continue;

    SmallVector<BlockMergeCluster, 1> clusters;
    for (Block *block : blocks) {
      BlockEquivalenceData data(block);

      // Don't allow merging if this block has any regions.
      // TODO: Add support for regions if necessary.
      bool hasNonEmptyRegion = llvm::any_of(*block, [](Operation &op) {
        return llvm::any_of(op.getRegions(),
                            [](Region &region) { return !region.empty(); });
      });
      if (hasNonEmptyRegion)
        continue;

      // Try to add this block to an existing cluster.
      bool addedToCluster = false;
      for (auto &cluster : clusters)
        if ((addedToCluster = succeeded(cluster.addToCluster(data))))
          break;
      if (!addedToCluster)
        clusters.emplace_back(std::move(data));
    }
    for (auto &cluster : clusters)
      mergedAnyBlocks |= succeeded(cluster.merge(rewriter));
  }

  return success(mergedAnyBlocks);
}

/// Identify identical blocks within the given regions and merge them, inserting
/// new block arguments as necessary.
static LogicalResult mergeIdenticalBlocks(RewriterBase &rewriter,
                                          MutableArrayRef<Region> regions) {
  llvm::SmallSetVector<Region *, 1> worklist;
  for (auto &region : regions)
    worklist.insert(&region);
  bool anyChanged = false;
  while (!worklist.empty()) {
    Region *region = worklist.pop_back_val();
    if (succeeded(mergeIdenticalBlocks(rewriter, *region))) {
      worklist.insert(region);
      anyChanged = true;
    }

    // Add any nested regions to the worklist.
    for (Block &block : *region)
      for (auto &op : block)
        for (auto &nestedRegion : op.getRegions())
          worklist.insert(&nestedRegion);
  }

  return success(anyChanged);
}

//===----------------------------------------------------------------------===//
// Region Simplification
//===----------------------------------------------------------------------===//

/// Run a set of structural simplifications over the given regions. This
/// includes transformations like unreachable block elimination, dead argument
/// elimination, as well as some other DCE. This function returns success if any
/// of the regions were simplified, failure otherwise.
LogicalResult mlir::simplifyRegions(RewriterBase &rewriter,
                                    MutableArrayRef<Region> regions) {
  bool eliminatedBlocks = succeeded(eraseUnreachableBlocks(rewriter, regions));
  bool eliminatedOpsOrArgs = succeeded(runRegionDCE(rewriter, regions));
  bool mergedIdenticalBlocks =
      succeeded(mergeIdenticalBlocks(rewriter, regions));
  return success(eliminatedBlocks || eliminatedOpsOrArgs ||
                 mergedIdenticalBlocks);
}<|MERGE_RESOLUTION|>--- conflicted
+++ resolved
@@ -208,18 +208,6 @@
     liveMap.setProvedLive(value);
 }
 
-<<<<<<< HEAD
-static bool isOpIntrinsicallyLive(Operation *op) {
-  // This pass doesn't modify the CFG, so terminators are never deleted.
-  if (op->mightHaveTrait<OpTrait::IsTerminator>())
-    return true;
-  // If the op has a side effect, we treat it as live.
-  // TODO: Properly handle region side effects.
-  return !MemoryEffectOpInterface::hasNoEffect(op) || op->getNumRegions() != 0;
-}
-
-=======
->>>>>>> 2ab1d525
 static void propagateLiveness(Region &region, LiveMap &liveMap);
 
 static void propagateTerminatorLiveness(Operation *op, LiveMap &liveMap) {
