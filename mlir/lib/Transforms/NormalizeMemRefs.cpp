--- conflicted
+++ resolved
@@ -323,17 +323,10 @@
   // Turn memrefs' non-identity layouts maps into ones with identity. Collect
   // alloc ops first and then process since normalizeMemRef replaces/erases ops
   // during memref rewriting.
-<<<<<<< HEAD
-  SmallVector<AllocOp, 4> allocOps;
-  funcOp.walk([&](AllocOp op) { allocOps.push_back(op); });
-  for (AllocOp allocOp : allocOps)
-    (void)normalizeMemRef(allocOp);
-=======
   SmallVector<memref::AllocOp, 4> allocOps;
   funcOp.walk([&](memref::AllocOp op) { allocOps.push_back(op); });
   for (memref::AllocOp allocOp : allocOps)
     (void)normalizeMemRef(&allocOp);
->>>>>>> 2ab1d525
 
   // We use this OpBuilder to create new memref layout later.
   OpBuilder b(funcOp);
