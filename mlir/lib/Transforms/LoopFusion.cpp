--- conflicted
+++ resolved
@@ -66,11 +66,7 @@
                            uint64_t localBufSizeThreshold, bool maximalFusion,
                            enum FusionMode affineFusionMode) {
   return std::make_unique<LoopFusion>(fastMemorySpace, localBufSizeThreshold,
-<<<<<<< HEAD
-                                      maximalFusion);
-=======
                                       maximalFusion, affineFusionMode);
->>>>>>> 2ab1d525
 }
 
 namespace {
@@ -731,11 +727,7 @@
   }
 }
 
-<<<<<<< HEAD
-} // end anonymous namespace
-=======
 } // namespace
->>>>>>> 2ab1d525
 
 // Initializes the data dependence graph by walking operations in 'f'.
 // Assigns each node in the graph a node id based on program order in 'f'.
@@ -1486,7 +1478,6 @@
           DenseSet<Value> producerConsumerMemrefs;
           gatherProducerConsumerMemrefs(srcId, dstId, mdg,
                                         producerConsumerMemrefs);
-<<<<<<< HEAD
 
           // Skip if 'srcNode' out edge count on any memref is greater than
           // 'maxSrcUserCount'.
@@ -1495,35 +1486,6 @@
                        maxSrcUserCount;
               }))
             continue;
-
-          // Gather memrefs in 'srcNode' that are written and escape to the
-          // function (e.g., memref function arguments, returned memrefs,
-          // memrefs passed to function calls, etc.).
-          DenseSet<Value> srcEscapingMemRefs;
-          gatherEscapingMemrefs(srcNode->id, mdg, srcEscapingMemRefs);
-
-          // Skip if there are non-affine operations in between the 'srcNode'
-          // and 'dstNode' using their memrefs. If so, we wouldn't be able to
-          // compute a legal insertion point for now. 'srcNode' and 'dstNode'
-          // memrefs with non-affine operation users would be considered
-          // escaping memrefs so we can limit this check to only scenarios with
-          // escaping memrefs.
-          if (!srcEscapingMemRefs.empty() &&
-              hasNonAffineUsersOnThePath(srcId, dstId, mdg)) {
-            LLVM_DEBUG(
-                llvm::dbgs()
-                << "Can't fuse: non-affine users in between the loops\n.");
-=======
-
-          // Skip if 'srcNode' out edge count on any memref is greater than
-          // 'maxSrcUserCount'.
-          if (any_of(producerConsumerMemrefs, [&](Value memref) {
-                return mdg->getOutEdgeCount(srcNode->id, memref) >
-                       maxSrcUserCount;
-              }))
->>>>>>> 2ab1d525
-            continue;
-          }
 
           // Gather memrefs in 'srcNode' that are written and escape to the
           // function (e.g., memref function arguments, returned memrefs,
@@ -1604,11 +1566,7 @@
             // producer scenarios will still go through profitability analysis
             // if only one of the stores is involved the producer-consumer
             // relationship of the candidate loops.
-<<<<<<< HEAD
-            assert(producerStores.size() > 0 && "Expected producer store");
-=======
             assert(!producerStores.empty() && "Expected producer store");
->>>>>>> 2ab1d525
             if (producerStores.size() > 1)
               LLVM_DEBUG(llvm::dbgs() << "Skipping profitability analysis. Not "
                                          "supported for this case\n");
@@ -1633,11 +1591,6 @@
 
           DenseSet<Value> privateMemrefs;
           for (Value memref : producerConsumerMemrefs) {
-<<<<<<< HEAD
-            // Don't create a private memref if 'srcNode' writes to escaping
-            // memrefs.
-            if (srcEscapingMemRefs.count(memref) > 0)
-=======
             // If `memref` is an escaping one, do not create a private memref
             // for the below scenarios, since doing so will leave the escaping
             // memref unmodified as all the writes originally meant for the
@@ -1647,7 +1600,6 @@
             // 2. The destination writes to `memref`.
             if (srcEscapingMemRefs.count(memref) > 0 &&
                 (removeSrcNode || dstNode->getStoreOpCount(memref) > 0))
->>>>>>> 2ab1d525
               continue;
 
             // Don't create a private memref if 'srcNode' has in edges on
@@ -1715,13 +1667,10 @@
               // Add edge from 'newMemRef' node to dstNode.
               mdg->addEdge(newMemRefNodeId, dstId, newMemRef);
             }
-<<<<<<< HEAD
-=======
             // One or more entries for 'newMemRef' alloc op are inserted into
             // the DenseMap mdg->nodes. Since an insertion may cause DenseMap to
             // reallocate, update dstNode.
             dstNode = mdg->getNode(dstId);
->>>>>>> 2ab1d525
           }
 
           // Collect dst loop stats after memref privatization transformation.
