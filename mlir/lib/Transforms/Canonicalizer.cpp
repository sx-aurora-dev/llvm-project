//===- Canonicalizer.cpp - Canonicalize MLIR operations -------------------===//
//
// Part of the LLVM Project, under the Apache License v2.0 with LLVM Exceptions.
// See https://llvm.org/LICENSE.txt for license information.
// SPDX-License-Identifier: Apache-2.0 WITH LLVM-exception
//
//===----------------------------------------------------------------------===//
//
// This transformation pass converts operations into their canonical forms by
// folding constants, applying operation identity transformations etc.
//
//===----------------------------------------------------------------------===//

#include "PassDetail.h"
#include "mlir/Pass/Pass.h"
#include "mlir/Transforms/GreedyPatternRewriteDriver.h"
#include "mlir/Transforms/Passes.h"

using namespace mlir;

namespace {
/// Canonicalize operations in nested regions.
struct Canonicalizer : public CanonicalizerBase<Canonicalizer> {
  Canonicalizer(const GreedyRewriteConfig &config,
                ArrayRef<std::string> disabledPatterns,
                ArrayRef<std::string> enabledPatterns)
      : config(config) {
    this->disabledPatterns = disabledPatterns;
    this->enabledPatterns = enabledPatterns;
  }

  Canonicalizer() {
    // Default constructed Canonicalizer takes its settings from command line
    // options.
    config.useTopDownTraversal = topDownProcessingEnabled;
    config.enableRegionSimplification = enableRegionSimplification;
    config.maxIterations = maxIterations;
  }

  /// Initialize the canonicalizer by building the set of patterns used during
  /// execution.
  LogicalResult initialize(MLIRContext *context) override {
<<<<<<< HEAD
    OwningRewritePatternList owningPatterns;
    for (auto *op : context->getRegisteredOperations())
      op->getCanonicalizationPatterns(owningPatterns, context);
    patterns = std::move(owningPatterns);
    return success();
  }
  void runOnOperation() override {
    (void)applyPatternsAndFoldGreedily(getOperation()->getRegions(), patterns);
=======
    RewritePatternSet owningPatterns(context);
    for (auto *dialect : context->getLoadedDialects())
      dialect->getCanonicalizationPatterns(owningPatterns);
    for (RegisteredOperationName op : context->getRegisteredOperations())
      op.getCanonicalizationPatterns(owningPatterns, context);

    patterns = FrozenRewritePatternSet(std::move(owningPatterns),
                                       disabledPatterns, enabledPatterns);
    return success();
  }
  void runOnOperation() override {
    (void)applyPatternsAndFoldGreedily(getOperation()->getRegions(), patterns,
                                       config);
>>>>>>> 2ab1d525
  }

  GreedyRewriteConfig config;
  FrozenRewritePatternSet patterns;
};
} // namespace

/// Create a Canonicalizer pass.
std::unique_ptr<Pass> mlir::createCanonicalizerPass() {
  return std::make_unique<Canonicalizer>();
}

/// Creates an instance of the Canonicalizer pass with the specified config.
std::unique_ptr<Pass>
mlir::createCanonicalizerPass(const GreedyRewriteConfig &config,
                              ArrayRef<std::string> disabledPatterns,
                              ArrayRef<std::string> enabledPatterns) {
  return std::make_unique<Canonicalizer>(config, disabledPatterns,
                                         enabledPatterns);
}<|MERGE_RESOLUTION|>--- conflicted
+++ resolved
@@ -40,16 +40,6 @@
   /// Initialize the canonicalizer by building the set of patterns used during
   /// execution.
   LogicalResult initialize(MLIRContext *context) override {
-<<<<<<< HEAD
-    OwningRewritePatternList owningPatterns;
-    for (auto *op : context->getRegisteredOperations())
-      op->getCanonicalizationPatterns(owningPatterns, context);
-    patterns = std::move(owningPatterns);
-    return success();
-  }
-  void runOnOperation() override {
-    (void)applyPatternsAndFoldGreedily(getOperation()->getRegions(), patterns);
-=======
     RewritePatternSet owningPatterns(context);
     for (auto *dialect : context->getLoadedDialects())
       dialect->getCanonicalizationPatterns(owningPatterns);
@@ -63,7 +53,6 @@
   void runOnOperation() override {
     (void)applyPatternsAndFoldGreedily(getOperation()->getRegions(), patterns,
                                        config);
->>>>>>> 2ab1d525
   }
 
   GreedyRewriteConfig config;
