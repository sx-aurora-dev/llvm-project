--- conflicted
+++ resolved
@@ -664,25 +664,8 @@
     return success();
 
   // Optimize each of the nodes within the SCC in parallel.
-<<<<<<< HEAD
-  // NOTE: This is simple now, because we don't enable optimizing nodes within
-  // children. When we remove this restriction, this logic will need to be
-  // reworked.
-  if (context->isMultithreadingEnabled() && nodesToVisit.size() > 1) {
-    if (failed(optimizeSCCAsync(nodesToVisit, context)))
-      return failure();
-
-    // Otherwise, we are optimizing within a single thread.
-  } else {
-    for (CallGraphNode *node : nodesToVisit) {
-      if (failed(optimizeCallable(node, opPipelines[0])))
-        return failure();
-    }
-  }
-=======
   if (failed(optimizeSCCAsync(nodesToVisit, context)))
     return failure();
->>>>>>> 2ab1d525
 
   // Recompute the uses held by each of the nodes.
   for (CallGraphNode *node : nodesToVisit)
@@ -692,14 +675,6 @@
 
 LogicalResult
 InlinerPass::optimizeSCCAsync(MutableArrayRef<CallGraphNode *> nodesToVisit,
-<<<<<<< HEAD
-                              MLIRContext *context) {
-  // Ensure that there are enough pipeline maps for the optimizer to run in
-  // parallel. Note: The number of pass managers here needs to remain constant
-  // to prevent issues with pass instrumentations that rely on having the same
-  // pass manager for the main thread.
-  size_t numThreads = llvm::hardware_concurrency().compute_thread_count();
-=======
                               MLIRContext *ctx) {
   // We must maintain a fixed pool of pass managers which is at least as large
   // as the maximum parallelism of the failableParallelForEach below.
@@ -707,7 +682,6 @@
   // to prevent issues with pass instrumentations that rely on having the same
   // pass manager for the main thread.
   size_t numThreads = ctx->getNumThreads();
->>>>>>> 2ab1d525
   if (opPipelines.size() < numThreads) {
     // Reserve before resizing so that we can use a reference to the first
     // element.
@@ -720,37 +694,6 @@
   for (CallGraphNode *node : nodesToVisit)
     getAnalysisManager().nest(node->getCallableRegion()->getParentOp());
 
-<<<<<<< HEAD
-  // An index for the current node to optimize.
-  std::atomic<unsigned> nodeIt(0);
-
-  // Optimize the nodes of the SCC in parallel.
-  ParallelDiagnosticHandler optimizerHandler(context);
-  std::atomic<bool> passFailed(false);
-  llvm::parallelForEach(
-      opPipelines.begin(), std::next(opPipelines.begin(), numThreads),
-      [&](llvm::StringMap<OpPassManager> &pipelines) {
-        for (auto e = nodesToVisit.size(); !passFailed && nodeIt < e;) {
-          // Get the next available operation index.
-          unsigned nextID = nodeIt++;
-          if (nextID >= e)
-            break;
-
-          // Set the order for this thread so that diagnostics will be
-          // properly ordered, and reset after optimization has finished.
-          optimizerHandler.setOrderIDForThread(nextID);
-          LogicalResult pipelineResult =
-              optimizeCallable(nodesToVisit[nextID], pipelines);
-          optimizerHandler.eraseOrderIDForThread();
-
-          if (failed(pipelineResult)) {
-            passFailed = true;
-            break;
-          }
-        }
-      });
-  return failure(passFailed);
-=======
   // An atomic failure variable for the async executors.
   std::vector<std::atomic<bool>> activePMs(opPipelines.size());
   std::fill(activePMs.begin(), activePMs.end(), false);
@@ -771,7 +714,6 @@
     activePMs[pmIndex].store(false);
     return result;
   });
->>>>>>> 2ab1d525
 }
 
 LogicalResult
