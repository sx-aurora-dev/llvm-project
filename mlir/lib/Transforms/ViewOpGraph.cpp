--- conflicted
+++ resolved
@@ -179,45 +179,6 @@
     if (n2.clusterId)
       attrs["lhead"] = "cluster_" + std::to_string(*n2.clusterId);
 
-<<<<<<< HEAD
-namespace {
-// PrintOpPass is simple pass to write graph per function.
-// Note: this is a module pass only to avoid interleaving on the same ostream
-// due to multi-threading over functions.
-class PrintOpPass : public ViewOpGraphPassBase<PrintOpPass> {
-public:
-  PrintOpPass(raw_ostream &os, bool shortNames, const Twine &title) : os(os) {
-    this->shortNames = shortNames;
-    this->title = title.str();
-  }
-
-  std::string getOpName(Operation &op) {
-    auto symbolAttr =
-        op.getAttrOfType<StringAttr>(SymbolTable::getSymbolAttrName());
-    if (symbolAttr)
-      return std::string(symbolAttr.getValue());
-    ++unnamedOpCtr;
-    return (op.getName().getStringRef() + llvm::utostr(unnamedOpCtr)).str();
-  }
-
-  // Print all the ops in a module.
-  void processModule(ModuleOp module) {
-    for (Operation &op : module) {
-      // Modules may actually be nested, recurse on nesting.
-      if (auto nestedModule = dyn_cast<ModuleOp>(op)) {
-        processModule(nestedModule);
-        continue;
-      }
-      auto opName = getOpName(op);
-      for (Region &region : op.getRegions()) {
-        for (auto indexed_block : llvm::enumerate(region)) {
-          // Suffix block number if there are more than 1 block.
-          auto blockName = llvm::hasSingleElement(region)
-                               ? ""
-                               : ("__" + llvm::utostr(indexed_block.index()));
-          llvm::WriteGraph(os, &indexed_block.value(), shortNames,
-                           Twine(title) + opName + blockName);
-=======
     edges.push_back(strFromOs([&](raw_ostream &os) {
       os << llvm::format("v%i -> v%i ", n1.id, n2.id);
       emitAttrList(os, attrs);
@@ -267,7 +228,6 @@
         for (const NamedAttribute &attr : op->getAttrs()) {
           os << '\n' << attr.getName().getValue() << ": ";
           emitMlirAttr(os, attr.getValue());
->>>>>>> a2ce6ee6
         }
       }
     });
@@ -334,11 +294,6 @@
       processBlock(block);
   }
 
-<<<<<<< HEAD
-private:
-  raw_ostream &os;
-  int unnamedOpCtr = 0;
-=======
   /// Truncate long strings.
   std::string truncateString(std::string str) {
     if (str.length() <= maxLabelLen)
@@ -355,7 +310,6 @@
   DenseMap<Value, Node> valueToNode;
   /// Counter for generating unique node/subgraph identifiers.
   int counter = 0;
->>>>>>> a2ce6ee6
 };
 
 } // namespace
