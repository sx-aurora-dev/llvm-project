--- conflicted
+++ resolved
@@ -399,11 +399,7 @@
   explicit PromoteBuffersToStackPass(std::function<bool(Value)> isSmallAlloc)
       : isSmallAlloc(std::move(isSmallAlloc)) {}
 
-<<<<<<< HEAD
-  LogicalResult initialize(MLIRContext* context) override {
-=======
   LogicalResult initialize(MLIRContext *context) override {
->>>>>>> 2ab1d525
     if (isSmallAlloc == nullptr) {
       isSmallAlloc = [=](Value alloc) {
         return defaultIsSmallAlloc(alloc, maxAllocSizeInBytes,
