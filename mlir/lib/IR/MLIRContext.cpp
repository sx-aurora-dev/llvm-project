//===- MLIRContext.cpp - MLIR Type Classes --------------------------------===//
//
// Part of the LLVM Project, under the Apache License v2.0 with LLVM Exceptions.
// See https://llvm.org/LICENSE.txt for license information.
// SPDX-License-Identifier: Apache-2.0 WITH LLVM-exception
//
//===----------------------------------------------------------------------===//

#include "mlir/IR/MLIRContext.h"
#include "AffineExprDetail.h"
#include "AffineMapDetail.h"
#include "AttributeDetail.h"
#include "IntegerSetDetail.h"
#include "TypeDetail.h"
#include "mlir/IR/AffineExpr.h"
#include "mlir/IR/AffineMap.h"
#include "mlir/IR/Attributes.h"
#include "mlir/IR/BuiltinDialect.h"
#include "mlir/IR/Diagnostics.h"
#include "mlir/IR/Dialect.h"
#include "mlir/IR/IntegerSet.h"
#include "mlir/IR/Location.h"
#include "mlir/IR/OpImplementation.h"
#include "mlir/IR/Types.h"
#include "mlir/Support/DebugAction.h"
<<<<<<< HEAD
#include "mlir/Support/ThreadLocalCache.h"
=======
>>>>>>> 2ab1d525
#include "llvm/ADT/DenseMap.h"
#include "llvm/ADT/DenseSet.h"
#include "llvm/ADT/SetVector.h"
#include "llvm/ADT/SmallString.h"
#include "llvm/ADT/StringSet.h"
#include "llvm/ADT/Twine.h"
#include "llvm/Support/Allocator.h"
#include "llvm/Support/CommandLine.h"
#include "llvm/Support/Debug.h"
#include "llvm/Support/Mutex.h"
#include "llvm/Support/RWMutex.h"
#include "llvm/Support/ThreadPool.h"
#include "llvm/Support/raw_ostream.h"
#include <memory>

#define DEBUG_TYPE "mlircontext"

using namespace mlir;
using namespace mlir::detail;

//===----------------------------------------------------------------------===//
// MLIRContext CommandLine Options
//===----------------------------------------------------------------------===//

namespace {
/// This struct contains command line options that can be used to initialize
/// various bits of an MLIRContext. This uses a struct wrapper to avoid the need
/// for global command line options.
struct MLIRContextOptions {
  llvm::cl::opt<bool> disableThreading{
      "mlir-disable-threading",
      llvm::cl::desc("Disable multi-threading within MLIR, overrides any "
                     "further call to MLIRContext::enableMultiThreading()")};

  llvm::cl::opt<bool> printOpOnDiagnostic{
      "mlir-print-op-on-diagnostic",
      llvm::cl::desc("When a diagnostic is emitted on an operation, also print "
                     "the operation as an attached note"),
      llvm::cl::init(true)};

  llvm::cl::opt<bool> printStackTraceOnDiagnostic{
      "mlir-print-stacktrace-on-diagnostic",
      llvm::cl::desc("When a diagnostic is emitted, also print the stack trace "
                     "as an attached note")};
};
} // namespace

static llvm::ManagedStatic<MLIRContextOptions> clOptions;

static bool isThreadingGloballyDisabled() {
#if LLVM_ENABLE_THREADS != 0
  return clOptions.isConstructed() && clOptions->disableThreading;
#else
  return true;
#endif
}

/// Register a set of useful command-line options that can be used to configure
/// various flags within the MLIRContext. These flags are used when constructing
/// an MLIR context for initialization.
void mlir::registerMLIRContextCLOptions() {
  // Make sure that the options struct has been initialized.
  *clOptions;
}

//===----------------------------------------------------------------------===//
// Locking Utilities
//===----------------------------------------------------------------------===//

namespace {
/// Utility writer lock that takes a runtime flag that specifies if we really
/// need to lock.
struct ScopedWriterLock {
  ScopedWriterLock(llvm::sys::SmartRWMutex<true> &mutexParam, bool shouldLock)
      : mutex(shouldLock ? &mutexParam : nullptr) {
    if (mutex)
      mutex->lock();
  }
  ~ScopedWriterLock() {
    if (mutex)
      mutex->unlock();
  }
  llvm::sys::SmartRWMutex<true> *mutex;
};
} // namespace

//===----------------------------------------------------------------------===//
// MLIRContextImpl
//===----------------------------------------------------------------------===//

namespace mlir {
/// This is the implementation of the MLIRContext class, using the pImpl idiom.
/// This class is completely private to this file, so everything is public.
class MLIRContextImpl {
public:
  //===--------------------------------------------------------------------===//
  // Debugging
<<<<<<< HEAD
  //===--------------------------------------------------------------------===//

  /// An action manager for use within the context.
  DebugActionManager debugActionManager;

  //===--------------------------------------------------------------------===//
  // Identifier uniquing
=======
>>>>>>> 2ab1d525
  //===--------------------------------------------------------------------===//

  /// An action manager for use within the context.
  DebugActionManager debugActionManager;

  //===--------------------------------------------------------------------===//
  // Diagnostics
  //===--------------------------------------------------------------------===//
  DiagnosticEngine diagEngine;

  //===--------------------------------------------------------------------===//
  // Options
  //===--------------------------------------------------------------------===//

  /// In most cases, creating operation in unregistered dialect is not desired
  /// and indicate a misconfiguration of the compiler. This option enables to
  /// detect such use cases
  bool allowUnregisteredDialects = false;

  /// Enable support for multi-threading within MLIR.
  bool threadingIsEnabled = true;

  /// Track if we are currently executing in a threaded execution environment
  /// (like the pass-manager): this is only a debugging feature to help reducing
  /// the chances of data races one some context APIs.
#ifndef NDEBUG
  std::atomic<int> multiThreadedExecutionContext{0};
#endif

  /// If the operation should be attached to diagnostics printed via the
  /// Operation::emit methods.
  bool printOpOnDiagnostic = true;

  /// If the current stack trace should be attached when emitting diagnostics.
  bool printStackTraceOnDiagnostic = false;

  //===--------------------------------------------------------------------===//
  // Other
  //===--------------------------------------------------------------------===//

  /// This points to the ThreadPool used when processing MLIR tasks in parallel.
  /// It can't be nullptr when multi-threading is enabled. Otherwise if
  /// multi-threading is disabled, and the threadpool wasn't externally provided
  /// using `setThreadPool`, this will be nullptr.
  llvm::ThreadPool *threadPool = nullptr;

  /// In case where the thread pool is owned by the context, this ensures
  /// destruction with the context.
  std::unique_ptr<llvm::ThreadPool> ownedThreadPool;

  /// This is a list of dialects that are created referring to this context.
  /// The MLIRContext owns the objects.
  DenseMap<StringRef, std::unique_ptr<Dialect>> loadedDialects;
  DialectRegistry dialectsRegistry;

<<<<<<< HEAD
  /// This is a mapping from operation name to AbstractOperation for registered
  /// operations.
  llvm::StringMap<AbstractOperation> registeredOperations;

  /// Identifiers are uniqued by string value and use the internal string set
  /// for storage.
  llvm::StringMap<PointerUnion<Dialect *, MLIRContext *>,
                  llvm::BumpPtrAllocator &>
      identifiers;
  /// A thread local cache of identifiers to reduce lock contention.
  ThreadLocalCache<llvm::StringMap<
      llvm::StringMapEntry<PointerUnion<Dialect *, MLIRContext *>> *>>
      localIdentifierCache;

=======
>>>>>>> 2ab1d525
  /// An allocator used for AbstractAttribute and AbstractType objects.
  llvm::BumpPtrAllocator abstractDialectSymbolAllocator;

  /// This is a mapping from operation name to the operation info describing it.
  llvm::StringMap<OperationName::Impl> operations;

  /// A vector of operation info specifically for registered operations.
  llvm::StringMap<RegisteredOperationName> registeredOperations;

  /// A mutex used when accessing operation information.
  llvm::sys::SmartRWMutex<true> operationInfoMutex;

  //===--------------------------------------------------------------------===//
  // Affine uniquing
  //===--------------------------------------------------------------------===//

  // Affine expression, map and integer set uniquing.
  StorageUniquer affineUniquer;

  //===--------------------------------------------------------------------===//
  // Type uniquing
  //===--------------------------------------------------------------------===//

  DenseMap<TypeID, AbstractType *> registeredTypes;
  StorageUniquer typeUniquer;

  /// Cached Type Instances.
  BFloat16Type bf16Ty;
  Float16Type f16Ty;
  Float32Type f32Ty;
  Float64Type f64Ty;
  Float80Type f80Ty;
  Float128Type f128Ty;
  IndexType indexTy;
  IntegerType int1Ty, int8Ty, int16Ty, int32Ty, int64Ty, int128Ty;
  NoneType noneType;

  //===--------------------------------------------------------------------===//
  // Attribute uniquing
  //===--------------------------------------------------------------------===//

  DenseMap<TypeID, AbstractAttribute *> registeredAttributes;
  StorageUniquer attributeUniquer;

  /// Cached Attribute Instances.
  BoolAttr falseAttr, trueAttr;
  UnitAttr unitAttr;
  UnknownLoc unknownLocAttr;
  DictionaryAttr emptyDictionaryAttr;
  StringAttr emptyStringAttr;

  /// Map of string attributes that may reference a dialect, that are awaiting
  /// that dialect to be loaded.
  llvm::sys::SmartMutex<true> dialectRefStrAttrMutex;
  DenseMap<StringRef, SmallVector<StringAttrStorage *>>
      dialectReferencingStrAttrs;

public:
  MLIRContextImpl(bool threadingIsEnabled)
      : threadingIsEnabled(threadingIsEnabled) {
    if (threadingIsEnabled) {
      ownedThreadPool = std::make_unique<llvm::ThreadPool>();
      threadPool = ownedThreadPool.get();
    }
  }
  ~MLIRContextImpl() {
    for (auto typeMapping : registeredTypes)
      typeMapping.second->~AbstractType();
    for (auto attrMapping : registeredAttributes)
      attrMapping.second->~AbstractAttribute();
  }
};
} // namespace mlir

<<<<<<< HEAD
MLIRContext::MLIRContext() : MLIRContext(DialectRegistry()) {}

MLIRContext::MLIRContext(const DialectRegistry &registry)
    : impl(new MLIRContextImpl) {
=======
MLIRContext::MLIRContext(Threading setting)
    : MLIRContext(DialectRegistry(), setting) {}

MLIRContext::MLIRContext(const DialectRegistry &registry, Threading setting)
    : impl(new MLIRContextImpl(setting == Threading::ENABLED &&
                               !isThreadingGloballyDisabled())) {
>>>>>>> 2ab1d525
  // Initialize values based on the command line flags if they were provided.
  if (clOptions.isConstructed()) {
    printOpOnDiagnostic(clOptions->printOpOnDiagnostic);
    printStackTraceOnDiagnostic(clOptions->printStackTraceOnDiagnostic);
  }

  // Pre-populate the registry.
  registry.appendTo(impl->dialectsRegistry);

  // Ensure the builtin dialect is always pre-loaded.
  getOrLoadDialect<BuiltinDialect>();

  // Pre-populate the registry.
  registry.appendTo(impl->dialectsRegistry);

  // Initialize several common attributes and types to avoid the need to lock
  // the context when accessing them.

  //// Types.
  /// Floating-point Types.
  impl->bf16Ty = TypeUniquer::get<BFloat16Type>(this);
  impl->f16Ty = TypeUniquer::get<Float16Type>(this);
  impl->f32Ty = TypeUniquer::get<Float32Type>(this);
  impl->f64Ty = TypeUniquer::get<Float64Type>(this);
  impl->f80Ty = TypeUniquer::get<Float80Type>(this);
  impl->f128Ty = TypeUniquer::get<Float128Type>(this);
  /// Index Type.
  impl->indexTy = TypeUniquer::get<IndexType>(this);
  /// Integer Types.
  impl->int1Ty = TypeUniquer::get<IntegerType>(this, 1, IntegerType::Signless);
  impl->int8Ty = TypeUniquer::get<IntegerType>(this, 8, IntegerType::Signless);
  impl->int16Ty =
      TypeUniquer::get<IntegerType>(this, 16, IntegerType::Signless);
  impl->int32Ty =
      TypeUniquer::get<IntegerType>(this, 32, IntegerType::Signless);
  impl->int64Ty =
      TypeUniquer::get<IntegerType>(this, 64, IntegerType::Signless);
  impl->int128Ty =
      TypeUniquer::get<IntegerType>(this, 128, IntegerType::Signless);
  /// None Type.
  impl->noneType = TypeUniquer::get<NoneType>(this);

  //// Attributes.
  //// Note: These must be registered after the types as they may generate one
  //// of the above types internally.
  /// Unknown Location Attribute.
  impl->unknownLocAttr = AttributeUniquer::get<UnknownLoc>(this);
  /// Bool Attributes.
  impl->falseAttr = IntegerAttr::getBoolAttrUnchecked(impl->int1Ty, false);
  impl->trueAttr = IntegerAttr::getBoolAttrUnchecked(impl->int1Ty, true);
  /// Unit Attribute.
  impl->unitAttr = AttributeUniquer::get<UnitAttr>(this);
  /// The empty dictionary attribute.
  impl->emptyDictionaryAttr = DictionaryAttr::getEmptyUnchecked(this);
<<<<<<< HEAD
=======
  /// The empty string attribute.
  impl->emptyStringAttr = StringAttr::getEmptyStringAttrUnchecked(this);
>>>>>>> 2ab1d525

  // Register the affine storage objects with the uniquer.
  impl->affineUniquer
      .registerParametricStorageType<AffineBinaryOpExprStorage>();
  impl->affineUniquer
      .registerParametricStorageType<AffineConstantExprStorage>();
  impl->affineUniquer.registerParametricStorageType<AffineDimExprStorage>();
  impl->affineUniquer.registerParametricStorageType<AffineMapStorage>();
  impl->affineUniquer.registerParametricStorageType<IntegerSetStorage>();
}

MLIRContext::~MLIRContext() = default;

/// Copy the specified array of elements into memory managed by the provided
/// bump pointer allocator.  This assumes the elements are all PODs.
template <typename T>
static ArrayRef<T> copyArrayRefInto(llvm::BumpPtrAllocator &allocator,
                                    ArrayRef<T> elements) {
  auto result = allocator.Allocate<T>(elements.size());
  std::uninitialized_copy(elements.begin(), elements.end(), result);
  return ArrayRef<T>(result, elements.size());
}

//===----------------------------------------------------------------------===//
// Debugging
//===----------------------------------------------------------------------===//

DebugActionManager &MLIRContext::getDebugActionManager() {
  return getImpl().debugActionManager;
}

//===----------------------------------------------------------------------===//
// Diagnostic Handlers
//===----------------------------------------------------------------------===//

/// Returns the diagnostic engine for this context.
DiagnosticEngine &MLIRContext::getDiagEngine() { return getImpl().diagEngine; }

//===----------------------------------------------------------------------===//
// Dialect and Operation Registration
//===----------------------------------------------------------------------===//

void MLIRContext::appendDialectRegistry(const DialectRegistry &registry) {
  registry.appendTo(impl->dialectsRegistry);

  // For the already loaded dialects, register the interfaces immediately.
  for (const auto &kvp : impl->loadedDialects)
    registry.registerDelayedInterfaces(kvp.second.get());
}

const DialectRegistry &MLIRContext::getDialectRegistry() {
  return impl->dialectsRegistry;
}

/// Return information about all registered IR dialects.
std::vector<Dialect *> MLIRContext::getLoadedDialects() {
  std::vector<Dialect *> result;
  result.reserve(impl->loadedDialects.size());
  for (auto &dialect : impl->loadedDialects)
    result.push_back(dialect.second.get());
  llvm::array_pod_sort(result.begin(), result.end(),
                       [](Dialect *const *lhs, Dialect *const *rhs) -> int {
                         return (*lhs)->getNamespace() < (*rhs)->getNamespace();
                       });
  return result;
}
std::vector<StringRef> MLIRContext::getAvailableDialects() {
  std::vector<StringRef> result;
  for (auto dialect : impl->dialectsRegistry.getDialectNames())
    result.push_back(dialect);
  return result;
}

/// Get a registered IR dialect with the given namespace. If none is found,
/// then return nullptr.
Dialect *MLIRContext::getLoadedDialect(StringRef name) {
  // Dialects are sorted by name, so we can use binary search for lookup.
  auto it = impl->loadedDialects.find(name);
  return (it != impl->loadedDialects.end()) ? it->second.get() : nullptr;
}

Dialect *MLIRContext::getOrLoadDialect(StringRef name) {
  Dialect *dialect = getLoadedDialect(name);
  if (dialect)
    return dialect;
  DialectAllocatorFunctionRef allocator =
      impl->dialectsRegistry.getDialectAllocator(name);
  return allocator ? allocator(this) : nullptr;
}

/// Get a dialect for the provided namespace and TypeID: abort the program if a
/// dialect exist for this namespace with different TypeID. Returns a pointer to
/// the dialect owned by the context.
Dialect *
MLIRContext::getOrLoadDialect(StringRef dialectNamespace, TypeID dialectID,
                              function_ref<std::unique_ptr<Dialect>()> ctor) {
  auto &impl = getImpl();
  // Get the correct insertion position sorted by namespace.
  auto dialectIt = impl.loadedDialects.find(dialectNamespace);

  if (dialectIt == impl.loadedDialects.end()) {
    LLVM_DEBUG(llvm::dbgs()
               << "Load new dialect in Context " << dialectNamespace << "\n");
#ifndef NDEBUG
    if (impl.multiThreadedExecutionContext != 0)
      llvm::report_fatal_error(
          "Loading a dialect (" + dialectNamespace +
          ") while in a multi-threaded execution context (maybe "
          "the PassManager): this can indicate a "
          "missing `dependentDialects` in a pass for example.");
#endif
    std::unique_ptr<Dialect> &dialect =
        impl.loadedDialects.insert({dialectNamespace, ctor()}).first->second;
    assert(dialect && "dialect ctor failed");

    // Refresh all the identifiers dialect field, this catches cases where a
    // dialect may be loaded after identifier prefixed with this dialect name
    // were already created.
<<<<<<< HEAD
    llvm::SmallString<32> dialectPrefix(dialectNamespace);
    dialectPrefix.push_back('.');
    for (auto &identifierEntry : impl.identifiers)
      if (identifierEntry.second.is<MLIRContext *>() &&
          identifierEntry.first().startswith(dialectPrefix))
        identifierEntry.second = dialect.get();
=======
    auto stringAttrsIt = impl.dialectReferencingStrAttrs.find(dialectNamespace);
    if (stringAttrsIt != impl.dialectReferencingStrAttrs.end()) {
      for (StringAttrStorage *storage : stringAttrsIt->second)
        storage->referencedDialect = dialect.get();
      impl.dialectReferencingStrAttrs.erase(stringAttrsIt);
    }
>>>>>>> 2ab1d525

    // Actually register the interfaces with delayed registration.
    impl.dialectsRegistry.registerDelayedInterfaces(dialect.get());
    return dialect.get();
  }

  // Abort if dialect with namespace has already been registered.
  std::unique_ptr<Dialect> &dialect = dialectIt->second;
  if (dialect->getTypeID() != dialectID)
    llvm::report_fatal_error("a dialect with namespace '" + dialectNamespace +
                             "' has already been registered");

  return dialect.get();
}

void MLIRContext::loadAllAvailableDialects() {
  for (StringRef name : getAvailableDialects())
    getOrLoadDialect(name);
}

llvm::hash_code MLIRContext::getRegistryHash() {
  llvm::hash_code hash(0);
  // Factor in number of loaded dialects, attributes, operations, types.
  hash = llvm::hash_combine(hash, impl->loadedDialects.size());
  hash = llvm::hash_combine(hash, impl->registeredAttributes.size());
  hash = llvm::hash_combine(hash, impl->registeredOperations.size());
  hash = llvm::hash_combine(hash, impl->registeredTypes.size());
  return hash;
}

bool MLIRContext::allowsUnregisteredDialects() {
  return impl->allowUnregisteredDialects;
}

void MLIRContext::allowUnregisteredDialects(bool allowing) {
  impl->allowUnregisteredDialects = allowing;
}

/// Return true if multi-threading is enabled by the context.
bool MLIRContext::isMultithreadingEnabled() {
  return impl->threadingIsEnabled && llvm::llvm_is_multithreaded();
}

/// Set the flag specifying if multi-threading is disabled by the context.
void MLIRContext::disableMultithreading(bool disable) {
  // This API can be overridden by the global debugging flag
  // --mlir-disable-threading
  if (isThreadingGloballyDisabled())
    return;

  impl->threadingIsEnabled = !disable;

  // Update the threading mode for each of the uniquers.
  impl->affineUniquer.disableMultithreading(disable);
  impl->attributeUniquer.disableMultithreading(disable);
  impl->typeUniquer.disableMultithreading(disable);

  // Destroy thread pool (stop all threads) if it is no longer needed, or create
  // a new one if multithreading was re-enabled.
  if (disable) {
    // If the thread pool is owned, explicitly set it to nullptr to avoid
    // keeping a dangling pointer around. If the thread pool is externally
    // owned, we don't do anything.
    if (impl->ownedThreadPool) {
      assert(impl->threadPool);
      impl->threadPool = nullptr;
      impl->ownedThreadPool.reset();
    }
  } else if (!impl->threadPool) {
    // The thread pool isn't externally provided.
    assert(!impl->ownedThreadPool);
    impl->ownedThreadPool = std::make_unique<llvm::ThreadPool>();
    impl->threadPool = impl->ownedThreadPool.get();
  }
}

void MLIRContext::setThreadPool(llvm::ThreadPool &pool) {
  assert(!isMultithreadingEnabled() &&
         "expected multi-threading to be disabled when setting a ThreadPool");
  impl->threadPool = &pool;
  impl->ownedThreadPool.reset();
  enableMultithreading();
}

unsigned MLIRContext::getNumThreads() {
  if (isMultithreadingEnabled()) {
    assert(impl->threadPool &&
           "multi-threading is enabled but threadpool not set");
    return impl->threadPool->getThreadCount();
  }
  // No multithreading or active thread pool. Return 1 thread.
  return 1;
}

llvm::ThreadPool &MLIRContext::getThreadPool() {
  assert(isMultithreadingEnabled() &&
         "expected multi-threading to be enabled within the context");
  assert(impl->threadPool &&
         "multi-threading is enabled but threadpool not set");
  return *impl->threadPool;
}

void MLIRContext::enterMultiThreadedExecution() {
#ifndef NDEBUG
  ++impl->multiThreadedExecutionContext;
#endif
}
void MLIRContext::exitMultiThreadedExecution() {
#ifndef NDEBUG
  --impl->multiThreadedExecutionContext;
#endif
}

/// Return true if we should attach the operation to diagnostics emitted via
/// Operation::emit.
bool MLIRContext::shouldPrintOpOnDiagnostic() {
  return impl->printOpOnDiagnostic;
}

/// Set the flag specifying if we should attach the operation to diagnostics
/// emitted via Operation::emit.
void MLIRContext::printOpOnDiagnostic(bool enable) {
  impl->printOpOnDiagnostic = enable;
}

/// Return true if we should attach the current stacktrace to diagnostics when
/// emitted.
bool MLIRContext::shouldPrintStackTraceOnDiagnostic() {
  return impl->printStackTraceOnDiagnostic;
}

/// Set the flag specifying if we should attach the current stacktrace when
/// emitting diagnostics.
void MLIRContext::printStackTraceOnDiagnostic(bool enable) {
  impl->printStackTraceOnDiagnostic = enable;
}

/// Return information about all registered operations.  This isn't very
/// efficient, typically you should ask the operations about their properties
/// directly.
std::vector<RegisteredOperationName> MLIRContext::getRegisteredOperations() {
  // We just have the operations in a non-deterministic hash table order. Dump
  // into a temporary array, then sort it by operation name to get a stable
  // ordering.
  auto unwrappedNames = llvm::make_second_range(impl->registeredOperations);
  std::vector<RegisteredOperationName> result(unwrappedNames.begin(),
                                              unwrappedNames.end());
  llvm::array_pod_sort(result.begin(), result.end(),
                       [](const RegisteredOperationName *lhs,
                          const RegisteredOperationName *rhs) {
                         return lhs->getIdentifier().compare(
                             rhs->getIdentifier());
                       });

  return result;
}

bool MLIRContext::isOperationRegistered(StringRef name) {
  return RegisteredOperationName::lookup(name, this).hasValue();
}

void Dialect::addType(TypeID typeID, AbstractType &&typeInfo) {
  auto &impl = context->getImpl();
  assert(impl.multiThreadedExecutionContext == 0 &&
         "Registering a new type kind while in a multi-threaded execution "
         "context");
  auto *newInfo =
      new (impl.abstractDialectSymbolAllocator.Allocate<AbstractType>())
          AbstractType(std::move(typeInfo));
  if (!impl.registeredTypes.insert({typeID, newInfo}).second)
    llvm::report_fatal_error("Dialect Type already registered.");
}

void Dialect::addAttribute(TypeID typeID, AbstractAttribute &&attrInfo) {
  auto &impl = context->getImpl();
  assert(impl.multiThreadedExecutionContext == 0 &&
         "Registering a new attribute kind while in a multi-threaded execution "
         "context");
  auto *newInfo =
      new (impl.abstractDialectSymbolAllocator.Allocate<AbstractAttribute>())
          AbstractAttribute(std::move(attrInfo));
  if (!impl.registeredAttributes.insert({typeID, newInfo}).second)
    llvm::report_fatal_error("Dialect Attribute already registered.");
}

//===----------------------------------------------------------------------===//
// AbstractAttribute
//===----------------------------------------------------------------------===//

/// Get the dialect that registered the attribute with the provided typeid.
const AbstractAttribute &AbstractAttribute::lookup(TypeID typeID,
                                                   MLIRContext *context) {
  const AbstractAttribute *abstract = lookupMutable(typeID, context);
  if (!abstract)
    llvm::report_fatal_error("Trying to create an Attribute that was not "
                             "registered in this MLIRContext.");
  return *abstract;
}

AbstractAttribute *AbstractAttribute::lookupMutable(TypeID typeID,
                                                    MLIRContext *context) {
  auto &impl = context->getImpl();
  auto it = impl.registeredAttributes.find(typeID);
  if (it == impl.registeredAttributes.end())
    return nullptr;
  return it->second;
}

//===----------------------------------------------------------------------===//
// OperationName
//===----------------------------------------------------------------------===//

OperationName::OperationName(StringRef name, MLIRContext *context) {
  MLIRContextImpl &ctxImpl = context->getImpl();

  // Check for an existing name in read-only mode.
  bool isMultithreadingEnabled = context->isMultithreadingEnabled();
  if (isMultithreadingEnabled) {
    // Check the registered info map first. In the overwhelmingly common case,
    // the entry will be in here and it also removes the need to acquire any
    // locks.
    auto registeredIt = ctxImpl.registeredOperations.find(name);
    if (LLVM_LIKELY(registeredIt != ctxImpl.registeredOperations.end())) {
      impl = registeredIt->second.impl;
      return;
    }

    llvm::sys::SmartScopedReader<true> contextLock(ctxImpl.operationInfoMutex);
    auto it = ctxImpl.operations.find(name);
    if (it != ctxImpl.operations.end()) {
      impl = &it->second;
      return;
    }
  }

  // Acquire a writer-lock so that we can safely create the new instance.
  ScopedWriterLock lock(ctxImpl.operationInfoMutex, isMultithreadingEnabled);

  auto it = ctxImpl.operations.insert({name, OperationName::Impl(nullptr)});
  if (it.second)
    it.first->second.name = StringAttr::get(context, name);
  impl = &it.first->second;
}

StringRef OperationName::getDialectNamespace() const {
  if (Dialect *dialect = getDialect())
    return dialect->getNamespace();
  return getStringRef().split('.').first;
}

//===----------------------------------------------------------------------===//
// RegisteredOperationName
//===----------------------------------------------------------------------===//

Optional<RegisteredOperationName>
RegisteredOperationName::lookup(StringRef name, MLIRContext *ctx) {
  auto &impl = ctx->getImpl();
  auto it = impl.registeredOperations.find(name);
  if (it != impl.registeredOperations.end())
<<<<<<< HEAD
    return &it->second;
  return nullptr;
}

void AbstractOperation::insert(
    StringRef name, Dialect &dialect, TypeID typeID,
    ParseAssemblyFn parseAssembly, PrintAssemblyFn printAssembly,
    VerifyInvariantsFn verifyInvariants, FoldHookFn foldHook,
    GetCanonicalizationPatternsFn getCanonicalizationPatterns,
    detail::InterfaceMap &&interfaceMap, HasTraitFn hasTrait) {
  AbstractOperation opInfo(
      name, dialect, typeID, parseAssembly, printAssembly, verifyInvariants,
      foldHook, getCanonicalizationPatterns, std::move(interfaceMap), hasTrait);

  auto &impl = dialect.getContext()->getImpl();
  assert(impl.multiThreadedExecutionContext == 0 &&
         "Registering a new operation kind while in a multi-threaded execution "
=======
    return it->getValue();
  return llvm::None;
}

ParseResult
RegisteredOperationName::parseAssembly(OpAsmParser &parser,
                                       OperationState &result) const {
  return impl->parseAssemblyFn(parser, result);
}

void RegisteredOperationName::insert(
    StringRef name, Dialect &dialect, TypeID typeID,
    ParseAssemblyFn &&parseAssembly, PrintAssemblyFn &&printAssembly,
    VerifyInvariantsFn &&verifyInvariants, FoldHookFn &&foldHook,
    GetCanonicalizationPatternsFn &&getCanonicalizationPatterns,
    detail::InterfaceMap &&interfaceMap, HasTraitFn &&hasTrait,
    ArrayRef<StringRef> attrNames) {
  MLIRContext *ctx = dialect.getContext();
  auto &ctxImpl = ctx->getImpl();
  assert(ctxImpl.multiThreadedExecutionContext == 0 &&
         "registering a new operation kind while in a multi-threaded execution "
>>>>>>> 2ab1d525
         "context");

  // Register the attribute names of this operation.
  MutableArrayRef<StringAttr> cachedAttrNames;
  if (!attrNames.empty()) {
    cachedAttrNames = MutableArrayRef<StringAttr>(
        ctxImpl.abstractDialectSymbolAllocator.Allocate<StringAttr>(
            attrNames.size()),
        attrNames.size());
    for (unsigned i : llvm::seq<unsigned>(0, attrNames.size()))
      new (&cachedAttrNames[i]) StringAttr(StringAttr::get(ctx, attrNames[i]));
  }

  // Insert the operation info if it doesn't exist yet.
  auto it = ctxImpl.operations.insert({name, OperationName::Impl(nullptr)});
  if (it.second)
    it.first->second.name = StringAttr::get(ctx, name);
  OperationName::Impl &impl = it.first->second;

  if (impl.isRegistered()) {
    llvm::errs() << "error: operation named '" << name
                 << "' is already registered.\n";
    abort();
  }
  ctxImpl.registeredOperations.try_emplace(name,
                                           RegisteredOperationName(&impl));

  // Update the registered info for this operation.
  impl.dialect = &dialect;
  impl.typeID = typeID;
  impl.interfaceMap = std::move(interfaceMap);
  impl.foldHookFn = std::move(foldHook);
  impl.getCanonicalizationPatternsFn = std::move(getCanonicalizationPatterns);
  impl.hasTraitFn = std::move(hasTrait);
  impl.parseAssemblyFn = std::move(parseAssembly);
  impl.printAssemblyFn = std::move(printAssembly);
  impl.verifyInvariantsFn = std::move(verifyInvariants);
  impl.attributeNames = cachedAttrNames;
}

<<<<<<< HEAD
AbstractOperation::AbstractOperation(
    StringRef name, Dialect &dialect, TypeID typeID,
    ParseAssemblyFn parseAssembly, PrintAssemblyFn printAssembly,
    VerifyInvariantsFn verifyInvariants, FoldHookFn foldHook,
    GetCanonicalizationPatternsFn getCanonicalizationPatterns,
    detail::InterfaceMap &&interfaceMap, HasTraitFn hasTrait)
    : name(Identifier::get(name, dialect.getContext())), dialect(dialect),
      typeID(typeID), interfaceMap(std::move(interfaceMap)),
      foldHookFn(foldHook),
      getCanonicalizationPatternsFn(getCanonicalizationPatterns),
      hasTraitFn(hasTrait), parseAssemblyFn(parseAssembly),
      printAssemblyFn(printAssembly), verifyInvariantsFn(verifyInvariants) {}

=======
>>>>>>> 2ab1d525
//===----------------------------------------------------------------------===//
// AbstractType
//===----------------------------------------------------------------------===//

const AbstractType &AbstractType::lookup(TypeID typeID, MLIRContext *context) {
  const AbstractType *type = lookupMutable(typeID, context);
  if (!type)
    llvm::report_fatal_error(
        "Trying to create a Type that was not registered in this MLIRContext.");
  return *type;
}

<<<<<<< HEAD
//===----------------------------------------------------------------------===//
// Identifier uniquing
//===----------------------------------------------------------------------===//

/// Return an identifier for the specified string.
Identifier Identifier::get(StringRef str, MLIRContext *context) {
  // Check invariants after seeing if we already have something in the
  // identifier table - if we already had it in the table, then it already
  // passed invariant checks.
  assert(!str.empty() && "Cannot create an empty identifier");
  assert(str.find('\0') == StringRef::npos &&
         "Cannot create an identifier with a nul character");

  auto getDialectOrContext = [&]() {
    PointerUnion<Dialect *, MLIRContext *> dialectOrContext = context;
    auto dialectNamePair = str.split('.');
    if (!dialectNamePair.first.empty())
      if (Dialect *dialect = context->getLoadedDialect(dialectNamePair.first))
        dialectOrContext = dialect;
    return dialectOrContext;
  };

  auto &impl = context->getImpl();
  if (!context->isMultithreadingEnabled()) {
    auto insertedIt = impl.identifiers.insert({str, nullptr});
    if (insertedIt.second)
      insertedIt.first->second = getDialectOrContext();
    return Identifier(&*insertedIt.first);
  }

  // Check for an existing instance in the local cache.
  auto *&localEntry = (*impl.localIdentifierCache)[str];
  if (localEntry)
    return Identifier(localEntry);

  // Check for an existing identifier in read-only mode.
  {
    llvm::sys::SmartScopedReader<true> contextLock(impl.identifierMutex);
    auto it = impl.identifiers.find(str);
    if (it != impl.identifiers.end()) {
      localEntry = &*it;
      return Identifier(localEntry);
    }
  }

  // Acquire a writer-lock so that we can safely create the new instance.
  llvm::sys::SmartScopedWriter<true> contextLock(impl.identifierMutex);
  auto it = impl.identifiers.insert({str, getDialectOrContext()}).first;
  localEntry = &*it;
  return Identifier(localEntry);
=======
AbstractType *AbstractType::lookupMutable(TypeID typeID, MLIRContext *context) {
  auto &impl = context->getImpl();
  auto it = impl.registeredTypes.find(typeID);
  if (it == impl.registeredTypes.end())
    return nullptr;
  return it->second;
>>>>>>> 2ab1d525
}

Dialect *Identifier::getDialect() {
  return entry->second.dyn_cast<Dialect *>();
}

MLIRContext *Identifier::getContext() {
  if (Dialect *dialect = getDialect())
    return dialect->getContext();
  return entry->second.get<MLIRContext *>();
}

//===----------------------------------------------------------------------===//
// Type uniquing
//===----------------------------------------------------------------------===//

/// Returns the storage uniquer used for constructing type storage instances.
/// This should not be used directly.
StorageUniquer &MLIRContext::getTypeUniquer() { return getImpl().typeUniquer; }

BFloat16Type BFloat16Type::get(MLIRContext *context) {
  return context->getImpl().bf16Ty;
}
Float16Type Float16Type::get(MLIRContext *context) {
  return context->getImpl().f16Ty;
}
Float32Type Float32Type::get(MLIRContext *context) {
  return context->getImpl().f32Ty;
}
Float64Type Float64Type::get(MLIRContext *context) {
  return context->getImpl().f64Ty;
}
Float80Type Float80Type::get(MLIRContext *context) {
  return context->getImpl().f80Ty;
}
Float128Type Float128Type::get(MLIRContext *context) {
  return context->getImpl().f128Ty;
}

/// Get an instance of the IndexType.
IndexType IndexType::get(MLIRContext *context) {
  return context->getImpl().indexTy;
}

/// Return an existing integer type instance if one is cached within the
/// context.
static IntegerType
getCachedIntegerType(unsigned width,
                     IntegerType::SignednessSemantics signedness,
                     MLIRContext *context) {
  if (signedness != IntegerType::Signless)
    return IntegerType();

  switch (width) {
  case 1:
    return context->getImpl().int1Ty;
  case 8:
    return context->getImpl().int8Ty;
  case 16:
    return context->getImpl().int16Ty;
  case 32:
    return context->getImpl().int32Ty;
  case 64:
    return context->getImpl().int64Ty;
  case 128:
    return context->getImpl().int128Ty;
  default:
    return IntegerType();
  }
}

IntegerType IntegerType::get(MLIRContext *context, unsigned width,
                             IntegerType::SignednessSemantics signedness) {
  if (auto cached = getCachedIntegerType(width, signedness, context))
    return cached;
  return Base::get(context, width, signedness);
}

IntegerType
IntegerType::getChecked(function_ref<InFlightDiagnostic()> emitError,
                        MLIRContext *context, unsigned width,
                        SignednessSemantics signedness) {
  if (auto cached = getCachedIntegerType(width, signedness, context))
    return cached;
  return Base::getChecked(emitError, context, width, signedness);
}

/// Get an instance of the NoneType.
NoneType NoneType::get(MLIRContext *context) {
  if (NoneType cachedInst = context->getImpl().noneType)
    return cachedInst;
  // Note: May happen when initializing the singleton attributes of the builtin
  // dialect.
  return Base::get(context);
}

//===----------------------------------------------------------------------===//
// Attribute uniquing
//===----------------------------------------------------------------------===//

/// Returns the storage uniquer used for constructing attribute storage
/// instances. This should not be used directly.
StorageUniquer &MLIRContext::getAttributeUniquer() {
  return getImpl().attributeUniquer;
}

/// Initialize the given attribute storage instance.
void AttributeUniquer::initializeAttributeStorage(AttributeStorage *storage,
                                                  MLIRContext *ctx,
                                                  TypeID attrID) {
  storage->initializeAbstractAttribute(AbstractAttribute::lookup(attrID, ctx));

  // If the attribute did not provide a type, then default to NoneType.
  if (!storage->getType())
    storage->setType(NoneType::get(ctx));
}

BoolAttr BoolAttr::get(MLIRContext *context, bool value) {
  return value ? context->getImpl().trueAttr : context->getImpl().falseAttr;
}

UnitAttr UnitAttr::get(MLIRContext *context) {
  return context->getImpl().unitAttr;
}

UnknownLoc UnknownLoc::get(MLIRContext *context) {
  return context->getImpl().unknownLocAttr;
}

/// Return empty dictionary.
DictionaryAttr DictionaryAttr::getEmpty(MLIRContext *context) {
  return context->getImpl().emptyDictionaryAttr;
}

void StringAttrStorage::initialize(MLIRContext *context) {
  // Check for a dialect namespace prefix, if there isn't one we don't need to
  // do any additional initialization.
  auto dialectNamePair = value.split('.');
  if (dialectNamePair.first.empty() || dialectNamePair.second.empty())
    return;

  // If one exists, we check to see if this dialect is loaded. If it is, we set
  // the dialect now, if it isn't we record this storage for initialization
  // later if the dialect ever gets loaded.
  if ((referencedDialect = context->getLoadedDialect(dialectNamePair.first)))
    return;

  MLIRContextImpl &impl = context->getImpl();
  llvm::sys::SmartScopedLock<true> lock(impl.dialectRefStrAttrMutex);
  impl.dialectReferencingStrAttrs[dialectNamePair.first].push_back(this);
}

/// Return an empty string.
StringAttr StringAttr::get(MLIRContext *context) {
  return context->getImpl().emptyStringAttr;
}

//===----------------------------------------------------------------------===//
// AffineMap uniquing
//===----------------------------------------------------------------------===//

StorageUniquer &MLIRContext::getAffineUniquer() {
  return getImpl().affineUniquer;
}

AffineMap AffineMap::getImpl(unsigned dimCount, unsigned symbolCount,
                             ArrayRef<AffineExpr> results,
                             MLIRContext *context) {
  auto &impl = context->getImpl();
  auto *storage = impl.affineUniquer.get<AffineMapStorage>(
      [&](AffineMapStorage *storage) { storage->context = context; }, dimCount,
      symbolCount, results);
  return AffineMap(storage);
}

/// Check whether the arguments passed to the AffineMap::get() are consistent.
/// This method checks whether the highest index of dimensional identifier
/// present in result expressions is less than `dimCount` and the highest index
/// of symbolic identifier present in result expressions is less than
/// `symbolCount`.
LLVM_ATTRIBUTE_UNUSED static bool
willBeValidAffineMap(unsigned dimCount, unsigned symbolCount,
                     ArrayRef<AffineExpr> results) {
  int64_t maxDimPosition = -1;
  int64_t maxSymbolPosition = -1;
  getMaxDimAndSymbol(ArrayRef<ArrayRef<AffineExpr>>(results), maxDimPosition,
                     maxSymbolPosition);
  if ((maxDimPosition >= dimCount) || (maxSymbolPosition >= symbolCount)) {
    LLVM_DEBUG(
        llvm::dbgs()
        << "maximum dimensional identifier position in result expression must "
           "be less than `dimCount` and maximum symbolic identifier position "
           "in result expression must be less than `symbolCount`\n");
    return false;
  }
  return true;
}

AffineMap AffineMap::get(MLIRContext *context) {
  return getImpl(/*dimCount=*/0, /*symbolCount=*/0, /*results=*/{}, context);
}

AffineMap AffineMap::get(unsigned dimCount, unsigned symbolCount,
                         MLIRContext *context) {
  return getImpl(dimCount, symbolCount, /*results=*/{}, context);
}

AffineMap AffineMap::get(unsigned dimCount, unsigned symbolCount,
                         AffineExpr result) {
  assert(willBeValidAffineMap(dimCount, symbolCount, {result}));
  return getImpl(dimCount, symbolCount, {result}, result.getContext());
}

AffineMap AffineMap::get(unsigned dimCount, unsigned symbolCount,
                         ArrayRef<AffineExpr> results, MLIRContext *context) {
  assert(willBeValidAffineMap(dimCount, symbolCount, results));
  return getImpl(dimCount, symbolCount, results, context);
}

//===----------------------------------------------------------------------===//
// Integer Sets: these are allocated into the bump pointer, and are immutable.
// Unlike AffineMap's, these are uniqued only if they are small.
//===----------------------------------------------------------------------===//

IntegerSet IntegerSet::get(unsigned dimCount, unsigned symbolCount,
                           ArrayRef<AffineExpr> constraints,
                           ArrayRef<bool> eqFlags) {
  // The number of constraints can't be zero.
  assert(!constraints.empty());
  assert(constraints.size() == eqFlags.size());

  auto &impl = constraints[0].getContext()->getImpl();
  auto *storage = impl.affineUniquer.get<IntegerSetStorage>(
      [](IntegerSetStorage *) {}, dimCount, symbolCount, constraints, eqFlags);
  return IntegerSet(storage);
}

//===----------------------------------------------------------------------===//
// StorageUniquerSupport
//===----------------------------------------------------------------------===//

/// Utility method to generate a callback that can be used to generate a
/// diagnostic when checking the construction invariants of a storage object.
/// This is defined out-of-line to avoid the need to include Location.h.
llvm::unique_function<InFlightDiagnostic()>
mlir::detail::getDefaultDiagnosticEmitFn(MLIRContext *ctx) {
  return [ctx] { return emitError(UnknownLoc::get(ctx)); };
}
llvm::unique_function<InFlightDiagnostic()>
mlir::detail::getDefaultDiagnosticEmitFn(const Location &loc) {
  return [=] { return emitError(loc); };
}<|MERGE_RESOLUTION|>--- conflicted
+++ resolved
@@ -23,10 +23,6 @@
 #include "mlir/IR/OpImplementation.h"
 #include "mlir/IR/Types.h"
 #include "mlir/Support/DebugAction.h"
-<<<<<<< HEAD
-#include "mlir/Support/ThreadLocalCache.h"
-=======
->>>>>>> 2ab1d525
 #include "llvm/ADT/DenseMap.h"
 #include "llvm/ADT/DenseSet.h"
 #include "llvm/ADT/SetVector.h"
@@ -124,16 +120,6 @@
 public:
   //===--------------------------------------------------------------------===//
   // Debugging
-<<<<<<< HEAD
-  //===--------------------------------------------------------------------===//
-
-  /// An action manager for use within the context.
-  DebugActionManager debugActionManager;
-
-  //===--------------------------------------------------------------------===//
-  // Identifier uniquing
-=======
->>>>>>> 2ab1d525
   //===--------------------------------------------------------------------===//
 
   /// An action manager for use within the context.
@@ -189,23 +175,6 @@
   DenseMap<StringRef, std::unique_ptr<Dialect>> loadedDialects;
   DialectRegistry dialectsRegistry;
 
-<<<<<<< HEAD
-  /// This is a mapping from operation name to AbstractOperation for registered
-  /// operations.
-  llvm::StringMap<AbstractOperation> registeredOperations;
-
-  /// Identifiers are uniqued by string value and use the internal string set
-  /// for storage.
-  llvm::StringMap<PointerUnion<Dialect *, MLIRContext *>,
-                  llvm::BumpPtrAllocator &>
-      identifiers;
-  /// A thread local cache of identifiers to reduce lock contention.
-  ThreadLocalCache<llvm::StringMap<
-      llvm::StringMapEntry<PointerUnion<Dialect *, MLIRContext *>> *>>
-      localIdentifierCache;
-
-=======
->>>>>>> 2ab1d525
   /// An allocator used for AbstractAttribute and AbstractType objects.
   llvm::BumpPtrAllocator abstractDialectSymbolAllocator;
 
@@ -280,19 +249,12 @@
 };
 } // namespace mlir
 
-<<<<<<< HEAD
-MLIRContext::MLIRContext() : MLIRContext(DialectRegistry()) {}
-
-MLIRContext::MLIRContext(const DialectRegistry &registry)
-    : impl(new MLIRContextImpl) {
-=======
 MLIRContext::MLIRContext(Threading setting)
     : MLIRContext(DialectRegistry(), setting) {}
 
 MLIRContext::MLIRContext(const DialectRegistry &registry, Threading setting)
     : impl(new MLIRContextImpl(setting == Threading::ENABLED &&
                                !isThreadingGloballyDisabled())) {
->>>>>>> 2ab1d525
   // Initialize values based on the command line flags if they were provided.
   if (clOptions.isConstructed()) {
     printOpOnDiagnostic(clOptions->printOpOnDiagnostic);
@@ -304,9 +266,6 @@
 
   // Ensure the builtin dialect is always pre-loaded.
   getOrLoadDialect<BuiltinDialect>();
-
-  // Pre-populate the registry.
-  registry.appendTo(impl->dialectsRegistry);
 
   // Initialize several common attributes and types to avoid the need to lock
   // the context when accessing them.
@@ -347,11 +306,8 @@
   impl->unitAttr = AttributeUniquer::get<UnitAttr>(this);
   /// The empty dictionary attribute.
   impl->emptyDictionaryAttr = DictionaryAttr::getEmptyUnchecked(this);
-<<<<<<< HEAD
-=======
   /// The empty string attribute.
   impl->emptyStringAttr = StringAttr::getEmptyStringAttrUnchecked(this);
->>>>>>> 2ab1d525
 
   // Register the affine storage objects with the uniquer.
   impl->affineUniquer
@@ -470,21 +426,12 @@
     // Refresh all the identifiers dialect field, this catches cases where a
     // dialect may be loaded after identifier prefixed with this dialect name
     // were already created.
-<<<<<<< HEAD
-    llvm::SmallString<32> dialectPrefix(dialectNamespace);
-    dialectPrefix.push_back('.');
-    for (auto &identifierEntry : impl.identifiers)
-      if (identifierEntry.second.is<MLIRContext *>() &&
-          identifierEntry.first().startswith(dialectPrefix))
-        identifierEntry.second = dialect.get();
-=======
     auto stringAttrsIt = impl.dialectReferencingStrAttrs.find(dialectNamespace);
     if (stringAttrsIt != impl.dialectReferencingStrAttrs.end()) {
       for (StringAttrStorage *storage : stringAttrsIt->second)
         storage->referencedDialect = dialect.get();
       impl.dialectReferencingStrAttrs.erase(stringAttrsIt);
     }
->>>>>>> 2ab1d525
 
     // Actually register the interfaces with delayed registration.
     impl.dialectsRegistry.registerDelayedInterfaces(dialect.get());
@@ -744,25 +691,6 @@
   auto &impl = ctx->getImpl();
   auto it = impl.registeredOperations.find(name);
   if (it != impl.registeredOperations.end())
-<<<<<<< HEAD
-    return &it->second;
-  return nullptr;
-}
-
-void AbstractOperation::insert(
-    StringRef name, Dialect &dialect, TypeID typeID,
-    ParseAssemblyFn parseAssembly, PrintAssemblyFn printAssembly,
-    VerifyInvariantsFn verifyInvariants, FoldHookFn foldHook,
-    GetCanonicalizationPatternsFn getCanonicalizationPatterns,
-    detail::InterfaceMap &&interfaceMap, HasTraitFn hasTrait) {
-  AbstractOperation opInfo(
-      name, dialect, typeID, parseAssembly, printAssembly, verifyInvariants,
-      foldHook, getCanonicalizationPatterns, std::move(interfaceMap), hasTrait);
-
-  auto &impl = dialect.getContext()->getImpl();
-  assert(impl.multiThreadedExecutionContext == 0 &&
-         "Registering a new operation kind while in a multi-threaded execution "
-=======
     return it->getValue();
   return llvm::None;
 }
@@ -784,7 +712,6 @@
   auto &ctxImpl = ctx->getImpl();
   assert(ctxImpl.multiThreadedExecutionContext == 0 &&
          "registering a new operation kind while in a multi-threaded execution "
->>>>>>> 2ab1d525
          "context");
 
   // Register the attribute names of this operation.
@@ -825,22 +752,6 @@
   impl.attributeNames = cachedAttrNames;
 }
 
-<<<<<<< HEAD
-AbstractOperation::AbstractOperation(
-    StringRef name, Dialect &dialect, TypeID typeID,
-    ParseAssemblyFn parseAssembly, PrintAssemblyFn printAssembly,
-    VerifyInvariantsFn verifyInvariants, FoldHookFn foldHook,
-    GetCanonicalizationPatternsFn getCanonicalizationPatterns,
-    detail::InterfaceMap &&interfaceMap, HasTraitFn hasTrait)
-    : name(Identifier::get(name, dialect.getContext())), dialect(dialect),
-      typeID(typeID), interfaceMap(std::move(interfaceMap)),
-      foldHookFn(foldHook),
-      getCanonicalizationPatternsFn(getCanonicalizationPatterns),
-      hasTraitFn(hasTrait), parseAssemblyFn(parseAssembly),
-      printAssemblyFn(printAssembly), verifyInvariantsFn(verifyInvariants) {}
-
-=======
->>>>>>> 2ab1d525
 //===----------------------------------------------------------------------===//
 // AbstractType
 //===----------------------------------------------------------------------===//
@@ -853,75 +764,12 @@
   return *type;
 }
 
-<<<<<<< HEAD
-//===----------------------------------------------------------------------===//
-// Identifier uniquing
-//===----------------------------------------------------------------------===//
-
-/// Return an identifier for the specified string.
-Identifier Identifier::get(StringRef str, MLIRContext *context) {
-  // Check invariants after seeing if we already have something in the
-  // identifier table - if we already had it in the table, then it already
-  // passed invariant checks.
-  assert(!str.empty() && "Cannot create an empty identifier");
-  assert(str.find('\0') == StringRef::npos &&
-         "Cannot create an identifier with a nul character");
-
-  auto getDialectOrContext = [&]() {
-    PointerUnion<Dialect *, MLIRContext *> dialectOrContext = context;
-    auto dialectNamePair = str.split('.');
-    if (!dialectNamePair.first.empty())
-      if (Dialect *dialect = context->getLoadedDialect(dialectNamePair.first))
-        dialectOrContext = dialect;
-    return dialectOrContext;
-  };
-
-  auto &impl = context->getImpl();
-  if (!context->isMultithreadingEnabled()) {
-    auto insertedIt = impl.identifiers.insert({str, nullptr});
-    if (insertedIt.second)
-      insertedIt.first->second = getDialectOrContext();
-    return Identifier(&*insertedIt.first);
-  }
-
-  // Check for an existing instance in the local cache.
-  auto *&localEntry = (*impl.localIdentifierCache)[str];
-  if (localEntry)
-    return Identifier(localEntry);
-
-  // Check for an existing identifier in read-only mode.
-  {
-    llvm::sys::SmartScopedReader<true> contextLock(impl.identifierMutex);
-    auto it = impl.identifiers.find(str);
-    if (it != impl.identifiers.end()) {
-      localEntry = &*it;
-      return Identifier(localEntry);
-    }
-  }
-
-  // Acquire a writer-lock so that we can safely create the new instance.
-  llvm::sys::SmartScopedWriter<true> contextLock(impl.identifierMutex);
-  auto it = impl.identifiers.insert({str, getDialectOrContext()}).first;
-  localEntry = &*it;
-  return Identifier(localEntry);
-=======
 AbstractType *AbstractType::lookupMutable(TypeID typeID, MLIRContext *context) {
   auto &impl = context->getImpl();
   auto it = impl.registeredTypes.find(typeID);
   if (it == impl.registeredTypes.end())
     return nullptr;
   return it->second;
->>>>>>> 2ab1d525
-}
-
-Dialect *Identifier::getDialect() {
-  return entry->second.dyn_cast<Dialect *>();
-}
-
-MLIRContext *Identifier::getContext() {
-  if (Dialect *dialect = getDialect())
-    return dialect->getContext();
-  return entry->second.get<MLIRContext *>();
 }
 
 //===----------------------------------------------------------------------===//
