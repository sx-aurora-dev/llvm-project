//===- Verifier.cpp - MLIR Verifier Implementation ------------------------===//
//
// Part of the LLVM Project, under the Apache License v2.0 with LLVM Exceptions.
// See https://llvm.org/LICENSE.txt for license information.
// SPDX-License-Identifier: Apache-2.0 WITH LLVM-exception
//
//===----------------------------------------------------------------------===//
//
// This file implements the verify() methods on the various IR types, performing
// (potentially expensive) checks on the holistic structure of the code.  This
// can be used for detecting bugs in compiler transformations and hand written
// .mlir files.
//
// The checks in this file are only for things that can occur as part of IR
// transformations: e.g. violation of dominance information, malformed operation
// attributes, etc.  MLIR supports transformations moving IR through locally
// invalid states (e.g. unlinking an operation from a block before re-inserting
// it in a new place), but each transformation must complete with the IR in a
// valid form.
//
// This should not check for things that are always wrong by construction (e.g.
// attributes or other immutable structures that are incorrect), because those
// are not mutable and can be checked at time of construction.
//
//===----------------------------------------------------------------------===//

#include "mlir/IR/Verifier.h"
#include "mlir/IR/Attributes.h"
#include "mlir/IR/Dialect.h"
#include "mlir/IR/Dominance.h"
#include "mlir/IR/Operation.h"
#include "mlir/IR/RegionKindInterface.h"
#include "mlir/IR/Threading.h"
#include "llvm/ADT/StringMap.h"
#include "llvm/Support/FormatVariadic.h"
#include "llvm/Support/PrettyStackTrace.h"
#include "llvm/Support/Regex.h"
#include <atomic>

using namespace mlir;

namespace {
/// This class encapsulates all the state used to verify an operation region.
class OperationVerifier {
public:
  /// Verify the given operation.
<<<<<<< HEAD
  LogicalResult verify(Operation &op);
=======
  LogicalResult verifyOpAndDominance(Operation &op);
>>>>>>> 2ab1d525

private:
  LogicalResult
  verifyBlock(Block &block,
              SmallVectorImpl<Operation *> &opsWithIsolatedRegions);
  /// Verify the properties and dominance relationships of this operation,
  /// stopping region recursion at any "isolated from above operations".  Any
  /// such ops are returned in the opsWithIsolatedRegions vector.
  LogicalResult
  verifyOperation(Operation &op,
                  SmallVectorImpl<Operation *> &opsWithIsolatedRegions);

  /// Verify the dominance property of regions contained within the given
  /// Operation.
<<<<<<< HEAD
  LogicalResult verifyDominanceOfContainedRegions(Operation &op);

  /// Emit an error for the given block.
  InFlightDiagnostic emitError(Block &bb, const Twine &message) {
    // Take the location information for the first operation in the block.
    if (!bb.empty())
      return bb.front().emitError(message);

    // Worst case, fall back to using the parent's location.
    return mlir::emitError(bb.getParent()->getLoc(), message);
  }

  /// The current context for the verifier.
  MLIRContext *ctx;

  /// Dominance information for this operation, when checking dominance.
  DominanceInfo *domInfo = nullptr;
=======
  LogicalResult verifyDominanceOfContainedRegions(Operation &op,
                                                  DominanceInfo &domInfo);
>>>>>>> 2ab1d525
};
} // namespace

LogicalResult OperationVerifier::verifyOpAndDominance(Operation &op) {
  SmallVector<Operation *> opsWithIsolatedRegions;

  // Verify the operation first, collecting any IsolatedFromAbove operations.
  if (failed(verifyOperation(op, opsWithIsolatedRegions)))
    return failure();

  // Since everything looks structurally ok to this point, we do a dominance
  // check for any nested regions. We do this as a second pass since malformed
  // CFG's can cause dominator analysis construction to crash and we want the
  // verifier to be resilient to malformed code.
  if (op.getNumRegions() != 0) {
    DominanceInfo domInfo;
    if (failed(verifyDominanceOfContainedRegions(op, domInfo)))
      return failure();
  }

  // Check the dominance properties and invariants of any operations in the
  // regions contained by the 'opsWithIsolatedRegions' operations.
  return failableParallelForEach(
      op.getContext(), opsWithIsolatedRegions,
      [&](Operation *op) { return verifyOpAndDominance(*op); });
}

/// Returns true if this block may be valid without terminator. That is if:
/// - it does not have a parent region.
/// - Or the parent region have a single block and:
///    - This region does not have a parent op.
///    - Or the parent op is unregistered.
///    - Or the parent op has the NoTerminator trait.
static bool mayBeValidWithoutTerminator(Block *block) {
  if (!block->getParent())
    return true;
  if (!llvm::hasSingleElement(*block->getParent()))
    return false;
  Operation *op = block->getParentOp();
  return !op || op->mightHaveTrait<OpTrait::NoTerminator>();
}

LogicalResult OperationVerifier::verifyBlock(
    Block &block, SmallVectorImpl<Operation *> &opsWithIsolatedRegions) {

  for (auto arg : block.getArguments())
    if (arg.getOwner() != &block)
      return emitError(arg.getLoc(), "block argument not owned by block");

  // Verify that this block has a terminator.
  if (block.empty()) {
    if (mayBeValidWithoutTerminator(&block))
      return success();
    return emitError(block.getParent()->getLoc(),
                     "empty block: expect at least a terminator");
  }

  // Check each operation, and make sure there are no branches out of the
  // middle of this block.
  for (auto &op : block) {
    // Only the last instructions is allowed to have successors.
    if (op.getNumSuccessors() != 0 && &op != &block.back())
      return op.emitError(
          "operation with block successors must terminate its parent block");

    // If this operation has regions and is IsolatedFromAbove, we defer
    // checking.  This allows us to parallelize verification better.
    if (op.getNumRegions() != 0 &&
        op.hasTrait<OpTrait::IsIsolatedFromAbove>()) {
      opsWithIsolatedRegions.push_back(&op);
    } else {
      // Otherwise, check the operation inline.
      if (failed(verifyOperation(op, opsWithIsolatedRegions)))
        return failure();
    }
  }

<<<<<<< HEAD
  // Verify the terminator.
  Operation &terminator = block.back();
  if (failed(verifyOperation(terminator)))
    return failure();
  if (!terminator.mightHaveTrait<OpTrait::IsTerminator>())
    return block.back().emitError("block with no terminator");

=======
>>>>>>> 2ab1d525
  // Verify that this block is not branching to a block of a different
  // region.
  for (Block *successor : block.getSuccessors())
    if (successor->getParent() != block.getParent())
      return block.back().emitOpError(
          "branching to block of a different region");

  // If this block doesn't have to have a terminator, don't require it.
  if (mayBeValidWithoutTerminator(&block))
    return success();

  Operation &terminator = block.back();
  if (!terminator.mightHaveTrait<OpTrait::IsTerminator>())
    return block.back().emitError("block with no terminator, has ")
           << terminator;

  return success();
}

/// Verify the properties and dominance relationships of this operation,
/// stopping region recursion at any "isolated from above operations".  Any such
/// ops are returned in the opsWithIsolatedRegions vector.
LogicalResult OperationVerifier::verifyOperation(
    Operation &op, SmallVectorImpl<Operation *> &opsWithIsolatedRegions) {
  // Check that operands are non-nil and structurally ok.
  for (auto operand : op.getOperands())
    if (!operand)
      return op.emitError("null operand found");

  /// Verify that all of the attributes are okay.
  for (auto attr : op.getAttrs()) {
    // Check for any optional dialect specific attributes.
<<<<<<< HEAD
    if (auto *dialect = attr.first.getDialect())
=======
    if (auto *dialect = attr.getNameDialect())
>>>>>>> 2ab1d525
      if (failed(dialect->verifyOperationAttribute(&op, attr)))
        return failure();
  }

  // If we can get operation info for this, check the custom hook.
  OperationName opName = op.getName();
<<<<<<< HEAD
  auto *opInfo = opName.getAbstractOperation();
  if (opInfo && failed(opInfo->verifyInvariants(&op)))
=======
  Optional<RegisteredOperationName> registeredInfo = opName.getRegisteredInfo();
  if (registeredInfo && failed(registeredInfo->verifyInvariants(&op)))
>>>>>>> 2ab1d525
    return failure();

  if (unsigned numRegions = op.getNumRegions()) {
    auto kindInterface = dyn_cast<RegionKindInterface>(op);

    // Verify that all child regions are ok.
    for (unsigned i = 0; i < numRegions; ++i) {
      Region &region = op.getRegion(i);
      RegionKind kind =
          kindInterface ? kindInterface.getRegionKind(i) : RegionKind::SSACFG;
      // Check that Graph Regions only have a single basic block. This is
      // similar to the code in SingleBlockImplicitTerminator, but doesn't
      // require the trait to be specified. This arbitrary limitation is
      // designed to limit the number of cases that have to be handled by
      // transforms and conversions.
      if (op.isRegistered() && kind == RegionKind::Graph) {
        // Non-empty regions must contain a single basic block.
        if (!region.empty() && !region.hasOneBlock())
          return op.emitOpError("expects graph region #")
                 << i << " to have 0 or 1 blocks";
      }

      if (region.empty())
        continue;

      // Verify the first block has no predecessors.
      Block *firstBB = &region.front();
      if (!firstBB->hasNoPredecessors())
        return emitError(op.getLoc(),
                         "entry block of region may not have predecessors");

      // Verify each of the blocks within the region.
      for (Block &block : region)
        if (failed(verifyBlock(block, opsWithIsolatedRegions)))
          return failure();
    }
  }

  // If this is a registered operation, there is nothing left to do.
  if (registeredInfo)
    return success();

  // Otherwise, verify that the parent dialect allows un-registered operations.
  Dialect *dialect = opName.getDialect();
  if (!dialect) {
<<<<<<< HEAD
    if (!ctx->allowsUnregisteredDialects()) {
=======
    if (!op.getContext()->allowsUnregisteredDialects()) {
>>>>>>> 2ab1d525
      return op.emitOpError()
             << "created with unregistered dialect. If this is "
                "intended, please call allowUnregisteredDialects() on the "
                "MLIRContext, or use -allow-unregistered-dialect with "
<<<<<<< HEAD
                "mlir-opt";
=======
                "the MLIR opt tool used";
>>>>>>> 2ab1d525
    }
    return success();
  }

  if (!dialect->allowsUnknownOperations()) {
    return op.emitError("unregistered operation '")
           << op.getName() << "' found in dialect ('" << dialect->getNamespace()
           << "') that does not allow unknown operations";
  }

  return success();
}

//===----------------------------------------------------------------------===//
// Dominance Checking
//===----------------------------------------------------------------------===//

/// Emit an error when the specified operand of the specified operation is an
/// invalid use because of dominance properties.
static void diagnoseInvalidOperandDominance(Operation &op, unsigned operandNo) {
  InFlightDiagnostic diag = op.emitError("operand #")
                            << operandNo << " does not dominate this use";

  Value operand = op.getOperand(operandNo);

  /// Attach a note to an in-flight diagnostic that provide more information
  /// about where an op operand is defined.
  if (auto *useOp = operand.getDefiningOp()) {
    Diagnostic &note = diag.attachNote(useOp->getLoc());
    note << "operand defined here";
    Block *block1 = op.getBlock();
    Block *block2 = useOp->getBlock();
    Region *region1 = block1->getParent();
    Region *region2 = block2->getParent();
    if (block1 == block2)
      note << " (op in the same block)";
    else if (region1 == region2)
      note << " (op in the same region)";
    else if (region2->isProperAncestor(region1))
      note << " (op in a parent region)";
    else if (region1->isProperAncestor(region2))
      note << " (op in a child region)";
    else
      note << " (op is neither in a parent nor in a child region)";
    return;
  }
  // Block argument case.
  Block *block1 = op.getBlock();
  Block *block2 = operand.cast<BlockArgument>().getOwner();
  Region *region1 = block1->getParent();
  Region *region2 = block2->getParent();
  Location loc = UnknownLoc::get(op.getContext());
  if (block2->getParentOp())
    loc = block2->getParentOp()->getLoc();
  Diagnostic &note = diag.attachNote(loc);
  if (!region2) {
    note << " (block without parent)";
    return;
  }
  if (block1 == block2)
    llvm::report_fatal_error("Internal error in dominance verification");
  int index = std::distance(region2->begin(), block2->getIterator());
  note << "operand defined as a block argument (block #" << index;
  if (region1 == region2)
    note << " in the same region)";
  else if (region2->isProperAncestor(region1))
    note << " in a parent region)";
  else if (region1->isProperAncestor(region2))
    note << " in a child region)";
  else
    note << " neither in a parent nor in a child region)";
}

/// Verify the dominance of each of the nested blocks within the given operation
LogicalResult
OperationVerifier::verifyDominanceOfContainedRegions(Operation &op,
                                                     DominanceInfo &domInfo) {
  for (Region &region : op.getRegions()) {
    // Verify the dominance of each of the held operations.
    for (Block &block : region) {
      // Dominance is only meaningful inside reachable blocks.
      bool isReachable = domInfo.isReachableFromEntry(&block);

      for (Operation &op : block) {
        if (isReachable) {
          // Check that operands properly dominate this use.
          for (const auto &operand : llvm::enumerate(op.getOperands())) {
            if (domInfo.properlyDominates(operand.value(), &op))
              continue;

            diagnoseInvalidOperandDominance(op, operand.index());
            return failure();
          }
        }

        // Recursively verify dominance within each operation in the
        // block, even if the block itself is not reachable, or we are in
        // a region which doesn't respect dominance.
        if (op.getNumRegions() != 0) {
          // If this operation is IsolatedFromAbove, then we'll handle it in the
          // outer verification loop.
          if (op.hasTrait<OpTrait::IsIsolatedFromAbove>())
            continue;

          if (failed(verifyDominanceOfContainedRegions(op, domInfo)))
            return failure();
        }
      }
    }
  }
  return success();
}

//===----------------------------------------------------------------------===//
// Entrypoint
//===----------------------------------------------------------------------===//

/// Perform (potentially expensive) checks of invariants, used to detect
/// compiler bugs.  On error, this reports the error through the MLIRContext and
/// returns failure.
LogicalResult mlir::verify(Operation *op) {
  return OperationVerifier().verifyOpAndDominance(*op);
}<|MERGE_RESOLUTION|>--- conflicted
+++ resolved
@@ -44,11 +44,7 @@
 class OperationVerifier {
 public:
   /// Verify the given operation.
-<<<<<<< HEAD
-  LogicalResult verify(Operation &op);
-=======
   LogicalResult verifyOpAndDominance(Operation &op);
->>>>>>> 2ab1d525
 
 private:
   LogicalResult
@@ -63,28 +59,8 @@
 
   /// Verify the dominance property of regions contained within the given
   /// Operation.
-<<<<<<< HEAD
-  LogicalResult verifyDominanceOfContainedRegions(Operation &op);
-
-  /// Emit an error for the given block.
-  InFlightDiagnostic emitError(Block &bb, const Twine &message) {
-    // Take the location information for the first operation in the block.
-    if (!bb.empty())
-      return bb.front().emitError(message);
-
-    // Worst case, fall back to using the parent's location.
-    return mlir::emitError(bb.getParent()->getLoc(), message);
-  }
-
-  /// The current context for the verifier.
-  MLIRContext *ctx;
-
-  /// Dominance information for this operation, when checking dominance.
-  DominanceInfo *domInfo = nullptr;
-=======
   LogicalResult verifyDominanceOfContainedRegions(Operation &op,
                                                   DominanceInfo &domInfo);
->>>>>>> 2ab1d525
 };
 } // namespace
 
@@ -162,16 +138,6 @@
     }
   }
 
-<<<<<<< HEAD
-  // Verify the terminator.
-  Operation &terminator = block.back();
-  if (failed(verifyOperation(terminator)))
-    return failure();
-  if (!terminator.mightHaveTrait<OpTrait::IsTerminator>())
-    return block.back().emitError("block with no terminator");
-
-=======
->>>>>>> 2ab1d525
   // Verify that this block is not branching to a block of a different
   // region.
   for (Block *successor : block.getSuccessors())
@@ -204,24 +170,15 @@
   /// Verify that all of the attributes are okay.
   for (auto attr : op.getAttrs()) {
     // Check for any optional dialect specific attributes.
-<<<<<<< HEAD
-    if (auto *dialect = attr.first.getDialect())
-=======
     if (auto *dialect = attr.getNameDialect())
->>>>>>> 2ab1d525
       if (failed(dialect->verifyOperationAttribute(&op, attr)))
         return failure();
   }
 
   // If we can get operation info for this, check the custom hook.
   OperationName opName = op.getName();
-<<<<<<< HEAD
-  auto *opInfo = opName.getAbstractOperation();
-  if (opInfo && failed(opInfo->verifyInvariants(&op)))
-=======
   Optional<RegisteredOperationName> registeredInfo = opName.getRegisteredInfo();
   if (registeredInfo && failed(registeredInfo->verifyInvariants(&op)))
->>>>>>> 2ab1d525
     return failure();
 
   if (unsigned numRegions = op.getNumRegions()) {
@@ -267,20 +224,12 @@
   // Otherwise, verify that the parent dialect allows un-registered operations.
   Dialect *dialect = opName.getDialect();
   if (!dialect) {
-<<<<<<< HEAD
-    if (!ctx->allowsUnregisteredDialects()) {
-=======
     if (!op.getContext()->allowsUnregisteredDialects()) {
->>>>>>> 2ab1d525
       return op.emitOpError()
              << "created with unregistered dialect. If this is "
                 "intended, please call allowUnregisteredDialects() on the "
                 "MLIRContext, or use -allow-unregistered-dialect with "
-<<<<<<< HEAD
-                "mlir-opt";
-=======
                 "the MLIR opt tool used";
->>>>>>> 2ab1d525
     }
     return success();
   }
