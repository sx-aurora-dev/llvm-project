--- conflicted
+++ resolved
@@ -29,8 +29,6 @@
 
 #define GET_ATTRDEF_CLASSES
 #include "mlir/IR/BuiltinAttributes.cpp.inc"
-<<<<<<< HEAD
-=======
 
 //===----------------------------------------------------------------------===//
 // BuiltinDialect
@@ -63,7 +61,6 @@
   }
   return get(getContext(), vector);
 }
->>>>>>> a2ce6ee6
 
 //===----------------------------------------------------------------------===//
 // DictionaryAttr
@@ -222,8 +219,6 @@
   return Base::get(context, ArrayRef<NamedAttribute>());
 }
 
-<<<<<<< HEAD
-=======
 void DictionaryAttr::walkImmediateSubElements(
     function_ref<void(Attribute)> walkAttrsFn,
     function_ref<void(Type)> walkTypesFn) const {
@@ -242,7 +237,6 @@
   return getWithSorted(getContext(), vec);
 }
 
->>>>>>> a2ce6ee6
 //===----------------------------------------------------------------------===//
 // StringAttr
 //===----------------------------------------------------------------------===//
@@ -251,11 +245,6 @@
   return Base::get(context, "", NoneType::get(context));
 }
 
-<<<<<<< HEAD
-FloatAttr FloatAttr::getChecked(function_ref<InFlightDiagnostic()> emitError,
-                                Type type, double value) {
-  return Base::getChecked(emitError, type.getContext(), type, value);
-=======
 /// Twine support for StringAttr.
 StringAttr StringAttr::get(MLIRContext *context, const Twine &twine) {
   // Fast-path empty twine.
@@ -263,7 +252,6 @@
     return get(context);
   SmallVector<char, 32> tempStr;
   return Base::get(context, twine.toStringRef(tempStr), NoneType::get(context));
->>>>>>> a2ce6ee6
 }
 
 /// Twine support for StringAttr.
@@ -272,16 +260,10 @@
   return Base::get(type.getContext(), twine.toStringRef(tempStr), type);
 }
 
-<<<<<<< HEAD
-FloatAttr FloatAttr::getChecked(function_ref<InFlightDiagnostic()> emitError,
-                                Type type, const APFloat &value) {
-  return Base::getChecked(emitError, type.getContext(), type, value);
-=======
 StringRef StringAttr::getValue() const { return getImpl()->value; }
 
 Dialect *StringAttr::getReferencedDialect() const {
   return getImpl()->referencedDialect;
->>>>>>> a2ce6ee6
 }
 
 //===----------------------------------------------------------------------===//
@@ -300,33 +282,11 @@
   return value.convertToDouble();
 }
 
-<<<<<<< HEAD
-/// Verify construction invariants.
-static LogicalResult
-verifyFloatTypeInvariants(function_ref<InFlightDiagnostic()> emitError,
-                          Type type) {
-  if (!type.isa<FloatType>())
-    return emitError() << "expected floating point type";
-  return success();
-}
-
-LogicalResult FloatAttr::verify(function_ref<InFlightDiagnostic()> emitError,
-                                Type type, double value) {
-  return verifyFloatTypeInvariants(emitError, type);
-}
-
-LogicalResult FloatAttr::verify(function_ref<InFlightDiagnostic()> emitError,
-                                Type type, const APFloat &value) {
-  // Verify that the type is correct.
-  if (failed(verifyFloatTypeInvariants(emitError, type)))
-    return failure();
-=======
 LogicalResult FloatAttr::verify(function_ref<InFlightDiagnostic()> emitError,
                                 Type type, APFloat value) {
   // Verify that the type is correct.
   if (!type.isa<FloatType>())
     return emitError() << "expected floating point type";
->>>>>>> a2ce6ee6
 
   // Verify that the type semantics match that of the value.
   if (&type.cast<FloatType>().getFloatSemantics() != &value.getSemantics()) {
@@ -340,17 +300,6 @@
 // SymbolRefAttr
 //===----------------------------------------------------------------------===//
 
-<<<<<<< HEAD
-FlatSymbolRefAttr SymbolRefAttr::get(MLIRContext *ctx, StringRef value) {
-  return get(ctx, value, llvm::None).cast<FlatSymbolRefAttr>();
-}
-
-StringRef SymbolRefAttr::getLeafReference() const {
-  ArrayRef<FlatSymbolRefAttr> nestedRefs = getNestedReferences();
-  return nestedRefs.empty() ? getRootReference() : nestedRefs.back().getValue();
-}
-
-=======
 SymbolRefAttr SymbolRefAttr::get(MLIRContext *ctx, StringRef value,
                                  ArrayRef<FlatSymbolRefAttr> nestedRefs) {
   return get(StringAttr::get(ctx, value), nestedRefs);
@@ -376,31 +325,10 @@
   return nestedRefs.empty() ? getRootReference() : nestedRefs.back().getAttr();
 }
 
->>>>>>> a2ce6ee6
 //===----------------------------------------------------------------------===//
 // IntegerAttr
 //===----------------------------------------------------------------------===//
 
-<<<<<<< HEAD
-IntegerAttr IntegerAttr::get(Type type, const APInt &value) {
-  if (type.isSignlessInteger(1))
-    return BoolAttr::get(type.getContext(), value.getBoolValue());
-  return Base::get(type.getContext(), type, value);
-}
-
-IntegerAttr IntegerAttr::get(Type type, int64_t value) {
-  // This uses 64 bit APInts by default for index type.
-  if (type.isIndex())
-    return get(type, APInt(IndexType::kInternalStorageBitWidth, value));
-
-  auto intType = type.cast<IntegerType>();
-  return get(type, APInt(intType.getWidth(), value, intType.isSignedInteger()));
-}
-
-APInt IntegerAttr::getValue() const { return getImpl()->getValue(); }
-
-=======
->>>>>>> a2ce6ee6
 int64_t IntegerAttr::getInt() const {
   assert((getType().isIndex() || getType().isSignlessInteger()) &&
          "must be signless integer");
@@ -417,31 +345,6 @@
   return getValue().getZExtValue();
 }
 
-<<<<<<< HEAD
-static LogicalResult
-verifyIntegerTypeInvariants(function_ref<InFlightDiagnostic()> emitError,
-                            Type type) {
-  if (type.isa<IntegerType, IndexType>())
-    return success();
-  return emitError() << "expected integer or index type";
-}
-
-LogicalResult IntegerAttr::verify(function_ref<InFlightDiagnostic()> emitError,
-                                  Type type, int64_t value) {
-  return verifyIntegerTypeInvariants(emitError, type);
-}
-
-LogicalResult IntegerAttr::verify(function_ref<InFlightDiagnostic()> emitError,
-                                  Type type, const APInt &value) {
-  if (failed(verifyIntegerTypeInvariants(emitError, type)))
-    return failure();
-  if (auto integerType = type.dyn_cast<IntegerType>())
-    if (integerType.getWidth() != value.getBitWidth())
-      return emitError() << "integer type bit width (" << integerType.getWidth()
-                         << ") doesn't match value bit width ("
-                         << value.getBitWidth() << ")";
-  return success();
-=======
 /// Return the value as an APSInt which carries the signed from the type of
 /// the attribute.  This traps on signless integers types!
 APSInt IntegerAttr::getAPSInt() const {
@@ -467,7 +370,6 @@
 BoolAttr IntegerAttr::getBoolAttrUnchecked(IntegerType type, bool value) {
   auto attr = Base::get(type.getContext(), type, APInt(/*numBits=*/1, value));
   return attr.cast<BoolAttr>();
->>>>>>> a2ce6ee6
 }
 
 //===----------------------------------------------------------------------===//
@@ -489,93 +391,6 @@
 //===----------------------------------------------------------------------===//
 
 LogicalResult OpaqueAttr::verify(function_ref<InFlightDiagnostic()> emitError,
-<<<<<<< HEAD
-                                 Identifier dialect, StringRef attrData,
-                                 Type type) {
-  if (!Dialect::isValidNamespace(dialect.strref()))
-    return emitError() << "invalid dialect namespace '" << dialect << "'";
-  return success();
-}
-
-//===----------------------------------------------------------------------===//
-// ElementsAttr
-//===----------------------------------------------------------------------===//
-
-ShapedType ElementsAttr::getType() const {
-  return Attribute::getType().cast<ShapedType>();
-}
-
-/// Returns the number of elements held by this attribute.
-int64_t ElementsAttr::getNumElements() const {
-  return getType().getNumElements();
-}
-
-/// Return the value at the given index. If index does not refer to a valid
-/// element, then a null attribute is returned.
-Attribute ElementsAttr::getValue(ArrayRef<uint64_t> index) const {
-  if (auto denseAttr = dyn_cast<DenseElementsAttr>())
-    return denseAttr.getValue(index);
-  if (auto opaqueAttr = dyn_cast<OpaqueElementsAttr>())
-    return opaqueAttr.getValue(index);
-  return cast<SparseElementsAttr>().getValue(index);
-}
-
-/// Return if the given 'index' refers to a valid element in this attribute.
-bool ElementsAttr::isValidIndex(ArrayRef<uint64_t> index) const {
-  auto type = getType();
-
-  // Verify that the rank of the indices matches the held type.
-  auto rank = type.getRank();
-  if (rank == 0 && index.size() == 1 && index[0] == 0)
-    return true;
-  if (rank != static_cast<int64_t>(index.size()))
-    return false;
-
-  // Verify that all of the indices are within the shape dimensions.
-  auto shape = type.getShape();
-  return llvm::all_of(llvm::seq<int>(0, rank), [&](int i) {
-    return static_cast<int64_t>(index[i]) < shape[i];
-  });
-}
-
-ElementsAttr
-ElementsAttr::mapValues(Type newElementType,
-                        function_ref<APInt(const APInt &)> mapping) const {
-  if (auto intOrFpAttr = dyn_cast<DenseElementsAttr>())
-    return intOrFpAttr.mapValues(newElementType, mapping);
-  llvm_unreachable("unsupported ElementsAttr subtype");
-}
-
-ElementsAttr
-ElementsAttr::mapValues(Type newElementType,
-                        function_ref<APInt(const APFloat &)> mapping) const {
-  if (auto intOrFpAttr = dyn_cast<DenseElementsAttr>())
-    return intOrFpAttr.mapValues(newElementType, mapping);
-  llvm_unreachable("unsupported ElementsAttr subtype");
-}
-
-/// Method for support type inquiry through isa, cast and dyn_cast.
-bool ElementsAttr::classof(Attribute attr) {
-  return attr.isa<DenseIntOrFPElementsAttr, DenseStringElementsAttr,
-                  OpaqueElementsAttr, SparseElementsAttr>();
-}
-
-/// Returns the 1 dimensional flattened row-major index from the given
-/// multi-dimensional index.
-uint64_t ElementsAttr::getFlattenedIndex(ArrayRef<uint64_t> index) const {
-  assert(isValidIndex(index) && "expected valid multi-dimensional index");
-  auto type = getType();
-
-  // Reduce the provided multidimensional index into a flattended 1D row-major
-  // index.
-  auto rank = type.getRank();
-  auto shape = type.getShape();
-  uint64_t valueIndex = 0;
-  uint64_t dimMultiplier = 1;
-  for (int i = rank - 1; i >= 0; --i) {
-    valueIndex += index[i] * dimMultiplier;
-    dimMultiplier *= shape[i];
-=======
                                  StringAttr dialect, StringRef attrData,
                                  Type type) {
   if (!Dialect::isValidNamespace(dialect.strref()))
@@ -591,7 +406,6 @@
               "intended, please call allowUnregisteredDialects() on the "
               "MLIRContext, or use -allow-unregistered-dialect with "
               "the MLIR opt tool used";
->>>>>>> a2ce6ee6
   }
 
   return success();
