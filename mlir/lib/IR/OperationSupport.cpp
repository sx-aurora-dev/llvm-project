--- conflicted
+++ resolved
@@ -12,17 +12,11 @@
 //===----------------------------------------------------------------------===//
 
 #include "mlir/IR/OperationSupport.h"
-<<<<<<< HEAD
-#include "mlir/IR/BuiltinTypes.h"
-#include "mlir/IR/OpDefinition.h"
-#include "llvm/ADT/BitVector.h"
-=======
 #include "mlir/IR/BuiltinAttributes.h"
 #include "mlir/IR/BuiltinTypes.h"
 #include "mlir/IR/OpDefinition.h"
 #include "llvm/ADT/BitVector.h"
 #include <numeric>
->>>>>>> 2ab1d525
 
 using namespace mlir;
 
@@ -314,26 +308,6 @@
     if (!eraseIndices.test(i))
       operands[numOperands++] = std::move(operands[i]);
   for (OpOperand &operand : operands.drop_front(numOperands))
-    operand.~OpOperand();
-}
-
-void detail::OperandStorage::eraseOperands(
-    const llvm::BitVector &eraseIndices) {
-  TrailingOperandStorage &storage = getStorage();
-  MutableArrayRef<OpOperand> operands = storage.getOperands();
-  assert(eraseIndices.size() == operands.size());
-
-  // Check that at least one operand is erased.
-  int firstErasedIndice = eraseIndices.find_first();
-  if (firstErasedIndice == -1)
-    return;
-
-  // Shift all of the removed operands to the end, and destroy them.
-  storage.numOperands = firstErasedIndice;
-  for (unsigned i = firstErasedIndice + 1, e = operands.size(); i < e; ++i)
-    if (!eraseIndices.test(i))
-      operands[storage.numOperands++] = std::move(operands[i]);
-  for (OpOperand &operand : operands.drop_front(storage.numOperands))
     operand.~OpOperand();
 }
 
@@ -527,8 +501,6 @@
 }
 
 //===----------------------------------------------------------------------===//
-<<<<<<< HEAD
-=======
 // MutableOperandRangeRange
 
 MutableOperandRangeRange::MutableOperandRangeRange(
@@ -619,7 +591,6 @@
 }
 
 //===----------------------------------------------------------------------===//
->>>>>>> 2ab1d525
 // ValueRange
 
 ValueRange::ValueRange(ArrayRef<Value> values)
@@ -756,18 +727,6 @@
   if (!checkValueRangeMapping(lhs->getOperands(), rhs->getOperands(),
                               mapOperands))
     return false;
-<<<<<<< HEAD
-  // Compare result types.
-  if (lhs->getResultTypes() != rhs->getResultTypes())
-    return false;
-  // Compare operands.
-  bool ignoreOperands = flags & Flags::IgnoreOperands;
-  if (ignoreOperands)
-    return true;
-  // TODO: Allow commutative operations to have different ordering.
-  return std::equal(lhs->operand_begin(), lhs->operand_end(),
-                    rhs->operand_begin());
-=======
   if (!checkValueRangeMapping(lhs->getResults(), rhs->getResults(), mapResults))
     return false;
   for (auto regionPair : llvm::zip(lhs->getRegions(), rhs->getRegions()))
@@ -776,5 +735,4 @@
                               flags))
       return false;
   return true;
->>>>>>> 2ab1d525
 }