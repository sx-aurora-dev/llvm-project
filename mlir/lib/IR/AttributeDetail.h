--- conflicted
+++ resolved
@@ -26,116 +26,6 @@
 namespace mlir {
 namespace detail {
 
-<<<<<<< HEAD
-/// An attribute representing a floating point value.
-struct FloatAttributeStorage final
-    : public AttributeStorage,
-      public llvm::TrailingObjects<FloatAttributeStorage, uint64_t> {
-  using KeyTy = std::pair<Type, APFloat>;
-
-  FloatAttributeStorage(const llvm::fltSemantics &semantics, Type type,
-                        size_t numObjects)
-      : AttributeStorage(type), semantics(semantics), numObjects(numObjects) {}
-
-  /// Key equality and hash functions.
-  bool operator==(const KeyTy &key) const {
-    return key.first == getType() && key.second.bitwiseIsEqual(getValue());
-  }
-  static unsigned hashKey(const KeyTy &key) {
-    return llvm::hash_combine(key.first, llvm::hash_value(key.second));
-  }
-
-  /// Construct a key with a type and double.
-  static KeyTy getKey(Type type, double value) {
-    if (type.isF64())
-      return KeyTy(type, APFloat(value));
-
-    // This handles, e.g., F16 because there is no APFloat constructor for it.
-    bool unused;
-    APFloat val(value);
-    val.convert(type.cast<FloatType>().getFloatSemantics(),
-                APFloat::rmNearestTiesToEven, &unused);
-    return KeyTy(type, val);
-  }
-
-  /// Construct a new storage instance.
-  static FloatAttributeStorage *construct(AttributeStorageAllocator &allocator,
-                                          const KeyTy &key) {
-    const auto &apint = key.second.bitcastToAPInt();
-
-    // Here one word's bitwidth equals to that of uint64_t.
-    auto elements = ArrayRef<uint64_t>(apint.getRawData(), apint.getNumWords());
-
-    auto byteSize =
-        FloatAttributeStorage::totalSizeToAlloc<uint64_t>(elements.size());
-    auto rawMem = allocator.allocate(byteSize, alignof(FloatAttributeStorage));
-    auto result = ::new (rawMem) FloatAttributeStorage(
-        key.second.getSemantics(), key.first, elements.size());
-    std::uninitialized_copy(elements.begin(), elements.end(),
-                            result->getTrailingObjects<uint64_t>());
-    return result;
-  }
-
-  /// Returns an APFloat representing the stored value.
-  APFloat getValue() const {
-    auto val = APInt(APFloat::getSizeInBits(semantics),
-                     {getTrailingObjects<uint64_t>(), numObjects});
-    return APFloat(semantics, val);
-  }
-
-  const llvm::fltSemantics &semantics;
-  size_t numObjects;
-};
-
-/// An attribute representing an integral value.
-struct IntegerAttributeStorage final
-    : public AttributeStorage,
-      public llvm::TrailingObjects<IntegerAttributeStorage, uint64_t> {
-  using KeyTy = std::pair<Type, APInt>;
-
-  IntegerAttributeStorage(Type type, size_t numObjects)
-      : AttributeStorage(type), numObjects(numObjects) {
-    assert((type.isIndex() || type.isa<IntegerType>()) && "invalid type");
-  }
-
-  /// Key equality and hash functions.
-  bool operator==(const KeyTy &key) const {
-    return key == KeyTy(getType(), getValue());
-  }
-  static unsigned hashKey(const KeyTy &key) {
-    return llvm::hash_combine(key.first, llvm::hash_value(key.second));
-  }
-
-  /// Construct a new storage instance.
-  static IntegerAttributeStorage *
-  construct(AttributeStorageAllocator &allocator, const KeyTy &key) {
-    Type type;
-    APInt value;
-    std::tie(type, value) = key;
-
-    auto elements = ArrayRef<uint64_t>(value.getRawData(), value.getNumWords());
-    auto size =
-        IntegerAttributeStorage::totalSizeToAlloc<uint64_t>(elements.size());
-    auto rawMem = allocator.allocate(size, alignof(IntegerAttributeStorage));
-    auto result = ::new (rawMem) IntegerAttributeStorage(type, elements.size());
-    std::uninitialized_copy(elements.begin(), elements.end(),
-                            result->getTrailingObjects<uint64_t>());
-    return result;
-  }
-
-  /// Returns an APInt representing the stored value.
-  APInt getValue() const {
-    if (getType().isIndex())
-      return APInt(64, {getTrailingObjects<uint64_t>(), numObjects});
-    return APInt(getType().getIntOrFloatBitWidth(),
-                 {getTrailingObjects<uint64_t>(), numObjects});
-  }
-
-  size_t numObjects;
-};
-
-=======
->>>>>>> a2ce6ee6
 //===----------------------------------------------------------------------===//
 // Elements Attributes
 //===----------------------------------------------------------------------===//
