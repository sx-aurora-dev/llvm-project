//===- BuiltinTypes.cpp - MLIR Builtin Type Classes -----------------------===//
//
// Part of the LLVM Project, under the Apache License v2.0 with LLVM Exceptions.
// See https://llvm.org/LICENSE.txt for license information.
// SPDX-License-Identifier: Apache-2.0 WITH LLVM-exception
//
//===----------------------------------------------------------------------===//

#include "mlir/IR/BuiltinTypes.h"
#include "TypeDetail.h"
#include "mlir/IR/AffineExpr.h"
#include "mlir/IR/AffineMap.h"
#include "mlir/IR/BuiltinAttributes.h"
#include "mlir/IR/BuiltinDialect.h"
#include "mlir/IR/Diagnostics.h"
#include "mlir/IR/Dialect.h"
#include "mlir/IR/OpImplementation.h"
#include "mlir/IR/TensorEncoding.h"
#include "llvm/ADT/APFloat.h"
#include "llvm/ADT/BitVector.h"
#include "llvm/ADT/Sequence.h"
#include "llvm/ADT/Twine.h"
#include "llvm/ADT/TypeSwitch.h"

using namespace mlir;
using namespace mlir::detail;

//===----------------------------------------------------------------------===//
/// Tablegen Type Definitions
//===----------------------------------------------------------------------===//

#define GET_TYPEDEF_CLASSES
#include "mlir/IR/BuiltinTypes.cpp.inc"

//===----------------------------------------------------------------------===//
/// Tablegen Interface Definitions
//===----------------------------------------------------------------------===//

#include "mlir/IR/BuiltinTypeInterfaces.cpp.inc"

//===----------------------------------------------------------------------===//
// BuiltinDialect
//===----------------------------------------------------------------------===//

void BuiltinDialect::registerTypes() {
  addTypes<
#define GET_TYPEDEF_LIST
#include "mlir/IR/BuiltinTypes.cpp.inc"
      >();
}

//===----------------------------------------------------------------------===//
/// ComplexType
//===----------------------------------------------------------------------===//

/// Verify the construction of an integer type.
LogicalResult ComplexType::verify(function_ref<InFlightDiagnostic()> emitError,
                                  Type elementType) {
  if (!elementType.isIntOrFloat())
    return emitError() << "invalid element type for complex";
  return success();
}

//===----------------------------------------------------------------------===//
// Integer Type
//===----------------------------------------------------------------------===//

// static constexpr must have a definition (until in C++17 and inline variable).
constexpr unsigned IntegerType::kMaxWidth;

/// Verify the construction of an integer type.
LogicalResult IntegerType::verify(function_ref<InFlightDiagnostic()> emitError,
                                  unsigned width,
                                  SignednessSemantics signedness) {
  if (width > IntegerType::kMaxWidth) {
    return emitError() << "integer bitwidth is limited to "
                       << IntegerType::kMaxWidth << " bits";
  }
  return success();
}

unsigned IntegerType::getWidth() const { return getImpl()->width; }

IntegerType::SignednessSemantics IntegerType::getSignedness() const {
  return getImpl()->signedness;
}

IntegerType IntegerType::scaleElementBitwidth(unsigned scale) {
  if (!scale)
    return IntegerType();
  return IntegerType::get(getContext(), scale * getWidth(), getSignedness());
}

//===----------------------------------------------------------------------===//
// Float Type
//===----------------------------------------------------------------------===//

unsigned FloatType::getWidth() {
  if (isa<Float16Type, BFloat16Type>())
    return 16;
  if (isa<Float32Type>())
    return 32;
  if (isa<Float64Type>())
    return 64;
  if (isa<Float80Type>())
    return 80;
  if (isa<Float128Type>())
    return 128;
  llvm_unreachable("unexpected float type");
}

/// Returns the floating semantics for the given type.
const llvm::fltSemantics &FloatType::getFloatSemantics() {
  if (isa<BFloat16Type>())
    return APFloat::BFloat();
  if (isa<Float16Type>())
    return APFloat::IEEEhalf();
  if (isa<Float32Type>())
    return APFloat::IEEEsingle();
  if (isa<Float64Type>())
    return APFloat::IEEEdouble();
  if (isa<Float80Type>())
    return APFloat::x87DoubleExtended();
  if (isa<Float128Type>())
    return APFloat::IEEEquad();
  llvm_unreachable("non-floating point type used");
}

FloatType FloatType::scaleElementBitwidth(unsigned scale) {
  if (!scale)
    return FloatType();
  MLIRContext *ctx = getContext();
  if (isF16() || isBF16()) {
    if (scale == 2)
      return FloatType::getF32(ctx);
    if (scale == 4)
      return FloatType::getF64(ctx);
  }
  if (isF32())
    if (scale == 2)
      return FloatType::getF64(ctx);
  return FloatType();
}

//===----------------------------------------------------------------------===//
// FunctionType
//===----------------------------------------------------------------------===//

unsigned FunctionType::getNumInputs() const { return getImpl()->numInputs; }

ArrayRef<Type> FunctionType::getInputs() const {
  return getImpl()->getInputs();
}

unsigned FunctionType::getNumResults() const { return getImpl()->numResults; }

ArrayRef<Type> FunctionType::getResults() const {
  return getImpl()->getResults();
}

/// Helper to call a callback once on each index in the range
/// [0, `totalIndices`), *except* for the indices given in `indices`.
/// `indices` is allowed to have duplicates and can be in any order.
inline void iterateIndicesExcept(unsigned totalIndices,
                                 ArrayRef<unsigned> indices,
                                 function_ref<void(unsigned)> callback) {
  llvm::BitVector skipIndices(totalIndices);
  for (unsigned i : indices)
    skipIndices.set(i);

  for (unsigned i = 0; i < totalIndices; ++i)
    if (!skipIndices.test(i))
      callback(i);
}

/// Returns a new function type with the specified arguments and results
/// inserted.
FunctionType FunctionType::getWithArgsAndResults(
    ArrayRef<unsigned> argIndices, TypeRange argTypes,
    ArrayRef<unsigned> resultIndices, TypeRange resultTypes) {
  assert(argIndices.size() == argTypes.size());
  assert(resultIndices.size() == resultTypes.size());

  ArrayRef<Type> newInputTypes = getInputs();
  SmallVector<Type, 4> newInputTypesBuffer;
  if (!argIndices.empty()) {
    const auto *fromIt = newInputTypes.begin();
    for (auto it : llvm::zip(argIndices, argTypes)) {
      const auto *toIt = newInputTypes.begin() + std::get<0>(it);
      newInputTypesBuffer.append(fromIt, toIt);
      newInputTypesBuffer.push_back(std::get<1>(it));
      fromIt = toIt;
    }
    newInputTypesBuffer.append(fromIt, newInputTypes.end());
    newInputTypes = newInputTypesBuffer;
  }

  ArrayRef<Type> newResultTypes = getResults();
  SmallVector<Type, 4> newResultTypesBuffer;
  if (!resultIndices.empty()) {
    const auto *fromIt = newResultTypes.begin();
    for (auto it : llvm::zip(resultIndices, resultTypes)) {
      const auto *toIt = newResultTypes.begin() + std::get<0>(it);
      newResultTypesBuffer.append(fromIt, toIt);
      newResultTypesBuffer.push_back(std::get<1>(it));
      fromIt = toIt;
    }
    newResultTypesBuffer.append(fromIt, newResultTypes.end());
    newResultTypes = newResultTypesBuffer;
  }

  return FunctionType::get(getContext(), newInputTypes, newResultTypes);
}

/// Returns a new function type without the specified arguments and results.
FunctionType
FunctionType::getWithoutArgsAndResults(ArrayRef<unsigned> argIndices,
                                       ArrayRef<unsigned> resultIndices) {
  ArrayRef<Type> newInputTypes = getInputs();
  SmallVector<Type, 4> newInputTypesBuffer;
  if (!argIndices.empty()) {
    unsigned originalNumArgs = getNumInputs();
    iterateIndicesExcept(originalNumArgs, argIndices, [&](unsigned i) {
      newInputTypesBuffer.emplace_back(getInput(i));
    });
    newInputTypes = newInputTypesBuffer;
  }

  ArrayRef<Type> newResultTypes = getResults();
  SmallVector<Type, 4> newResultTypesBuffer;
  if (!resultIndices.empty()) {
    unsigned originalNumResults = getNumResults();
    iterateIndicesExcept(originalNumResults, resultIndices, [&](unsigned i) {
      newResultTypesBuffer.emplace_back(getResult(i));
    });
    newResultTypes = newResultTypesBuffer;
  }

  return get(getContext(), newInputTypes, newResultTypes);
}

void FunctionType::walkImmediateSubElements(
    function_ref<void(Attribute)> walkAttrsFn,
    function_ref<void(Type)> walkTypesFn) const {
  for (Type type : llvm::concat<const Type>(getInputs(), getResults()))
    walkTypesFn(type);
}

//===----------------------------------------------------------------------===//
// OpaqueType
//===----------------------------------------------------------------------===//

/// Verify the construction of an opaque type.
LogicalResult OpaqueType::verify(function_ref<InFlightDiagnostic()> emitError,
<<<<<<< HEAD
                                 Identifier dialect, StringRef typeData) {
  if (!Dialect::isValidNamespace(dialect.strref()))
    return emitError() << "invalid dialect namespace '" << dialect << "'";
=======
                                 StringAttr dialect, StringRef typeData) {
  if (!Dialect::isValidNamespace(dialect.strref()))
    return emitError() << "invalid dialect namespace '" << dialect << "'";

  // Check that the dialect is actually registered.
  MLIRContext *context = dialect.getContext();
  if (!context->allowsUnregisteredDialects() &&
      !context->getLoadedDialect(dialect.strref())) {
    return emitError()
           << "`!" << dialect << "<\"" << typeData << "\">"
           << "` type created with unregistered dialect. If this is "
              "intended, please call allowUnregisteredDialects() on the "
              "MLIRContext, or use -allow-unregistered-dialect with "
              "the MLIR opt tool used";
  }

>>>>>>> a2ce6ee6
  return success();
}

//===----------------------------------------------------------------------===//
// ShapedType
//===----------------------------------------------------------------------===//
constexpr int64_t ShapedType::kDynamicSize;
constexpr int64_t ShapedType::kDynamicStrideOrOffset;

ShapedType ShapedType::clone(ArrayRef<int64_t> shape, Type elementType) {
  if (auto other = dyn_cast<MemRefType>()) {
    MemRefType::Builder b(other);
    b.setShape(shape);
    b.setElementType(elementType);
    return b;
  }

  if (auto other = dyn_cast<UnrankedMemRefType>()) {
    MemRefType::Builder b(shape, elementType);
    b.setMemorySpace(other.getMemorySpace());
    return b;
  }

  if (isa<TensorType>())
    return RankedTensorType::get(shape, elementType);

<<<<<<< HEAD
  if (isa<VectorType>())
    return VectorType::get(shape, elementType);
=======
  if (auto vecTy = dyn_cast<VectorType>())
    return VectorType::get(shape, elementType, vecTy.getNumScalableDims());
>>>>>>> a2ce6ee6

  llvm_unreachable("Unhandled ShapedType clone case");
}

ShapedType ShapedType::clone(ArrayRef<int64_t> shape) {
  if (auto other = dyn_cast<MemRefType>()) {
    MemRefType::Builder b(other);
    b.setShape(shape);
    return b;
  }

  if (auto other = dyn_cast<UnrankedMemRefType>()) {
    MemRefType::Builder b(shape, other.getElementType());
    b.setShape(shape);
    b.setMemorySpace(other.getMemorySpace());
    return b;
  }

  if (isa<TensorType>())
    return RankedTensorType::get(shape, getElementType());

<<<<<<< HEAD
  if (isa<VectorType>())
    return VectorType::get(shape, getElementType());
=======
  if (auto vecTy = dyn_cast<VectorType>())
    return VectorType::get(shape, getElementType(), vecTy.getNumScalableDims());
>>>>>>> a2ce6ee6

  llvm_unreachable("Unhandled ShapedType clone case");
}

ShapedType ShapedType::clone(Type elementType) {
  if (auto other = dyn_cast<MemRefType>()) {
    MemRefType::Builder b(other);
    b.setElementType(elementType);
    return b;
  }

  if (auto other = dyn_cast<UnrankedMemRefType>()) {
    return UnrankedMemRefType::get(elementType, other.getMemorySpace());
  }

  if (isa<TensorType>()) {
    if (hasRank())
      return RankedTensorType::get(getShape(), elementType);
    return UnrankedTensorType::get(elementType);
  }

<<<<<<< HEAD
  if (isa<VectorType>())
    return VectorType::get(getShape(), elementType);
=======
  if (auto vecTy = dyn_cast<VectorType>())
    return VectorType::get(getShape(), elementType, vecTy.getNumScalableDims());
>>>>>>> a2ce6ee6

  llvm_unreachable("Unhandled ShapedType clone hit");
}

Type ShapedType::getElementType() const {
  return TypeSwitch<Type, Type>(*this)
      .Case<VectorType, RankedTensorType, UnrankedTensorType, MemRefType,
            UnrankedMemRefType>([](auto ty) { return ty.getElementType(); });
}

unsigned ShapedType::getElementTypeBitWidth() const {
  return getElementType().getIntOrFloatBitWidth();
}

int64_t ShapedType::getNumElements() const {
  assert(hasStaticShape() && "cannot get element count of dynamic shaped type");
  auto shape = getShape();
  int64_t num = 1;
  for (auto dim : shape) {
    num *= dim;
    assert(num >= 0 && "integer overflow in element count computation");
  }
  return num;
}

int64_t ShapedType::getRank() const {
  assert(hasRank() && "cannot query rank of unranked shaped type");
  return getShape().size();
}

bool ShapedType::hasRank() const {
  return !isa<UnrankedMemRefType, UnrankedTensorType>();
}

int64_t ShapedType::getDimSize(unsigned idx) const {
  assert(idx < getRank() && "invalid index for shaped type");
  return getShape()[idx];
}

bool ShapedType::isDynamicDim(unsigned idx) const {
  assert(idx < getRank() && "invalid index for shaped type");
  return isDynamic(getShape()[idx]);
}

unsigned ShapedType::getDynamicDimIndex(unsigned index) const {
  assert(index < getRank() && "invalid index");
  assert(ShapedType::isDynamic(getDimSize(index)) && "invalid index");
  return llvm::count_if(getShape().take_front(index), ShapedType::isDynamic);
}

/// Get the number of bits require to store a value of the given shaped type.
/// Compute the value recursively since tensors are allowed to have vectors as
/// elements.
int64_t ShapedType::getSizeInBits() const {
  assert(hasStaticShape() &&
         "cannot get the bit size of an aggregate with a dynamic shape");

  auto elementType = getElementType();
  if (elementType.isIntOrFloat())
    return elementType.getIntOrFloatBitWidth() * getNumElements();

  if (auto complexType = elementType.dyn_cast<ComplexType>()) {
    elementType = complexType.getElementType();
    return elementType.getIntOrFloatBitWidth() * getNumElements() * 2;
  }

  // Tensors can have vectors and other tensors as elements, other shaped types
  // cannot.
  assert(isa<TensorType>() && "unsupported element type");
  assert((elementType.isa<VectorType, TensorType>()) &&
         "unsupported tensor element type");
  return getNumElements() * elementType.cast<ShapedType>().getSizeInBits();
}

ArrayRef<int64_t> ShapedType::getShape() const {
  if (auto vectorType = dyn_cast<VectorType>())
    return vectorType.getShape();
  if (auto tensorType = dyn_cast<RankedTensorType>())
    return tensorType.getShape();
  return cast<MemRefType>().getShape();
}

int64_t ShapedType::getNumDynamicDims() const {
  return llvm::count_if(getShape(), isDynamic);
}

bool ShapedType::hasStaticShape() const {
  return hasRank() && llvm::none_of(getShape(), isDynamic);
}

bool ShapedType::hasStaticShape(ArrayRef<int64_t> shape) const {
  return hasStaticShape() && getShape() == shape;
}

//===----------------------------------------------------------------------===//
// VectorType
//===----------------------------------------------------------------------===//

LogicalResult VectorType::verify(function_ref<InFlightDiagnostic()> emitError,
<<<<<<< HEAD
                                 ArrayRef<int64_t> shape, Type elementType) {
  if (shape.empty())
    return emitError() << "vector types must have at least one dimension";

  if (!isValidElementType(elementType))
    return emitError() << "vector elements must be int or float type";

  if (any_of(shape, [](int64_t i) { return i <= 0; }))
    return emitError() << "vector types must have positive constant sizes";
=======
                                 ArrayRef<int64_t> shape, Type elementType,
                                 unsigned numScalableDims) {
  if (!isValidElementType(elementType))
    return emitError()
           << "vector elements must be int/index/float type but got "
           << elementType;

  if (any_of(shape, [](int64_t i) { return i <= 0; }))
    return emitError()
           << "vector types must have positive constant sizes but got "
           << shape;
>>>>>>> a2ce6ee6

  return success();
}

VectorType VectorType::scaleElementBitwidth(unsigned scale) {
  if (!scale)
    return VectorType();
  if (auto et = getElementType().dyn_cast<IntegerType>())
    if (auto scaledEt = et.scaleElementBitwidth(scale))
      return VectorType::get(getShape(), scaledEt, getNumScalableDims());
  if (auto et = getElementType().dyn_cast<FloatType>())
    if (auto scaledEt = et.scaleElementBitwidth(scale))
      return VectorType::get(getShape(), scaledEt, getNumScalableDims());
  return VectorType();
}

void VectorType::walkImmediateSubElements(
    function_ref<void(Attribute)> walkAttrsFn,
    function_ref<void(Type)> walkTypesFn) const {
  walkTypesFn(getElementType());
}

//===----------------------------------------------------------------------===//
// TensorType
//===----------------------------------------------------------------------===//

// Check if "elementType" can be an element type of a tensor.
static LogicalResult
checkTensorElementType(function_ref<InFlightDiagnostic()> emitError,
                       Type elementType) {
  if (!TensorType::isValidElementType(elementType))
    return emitError() << "invalid tensor element type: " << elementType;
  return success();
}

/// Return true if the specified element type is ok in a tensor.
bool TensorType::isValidElementType(Type type) {
  // Note: Non standard/builtin types are allowed to exist within tensor
  // types. Dialects are expected to verify that tensor types have a valid
  // element type within that dialect.
  return type.isa<ComplexType, FloatType, IntegerType, OpaqueType, VectorType,
                  IndexType>() ||
         !llvm::isa<BuiltinDialect>(type.getDialect());
}

//===----------------------------------------------------------------------===//
// RankedTensorType
//===----------------------------------------------------------------------===//

LogicalResult
RankedTensorType::verify(function_ref<InFlightDiagnostic()> emitError,
<<<<<<< HEAD
                         ArrayRef<int64_t> shape, Type elementType) {
  for (int64_t s : shape)
    if (s < -1)
      return emitError() << "invalid tensor dimension size";
  return checkTensorElementType(emitError, elementType);
}

//===----------------------------------------------------------------------===//
// UnrankedTensorType
//===----------------------------------------------------------------------===//

LogicalResult
UnrankedTensorType::verify(function_ref<InFlightDiagnostic()> emitError,
                           Type elementType) {
  return checkTensorElementType(emitError, elementType);
}

//===----------------------------------------------------------------------===//
// BaseMemRefType
//===----------------------------------------------------------------------===//

Attribute BaseMemRefType::getMemorySpace() const {
  if (auto rankedMemRefTy = dyn_cast<MemRefType>())
    return rankedMemRefTy.getMemorySpace();
  return cast<UnrankedMemRefType>().getMemorySpace();
}

unsigned BaseMemRefType::getMemorySpaceAsInt() const {
  if (auto rankedMemRefTy = dyn_cast<MemRefType>())
    return rankedMemRefTy.getMemorySpaceAsInt();
  return cast<UnrankedMemRefType>().getMemorySpaceAsInt();
=======
                         ArrayRef<int64_t> shape, Type elementType,
                         Attribute encoding) {
  for (int64_t s : shape)
    if (s < -1)
      return emitError() << "invalid tensor dimension size";
  if (auto v = encoding.dyn_cast_or_null<VerifiableTensorEncoding>())
    if (failed(v.verifyEncoding(shape, elementType, emitError)))
      return failure();
  return checkTensorElementType(emitError, elementType);
}

void RankedTensorType::walkImmediateSubElements(
    function_ref<void(Attribute)> walkAttrsFn,
    function_ref<void(Type)> walkTypesFn) const {
  walkTypesFn(getElementType());
  if (Attribute encoding = getEncoding())
    walkAttrsFn(encoding);
>>>>>>> a2ce6ee6
}

//===----------------------------------------------------------------------===//
// MemRefType
//===----------------------------------------------------------------------===//

<<<<<<< HEAD
bool mlir::detail::isSupportedMemorySpace(Attribute memorySpace) {
  // Empty attribute is allowed as default memory space.
  if (!memorySpace)
    return true;

  // Supported built-in attributes.
  if (memorySpace.isa<IntegerAttr, StringAttr, DictionaryAttr>())
    return true;

  // Allow custom dialect attributes.
  if (!::mlir::isa<BuiltinDialect>(memorySpace.getDialect()))
    return true;

  return false;
}

Attribute mlir::detail::wrapIntegerMemorySpace(unsigned memorySpace,
                                               MLIRContext *ctx) {
  if (memorySpace == 0)
    return nullptr;

  return IntegerAttr::get(IntegerType::get(ctx, 64), memorySpace);
}

Attribute mlir::detail::skipDefaultMemorySpace(Attribute memorySpace) {
  IntegerAttr intMemorySpace = memorySpace.dyn_cast_or_null<IntegerAttr>();
  if (intMemorySpace && intMemorySpace.getValue() == 0)
    return nullptr;

  return memorySpace;
=======
LogicalResult
UnrankedTensorType::verify(function_ref<InFlightDiagnostic()> emitError,
                           Type elementType) {
  return checkTensorElementType(emitError, elementType);
}

void UnrankedTensorType::walkImmediateSubElements(
    function_ref<void(Attribute)> walkAttrsFn,
    function_ref<void(Type)> walkTypesFn) const {
  walkTypesFn(getElementType());
>>>>>>> a2ce6ee6
}

unsigned mlir::detail::getMemorySpaceAsInt(Attribute memorySpace) {
  if (!memorySpace)
    return 0;

  assert(memorySpace.isa<IntegerAttr>() &&
         "Using `getMemorySpaceInteger` with non-Integer attribute");

<<<<<<< HEAD
  return static_cast<unsigned>(memorySpace.cast<IntegerAttr>().getInt());
=======
Attribute BaseMemRefType::getMemorySpace() const {
  if (auto rankedMemRefTy = dyn_cast<MemRefType>())
    return rankedMemRefTy.getMemorySpace();
  return cast<UnrankedMemRefType>().getMemorySpace();
}

unsigned BaseMemRefType::getMemorySpaceAsInt() const {
  if (auto rankedMemRefTy = dyn_cast<MemRefType>())
    return rankedMemRefTy.getMemorySpaceAsInt();
  return cast<UnrankedMemRefType>().getMemorySpaceAsInt();
>>>>>>> a2ce6ee6
}

MemRefType::Builder &
MemRefType::Builder::setMemorySpace(unsigned newMemorySpace) {
  memorySpace =
      wrapIntegerMemorySpace(newMemorySpace, elementType.getContext());
  return *this;
}

<<<<<<< HEAD
unsigned MemRefType::getMemorySpaceAsInt() const {
  return detail::getMemorySpaceAsInt(getMemorySpace());
}

LogicalResult MemRefType::verify(function_ref<InFlightDiagnostic()> emitError,
                                 ArrayRef<int64_t> shape, Type elementType,
                                 ArrayRef<AffineMap> affineMapComposition,
                                 Attribute memorySpace) {
  if (!BaseMemRefType::isValidElementType(elementType))
    return emitError() << "invalid memref element type";

    // Negative sizes are not allowed except for `-1` that means dynamic size.
  for (int64_t s : shape)
    if (s < -1)
      return emitError() << "invalid memref size";

  // Check that the structure of the composition is valid, i.e. that each
  // subsequent affine map has as many inputs as the previous map has results.
  // Take the dimensionality of the MemRef for the first map.
  size_t dim = shape.size();
  for (auto it : llvm::enumerate(affineMapComposition)) {
    AffineMap map = it.value();
    if (map.getNumDims() == dim) {
      dim = map.getNumResults();
      continue;
    }
    return emitError() << "memref affine map dimension mismatch between "
                       << (it.index() == 0 ? Twine("memref rank")
                                           : "affine map " + Twine(it.index()))
                       << " and affine map" << it.index() + 1 << ": " << dim
                       << " != " << map.getNumDims();
  }

  if (!isSupportedMemorySpace(memorySpace)) {
    return emitError() << "unsupported memory space Attribute";
  }

  return success();
=======
/// Given an `originalShape` and a `reducedShape` assumed to be a subset of
/// `originalShape` with some `1` entries erased, return the set of indices
/// that specifies which of the entries of `originalShape` are dropped to obtain
/// `reducedShape`. The returned mask can be applied as a projection to
/// `originalShape` to obtain the `reducedShape`. This mask is useful to track
/// which dimensions must be kept when e.g. compute MemRef strides under
/// rank-reducing operations. Return None if reducedShape cannot be obtained
/// by dropping only `1` entries in `originalShape`.
llvm::Optional<llvm::SmallDenseSet<unsigned>>
mlir::computeRankReductionMask(ArrayRef<int64_t> originalShape,
                               ArrayRef<int64_t> reducedShape) {
  size_t originalRank = originalShape.size(), reducedRank = reducedShape.size();
  llvm::SmallDenseSet<unsigned> unusedDims;
  unsigned reducedIdx = 0;
  for (unsigned originalIdx = 0; originalIdx < originalRank; ++originalIdx) {
    // Greedily insert `originalIdx` if match.
    if (reducedIdx < reducedRank &&
        originalShape[originalIdx] == reducedShape[reducedIdx]) {
      reducedIdx++;
      continue;
    }

    unusedDims.insert(originalIdx);
    // If no match on `originalIdx`, the `originalShape` at this dimension
    // must be 1, otherwise we bail.
    if (originalShape[originalIdx] != 1)
      return llvm::None;
  }
  // The whole reducedShape must be scanned, otherwise we bail.
  if (reducedIdx != reducedRank)
    return llvm::None;
  return unusedDims;
}

SliceVerificationResult
mlir::isRankReducedType(ShapedType originalType,
                        ShapedType candidateReducedType) {
  if (originalType == candidateReducedType)
    return SliceVerificationResult::Success;

  ShapedType originalShapedType = originalType.cast<ShapedType>();
  ShapedType candidateReducedShapedType =
      candidateReducedType.cast<ShapedType>();

  // Rank and size logic is valid for all ShapedTypes.
  ArrayRef<int64_t> originalShape = originalShapedType.getShape();
  ArrayRef<int64_t> candidateReducedShape =
      candidateReducedShapedType.getShape();
  unsigned originalRank = originalShape.size(),
           candidateReducedRank = candidateReducedShape.size();
  if (candidateReducedRank > originalRank)
    return SliceVerificationResult::RankTooLarge;

  auto optionalUnusedDimsMask =
      computeRankReductionMask(originalShape, candidateReducedShape);

  // Sizes cannot be matched in case empty vector is returned.
  if (!optionalUnusedDimsMask.hasValue())
    return SliceVerificationResult::SizeMismatch;

  if (originalShapedType.getElementType() !=
      candidateReducedShapedType.getElementType())
    return SliceVerificationResult::ElemTypeMismatch;

  return SliceVerificationResult::Success;
}

bool mlir::detail::isSupportedMemorySpace(Attribute memorySpace) {
  // Empty attribute is allowed as default memory space.
  if (!memorySpace)
    return true;

  // Supported built-in attributes.
  if (memorySpace.isa<IntegerAttr, StringAttr, DictionaryAttr>())
    return true;

  // Allow custom dialect attributes.
  if (!isa<BuiltinDialect>(memorySpace.getDialect()))
    return true;

  return false;
}

Attribute mlir::detail::wrapIntegerMemorySpace(unsigned memorySpace,
                                               MLIRContext *ctx) {
  if (memorySpace == 0)
    return nullptr;

  return IntegerAttr::get(IntegerType::get(ctx, 64), memorySpace);
}

Attribute mlir::detail::skipDefaultMemorySpace(Attribute memorySpace) {
  IntegerAttr intMemorySpace = memorySpace.dyn_cast_or_null<IntegerAttr>();
  if (intMemorySpace && intMemorySpace.getValue() == 0)
    return nullptr;

  return memorySpace;
}

unsigned mlir::detail::getMemorySpaceAsInt(Attribute memorySpace) {
  if (!memorySpace)
    return 0;

  assert(memorySpace.isa<IntegerAttr>() &&
         "Using `getMemorySpaceInteger` with non-Integer attribute");

  return static_cast<unsigned>(memorySpace.cast<IntegerAttr>().getInt());
}

MemRefType::Builder &
MemRefType::Builder::setMemorySpace(unsigned newMemorySpace) {
  memorySpace =
      wrapIntegerMemorySpace(newMemorySpace, elementType.getContext());
  return *this;
}

unsigned MemRefType::getMemorySpaceAsInt() const {
  return detail::getMemorySpaceAsInt(getMemorySpace());
}

MemRefType MemRefType::get(ArrayRef<int64_t> shape, Type elementType,
                           MemRefLayoutAttrInterface layout,
                           Attribute memorySpace) {
  // Use default layout for empty attribute.
  if (!layout)
    layout = AffineMapAttr::get(AffineMap::getMultiDimIdentityMap(
        shape.size(), elementType.getContext()));

  // Drop default memory space value and replace it with empty attribute.
  memorySpace = skipDefaultMemorySpace(memorySpace);

  return Base::get(elementType.getContext(), shape, elementType, layout,
                   memorySpace);
}

MemRefType MemRefType::getChecked(
    function_ref<InFlightDiagnostic()> emitErrorFn, ArrayRef<int64_t> shape,
    Type elementType, MemRefLayoutAttrInterface layout, Attribute memorySpace) {

  // Use default layout for empty attribute.
  if (!layout)
    layout = AffineMapAttr::get(AffineMap::getMultiDimIdentityMap(
        shape.size(), elementType.getContext()));

  // Drop default memory space value and replace it with empty attribute.
  memorySpace = skipDefaultMemorySpace(memorySpace);

  return Base::getChecked(emitErrorFn, elementType.getContext(), shape,
                          elementType, layout, memorySpace);
}

MemRefType MemRefType::get(ArrayRef<int64_t> shape, Type elementType,
                           AffineMap map, Attribute memorySpace) {

  // Use default layout for empty map.
  if (!map)
    map = AffineMap::getMultiDimIdentityMap(shape.size(),
                                            elementType.getContext());

  // Wrap AffineMap into Attribute.
  Attribute layout = AffineMapAttr::get(map);

  // Drop default memory space value and replace it with empty attribute.
  memorySpace = skipDefaultMemorySpace(memorySpace);

  return Base::get(elementType.getContext(), shape, elementType, layout,
                   memorySpace);
}

MemRefType
MemRefType::getChecked(function_ref<InFlightDiagnostic()> emitErrorFn,
                       ArrayRef<int64_t> shape, Type elementType, AffineMap map,
                       Attribute memorySpace) {

  // Use default layout for empty map.
  if (!map)
    map = AffineMap::getMultiDimIdentityMap(shape.size(),
                                            elementType.getContext());

  // Wrap AffineMap into Attribute.
  Attribute layout = AffineMapAttr::get(map);

  // Drop default memory space value and replace it with empty attribute.
  memorySpace = skipDefaultMemorySpace(memorySpace);

  return Base::getChecked(emitErrorFn, elementType.getContext(), shape,
                          elementType, layout, memorySpace);
}

MemRefType MemRefType::get(ArrayRef<int64_t> shape, Type elementType,
                           AffineMap map, unsigned memorySpaceInd) {

  // Use default layout for empty map.
  if (!map)
    map = AffineMap::getMultiDimIdentityMap(shape.size(),
                                            elementType.getContext());

  // Wrap AffineMap into Attribute.
  Attribute layout = AffineMapAttr::get(map);

  // Convert deprecated integer-like memory space to Attribute.
  Attribute memorySpace =
      wrapIntegerMemorySpace(memorySpaceInd, elementType.getContext());

  return Base::get(elementType.getContext(), shape, elementType, layout,
                   memorySpace);
}

MemRefType
MemRefType::getChecked(function_ref<InFlightDiagnostic()> emitErrorFn,
                       ArrayRef<int64_t> shape, Type elementType, AffineMap map,
                       unsigned memorySpaceInd) {

  // Use default layout for empty map.
  if (!map)
    map = AffineMap::getMultiDimIdentityMap(shape.size(),
                                            elementType.getContext());

  // Wrap AffineMap into Attribute.
  Attribute layout = AffineMapAttr::get(map);

  // Convert deprecated integer-like memory space to Attribute.
  Attribute memorySpace =
      wrapIntegerMemorySpace(memorySpaceInd, elementType.getContext());

  return Base::getChecked(emitErrorFn, elementType.getContext(), shape,
                          elementType, layout, memorySpace);
}

LogicalResult MemRefType::verify(function_ref<InFlightDiagnostic()> emitError,
                                 ArrayRef<int64_t> shape, Type elementType,
                                 MemRefLayoutAttrInterface layout,
                                 Attribute memorySpace) {
  if (!BaseMemRefType::isValidElementType(elementType))
    return emitError() << "invalid memref element type";

  // Negative sizes are not allowed except for `-1` that means dynamic size.
  for (int64_t s : shape)
    if (s < -1)
      return emitError() << "invalid memref size";

  assert(layout && "missing layout specification");
  if (failed(layout.verifyLayout(shape, emitError)))
    return failure();

  if (!isSupportedMemorySpace(memorySpace))
    return emitError() << "unsupported memory space Attribute";

  return success();
}

void MemRefType::walkImmediateSubElements(
    function_ref<void(Attribute)> walkAttrsFn,
    function_ref<void(Type)> walkTypesFn) const {
  walkTypesFn(getElementType());
  if (!getLayout().isIdentity())
    walkAttrsFn(getLayout());
  walkAttrsFn(getMemorySpace());
>>>>>>> a2ce6ee6
}

//===----------------------------------------------------------------------===//
// UnrankedMemRefType
//===----------------------------------------------------------------------===//

unsigned UnrankedMemRefType::getMemorySpaceAsInt() const {
  return detail::getMemorySpaceAsInt(getMemorySpace());
}

LogicalResult
UnrankedMemRefType::verify(function_ref<InFlightDiagnostic()> emitError,
                           Type elementType, Attribute memorySpace) {
  if (!BaseMemRefType::isValidElementType(elementType))
    return emitError() << "invalid memref element type";

  if (!isSupportedMemorySpace(memorySpace))
    return emitError() << "unsupported memory space Attribute";

  return success();
}

// Fallback cases for terminal dim/sym/cst that are not part of a binary op (
// i.e. single term). Accumulate the AffineExpr into the existing one.
static void extractStridesFromTerm(AffineExpr e,
                                   AffineExpr multiplicativeFactor,
                                   MutableArrayRef<AffineExpr> strides,
                                   AffineExpr &offset) {
  if (auto dim = e.dyn_cast<AffineDimExpr>())
    strides[dim.getPosition()] =
        strides[dim.getPosition()] + multiplicativeFactor;
  else
    offset = offset + e * multiplicativeFactor;
}

/// Takes a single AffineExpr `e` and populates the `strides` array with the
/// strides expressions for each dim position.
/// The convention is that the strides for dimensions d0, .. dn appear in
/// order to make indexing intuitive into the result.
static LogicalResult extractStrides(AffineExpr e,
                                    AffineExpr multiplicativeFactor,
                                    MutableArrayRef<AffineExpr> strides,
                                    AffineExpr &offset) {
  auto bin = e.dyn_cast<AffineBinaryOpExpr>();
  if (!bin) {
    extractStridesFromTerm(e, multiplicativeFactor, strides, offset);
    return success();
  }

  if (bin.getKind() == AffineExprKind::CeilDiv ||
      bin.getKind() == AffineExprKind::FloorDiv ||
      bin.getKind() == AffineExprKind::Mod)
    return failure();

  if (bin.getKind() == AffineExprKind::Mul) {
    auto dim = bin.getLHS().dyn_cast<AffineDimExpr>();
    if (dim) {
      strides[dim.getPosition()] =
          strides[dim.getPosition()] + bin.getRHS() * multiplicativeFactor;
      return success();
    }
    // LHS and RHS may both contain complex expressions of dims. Try one path
    // and if it fails try the other. This is guaranteed to succeed because
    // only one path may have a `dim`, otherwise this is not an AffineExpr in
    // the first place.
    if (bin.getLHS().isSymbolicOrConstant())
      return extractStrides(bin.getRHS(), multiplicativeFactor * bin.getLHS(),
                            strides, offset);
    return extractStrides(bin.getLHS(), multiplicativeFactor * bin.getRHS(),
                          strides, offset);
  }

  if (bin.getKind() == AffineExprKind::Add) {
    auto res1 =
        extractStrides(bin.getLHS(), multiplicativeFactor, strides, offset);
    auto res2 =
        extractStrides(bin.getRHS(), multiplicativeFactor, strides, offset);
    return success(succeeded(res1) && succeeded(res2));
  }

  llvm_unreachable("unexpected binary operation");
}

LogicalResult mlir::getStridesAndOffset(MemRefType t,
                                        SmallVectorImpl<AffineExpr> &strides,
                                        AffineExpr &offset) {
  AffineMap m = t.getLayout().getAffineMap();

  if (m.getNumResults() != 1 && !m.isIdentity())
    return failure();

  auto zero = getAffineConstantExpr(0, t.getContext());
  auto one = getAffineConstantExpr(1, t.getContext());
  offset = zero;
  strides.assign(t.getRank(), zero);

  // Canonical case for empty map.
  if (m.isIdentity()) {
    // 0-D corner case, offset is already 0.
    if (t.getRank() == 0)
      return success();
    auto stridedExpr =
        makeCanonicalStridedLayoutExpr(t.getShape(), t.getContext());
    if (succeeded(extractStrides(stridedExpr, one, strides, offset)))
      return success();
    assert(false && "unexpected failure: extract strides in canonical layout");
  }

  // Non-canonical case requires more work.
  auto stridedExpr =
      simplifyAffineExpr(m.getResult(0), m.getNumDims(), m.getNumSymbols());
  if (failed(extractStrides(stridedExpr, one, strides, offset))) {
    offset = AffineExpr();
    strides.clear();
    return failure();
  }

  // Simplify results to allow folding to constants and simple checks.
  unsigned numDims = m.getNumDims();
  unsigned numSymbols = m.getNumSymbols();
  offset = simplifyAffineExpr(offset, numDims, numSymbols);
  for (auto &stride : strides)
    stride = simplifyAffineExpr(stride, numDims, numSymbols);

  /// In practice, a strided memref must be internally non-aliasing. Test
  /// against 0 as a proxy.
  /// TODO: static cases can have more advanced checks.
  /// TODO: dynamic cases would require a way to compare symbolic
  /// expressions and would probably need an affine set context propagated
  /// everywhere.
  if (llvm::any_of(strides, [](AffineExpr e) {
        return e == getAffineConstantExpr(0, e.getContext());
      })) {
    offset = AffineExpr();
    strides.clear();
    return failure();
  }

  return success();
}

LogicalResult mlir::getStridesAndOffset(MemRefType t,
                                        SmallVectorImpl<int64_t> &strides,
                                        int64_t &offset) {
  AffineExpr offsetExpr;
  SmallVector<AffineExpr, 4> strideExprs;
  if (failed(::getStridesAndOffset(t, strideExprs, offsetExpr)))
    return failure();
  if (auto cst = offsetExpr.dyn_cast<AffineConstantExpr>())
    offset = cst.getValue();
  else
    offset = ShapedType::kDynamicStrideOrOffset;
  for (auto e : strideExprs) {
    if (auto c = e.dyn_cast<AffineConstantExpr>())
      strides.push_back(c.getValue());
    else
      strides.push_back(ShapedType::kDynamicStrideOrOffset);
  }
  return success();
}

void UnrankedMemRefType::walkImmediateSubElements(
    function_ref<void(Attribute)> walkAttrsFn,
    function_ref<void(Type)> walkTypesFn) const {
  walkTypesFn(getElementType());
  walkAttrsFn(getMemorySpace());
}

//===----------------------------------------------------------------------===//
/// TupleType
//===----------------------------------------------------------------------===//

/// Return the elements types for this tuple.
ArrayRef<Type> TupleType::getTypes() const { return getImpl()->getTypes(); }

/// Accumulate the types contained in this tuple and tuples nested within it.
/// Note that this only flattens nested tuples, not any other container type,
/// e.g. a tuple<i32, tensor<i32>, tuple<f32, tuple<i64>>> is flattened to
/// (i32, tensor<i32>, f32, i64)
void TupleType::getFlattenedTypes(SmallVectorImpl<Type> &types) {
  for (Type type : getTypes()) {
    if (auto nestedTuple = type.dyn_cast<TupleType>())
      nestedTuple.getFlattenedTypes(types);
    else
      types.push_back(type);
  }
}

/// Return the number of element types.
size_t TupleType::size() const { return getImpl()->size(); }

void TupleType::walkImmediateSubElements(
    function_ref<void(Attribute)> walkAttrsFn,
    function_ref<void(Type)> walkTypesFn) const {
  for (Type type : getTypes())
    walkTypesFn(type);
}

//===----------------------------------------------------------------------===//
// Type Utilities
//===----------------------------------------------------------------------===//

AffineMap mlir::makeStridedLinearLayoutMap(ArrayRef<int64_t> strides,
                                           int64_t offset,
                                           MLIRContext *context) {
  AffineExpr expr;
  unsigned nSymbols = 0;

  // AffineExpr for offset.
  // Static case.
  if (offset != MemRefType::getDynamicStrideOrOffset()) {
    auto cst = getAffineConstantExpr(offset, context);
    expr = cst;
  } else {
    // Dynamic case, new symbol for the offset.
    auto sym = getAffineSymbolExpr(nSymbols++, context);
    expr = sym;
  }

  // AffineExpr for strides.
  for (const auto &en : llvm::enumerate(strides)) {
    auto dim = en.index();
    auto stride = en.value();
    assert(stride != 0 && "Invalid stride specification");
    auto d = getAffineDimExpr(dim, context);
    AffineExpr mult;
    // Static case.
    if (stride != MemRefType::getDynamicStrideOrOffset())
      mult = getAffineConstantExpr(stride, context);
    else
      // Dynamic case, new symbol for each new stride.
      mult = getAffineSymbolExpr(nSymbols++, context);
    expr = expr + d * mult;
  }

  return AffineMap::get(strides.size(), nSymbols, expr);
}

/// Return a version of `t` with identity layout if it can be determined
/// statically that the layout is the canonical contiguous strided layout.
/// Otherwise pass `t`'s layout into `simplifyAffineMap` and return a copy of
/// `t` with simplified layout.
/// If `t` has multiple layout maps or a multi-result layout, just return `t`.
MemRefType mlir::canonicalizeStridedLayout(MemRefType t) {
  AffineMap m = t.getLayout().getAffineMap();

  // Already in canonical form.
  if (m.isIdentity())
    return t;

  // Can't reduce to canonical identity form, return in canonical form.
  if (m.getNumResults() > 1)
    return t;

  // Corner-case for 0-D affine maps.
  if (m.getNumDims() == 0 && m.getNumSymbols() == 0) {
    if (auto cst = m.getResult(0).dyn_cast<AffineConstantExpr>())
      if (cst.getValue() == 0)
        return MemRefType::Builder(t).setLayout({});
    return t;
  }

  // 0-D corner case for empty shape that still have an affine map. Example:
  // `memref<f32, affine_map<()[s0] -> (s0)>>`. This is a 1 element memref whose
  // offset needs to remain, just return t.
  if (t.getShape().empty())
    return t;

  // Corner-case for 0-D affine maps.
  auto m = affineMaps[0];
  if (m.getNumDims() == 0 && m.getNumSymbols() == 0) {
    if (auto cst = m.getResult(0).dyn_cast<AffineConstantExpr>())
      if (cst.getValue() == 0)
        return MemRefType::Builder(t).setAffineMaps({});
    return t;
  }

  // 0-D corner case for empty shape that still have an affine map. Example:
  // `memref<f32, affine_map<()[s0] -> (s0)>>`. This is a 1 element memref whose
  // offset needs to remain, just return t.
  if (t.getShape().empty())
    return t;

  // If the canonical strided layout for the sizes of `t` is equal to the
  // simplified layout of `t` we can just return an empty layout. Otherwise,
  // just simplify the existing layout.
  AffineExpr expr =
      makeCanonicalStridedLayoutExpr(t.getShape(), t.getContext());
  auto simplifiedLayoutExpr =
      simplifyAffineExpr(m.getResult(0), m.getNumDims(), m.getNumSymbols());
  if (expr != simplifiedLayoutExpr)
    return MemRefType::Builder(t).setLayout(AffineMapAttr::get(AffineMap::get(
        m.getNumDims(), m.getNumSymbols(), simplifiedLayoutExpr)));
  return MemRefType::Builder(t).setLayout({});
}

AffineExpr mlir::makeCanonicalStridedLayoutExpr(ArrayRef<int64_t> sizes,
                                                ArrayRef<AffineExpr> exprs,
                                                MLIRContext *context) {
  assert(!sizes.empty() && !exprs.empty() &&
         "expected non-empty sizes and exprs");

  // Size 0 corner case is useful for canonicalizations.
  if (llvm::is_contained(sizes, 0))
    return getAffineConstantExpr(0, context);

  auto maps = AffineMap::inferFromExprList(exprs);
  assert(!maps.empty() && "Expected one non-empty map");
  unsigned numDims = maps[0].getNumDims(), nSymbols = maps[0].getNumSymbols();

  AffineExpr expr;
  bool dynamicPoisonBit = false;
  int64_t runningSize = 1;
  for (auto en : llvm::zip(llvm::reverse(exprs), llvm::reverse(sizes))) {
    int64_t size = std::get<1>(en);
    // Degenerate case, no size =-> no stride
    if (size == 0)
      continue;
    AffineExpr dimExpr = std::get<0>(en);
    AffineExpr stride = dynamicPoisonBit
                            ? getAffineSymbolExpr(nSymbols++, context)
                            : getAffineConstantExpr(runningSize, context);
    expr = expr ? expr + dimExpr * stride : dimExpr * stride;
    if (size > 0) {
      runningSize *= size;
      assert(runningSize > 0 && "integer overflow in size computation");
    } else {
      dynamicPoisonBit = true;
    }
  }
  return simplifyAffineExpr(expr, numDims, nSymbols);
}

/// Return a version of `t` with a layout that has all dynamic offset and
/// strides. This is used to erase the static layout.
MemRefType mlir::eraseStridedLayout(MemRefType t) {
  auto val = ShapedType::kDynamicStrideOrOffset;
  return MemRefType::Builder(t).setLayout(
      AffineMapAttr::get(makeStridedLinearLayoutMap(
          SmallVector<int64_t, 4>(t.getRank(), val), val, t.getContext())));
}

AffineExpr mlir::makeCanonicalStridedLayoutExpr(ArrayRef<int64_t> sizes,
                                                MLIRContext *context) {
  SmallVector<AffineExpr, 4> exprs;
  exprs.reserve(sizes.size());
  for (auto dim : llvm::seq<unsigned>(0, sizes.size()))
    exprs.push_back(getAffineDimExpr(dim, context));
  return makeCanonicalStridedLayoutExpr(sizes, exprs, context);
}

/// Return true if the layout for `t` is compatible with strided semantics.
bool mlir::isStrided(MemRefType t) {
  int64_t offset;
  SmallVector<int64_t, 4> strides;
  auto res = getStridesAndOffset(t, strides, offset);
  return succeeded(res);
}

/// Return the layout map in strided linear layout AffineMap form.
/// Return null if the layout is not compatible with a strided layout.
AffineMap mlir::getStridedLinearLayoutMap(MemRefType t) {
  int64_t offset;
  SmallVector<int64_t, 4> strides;
  if (failed(getStridesAndOffset(t, strides, offset)))
    return AffineMap();
  return makeStridedLinearLayoutMap(strides, offset, t.getContext());
<<<<<<< HEAD
=======
}

/// Return the AffineExpr representation of the offset, assuming `memRefType`
/// is a strided memref.
static AffineExpr getOffsetExpr(MemRefType memrefType) {
  SmallVector<AffineExpr> strides;
  AffineExpr offset;
  if (failed(getStridesAndOffset(memrefType, strides, offset)))
    assert(false && "expected strided memref");
  return offset;
}

/// Helper to construct a contiguous MemRefType of `shape`, `elementType` and
/// `offset` AffineExpr.
static MemRefType makeContiguousRowMajorMemRefType(MLIRContext *context,
                                                   ArrayRef<int64_t> shape,
                                                   Type elementType,
                                                   AffineExpr offset) {
  AffineExpr canonical = makeCanonicalStridedLayoutExpr(shape, context);
  AffineExpr contiguousRowMajor = canonical + offset;
  AffineMap contiguousRowMajorMap =
      AffineMap::inferFromExprList({contiguousRowMajor})[0];
  return MemRefType::get(shape, elementType, contiguousRowMajorMap);
}

/// Helper determining if a memref is static-shape and contiguous-row-major
/// layout, while still allowing for an arbitrary offset (any static or
/// dynamic value).
bool mlir::isStaticShapeAndContiguousRowMajor(MemRefType memrefType) {
  if (!memrefType.hasStaticShape())
    return false;
  AffineExpr offset = getOffsetExpr(memrefType);
  MemRefType contiguousRowMajorMemRefType = makeContiguousRowMajorMemRefType(
      memrefType.getContext(), memrefType.getShape(),
      memrefType.getElementType(), offset);
  return canonicalizeStridedLayout(memrefType) ==
         canonicalizeStridedLayout(contiguousRowMajorMemRefType);
>>>>>>> a2ce6ee6
}<|MERGE_RESOLUTION|>--- conflicted
+++ resolved
@@ -252,11 +252,6 @@
 
 /// Verify the construction of an opaque type.
 LogicalResult OpaqueType::verify(function_ref<InFlightDiagnostic()> emitError,
-<<<<<<< HEAD
-                                 Identifier dialect, StringRef typeData) {
-  if (!Dialect::isValidNamespace(dialect.strref()))
-    return emitError() << "invalid dialect namespace '" << dialect << "'";
-=======
                                  StringAttr dialect, StringRef typeData) {
   if (!Dialect::isValidNamespace(dialect.strref()))
     return emitError() << "invalid dialect namespace '" << dialect << "'";
@@ -273,7 +268,6 @@
               "the MLIR opt tool used";
   }
 
->>>>>>> a2ce6ee6
   return success();
 }
 
@@ -300,13 +294,8 @@
   if (isa<TensorType>())
     return RankedTensorType::get(shape, elementType);
 
-<<<<<<< HEAD
-  if (isa<VectorType>())
-    return VectorType::get(shape, elementType);
-=======
   if (auto vecTy = dyn_cast<VectorType>())
     return VectorType::get(shape, elementType, vecTy.getNumScalableDims());
->>>>>>> a2ce6ee6
 
   llvm_unreachable("Unhandled ShapedType clone case");
 }
@@ -328,13 +317,8 @@
   if (isa<TensorType>())
     return RankedTensorType::get(shape, getElementType());
 
-<<<<<<< HEAD
-  if (isa<VectorType>())
-    return VectorType::get(shape, getElementType());
-=======
   if (auto vecTy = dyn_cast<VectorType>())
     return VectorType::get(shape, getElementType(), vecTy.getNumScalableDims());
->>>>>>> a2ce6ee6
 
   llvm_unreachable("Unhandled ShapedType clone case");
 }
@@ -356,13 +340,8 @@
     return UnrankedTensorType::get(elementType);
   }
 
-<<<<<<< HEAD
-  if (isa<VectorType>())
-    return VectorType::get(getShape(), elementType);
-=======
   if (auto vecTy = dyn_cast<VectorType>())
     return VectorType::get(getShape(), elementType, vecTy.getNumScalableDims());
->>>>>>> a2ce6ee6
 
   llvm_unreachable("Unhandled ShapedType clone hit");
 }
@@ -462,17 +441,6 @@
 //===----------------------------------------------------------------------===//
 
 LogicalResult VectorType::verify(function_ref<InFlightDiagnostic()> emitError,
-<<<<<<< HEAD
-                                 ArrayRef<int64_t> shape, Type elementType) {
-  if (shape.empty())
-    return emitError() << "vector types must have at least one dimension";
-
-  if (!isValidElementType(elementType))
-    return emitError() << "vector elements must be int or float type";
-
-  if (any_of(shape, [](int64_t i) { return i <= 0; }))
-    return emitError() << "vector types must have positive constant sizes";
-=======
                                  ArrayRef<int64_t> shape, Type elementType,
                                  unsigned numScalableDims) {
   if (!isValidElementType(elementType))
@@ -484,7 +452,6 @@
     return emitError()
            << "vector types must have positive constant sizes but got "
            << shape;
->>>>>>> a2ce6ee6
 
   return success();
 }
@@ -536,39 +503,6 @@
 
 LogicalResult
 RankedTensorType::verify(function_ref<InFlightDiagnostic()> emitError,
-<<<<<<< HEAD
-                         ArrayRef<int64_t> shape, Type elementType) {
-  for (int64_t s : shape)
-    if (s < -1)
-      return emitError() << "invalid tensor dimension size";
-  return checkTensorElementType(emitError, elementType);
-}
-
-//===----------------------------------------------------------------------===//
-// UnrankedTensorType
-//===----------------------------------------------------------------------===//
-
-LogicalResult
-UnrankedTensorType::verify(function_ref<InFlightDiagnostic()> emitError,
-                           Type elementType) {
-  return checkTensorElementType(emitError, elementType);
-}
-
-//===----------------------------------------------------------------------===//
-// BaseMemRefType
-//===----------------------------------------------------------------------===//
-
-Attribute BaseMemRefType::getMemorySpace() const {
-  if (auto rankedMemRefTy = dyn_cast<MemRefType>())
-    return rankedMemRefTy.getMemorySpace();
-  return cast<UnrankedMemRefType>().getMemorySpace();
-}
-
-unsigned BaseMemRefType::getMemorySpaceAsInt() const {
-  if (auto rankedMemRefTy = dyn_cast<MemRefType>())
-    return rankedMemRefTy.getMemorySpaceAsInt();
-  return cast<UnrankedMemRefType>().getMemorySpaceAsInt();
-=======
                          ArrayRef<int64_t> shape, Type elementType,
                          Attribute encoding) {
   for (int64_t s : shape)
@@ -586,45 +520,12 @@
   walkTypesFn(getElementType());
   if (Attribute encoding = getEncoding())
     walkAttrsFn(encoding);
->>>>>>> a2ce6ee6
-}
-
-//===----------------------------------------------------------------------===//
-// MemRefType
-//===----------------------------------------------------------------------===//
-
-<<<<<<< HEAD
-bool mlir::detail::isSupportedMemorySpace(Attribute memorySpace) {
-  // Empty attribute is allowed as default memory space.
-  if (!memorySpace)
-    return true;
-
-  // Supported built-in attributes.
-  if (memorySpace.isa<IntegerAttr, StringAttr, DictionaryAttr>())
-    return true;
-
-  // Allow custom dialect attributes.
-  if (!::mlir::isa<BuiltinDialect>(memorySpace.getDialect()))
-    return true;
-
-  return false;
-}
-
-Attribute mlir::detail::wrapIntegerMemorySpace(unsigned memorySpace,
-                                               MLIRContext *ctx) {
-  if (memorySpace == 0)
-    return nullptr;
-
-  return IntegerAttr::get(IntegerType::get(ctx, 64), memorySpace);
-}
-
-Attribute mlir::detail::skipDefaultMemorySpace(Attribute memorySpace) {
-  IntegerAttr intMemorySpace = memorySpace.dyn_cast_or_null<IntegerAttr>();
-  if (intMemorySpace && intMemorySpace.getValue() == 0)
-    return nullptr;
-
-  return memorySpace;
-=======
+}
+
+//===----------------------------------------------------------------------===//
+// UnrankedTensorType
+//===----------------------------------------------------------------------===//
+
 LogicalResult
 UnrankedTensorType::verify(function_ref<InFlightDiagnostic()> emitError,
                            Type elementType) {
@@ -635,19 +536,12 @@
     function_ref<void(Attribute)> walkAttrsFn,
     function_ref<void(Type)> walkTypesFn) const {
   walkTypesFn(getElementType());
->>>>>>> a2ce6ee6
-}
-
-unsigned mlir::detail::getMemorySpaceAsInt(Attribute memorySpace) {
-  if (!memorySpace)
-    return 0;
-
-  assert(memorySpace.isa<IntegerAttr>() &&
-         "Using `getMemorySpaceInteger` with non-Integer attribute");
-
-<<<<<<< HEAD
-  return static_cast<unsigned>(memorySpace.cast<IntegerAttr>().getInt());
-=======
+}
+
+//===----------------------------------------------------------------------===//
+// BaseMemRefType
+//===----------------------------------------------------------------------===//
+
 Attribute BaseMemRefType::getMemorySpace() const {
   if (auto rankedMemRefTy = dyn_cast<MemRefType>())
     return rankedMemRefTy.getMemorySpace();
@@ -658,56 +552,12 @@
   if (auto rankedMemRefTy = dyn_cast<MemRefType>())
     return rankedMemRefTy.getMemorySpaceAsInt();
   return cast<UnrankedMemRefType>().getMemorySpaceAsInt();
->>>>>>> a2ce6ee6
-}
-
-MemRefType::Builder &
-MemRefType::Builder::setMemorySpace(unsigned newMemorySpace) {
-  memorySpace =
-      wrapIntegerMemorySpace(newMemorySpace, elementType.getContext());
-  return *this;
-}
-
-<<<<<<< HEAD
-unsigned MemRefType::getMemorySpaceAsInt() const {
-  return detail::getMemorySpaceAsInt(getMemorySpace());
-}
-
-LogicalResult MemRefType::verify(function_ref<InFlightDiagnostic()> emitError,
-                                 ArrayRef<int64_t> shape, Type elementType,
-                                 ArrayRef<AffineMap> affineMapComposition,
-                                 Attribute memorySpace) {
-  if (!BaseMemRefType::isValidElementType(elementType))
-    return emitError() << "invalid memref element type";
-
-    // Negative sizes are not allowed except for `-1` that means dynamic size.
-  for (int64_t s : shape)
-    if (s < -1)
-      return emitError() << "invalid memref size";
-
-  // Check that the structure of the composition is valid, i.e. that each
-  // subsequent affine map has as many inputs as the previous map has results.
-  // Take the dimensionality of the MemRef for the first map.
-  size_t dim = shape.size();
-  for (auto it : llvm::enumerate(affineMapComposition)) {
-    AffineMap map = it.value();
-    if (map.getNumDims() == dim) {
-      dim = map.getNumResults();
-      continue;
-    }
-    return emitError() << "memref affine map dimension mismatch between "
-                       << (it.index() == 0 ? Twine("memref rank")
-                                           : "affine map " + Twine(it.index()))
-                       << " and affine map" << it.index() + 1 << ": " << dim
-                       << " != " << map.getNumDims();
-  }
-
-  if (!isSupportedMemorySpace(memorySpace)) {
-    return emitError() << "unsupported memory space Attribute";
-  }
-
-  return success();
-=======
+}
+
+//===----------------------------------------------------------------------===//
+// MemRefType
+//===----------------------------------------------------------------------===//
+
 /// Given an `originalShape` and a `reducedShape` assumed to be a subset of
 /// `originalShape` with some `1` entries erased, return the set of indices
 /// that specifies which of the entries of `originalShape` are dropped to obtain
@@ -966,7 +816,6 @@
   if (!getLayout().isIdentity())
     walkAttrsFn(getLayout());
   walkAttrsFn(getMemorySpace());
->>>>>>> a2ce6ee6
 }
 
 //===----------------------------------------------------------------------===//
@@ -1226,21 +1075,6 @@
     if (auto cst = m.getResult(0).dyn_cast<AffineConstantExpr>())
       if (cst.getValue() == 0)
         return MemRefType::Builder(t).setLayout({});
-    return t;
-  }
-
-  // 0-D corner case for empty shape that still have an affine map. Example:
-  // `memref<f32, affine_map<()[s0] -> (s0)>>`. This is a 1 element memref whose
-  // offset needs to remain, just return t.
-  if (t.getShape().empty())
-    return t;
-
-  // Corner-case for 0-D affine maps.
-  auto m = affineMaps[0];
-  if (m.getNumDims() == 0 && m.getNumSymbols() == 0) {
-    if (auto cst = m.getResult(0).dyn_cast<AffineConstantExpr>())
-      if (cst.getValue() == 0)
-        return MemRefType::Builder(t).setAffineMaps({});
     return t;
   }
 
@@ -1334,8 +1168,6 @@
   if (failed(getStridesAndOffset(t, strides, offset)))
     return AffineMap();
   return makeStridedLinearLayoutMap(strides, offset, t.getContext());
-<<<<<<< HEAD
-=======
 }
 
 /// Return the AffineExpr representation of the offset, assuming `memRefType`
@@ -1373,5 +1205,4 @@
       memrefType.getElementType(), offset);
   return canonicalizeStridedLayout(memrefType) ==
          canonicalizeStridedLayout(contiguousRowMajorMemRefType);
->>>>>>> a2ce6ee6
 }