//===- Block.cpp - MLIR Block Class ---------------------------------------===//
//
// Part of the LLVM Project, under the Apache License v2.0 with LLVM Exceptions.
// See https://llvm.org/LICENSE.txt for license information.
// SPDX-License-Identifier: Apache-2.0 WITH LLVM-exception
//
//===----------------------------------------------------------------------===//

#include "mlir/IR/Block.h"
#include "mlir/IR/Builders.h"
#include "mlir/IR/Operation.h"
#include "llvm/ADT/BitVector.h"
using namespace mlir;

//===----------------------------------------------------------------------===//
// Block
//===----------------------------------------------------------------------===//

Block::~Block() {
  assert(!verifyOpOrder() && "Expected valid operation ordering.");
  clear();
  for (BlockArgument arg : arguments)
    arg.destroy();
}

Region *Block::getParent() const { return parentValidOpOrderPair.getPointer(); }

/// Returns the closest surrounding operation that contains this block or
/// nullptr if this block is unlinked.
Operation *Block::getParentOp() {
  return getParent() ? getParent()->getParentOp() : nullptr;
}

/// Return if this block is the entry block in the parent region.
bool Block::isEntryBlock() { return this == &getParent()->front(); }

/// Insert this block (which must not already be in a region) right before the
/// specified block.
void Block::insertBefore(Block *block) {
  assert(!getParent() && "already inserted into a block!");
  assert(block->getParent() && "cannot insert before a block without a parent");
  block->getParent()->getBlocks().insert(block->getIterator(), this);
}

/// Unlink this block from its current region and insert it right before the
/// specific block.
void Block::moveBefore(Block *block) {
  assert(block->getParent() && "cannot insert before a block without a parent");
  block->getParent()->getBlocks().splice(
      block->getIterator(), getParent()->getBlocks(), getIterator());
}

/// Unlink this Block from its parent Region and delete it.
void Block::erase() {
  assert(getParent() && "Block has no parent");
  getParent()->getBlocks().erase(this);
}

/// Returns 'op' if 'op' lies in this block, or otherwise finds the
/// ancestor operation of 'op' that lies in this block. Returns nullptr if
/// the latter fails.
Operation *Block::findAncestorOpInBlock(Operation &op) {
  // Traverse up the operation hierarchy starting from the owner of operand to
  // find the ancestor operation that resides in the block of 'forOp'.
  auto *currOp = &op;
  while (currOp->getBlock() != this) {
    currOp = currOp->getParentOp();
    if (!currOp)
      return nullptr;
  }
  return currOp;
}

/// This drops all operand uses from operations within this block, which is
/// an essential step in breaking cyclic dependences between references when
/// they are to be deleted.
void Block::dropAllReferences() {
  for (Operation &i : *this)
    i.dropAllReferences();
}

void Block::dropAllDefinedValueUses() {
  for (auto arg : getArguments())
    arg.dropAllUses();
  for (auto &op : *this)
    op.dropAllDefinedValueUses();
  dropAllUses();
}

/// Returns true if the ordering of the child operations is valid, false
/// otherwise.
bool Block::isOpOrderValid() { return parentValidOpOrderPair.getInt(); }

/// Invalidates the current ordering of operations.
void Block::invalidateOpOrder() {
  // Validate the current ordering.
  assert(!verifyOpOrder());
  parentValidOpOrderPair.setInt(false);
}

/// Verifies the current ordering of child operations. Returns false if the
/// order is valid, true otherwise.
bool Block::verifyOpOrder() {
  // The order is already known to be invalid.
  if (!isOpOrderValid())
    return false;
  // The order is valid if there are less than 2 operations.
  if (operations.empty() || std::next(operations.begin()) == operations.end())
    return false;

  Operation *prev = nullptr;
  for (auto &i : *this) {
    // The previous operation must have a smaller order index than the next as
    // it appears earlier in the list.
    if (prev && prev->orderIndex != Operation::kInvalidOrderIdx &&
        prev->orderIndex >= i.orderIndex)
      return true;
    prev = &i;
  }
  return false;
}

/// Recomputes the ordering of child operations within the block.
void Block::recomputeOpOrder() {
  parentValidOpOrderPair.setInt(true);

  unsigned orderIndex = 0;
  for (auto &op : *this)
    op.orderIndex = (orderIndex += Operation::kOrderStride);
}

//===----------------------------------------------------------------------===//
// Argument list management.
//===----------------------------------------------------------------------===//

/// Return a range containing the types of the arguments for this block.
auto Block::getArgumentTypes() -> ValueTypeRange<BlockArgListType> {
  return ValueTypeRange<BlockArgListType>(getArguments());
}

<<<<<<< HEAD
BlockArgument Block::addArgument(Type type) {
  BlockArgument arg = BlockArgument::create(type, this, arguments.size());
=======
BlockArgument Block::addArgument(Type type, Optional<Location> loc) {
  // TODO: Require locations for BlockArguments.
  if (!loc.hasValue()) {
    // Use the location of the parent operation if the block is attached.
    if (Operation *parentOp = getParentOp())
      loc = parentOp->getLoc();
    else
      loc = UnknownLoc::get(type.getContext());
  }

  BlockArgument arg = BlockArgument::create(type, this, arguments.size(), *loc);
>>>>>>> 2ab1d525
  arguments.push_back(arg);
  return arg;
}

/// Add one argument to the argument list for each type specified in the list.
auto Block::addArguments(TypeRange types, ArrayRef<Location> locs)
    -> iterator_range<args_iterator> {
  // TODO: Require locations for BlockArguments.
  assert((locs.empty() || types.size() == locs.size()) &&
         "incorrect number of block argument locations");
  size_t initialSize = arguments.size();

  arguments.reserve(initialSize + types.size());

  // TODO: Require locations for BlockArguments.
  if (locs.empty()) {
    for (auto type : types)
      addArgument(type);
  } else {
    for (auto typeAndLoc : llvm::zip(types, locs))
      addArgument(std::get<0>(typeAndLoc), std::get<1>(typeAndLoc));
  }
  return {arguments.data() + initialSize, arguments.data() + arguments.size()};
}

<<<<<<< HEAD
BlockArgument Block::insertArgument(unsigned index, Type type) {
  auto arg = BlockArgument::create(type, this, index);
=======
BlockArgument Block::insertArgument(unsigned index, Type type,
                                    Optional<Location> loc) {
  // TODO: Require locations for BlockArguments.
  if (!loc.hasValue()) {
    // Use the location of the parent operation if the block is attached.
    if (Operation *parentOp = getParentOp())
      loc = parentOp->getLoc();
    else
      loc = UnknownLoc::get(type.getContext());
  }

  auto arg = BlockArgument::create(type, this, index, *loc);
>>>>>>> 2ab1d525
  assert(index <= arguments.size());
  arguments.insert(arguments.begin() + index, arg);
  // Update the cached position for all the arguments after the newly inserted
  // one.
  ++index;
  for (BlockArgument arg : llvm::drop_begin(arguments, index))
    arg.setArgNumber(index++);
  return arg;
}

/// Insert one value to the given position of the argument list. The existing
/// arguments are shifted. The block is expected not to have predecessors.
<<<<<<< HEAD
BlockArgument Block::insertArgument(args_iterator it, Type type) {
  assert(llvm::empty(getPredecessors()) &&
         "cannot insert arguments to blocks with predecessors");
  return insertArgument(it->getArgNumber(), type);
=======
BlockArgument Block::insertArgument(args_iterator it, Type type,
                                    Optional<Location> loc) {
  assert(llvm::empty(getPredecessors()) &&
         "cannot insert arguments to blocks with predecessors");
  return insertArgument(it->getArgNumber(), type, loc);
>>>>>>> 2ab1d525
}

void Block::eraseArgument(unsigned index) {
  assert(index < arguments.size());
  arguments[index].destroy();
  arguments.erase(arguments.begin() + index);
  for (BlockArgument arg : llvm::drop_begin(arguments, index))
    arg.setArgNumber(index++);
}

void Block::eraseArguments(ArrayRef<unsigned> argIndices) {
  llvm::BitVector eraseIndices(getNumArguments());
  for (unsigned i : argIndices)
    eraseIndices.set(i);
  eraseArguments(eraseIndices);
}

<<<<<<< HEAD
void Block::eraseArguments(llvm::BitVector eraseIndices) {
  // We do this in reverse so that we erase later indices before earlier
  // indices, to avoid shifting the later indices.
  unsigned originalNumArgs = getNumArguments();
  int64_t firstErased = originalNumArgs;
  for (unsigned i = 0; i < originalNumArgs; ++i) {
    int64_t currentPos = originalNumArgs - i - 1;
    if (eraseIndices.test(currentPos)) {
      arguments[currentPos].destroy();
      arguments.erase(arguments.begin() + currentPos);
      firstErased = currentPos;
    }
  }
  // Update the cached position for the arguments after the first erased one.
  int64_t index = firstErased;
  for (BlockArgument arg : llvm::drop_begin(arguments, index))
    arg.setArgNumber(index++);
=======
void Block::eraseArguments(const llvm::BitVector &eraseIndices) {
  eraseArguments(
      [&](BlockArgument arg) { return eraseIndices.test(arg.getArgNumber()); });
}

void Block::eraseArguments(function_ref<bool(BlockArgument)> shouldEraseFn) {
  auto firstDead = llvm::find_if(arguments, shouldEraseFn);
  if (firstDead == arguments.end())
    return;

  // Destroy the first dead argument, this avoids reapplying the predicate to
  // it.
  unsigned index = firstDead->getArgNumber();
  firstDead->destroy();

  // Iterate the remaining arguments to remove any that are now dead.
  for (auto it = std::next(firstDead), e = arguments.end(); it != e; ++it) {
    // Destroy dead arguments, and shift those that are still live.
    if (shouldEraseFn(*it)) {
      it->destroy();
    } else {
      it->setArgNumber(index++);
      *firstDead++ = *it;
    }
  }
  arguments.erase(firstDead, arguments.end());
>>>>>>> 2ab1d525
}

//===----------------------------------------------------------------------===//
// Terminator management
//===----------------------------------------------------------------------===//

/// Get the terminator operation of this block. This function asserts that
/// the block has a valid terminator operation.
Operation *Block::getTerminator() {
  assert(!empty() && back().mightHaveTrait<OpTrait::IsTerminator>());
  return &back();
}

// Indexed successor access.
unsigned Block::getNumSuccessors() {
  return empty() ? 0 : back().getNumSuccessors();
}

Block *Block::getSuccessor(unsigned i) {
  assert(i < getNumSuccessors());
  return getTerminator()->getSuccessor(i);
}

/// If this block has exactly one predecessor, return it.  Otherwise, return
/// null.
///
/// Note that multiple edges from a single block (e.g. if you have a cond
/// branch with the same block as the true/false destinations) is not
/// considered to be a single predecessor.
Block *Block::getSinglePredecessor() {
  auto it = pred_begin();
  if (it == pred_end())
    return nullptr;
  auto *firstPred = *it;
  ++it;
  return it == pred_end() ? firstPred : nullptr;
}

/// If this block has a unique predecessor, i.e., all incoming edges originate
/// from one block, return it. Otherwise, return null.
Block *Block::getUniquePredecessor() {
  auto it = pred_begin(), e = pred_end();
  if (it == e)
    return nullptr;

  // Check for any conflicting predecessors.
  auto *firstPred = *it;
  for (++it; it != e; ++it)
    if (*it != firstPred)
      return nullptr;
  return firstPred;
}

//===----------------------------------------------------------------------===//
// Other
//===----------------------------------------------------------------------===//

/// Split the block into two blocks before the specified operation or
/// iterator.
///
/// Note that all operations BEFORE the specified iterator stay as part of
/// the original basic block, and the rest of the operations in the original
/// block are moved to the new block, including the old terminator.  The
/// original block is left without a terminator.
///
/// The newly formed Block is returned, and the specified iterator is
/// invalidated.
Block *Block::splitBlock(iterator splitBefore) {
  // Start by creating a new basic block, and insert it immediate after this
  // one in the containing region.
  auto *newBB = new Block();
  getParent()->getBlocks().insert(std::next(Region::iterator(this)), newBB);

  // Move all of the operations from the split point to the end of the region
  // into the new block.
  newBB->getOperations().splice(newBB->end(), getOperations(), splitBefore,
                                end());
  return newBB;
}

//===----------------------------------------------------------------------===//
// Predecessors
//===----------------------------------------------------------------------===//

Block *PredecessorIterator::unwrap(BlockOperand &value) {
  return value.getOwner()->getBlock();
}

/// Get the successor number in the predecessor terminator.
unsigned PredecessorIterator::getSuccessorIndex() const {
  return I->getOperandNumber();
}

//===----------------------------------------------------------------------===//
// SuccessorRange
//===----------------------------------------------------------------------===//

SuccessorRange::SuccessorRange() : SuccessorRange(nullptr, 0) {}

SuccessorRange::SuccessorRange(Block *block) : SuccessorRange() {
 if (block->empty() || llvm::hasSingleElement(*block->getParent()))
  return;
 Operation *term = &block->back();
 if ((count = term->getNumSuccessors()))
   base = term->getBlockOperands().data();
}

SuccessorRange::SuccessorRange(Operation *term) : SuccessorRange() {
  if ((count = term->getNumSuccessors()))
    base = term->getBlockOperands().data();
}

//===----------------------------------------------------------------------===//
// BlockRange
//===----------------------------------------------------------------------===//

BlockRange::BlockRange(ArrayRef<Block *> blocks) : BlockRange(nullptr, 0) {
  if ((count = blocks.size()))
    base = blocks.data();
}

BlockRange::BlockRange(SuccessorRange successors)
    : BlockRange(successors.begin().getBase(), successors.size()) {}

/// See `llvm::detail::indexed_accessor_range_base` for details.
BlockRange::OwnerT BlockRange::offset_base(OwnerT object, ptrdiff_t index) {
  if (auto *operand = object.dyn_cast<BlockOperand *>())
    return {operand + index};
  return {object.dyn_cast<Block *const *>() + index};
}

/// See `llvm::detail::indexed_accessor_range_base` for details.
Block *BlockRange::dereference_iterator(OwnerT object, ptrdiff_t index) {
  if (const auto *operand = object.dyn_cast<BlockOperand *>())
    return operand[index].get();
  return object.dyn_cast<Block *const *>()[index];
}<|MERGE_RESOLUTION|>--- conflicted
+++ resolved
@@ -138,10 +138,6 @@
   return ValueTypeRange<BlockArgListType>(getArguments());
 }
 
-<<<<<<< HEAD
-BlockArgument Block::addArgument(Type type) {
-  BlockArgument arg = BlockArgument::create(type, this, arguments.size());
-=======
 BlockArgument Block::addArgument(Type type, Optional<Location> loc) {
   // TODO: Require locations for BlockArguments.
   if (!loc.hasValue()) {
@@ -153,7 +149,6 @@
   }
 
   BlockArgument arg = BlockArgument::create(type, this, arguments.size(), *loc);
->>>>>>> 2ab1d525
   arguments.push_back(arg);
   return arg;
 }
@@ -179,10 +174,6 @@
   return {arguments.data() + initialSize, arguments.data() + arguments.size()};
 }
 
-<<<<<<< HEAD
-BlockArgument Block::insertArgument(unsigned index, Type type) {
-  auto arg = BlockArgument::create(type, this, index);
-=======
 BlockArgument Block::insertArgument(unsigned index, Type type,
                                     Optional<Location> loc) {
   // TODO: Require locations for BlockArguments.
@@ -195,7 +186,6 @@
   }
 
   auto arg = BlockArgument::create(type, this, index, *loc);
->>>>>>> 2ab1d525
   assert(index <= arguments.size());
   arguments.insert(arguments.begin() + index, arg);
   // Update the cached position for all the arguments after the newly inserted
@@ -208,18 +198,11 @@
 
 /// Insert one value to the given position of the argument list. The existing
 /// arguments are shifted. The block is expected not to have predecessors.
-<<<<<<< HEAD
-BlockArgument Block::insertArgument(args_iterator it, Type type) {
-  assert(llvm::empty(getPredecessors()) &&
-         "cannot insert arguments to blocks with predecessors");
-  return insertArgument(it->getArgNumber(), type);
-=======
 BlockArgument Block::insertArgument(args_iterator it, Type type,
                                     Optional<Location> loc) {
   assert(llvm::empty(getPredecessors()) &&
          "cannot insert arguments to blocks with predecessors");
   return insertArgument(it->getArgNumber(), type, loc);
->>>>>>> 2ab1d525
 }
 
 void Block::eraseArgument(unsigned index) {
@@ -237,25 +220,6 @@
   eraseArguments(eraseIndices);
 }
 
-<<<<<<< HEAD
-void Block::eraseArguments(llvm::BitVector eraseIndices) {
-  // We do this in reverse so that we erase later indices before earlier
-  // indices, to avoid shifting the later indices.
-  unsigned originalNumArgs = getNumArguments();
-  int64_t firstErased = originalNumArgs;
-  for (unsigned i = 0; i < originalNumArgs; ++i) {
-    int64_t currentPos = originalNumArgs - i - 1;
-    if (eraseIndices.test(currentPos)) {
-      arguments[currentPos].destroy();
-      arguments.erase(arguments.begin() + currentPos);
-      firstErased = currentPos;
-    }
-  }
-  // Update the cached position for the arguments after the first erased one.
-  int64_t index = firstErased;
-  for (BlockArgument arg : llvm::drop_begin(arguments, index))
-    arg.setArgNumber(index++);
-=======
 void Block::eraseArguments(const llvm::BitVector &eraseIndices) {
   eraseArguments(
       [&](BlockArgument arg) { return eraseIndices.test(arg.getArgNumber()); });
@@ -282,7 +246,6 @@
     }
   }
   arguments.erase(firstDead, arguments.end());
->>>>>>> 2ab1d525
 }
 
 //===----------------------------------------------------------------------===//
