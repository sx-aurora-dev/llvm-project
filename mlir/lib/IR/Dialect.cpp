--- conflicted
+++ resolved
@@ -28,21 +28,11 @@
 // DialectRegistry
 //===----------------------------------------------------------------------===//
 
-<<<<<<< HEAD
-//===----------------------------------------------------------------------===//
-// DialectRegistry
-//===----------------------------------------------------------------------===//
-
-void DialectRegistry::addDialectInterface(
-    StringRef dialectName, TypeID interfaceTypeID,
-    InterfaceAllocatorFunction allocator) {
-=======
 DialectRegistry::DialectRegistry() { insert<BuiltinDialect>(); }
 
 void DialectRegistry::addDialectInterface(
     StringRef dialectName, TypeID interfaceTypeID,
     const DialectInterfaceAllocatorFunction &allocator) {
->>>>>>> 2ab1d525
   assert(allocator && "unexpected null interface allocation function");
   auto it = registry.find(dialectName.str());
   assert(it != registry.end() &&
@@ -51,13 +41,8 @@
   // Bail out if the interface with the given ID is already in the registry for
   // the given dialect. We expect a small number (dozens) of interfaces so a
   // linear search is fine here.
-<<<<<<< HEAD
-  auto &dialectInterfaces = interfaces[it->second.first];
-  for (const auto &kvp : dialectInterfaces) {
-=======
   auto &ifaces = interfaces[it->second.first];
   for (const auto &kvp : ifaces.dialectInterfaces) {
->>>>>>> 2ab1d525
     if (kvp.first == interfaceTypeID) {
       LLVM_DEBUG(llvm::dbgs()
                  << "[" DEBUG_TYPE
@@ -67,9 +52,6 @@
     }
   }
 
-<<<<<<< HEAD
-  dialectInterfaces.emplace_back(interfaceTypeID, allocator);
-=======
   ifaces.dialectInterfaces.emplace_back(interfaceTypeID, allocator);
 }
 
@@ -95,7 +77,6 @@
   }
 
   ifaces.objectInterfaces.emplace_back(objectID, interfaceTypeID, allocator);
->>>>>>> 2ab1d525
 }
 
 DialectAllocatorFunctionRef
@@ -123,22 +104,15 @@
     return;
 
   // Add an interface if it is not already present.
-<<<<<<< HEAD
-  for (const auto &kvp : it->second) {
-=======
   for (const auto &kvp : it->getSecond().dialectInterfaces) {
->>>>>>> 2ab1d525
     if (dialect->getRegisteredInterface(kvp.first))
       continue;
     dialect->addInterface(kvp.second(dialect));
   }
-<<<<<<< HEAD
-=======
 
   // Add attribute, operation and type interfaces.
   for (const auto &info : it->getSecond().objectInterfaces)
     std::get<2>(info)(dialect->getContext());
->>>>>>> 2ab1d525
 }
 
 //===----------------------------------------------------------------------===//
@@ -182,11 +156,7 @@
 Type Dialect::parseType(DialectAsmParser &parser) const {
   // If this dialect allows unknown types, then represent this with OpaqueType.
   if (allowsUnknownTypes()) {
-<<<<<<< HEAD
-    Identifier ns = Identifier::get(getNamespace(), getContext());
-=======
     StringAttr ns = StringAttr::get(getContext(), getNamespace());
->>>>>>> 2ab1d525
     return OpaqueType::get(ns, parser.getFullSymbolSpec());
   }
 
