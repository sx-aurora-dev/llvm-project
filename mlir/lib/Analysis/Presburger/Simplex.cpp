//===- Simplex.cpp - MLIR Simplex Class -----------------------------------===//
//
// Part of the LLVM Project, under the Apache License v2.0 with LLVM Exceptions.
// See https://llvm.org/LICENSE.txt for license information.
// SPDX-License-Identifier: Apache-2.0 WITH LLVM-exception
//
//===----------------------------------------------------------------------===//

#include "mlir/Analysis/Presburger/Simplex.h"
#include "mlir/Analysis/Presburger/Matrix.h"
#include "mlir/Support/MathExtras.h"
#include "llvm/ADT/Optional.h"

namespace mlir {
using Direction = Simplex::Direction;

const int nullIndex = std::numeric_limits<int>::max();

/// Construct a Simplex object with `nVar` variables.
SimplexBase::SimplexBase(unsigned nVar)
    : nRow(0), nCol(2), nRedundant(0), tableau(0, 2 + nVar), empty(false) {
  colUnknown.push_back(nullIndex);
  colUnknown.push_back(nullIndex);
  for (unsigned i = 0; i < nVar; ++i) {
    var.emplace_back(Orientation::Column, /*restricted=*/false, /*pos=*/nCol);
    colUnknown.push_back(i);
    nCol++;
  }
}

SimplexBase::SimplexBase(const IntegerPolyhedron &constraints)
    : SimplexBase(constraints.getNumIds()) {
  for (unsigned i = 0, numIneqs = constraints.getNumInequalities();
       i < numIneqs; ++i)
    addInequality(constraints.getInequality(i));
  for (unsigned i = 0, numEqs = constraints.getNumEqualities(); i < numEqs; ++i)
    addEquality(constraints.getEquality(i));
}

const Simplex::Unknown &SimplexBase::unknownFromIndex(int index) const {
  assert(index != nullIndex && "nullIndex passed to unknownFromIndex");
  return index >= 0 ? var[index] : con[~index];
}

const Simplex::Unknown &SimplexBase::unknownFromColumn(unsigned col) const {
  assert(col < nCol && "Invalid column");
  return unknownFromIndex(colUnknown[col]);
}

const Simplex::Unknown &SimplexBase::unknownFromRow(unsigned row) const {
  assert(row < nRow && "Invalid row");
  return unknownFromIndex(rowUnknown[row]);
}

Simplex::Unknown &SimplexBase::unknownFromIndex(int index) {
  assert(index != nullIndex && "nullIndex passed to unknownFromIndex");
  return index >= 0 ? var[index] : con[~index];
}

Simplex::Unknown &SimplexBase::unknownFromColumn(unsigned col) {
  assert(col < nCol && "Invalid column");
  return unknownFromIndex(colUnknown[col]);
}

Simplex::Unknown &SimplexBase::unknownFromRow(unsigned row) {
  assert(row < nRow && "Invalid row");
  return unknownFromIndex(rowUnknown[row]);
}

/// Add a new row to the tableau corresponding to the given constant term and
/// list of coefficients. The coefficients are specified as a vector of
/// (variable index, coefficient) pairs.
unsigned SimplexBase::addRow(ArrayRef<int64_t> coeffs) {
  assert(coeffs.size() == 1 + var.size() &&
         "Incorrect number of coefficients!");

  ++nRow;
  // If the tableau is not big enough to accomodate the extra row, we extend it.
  if (nRow >= tableau.getNumRows())
    tableau.resizeVertically(nRow);
  rowUnknown.push_back(~con.size());
  con.emplace_back(Orientation::Row, false, nRow - 1);

  tableau(nRow - 1, 0) = 1;
  tableau(nRow - 1, 1) = coeffs.back();
  for (unsigned col = 2; col < nCol; ++col)
    tableau(nRow - 1, col) = 0;

  // Process each given variable coefficient.
  for (unsigned i = 0; i < var.size(); ++i) {
    unsigned pos = var[i].pos;
    if (coeffs[i] == 0)
      continue;

    if (var[i].orientation == Orientation::Column) {
      // If a variable is in column position at column col, then we just add the
      // coefficient for that variable (scaled by the common row denominator) to
      // the corresponding entry in the new row.
      tableau(nRow - 1, pos) += coeffs[i] * tableau(nRow - 1, 0);
      continue;
    }

    // If the variable is in row position, we need to add that row to the new
    // row, scaled by the coefficient for the variable, accounting for the two
    // rows potentially having different denominators. The new denominator is
    // the lcm of the two.
    int64_t lcm = mlir::lcm(tableau(nRow - 1, 0), tableau(pos, 0));
    int64_t nRowCoeff = lcm / tableau(nRow - 1, 0);
    int64_t idxRowCoeff = coeffs[i] * (lcm / tableau(pos, 0));
    tableau(nRow - 1, 0) = lcm;
    for (unsigned col = 1; col < nCol; ++col)
      tableau(nRow - 1, col) =
          nRowCoeff * tableau(nRow - 1, col) + idxRowCoeff * tableau(pos, col);
  }

  normalizeRow(nRow - 1);
  // Push to undo log along with the index of the new constraint.
  undoLog.push_back(UndoLogEntry::RemoveLastConstraint);
  return con.size() - 1;
}

/// Normalize the row by removing factors that are common between the
/// denominator and all the numerator coefficients.
void SimplexBase::normalizeRow(unsigned row) {
  int64_t gcd = 0;
  for (unsigned col = 0; col < nCol; ++col) {
    gcd = llvm::greatestCommonDivisor(gcd, std::abs(tableau(row, col)));
    // If the gcd becomes 1 then the row is already normalized.
    if (gcd == 1)
      return;
  }

  // Note that the gcd can never become zero since the first element of the row,
  // the denominator, is non-zero.
  assert(gcd != 0);
  for (unsigned col = 0; col < nCol; ++col)
    tableau(row, col) /= gcd;
}

namespace {
bool signMatchesDirection(int64_t elem, Direction direction) {
  assert(elem != 0 && "elem should not be 0");
  return direction == Direction::Up ? elem > 0 : elem < 0;
}

Direction flippedDirection(Direction direction) {
  return direction == Direction::Up ? Direction::Down : Simplex::Direction::Up;
}
} // namespace

/// Find a pivot to change the sample value of the row in the specified
/// direction. The returned pivot row will involve `row` if and only if the
/// unknown is unbounded in the specified direction.
///
/// To increase (resp. decrease) the value of a row, we need to find a live
/// column with a non-zero coefficient. If the coefficient is positive, we need
/// to increase (decrease) the value of the column, and if the coefficient is
/// negative, we need to decrease (increase) the value of the column. Also,
/// we cannot decrease the sample value of restricted columns.
///
/// If multiple columns are valid, we break ties by considering a lexicographic
/// ordering where we prefer unknowns with lower index.
Optional<SimplexBase::Pivot> SimplexBase::findPivot(int row,
                                                    Direction direction) const {
  Optional<unsigned> col;
  for (unsigned j = 2; j < nCol; ++j) {
    int64_t elem = tableau(row, j);
    if (elem == 0)
      continue;

    if (unknownFromColumn(j).restricted &&
        !signMatchesDirection(elem, direction))
      continue;
    if (!col || colUnknown[j] < colUnknown[*col])
      col = j;
  }

  if (!col)
    return {};

  Direction newDirection =
      tableau(row, *col) < 0 ? flippedDirection(direction) : direction;
  Optional<unsigned> maybePivotRow = findPivotRow(row, newDirection, *col);
  return Pivot{maybePivotRow.getValueOr(row), *col};
}

/// Swap the associated unknowns for the row and the column.
///
/// First we swap the index associated with the row and column. Then we update
/// the unknowns to reflect their new position and orientation.
void SimplexBase::swapRowWithCol(unsigned row, unsigned col) {
  std::swap(rowUnknown[row], colUnknown[col]);
  Unknown &uCol = unknownFromColumn(col);
  Unknown &uRow = unknownFromRow(row);
  uCol.orientation = Orientation::Column;
  uRow.orientation = Orientation::Row;
  uCol.pos = col;
  uRow.pos = row;
}

void SimplexBase::pivot(Pivot pair) { pivot(pair.row, pair.column); }

/// Pivot pivotRow and pivotCol.
///
/// Let R be the pivot row unknown and let C be the pivot col unknown.
/// Since initially R = a*C + sum b_i * X_i
/// (where the sum is over the other column's unknowns, x_i)
/// C = (R - (sum b_i * X_i))/a
///
/// Let u be some other row unknown.
/// u = c*C + sum d_i * X_i
/// So u = c*(R - sum b_i * X_i)/a + sum d_i * X_i
///
/// This results in the following transform:
///            pivot col    other col                   pivot col    other col
/// pivot row     a             b       ->   pivot row     1/a         -b/a
/// other row     c             d            other row     c/a        d - bc/a
///
/// Taking into account the common denominators p and q:
///
///            pivot col    other col                    pivot col   other col
/// pivot row     a/p          b/p     ->   pivot row      p/a         -b/a
/// other row     c/q          d/q          other row     cp/aq    (da - bc)/aq
///
/// The pivot row transform is accomplished be swapping a with the pivot row's
/// common denominator and negating the pivot row except for the pivot column
/// element.
void SimplexBase::pivot(unsigned pivotRow, unsigned pivotCol) {
  assert(pivotCol >= 2 && "Refusing to pivot invalid column");

  swapRowWithCol(pivotRow, pivotCol);
  std::swap(tableau(pivotRow, 0), tableau(pivotRow, pivotCol));
  // We need to negate the whole pivot row except for the pivot column.
  if (tableau(pivotRow, 0) < 0) {
    // If the denominator is negative, we negate the row by simply negating the
    // denominator.
    tableau(pivotRow, 0) = -tableau(pivotRow, 0);
    tableau(pivotRow, pivotCol) = -tableau(pivotRow, pivotCol);
  } else {
    for (unsigned col = 1; col < nCol; ++col) {
      if (col == pivotCol)
        continue;
      tableau(pivotRow, col) = -tableau(pivotRow, col);
    }
  }
  normalizeRow(pivotRow);

  for (unsigned row = 0; row < nRow; ++row) {
    if (row == pivotRow)
      continue;
    if (tableau(row, pivotCol) == 0) // Nothing to do.
      continue;
    tableau(row, 0) *= tableau(pivotRow, 0);
    for (unsigned j = 1; j < nCol; ++j) {
      if (j == pivotCol)
        continue;
      // Add rather than subtract because the pivot row has been negated.
      tableau(row, j) = tableau(row, j) * tableau(pivotRow, 0) +
                        tableau(row, pivotCol) * tableau(pivotRow, j);
    }
    tableau(row, pivotCol) *= tableau(pivotRow, pivotCol);
    normalizeRow(row);
  }
}

/// Perform pivots until the unknown has a non-negative sample value or until
/// no more upward pivots can be performed. Return success if we were able to
/// bring the row to a non-negative sample value, and failure otherwise.
LogicalResult SimplexBase::restoreRow(Unknown &u) {
  assert(u.orientation == Orientation::Row &&
         "unknown should be in row position");

  while (tableau(u.pos, 1) < 0) {
    Optional<Pivot> maybePivot = findPivot(u.pos, Direction::Up);
    if (!maybePivot)
      break;

    pivot(*maybePivot);
    if (u.orientation == Orientation::Column)
      return success(); // the unknown is unbounded above.
  }
  return success(tableau(u.pos, 1) >= 0);
}

/// Find a row that can be used to pivot the column in the specified direction.
/// This returns an empty optional if and only if the column is unbounded in the
/// specified direction (ignoring skipRow, if skipRow is set).
///
/// If skipRow is set, this row is not considered, and (if it is restricted) its
/// restriction may be violated by the returned pivot. Usually, skipRow is set
/// because we don't want to move it to column position unless it is unbounded,
/// and we are either trying to increase the value of skipRow or explicitly
/// trying to make skipRow negative, so we are not concerned about this.
///
/// If the direction is up (resp. down) and a restricted row has a negative
/// (positive) coefficient for the column, then this row imposes a bound on how
/// much the sample value of the column can change. Such a row with constant
/// term c and coefficient f for the column imposes a bound of c/|f| on the
/// change in sample value (in the specified direction). (note that c is
/// non-negative here since the row is restricted and the tableau is consistent)
///
/// We iterate through the rows and pick the row which imposes the most
/// stringent bound, since pivoting with a row changes the row's sample value to
/// 0 and hence saturates the bound it imposes. We break ties between rows that
/// impose the same bound by considering a lexicographic ordering where we
/// prefer unknowns with lower index value.
Optional<unsigned> SimplexBase::findPivotRow(Optional<unsigned> skipRow,
                                             Direction direction,
                                             unsigned col) const {
  Optional<unsigned> retRow;
  // Initialize these to zero in order to silence a warning about retElem and
  // retConst being used uninitialized in the initialization of `diff` below. In
  // reality, these are always initialized when that line is reached since these
  // are set whenever retRow is set.
  int64_t retElem = 0, retConst = 0;
  for (unsigned row = nRedundant; row < nRow; ++row) {
    if (skipRow && row == *skipRow)
      continue;
    int64_t elem = tableau(row, col);
    if (elem == 0)
      continue;
    if (!unknownFromRow(row).restricted)
      continue;
    if (signMatchesDirection(elem, direction))
      continue;
    int64_t constTerm = tableau(row, 1);

    if (!retRow) {
      retRow = row;
      retElem = elem;
      retConst = constTerm;
      continue;
    }

    int64_t diff = retConst * elem - constTerm * retElem;
    if ((diff == 0 && rowUnknown[row] < rowUnknown[*retRow]) ||
        (diff != 0 && !signMatchesDirection(diff, direction))) {
      retRow = row;
      retElem = elem;
      retConst = constTerm;
    }
  }
  return retRow;
}

bool SimplexBase::isEmpty() const { return empty; }

void SimplexBase::swapRows(unsigned i, unsigned j) {
  if (i == j)
    return;
  tableau.swapRows(i, j);
  std::swap(rowUnknown[i], rowUnknown[j]);
  unknownFromRow(i).pos = i;
  unknownFromRow(j).pos = j;
}

void SimplexBase::swapColumns(unsigned i, unsigned j) {
  assert(i < nCol && j < nCol && "Invalid columns provided!");
  if (i == j)
    return;
  tableau.swapColumns(i, j);
  std::swap(colUnknown[i], colUnknown[j]);
  unknownFromColumn(i).pos = i;
  unknownFromColumn(j).pos = j;
}

/// Mark this tableau empty and push an entry to the undo stack.
void SimplexBase::markEmpty() {
  // If the set is already empty, then we shouldn't add another UnmarkEmpty log
  // entry, since in that case the Simplex will be erroneously marked as
  // non-empty when rolling back past this point.
  if (empty)
    return;
  undoLog.push_back(UndoLogEntry::UnmarkEmpty);
  empty = true;
}

/// Add an inequality to the tableau. If coeffs is c_0, c_1, ... c_n, where n
/// is the current number of variables, then the corresponding inequality is
/// c_n + c_0*x_0 + c_1*x_1 + ... + c_{n-1}*x_{n-1} >= 0.
///
/// We add the inequality and mark it as restricted. We then try to make its
/// sample value non-negative. If this is not possible, the tableau has become
/// empty and we mark it as such.
void SimplexBase::addInequality(ArrayRef<int64_t> coeffs) {
  unsigned conIndex = addRow(coeffs);
  Unknown &u = con[conIndex];
  u.restricted = true;
  LogicalResult result = restoreRow(u);
  if (failed(result))
    markEmpty();
}

/// Add an equality to the tableau. If coeffs is c_0, c_1, ... c_n, where n
/// is the current number of variables, then the corresponding equality is
/// c_n + c_0*x_0 + c_1*x_1 + ... + c_{n-1}*x_{n-1} == 0.
///
/// We simply add two opposing inequalities, which force the expression to
/// be zero.
void SimplexBase::addEquality(ArrayRef<int64_t> coeffs) {
  addInequality(coeffs);
  SmallVector<int64_t, 8> negatedCoeffs;
  for (int64_t coeff : coeffs)
    negatedCoeffs.emplace_back(-coeff);
  addInequality(negatedCoeffs);
}

unsigned SimplexBase::getNumVariables() const { return var.size(); }
unsigned SimplexBase::getNumConstraints() const { return con.size(); }

/// Return a snapshot of the current state. This is just the current size of the
/// undo log.
unsigned SimplexBase::getSnapshot() const { return undoLog.size(); }

void SimplexBase::undo(UndoLogEntry entry) {
  if (entry == UndoLogEntry::RemoveLastConstraint) {
    Unknown &constraint = con.back();
    if (constraint.orientation == Orientation::Column) {
      unsigned column = constraint.pos;
      Optional<unsigned> row;

      // Try to find any pivot row for this column that preserves tableau
      // consistency (except possibly the column itself, which is going to be
      // deallocated anyway).
      //
      // If no pivot row is found in either direction, then the unknown is
      // unbounded in both directions and we are free to
      // perform any pivot at all. To do this, we just need to find any row with
      // a non-zero coefficient for the column.
      if (Optional<unsigned> maybeRow =
              findPivotRow({}, Direction::Up, column)) {
        row = *maybeRow;
      } else if (Optional<unsigned> maybeRow =
                     findPivotRow({}, Direction::Down, column)) {
        row = *maybeRow;
      } else {
        // The loop doesn't find a pivot row only if the column has zero
        // coefficients for every row. But the unknown is a constraint,
        // so it was added initially as a row. Such a row could never have been
        // pivoted to a column. So a pivot row will always be found.
        for (unsigned i = nRedundant; i < nRow; ++i) {
          if (tableau(i, column) != 0) {
            row = i;
            break;
          }
        }
      }
      assert(row.hasValue() && "No pivot row found!");
      pivot(*row, column);
    }

    // Move this unknown to the last row and remove the last row from the
    // tableau.
    swapRows(constraint.pos, nRow - 1);
    // It is not strictly necessary to shrink the tableau, but for now we
    // maintain the invariant that the tableau has exactly nRow rows.
    tableau.resizeVertically(nRow - 1);
    nRow--;
    rowUnknown.pop_back();
    con.pop_back();
  } else if (entry == UndoLogEntry::RemoveLastVariable) {
    // Whenever we are rolling back the addition of a variable, it is guaranteed
    // that the variable will be in column position.
    //
    // We can see this as follows: any constraint that depends on this variable
    // was added after this variable was added, so the addition of such
    // constraints should already have been rolled back by the time we get to
    // rolling back the addition of the variable. Therefore, no constraint
    // currently has a component along the variable, so the variable itself must
    // be part of the basis.
    assert(var.back().orientation == Orientation::Column &&
           "Variable to be removed must be in column orientation!");

    // Move this variable to the last column and remove the column from the
    // tableau.
    swapColumns(var.back().pos, nCol - 1);
    tableau.resizeHorizontally(nCol - 1);
    var.pop_back();
    colUnknown.pop_back();
    nCol--;
  } else if (entry == UndoLogEntry::UnmarkEmpty) {
    empty = false;
  } else if (entry == UndoLogEntry::UnmarkLastRedundant) {
    nRedundant--;
  }
}

/// Rollback to the specified snapshot.
///
/// We undo all the log entries until the log size when the snapshot was taken
/// is reached.
void SimplexBase::rollback(unsigned snapshot) {
  while (undoLog.size() > snapshot) {
    undo(undoLog.back());
    undoLog.pop_back();
  }
}

void SimplexBase::appendVariable(unsigned count) {
  if (count == 0)
    return;
  var.reserve(var.size() + count);
  colUnknown.reserve(colUnknown.size() + count);
  for (unsigned i = 0; i < count; ++i) {
    nCol++;
    var.emplace_back(Orientation::Column, /*restricted=*/false,
                     /*pos=*/nCol - 1);
    colUnknown.push_back(var.size() - 1);
  }
  tableau.resizeHorizontally(nCol);
  undoLog.insert(undoLog.end(), count, UndoLogEntry::RemoveLastVariable);
}

/// Add all the constraints from the given IntegerPolyhedron.
void SimplexBase::intersectIntegerPolyhedron(const IntegerPolyhedron &poly) {
  assert(poly.getNumIds() == getNumVariables() &&
         "IntegerPolyhedron must have same dimensionality as simplex");
  for (unsigned i = 0, e = poly.getNumInequalities(); i < e; ++i)
    addInequality(poly.getInequality(i));
  for (unsigned i = 0, e = poly.getNumEqualities(); i < e; ++i)
    addEquality(poly.getEquality(i));
}

Optional<Fraction> Simplex::computeRowOptimum(Direction direction,
                                              unsigned row) {
  // Keep trying to find a pivot for the row in the specified direction.
  while (Optional<Pivot> maybePivot = findPivot(row, direction)) {
    // If findPivot returns a pivot involving the row itself, then the optimum
    // is unbounded, so we return None.
    if (maybePivot->row == row)
      return {};
    pivot(*maybePivot);
  }

  // The row has reached its optimal sample value, which we return.
  // The sample value is the entry in the constant column divided by the common
  // denominator for this row.
  return Fraction(tableau(row, 1), tableau(row, 0));
}

/// Compute the optimum of the specified expression in the specified direction,
/// or None if it is unbounded.
Optional<Fraction> Simplex::computeOptimum(Direction direction,
                                           ArrayRef<int64_t> coeffs) {
  assert(!empty && "Simplex should not be empty");

  unsigned snapshot = getSnapshot();
  unsigned conIndex = addRow(coeffs);
  unsigned row = con[conIndex].pos;
  Optional<Fraction> optimum = computeRowOptimum(direction, row);
  rollback(snapshot);
  return optimum;
}

Optional<Fraction> Simplex::computeOptimum(Direction direction, Unknown &u) {
  assert(!empty && "Simplex should not be empty!");
  if (u.orientation == Orientation::Column) {
    unsigned column = u.pos;
    Optional<unsigned> pivotRow = findPivotRow({}, direction, column);
    // If no pivot is returned, the constraint is unbounded in the specified
    // direction.
    if (!pivotRow)
      return {};
    pivot(*pivotRow, column);
  }

  unsigned row = u.pos;
  Optional<Fraction> optimum = computeRowOptimum(direction, row);
  if (u.restricted && direction == Direction::Down &&
<<<<<<< HEAD
      (!optimum || *optimum < Fraction(0, 1)))
    (void)restoreRow(u);
=======
      (!optimum || *optimum < Fraction(0, 1))) {
    if (failed(restoreRow(u)))
      llvm_unreachable("Could not restore row!");
  }
>>>>>>> a2ce6ee6
  return optimum;
}

bool Simplex::isBoundedAlongConstraint(unsigned constraintIndex) {
  assert(!empty && "It is not meaningful to ask whether a direction is bounded "
                   "in an empty set.");
  // The constraint's perpendicular is already bounded below, since it is a
  // constraint. If it is also bounded above, we can return true.
  return computeOptimum(Direction::Up, con[constraintIndex]).hasValue();
}

/// Redundant constraints are those that are in row orientation and lie in
/// rows 0 to nRedundant - 1.
bool Simplex::isMarkedRedundant(unsigned constraintIndex) const {
  const Unknown &u = con[constraintIndex];
  return u.orientation == Orientation::Row && u.pos < nRedundant;
}

/// Mark the specified row redundant.
///
/// This is done by moving the unknown to the end of the block of redundant
/// rows (namely, to row nRedundant) and incrementing nRedundant to
/// accomodate the new redundant row.
void Simplex::markRowRedundant(Unknown &u) {
  assert(u.orientation == Orientation::Row &&
         "Unknown should be in row position!");
  assert(u.pos >= nRedundant && "Unknown is already marked redundant!");
  swapRows(u.pos, nRedundant);
  ++nRedundant;
  undoLog.emplace_back(UndoLogEntry::UnmarkLastRedundant);
}

/// Find a subset of constraints that is redundant and mark them redundant.
void Simplex::detectRedundant() {
  // It is not meaningful to talk about redundancy for empty sets.
  if (empty)
    return;

  // Iterate through the constraints and check for each one if it can attain
  // negative sample values. If it can, it's not redundant. Otherwise, it is.
  // We mark redundant constraints redundant.
  //
  // Constraints that get marked redundant in one iteration are not respected
  // when checking constraints in later iterations. This prevents, for example,
  // two identical constraints both being marked redundant since each is
  // redundant given the other one. In this example, only the first of the
  // constraints that is processed will get marked redundant, as it should be.
  for (Unknown &u : con) {
    if (u.orientation == Orientation::Column) {
      unsigned column = u.pos;
      Optional<unsigned> pivotRow = findPivotRow({}, Direction::Down, column);
      // If no downward pivot is returned, the constraint is unbounded below
      // and hence not redundant.
      if (!pivotRow)
        continue;
      pivot(*pivotRow, column);
    }

    unsigned row = u.pos;
    Optional<Fraction> minimum = computeRowOptimum(Direction::Down, row);
    if (!minimum || *minimum < Fraction(0, 1)) {
      // Constraint is unbounded below or can attain negative sample values and
      // hence is not redundant.
<<<<<<< HEAD
      (void)restoreRow(u);
=======
      if (failed(restoreRow(u)))
        llvm_unreachable("Could not restore non-redundant row!");
>>>>>>> a2ce6ee6
      continue;
    }

    markRowRedundant(u);
  }
}

bool Simplex::isUnbounded() {
  if (empty)
    return false;

  SmallVector<int64_t, 8> dir(var.size() + 1);
  for (unsigned i = 0; i < var.size(); ++i) {
    dir[i] = 1;

    Optional<Fraction> maybeMax = computeOptimum(Direction::Up, dir);
    if (!maybeMax)
      return true;

    Optional<Fraction> maybeMin = computeOptimum(Direction::Down, dir);
    if (!maybeMin)
      return true;

    dir[i] = 0;
  }
  return false;
}

/// Make a tableau to represent a pair of points in the original tableau.
///
/// The product constraints and variables are stored as: first A's, then B's.
///
/// The product tableau has row layout:
///   A's redundant rows, B's redundant rows, A's other rows, B's other rows.
///
/// It has column layout:
///   denominator, constant, A's columns, B's columns.
Simplex Simplex::makeProduct(const Simplex &a, const Simplex &b) {
  unsigned numVar = a.getNumVariables() + b.getNumVariables();
  unsigned numCon = a.getNumConstraints() + b.getNumConstraints();
  Simplex result(numVar);

  result.tableau.resizeVertically(numCon);
  result.empty = a.empty || b.empty;

  auto concat = [](ArrayRef<Unknown> v, ArrayRef<Unknown> w) {
    SmallVector<Unknown, 8> result;
    result.reserve(v.size() + w.size());
    result.insert(result.end(), v.begin(), v.end());
    result.insert(result.end(), w.begin(), w.end());
    return result;
  };
  result.con = concat(a.con, b.con);
  result.var = concat(a.var, b.var);

  auto indexFromBIndex = [&](int index) {
    return index >= 0 ? a.getNumVariables() + index
                      : ~(a.getNumConstraints() + ~index);
  };

  result.colUnknown.assign(2, nullIndex);
  for (unsigned i = 2; i < a.nCol; ++i) {
    result.colUnknown.push_back(a.colUnknown[i]);
    result.unknownFromIndex(result.colUnknown.back()).pos =
        result.colUnknown.size() - 1;
  }
  for (unsigned i = 2; i < b.nCol; ++i) {
    result.colUnknown.push_back(indexFromBIndex(b.colUnknown[i]));
    result.unknownFromIndex(result.colUnknown.back()).pos =
        result.colUnknown.size() - 1;
  }

  auto appendRowFromA = [&](unsigned row) {
    for (unsigned col = 0; col < a.nCol; ++col)
      result.tableau(result.nRow, col) = a.tableau(row, col);
    result.rowUnknown.push_back(a.rowUnknown[row]);
    result.unknownFromIndex(result.rowUnknown.back()).pos =
        result.rowUnknown.size() - 1;
    result.nRow++;
  };

  // Also fixes the corresponding entry in rowUnknown and var/con (as the case
  // may be).
  auto appendRowFromB = [&](unsigned row) {
    result.tableau(result.nRow, 0) = b.tableau(row, 0);
    result.tableau(result.nRow, 1) = b.tableau(row, 1);

    unsigned offset = a.nCol - 2;
    for (unsigned col = 2; col < b.nCol; ++col)
      result.tableau(result.nRow, offset + col) = b.tableau(row, col);
    result.rowUnknown.push_back(indexFromBIndex(b.rowUnknown[row]));
    result.unknownFromIndex(result.rowUnknown.back()).pos =
        result.rowUnknown.size() - 1;
    result.nRow++;
  };

  result.nRedundant = a.nRedundant + b.nRedundant;
  for (unsigned row = 0; row < a.nRedundant; ++row)
    appendRowFromA(row);
  for (unsigned row = 0; row < b.nRedundant; ++row)
    appendRowFromB(row);
  for (unsigned row = a.nRedundant; row < a.nRow; ++row)
    appendRowFromA(row);
  for (unsigned row = b.nRedundant; row < b.nRow; ++row)
    appendRowFromB(row);

  return result;
}

<<<<<<< HEAD
SmallVector<Fraction, 8> Simplex::getRationalSample() const {
=======
SmallVector<Fraction, 8> SimplexBase::getRationalSample() const {
>>>>>>> a2ce6ee6
  assert(!empty && "This should not be called when Simplex is empty.");

  SmallVector<Fraction, 8> sample;
  sample.reserve(var.size());
  // Push the sample value for each variable into the vector.
  for (const Unknown &u : var) {
    if (u.orientation == Orientation::Column) {
      // If the variable is in column position, its sample value is zero.
      sample.emplace_back(0, 1);
    } else {
      // If the variable is in row position, its sample value is the entry in
      // the constant column divided by the entry in the common denominator
      // column.
      sample.emplace_back(tableau(u.pos, 1), tableau(u.pos, 0));
    }
  }
  return sample;
}

<<<<<<< HEAD
Optional<SmallVector<int64_t, 8>> Simplex::getSamplePointIfIntegral() const {
=======
Optional<SmallVector<int64_t, 8>>
SimplexBase::getSamplePointIfIntegral() const {
>>>>>>> a2ce6ee6
  // If the tableau is empty, no sample point exists.
  if (empty)
    return {};
  SmallVector<Fraction, 8> rationalSample = getRationalSample();
  SmallVector<int64_t, 8> integerSample;
  integerSample.reserve(var.size());
  for (const Fraction &coord : rationalSample) {
    // If the sample is non-integral, return None.
    if (coord.num % coord.den != 0)
      return {};
    integerSample.push_back(coord.num / coord.den);
  }
  return integerSample;
}

/// Given a simplex for a polytope, construct a new simplex whose variables are
/// identified with a pair of points (x, y) in the original polytope. Supports
/// some operations needed for generalized basis reduction. In what follows,
/// dotProduct(x, y) = x_1 * y_1 + x_2 * y_2 + ... x_n * y_n where n is the
/// dimension of the original polytope.
///
/// This supports adding equality constraints dotProduct(dir, x - y) == 0. It
/// also supports rolling back this addition, by maintaining a snapshot stack
/// that contains a snapshot of the Simplex's state for each equality, just
/// before that equality was added.
class GBRSimplex {
  using Orientation = Simplex::Orientation;

public:
  GBRSimplex(const Simplex &originalSimplex)
      : simplex(Simplex::makeProduct(originalSimplex, originalSimplex)),
        simplexConstraintOffset(simplex.getNumConstraints()) {}

  /// Add an equality dotProduct(dir, x - y) == 0.
  /// First pushes a snapshot for the current simplex state to the stack so
  /// that this can be rolled back later.
  void addEqualityForDirection(ArrayRef<int64_t> dir) {
    assert(
        std::any_of(dir.begin(), dir.end(), [](int64_t x) { return x != 0; }) &&
        "Direction passed is the zero vector!");
    snapshotStack.push_back(simplex.getSnapshot());
    simplex.addEquality(getCoeffsForDirection(dir));
  }
  /// Compute max(dotProduct(dir, x - y)).
  Fraction computeWidth(ArrayRef<int64_t> dir) {
    Optional<Fraction> maybeWidth =
        simplex.computeOptimum(Direction::Up, getCoeffsForDirection(dir));
    assert(maybeWidth.hasValue() && "Width should not be unbounded!");
    return *maybeWidth;
  }

  /// Compute max(dotProduct(dir, x - y)) and save the dual variables for only
  /// the direction equalities to `dual`.
  Fraction computeWidthAndDuals(ArrayRef<int64_t> dir,
                                SmallVectorImpl<int64_t> &dual,
                                int64_t &dualDenom) {
    // We can't just call into computeWidth or computeOptimum since we need to
    // access the state of the tableau after computing the optimum, and these
    // functions rollback the insertion of the objective function into the
    // tableau before returning. We instead add a row for the objective function
    // ourselves, call into computeOptimum, compute the duals from the tableau
    // state, and finally rollback the addition of the row before returning.
    unsigned snap = simplex.getSnapshot();
    unsigned conIndex = simplex.addRow(getCoeffsForDirection(dir));
    unsigned row = simplex.con[conIndex].pos;
    Optional<Fraction> maybeWidth =
        simplex.computeRowOptimum(Simplex::Direction::Up, row);
    assert(maybeWidth.hasValue() && "Width should not be unbounded!");
    dualDenom = simplex.tableau(row, 0);
    dual.clear();

    // The increment is i += 2 because equalities are added as two inequalities,
    // one positive and one negative. Each iteration processes one equality.
    for (unsigned i = simplexConstraintOffset; i < conIndex; i += 2) {
      // The dual variable for an inequality in column orientation is the
      // negative of its coefficient at the objective row. If the inequality is
      // in row orientation, the corresponding dual variable is zero.
      //
      // We want the dual for the original equality, which corresponds to two
      // inequalities: a positive inequality, which has the same coefficients as
      // the equality, and a negative equality, which has negated coefficients.
      //
      // Note that at most one of these inequalities can be in column
      // orientation because the column unknowns should form a basis and hence
      // must be linearly independent. If the positive inequality is in column
      // position, its dual is the dual corresponding to the equality. If the
      // negative inequality is in column position, the negation of its dual is
      // the dual corresponding to the equality. If neither is in column
      // position, then that means that this equality is redundant, and its dual
      // is zero.
      //
      // Note that it is NOT valid to perform pivots during the computation of
      // the duals. This entire dual computation must be performed on the same
      // tableau configuration.
      assert(!(simplex.con[i].orientation == Orientation::Column &&
               simplex.con[i + 1].orientation == Orientation::Column) &&
             "Both inequalities for the equality cannot be in column "
             "orientation!");
      if (simplex.con[i].orientation == Orientation::Column)
        dual.push_back(-simplex.tableau(row, simplex.con[i].pos));
      else if (simplex.con[i + 1].orientation == Orientation::Column)
        dual.push_back(simplex.tableau(row, simplex.con[i + 1].pos));
      else
        dual.push_back(0);
    }
    simplex.rollback(snap);
    return *maybeWidth;
  }

  /// Remove the last equality that was added through addEqualityForDirection.
  ///
  /// We do this by rolling back to the snapshot at the top of the stack, which
  /// should be a snapshot taken just before the last equality was added.
  void removeLastEquality() {
    assert(!snapshotStack.empty() && "Snapshot stack is empty!");
    simplex.rollback(snapshotStack.back());
    snapshotStack.pop_back();
  }

private:
  /// Returns coefficients of the expression 'dot_product(dir, x - y)',
  /// i.e.,   dir_1 * x_1 + dir_2 * x_2 + ... + dir_n * x_n
  ///       - dir_1 * y_1 - dir_2 * y_2 - ... - dir_n * y_n,
  /// where n is the dimension of the original polytope.
  SmallVector<int64_t, 8> getCoeffsForDirection(ArrayRef<int64_t> dir) {
    assert(2 * dir.size() == simplex.getNumVariables() &&
           "Direction vector has wrong dimensionality");
    SmallVector<int64_t, 8> coeffs(dir.begin(), dir.end());
    coeffs.reserve(2 * dir.size());
    for (int64_t coeff : dir)
      coeffs.push_back(-coeff);
    coeffs.push_back(0); // constant term
    return coeffs;
  }

  Simplex simplex;
  /// The first index of the equality constraints, the index immediately after
  /// the last constraint in the initial product simplex.
  unsigned simplexConstraintOffset;
  /// A stack of snapshots, used for rolling back.
  SmallVector<unsigned, 8> snapshotStack;
};

// Return a + scale*b;
static SmallVector<int64_t, 8> scaleAndAdd(ArrayRef<int64_t> a, int64_t scale,
                                           ArrayRef<int64_t> b) {
  assert(a.size() == b.size());
  SmallVector<int64_t, 8> res;
  res.reserve(a.size());
  for (unsigned i = 0, e = a.size(); i < e; ++i)
    res.push_back(a[i] + scale * b[i]);
  return res;
}

/// Reduce the basis to try and find a direction in which the polytope is
/// "thin". This only works for bounded polytopes.
///
/// This is an implementation of the algorithm described in the paper
/// "An Implementation of Generalized Basis Reduction for Integer Programming"
/// by W. Cook, T. Rutherford, H. E. Scarf, D. Shallcross.
///
/// Let b_{level}, b_{level + 1}, ... b_n be the current basis.
/// Let width_i(v) = max <v, x - y> where x and y are points in the original
/// polytope such that <b_j, x - y> = 0 is satisfied for all level <= j < i.
///
/// In every iteration, we first replace b_{i+1} with b_{i+1} + u*b_i, where u
/// is the integer such that width_i(b_{i+1} + u*b_i) is minimized. Let dual_i
/// be the dual variable associated with the constraint <b_i, x - y> = 0 when
/// computing width_{i+1}(b_{i+1}). It can be shown that dual_i is the
/// minimizing value of u, if it were allowed to be fractional. Due to
/// convexity, the minimizing integer value is either floor(dual_i) or
/// ceil(dual_i), so we just need to check which of these gives a lower
/// width_{i+1} value. If dual_i turned out to be an integer, then u = dual_i.
///
/// Now if width_i(b_{i+1}) < 0.75 * width_i(b_i), we swap b_i and (the new)
/// b_{i + 1} and decrement i (unless i = level, in which case we stay at the
/// same i). Otherwise, we increment i.
///
/// We keep f values and duals cached and invalidate them when necessary.
/// Whenever possible, we use them instead of recomputing them. We implement the
/// algorithm as follows.
///
/// In an iteration at i we need to compute:
///   a) width_i(b_{i + 1})
///   b) width_i(b_i)
///   c) the integer u that minimizes width_i(b_{i + 1} + u*b_i)
///
/// If width_i(b_i) is not already cached, we compute it.
///
/// If the duals are not already cached, we compute width_{i+1}(b_{i+1}) and
/// store the duals from this computation.
///
/// We call updateBasisWithUAndGetFCandidate, which finds the minimizing value
/// of u as explained before, caches the duals from this computation, sets
/// b_{i+1} to b_{i+1} + u*b_i, and returns the new value of width_i(b_{i+1}).
///
/// Now if width_i(b_{i+1}) < 0.75 * width_i(b_i), we swap b_i and b_{i+1} and
/// decrement i, resulting in the basis
/// ... b_{i - 1}, b_{i + 1} + u*b_i, b_i, b_{i+2}, ...
/// with corresponding f values
/// ... width_{i-1}(b_{i-1}), width_i(b_{i+1} + u*b_i), width_{i+1}(b_i), ...
/// The values up to i - 1 remain unchanged. We have just gotten the middle
/// value from updateBasisWithUAndGetFCandidate, so we can update that in the
/// cache. The value at width_{i+1}(b_i) is unknown, so we evict this value from
/// the cache. The iteration after decrementing needs exactly the duals from the
/// computation of width_i(b_{i + 1} + u*b_i), so we keep these in the cache.
///
/// When incrementing i, no cached f values get invalidated. However, the cached
/// duals do get invalidated as the duals for the higher levels are different.
void Simplex::reduceBasis(Matrix &basis, unsigned level) {
  const Fraction epsilon(3, 4);

  if (level == basis.getNumRows() - 1)
    return;

  GBRSimplex gbrSimplex(*this);
  SmallVector<Fraction, 8> width;
  SmallVector<int64_t, 8> dual;
  int64_t dualDenom;

  // Finds the value of u that minimizes width_i(b_{i+1} + u*b_i), caches the
  // duals from this computation, sets b_{i+1} to b_{i+1} + u*b_i, and returns
  // the new value of width_i(b_{i+1}).
  //
  // If dual_i is not an integer, the minimizing value must be either
  // floor(dual_i) or ceil(dual_i). We compute the expression for both and
  // choose the minimizing value.
  //
  // If dual_i is an integer, we don't need to perform these computations. We
  // know that in this case,
  //   a) u = dual_i.
  //   b) one can show that dual_j for j < i are the same duals we would have
  //      gotten from computing width_i(b_{i + 1} + u*b_i), so the correct duals
  //      are the ones already in the cache.
  //   c) width_i(b_{i+1} + u*b_i) = min_{alpha} width_i(b_{i+1} + alpha * b_i),
  //   which
  //      one can show is equal to width_{i+1}(b_{i+1}). The latter value must
  //      be in the cache, so we get it from there and return it.
  auto updateBasisWithUAndGetFCandidate = [&](unsigned i) -> Fraction {
    assert(i < level + dual.size() && "dual_i is not known!");

    int64_t u = floorDiv(dual[i - level], dualDenom);
    basis.addToRow(i, i + 1, u);
    if (dual[i - level] % dualDenom != 0) {
      SmallVector<int64_t, 8> candidateDual[2];
      int64_t candidateDualDenom[2];
      Fraction widthI[2];

      // Initially u is floor(dual) and basis reflects this.
      widthI[0] = gbrSimplex.computeWidthAndDuals(
          basis.getRow(i + 1), candidateDual[0], candidateDualDenom[0]);

      // Now try ceil(dual), i.e. floor(dual) + 1.
      ++u;
      basis.addToRow(i, i + 1, 1);
      widthI[1] = gbrSimplex.computeWidthAndDuals(
          basis.getRow(i + 1), candidateDual[1], candidateDualDenom[1]);

      unsigned j = widthI[0] < widthI[1] ? 0 : 1;
      if (j == 0)
        // Subtract 1 to go from u = ceil(dual) back to floor(dual).
        basis.addToRow(i, i + 1, -1);

      // width_i(b{i+1} + u*b_i) should be minimized at our value of u.
      // We assert that this holds by checking that the values of width_i at
      // u - 1 and u + 1 are greater than or equal to the value at u. If the
      // width is lesser at either of the adjacent values, then our computed
      // value of u is clearly not the minimizer. Otherwise by convexity the
      // computed value of u is really the minimizer.

      // Check the value at u - 1.
      assert(gbrSimplex.computeWidth(scaleAndAdd(
                 basis.getRow(i + 1), -1, basis.getRow(i))) >= widthI[j] &&
             "Computed u value does not minimize the width!");
      // Check the value at u + 1.
      assert(gbrSimplex.computeWidth(scaleAndAdd(
                 basis.getRow(i + 1), +1, basis.getRow(i))) >= widthI[j] &&
             "Computed u value does not minimize the width!");

      dual = std::move(candidateDual[j]);
      dualDenom = candidateDualDenom[j];
      return widthI[j];
    }

    assert(i + 1 - level < width.size() && "width_{i+1} wasn't saved");
    // f_i(b_{i+1} + dual*b_i) == width_{i+1}(b_{i+1}) when `dual` minimizes the
    // LHS. (note: the basis has already been updated, so b_{i+1} + dual*b_i in
    // the above expression is equal to basis.getRow(i+1) below.)
    assert(gbrSimplex.computeWidth(basis.getRow(i + 1)) ==
           width[i + 1 - level]);
    return width[i + 1 - level];
  };

  // In the ith iteration of the loop, gbrSimplex has constraints for directions
  // from `level` to i - 1.
  unsigned i = level;
  while (i < basis.getNumRows() - 1) {
    if (i >= level + width.size()) {
      // We don't even know the value of f_i(b_i), so let's find that first.
      // We have to do this first since later we assume that width already
      // contains values up to and including i.

      assert((i == 0 || i - 1 < level + width.size()) &&
             "We are at level i but we don't know the value of width_{i-1}");

      // We don't actually use these duals at all, but it doesn't matter
      // because this case should only occur when i is level, and there are no
      // duals in that case anyway.
      assert(i == level && "This case should only occur when i == level");
      width.push_back(
          gbrSimplex.computeWidthAndDuals(basis.getRow(i), dual, dualDenom));
    }

    if (i >= level + dual.size()) {
      assert(i + 1 >= level + width.size() &&
             "We don't know dual_i but we know width_{i+1}");
      // We don't know dual for our level, so let's find it.
      gbrSimplex.addEqualityForDirection(basis.getRow(i));
      width.push_back(gbrSimplex.computeWidthAndDuals(basis.getRow(i + 1), dual,
                                                      dualDenom));
      gbrSimplex.removeLastEquality();
    }

    // This variable stores width_i(b_{i+1} + u*b_i).
    Fraction widthICandidate = updateBasisWithUAndGetFCandidate(i);
    if (widthICandidate < epsilon * width[i - level]) {
      basis.swapRows(i, i + 1);
      width[i - level] = widthICandidate;
      // The values of width_{i+1}(b_{i+1}) and higher may change after the
      // swap, so we remove the cached values here.
      width.resize(i - level + 1);
      if (i == level) {
        dual.clear();
        continue;
      }

      gbrSimplex.removeLastEquality();
      i--;
      continue;
    }

    // Invalidate duals since the higher level needs to recompute its own duals.
    dual.clear();
    gbrSimplex.addEqualityForDirection(basis.getRow(i));
    i++;
  }
}

/// Search for an integer sample point using a branch and bound algorithm.
///
/// Each row in the basis matrix is a vector, and the set of basis vectors
/// should span the space. Initially this is the identity matrix,
/// i.e., the basis vectors are just the variables.
///
/// In every level, a value is assigned to the level-th basis vector, as
/// follows. Compute the minimum and maximum rational values of this direction.
/// If only one integer point lies in this range, constrain the variable to
/// have this value and recurse to the next variable.
///
/// If the range has multiple values, perform generalized basis reduction via
/// reduceBasis and then compute the bounds again. Now we try constraining
/// this direction in the first value in this range and "recurse" to the next
/// level. If we fail to find a sample, we try assigning the direction the next
/// value in this range, and so on.
///
/// If no integer sample is found from any of the assignments, or if the range
/// contains no integer value, then of course the polytope is empty for the
/// current assignment of the values in previous levels, so we return to
/// the previous level.
///
/// If we reach the last level where all the variables have been assigned values
/// already, then we simply return the current sample point if it is integral,
/// and go back to the previous level otherwise.
///
/// To avoid potentially arbitrarily large recursion depths leading to stack
/// overflows, this algorithm is implemented iteratively.
Optional<SmallVector<int64_t, 8>> Simplex::findIntegerSample() {
  if (empty)
    return {};

  unsigned nDims = var.size();
  Matrix basis = Matrix::identity(nDims);

  unsigned level = 0;
  // The snapshot just before constraining a direction to a value at each level.
  SmallVector<unsigned, 8> snapshotStack;
  // The maximum value in the range of the direction for each level.
  SmallVector<int64_t, 8> upperBoundStack;
  // The next value to try constraining the basis vector to at each level.
  SmallVector<int64_t, 8> nextValueStack;

  snapshotStack.reserve(basis.getNumRows());
  upperBoundStack.reserve(basis.getNumRows());
  nextValueStack.reserve(basis.getNumRows());
  while (level != -1u) {
    if (level == basis.getNumRows()) {
      // We've assigned values to all variables. Return if we have a sample,
      // or go back up to the previous level otherwise.
      if (auto maybeSample = getSamplePointIfIntegral())
        return maybeSample;
      level--;
      continue;
    }

    if (level >= upperBoundStack.size()) {
      // We haven't populated the stack values for this level yet, so we have
      // just come down a level ("recursed"). Find the lower and upper bounds.
      // If there is more than one integer point in the range, perform
      // generalized basis reduction.
      SmallVector<int64_t, 8> basisCoeffs =
          llvm::to_vector<8>(basis.getRow(level));
      basisCoeffs.push_back(0);

      int64_t minRoundedUp, maxRoundedDown;
      std::tie(minRoundedUp, maxRoundedDown) =
          computeIntegerBounds(basisCoeffs);

      // Heuristic: if the sample point is integral at this point, just return
      // it.
      if (auto maybeSample = getSamplePointIfIntegral())
        return *maybeSample;

      if (minRoundedUp < maxRoundedDown) {
        reduceBasis(basis, level);
        basisCoeffs = llvm::to_vector<8>(basis.getRow(level));
        basisCoeffs.push_back(0);
        std::tie(minRoundedUp, maxRoundedDown) =
            computeIntegerBounds(basisCoeffs);
      }

      snapshotStack.push_back(getSnapshot());
      // The smallest value in the range is the next value to try.
      nextValueStack.push_back(minRoundedUp);
      upperBoundStack.push_back(maxRoundedDown);
    }

    assert((snapshotStack.size() - 1 == level &&
            nextValueStack.size() - 1 == level &&
            upperBoundStack.size() - 1 == level) &&
           "Mismatched variable stack sizes!");

    // Whether we "recursed" or "returned" from a lower level, we rollback
    // to the snapshot of the starting state at this level. (in the "recursed"
    // case this has no effect)
    rollback(snapshotStack.back());
    int64_t nextValue = nextValueStack.back();
    nextValueStack.back()++;
    if (nextValue > upperBoundStack.back()) {
      // We have exhausted the range and found no solution. Pop the stack and
      // return up a level.
      snapshotStack.pop_back();
      nextValueStack.pop_back();
      upperBoundStack.pop_back();
      level--;
      continue;
    }

    // Try the next value in the range and "recurse" into the next level.
    SmallVector<int64_t, 8> basisCoeffs(basis.getRow(level).begin(),
                                        basis.getRow(level).end());
    basisCoeffs.push_back(-nextValue);
    addEquality(basisCoeffs);
    level++;
  }

  return {};
}

/// Compute the minimum and maximum integer values the expression can take. We
/// compute each separately.
std::pair<int64_t, int64_t>
Simplex::computeIntegerBounds(ArrayRef<int64_t> coeffs) {
  int64_t minRoundedUp;
  if (Optional<Fraction> maybeMin =
          computeOptimum(Simplex::Direction::Down, coeffs))
    minRoundedUp = ceil(*maybeMin);
  else
    llvm_unreachable("Tableau should not be unbounded");

  int64_t maxRoundedDown;
  if (Optional<Fraction> maybeMax =
          computeOptimum(Simplex::Direction::Up, coeffs))
    maxRoundedDown = floor(*maybeMax);
  else
    llvm_unreachable("Tableau should not be unbounded");

  return {minRoundedUp, maxRoundedDown};
}

void SimplexBase::print(raw_ostream &os) const {
  os << "rows = " << nRow << ", columns = " << nCol << "\n";
  if (empty)
    os << "Simplex marked empty!\n";
  os << "var: ";
  for (unsigned i = 0; i < var.size(); ++i) {
    if (i > 0)
      os << ", ";
    var[i].print(os);
  }
  os << "\ncon: ";
  for (unsigned i = 0; i < con.size(); ++i) {
    if (i > 0)
      os << ", ";
    con[i].print(os);
  }
  os << '\n';
  for (unsigned row = 0; row < nRow; ++row) {
    if (row > 0)
      os << ", ";
    os << "r" << row << ": " << rowUnknown[row];
  }
  os << '\n';
  os << "c0: denom, c1: const";
  for (unsigned col = 2; col < nCol; ++col)
    os << ", c" << col << ": " << colUnknown[col];
  os << '\n';
  for (unsigned row = 0; row < nRow; ++row) {
    for (unsigned col = 0; col < nCol; ++col)
      os << tableau(row, col) << '\t';
    os << '\n';
  }
  os << '\n';
}

void SimplexBase::dump() const { print(llvm::errs()); }

bool Simplex::isRationalSubsetOf(const IntegerPolyhedron &poly) {
  if (isEmpty())
    return true;

  for (unsigned i = 0, e = poly.getNumInequalities(); i < e; ++i)
    if (!isRedundantInequality(poly.getInequality(i)))
      return false;

  for (unsigned i = 0, e = poly.getNumEqualities(); i < e; ++i)
    if (!isRedundantEquality(poly.getEquality(i)))
      return false;

  return true;
}

/// Computes the minimum value `coeffs` can take. If the value is greater than
/// or equal to zero, the polytope entirely lies in the half-space defined by
/// `coeffs >= 0`.
bool Simplex::isRedundantInequality(ArrayRef<int64_t> coeffs) {
  Optional<Fraction> minimum = computeOptimum(Direction::Down, coeffs);
  return minimum && *minimum >= Fraction(0, 1);
}

/// Check whether the equality given by `coeffs == 0` is redundant given
/// the existing constraints. This is redundant when `coeffs` is already
/// always zero under the existing constraints. `coeffs` is always zero
/// when the minimum and maximum value that `coeffs` can take are both zero.
bool Simplex::isRedundantEquality(ArrayRef<int64_t> coeffs) {
  Optional<Fraction> minimum = computeOptimum(Direction::Down, coeffs);
  Optional<Fraction> maximum = computeOptimum(Direction::Up, coeffs);
  return minimum && maximum && *maximum == Fraction(0, 1) &&
         *minimum == Fraction(0, 1);
}

} // namespace mlir<|MERGE_RESOLUTION|>--- conflicted
+++ resolved
@@ -567,15 +567,10 @@
   unsigned row = u.pos;
   Optional<Fraction> optimum = computeRowOptimum(direction, row);
   if (u.restricted && direction == Direction::Down &&
-<<<<<<< HEAD
-      (!optimum || *optimum < Fraction(0, 1)))
-    (void)restoreRow(u);
-=======
       (!optimum || *optimum < Fraction(0, 1))) {
     if (failed(restoreRow(u)))
       llvm_unreachable("Could not restore row!");
   }
->>>>>>> a2ce6ee6
   return optimum;
 }
 
@@ -639,12 +634,8 @@
     if (!minimum || *minimum < Fraction(0, 1)) {
       // Constraint is unbounded below or can attain negative sample values and
       // hence is not redundant.
-<<<<<<< HEAD
-      (void)restoreRow(u);
-=======
       if (failed(restoreRow(u)))
         llvm_unreachable("Could not restore non-redundant row!");
->>>>>>> a2ce6ee6
       continue;
     }
 
@@ -754,11 +745,7 @@
   return result;
 }
 
-<<<<<<< HEAD
-SmallVector<Fraction, 8> Simplex::getRationalSample() const {
-=======
 SmallVector<Fraction, 8> SimplexBase::getRationalSample() const {
->>>>>>> a2ce6ee6
   assert(!empty && "This should not be called when Simplex is empty.");
 
   SmallVector<Fraction, 8> sample;
@@ -778,12 +765,8 @@
   return sample;
 }
 
-<<<<<<< HEAD
-Optional<SmallVector<int64_t, 8>> Simplex::getSamplePointIfIntegral() const {
-=======
 Optional<SmallVector<int64_t, 8>>
 SimplexBase::getSamplePointIfIntegral() const {
->>>>>>> a2ce6ee6
   // If the tableau is empty, no sample point exists.
   if (empty)
     return {};
