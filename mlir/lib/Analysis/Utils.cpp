--- conflicted
+++ resolved
@@ -13,12 +13,8 @@
 
 #include "mlir/Analysis/Utils.h"
 #include "mlir/Analysis/AffineAnalysis.h"
-<<<<<<< HEAD
-#include "mlir/Analysis/PresburgerSet.h"
-=======
 #include "mlir/Analysis/LoopAnalysis.h"
 #include "mlir/Analysis/Presburger/PresburgerSet.h"
->>>>>>> 2ab1d525
 #include "mlir/Dialect/Affine/IR/AffineOps.h"
 #include "mlir/Dialect/Affine/IR/AffineValueMap.h"
 #include "mlir/Dialect/Arithmetic/IR/Arithmetic.h"
@@ -155,11 +151,7 @@
 /// if both the src and the dst loops don't have the same bounds. Returns
 /// llvm::None if none of the above can be proven.
 Optional<bool> ComputationSliceState::isSliceMaximalFastCheck() const {
-<<<<<<< HEAD
-  assert(lbs.size() == ubs.size() && lbs.size() && ivs.size() &&
-=======
   assert(lbs.size() == ubs.size() && !lbs.empty() && !ivs.empty() &&
->>>>>>> 2ab1d525
          "Unexpected number of lbs, ubs and ivs in slice");
 
   for (unsigned i = 0, end = lbs.size(); i < end; ++i) {
@@ -215,20 +207,14 @@
 
     // Check if src and dst loop bounds are the same. If not, we can guarantee
     // that the slice is not maximal.
-<<<<<<< HEAD
-    if (srcLbResult != dstLbResult || srcUbResult != dstUbResult)
-=======
     if (srcLbResult != dstLbResult || srcUbResult != dstUbResult ||
         srcLoop.getStep() != dstLoop.getStep())
->>>>>>> 2ab1d525
       return false;
   }
 
   return true;
 }
 
-<<<<<<< HEAD
-=======
 /// Returns true if it is deterministically verified that the original iteration
 /// space of the slice is contained within the new iteration space that is
 /// created after fusing 'this' slice into its destination.
@@ -299,7 +285,6 @@
   return true;
 }
 
->>>>>>> 2ab1d525
 /// Returns true if the computation slice encloses all the iterations of the
 /// sliced loop nest. Returns false if it does not. Returns llvm::None if it
 /// cannot determine if the slice is maximal or not.
@@ -311,11 +296,7 @@
     return isMaximalFastCheck;
 
   // Create constraints for the src loop nest being sliced.
-<<<<<<< HEAD
-  FlatAffineConstraints srcConstraints;
-=======
   FlatAffineValueConstraints srcConstraints;
->>>>>>> 2ab1d525
   srcConstraints.reset(/*numDims=*/ivs.size(), /*numSymbols=*/0,
                        /*numLocals=*/0, ivs);
   for (Value iv : ivs) {
@@ -337,11 +318,7 @@
   for (int i = consumerIVs.size(), end = ivs.size(); i < end; ++i)
     consumerIVs.push_back(Value());
 
-<<<<<<< HEAD
-  FlatAffineConstraints sliceConstraints;
-=======
   FlatAffineValueConstraints sliceConstraints;
->>>>>>> 2ab1d525
   sliceConstraints.reset(/*numDims=*/consumerIVs.size(), /*numSymbols=*/0,
                          /*numLocals=*/0, consumerIVs);
 
@@ -1386,52 +1363,6 @@
   });
 }
 
-<<<<<<< HEAD
-/// Returns true if 'forOp' is parallel.
-bool mlir::isLoopParallel(AffineForOp forOp) {
-  // Loop is not parallel if it has SSA loop-carried dependences.
-  // TODO: Conditionally support reductions and other loop-carried dependences
-  // that could be handled in the context of a parallel loop.
-  if (forOp.getNumIterOperands() > 0)
-    return false;
-
-  // Collect all load and store ops in loop nest rooted at 'forOp'.
-  SmallVector<Operation *, 8> loadAndStoreOpInsts;
-  auto walkResult = forOp.walk([&](Operation *opInst) -> WalkResult {
-    if (isa<AffineReadOpInterface, AffineWriteOpInterface>(opInst))
-      loadAndStoreOpInsts.push_back(opInst);
-    else if (!isa<AffineForOp, AffineYieldOp, AffineIfOp>(opInst) &&
-             !MemoryEffectOpInterface::hasNoEffect(opInst))
-      return WalkResult::interrupt();
-
-    return WalkResult::advance();
-  });
-
-  // Stop early if the loop has unknown ops with side effects.
-  if (walkResult.wasInterrupted())
-    return false;
-
-  // Dep check depth would be number of enclosing loops + 1.
-  unsigned depth = getNestingDepth(forOp) + 1;
-
-  // Check dependences between all pairs of ops in 'loadAndStoreOpInsts'.
-  for (auto *srcOpInst : loadAndStoreOpInsts) {
-    MemRefAccess srcAccess(srcOpInst);
-    for (auto *dstOpInst : loadAndStoreOpInsts) {
-      MemRefAccess dstAccess(dstOpInst);
-      FlatAffineConstraints dependenceConstraints;
-      DependenceResult result = checkMemrefAccessDependence(
-          srcAccess, dstAccess, depth, &dependenceConstraints,
-          /*dependenceComponents=*/nullptr);
-      if (result.value != DependenceResult::NoDependence)
-        return false;
-    }
-  }
-  return true;
-}
-
-=======
->>>>>>> 2ab1d525
 IntegerSet mlir::simplifyIntegerSet(IntegerSet set) {
   FlatAffineConstraints fac(set);
   if (fac.isEmpty())
