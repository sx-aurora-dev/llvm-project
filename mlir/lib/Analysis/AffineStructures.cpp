--- conflicted
+++ resolved
@@ -681,75 +681,7 @@
   return success();
 }
 
-<<<<<<< HEAD
-/// Adds constraints (lower and upper bounds) for each loop in the loop nest
-/// described by the bound maps 'lbMaps' and 'ubMaps' of a computation slice.
-/// Every pair ('lbMaps[i]', 'ubMaps[i]') describes the bounds of a loop in
-/// the nest, sorted outer-to-inner. 'operands' contains the bound operands
-/// for a single bound map. All the bound maps will use the same bound
-/// operands. Note that some loops described by a computation slice might not
-/// exist yet in the IR so the Value attached to those dimension identifiers
-/// might be empty. For that reason, this method doesn't perform Value
-/// look-ups to retrieve the dimension identifier positions. Instead, it
-/// assumes the position of the dim identifiers in the constraint system is
-/// the same as the position of the loop in the loop nest.
-LogicalResult
-FlatAffineConstraints::addDomainFromSliceMaps(ArrayRef<AffineMap> lbMaps,
-                                              ArrayRef<AffineMap> ubMaps,
-                                              ArrayRef<Value> operands) {
-  assert(lbMaps.size() == ubMaps.size());
-  assert(lbMaps.size() <= getNumDimIds());
-
-  for (unsigned i = 0, e = lbMaps.size(); i < e; ++i) {
-    AffineMap lbMap = lbMaps[i];
-    AffineMap ubMap = ubMaps[i];
-    assert(!lbMap || lbMap.getNumInputs() == operands.size());
-    assert(!ubMap || ubMap.getNumInputs() == operands.size());
-
-    // Check if this slice is just an equality along this dimension. If so,
-    // retrieve the existing loop it equates to and add it to the system.
-    if (lbMap && ubMap && lbMap.getNumResults() == 1 &&
-        ubMap.getNumResults() == 1 &&
-        lbMap.getResult(0) + 1 == ubMap.getResult(0) &&
-        // The condition above will be true for maps describing a single
-        // iteration (e.g., lbMap.getResult(0) = 0, ubMap.getResult(0) = 1).
-        // Make sure we skip those cases by checking that the lb result is not
-        // just a constant.
-        !lbMap.getResult(0).isa<AffineConstantExpr>()) {
-      // Limited support: we expect the lb result to be just a loop dimension.
-      // Not supported otherwise for now.
-      AffineDimExpr result = lbMap.getResult(0).dyn_cast<AffineDimExpr>();
-      if (!result)
-        return failure();
-
-      AffineForOp loop =
-          getForInductionVarOwner(operands[result.getPosition()]);
-      if (!loop)
-        return failure();
-
-      if (failed(addAffineForOpDomain(loop)))
-        return failure();
-      continue;
-    }
-
-    // This slice refers to a loop that doesn't exist in the IR yet. Add its
-    // bounds to the system assuming its dimension identifier position is the
-    // same as the position of the loop in the loop nest.
-    if (lbMap && failed(addLowerOrUpperBound(i, lbMap, operands, /*eq=*/false,
-                                             /*lower=*/true)))
-      return failure();
-
-    if (ubMap && failed(addLowerOrUpperBound(i, ubMap, operands, /*eq=*/false,
-                                             /*lower=*/false)))
-      return failure();
-  }
-  return success();
-}
-
-void FlatAffineConstraints::addAffineIfOpDomain(AffineIfOp ifOp) {
-=======
 void FlatAffineValueConstraints::addAffineIfOpDomain(AffineIfOp ifOp) {
->>>>>>> 2ab1d525
   // Create the base constraints from the integer set attached to ifOp.
   FlatAffineValueConstraints cst(ifOp.getIntegerSet());
 
@@ -956,717 +888,6 @@
       if (i < offset || i >= offset + num)
         b.push_back(a[i]);
     }
-<<<<<<< HEAD
-
-    // FM wouldn't have modified the equalities in any way. So no need to again
-    // run GCD test. Check for trivial invalid constraints.
-    if (tmpCst.hasInvalidConstraint())
-      return true;
-  }
-  return false;
-}
-
-// Runs the GCD test on all equality constraints. Returns 'true' if this test
-// fails on any equality. Returns 'false' otherwise.
-// This test can be used to disprove the existence of a solution. If it returns
-// true, no integer solution to the equality constraints can exist.
-//
-// GCD test definition:
-//
-// The equality constraint:
-//
-//  c_1*x_1 + c_2*x_2 + ... + c_n*x_n = c_0
-//
-// has an integer solution iff:
-//
-//  GCD of c_1, c_2, ..., c_n divides c_0.
-//
-bool FlatAffineConstraints::isEmptyByGCDTest() const {
-  assert(hasConsistentState());
-  unsigned numCols = getNumCols();
-  for (unsigned i = 0, e = getNumEqualities(); i < e; ++i) {
-    uint64_t gcd = std::abs(atEq(i, 0));
-    for (unsigned j = 1; j < numCols - 1; ++j) {
-      gcd = llvm::GreatestCommonDivisor64(gcd, std::abs(atEq(i, j)));
-    }
-    int64_t v = std::abs(atEq(i, numCols - 1));
-    if (gcd > 0 && (v % gcd != 0)) {
-      return true;
-    }
-  }
-  return false;
-}
-
-// Returns a matrix where each row is a vector along which the polytope is
-// bounded. The span of the returned vectors is guaranteed to contain all
-// such vectors. The returned vectors are NOT guaranteed to be linearly
-// independent. This function should not be called on empty sets.
-//
-// It is sufficient to check the perpendiculars of the constraints, as the set
-// of perpendiculars which are bounded must span all bounded directions.
-Matrix FlatAffineConstraints::getBoundedDirections() const {
-  // Note that it is necessary to add the equalities too (which the constructor
-  // does) even though we don't need to check if they are bounded; whether an
-  // inequality is bounded or not depends on what other constraints, including
-  // equalities, are present.
-  Simplex simplex(*this);
-
-  assert(!simplex.isEmpty() && "It is not meaningful to ask whether a "
-                               "direction is bounded in an empty set.");
-
-  SmallVector<unsigned, 8> boundedIneqs;
-  // The constructor adds the inequalities to the simplex first, so this
-  // processes all the inequalities.
-  for (unsigned i = 0, e = getNumInequalities(); i < e; ++i) {
-    if (simplex.isBoundedAlongConstraint(i))
-      boundedIneqs.push_back(i);
-  }
-
-  // The direction vector is given by the coefficients and does not include the
-  // constant term, so the matrix has one fewer column.
-  unsigned dirsNumCols = getNumCols() - 1;
-  Matrix dirs(boundedIneqs.size() + getNumEqualities(), dirsNumCols);
-
-  // Copy the bounded inequalities.
-  unsigned row = 0;
-  for (unsigned i : boundedIneqs) {
-    for (unsigned col = 0; col < dirsNumCols; ++col)
-      dirs(row, col) = atIneq(i, col);
-    ++row;
-  }
-
-  // Copy the equalities. All the equalities' perpendiculars are bounded.
-  for (unsigned i = 0, e = getNumEqualities(); i < e; ++i) {
-    for (unsigned col = 0; col < dirsNumCols; ++col)
-      dirs(row, col) = atEq(i, col);
-    ++row;
-  }
-
-  return dirs;
-}
-
-bool eqInvolvesSuffixDims(const FlatAffineConstraints &fac, unsigned eqIndex,
-                          unsigned numDims) {
-  for (unsigned e = fac.getNumDimIds(), j = e - numDims; j < e; ++j)
-    if (fac.atEq(eqIndex, j) != 0)
-      return true;
-  return false;
-}
-bool ineqInvolvesSuffixDims(const FlatAffineConstraints &fac,
-                            unsigned ineqIndex, unsigned numDims) {
-  for (unsigned e = fac.getNumDimIds(), j = e - numDims; j < e; ++j)
-    if (fac.atIneq(ineqIndex, j) != 0)
-      return true;
-  return false;
-}
-
-void removeConstraintsInvolvingSuffixDims(FlatAffineConstraints &fac,
-                                          unsigned unboundedDims) {
-  // We iterate backwards so that whether we remove constraint i - 1 or not, the
-  // next constraint to be tested is always i - 2.
-  for (unsigned i = fac.getNumEqualities(); i > 0; i--)
-    if (eqInvolvesSuffixDims(fac, i - 1, unboundedDims))
-      fac.removeEquality(i - 1);
-  for (unsigned i = fac.getNumInequalities(); i > 0; i--)
-    if (ineqInvolvesSuffixDims(fac, i - 1, unboundedDims))
-      fac.removeInequality(i - 1);
-}
-
-bool FlatAffineConstraints::isIntegerEmpty() const {
-  return !findIntegerSample().hasValue();
-}
-
-/// Let this set be S. If S is bounded then we directly call into the GBR
-/// sampling algorithm. Otherwise, there are some unbounded directions, i.e.,
-/// vectors v such that S extends to infinity along v or -v. In this case we
-/// use an algorithm described in the integer set library (isl) manual and used
-/// by the isl_set_sample function in that library. The algorithm is:
-///
-/// 1) Apply a unimodular transform T to S to obtain S*T, such that all
-/// dimensions in which S*T is bounded lie in the linear span of a prefix of the
-/// dimensions.
-///
-/// 2) Construct a set B by removing all constraints that involve
-/// the unbounded dimensions and then deleting the unbounded dimensions. Note
-/// that B is a Bounded set.
-///
-/// 3) Try to obtain a sample from B using the GBR sampling
-/// algorithm. If no sample is found, return that S is empty.
-///
-/// 4) Otherwise, substitute the obtained sample into S*T to obtain a set
-/// C. C is a full-dimensional Cone and always contains a sample.
-///
-/// 5) Obtain an integer sample from C.
-///
-/// 6) Return T*v, where v is the concatenation of the samples from B and C.
-///
-/// The following is a sketch of a proof that
-/// a) If the algorithm returns empty, then S is empty.
-/// b) If the algorithm returns a sample, it is a valid sample in S.
-///
-/// The algorithm returns empty only if B is empty, in which case S*T is
-/// certainly empty since B was obtained by removing constraints and then
-/// deleting unconstrained dimensions from S*T. Since T is unimodular, a vector
-/// v is in S*T iff T*v is in S. So in this case, since
-/// S*T is empty, S is empty too.
-///
-/// Otherwise, the algorithm substitutes the sample from B into S*T. All the
-/// constraints of S*T that did not involve unbounded dimensions are satisfied
-/// by this substitution. All dimensions in the linear span of the dimensions
-/// outside the prefix are unbounded in S*T (step 1). Substituting values for
-/// the bounded dimensions cannot make these dimensions bounded, and these are
-/// the only remaining dimensions in C, so C is unbounded along every vector (in
-/// the positive or negative direction, or both). C is hence a full-dimensional
-/// cone and therefore always contains an integer point.
-///
-/// Concatenating the samples from B and C gives a sample v in S*T, so the
-/// returned sample T*v is a sample in S.
-Optional<SmallVector<int64_t, 8>>
-FlatAffineConstraints::findIntegerSample() const {
-  // First, try the GCD test heuristic.
-  if (isEmptyByGCDTest())
-    return {};
-
-  Simplex simplex(*this);
-  if (simplex.isEmpty())
-    return {};
-
-  // For a bounded set, we directly call into the GBR sampling algorithm.
-  if (!simplex.isUnbounded())
-    return simplex.findIntegerSample();
-
-  // The set is unbounded. We cannot directly use the GBR algorithm.
-  //
-  // m is a matrix containing, in each row, a vector in which S is
-  // bounded, such that the linear span of all these dimensions contains all
-  // bounded dimensions in S.
-  Matrix m = getBoundedDirections();
-  // In column echelon form, each row of m occupies only the first rank(m)
-  // columns and has zeros on the other columns. The transform T that brings S
-  // to column echelon form is unimodular as well, so this is a suitable
-  // transform to use in step 1 of the algorithm.
-  std::pair<unsigned, LinearTransform> result =
-      LinearTransform::makeTransformToColumnEchelon(std::move(m));
-  const LinearTransform &transform = result.second;
-  // 1) Apply T to S to obtain S*T.
-  FlatAffineConstraints transformedSet = transform.applyTo(*this);
-
-  // 2) Remove the unbounded dimensions and constraints involving them to
-  // obtain a bounded set.
-  FlatAffineConstraints boundedSet = transformedSet;
-  unsigned numBoundedDims = result.first;
-  unsigned numUnboundedDims = getNumIds() - numBoundedDims;
-  removeConstraintsInvolvingSuffixDims(boundedSet, numUnboundedDims);
-  boundedSet.removeIdRange(numBoundedDims, boundedSet.getNumIds());
-
-  // 3) Try to obtain a sample from the bounded set.
-  Optional<SmallVector<int64_t, 8>> boundedSample =
-      Simplex(boundedSet).findIntegerSample();
-  if (!boundedSample)
-    return {};
-  assert(boundedSet.containsPoint(*boundedSample) &&
-         "Simplex returned an invalid sample!");
-
-  // 4) Substitute the values of the bounded dimensions into S*T to obtain a
-  // full-dimensional cone, which necessarily contains an integer sample.
-  transformedSet.setAndEliminate(0, *boundedSample);
-  FlatAffineConstraints &cone = transformedSet;
-
-  // 5) Obtain an integer sample from the cone.
-  //
-  // We shrink the cone such that for any rational point in the shrunken cone,
-  // rounding up each of the point's coordinates produces a point that still
-  // lies in the original cone.
-  //
-  // Rounding up a point x adds a number e_i in [0, 1) to each coordinate x_i.
-  // For each inequality sum_i a_i x_i + c >= 0 in the original cone, the
-  // shrunken cone will have the inequality tightened by some amount s, such
-  // that if x satisfies the shrunken cone's tightened inequality, then x + e
-  // satisfies the original inequality, i.e.,
-  //
-  // sum_i a_i x_i + c + s >= 0 implies sum_i a_i (x_i + e_i) + c >= 0
-  //
-  // for any e_i values in [0, 1). In fact, we will handle the slightly more
-  // general case where e_i can be in [0, 1]. For example, consider the
-  // inequality 2x_1 - 3x_2 - 7x_3 - 6 >= 0, and let x = (3, 0, 0). How low
-  // could the LHS go if we added a number in [0, 1] to each coordinate? The LHS
-  // is minimized when we add 1 to the x_i with negative coefficient a_i and
-  // keep the other x_i the same. In the example, we would get x = (3, 1, 1),
-  // changing the value of the LHS by -3 + -7 = -10.
-  //
-  // In general, the value of the LHS can change by at most the sum of the
-  // negative a_i, so we accomodate this by shifting the inequality by this
-  // amount for the shrunken cone.
-  for (unsigned i = 0, e = cone.getNumInequalities(); i < e; ++i) {
-    for (unsigned j = 0; j < cone.numIds; ++j) {
-      int64_t coeff = cone.atIneq(i, j);
-      if (coeff < 0)
-        cone.atIneq(i, cone.numIds) += coeff;
-    }
-  }
-
-  // Obtain an integer sample in the cone by rounding up a rational point from
-  // the shrunken cone. Shrinking the cone amounts to shifting its apex
-  // "inwards" without changing its "shape"; the shrunken cone is still a
-  // full-dimensional cone and is hence non-empty.
-  Simplex shrunkenConeSimplex(cone);
-  assert(!shrunkenConeSimplex.isEmpty() && "Shrunken cone cannot be empty!");
-  SmallVector<Fraction, 8> shrunkenConeSample =
-      shrunkenConeSimplex.getRationalSample();
-
-  SmallVector<int64_t, 8> coneSample(llvm::map_range(shrunkenConeSample, ceil));
-
-  // 6) Return transform * concat(boundedSample, coneSample).
-  SmallVector<int64_t, 8> &sample = boundedSample.getValue();
-  sample.append(coneSample.begin(), coneSample.end());
-  return transform.preMultiplyColumn(sample);
-}
-
-/// Helper to evaluate an affine expression at a point.
-/// The expression is a list of coefficients for the dimensions followed by the
-/// constant term.
-static int64_t valueAt(ArrayRef<int64_t> expr, ArrayRef<int64_t> point) {
-  assert(expr.size() == 1 + point.size() &&
-         "Dimensionalities of point and expression don't match!");
-  int64_t value = expr.back();
-  for (unsigned i = 0; i < point.size(); ++i)
-    value += expr[i] * point[i];
-  return value;
-}
-
-/// A point satisfies an equality iff the value of the equality at the
-/// expression is zero, and it satisfies an inequality iff the value of the
-/// inequality at that point is non-negative.
-bool FlatAffineConstraints::containsPoint(ArrayRef<int64_t> point) const {
-  for (unsigned i = 0, e = getNumEqualities(); i < e; ++i) {
-    if (valueAt(getEquality(i), point) != 0)
-      return false;
-  }
-  for (unsigned i = 0, e = getNumInequalities(); i < e; ++i) {
-    if (valueAt(getInequality(i), point) < 0)
-      return false;
-  }
-  return true;
-}
-
-/// Tightens inequalities given that we are dealing with integer spaces. This is
-/// analogous to the GCD test but applied to inequalities. The constant term can
-/// be reduced to the preceding multiple of the GCD of the coefficients, i.e.,
-///  64*i - 100 >= 0  =>  64*i - 128 >= 0 (since 'i' is an integer). This is a
-/// fast method - linear in the number of coefficients.
-// Example on how this affects practical cases: consider the scenario:
-// 64*i >= 100, j = 64*i; without a tightening, elimination of i would yield
-// j >= 100 instead of the tighter (exact) j >= 128.
-void FlatAffineConstraints::GCDTightenInequalities() {
-  unsigned numCols = getNumCols();
-  for (unsigned i = 0, e = getNumInequalities(); i < e; ++i) {
-    uint64_t gcd = std::abs(atIneq(i, 0));
-    for (unsigned j = 1; j < numCols - 1; ++j) {
-      gcd = llvm::GreatestCommonDivisor64(gcd, std::abs(atIneq(i, j)));
-    }
-    if (gcd > 0 && gcd != 1) {
-      int64_t gcdI = static_cast<int64_t>(gcd);
-      // Tighten the constant term and normalize the constraint by the GCD.
-      atIneq(i, numCols - 1) = mlir::floorDiv(atIneq(i, numCols - 1), gcdI);
-      for (unsigned j = 0, e = numCols - 1; j < e; ++j)
-        atIneq(i, j) /= gcdI;
-    }
-  }
-}
-
-// Eliminates all identifier variables in column range [posStart, posLimit).
-// Returns the number of variables eliminated.
-unsigned FlatAffineConstraints::gaussianEliminateIds(unsigned posStart,
-                                                     unsigned posLimit) {
-  // Return if identifier positions to eliminate are out of range.
-  assert(posLimit <= numIds);
-  assert(hasConsistentState());
-
-  if (posStart >= posLimit)
-    return 0;
-
-  GCDTightenInequalities();
-
-  unsigned pivotCol = 0;
-  for (pivotCol = posStart; pivotCol < posLimit; ++pivotCol) {
-    // Find a row which has a non-zero coefficient in column 'j'.
-    unsigned pivotRow;
-    if (!findConstraintWithNonZeroAt(*this, pivotCol, /*isEq=*/true,
-                                     &pivotRow)) {
-      // No pivot row in equalities with non-zero at 'pivotCol'.
-      if (!findConstraintWithNonZeroAt(*this, pivotCol, /*isEq=*/false,
-                                       &pivotRow)) {
-        // If inequalities are also non-zero in 'pivotCol', it can be
-        // eliminated.
-        continue;
-      }
-      break;
-    }
-
-    // Eliminate identifier at 'pivotCol' from each equality row.
-    for (unsigned i = 0, e = getNumEqualities(); i < e; ++i) {
-      eliminateFromConstraint(this, i, pivotRow, pivotCol, posStart,
-                              /*isEq=*/true);
-      normalizeConstraintByGCD</*isEq=*/true>(this, i);
-    }
-
-    // Eliminate identifier at 'pivotCol' from each inequality row.
-    for (unsigned i = 0, e = getNumInequalities(); i < e; ++i) {
-      eliminateFromConstraint(this, i, pivotRow, pivotCol, posStart,
-                              /*isEq=*/false);
-      normalizeConstraintByGCD</*isEq=*/false>(this, i);
-    }
-    removeEquality(pivotRow);
-    GCDTightenInequalities();
-  }
-  // Update position limit based on number eliminated.
-  posLimit = pivotCol;
-  // Remove eliminated columns from all constraints.
-  removeIdRange(posStart, posLimit);
-  return posLimit - posStart;
-}
-
-// Detect the identifier at 'pos' (say id_r) as modulo of another identifier
-// (say id_n) w.r.t a constant. When this happens, another identifier (say id_q)
-// could be detected as the floordiv of n. For eg:
-// id_n - 4*id_q - id_r = 0, 0 <= id_r <= 3    <=>
-//                          id_r = id_n mod 4, id_q = id_n floordiv 4.
-// lbConst and ubConst are the constant lower and upper bounds for 'pos' -
-// pre-detected at the caller.
-static bool detectAsMod(const FlatAffineConstraints &cst, unsigned pos,
-                        int64_t lbConst, int64_t ubConst,
-                        SmallVectorImpl<AffineExpr> *memo) {
-  assert(pos < cst.getNumIds() && "invalid position");
-
-  // Check if 0 <= id_r <= divisor - 1 and if id_r is equal to
-  // id_n - divisor * id_q. If these are true, then id_n becomes the dividend
-  // and id_q the quotient when dividing id_n by the divisor.
-
-  if (lbConst != 0 || ubConst < 1)
-    return false;
-
-  int64_t divisor = ubConst + 1;
-
-  // Now check for: id_r =  id_n - divisor * id_q. As an example, we
-  // are looking r = d - 4q, i.e., either r - d + 4q = 0 or -r + d - 4q = 0.
-  unsigned seenQuotient = 0, seenDividend = 0;
-  int quotientPos = -1, dividendPos = -1;
-  for (unsigned r = 0, e = cst.getNumEqualities(); r < e; r++) {
-    // id_n should have coeff 1 or -1.
-    if (std::abs(cst.atEq(r, pos)) != 1)
-      continue;
-    // constant term should be 0.
-    if (cst.atEq(r, cst.getNumCols() - 1) != 0)
-      continue;
-    unsigned c, f;
-    int quotientSign = 1, dividendSign = 1;
-    for (c = 0, f = cst.getNumDimAndSymbolIds(); c < f; c++) {
-      if (c == pos)
-        continue;
-      // The coefficient of the quotient should be +/-divisor.
-      // TODO: could be extended to detect an affine function for the quotient
-      // (i.e., the coeff could be a non-zero multiple of divisor).
-      int64_t v = cst.atEq(r, c) * cst.atEq(r, pos);
-      if (v == divisor || v == -divisor) {
-        seenQuotient++;
-        quotientPos = c;
-        quotientSign = v > 0 ? 1 : -1;
-      }
-      // The coefficient of the dividend should be +/-1.
-      // TODO: could be extended to detect an affine function of the other
-      // identifiers as the dividend.
-      else if (v == -1 || v == 1) {
-        seenDividend++;
-        dividendPos = c;
-        dividendSign = v < 0 ? 1 : -1;
-      } else if (cst.atEq(r, c) != 0) {
-        // Cannot be inferred as a mod since the constraint has a coefficient
-        // for an identifier that's neither a unit nor the divisor (see TODOs
-        // above).
-        break;
-      }
-    }
-    if (c < f)
-      // Cannot be inferred as a mod since the constraint has a coefficient for
-      // an identifier that's neither a unit nor the divisor (see TODOs above).
-      continue;
-
-    // We are looking for exactly one identifier as the dividend.
-    if (seenDividend == 1 && seenQuotient >= 1) {
-      if (!(*memo)[dividendPos])
-        return false;
-      // Successfully detected a mod.
-      (*memo)[pos] = (*memo)[dividendPos] % divisor * dividendSign;
-      auto ub = cst.getConstantUpperBound(dividendPos);
-      if (ub.hasValue() && ub.getValue() < divisor)
-        // The mod can be optimized away.
-        (*memo)[pos] = (*memo)[dividendPos] * dividendSign;
-      else
-        (*memo)[pos] = (*memo)[dividendPos] % divisor * dividendSign;
-
-      if (seenQuotient == 1 && !(*memo)[quotientPos])
-        // Successfully detected a floordiv as well.
-        (*memo)[quotientPos] =
-            (*memo)[dividendPos].floorDiv(divisor) * quotientSign;
-      return true;
-    }
-  }
-  return false;
-}
-
-/// Gather all lower and upper bounds of the identifier at `pos`, and
-/// optionally any equalities on it. In addition, the bounds are to be
-/// independent of identifiers in position range [`offset`, `offset` + `num`).
-void FlatAffineConstraints::getLowerAndUpperBoundIndices(
-    unsigned pos, SmallVectorImpl<unsigned> *lbIndices,
-    SmallVectorImpl<unsigned> *ubIndices, SmallVectorImpl<unsigned> *eqIndices,
-    unsigned offset, unsigned num) const {
-  assert(pos < getNumIds() && "invalid position");
-  assert(offset + num < getNumCols() && "invalid range");
-
-  // Checks for a constraint that has a non-zero coeff for the identifiers in
-  // the position range [offset, offset + num) while ignoring `pos`.
-  auto containsConstraintDependentOnRange = [&](unsigned r, bool isEq) {
-    unsigned c, f;
-    auto cst = isEq ? getEquality(r) : getInequality(r);
-    for (c = offset, f = offset + num; c < f; ++c) {
-      if (c == pos)
-        continue;
-      if (cst[c] != 0)
-        break;
-    }
-    return c < f;
-  };
-
-  // Gather all lower bounds and upper bounds of the variable. Since the
-  // canonical form c_1*x_1 + c_2*x_2 + ... + c_0 >= 0, a constraint is a lower
-  // bound for x_i if c_i >= 1, and an upper bound if c_i <= -1.
-  for (unsigned r = 0, e = getNumInequalities(); r < e; r++) {
-    // The bounds are to be independent of [offset, offset + num) columns.
-    if (containsConstraintDependentOnRange(r, /*isEq=*/false))
-      continue;
-    if (atIneq(r, pos) >= 1) {
-      // Lower bound.
-      lbIndices->push_back(r);
-    } else if (atIneq(r, pos) <= -1) {
-      // Upper bound.
-      ubIndices->push_back(r);
-    }
-  }
-
-  // An equality is both a lower and upper bound. Record any equalities
-  // involving the pos^th identifier.
-  if (!eqIndices)
-    return;
-
-  for (unsigned r = 0, e = getNumEqualities(); r < e; r++) {
-    if (atEq(r, pos) == 0)
-      continue;
-    if (containsConstraintDependentOnRange(r, /*isEq=*/true))
-      continue;
-    eqIndices->push_back(r);
-  }
-}
-
-/// Check if the pos^th identifier can be expressed as a floordiv of an affine
-/// function of other identifiers (where the divisor is a positive constant)
-/// given the initial set of expressions in `exprs`. If it can be, the
-/// corresponding position in `exprs` is set as the detected affine expr. For
-/// eg: 4q <= i + j <= 4q + 3   <=>   q = (i + j) floordiv 4. An equality can
-/// also yield a floordiv: eg.  4q = i + j <=> q = (i + j) floordiv 4. 32q + 28
-/// <= i <= 32q + 31 => q = i floordiv 32.
-static bool detectAsFloorDiv(const FlatAffineConstraints &cst, unsigned pos,
-                             MLIRContext *context,
-                             SmallVectorImpl<AffineExpr> &exprs) {
-  assert(pos < cst.getNumIds() && "invalid position");
-
-  SmallVector<unsigned, 4> lbIndices, ubIndices;
-  cst.getLowerAndUpperBoundIndices(pos, &lbIndices, &ubIndices);
-
-  // Check if any lower bound, upper bound pair is of the form:
-  // divisor * id >=  expr - (divisor - 1)    <-- Lower bound for 'id'
-  // divisor * id <=  expr                    <-- Upper bound for 'id'
-  // Then, 'id' is equivalent to 'expr floordiv divisor'.  (where divisor > 1).
-  //
-  // For example, if -32*k + 16*i + j >= 0
-  //                  32*k - 16*i - j + 31 >= 0   <=>
-  //             k = ( 16*i + j ) floordiv 32
-  unsigned seenDividends = 0;
-  for (auto ubPos : ubIndices) {
-    for (auto lbPos : lbIndices) {
-      // Check if the lower bound's constant term is divisor - 1. The
-      // 'divisor' here is cst.atIneq(lbPos, pos) and we already know that it's
-      // positive (since cst.Ineq(lbPos, ...) is a lower bound expr for 'pos'.
-      int64_t divisor = cst.atIneq(lbPos, pos);
-      int64_t lbConstTerm = cst.atIneq(lbPos, cst.getNumCols() - 1);
-      if (lbConstTerm != divisor - 1)
-        continue;
-      // Check if upper bound's constant term is 0.
-      if (cst.atIneq(ubPos, cst.getNumCols() - 1) != 0)
-        continue;
-      // For the remaining part, check if the lower bound expr's coeff's are
-      // negations of corresponding upper bound ones'.
-      unsigned c, f;
-      for (c = 0, f = cst.getNumCols() - 1; c < f; c++) {
-        if (cst.atIneq(lbPos, c) != -cst.atIneq(ubPos, c))
-          break;
-        if (c != pos && cst.atIneq(lbPos, c) != 0)
-          seenDividends++;
-      }
-      // Lb coeff's aren't negative of ub coeff's (for the non constant term
-      // part).
-      if (c < f)
-        continue;
-      if (seenDividends >= 1) {
-        // Construct the dividend expression.
-        auto dividendExpr = getAffineConstantExpr(0, context);
-        unsigned c, f;
-        for (c = 0, f = cst.getNumCols() - 1; c < f; c++) {
-          if (c == pos)
-            continue;
-          int64_t ubVal = cst.atIneq(ubPos, c);
-          if (ubVal == 0)
-            continue;
-          if (!exprs[c])
-            break;
-          dividendExpr = dividendExpr + ubVal * exprs[c];
-        }
-        // Expression can't be constructed as it depends on a yet unknown
-        // identifier.
-        // TODO: Visit/compute the identifiers in an order so that this doesn't
-        // happen. More complex but much more efficient.
-        if (c < f)
-          continue;
-        // Successfully detected the floordiv.
-        exprs[pos] = dividendExpr.floorDiv(divisor);
-        return true;
-      }
-    }
-  }
-  return false;
-}
-
-// Fills an inequality row with the value 'val'.
-static inline void fillInequality(FlatAffineConstraints *cst, unsigned r,
-                                  int64_t val) {
-  for (unsigned c = 0, f = cst->getNumCols(); c < f; c++) {
-    cst->atIneq(r, c) = val;
-  }
-}
-
-// Negates an inequality.
-static inline void negateInequality(FlatAffineConstraints *cst, unsigned r) {
-  for (unsigned c = 0, f = cst->getNumCols(); c < f; c++) {
-    cst->atIneq(r, c) = -cst->atIneq(r, c);
-  }
-}
-
-// A more complex check to eliminate redundant inequalities. Uses FourierMotzkin
-// to check if a constraint is redundant.
-void FlatAffineConstraints::removeRedundantInequalities() {
-  SmallVector<bool, 32> redun(getNumInequalities(), false);
-  // To check if an inequality is redundant, we replace the inequality by its
-  // complement (for eg., i - 1 >= 0 by i <= 0), and check if the resulting
-  // system is empty. If it is, the inequality is redundant.
-  FlatAffineConstraints tmpCst(*this);
-  for (unsigned r = 0, e = getNumInequalities(); r < e; r++) {
-    // Change the inequality to its complement.
-    negateInequality(&tmpCst, r);
-    tmpCst.atIneq(r, tmpCst.getNumCols() - 1)--;
-    if (tmpCst.isEmpty()) {
-      redun[r] = true;
-      // Zero fill the redundant inequality.
-      fillInequality(this, r, /*val=*/0);
-      fillInequality(&tmpCst, r, /*val=*/0);
-    } else {
-      // Reverse the change (to avoid recreating tmpCst each time).
-      tmpCst.atIneq(r, tmpCst.getNumCols() - 1)++;
-      negateInequality(&tmpCst, r);
-    }
-  }
-
-  // Scan to get rid of all rows marked redundant, in-place.
-  auto copyRow = [&](unsigned src, unsigned dest) {
-    if (src == dest)
-      return;
-    for (unsigned c = 0, e = getNumCols(); c < e; c++) {
-      atIneq(dest, c) = atIneq(src, c);
-    }
-  };
-  unsigned pos = 0;
-  for (unsigned r = 0, e = getNumInequalities(); r < e; r++) {
-    if (!redun[r])
-      copyRow(r, pos++);
-  }
-  inequalities.resize(numReservedCols * pos);
-}
-
-// A more complex check to eliminate redundant inequalities and equalities. Uses
-// Simplex to check if a constraint is redundant.
-void FlatAffineConstraints::removeRedundantConstraints() {
-  // First, we run GCDTightenInequalities. This allows us to catch some
-  // constraints which are not redundant when considering rational solutions
-  // but are redundant in terms of integer solutions.
-  GCDTightenInequalities();
-  Simplex simplex(*this);
-  simplex.detectRedundant();
-
-  auto copyInequality = [&](unsigned src, unsigned dest) {
-    if (src == dest)
-      return;
-    for (unsigned c = 0, e = getNumCols(); c < e; c++)
-      atIneq(dest, c) = atIneq(src, c);
-  };
-  unsigned pos = 0;
-  unsigned numIneqs = getNumInequalities();
-  // Scan to get rid of all inequalities marked redundant, in-place. In Simplex,
-  // the first constraints added are the inequalities.
-  for (unsigned r = 0; r < numIneqs; r++) {
-    if (!simplex.isMarkedRedundant(r))
-      copyInequality(r, pos++);
-  }
-  inequalities.resize(numReservedCols * pos);
-
-  // Scan to get rid of all equalities marked redundant, in-place. In Simplex,
-  // after the inequalities, a pair of constraints for each equality is added.
-  // An equality is redundant if both the inequalities in its pair are
-  // redundant.
-  auto copyEquality = [&](unsigned src, unsigned dest) {
-    if (src == dest)
-      return;
-    for (unsigned c = 0, e = getNumCols(); c < e; c++)
-      atEq(dest, c) = atEq(src, c);
-  };
-  pos = 0;
-  for (unsigned r = 0, e = getNumEqualities(); r < e; r++) {
-    if (!(simplex.isMarkedRedundant(numIneqs + 2 * r) &&
-          simplex.isMarkedRedundant(numIneqs + 2 * r + 1)))
-      copyEquality(r, pos++);
-  }
-  equalities.resize(numReservedCols * pos);
-}
-
-std::pair<AffineMap, AffineMap> FlatAffineConstraints::getLowerAndUpperBound(
-    unsigned pos, unsigned offset, unsigned num, unsigned symStartPos,
-    ArrayRef<AffineExpr> localExprs, MLIRContext *context) const {
-  assert(pos + offset < getNumDimIds() && "invalid dim start pos");
-  assert(symStartPos >= (pos + offset) && "invalid sym start pos");
-  assert(getNumLocalIds() == localExprs.size() &&
-         "incorrect local exprs count");
-
-  SmallVector<unsigned, 4> lbIndices, ubIndices, eqIndices;
-  getLowerAndUpperBoundIndices(pos + offset, &lbIndices, &ubIndices, &eqIndices,
-                               offset, num);
-
-  /// Add to 'b' from 'a' in set [0, offset) U [offset + num, symbStartPos).
-  auto addCoeffs = [&](ArrayRef<int64_t> a, SmallVectorImpl<int64_t> &b) {
-    b.clear();
-    for (unsigned i = 0, e = a.size(); i < e; ++i) {
-      if (i < offset || i >= offset + num)
-        b.push_back(a[i]);
-    }
-=======
->>>>>>> 2ab1d525
   };
 
   SmallVector<int64_t, 8> lb, ub;
@@ -2103,105 +1324,7 @@
   if (!findId(val, &pos))
     // This is a pre-condition for this method.
     assert(0 && "id not found");
-<<<<<<< HEAD
-  setIdToConstant(pos, val);
-}
-
-void FlatAffineConstraints::removeEquality(unsigned pos) {
-  unsigned numEqualities = getNumEqualities();
-  assert(pos < numEqualities);
-  unsigned outputIndex = pos * numReservedCols;
-  unsigned inputIndex = (pos + 1) * numReservedCols;
-  unsigned numElemsToCopy = (numEqualities - pos - 1) * numReservedCols;
-  std::copy(equalities.begin() + inputIndex,
-            equalities.begin() + inputIndex + numElemsToCopy,
-            equalities.begin() + outputIndex);
-  assert(equalities.size() >= numReservedCols);
-  equalities.resize(equalities.size() - numReservedCols);
-}
-
-void FlatAffineConstraints::removeInequality(unsigned pos) {
-  unsigned numInequalities = getNumInequalities();
-  assert(pos < numInequalities && "invalid position");
-  unsigned outputIndex = pos * numReservedCols;
-  unsigned inputIndex = (pos + 1) * numReservedCols;
-  unsigned numElemsToCopy = (numInequalities - pos - 1) * numReservedCols;
-  std::copy(inequalities.begin() + inputIndex,
-            inequalities.begin() + inputIndex + numElemsToCopy,
-            inequalities.begin() + outputIndex);
-  assert(inequalities.size() >= numReservedCols);
-  inequalities.resize(inequalities.size() - numReservedCols);
-}
-
-/// Finds an equality that equates the specified identifier to a constant.
-/// Returns the position of the equality row. If 'symbolic' is set to true,
-/// symbols are also treated like a constant, i.e., an affine function of the
-/// symbols is also treated like a constant. Returns -1 if such an equality
-/// could not be found.
-static int findEqualityToConstant(const FlatAffineConstraints &cst,
-                                  unsigned pos, bool symbolic = false) {
-  assert(pos < cst.getNumIds() && "invalid position");
-  for (unsigned r = 0, e = cst.getNumEqualities(); r < e; r++) {
-    int64_t v = cst.atEq(r, pos);
-    if (v * v != 1)
-      continue;
-    unsigned c;
-    unsigned f = symbolic ? cst.getNumDimIds() : cst.getNumIds();
-    // This checks for zeros in all positions other than 'pos' in [0, f)
-    for (c = 0; c < f; c++) {
-      if (c == pos)
-        continue;
-      if (cst.atEq(r, c) != 0) {
-        // Dependent on another identifier.
-        break;
-      }
-    }
-    if (c == f)
-      // Equality is free of other identifiers.
-      return r;
-  }
-  return -1;
-}
-
-void FlatAffineConstraints::setAndEliminate(unsigned pos,
-                                            ArrayRef<int64_t> values) {
-  if (values.empty())
-    return;
-  assert(pos + values.size() <= getNumIds() &&
-         "invalid position or too many values");
-  // Setting x_j = p in sum_i a_i x_i + c is equivalent to adding p*a_j to the
-  // constant term and removing the id x_j. We do this for all the ids
-  // pos, pos + 1, ... pos + values.size() - 1.
-  for (unsigned r = 0, e = getNumInequalities(); r < e; r++)
-    for (unsigned i = 0, numVals = values.size(); i < numVals; ++i)
-      atIneq(r, getNumCols() - 1) += atIneq(r, pos + i) * values[i];
-  for (unsigned r = 0, e = getNumEqualities(); r < e; r++)
-    for (unsigned i = 0, numVals = values.size(); i < numVals; ++i)
-      atEq(r, getNumCols() - 1) += atEq(r, pos + i) * values[i];
-  removeIdRange(pos, pos + values.size());
-}
-
-LogicalResult FlatAffineConstraints::constantFoldId(unsigned pos) {
-  assert(pos < getNumIds() && "invalid position");
-  int rowIdx;
-  if ((rowIdx = findEqualityToConstant(*this, pos)) == -1)
-    return failure();
-
-  // atEq(rowIdx, pos) is either -1 or 1.
-  assert(atEq(rowIdx, pos) * atEq(rowIdx, pos) == 1);
-  int64_t constVal = -atEq(rowIdx, getNumCols() - 1) / atEq(rowIdx, pos);
-  setAndEliminate(pos, constVal);
-  return success();
-}
-
-void FlatAffineConstraints::constantFoldIdRange(unsigned pos, unsigned num) {
-  for (unsigned s = pos, t = pos, e = pos + num; s < e; s++) {
-    if (failed(constantFoldId(t)))
-      t++;
-  }
-=======
   addBound(type, pos, value);
->>>>>>> 2ab1d525
 }
 
 void FlatAffineConstraints::printSpace(raw_ostream &os) const {
