--- conflicted
+++ resolved
@@ -18,11 +18,7 @@
 
 add_mlir_library(MLIRAnalysis
   AliasAnalysis.cpp
-<<<<<<< HEAD
-  BufferAliasAnalysis.cpp
-=======
   BufferViewFlowAnalysis.cpp
->>>>>>> a2ce6ee6
   CallGraph.cpp
   DataFlowAnalysis.cpp
   DataLayoutAnalysis.cpp
@@ -43,13 +39,8 @@
   MLIRControlFlowInterfaces
   MLIRDataLayoutInterfaces
   MLIRInferTypeOpInterface
-<<<<<<< HEAD
-  MLIRLinalg
-  MLIRSCF
-=======
   MLIRSideEffectInterfaces
   MLIRViewLikeInterface
->>>>>>> a2ce6ee6
   )
 
 add_mlir_library(MLIRLoopAnalysis
