--- conflicted
+++ resolved
@@ -17,11 +17,7 @@
 
 add_mlir_library(MLIRAnalysis
   AliasAnalysis.cpp
-<<<<<<< HEAD
-  BufferAliasAnalysis.cpp
-=======
   BufferViewFlowAnalysis.cpp
->>>>>>> 2ab1d525
   CallGraph.cpp
   DataFlowAnalysis.cpp
   DataLayoutAnalysis.cpp
@@ -41,13 +37,8 @@
   MLIRControlFlowInterfaces
   MLIRDataLayoutInterfaces
   MLIRInferTypeOpInterface
-<<<<<<< HEAD
-  MLIRLinalg
-  MLIRSCF
-=======
   MLIRSideEffectInterfaces
   MLIRViewLikeInterface
->>>>>>> 2ab1d525
   )
 
 add_mlir_library(MLIRLoopAnalysis
