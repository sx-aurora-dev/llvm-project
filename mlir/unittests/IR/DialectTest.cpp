//===- DialectTest.cpp - Dialect unit tests -------------------------------===//
//
// Part of the LLVM Project, under the Apache License v2.0 with LLVM Exceptions.
// See https://llvm.org/LICENSE.txt for license information.
// SPDX-License-Identifier: Apache-2.0 WITH LLVM-exception
//
//===----------------------------------------------------------------------===//

#include "mlir/IR/Dialect.h"
#include "mlir/IR/DialectInterface.h"
#include "gtest/gtest.h"

using namespace mlir;
using namespace mlir::detail;

namespace {
struct TestDialect : public Dialect {
  static StringRef getDialectNamespace() { return "test"; };
  TestDialect(MLIRContext *context)
      : Dialect(getDialectNamespace(), context, TypeID::get<TestDialect>()) {}
};
struct AnotherTestDialect : public Dialect {
  static StringRef getDialectNamespace() { return "test"; };
  AnotherTestDialect(MLIRContext *context)
      : Dialect(getDialectNamespace(), context,
                TypeID::get<AnotherTestDialect>()) {}
};

TEST(DialectDeathTest, MultipleDialectsWithSameNamespace) {
  MLIRContext context;

  // Registering a dialect with the same namespace twice should result in a
  // failure.
  context.loadDialect<TestDialect>();
  ASSERT_DEATH(context.loadDialect<AnotherTestDialect>(), "");
}

struct SecondTestDialect : public Dialect {
  static StringRef getDialectNamespace() { return "test2"; }
  SecondTestDialect(MLIRContext *context)
      : Dialect(getDialectNamespace(), context,
                TypeID::get<SecondTestDialect>()) {}
};

struct TestDialectInterfaceBase
    : public DialectInterface::Base<TestDialectInterfaceBase> {
  TestDialectInterfaceBase(Dialect *dialect) : Base(dialect) {}
  virtual int function() const { return 42; }
};

struct TestDialectInterface : public TestDialectInterfaceBase {
  using TestDialectInterfaceBase::TestDialectInterfaceBase;
  int function() const final { return 56; }
};

struct SecondTestDialectInterface : public TestDialectInterfaceBase {
  using TestDialectInterfaceBase::TestDialectInterfaceBase;
  int function() const final { return 78; }
};

TEST(Dialect, DelayedInterfaceRegistration) {
  DialectRegistry registry;
  registry.insert<TestDialect, SecondTestDialect>();

  // Delayed registration of an interface for TestDialect.
  registry.addDialectInterface<TestDialect, TestDialectInterface>();

  MLIRContext context(registry);

  // Load the TestDialect and check that the interface got registered for it.
  auto *testDialect = context.getOrLoadDialect<TestDialect>();
  ASSERT_TRUE(testDialect != nullptr);
  auto *testDialectInterface =
      testDialect->getRegisteredInterface<TestDialectInterfaceBase>();
  EXPECT_TRUE(testDialectInterface != nullptr);

  // Load the SecondTestDialect and check that the interface is not registered
  // for it.
  auto *secondTestDialect = context.getOrLoadDialect<SecondTestDialect>();
  ASSERT_TRUE(secondTestDialect != nullptr);
  auto *secondTestDialectInterface =
      secondTestDialect->getRegisteredInterface<SecondTestDialectInterface>();
  EXPECT_TRUE(secondTestDialectInterface == nullptr);

  // Use the same mechanism as for delayed registration but for an already
  // loaded dialect and check that the interface is now registered.
  DialectRegistry secondRegistry;
  secondRegistry.insert<SecondTestDialect>();
  secondRegistry
      .addDialectInterface<SecondTestDialect, SecondTestDialectInterface>();
  context.appendDialectRegistry(secondRegistry);
  secondTestDialectInterface =
      secondTestDialect->getRegisteredInterface<SecondTestDialectInterface>();
  EXPECT_TRUE(secondTestDialectInterface != nullptr);
}

TEST(Dialect, RepeatedDelayedRegistration) {
  // Set up the delayed registration.
  DialectRegistry registry;
  registry.insert<TestDialect>();
  registry.addDialectInterface<TestDialect, TestDialectInterface>();
  MLIRContext context(registry);

  // Load the TestDialect and check that the interface got registered for it.
  auto *testDialect = context.getOrLoadDialect<TestDialect>();
  ASSERT_TRUE(testDialect != nullptr);
  auto *testDialectInterface =
      testDialect->getRegisteredInterface<TestDialectInterfaceBase>();
  EXPECT_TRUE(testDialectInterface != nullptr);

  // Try adding the same dialect interface again and check that we don't crash
  // on repeated interface registration.
  DialectRegistry secondRegistry;
  secondRegistry.insert<TestDialect>();
  secondRegistry.addDialectInterface<TestDialect, TestDialectInterface>();
  context.appendDialectRegistry(secondRegistry);
  testDialectInterface =
      testDialect->getRegisteredInterface<TestDialectInterfaceBase>();
  EXPECT_TRUE(testDialectInterface != nullptr);
}

// A dialect that registers two interfaces with the same InterfaceID, triggering
// an assertion failure.
struct RepeatedRegistrationDialect : public Dialect {
  static StringRef getDialectNamespace() { return "repeatedreg"; }
  RepeatedRegistrationDialect(MLIRContext *context)
      : Dialect(getDialectNamespace(), context,
                TypeID::get<RepeatedRegistrationDialect>()) {
    addInterfaces<TestDialectInterface>();
    addInterfaces<SecondTestDialectInterface>();
  }
};

TEST(Dialect, RepeatedInterfaceRegistrationDeath) {
  MLIRContext context;
  (void)context;

  // This triggers an assertion in debug mode.
#ifndef NDEBUG
  ASSERT_DEATH(context.loadDialect<RepeatedRegistrationDialect>(),
               "interface kind has already been registered");
#endif
}

<<<<<<< HEAD
} // end namespace
=======
} // namespace
>>>>>>> 2ab1d525
<|MERGE_RESOLUTION|>--- conflicted
+++ resolved
@@ -142,8 +142,4 @@
 #endif
 }
 
-<<<<<<< HEAD
-} // end namespace
-=======
-} // namespace
->>>>>>> 2ab1d525
+} // namespace