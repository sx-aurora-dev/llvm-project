//===- DialectTest.cpp - Dialect unit tests -------------------------------===//
//
// Part of the LLVM Project, under the Apache License v2.0 with LLVM Exceptions.
// See https://llvm.org/LICENSE.txt for license information.
// SPDX-License-Identifier: Apache-2.0 WITH LLVM-exception
//
//===----------------------------------------------------------------------===//

#include "mlir/IR/Dialect.h"
#include "mlir/IR/DialectInterface.h"
#include "gtest/gtest.h"

using namespace mlir;
using namespace mlir::detail;

namespace {
struct TestDialect : public Dialect {
  static StringRef getDialectNamespace() { return "test"; };
  TestDialect(MLIRContext *context)
      : Dialect(getDialectNamespace(), context, TypeID::get<TestDialect>()) {}
};
struct AnotherTestDialect : public Dialect {
  static StringRef getDialectNamespace() { return "test"; };
  AnotherTestDialect(MLIRContext *context)
      : Dialect(getDialectNamespace(), context,
                TypeID::get<AnotherTestDialect>()) {}
};

TEST(DialectDeathTest, MultipleDialectsWithSameNamespace) {
  MLIRContext context;

  // Registering a dialect with the same namespace twice should result in a
  // failure.
  context.loadDialect<TestDialect>();
  ASSERT_DEATH(context.loadDialect<AnotherTestDialect>(), "");
}

struct SecondTestDialect : public Dialect {
  static StringRef getDialectNamespace() { return "test2"; }
  SecondTestDialect(MLIRContext *context)
      : Dialect(getDialectNamespace(), context,
                TypeID::get<SecondTestDialect>()) {}
};

struct TestDialectInterfaceBase
    : public DialectInterface::Base<TestDialectInterfaceBase> {
  TestDialectInterfaceBase(Dialect *dialect) : Base(dialect) {}
  virtual int function() const { return 42; }
};

struct TestDialectInterface : public TestDialectInterfaceBase {
  using TestDialectInterfaceBase::TestDialectInterfaceBase;
  int function() const final { return 56; }
};

struct SecondTestDialectInterface : public TestDialectInterfaceBase {
  using TestDialectInterfaceBase::TestDialectInterfaceBase;
  int function() const final { return 78; }
};

TEST(Dialect, DelayedInterfaceRegistration) {
  DialectRegistry registry;
  registry.insert<TestDialect, SecondTestDialect>();

  // Delayed registration of an interface for TestDialect.
  registry.addDialectInterface<TestDialect, TestDialectInterface>();

  MLIRContext context(registry);

  // Load the TestDialect and check that the interface got registered for it.
  auto *testDialect = context.getOrLoadDialect<TestDialect>();
  ASSERT_TRUE(testDialect != nullptr);
  auto *testDialectInterface =
      testDialect->getRegisteredInterface<TestDialectInterfaceBase>();
  EXPECT_TRUE(testDialectInterface != nullptr);

  // Load the SecondTestDialect and check that the interface is not registered
  // for it.
  auto *secondTestDialect = context.getOrLoadDialect<SecondTestDialect>();
  ASSERT_TRUE(secondTestDialect != nullptr);
  auto *secondTestDialectInterface =
      secondTestDialect->getRegisteredInterface<SecondTestDialectInterface>();
  EXPECT_TRUE(secondTestDialectInterface == nullptr);

  // Use the same mechanism as for delayed registration but for an already
  // loaded dialect and check that the interface is now registered.
  DialectRegistry secondRegistry;
  secondRegistry.insert<SecondTestDialect>();
  secondRegistry
      .addDialectInterface<SecondTestDialect, SecondTestDialectInterface>();
  context.appendDialectRegistry(secondRegistry);
  secondTestDialectInterface =
      secondTestDialect->getRegisteredInterface<SecondTestDialectInterface>();
  EXPECT_TRUE(secondTestDialectInterface != nullptr);
}

TEST(Dialect, RepeatedDelayedRegistration) {
  // Set up the delayed registration.
  DialectRegistry registry;
  registry.insert<TestDialect>();
  registry.addDialectInterface<TestDialect, TestDialectInterface>();
  MLIRContext context(registry);

  // Load the TestDialect and check that the interface got registered for it.
  auto *testDialect = context.getOrLoadDialect<TestDialect>();
  ASSERT_TRUE(testDialect != nullptr);
  auto *testDialectInterface =
      testDialect->getRegisteredInterface<TestDialectInterfaceBase>();
  EXPECT_TRUE(testDialectInterface != nullptr);

  // Try adding the same dialect interface again and check that we don't crash
  // on repeated interface registration.
  DialectRegistry secondRegistry;
  secondRegistry.insert<TestDialect>();
  secondRegistry.addDialectInterface<TestDialect, TestDialectInterface>();
  context.appendDialectRegistry(secondRegistry);
  testDialectInterface =
      testDialect->getRegisteredInterface<TestDialectInterfaceBase>();
  EXPECT_TRUE(testDialectInterface != nullptr);
}

// A dialect that registers two interfaces with the same InterfaceID, triggering
// an assertion failure.
struct RepeatedRegistrationDialect : public Dialect {
  static StringRef getDialectNamespace() { return "repeatedreg"; }
  RepeatedRegistrationDialect(MLIRContext *context)
      : Dialect(getDialectNamespace(), context,
                TypeID::get<RepeatedRegistrationDialect>()) {
    addInterfaces<TestDialectInterface>();
    addInterfaces<SecondTestDialectInterface>();
  }
};

TEST(Dialect, RepeatedInterfaceRegistrationDeath) {
  MLIRContext context;
  (void)context;

  // This triggers an assertion in debug mode.
#ifndef NDEBUG
  ASSERT_DEATH(context.loadDialect<RepeatedRegistrationDialect>(),
               "interface kind has already been registered");
#endif
}

<<<<<<< HEAD
} // end namespace
=======
} // namespace
>>>>>>> a2ce6ee6
<|MERGE_RESOLUTION|>--- conflicted
+++ resolved
@@ -142,8 +142,4 @@
 #endif
 }
 
-<<<<<<< HEAD
-} // end namespace
-=======
-} // namespace
->>>>>>> a2ce6ee6
+} // namespace