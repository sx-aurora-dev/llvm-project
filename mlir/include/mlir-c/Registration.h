//===-- mlir-c/Registration.h - Registration functions for MLIR ---*- C -*-===//
//
// Part of the LLVM Project, under the Apache License v2.0 with LLVM
// Exceptions.
// See https://llvm.org/LICENSE.txt for license information.
// SPDX-License-Identifier: Apache-2.0 WITH LLVM-exception
//
//===----------------------------------------------------------------------===//

#ifndef MLIR_C_REGISTRATION_H
#define MLIR_C_REGISTRATION_H

#include "mlir-c/IR.h"

#ifdef __cplusplus
extern "C" {
#endif

//===----------------------------------------------------------------------===//
// Dialect registration declarations.
// Registration entry-points for each dialect are declared using the common
// MLIR_DECLARE_DIALECT_REGISTRATION_CAPI macro, which takes the dialect
// API name (i.e. "Standard", "Tensor", "Linalg") and namespace (i.e. "std",
// "tensor", "linalg"). The following declarations are produced:
//
//   /// Gets the above hook methods in struct form for a dialect by namespace.
//   /// This is intended to facilitate dynamic lookup and registration of
//   /// dialects via a plugin facility based on shared library symbol lookup.
//   const MlirDialectHandle *mlirGetDialectHandle__{NAMESPACE}__();
//
// This is done via a common macro to facilitate future expansion to
// registration schemes.
//===----------------------------------------------------------------------===//

struct MlirDialectHandle {
  const void *ptr;
};
typedef struct MlirDialectHandle MlirDialectHandle;

#define MLIR_DECLARE_CAPI_DIALECT_REGISTRATION(Name, Namespace)                \
  MLIR_CAPI_EXPORTED MlirDialectHandle mlirGetDialectHandle__##Namespace##__()

/// Returns the namespace associated with the provided dialect handle.
MLIR_CAPI_EXPORTED
MlirStringRef mlirDialectHandleGetNamespace(MlirDialectHandle);

/// Registers the dialect associated with the provided dialect handle.
MLIR_CAPI_EXPORTED void mlirDialectHandleRegisterDialect(MlirDialectHandle,
                                                         MlirContext);

/// Loads the dialect associated with the provided dialect handle.
MLIR_CAPI_EXPORTED MlirDialect mlirDialectHandleLoadDialect(MlirDialectHandle,
                                                            MlirContext);

/// Registers all dialects known to core MLIR with the provided Context.
/// This is needed before creating IR for these Dialects.
/// TODO: Remove this function once the real registration API is finished.
MLIR_CAPI_EXPORTED void mlirRegisterAllDialects(MlirContext context);

/// Register all translations to LLVM IR for dialects that can support it.
MLIR_CAPI_EXPORTED void mlirRegisterAllLLVMTranslations(MlirContext context);

<<<<<<< HEAD
=======
/// Register all compiler passes of MLIR.
MLIR_CAPI_EXPORTED void mlirRegisterAllPasses();

>>>>>>> 2ab1d525
#ifdef __cplusplus
}
#endif

#endif // MLIR_C_REGISTRATION_H<|MERGE_RESOLUTION|>--- conflicted
+++ resolved
@@ -60,12 +60,9 @@
 /// Register all translations to LLVM IR for dialects that can support it.
 MLIR_CAPI_EXPORTED void mlirRegisterAllLLVMTranslations(MlirContext context);
 
-<<<<<<< HEAD
-=======
 /// Register all compiler passes of MLIR.
 MLIR_CAPI_EXPORTED void mlirRegisterAllPasses();
 
->>>>>>> 2ab1d525
 #ifdef __cplusplus
 }
 #endif
