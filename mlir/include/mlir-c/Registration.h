//===-- mlir-c/Registration.h - Registration functions for MLIR ---*- C -*-===//
//
// Part of the LLVM Project, under the Apache License v2.0 with LLVM
// Exceptions.
// See https://llvm.org/LICENSE.txt for license information.
// SPDX-License-Identifier: Apache-2.0 WITH LLVM-exception
//
//===----------------------------------------------------------------------===//

#ifndef MLIR_C_REGISTRATION_H
#define MLIR_C_REGISTRATION_H

#include "mlir-c/IR.h"

#ifdef __cplusplus
extern "C" {
#endif

//===----------------------------------------------------------------------===//
// Dialect registration declarations.
// Registration entry-points for each dialect are declared using the common
// MLIR_DECLARE_DIALECT_REGISTRATION_CAPI macro, which takes the dialect
// API name (i.e. "Standard", "Tensor", "Linalg") and namespace (i.e. "std",
// "tensor", "linalg"). The following declarations are produced:
//
//   /// Gets the above hook methods in struct form for a dialect by namespace.
//   /// This is intended to facilitate dynamic lookup and registration of
//   /// dialects via a plugin facility based on shared library symbol lookup.
//   const MlirDialectHandle *mlirGetDialectHandle__{NAMESPACE}__();
//
// This is done via a common macro to facilitate future expansion to
// registration schemes.
//===----------------------------------------------------------------------===//

struct MlirDialectHandle {
  const void *ptr;
};
typedef struct MlirDialectHandle MlirDialectHandle;

#define MLIR_DECLARE_CAPI_DIALECT_REGISTRATION(Name, Namespace)                \
  MLIR_CAPI_EXPORTED MlirDialectHandle mlirGetDialectHandle__##Namespace##__()

/// Returns the namespace associated with the provided dialect handle.
MLIR_CAPI_EXPORTED
MlirStringRef mlirDialectHandleGetNamespace(MlirDialectHandle);

/// Registers the dialect associated with the provided dialect handle.
MLIR_CAPI_EXPORTED void mlirDialectHandleRegisterDialect(MlirDialectHandle,
                                                         MlirContext);

/// Loads the dialect associated with the provided dialect handle.
MLIR_CAPI_EXPORTED MlirDialect mlirDialectHandleLoadDialect(MlirDialectHandle,
                                                            MlirContext);

/// Registers all dialects known to core MLIR with the provided Context.
/// This is needed before creating IR for these Dialects.
/// TODO: Remove this function once the real registration API is finished.
MLIR_CAPI_EXPORTED void mlirRegisterAllDialects(MlirContext context);

/// Register all translations to LLVM IR for dialects that can support it.
MLIR_CAPI_EXPORTED void mlirRegisterAllLLVMTranslations(MlirContext context);

<<<<<<< HEAD
=======
/// Register all compiler passes of MLIR.
MLIR_CAPI_EXPORTED void mlirRegisterAllPasses();

>>>>>>> a2ce6ee6
#ifdef __cplusplus
}
#endif

#endif // MLIR_C_REGISTRATION_H<|MERGE_RESOLUTION|>--- conflicted
+++ resolved
@@ -60,12 +60,9 @@
 /// Register all translations to LLVM IR for dialects that can support it.
 MLIR_CAPI_EXPORTED void mlirRegisterAllLLVMTranslations(MlirContext context);
 
-<<<<<<< HEAD
-=======
 /// Register all compiler passes of MLIR.
 MLIR_CAPI_EXPORTED void mlirRegisterAllPasses();
 
->>>>>>> a2ce6ee6
 #ifdef __cplusplus
 }
 #endif
