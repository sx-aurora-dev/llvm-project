//===-- mlir-c/Interop.h - Constants for Python/C-API interop -----*- C -*-===//
//
// Part of the LLVM Project, under the Apache License v2.0 with LLVM
// Exceptions.
// See https://llvm.org/LICENSE.txt for license information.
// SPDX-License-Identifier: Apache-2.0 WITH LLVM-exception
//
//===----------------------------------------------------------------------===//
//
// This header declares constants and helpers necessary for C-level
// interop with the MLIR Python extension module. Since the Python bindings
// are a thin wrapper around the MLIR C-API, a further C-API is not provided
// specifically for the Python extension. Instead, simple facilities are
// provided for translating between Python types and corresponding MLIR C-API
// types.
//
// This header is standalone, requiring nothing beyond normal linking against
// the Python implementation.
//===----------------------------------------------------------------------===//

#ifndef MLIR_C_BINDINGS_PYTHON_INTEROP_H
#define MLIR_C_BINDINGS_PYTHON_INTEROP_H

#include <Python.h>

#include "mlir-c/AffineExpr.h"
#include "mlir-c/AffineMap.h"
#include "mlir-c/ExecutionEngine.h"
#include "mlir-c/IR.h"
#include "mlir-c/IntegerSet.h"
#include "mlir-c/Pass.h"

<<<<<<< HEAD
#define MLIR_PYTHON_CAPSULE_AFFINE_EXPR "mlir.ir.AffineExpr._CAPIPtr"
#define MLIR_PYTHON_CAPSULE_AFFINE_MAP "mlir.ir.AffineMap._CAPIPtr"
#define MLIR_PYTHON_CAPSULE_ATTRIBUTE "mlir.ir.Attribute._CAPIPtr"
#define MLIR_PYTHON_CAPSULE_CONTEXT "mlir.ir.Context._CAPIPtr"
#define MLIR_PYTHON_CAPSULE_EXECUTION_ENGINE                                   \
  "mlir.execution_engine.ExecutionEngine._CAPIPtr"
#define MLIR_PYTHON_CAPSULE_INTEGER_SET "mlir.ir.IntegerSet._CAPIPtr"
#define MLIR_PYTHON_CAPSULE_LOCATION "mlir.ir.Location._CAPIPtr"
#define MLIR_PYTHON_CAPSULE_MODULE "mlir.ir.Module._CAPIPtr"
#define MLIR_PYTHON_CAPSULE_OPERATION "mlir.ir.Operation._CAPIPtr"
#define MLIR_PYTHON_CAPSULE_TYPE "mlir.ir.Type._CAPIPtr"
#define MLIR_PYTHON_CAPSULE_PASS_MANAGER "mlir.passmanager.PassManager._CAPIPtr"
=======
// The 'mlir' Python package is relocatable and supports co-existing in multiple
// projects. Each project must define its outer package prefix with this define
// in order to provide proper isolation and local name resolution.
// The default is for the upstream "import mlir" package layout.
// Note that this prefix is internally stringified, allowing it to be passed
// unquoted on the compiler command line without shell quote escaping issues.
#ifndef MLIR_PYTHON_PACKAGE_PREFIX
#define MLIR_PYTHON_PACKAGE_PREFIX mlir.
#endif

// Makes a fully-qualified name relative to the MLIR python package.
#define MLIR_PYTHON_STRINGIZE(s) #s
#define MLIR_PYTHON_STRINGIZE_ARG(arg) MLIR_PYTHON_STRINGIZE(arg)
#define MAKE_MLIR_PYTHON_QUALNAME(local)                                       \
  MLIR_PYTHON_STRINGIZE_ARG(MLIR_PYTHON_PACKAGE_PREFIX) local

#define MLIR_PYTHON_CAPSULE_AFFINE_EXPR                                        \
  MAKE_MLIR_PYTHON_QUALNAME("ir.AffineExpr._CAPIPtr")
#define MLIR_PYTHON_CAPSULE_AFFINE_MAP                                         \
  MAKE_MLIR_PYTHON_QUALNAME("ir.AffineMap._CAPIPtr")
#define MLIR_PYTHON_CAPSULE_ATTRIBUTE                                          \
  MAKE_MLIR_PYTHON_QUALNAME("ir.Attribute._CAPIPtr")
#define MLIR_PYTHON_CAPSULE_CONTEXT                                            \
  MAKE_MLIR_PYTHON_QUALNAME("ir.Context._CAPIPtr")
#define MLIR_PYTHON_CAPSULE_EXECUTION_ENGINE                                   \
  MAKE_MLIR_PYTHON_QUALNAME("execution_engine.ExecutionEngine._CAPIPtr")
#define MLIR_PYTHON_CAPSULE_INTEGER_SET                                        \
  MAKE_MLIR_PYTHON_QUALNAME("ir.IntegerSet._CAPIPtr")
#define MLIR_PYTHON_CAPSULE_LOCATION                                           \
  MAKE_MLIR_PYTHON_QUALNAME("ir.Location._CAPIPtr")
#define MLIR_PYTHON_CAPSULE_MODULE                                             \
  MAKE_MLIR_PYTHON_QUALNAME("ir.Module._CAPIPtr")
#define MLIR_PYTHON_CAPSULE_OPERATION                                          \
  MAKE_MLIR_PYTHON_QUALNAME("ir.Operation._CAPIPtr")
#define MLIR_PYTHON_CAPSULE_TYPE MAKE_MLIR_PYTHON_QUALNAME("ir.Type._CAPIPtr")
#define MLIR_PYTHON_CAPSULE_PASS_MANAGER                                       \
  MAKE_MLIR_PYTHON_QUALNAME("passmanager.PassManager._CAPIPtr")
#define MLIR_PYTHON_CAPSULE_VALUE MAKE_MLIR_PYTHON_QUALNAME("ir.Value._CAPIPtr")
>>>>>>> 2ab1d525

/** Attribute on MLIR Python objects that expose their C-API pointer.
 * This will be a type-specific capsule created as per one of the helpers
 * below.
 *
 * Ownership is not transferred by acquiring a capsule in this way: the
 * validity of the pointer wrapped by the capsule will be bounded by the
 * lifetime of the Python object that produced it. Only the name and pointer
 * of the capsule are set. The caller is free to set a destructor and context
 * as needed to manage anything further. */
#define MLIR_PYTHON_CAPI_PTR_ATTR "_CAPIPtr"

/** Attribute on MLIR Python objects that exposes a factory function for
 * constructing the corresponding Python object from a type-specific
 * capsule wrapping the C-API pointer. The signature of the function is:
 *   def _CAPICreate(capsule) -> object
 * Calling such a function implies a transfer of ownership of the object the
 * capsule wraps: after such a call, the capsule should be considered invalid,
 * and its wrapped pointer must not be destroyed.
 *
 * Only a very small number of Python objects can be created in such a fashion
 * (i.e. top-level types such as Context where the lifetime can be cleanly
 * delineated). */
#define MLIR_PYTHON_CAPI_FACTORY_ATTR "_CAPICreate"

/// Gets a void* from a wrapped struct. Needed because const cast is different
/// between C/C++.
#ifdef __cplusplus
#define MLIR_PYTHON_GET_WRAPPED_POINTER(object)                                \
  (const_cast<void *>((object).ptr))
#else
#define MLIR_PYTHON_GET_WRAPPED_POINTER(object) (void *)(object.ptr)
#endif

#ifdef __cplusplus
extern "C" {
#endif

/** Creates a capsule object encapsulating the raw C-API MlirAffineExpr. The
 * returned capsule does not extend or affect ownership of any Python objects
 * that reference the expression in any way.
 */
static inline PyObject *mlirPythonAffineExprToCapsule(MlirAffineExpr expr) {
  return PyCapsule_New(MLIR_PYTHON_GET_WRAPPED_POINTER(expr),
                       MLIR_PYTHON_CAPSULE_AFFINE_EXPR, NULL);
}

/** Extracts an MlirAffineExpr from a capsule as produced from
 * mlirPythonAffineExprToCapsule. If the capsule is not of the right type, then
 * a null expression is returned (as checked via mlirAffineExprIsNull). In such
 * a case, the Python APIs will have already set an error. */
static inline MlirAffineExpr mlirPythonCapsuleToAffineExpr(PyObject *capsule) {
  void *ptr = PyCapsule_GetPointer(capsule, MLIR_PYTHON_CAPSULE_AFFINE_EXPR);
  MlirAffineExpr expr = {ptr};
  return expr;
}

/** Creates a capsule object encapsulating the raw C-API MlirAttribute.
 * The returned capsule does not extend or affect ownership of any Python
 * objects that reference the attribute in any way.
 */
static inline PyObject *mlirPythonAttributeToCapsule(MlirAttribute attribute) {
  return PyCapsule_New(MLIR_PYTHON_GET_WRAPPED_POINTER(attribute),
                       MLIR_PYTHON_CAPSULE_ATTRIBUTE, NULL);
}

/** Extracts an MlirAttribute from a capsule as produced from
 * mlirPythonAttributeToCapsule. If the capsule is not of the right type, then
 * a null attribute is returned (as checked via mlirAttributeIsNull). In such a
 * case, the Python APIs will have already set an error. */
static inline MlirAttribute mlirPythonCapsuleToAttribute(PyObject *capsule) {
  void *ptr = PyCapsule_GetPointer(capsule, MLIR_PYTHON_CAPSULE_ATTRIBUTE);
  MlirAttribute attr = {ptr};
  return attr;
}

/** Creates a capsule object encapsulating the raw C-API MlirContext.
 * The returned capsule does not extend or affect ownership of any Python
 * objects that reference the context in any way.
 */
static inline PyObject *mlirPythonContextToCapsule(MlirContext context) {
  return PyCapsule_New(context.ptr, MLIR_PYTHON_CAPSULE_CONTEXT, NULL);
}

/** Extracts a MlirContext from a capsule as produced from
 * mlirPythonContextToCapsule. If the capsule is not of the right type, then
 * a null context is returned (as checked via mlirContextIsNull). In such a
 * case, the Python APIs will have already set an error. */
static inline MlirContext mlirPythonCapsuleToContext(PyObject *capsule) {
  void *ptr = PyCapsule_GetPointer(capsule, MLIR_PYTHON_CAPSULE_CONTEXT);
  MlirContext context = {ptr};
  return context;
}

/** Creates a capsule object encapsulating the raw C-API MlirLocation.
 * The returned capsule does not extend or affect ownership of any Python
 * objects that reference the location in any way. */
static inline PyObject *mlirPythonLocationToCapsule(MlirLocation loc) {
  return PyCapsule_New(MLIR_PYTHON_GET_WRAPPED_POINTER(loc),
                       MLIR_PYTHON_CAPSULE_LOCATION, NULL);
}

/** Extracts an MlirLocation from a capsule as produced from
 * mlirPythonLocationToCapsule. If the capsule is not of the right type, then
 * a null module is returned (as checked via mlirLocationIsNull). In such a
 * case, the Python APIs will have already set an error. */
static inline MlirLocation mlirPythonCapsuleToLocation(PyObject *capsule) {
  void *ptr = PyCapsule_GetPointer(capsule, MLIR_PYTHON_CAPSULE_LOCATION);
  MlirLocation loc = {ptr};
  return loc;
}

/** Creates a capsule object encapsulating the raw C-API MlirModule.
 * The returned capsule does not extend or affect ownership of any Python
 * objects that reference the module in any way. */
static inline PyObject *mlirPythonModuleToCapsule(MlirModule module) {
  return PyCapsule_New(MLIR_PYTHON_GET_WRAPPED_POINTER(module),
                       MLIR_PYTHON_CAPSULE_MODULE, NULL);
}

/** Extracts an MlirModule from a capsule as produced from
 * mlirPythonModuleToCapsule. If the capsule is not of the right type, then
 * a null module is returned (as checked via mlirModuleIsNull). In such a
 * case, the Python APIs will have already set an error. */
static inline MlirModule mlirPythonCapsuleToModule(PyObject *capsule) {
  void *ptr = PyCapsule_GetPointer(capsule, MLIR_PYTHON_CAPSULE_MODULE);
  MlirModule module = {ptr};
  return module;
}

/** Creates a capsule object encapsulating the raw C-API MlirPassManager.
 * The returned capsule does not extend or affect ownership of any Python
 * objects that reference the module in any way. */
static inline PyObject *mlirPythonPassManagerToCapsule(MlirPassManager pm) {
  return PyCapsule_New(MLIR_PYTHON_GET_WRAPPED_POINTER(pm),
                       MLIR_PYTHON_CAPSULE_PASS_MANAGER, NULL);
}

/** Extracts an MlirPassManager from a capsule as produced from
 * mlirPythonPassManagerToCapsule. If the capsule is not of the right type, then
 * a null pass manager is returned (as checked via mlirPassManagerIsNull). */
static inline MlirPassManager
mlirPythonCapsuleToPassManager(PyObject *capsule) {
  void *ptr = PyCapsule_GetPointer(capsule, MLIR_PYTHON_CAPSULE_PASS_MANAGER);
  MlirPassManager pm = {ptr};
  return pm;
}

/** Creates a capsule object encapsulating the raw C-API MlirOperation.
 * The returned capsule does not extend or affect ownership of any Python
 * objects that reference the operation in any way.
 */
static inline PyObject *mlirPythonOperationToCapsule(MlirOperation operation) {
  return PyCapsule_New(operation.ptr, MLIR_PYTHON_CAPSULE_OPERATION, NULL);
}

/** Extracts an MlirOperations from a capsule as produced from
 * mlirPythonOperationToCapsule. If the capsule is not of the right type, then
 * a null type is returned (as checked via mlirOperationIsNull). In such a
 * case, the Python APIs will have already set an error. */
static inline MlirOperation mlirPythonCapsuleToOperation(PyObject *capsule) {
  void *ptr = PyCapsule_GetPointer(capsule, MLIR_PYTHON_CAPSULE_OPERATION);
  MlirOperation op = {ptr};
  return op;
}

/** Creates a capsule object encapsulating the raw C-API MlirType.
 * The returned capsule does not extend or affect ownership of any Python
 * objects that reference the type in any way.
 */
static inline PyObject *mlirPythonTypeToCapsule(MlirType type) {
  return PyCapsule_New(MLIR_PYTHON_GET_WRAPPED_POINTER(type),
                       MLIR_PYTHON_CAPSULE_TYPE, NULL);
}

/** Extracts an MlirType from a capsule as produced from
 * mlirPythonTypeToCapsule. If the capsule is not of the right type, then
 * a null type is returned (as checked via mlirTypeIsNull). In such a
 * case, the Python APIs will have already set an error. */
static inline MlirType mlirPythonCapsuleToType(PyObject *capsule) {
  void *ptr = PyCapsule_GetPointer(capsule, MLIR_PYTHON_CAPSULE_TYPE);
  MlirType type = {ptr};
  return type;
}

/** Creates a capsule object encapsulating the raw C-API MlirAffineMap.
 * The returned capsule does not extend or affect ownership of any Python
 * objects that reference the type in any way.
 */
static inline PyObject *mlirPythonAffineMapToCapsule(MlirAffineMap affineMap) {
  return PyCapsule_New(MLIR_PYTHON_GET_WRAPPED_POINTER(affineMap),
                       MLIR_PYTHON_CAPSULE_AFFINE_MAP, NULL);
}

/** Extracts an MlirAffineMap from a capsule as produced from
 * mlirPythonAffineMapToCapsule. If the capsule is not of the right type, then
 * a null type is returned (as checked via mlirAffineMapIsNull). In such a
 * case, the Python APIs will have already set an error. */
static inline MlirAffineMap mlirPythonCapsuleToAffineMap(PyObject *capsule) {
  void *ptr = PyCapsule_GetPointer(capsule, MLIR_PYTHON_CAPSULE_AFFINE_MAP);
  MlirAffineMap affineMap = {ptr};
  return affineMap;
}

/** Creates a capsule object encapsulating the raw C-API MlirIntegerSet.
 * The returned capsule does not extend or affect ownership of any Python
 * objects that reference the set in any way. */
static inline PyObject *
mlirPythonIntegerSetToCapsule(MlirIntegerSet integerSet) {
  return PyCapsule_New(MLIR_PYTHON_GET_WRAPPED_POINTER(integerSet),
                       MLIR_PYTHON_CAPSULE_INTEGER_SET, NULL);
}

/** Extracts an MlirIntegerSet from a capsule as produced from
 * mlirPythonIntegerSetToCapsule. If the capsule is not of the right type, then
 * a null set is returned (as checked via mlirIntegerSetIsNull). In such a
 * case, the Python APIs will have already set an error. */
static inline MlirIntegerSet mlirPythonCapsuleToIntegerSet(PyObject *capsule) {
  void *ptr = PyCapsule_GetPointer(capsule, MLIR_PYTHON_CAPSULE_INTEGER_SET);
  MlirIntegerSet integerSet = {ptr};
  return integerSet;
}

/** Creates a capsule object encapsulating the raw C-API MlirExecutionEngine.
 * The returned capsule does not extend or affect ownership of any Python
 * objects that reference the set in any way. */
static inline PyObject *
mlirPythonExecutionEngineToCapsule(MlirExecutionEngine jit) {
  return PyCapsule_New(MLIR_PYTHON_GET_WRAPPED_POINTER(jit),
                       MLIR_PYTHON_CAPSULE_EXECUTION_ENGINE, NULL);
}

/** Extracts an MlirExecutionEngine from a capsule as produced from
 * mlirPythonIntegerSetToCapsule. If the capsule is not of the right type, then
 * a null set is returned (as checked via mlirExecutionEngineIsNull). In such a
 * case, the Python APIs will have already set an error. */
static inline MlirExecutionEngine
mlirPythonCapsuleToExecutionEngine(PyObject *capsule) {
  void *ptr =
      PyCapsule_GetPointer(capsule, MLIR_PYTHON_CAPSULE_EXECUTION_ENGINE);
  MlirExecutionEngine jit = {ptr};
  return jit;
}

<<<<<<< HEAD
=======
/** Creates a capsule object encapsulating the raw C-API MlirValue.
 * The returned capsule does not extend or affect ownership of any Python
 * objects that reference the operation in any way.
 */
static inline PyObject *mlirPythonValueToCapsule(MlirValue value) {
  return PyCapsule_New(MLIR_PYTHON_GET_WRAPPED_POINTER(value),
                       MLIR_PYTHON_CAPSULE_VALUE, NULL);
}

/** Extracts an MlirValue from a capsule as produced from
 * mlirPythonValueToCapsule. If the capsule is not of the right type, then a
 * null type is returned (as checked via mlirValueIsNull). In such a case, the
 * Python APIs will have already set an error. */
static inline MlirValue mlirPythonCapsuleToValue(PyObject *capsule) {
  void *ptr = PyCapsule_GetPointer(capsule, MLIR_PYTHON_CAPSULE_VALUE);
  MlirValue value = {ptr};
  return value;
}

>>>>>>> 2ab1d525
#ifdef __cplusplus
}
#endif

#endif // MLIR_C_BINDINGS_PYTHON_INTEROP_H<|MERGE_RESOLUTION|>--- conflicted
+++ resolved
@@ -30,20 +30,6 @@
 #include "mlir-c/IntegerSet.h"
 #include "mlir-c/Pass.h"
 
-<<<<<<< HEAD
-#define MLIR_PYTHON_CAPSULE_AFFINE_EXPR "mlir.ir.AffineExpr._CAPIPtr"
-#define MLIR_PYTHON_CAPSULE_AFFINE_MAP "mlir.ir.AffineMap._CAPIPtr"
-#define MLIR_PYTHON_CAPSULE_ATTRIBUTE "mlir.ir.Attribute._CAPIPtr"
-#define MLIR_PYTHON_CAPSULE_CONTEXT "mlir.ir.Context._CAPIPtr"
-#define MLIR_PYTHON_CAPSULE_EXECUTION_ENGINE                                   \
-  "mlir.execution_engine.ExecutionEngine._CAPIPtr"
-#define MLIR_PYTHON_CAPSULE_INTEGER_SET "mlir.ir.IntegerSet._CAPIPtr"
-#define MLIR_PYTHON_CAPSULE_LOCATION "mlir.ir.Location._CAPIPtr"
-#define MLIR_PYTHON_CAPSULE_MODULE "mlir.ir.Module._CAPIPtr"
-#define MLIR_PYTHON_CAPSULE_OPERATION "mlir.ir.Operation._CAPIPtr"
-#define MLIR_PYTHON_CAPSULE_TYPE "mlir.ir.Type._CAPIPtr"
-#define MLIR_PYTHON_CAPSULE_PASS_MANAGER "mlir.passmanager.PassManager._CAPIPtr"
-=======
 // The 'mlir' Python package is relocatable and supports co-existing in multiple
 // projects. Each project must define its outer package prefix with this define
 // in order to provide proper isolation and local name resolution.
@@ -82,7 +68,6 @@
 #define MLIR_PYTHON_CAPSULE_PASS_MANAGER                                       \
   MAKE_MLIR_PYTHON_QUALNAME("passmanager.PassManager._CAPIPtr")
 #define MLIR_PYTHON_CAPSULE_VALUE MAKE_MLIR_PYTHON_QUALNAME("ir.Value._CAPIPtr")
->>>>>>> 2ab1d525
 
 /** Attribute on MLIR Python objects that expose their C-API pointer.
  * This will be a type-specific capsule created as per one of the helpers
@@ -327,8 +312,6 @@
   return jit;
 }
 
-<<<<<<< HEAD
-=======
 /** Creates a capsule object encapsulating the raw C-API MlirValue.
  * The returned capsule does not extend or affect ownership of any Python
  * objects that reference the operation in any way.
@@ -348,7 +331,6 @@
   return value;
 }
 
->>>>>>> 2ab1d525
 #ifdef __cplusplus
 }
 #endif
