--- conflicted
+++ resolved
@@ -165,21 +165,8 @@
       /*args=*/(ins),
       /*methodBody=*/"",
       /*defaultImplementation=*/[{
-<<<<<<< HEAD
-        ::mlir::SmallVector<::mlir::OpFoldResult, 4> res;
-        unsigned numDynamic = 0;
-        unsigned count = $_op.static_offsets().size();
-        for (unsigned idx = 0; idx < count; ++idx) {
-          if (isDynamicOffset(idx))
-            res.push_back($_op.offsets()[numDynamic++]);
-          else
-            res.push_back($_op.static_offsets()[idx]);
-        }
-        return res;
-=======
         return ::mlir::getMixedOffsets($_op, $_op.static_offsets(),
                                        $_op.offsets());
->>>>>>> 2ab1d525
       }]
     >,
     InterfaceMethod<
@@ -191,20 +178,7 @@
       /*args=*/(ins),
       /*methodBody=*/"",
       /*defaultImplementation=*/[{
-<<<<<<< HEAD
-        ::mlir::SmallVector<::mlir::OpFoldResult, 4> res;
-        unsigned numDynamic = 0;
-        unsigned count = $_op.static_sizes().size();
-        for (unsigned idx = 0; idx < count; ++idx) {
-          if (isDynamicSize(idx))
-            res.push_back($_op.sizes()[numDynamic++]);
-          else
-            res.push_back($_op.static_sizes()[idx]);
-        }
-        return res;
-=======
         return ::mlir::getMixedSizes($_op, $_op.static_sizes(), $_op.sizes());
->>>>>>> 2ab1d525
       }]
     >,
     InterfaceMethod<
@@ -216,21 +190,8 @@
       /*args=*/(ins),
       /*methodBody=*/"",
       /*defaultImplementation=*/[{
-<<<<<<< HEAD
-        ::mlir::SmallVector<::mlir::OpFoldResult, 4> res;
-        unsigned numDynamic = 0;
-        unsigned count = $_op.static_strides().size();
-        for (unsigned idx = 0; idx < count; ++idx) {
-          if (isDynamicStride(idx))
-            res.push_back($_op.strides()[numDynamic++]);
-          else
-            res.push_back($_op.static_strides()[idx]);
-        }
-        return res;
-=======
         return ::mlir::getMixedStrides($_op, $_op.static_strides(),
                                        $_op.strides());
->>>>>>> 2ab1d525
       }]
     >,
 
@@ -513,12 +474,8 @@
   }];
 
   let verify = [{
-<<<<<<< HEAD
-    return ::mlir::verify(::mlir::cast<::mlir::OffsetSizeAndStrideOpInterface>($_op));
-=======
     return ::mlir::detail::verifyOffsetSizeAndStrideOp(
         ::mlir::cast<::mlir::OffsetSizeAndStrideOpInterface>($_op));
->>>>>>> 2ab1d525
   }];
 }
 
