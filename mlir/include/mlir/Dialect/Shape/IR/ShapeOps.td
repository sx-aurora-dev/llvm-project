--- conflicted
+++ resolved
@@ -101,10 +101,7 @@
   ];
 
   let hasFolder = 1;
-<<<<<<< HEAD
-=======
   let hasCanonicalizer = 1;
->>>>>>> 2ab1d525
   let verifier = [{ return ::verify(*this); }];
 }
 
@@ -160,12 +157,8 @@
   let hasFolder = 1;
 }
 
-<<<<<<< HEAD
-def Shape_DivOp : Shape_Op<"div", [NoSideEffect]> {
-=======
 def Shape_DivOp : Shape_Op<"div", [NoSideEffect,
                            DeclareOpInterfaceMethods<InferTypeOpInterface>]> {
->>>>>>> 2ab1d525
   let summary = "Division of sizes and indices";
   let description = [{
     Divides two sizes or indices. If either operand is an error it will be
@@ -193,12 +186,6 @@
 
   let verifier = [{ return ::verifySizeOrIndexOp(*this); }];
   let hasFolder = 1;
-<<<<<<< HEAD
-}
-
-def Shape_ShapeEqOp : Shape_Op<"shape_eq", [NoSideEffect, Commutative,
-                                            InferTypeOpInterface]> {
-=======
 
   let extraClassDeclaration = [{
     // Returns when two result types are compatible for this op; method used by
@@ -209,7 +196,6 @@
 
 def Shape_ShapeEqOp : Shape_Op<"shape_eq",
     [NoSideEffect, Commutative, InferTypeOpInterface]> {
->>>>>>> 2ab1d525
   let summary = "Returns whether the input shapes or extent tensors are equal";
   let description = [{
     Takes one or more shape or extent tensor operands and determines whether
@@ -317,16 +303,10 @@
     };
   }];
 
-<<<<<<< HEAD
+  let hasFolder = 1;
+  let hasCanonicalizer = 1;
+
   let assemblyFormat = "$shapes attr-dict `:` type($shapes)";
-  let verifier = [{ return ::verify(*this); }];
-
-=======
-  let hasFolder = 1;
-  let hasCanonicalizer = 1;
-
-  let assemblyFormat = "$shapes attr-dict `:` type($shapes)";
->>>>>>> 2ab1d525
 }
 
 def Shape_RankOp : Shape_Op<"rank",
@@ -562,11 +542,6 @@
   let arguments = (ins Shape_ShapeOrExtentTensorType:$shape);
   let results = (outs Shape_SizeOrIndexType:$result);
 
-<<<<<<< HEAD
-  let builders = [OpBuilder<(ins "Value":$shape)>];
-
-=======
->>>>>>> 2ab1d525
   let assemblyFormat = "$shape attr-dict `:` type($shape) `->` type($result)";
 
   let hasFolder = 1;
@@ -639,11 +614,6 @@
 
   let assemblyFormat = "$arg attr-dict `:` type($arg) `->` type($result)";
 
-<<<<<<< HEAD
-  let builders = [OpBuilder<(ins "Value":$arg)>];
-
-=======
->>>>>>> 2ab1d525
   let verifier = [{ return ::verifyShapeOrExtentTensorOp(*this); }];
   let hasCanonicalizer = 1;
   let hasFolder = 1;
@@ -942,13 +912,9 @@
 
   let arguments = (ins Variadic<AnyType>:$operands);
 
-<<<<<<< HEAD
-  let builders = [OpBuilder<(ins), [{ /* nothing to do */ }]>];
-=======
   let builders = [
     OpBuilder<(ins), [{ /* nothing to do */ }]>,
   ];
->>>>>>> 2ab1d525
 
   let assemblyFormat = "attr-dict ($operands^ `:` type($operands))?";
 }
