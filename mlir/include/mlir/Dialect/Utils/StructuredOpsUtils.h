//===- StructuredOpsUtils.h - Utilities used by structured ops --*- C++ -*-===//
//
// Part of the LLVM Project, under the Apache License v2.0 with LLVM Exceptions.
// See https://llvm.org/LICENSE.txt for license information.
// SPDX-License-Identifier: Apache-2.0 WITH LLVM-exception
//
//===----------------------------------------------------------------------===//
//
// This header file define utilities that operate on builtin types and are
// useful across multiple dialects that use structured ops abstractions. These
// abstractions consist of define custom operations that encode and transport
// information about their semantics (e.g. type of iterators like parallel,
// reduction, etc..) as attributes.
//
//===----------------------------------------------------------------------===//

#ifndef MLIR_DIALECT_UTILS_STRUCTUREDOPSUTILS_H
#define MLIR_DIALECT_UTILS_STRUCTUREDOPSUTILS_H

#include "mlir/IR/AffineMap.h"
#include "mlir/IR/BuiltinAttributes.h"
#include "mlir/IR/Location.h"
#include "mlir/Support/LLVM.h"
#include "llvm/ADT/StringRef.h"

namespace mlir {

<<<<<<< HEAD
=======
class OpBuilder;

>>>>>>> 2ab1d525
/// Tests whether the given maps describe a row major matmul. The test is
/// permutation-invariant. Note that this only checks the affine maps from an
/// operation, so does not perform any checks on the math being performed within
/// the reduction.
bool isRowMajorMatmul(ArrayAttr indexingMaps);

/// Tests whether the given maps describe a column major matmul. The test is
/// permutation-invariant. Note that this only checks the affine maps from an
/// operation, so does not perform any checks on the math being performed within
/// the reduction.
bool isColumnMajorMatmul(ArrayAttr indexingMaps);

/// Tests whether the given maps describe a row major batch matmul. The test is
/// permutation-invariant. Note that this only checks the affine maps from an
/// operation, so does not perform any checks on the math being performed within
/// the reduction.
bool isRowMajorBatchMatmul(ArrayAttr indexingMaps);

/// Attribute name for the AffineArrayAttr which encodes the relationship
/// between a structured op iterators' and its operands.
constexpr StringRef getIndexingMapsAttrName() { return "indexing_maps"; }

/// Attribute name for the StrArrayAttr which encodes the type of a structured
/// op's iterators.
constexpr StringRef getIteratorTypesAttrName() { return "iterator_types"; }

/// Attribute name for the StrArrayAttr which encodes the distribution type for
/// `linalg.tiled_loop`.
constexpr StringRef getDistributionTypesAttrName() {
  return "distribution_types";
}

/// Attribute name for the StringAttr which encodes an optional documentation
/// string of the structured op.
constexpr StringRef getDocAttrName() { return "doc"; }

/// Attribute name for the StrArrayAttr which encodes the external library
/// function that implements the structured op.
constexpr StringRef getLibraryCallAttrName() { return "library_call"; }

/// Attribute name for the StrArrayAttr which encodes the value of strides.
constexpr StringRef getStridesAttrName() { return "strides"; }

/// Attribute name for the StrArrayAttr which encodes the value of dilations.
constexpr StringRef getDilationsAttrName() { return "dilations"; }

/// Attribute name for the StrArrayAttr which encodes the value of paddings.
constexpr StringRef getPaddingAttrName() { return "padding"; }

/// Use to encode that a particular iterator type has parallel semantics.
constexpr StringRef getParallelIteratorTypeName() { return "parallel"; }
inline bool isParallelIterator(Attribute attr) {
  auto strAttr = attr.dyn_cast_or_null<StringAttr>();
  return strAttr && strAttr.getValue() == getParallelIteratorTypeName();
}

/// Use to encode that a particular iterator type has reduction semantics.
constexpr StringRef getReductionIteratorTypeName() { return "reduction"; }
inline bool isReductionIterator(Attribute attr) {
  auto strAttr = attr.dyn_cast_or_null<StringAttr>();
  return strAttr && strAttr.getValue() == getReductionIteratorTypeName();
}

/// Use to encode that a particular iterator type has window semantics.
constexpr StringRef getWindowIteratorTypeName() { return "window"; }
inline bool isWindowIterator(Attribute attr) {
  auto strAttr = attr.dyn_cast_or_null<StringAttr>();
  return strAttr && strAttr.getValue() == getWindowIteratorTypeName();
}

/// Use to encode that a particular iterator type has window semantics.
inline ArrayRef<StringRef> getAllIteratorTypeNames() {
  static constexpr StringRef names[3] = {getParallelIteratorTypeName(),
                                         getReductionIteratorTypeName(),
                                         getWindowIteratorTypeName()};
  return llvm::makeArrayRef(names);
}

/// Returns the iterator of a certain type.
inline unsigned getNumIterators(StringRef name, ArrayAttr iteratorTypes) {
  auto names = getAllIteratorTypeNames();
  (void)names;
  assert(llvm::is_contained(names, name));
  return llvm::count_if(iteratorTypes, [name](Attribute a) {
    return a.cast<StringAttr>().getValue() == name;
  });
}

inline unsigned getNumIterators(ArrayAttr iteratorTypes) {
  unsigned res = 0;
  for (auto n : getAllIteratorTypeNames())
    res += getNumIterators(n, iteratorTypes);
  return res;
}

/// Typed representation for loop type strings.
enum class IteratorType { Parallel, Reduction };

inline StringRef toString(IteratorType t) {
  switch (t) {
  case IteratorType::Parallel:
    return getParallelIteratorTypeName();
  case IteratorType::Reduction:
    return getReductionIteratorTypeName();
  }
  llvm_unreachable("Unsupported IteratorType");
}

/// Helper StructuredGenerator class to manipulate and rewrite ops with
/// `StructuredOpInterface`. This is templated for now because VectorOps do not
/// yet implement the StructuredOpInterface itself.
template <typename StructuredOpInterface>
class StructuredGenerator {
public:
  using MapList = ArrayRef<ArrayRef<AffineExpr>>;

  struct IteratorType {
    IteratorType(StringRef strRef) : strRef(strRef) {}
    bool isOfType(Attribute attr) const {
      auto sAttr = attr.dyn_cast<StringAttr>();
      return sAttr && sAttr.getValue() == strRef;
    }
    StringRef strRef;
  };
  struct Par : public IteratorType {
    Par() : IteratorType(getParallelIteratorTypeName()) {}
  };
  struct Red : public IteratorType {
    Red() : IteratorType(getReductionIteratorTypeName()) {}
  };
  struct Win : public IteratorType {
    Win() : IteratorType(getWindowIteratorTypeName()) {}
  };

  StructuredGenerator(OpBuilder &builder, StructuredOpInterface op)
      : builder(builder), ctx(op.getContext()), loc(op.getLoc()),
        iterators(op.iterator_types()), maps(op.getIndexingMaps()), op(op) {}

  bool iters(ArrayRef<IteratorType> its) {
    if (its.size() != iterators.size())
      return false;
    for (int i = 0, e = its.size(); i != e; ++i) {
      if (!its[i].isOfType(iterators[i]))
        return false;
    }
    return true;
  }

  bool layout(MapList l) {
    auto infer = [](MapList m) { return AffineMap::inferFromExprList(m); };
    return maps == infer(l);
  }

protected:
  OpBuilder &builder;
  MLIRContext *ctx;
  Location loc;
  ArrayAttr iterators;
  SmallVector<AffineMap, 4> maps;
  Operation *op;
};

} // namespace mlir

#endif // MLIR_DIALECT_UTILS_STRUCTUREDOPSUTILS_H<|MERGE_RESOLUTION|>--- conflicted
+++ resolved
@@ -25,11 +25,8 @@
 
 namespace mlir {
 
-<<<<<<< HEAD
-=======
 class OpBuilder;
 
->>>>>>> 2ab1d525
 /// Tests whether the given maps describe a row major matmul. The test is
 /// permutation-invariant. Note that this only checks the affine maps from an
 /// operation, so does not perform any checks on the math being performed within
