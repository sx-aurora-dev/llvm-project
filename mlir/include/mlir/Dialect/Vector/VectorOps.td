//===- VectorOps.td - Vector op definitions ---------------*- tablegen -*-====//
//
// Part of the LLVM Project, under the Apache License v2.0 with LLVM Exceptions.
// See https://llvm.org/LICENSE.txt for license information.
// SPDX-License-Identifier: Apache-2.0 WITH LLVM-exception
//
//===----------------------------------------------------------------------===//
//
// Defines MLIR vector operations.
//
//===----------------------------------------------------------------------===//

#ifndef VECTOR_OPS
#define VECTOR_OPS

include "mlir/Interfaces/SideEffectInterfaces.td"
include "mlir/Interfaces/VectorInterfaces.td"
include "mlir/Interfaces/ViewLikeInterface.td"

def Vector_Dialect : Dialect {
  let name = "vector";
  let cppNamespace = "::mlir::vector";
  let hasConstantMaterializer = 1;
  let dependentDialects = ["arith::ArithmeticDialect"];
}

// Base class for Vector dialect ops.
class Vector_Op<string mnemonic, list<OpTrait> traits = []> :
    Op<Vector_Dialect, mnemonic, traits> {
  // For every vector op, there needs to be a:
  //   * void print(OpAsmPrinter &p, ${C++ class of Op} op)
  //   * LogicalResult verify(${C++ class of Op} op)
  //   * ParseResult parse${C++ class of Op}(OpAsmParser &parser,
  //                                         OperationState &result)
  // functions.
  let printer = [{ return ::print(p, *this); }];
  let verifier = [{ return ::verify(*this); }];
  let parser = [{ return ::parse$cppClass(parser, result); }];
}

// The "kind" of combining function for contractions and reductions.
<<<<<<< HEAD
def COMBINING_KIND_ADD : BitEnumAttrCase<"ADD", 0x1,  "add">;
def COMBINING_KIND_MUL : BitEnumAttrCase<"MUL", 0x2,  "mul">;
def COMBINING_KIND_MIN : BitEnumAttrCase<"MIN", 0x4,  "min">;
def COMBINING_KIND_MAX : BitEnumAttrCase<"MAX", 0x8,  "max">;
def COMBINING_KIND_AND : BitEnumAttrCase<"AND", 0x10, "and">;
def COMBINING_KIND_OR  : BitEnumAttrCase<"OR",  0x20, "or">;
def COMBINING_KIND_XOR : BitEnumAttrCase<"XOR", 0x40, "xor">;
=======
def COMBINING_KIND_ADD : BitEnumAttrCase<"ADD", 0x1, "add">;
def COMBINING_KIND_MUL : BitEnumAttrCase<"MUL", 0x2, "mul">;
def COMBINING_KIND_MINUI : BitEnumAttrCase<"MINUI", 0x4, "minui">;
def COMBINING_KIND_MINSI : BitEnumAttrCase<"MINSI", 0x8, "minsi">;
def COMBINING_KIND_MINF : BitEnumAttrCase<"MINF", 0x10, "minf">;
def COMBINING_KIND_MAXUI : BitEnumAttrCase<"MAXUI", 0x20, "maxui">;
def COMBINING_KIND_MAXSI : BitEnumAttrCase<"MAXSI", 0x40, "maxsi">;
def COMBINING_KIND_MAXF : BitEnumAttrCase<"MAXF", 0x80, "maxf">;
def COMBINING_KIND_AND : BitEnumAttrCase<"AND", 0x100, "and">;
def COMBINING_KIND_OR  : BitEnumAttrCase<"OR", 0x200, "or">;
def COMBINING_KIND_XOR : BitEnumAttrCase<"XOR", 0x400, "xor">;
>>>>>>> 2ab1d525

def CombiningKind : BitEnumAttr<
    "CombiningKind",
    "Kind of combining function for contractions and reductions",
<<<<<<< HEAD
    [COMBINING_KIND_ADD, COMBINING_KIND_MUL, COMBINING_KIND_MIN,
     COMBINING_KIND_MAX, COMBINING_KIND_AND, COMBINING_KIND_OR,
     COMBINING_KIND_XOR]> {
  let cppNamespace = "::mlir::vector";
=======
    [COMBINING_KIND_ADD, COMBINING_KIND_MUL, COMBINING_KIND_MINUI,
     COMBINING_KIND_MINSI, COMBINING_KIND_MINF, COMBINING_KIND_MAXUI,
     COMBINING_KIND_MAXSI, COMBINING_KIND_MAXF, COMBINING_KIND_AND,
     COMBINING_KIND_OR, COMBINING_KIND_XOR]> {
  let cppNamespace = "::mlir::vector";
  let genSpecializedAttr = 0;
>>>>>>> 2ab1d525
}

def Vector_CombiningKindAttr : DialectAttr<
    Vector_Dialect,
    CPred<"$_self.isa<::mlir::vector::CombiningKindAttr>()">,
    "Kind of combining function for contractions and reductions"> {
  let storageType = "::mlir::vector::CombiningKindAttr";
  let returnType = "::mlir::vector::CombiningKind";
  let convertFromStorage = "$_self.getKind()";
  let constBuilderCall =
          "::mlir::vector::CombiningKindAttr::get($0, $_builder.getContext())";
}

// TODO: Add an attribute to specify a different algebra with operators other
// than the current set: {*, +}.
def Vector_ContractionOp :
  Vector_Op<"contract", [
      NoSideEffect,
      PredOpTrait<"lhs and rhs have same element type", TCopVTEtIsSameAs<0, 1>>,
      PredOpTrait<"third operand acc and result have same element type",
                  TCresVTEtIsSameAsOpBase<0, 2>>,
      DeclareOpInterfaceMethods<VectorUnrollOpInterface, ["getShapeForUnroll"]>
    ]>,
    Arguments<(ins AnyVector:$lhs, AnyVector:$rhs, AnyType:$acc,
               Variadic<VectorOf<[I1]>>:$masks,
               AffineMapArrayAttr:$indexing_maps, ArrayAttr:$iterator_types,
               DefaultValuedAttr<Vector_CombiningKindAttr,
                                 "CombiningKind::ADD">:$kind)>,
    Results<(outs AnyType)> {
  let summary = "vector contraction operation";
  let description = [{
    Computes the sum of products of vector elements along contracting
    dimension pairs from 2 vectors of rank M and N respectively, adds this
    intermediate result to the accumulator argument of rank K, and returns a
    vector result of rank K (where K = num_lhs_free_dims + num_rhs_free_dims +
    num_batch_dims (see dimension type descriptions below)). For K = 0 (no
    free or batch dimensions), the accumulator and output are a scalar.

    Optional vector mask arguments (produced by CreateMaskOp or ConstantMaskOp)
    specify the dynamic dimension sizes of valid data within the lhs/rhs vector
    arguments.

    An iterator type attribute list must be specified, where each element of
    the list represents an iterator with one of the following types:

    *) "reduction": reduction dimensions are present in the lhs and rhs
                    arguments but not in the output (and accumulator
                    argument). These are the dimensions along which the vector
                    contraction op computes the sum of products, and
                    contracting dimension pair dimension sizes must match
                    between lhs/rhs.
    *) "parallel": Batch dimensions are iterator type "parallel", and
                   are non-contracting dimensions present in the lhs, rhs and
                   output. The lhs/rhs co-iterate along the batch dimensions,
                   which should be expressed in their indexing maps.

                   Free dimensions are iterator type "parallel", and are
                   non-contraction, non-batch dimensions accessed by either the
                   lhs or rhs (but not both). The lhs and rhs free dimensions
                   are unrelated to each other and do not co-iterate, which
                   should be expressed in their indexing maps.

    An indexing map attribute list must be specified with an entry for lhs, rhs
    and acc arguments. An indexing map attribute specifies a mapping from each
    iterator in the iterator type list, to each dimension of an N-D vector.

    An optional kind attribute may be used to specify the combining function
    between the intermediate result and accumulator argument of rank K. This
    attribute can take the values add/mul/min/max for int/fp, and/or/xor for
    int only. The default is "add".

    Example:

    ```mlir
    // Simple DOT product (K = 0).
    #contraction_accesses = [
     affine_map<(i) -> (i)>,
     affine_map<(i) -> (i)>,
     affine_map<(i) -> ()>
    ]
    #contraction_trait = {
      indexing_maps = #contraction_accesses,
      iterator_types = ["reduction"]
    }
    %3 = vector.contract #contraction_trait %0, %1, %2
      : vector<10xf32>, vector<10xf32> into f32

    // 2D vector contraction with one contracting dimension (matmul, K = 2).
    #contraction_accesses = [
      affine_map<(i, j, k) -> (i, k)>,
      affine_map<(i, j, k) -> (k, j)>,
      affine_map<(i, j, k) -> (i, j)>
    ]
    #contraction_trait = {
      indexing_maps = #contraction_accesses,
      iterator_types = ["parallel", "parallel", "reduction"]
    }

    %3 = vector.contract #contraction_trait %0, %1, %2
      : vector<4x3xf32>, vector<3x7xf32> into vector<4x7xf32>

    // 4D to 3D vector contraction with two contracting dimensions and
    // one batch dimension (K = 3).
    #contraction_accesses = [
      affine_map<(b0, f0, f1, c0, c1) -> (c0, b0, c1, f0)>,
      affine_map<(b0, f0, f1, c0, c1) -> (b0, c1, c0, f1)>,
      affine_map<(b0, f0, f1, c0, c1) -> (b0, f0, f1)>
    ]
    #contraction_trait = {
      indexing_maps = #contraction_accesses,
      iterator_types = ["parallel", "parallel", "parallel",
                        "reduction", "reduction"]
    }

    %4 = vector.contract #contraction_trait %0, %1, %2
        : vector<7x8x16x15xf32>, vector<8x16x7x5xf32> into vector<8x15x5xf32>

    // 4D vector contraction with two contracting dimensions and optional
    // vector mask arguments.
    %lhs_mask = vector.constant_mask [7, 8, 16, 15] : vector<7x8x16x15xi1>
    %rhs_mask = vector.constant_mask [8, 16, 7, 5] : vector<8x16x7x5xi1>

    %5 = vector.contract #contraction_trait %0, %1, %2, %lhs_mask, %rhs_mask
       : vector<7x8x16x15xf32>, vector<8x16x7x5xf32> into vector<8x15x8x5xf32>

    // Vector contraction with mixed typed. lhs/rhs have different element
    // types than accumulator/result.
    %6 = vector.contract #contraction_trait %0, %1, %2
      : vector<10xf16>, vector<10xf16> into f32

    // Contract with max (K = 0).
    #contraction_accesses = [
     affine_map<(i) -> (i)>,
     affine_map<(i) -> (i)>,
     affine_map<(i) -> ()>
    ]
    #contraction_trait = {
      indexing_maps = #contraction_accesses,
      iterator_types = ["reduction"],
      kind = #vector.kind<max>
    }
    %7 = vector.contract #contraction_trait %0, %1, %2
      : vector<10xf32>, vector<10xf32> into f32
    ```
  }];
  let builders = [
    OpBuilder<(ins "Value":$lhs, "Value":$rhs, "Value":$acc,
      "ArrayAttr":$indexingMaps, "ArrayAttr":$iteratorTypes)>,
    OpBuilder<(ins "Value":$lhs, "Value":$rhs, "Value":$acc,
      "ArrayRef<ArrayRef<AffineExpr>>":$indexingExprs,
      "ArrayRef<StringRef>":$iteratorTypes)>
  ];
  let extraClassDeclaration = [{
    VectorType getLhsType() {
      return lhs().getType().cast<VectorType>();
    }
    VectorType getRhsType() {
      return rhs().getType().cast<VectorType>();
    }
    Type getAccType() { return acc().getType(); }
    VectorType getLHSVectorMaskType() {
      if (llvm::size(masks()) != 2) return VectorType();
      return getOperand(3).getType().cast<VectorType>();
    }
    VectorType getRHSVectorMaskType() {
      if (llvm::size(masks()) != 2) return VectorType();
      return getOperand(4).getType().cast<VectorType>();
    }
    Type getResultType() { return getResult().getType(); }
    ArrayRef<StringRef> getTraitAttrNames();
    SmallVector<AffineMap, 4> getIndexingMaps();
    static unsigned getAccOperandIndex() { return 2; }

    // Returns the bounds of each dimension in the iteration space spanned
    // by the iterator types of this operation.
    void getIterationBounds(SmallVectorImpl<int64_t> &iterationBounds);

    // Returns a list of index maps, where there is a list entry for each
    // op indexing map attribute (i.e. one for each input and output, with
    // the output listed last). Each index map, maps from this operations
    // iteration space, to vector dimensions of the maps input/output.
    void getIterationIndexMap(
      std::vector<DenseMap<int64_t, int64_t>> &iterationIndexMap);

    std::vector<std::pair<int64_t, int64_t>> getContractingDimMap();
    std::vector<std::pair<int64_t, int64_t>> getBatchDimMap();

    static constexpr StringRef getKindAttrName() { return "kind"; }

    static CombiningKind getDefaultKind() {
      return CombiningKind::ADD;
    }
  }];

  let hasCanonicalizer = 1;
}

def Vector_ReductionOp :
  Vector_Op<"reduction", [NoSideEffect,
     PredOpTrait<"source operand and result have same element type",
                 TCresVTEtIsSameAsOpBase<0, 0>>]>,
    Arguments<(ins StrAttr:$kind, AnyVector:$vector, Variadic<AnyType>:$acc)>,
    Results<(outs AnyType:$dest)> {
  let summary = "reduction operation";
  let description = [{
    Reduces an 1-D vector "horizontally" into a scalar using the given
    operation (add/mul/min/max for int/fp and and/or/xor for int only).
    Some reductions (add/mul for fp) also allow an optional fused
    accumulator.

    Note that these operations are restricted to 1-D vectors to remain
    close to the corresponding LLVM intrinsics:

    http://llvm.org/docs/LangRef.html#vector-reduction-intrinsics

    Example:

    ```mlir
    %1 = vector.reduction "add", %0 : vector<16xf32> into f32

    %3 = vector.reduction "xor", %2 : vector<4xi32> into i32

    %4 = vector.reduction "mul", %0, %1 : vector<16xf32> into f32
    ```
  }];
  let extraClassDeclaration = [{
    VectorType getVectorType() {
      return vector().getType().cast<VectorType>();
    }
  }];
}

def Vector_MultiDimReductionOp :
  Vector_Op<"multi_reduction", [NoSideEffect,
     PredOpTrait<"source operand and result have same element type",
                 TCresVTEtIsSameAsOpBase<0, 0>>]>,
    Arguments<(ins Vector_CombiningKindAttr:$kind,
                   AnyVector:$source,
                   I64ArrayAttr:$reduction_dims)>,
    Results<(outs AnyType:$dest)> {
  let summary = "Multi-dimensional reduction operation";
  let description = [{
    Reduces an n-D vector into an (n-k)-D vector (or a scalar when k == n)
    using the given operation (add/mul/min/max for int/fp and and/or/xor for
    int only).

    Example:

    ```mlir
    %1 = vector.multi_reduction "add", %0 [1, 3] :
      vector<4x8x16x32xf32> into vector<4x16xf32>
    %2 = vector.multi_reduction "add", %1 [0, 1] :
      vector<4x16xf32> into f32
    ```
  }];
  let builders = [
    OpBuilder<(ins "Value":$source, "ArrayRef<bool>":$reductionMask,
                   "CombiningKind":$kind)>
  ];
  let extraClassDeclaration = [{
    static StringRef getKindAttrName() { return "kind"; }
    static StringRef getReductionDimsAttrName() { return "reduction_dims"; }

    VectorType getSourceVectorType() {
      return source().getType().cast<VectorType>();
    }
    Type getDestType() {
      return dest().getType();
    }

    bool isReducedDim(int64_t d) {
      assert(d >= 0 && d < static_cast<int64_t>(getReductionMask().size()) &&
        "d overflows the number of dims");
      return getReductionMask()[d];
    }

    SmallVector<bool> getReductionMask() {
      SmallVector<bool> res(getSourceVectorType().getRank(), false);
      for (auto ia : reduction_dims().getAsRange<IntegerAttr>())
        res[ia.getInt()] = true;
      return res;
    }
    static SmallVector<bool> getReductionMask(
        ArrayRef<int64_t> reductionDims, unsigned sourceRank) {
      SmallVector<bool> res(sourceRank, false);
      for (auto idx : reductionDims)
        res[idx] = true;
      return res;
    }

    static SmallVector<int64_t> inferDestShape(
      ArrayRef<int64_t> sourceShape, ArrayRef<bool> reducedDimsMask) {
      assert(sourceShape.size() == reducedDimsMask.size() &&
             "sourceShape and maks of different sizes");
      SmallVector<int64_t> res;
      for (auto it : llvm::zip(reducedDimsMask, sourceShape))
        if (!std::get<0>(it))
          res.push_back(std::get<1>(it));
      return res;
    }

    static Type inferDestType(
      ArrayRef<int64_t> sourceShape, ArrayRef<bool> reducedDimsMask, Type elementType) {
      auto targetShape = inferDestShape(sourceShape, reducedDimsMask);
      // TODO: update to also allow 0-d vectors when available.
      if (targetShape.empty())
        return elementType;
      return VectorType::get(targetShape, elementType);
    }
  }];
  let assemblyFormat =
    "$kind `,` $source attr-dict $reduction_dims `:` type($source) `to` type($dest)";
  let hasFolder = 1;
}

def Vector_BroadcastOp :
  Vector_Op<"broadcast", [NoSideEffect,
     PredOpTrait<"source operand and result have same element type",
                 TCresVTEtIsSameAsOpBase<0, 0>>]>,
    Arguments<(ins AnyType:$source)>,
    Results<(outs AnyVectorOfAnyRank:$vector)> {
  let summary = "broadcast operation";
  let description = [{
    Broadcasts the scalar or k-D vector value in the source operand
    to a n-D result vector such that the broadcast makes sense, i.e.,
    the source operand is duplicated to match the given rank and sizes
    in the result vector. The legality rules are:
    * the source operand must have the same element type as the result type
    * a k-D vector <s_1 x .. x s_k x type> can be broadcast to
      a n-D vector <t_1 x .. x t_n x type> if
       * k <= n, and
       * the sizes in the trailing dimensions n-k < i <= n with j=i+k-n
          match exactly as s_j = t_i or s_j = 1:
       ```
           t_1 x   ..  t_n-k x t_n-k+1 x .. x t_i x .. x t_n
                               s_1     x .. x s_j x .. x s_k
               <duplication>         <potential stretch>
       ```
    The source operand is duplicated over all the missing leading dimensions
    and stretched over the trailing dimensions where the source has a non-equal
    dimension of 1. These rules imply that any scalar broadcast (k=0) to any
    shaped vector with the same element type is always legal.

    Example:

    ```mlir
    %0 = arith.constant 0.0 : f32
    %1 = vector.broadcast %0 : f32 to vector<16xf32>
    %2 = vector.broadcast %1 : vector<16xf32> to vector<4x16xf32>
    ```
  }];
  let extraClassDeclaration = [{
    Type getSourceType() { return source().getType(); }
    VectorType getVectorType() {
      return vector().getType().cast<VectorType>();
    }
  }];
  let assemblyFormat = "$source attr-dict `:` type($source) `to` type($vector)";
  let hasFolder = 1;
  let hasCanonicalizer = 1;
}

def Vector_ShuffleOp :
  Vector_Op<"shuffle", [NoSideEffect,
     PredOpTrait<"first operand v1 and result have same element type",
                 TCresVTEtIsSameAsOpBase<0, 0>>,
     PredOpTrait<"second operand v2 and result have same element type",
                 TCresVTEtIsSameAsOpBase<0, 1>>]>,
     Arguments<(ins AnyVector:$v1, AnyVector:$v2, I64ArrayAttr:$mask)>,
     Results<(outs AnyVector:$vector)> {
  let summary = "shuffle operation";
  let description = [{
    The shuffle operation constructs a permutation (or duplication) of elements
    from two input vectors, returning a vector with the same element type as
    the input and a length that is the same as the shuffle mask. The two input
    vectors must have the same element type, rank, and trailing dimension sizes
    and shuffles their values in the leading dimension (which may differ in size)
    according to the given mask. The legality rules are:
    * the two operands must have the same element type as the result
    * the two operands and the result must have the same rank and trailing
      dimension sizes, viz. given two k-D operands
              v1 : <s_1 x s_2 x .. x s_k x type> and
              v2 : <t_1 x t_2 x .. x t_k x type>
      we have s_i = t_i for all 1 < i <= k
    * the mask length equals the leading dimension size of the result
    * numbering the input vector indices left to right across the operands, all
      mask values must be within range, viz. given two k-D operands v1 and v2
      above, all mask values are in the range [0,s_1+t_1)

    Example:

    ```mlir
    %0 = vector.shuffle %a, %b[0, 3]
               : vector<2xf32>, vector<2xf32>       ; yields vector<2xf32>
    %1 = vector.shuffle %c, %b[0, 1, 2]
               : vector<2x16xf32>, vector<1x16xf32> ; yields vector<3x16xf32>
    %2 = vector.shuffle %a, %b[3, 2, 1, 0]
               : vector<2xf32>, vector<2xf32>       ; yields vector<4xf32>
    ```
  }];
  let builders = [
    OpBuilder<(ins "Value":$v1, "Value":$v2, "ArrayRef<int64_t>")>
  ];
  let extraClassDeclaration = [{
    static StringRef getMaskAttrName() { return "mask"; }
    VectorType getV1VectorType() {
      return v1().getType().cast<VectorType>();
    }
    VectorType getV2VectorType() {
      return v2().getType().cast<VectorType>();
    }
    VectorType getVectorType() {
      return vector().getType().cast<VectorType>();
    }
  }];
}

def Vector_ExtractElementOp :
  Vector_Op<"extractelement", [NoSideEffect,
     TypesMatchWith<"result type matches element type of vector operand",
                    "vector", "result",
                    "$_self.cast<ShapedType>().getElementType()">]>,
    Arguments<(ins AnyVectorOfAnyRank:$vector,
                   Optional<AnySignlessIntegerOrIndex>:$position)>,
    Results<(outs AnyType:$result)> {
  let summary = "extractelement operation";
  let description = [{
    Takes a 0-D or 1-D vector and a optional dynamic index position and
    extracts the scalar at that position.

    Note that this instruction resembles vector.extract, but is restricted to
    0-D and 1-D vectors and relaxed to dynamic indices.
    If the vector is 0-D, the position must be llvm::None.


    It is meant to be closer to LLVM's version:
    https://llvm.org/docs/LangRef.html#extractelement-instruction

    Example:

    ```mlir
    %c = arith.constant 15 : i32
    %1 = vector.extractelement %0[%c : i32]: vector<16xf32>
    %2 = vector.extractelement %z[]: vector<f32>
    ```
  }];
  let assemblyFormat = [{
    $vector `[` ($position^ `:` type($position))? `]` attr-dict `:` type($vector)
  }];

  let builders = [
<<<<<<< HEAD
    OpBuilder<(ins "Value":$source, "int64_t":$position)>,
    OpBuilder<(ins "Value":$source, "Value":$position)>
=======
    // 0-D builder.
    OpBuilder<(ins "Value":$source)>,
    // 1-D + position builder.
    OpBuilder<(ins "Value":$source, "Value":$position)>,
>>>>>>> 2ab1d525
  ];
  let extraClassDeclaration = [{
    VectorType getVectorType() {
      return vector().getType().cast<VectorType>();
    }
  }];
}

def Vector_ExtractOp :
  Vector_Op<"extract", [NoSideEffect,
     PredOpTrait<"operand and result have same element type",
                 TCresVTEtIsSameAsOpBase<0, 0>>]>,
    Arguments<(ins AnyVector:$vector, I64ArrayAttr:$position)>,
    Results<(outs AnyType)> {
  let summary = "extract operation";
  let description = [{
    Takes an n-D vector and a k-D position and extracts the (n-k)-D vector at
    the proper position. Degenerates to an element type in the 0-D case.

    Example:

    ```mlir
    %1 = vector.extract %0[3]: vector<4x8x16xf32>
    %2 = vector.extract %0[3, 3, 3]: vector<4x8x16xf32>
    ```
  }];
  let builders = [
    OpBuilder<(ins "Value":$source, "ArrayRef<int64_t>":$position)>,
    // Convenience builder which assumes the values in `position` are defined by
    // ConstantIndexOp.
    OpBuilder<(ins "Value":$source, "ValueRange":$position)>
  ];
  let extraClassDeclaration = [{
    static StringRef getPositionAttrName() { return "position"; }
    VectorType getVectorType() {
      return vector().getType().cast<VectorType>();
    }
  }];
  let hasCanonicalizer = 1;
  let hasFolder = 1;
}

<<<<<<< HEAD
def Vector_ExtractSlicesOp :
  Vector_Op<"extract_slices", [NoSideEffect]>,
    Arguments<(ins AnyVector:$vector, I64ArrayAttr:$sizes,
                   I64ArrayAttr:$strides)>,
    Results<(outs TupleOf<[AnyVector]>)> {
  let summary = "vector extract slices operation";
  let description = [{
    Takes an N-d vector and returns a tuple of vector slices of 'vector',
    based on 'sizes' and 'strides' parameters.

    The arguments 'sizes' and 'strides' represent a specification for
    generating the unrolling of 'vector' shape, which has all slices of shape
    'sizes' except for slices at dimension boundaries when 'vector' dimension
    sizes are not a multiple of 'sizes'.

    Each slice is returned at the tuple element index corresponding to the
    linear index of the slice w.r.t the unrolling scheme represented by 'sizes'.
    Currently, only unit strides are supported.

    Example:

    ```mlir
    %0 = vector.transfer_read ...: vector<4x2xf32>

    %1 = vector.extract_slices %0, [2, 2], [1, 1]
      : vector<4x2xf32> into tuple<vector<2x2xf32>, vector<2x2xf32>>

    // Example with partial slices at dimension boundaries.
    %2 = vector.transfer_read ...: vector<4x3xf32>

    %3 = vector.extract_slices %2, [2, 2], [1, 1]
      : vector<4x3xf32> into tuple<vector<2x2xf32>, vector<2x1xf32>,
                                   vector<2x2xf32>, vector<2x1xf32>>
    ```
  }];
  let builders = [
    OpBuilder<(ins "TupleType":$tupleType, "Value":$vector,
      "ArrayRef<int64_t>":$sizes, "ArrayRef<int64_t>":$strides)>
  ];
  let extraClassDeclaration = [{
    VectorType getSourceVectorType() {
      return vector().getType().cast<VectorType>();
    }
    TupleType getResultTupleType() {
      return getResult().getType().cast<TupleType>();
    }
    void getSizes(SmallVectorImpl<int64_t> &results);
    void getStrides(SmallVectorImpl<int64_t> &results);
    static StringRef getSizesAttrName() { return "sizes"; }
    static StringRef getStridesAttrName() { return "strides"; }
  }];
  let assemblyFormat = [{
    $vector `,` $sizes `,` $strides attr-dict `:` type($vector) `into`
    type(results)
  }];
}

=======
>>>>>>> 2ab1d525
def Vector_ExtractMapOp :
  Vector_Op<"extract_map", [NoSideEffect]>,
    Arguments<(ins AnyVector:$vector, Variadic<Index>:$ids)>,
    Results<(outs AnyVector)> {
  let summary = "vector extract map operation";
  let description = [{
    Takes an N-D vector and extracts a sub-part of the vector starting at id
    along each dimension.

    The dimension associated to each element of `ids` used to extract are
    implicitly deduced from the destination type. For each dimension the
    multiplicity is the destination dimension size divided by the source
    dimension size, each dimension with a multiplicity greater than 1 is
    associated to the next id, following ids order.
    For example if the source type is `vector<64x4x32xf32>` and the destination
    type is `vector<4x4x2xf32>`, the first id maps to dimension 0 and the second
    id to dimension 2.

    Similarly to vector.tuple_get, this operation is used for progressive
    lowering and should be folded away before converting to LLVM.

    It is different than `vector.extract_slice` and
    `vector.extract_strided_slice` as it takes a Value as index instead of an
    attribute. Also in the future it is meant to support extracting along any
    dimensions and not only the most major ones.

    For instance:
    ```
    // dynamic computation producing the value 0 of index type
    %idx0 = ... : index
    // dynamic computation producing the value 1 of index type
    %idx1 = ... : index
    %0 = arith.constant dense<0, 1, 2, 3>: vector<4xi32>
    // extracts values [0, 1]
    %1 = vector.extract_map %0[%idx0] : vector<4xi32> to vector<2xi32>
    // extracts values [1, 2]
    %2 = vector.extract_map %0[%idx1] : vector<4xi32> to vector<2xi32>
    ```

    Example:

    ```mlir
    %ev = vector.extract_map %v[%id] : vector<32xf32> to vector<1xf32>
    %ev1 = vector.extract_map %v1[%id1, %id2] : vector<64x4x32xf32>
      to vector<4x4x2xf32>
    ```
  }];
  let builders = [
    OpBuilder<(ins "Value":$vector, "ValueRange":$ids,
                  "ArrayRef<int64_t>":$multiplicity,
                  "AffineMap":$map)>];
  let extraClassDeclaration = [{
    VectorType getSourceVectorType() {
      return vector().getType().cast<VectorType>();
    }
    VectorType getResultType() {
      return getResult().getType().cast<VectorType>();
    }
    void getMultiplicity(SmallVectorImpl<int64_t> &multiplicity);
    AffineMap map();
  }];
  let assemblyFormat = [{
    $vector `[` $ids `]` attr-dict `:` type($vector) `to` type(results)
  }];

  let hasFolder = 1;
}

def Vector_FMAOp :
  Op<Vector_Dialect, "fma", [
       NoSideEffect, AllTypesMatch<["lhs", "rhs", "acc", "result"]>,
       DeclareOpInterfaceMethods<VectorUnrollOpInterface, ["getShapeForUnroll"]>
<<<<<<< HEAD
     ]>,
=======
     ] # ElementwiseMappable.traits>,
>>>>>>> 2ab1d525
    Arguments<(ins AnyVector:$lhs, AnyVector:$rhs, AnyVector:$acc)>,
    Results<(outs AnyVector:$result)> {
  let summary = "vector fused multiply-add";
  let description = [{
    Multiply-add expressions operate on n-D vectors and compute a fused
    pointwise multiply-and-accumulate: `$result = `$lhs * $rhs + $acc`.
    All operands and result have the same vector type. The semantics
    of the operation correspond to those of the `llvm.fma`
    [intrinsic](https://llvm.org/docs/LangRef.html#int-fma). In the
    particular case of lowering to LLVM, this is guaranteed to lower
    to the `llvm.fma.*` intrinsic.

    Example:

    ```mlir
    %3 = vector.fma %0, %1, %2: vector<8x16xf32>
    ```
  }];
  // Fully specified by traits.
  let verifier = ?;
  let assemblyFormat = "$lhs `,` $rhs `,` $acc attr-dict `:` type($lhs)";
  let builders = [
    OpBuilder<(ins "Value":$lhs, "Value":$rhs, "Value":$acc),
    [{build($_builder, $_state, lhs.getType(), lhs, rhs, acc);}]>
  ];
  let extraClassDeclaration = [{
    VectorType getVectorType() { return lhs().getType().cast<VectorType>(); }
  }];
}

def Vector_InsertElementOp :
  Vector_Op<"insertelement", [NoSideEffect,
     TypesMatchWith<"source operand type matches element type of result",
                    "result", "source",
                    "$_self.cast<ShapedType>().getElementType()">,
     AllTypesMatch<["dest", "result"]>]>,
     Arguments<(ins AnyType:$source, AnyVectorOfAnyRank:$dest,
                    Optional<AnySignlessIntegerOrIndex>:$position)>,
     Results<(outs AnyVectorOfAnyRank:$result)> {
  let summary = "insertelement operation";
  let description = [{
    Takes a scalar source, a 0-D or 1-D destination vector and a dynamic index
    position and inserts the source into the destination at the proper position.

    Note that this instruction resembles vector.insert, but is restricted to 0-D
    and 1-D vectors and relaxed to dynamic indices.

    It is meant to be closer to LLVM's version:
    https://llvm.org/docs/LangRef.html#insertelement-instruction

    Example:

    ```mlir
    %c = arith.constant 15 : i32
    %f = arith.constant 0.0f : f32
    %1 = vector.insertelement %f, %0[%c : i32]: vector<16xf32>
    %2 = vector.insertelement %f, %z[]: vector<f32>
    ```
  }];
  let assemblyFormat = [{
    $source `,` $dest `[` ($position^ `:` type($position))? `]`  attr-dict `:`
    type($result)
  }];

  let builders = [
<<<<<<< HEAD
    OpBuilder<(ins "Value":$source, "Value":$dest, "int64_t":$position)>,
=======
    // 0-D builder.
    OpBuilder<(ins "Value":$source, "Value":$dest)>,
    // 1-D + position builder.
>>>>>>> 2ab1d525
    OpBuilder<(ins "Value":$source, "Value":$dest, "Value":$position)>
  ];
  let extraClassDeclaration = [{
    Type getSourceType() { return source().getType(); }
    VectorType getDestVectorType() {
      return dest().getType().cast<VectorType>();
    }
  }];

}

def Vector_InsertOp :
  Vector_Op<"insert", [NoSideEffect,
     PredOpTrait<"source operand and result have same element type",
                 TCresVTEtIsSameAsOpBase<0, 0>>,
     AllTypesMatch<["dest", "res"]>]>,
     Arguments<(ins AnyType:$source, AnyVector:$dest, I64ArrayAttr:$position)>,
     Results<(outs AnyVector:$res)> {
  let summary = "insert operation";
  let description = [{
    Takes an n-D source vector, an (n+k)-D destination vector and a k-D position
    and inserts the n-D source into the (n+k)-D destination at the proper
    position. Degenerates to a scalar source type when n = 0.

    Example:

    ```mlir
    %2 = vector.insert %0, %1[3] : vector<8x16xf32> into vector<4x8x16xf32>
    %5 = vector.insert %3, %4[3, 3, 3] : f32 into vector<4x8x16xf32>
    ```
  }];
  let assemblyFormat = [{
    $source `,` $dest $position attr-dict `:` type($source) `into` type($dest)
  }];

  let builders = [
    OpBuilder<(ins "Value":$source, "Value":$dest,
      "ArrayRef<int64_t>":$position)>,
    // Convenience builder which assumes all values are constant indices.
    OpBuilder<(ins "Value":$source, "Value":$dest, "ValueRange":$position)>
  ];
  let extraClassDeclaration = [{
    static StringRef getPositionAttrName() { return "position"; }
    Type getSourceType() { return source().getType(); }
    VectorType getDestVectorType() {
      return dest().getType().cast<VectorType>();
    }
  }];

  let hasCanonicalizer = 1;
  let hasFolder = 1;
}

def Vector_InsertMapOp :
  Vector_Op<"insert_map", [NoSideEffect, AllTypesMatch<["dest", "result"]>]>,
    Arguments<(ins AnyVector:$vector, AnyVector:$dest, Variadic<Index>:$ids)>,
    Results<(outs AnyVector:$result)> {
  let summary = "vector insert map operation";
  let description = [{
    Inserts a N-D vector and within a larger vector starting at id. The new
    vector created will have the same size as the destination operand vector.

    The dimension associated to each element of `ids` used to insert is
    implicitly deduced from the source type (see `ExtractMapOp` for details).
    For example if source type is `vector<4x4x2xf32>` and the destination type
    is `vector<64x4x32xf32>`, the first id maps to dimension 0 and the second id
    to dimension 2.

    Similarly to vector.tuple_get, this operation is used for progressive
    lowering and should be folded away before converting to LLVM.

    It is different than `vector.insert` and `vector.insert_strided_slice` as it
    takes a Value as index instead of an attribute. Also in the future it is
    meant to support inserting along any dimensions and not only the most major
    ones.

    This operations is meant to be used in combination with vector.extract_map.

    For instance:
    ```
    // dynamic computation producing the value 0 of index type
    %idx0 = ... : index
    // dynamic computation producing the value 1 of index type
    %idx1 = ... : index /
    %0 = arith.constant dense<0, 1, 2, 3>: vector<4xi32>
    // extracts values [0, 1]
    %1 = vector.extract_map %0[%idx0] : vector<4xi32> to vector<2xi32>
    // extracts values [1, 2]
    %2 = vector.extract_map %0[%idx1] : vector<4xi32> to vector<2xi32>
    // insert [0, 1] into [x, x, x, x] and produce [0, 1, x, x]
    %3 = vector.insert_map %1, %0[%idx0] : vector<2xi32> into vector<4xi32>
    // insert [1, 2] into [x, x, x, x] and produce [x, 1, 2, x]
    %4 = vector.insert_map %2, %0[%idx1] : vector<2xi32> into vector<4xi32>
    ```
    Example:

    ```mlir
    %v = vector.insert_map %ev %v[%id] : vector<1xf32> into vector<32xf32>
    %v1 = vector.insert_map %ev1, %v1[%arg0, %arg1] : vector<2x4x1xf32>
      into vector<64x4x32xf32>
    ```
  }];
  let builders = [OpBuilder<(ins "Value":$vector, "Value":$dest,
                                "ValueRange":$ids)>];
  let extraClassDeclaration = [{
    VectorType getSourceVectorType() {
      return vector().getType().cast<VectorType>();
    }
    VectorType getResultType() {
      return getResult().getType().cast<VectorType>();
    }
    // Return a map indicating the dimension mapping to the given ids.
    AffineMap map();
  }];
  let assemblyFormat = [{
    $vector `,` $dest `[` $ids `]` attr-dict
      `:` type($vector) `into` type($result)
  }];
}

def Vector_InsertStridedSliceOp :
  Vector_Op<"insert_strided_slice", [NoSideEffect,
    PredOpTrait<"operand #0 and result have same element type",
                 TCresVTEtIsSameAsOpBase<0, 0>>,
    AllTypesMatch<["dest", "res"]>]>,
    Arguments<(ins AnyVector:$source, AnyVector:$dest, I64ArrayAttr:$offsets,
               I64ArrayAttr:$strides)>,
    Results<(outs AnyVector:$res)> {
  let summary = "strided_slice operation";
  let description = [{
    Takes a k-D source vector, an n-D destination vector (n >= k), n-sized
    `offsets` integer array attribute, a k-sized `strides` integer array attribute
    and inserts the k-D source vector as a strided subvector at the proper offset
    into the n-D destination vector.

    At the moment strides must contain only 1s.

    Returns an n-D vector that is a copy of the n-D destination vector in which
    the last k-D dimensions contain the k-D source vector elements strided at
    the proper location as specified by the offsets.

    Example:

    ```mlir
    %2 = vector.insert_strided_slice %0, %1
        {offsets = [0, 0, 2], strides = [1, 1]}:
      vector<2x4xf32> into vector<16x4x8xf32>
    ```
  }];

  let assemblyFormat = [{
    $source `,` $dest attr-dict `:` type($source) `into` type($dest)
  }];

  let builders = [
    OpBuilder<(ins "Value":$source, "Value":$dest,
      "ArrayRef<int64_t>":$offsets, "ArrayRef<int64_t>":$strides)>
  ];
  let extraClassDeclaration = [{
    static StringRef getOffsetsAttrName() { return "offsets"; }
    static StringRef getStridesAttrName() { return "strides"; }
    VectorType getSourceVectorType() {
      return source().getType().cast<VectorType>();
    }
    VectorType getDestVectorType() {
      return dest().getType().cast<VectorType>();
    }
    bool hasNonUnitStrides() { 
      return llvm::any_of(strides(), [](Attribute attr) {
        return attr.cast<IntegerAttr>().getInt() != 1;
      });
    }
  }];

  let hasFolder = 1;
}

def Vector_OuterProductOp :
  Vector_Op<"outerproduct", [NoSideEffect,
    PredOpTrait<"lhs operand and result have same element type",
                TCresVTEtIsSameAsOpBase<0, 0>>,
    PredOpTrait<"rhs operand and result have same element type",
                TCresVTEtIsSameAsOpBase<0, 1>>]>,
    Arguments<(ins AnyVector:$lhs, AnyType:$rhs,
               Variadic<AnyVector>:$acc,
               DefaultValuedAttr<Vector_CombiningKindAttr, "CombiningKind::ADD">:$kind)>,
    Results<(outs AnyVector)> {
  let summary = "vector outerproduct with optional fused add";
  let description = [{
    Takes 2 1-D vectors and returns the 2-D vector containing the outer-product,
    as illustrated below:
    ```
     outer |   [c, d]
     ------+------------
       [a, | [ [a*c, a*d],
        b] |   [b*c, b*d] ]
    ```
    This operation also accepts a 1-D vector lhs and a scalar rhs. In this
    case a simple AXPY operation is performed, which returns a 1-D vector.
    ```
        [a, b] * c = [a*c, b*c]
    ```

    An optional extra vector argument with the same shape as the output
    vector may be specified in which case the operation returns the sum of
    the outer-product and the extra vector. In this multiply-accumulate
    scenario for floating-point arguments, the rounding mode is enforced
    by guaranteeing that a fused-multiply add operation is emitted. When
    lowered to the LLVMIR dialect, this form emits `llvm.intr.fma`, which
    is guaranteed to lower to actual `fma` instructions on x86.

    An optional kind attribute may be specified to be add/mul/min/max
    for int/fp, and and/or/xor for int only. The default is "add", in which
    case the operation returns a fused multiply-add. In other cases it returns
    a multiply followed by the appropriate operation (for example, a compare and
    select for "max").

    Example:

    ```
    %2 = vector.outerproduct %0, %1: vector<4xf32>, vector<8xf32>
    return %2: vector<4x8xf32>

    %3 = vector.outerproduct %0, %1, %2:
      vector<4xf32>, vector<8xf32>, vector<4x8xf32>
    return %3: vector<4x8xf32>

    %4 = vector.outerproduct %0, %1, %2 {kind = #vector.kind<max>}:
      vector<4xf32>, vector<8xf32>, vector<4x8xf32>
    return %3: vector<4x8xf32>

    %6 = vector.outerproduct %4, %5: vector<10xf32>, f32
    return %6: vector<10xf32>

    ```
  }];
  let builders = [
    // Build an op without mask, use the type of `acc` as the return type.
    OpBuilder<(ins "Value":$lhs, "Value":$rhs, "Value":$acc)>
  ];
  let extraClassDeclaration = [{
    VectorType getOperandVectorTypeLHS() {
      return lhs().getType().cast<VectorType>();
    }
    Type getOperandTypeRHS() {
      return rhs().getType();
    }
    VectorType getOperandVectorTypeACC() {
      return (llvm::size(acc()) == 0)
        ? VectorType()
        : (*acc().begin()).getType().cast<VectorType>();
    }
    VectorType getVectorType() {
      return getResult().getType().cast<VectorType>();
    }
    static constexpr StringRef getKindAttrName() {
      return "kind";
    }
    static CombiningKind getDefaultKind() {
      return CombiningKind::ADD;
    }
  }];
}

// TODO: Add transformation which decomposes ReshapeOp into an optimized
// sequence of vector rotate/shuffle/select operations.
def Vector_ReshapeOp :
  Vector_Op<"reshape", [AttrSizedOperandSegments, NoSideEffect]>,
    Arguments<(ins AnyVector:$vector, Variadic<Index>:$input_shape,
               Variadic<Index>:$output_shape,
               I64ArrayAttr:$fixed_vector_sizes)>,
    Results<(outs AnyVector:$result)> {
  let summary = "vector reshape operation";
  let description = [{
    Reshapes its vector operand from 'input_shape' to 'output_shape' maintaining
    fixed vector dimension 'fixed_vector_sizes' on the innermost vector
    dimensions.

    The parameters 'input_shape' and 'output_shape' represent valid data shapes
    across fixed vector shapes. For example, if a vector has a valid data
    shape [6] with fixed vector size [8], then the valid data elements are
    assumed to be stored at the beginning of the vector with the remaining
    vector elements undefined.

    In the examples below, valid data elements are represented by an alphabetic
    character, and undefined data elements are represented by '-'.

    Example

      vector<1x8xf32> with valid data shape [6], fixed vector sizes [8]

                input: [a, b, c, d, e, f]

           layout map: (d0) -> (d0 floordiv 8, d0 mod 8)

        vector layout: [a, b, c, d, e, f, -, -]

    Example

      vector<2x8xf32> with valid data shape [10], fixed vector sizes [8]

                input: [a, b, c, d, e, f, g, h, i, j]

           layout map: (d0) -> (d0 floordiv 8, d0 mod 8)

        vector layout: [[a, b, c, d, e, f, g, h],
                        [i, j, -, -, -, -, -, -]]

    Example

      vector<2x2x2x3xf32> with valid data shape [3, 5], fixed vector sizes
      [2, 3]

                input: [[a, b, c, d, e],
                        [f, g, h, i, j],
                        [k, l, m, n, o]]

           layout map: (d0, d1) -> (d0 floordiv 3, d1 floordiv 5,
                                    d0 mod 3, d1 mod 5)

        vector layout: [[[[a, b, c],
                          [f, g, h]]
                         [[d, e, -],
                          [i, j, -]]],
                        [[[k, l, m],
                          [-, -, -]]
                         [[n, o, -],
                          [-, -, -]]]]

    Example

      %1 = vector.reshape %0, [%c3, %c6], [%c2, %c9], [4]
        : vector<3x2x4xf32> to vector<2x3x4xf32>

             input: [[a, b, c, d, e, f],
                     [g, h, i, j, k, l],
                     [m, n, o, p, q, r]]

        layout map: (d0, d1) -> (d0, d1 floordiv 4, d1 mod 4)


      Input vector:  [[[a, b, c, d],
                       [e, f, -, -]],
                      [[g, h, i, j],
                       [k, l, -, -]],
                      [[m, n, o, p],
                       [q, r, -, -]]]

      Output vector:  [[[a, b, c, d],
                        [e, f, g, h],
                        [i, -, -, -]],
                       [[j, k, l, m],
                        [n, o, p, q],
                        [r, -, -, -]]]
  }];

  let extraClassDeclaration = [{
    VectorType getInputVectorType() {
      return vector().getType().cast<VectorType>();
    }
    VectorType getOutputVectorType() {
      return getResult().getType().cast<VectorType>();
    }

    /// Returns as integer value the number of input shape operands.
    int64_t getNumInputShapeSizes() { return input_shape().size(); }

    /// Returns as integer value the number of output shape operands.
    int64_t getNumOutputShapeSizes() { return output_shape().size(); }

    void getFixedVectorSizes(SmallVectorImpl<int64_t> &results);

    static StringRef getFixedVectorSizesAttrName() {
      return "fixed_vector_sizes";
    }
    static StringRef getInputShapeAttrName() { return "input_shape"; }
    static StringRef getOutputShapeAttrName() { return "output_shape"; }
  }];

  let assemblyFormat = [{
    $vector `,` `[` $input_shape `]` `,` `[` $output_shape `]` `,`
    $fixed_vector_sizes attr-dict `:` type($vector) `to` type($result)
  }];
}

def Vector_ExtractStridedSliceOp :
  Vector_Op<"extract_strided_slice", [NoSideEffect,
    PredOpTrait<"operand and result have same element type",
                 TCresVTEtIsSameAsOpBase<0, 0>>]>,
    Arguments<(ins AnyVector:$vector, I64ArrayAttr:$offsets,
               I64ArrayAttr:$sizes, I64ArrayAttr:$strides)>,
    Results<(outs AnyVector)> {
  let summary = "extract_strided_slice operation";
  let description = [{
    Takes an n-D vector, k-D `offsets` integer array attribute, a k-sized
    `sizes` integer array attribute, a k-sized `strides` integer array
    attribute and extracts the n-D subvector at the proper offset.

    At the moment strides must contain only 1s.
    // TODO: support non-1 strides.

    Returns an n-D vector where the first k-D dimensions match the `sizes`
    attribute. The returned subvector contains the elements starting at offset
    `offsets` and ending at `offsets + sizes`.

    Example:

    ```mlir
    %1 = vector.extract_strided_slice %0
        {offsets = [0, 2], sizes = [2, 4], strides = [1, 1]}:
      vector<4x8x16xf32> to vector<2x4x16xf32>

    // TODO: Evolve to a range form syntax similar to:
    %1 = vector.extract_strided_slice %0[0:2:1][2:4:1]
      vector<4x8x16xf32> to vector<2x4x16xf32>
    ```
  }];
  let builders = [
    OpBuilder<(ins "Value":$source, "ArrayRef<int64_t>":$offsets,
      "ArrayRef<int64_t>":$sizes, "ArrayRef<int64_t>":$strides)>
  ];
  let extraClassDeclaration = [{
    static StringRef getOffsetsAttrName() { return "offsets"; }
    static StringRef getSizesAttrName() { return "sizes"; }
    static StringRef getStridesAttrName() { return "strides"; }
    VectorType getVectorType(){ return vector().getType().cast<VectorType>(); }
    void getOffsets(SmallVectorImpl<int64_t> &results);
    bool hasNonUnitStrides() { 
      return llvm::any_of(strides(), [](Attribute attr) {
        return attr.cast<IntegerAttr>().getInt() != 1;
      });
    }
  }];
  let hasCanonicalizer = 1;
  let hasFolder = 1;
  let assemblyFormat = "$vector attr-dict `:` type($vector) `to` type(results)";
}

def Vector_TransferReadOp :
  Vector_Op<"transfer_read", [
      DeclareOpInterfaceMethods<VectorTransferOpInterface>,
      DeclareOpInterfaceMethods<VectorUnrollOpInterface, ["getShapeForUnroll"]>,
      DeclareOpInterfaceMethods<MemoryEffectsOpInterface>,
      AttrSizedOperandSegments
    ]>,
    Arguments<(ins AnyShaped:$source,
                   Variadic<Index>:$indices,
                   AffineMapAttr:$permutation_map,
                   AnyType:$padding,
                   Optional<VectorOf<[I1]>>:$mask,
                   OptionalAttr<BoolArrayAttr>:$in_bounds)>,
    Results<(outs AnyVectorOfAnyRank:$vector)> {

  let summary = "Reads a supervector from memory into an SSA vector value.";

  let description = [{
    The `vector.transfer_read` op performs a read from a slice within a
    [MemRef](../LangRef.md#memref-type) or a Ranked
    [Tensor](../LangRef.md#tensor-type) supplied as its first operand
    into a [vector](../LangRef.md#vector-type) of the same base elemental type.

    A memref/tensor operand with vector element type, must have its vector
    element type match a suffix (shape and element type) of the vector (e.g.
    memref<3x2x6x4x3xf32>, vector<1x1x4x3xf32>).

    The slice is further defined by a full-rank index within the MemRef/Tensor,
    supplied as the operands `[1 .. 1 + rank(memref/tensor))`.

    The permutation_map [attribute](../LangRef.md#attributes) is an
    [affine-map](Affine.md#affine-maps) which specifies the transposition on the
    slice to match the vector shape. The permutation map may be implicit and
    omitted from parsing and printing if it is the canonical minor identity map
    (i.e. if it does not permute or broadcast any dimension).

    The size of the slice is specified by the size of the vector, given as the
    return type.

    An SSA value `padding` of the same elemental type as the MemRef/Tensor is
    provided to specify a fallback value in the case of out-of-bounds accesses
    and/or masking.

    An optional SSA value `mask` of the same shape as the vector type may be
    specified to mask out elements. Such elements will be replaces with
    `padding`. Elements whose corresponding mask element is `0` are masked out.

    An optional boolean array attribute is provided to specify which dimensions
    of the transfer are guaranteed to be within bounds. The length of the array
    must equal the rank of the vector type. Broadcast dimensions must always be
    in-bounds. The absence of this optional `in_bounds` attribute signifies that
    any dimension of the transfer (except for broadcasts) may be out-of-bounds.
    A `vector.transfer_read` can be lowered to a simple load if all dimensions
    are specified to be within bounds and no `mask` was specified.

    Note that `in_bounds` is specified for result dimensions and not input
    dimensions. The starting point of the transfer, i.e.,
    `%A[%expr1, %expr2, %expr3, %expr4]` in the example below, is expected to
    be in-bounds and as indices are increasing, accesses may run out-of-bounds.

    This operation is called 'read' by opposition to 'load' because the
    super-vector granularity is generally not representable with a single
    hardware register. A `vector.transfer_read` is thus a mid-level abstraction
    that supports super-vectorization with non-effecting padding for full-tile
    only operations.

    More precisely, let's dive deeper into the permutation_map for the following
    MLIR:

    ```mlir
    vector.transfer_read %A[%expr1, %expr2, %expr3, %expr4]
      { permutation_map : (d0,d1,d2,d3) -> (d2,0,d0) } :
      memref<?x?x?x?xf32>, vector<3x4x5xf32>
    ```

    This operation always reads a slice starting at `%A[%expr1, %expr2, %expr3,
    %expr4]`. The size of the slice is 3 along d2 and 5 along d0, so the slice
    is: `%A[%expr1 : %expr1 + 5, %expr2, %expr3:%expr3 + 3, %expr4]`

    That slice needs to be read into a `vector<3x4x5xf32>`. Since the
    permutation map is not full rank, there must be a broadcast along vector
    dimension `1`.

    A notional lowering of vector.transfer_read could generate code resembling:

    ```mlir
    // %expr1, %expr2, %expr3, %expr4 defined before this point
    %tmp = alloc() : vector<3x4x5xf32>
    %view_in_tmp = "element_type_cast"(%tmp) : memref<1xvector<3x4x5xf32>>
    for %i = 0 to 3 {
      affine.for %j = 0 to 4 {
        affine.for %k = 0 to 5 {
          %a = load %A[%expr1 + %k, %expr2, %expr3 + %i, %expr4] :
            memref<?x?x?x?xf32>
          store %tmp[%i, %j, %k] : vector<3x4x5xf32>
    }}}
    %c0 = arith.constant 0 : index
    %vec = load %view_in_tmp[%c0] : vector<3x4x5xf32>
    ```

    On a GPU one could then map `i`, `j`, `k` to blocks and threads. Notice that
    the temporary storage footprint is `3 * 5` values but `3 * 4 * 5` values are
    actually transferred between `%A` and `%tmp`.

    Alternatively, if a notional vector broadcast operation were available, the
    lowered code would resemble:

    ```mlir
    // %expr1, %expr2, %expr3, %expr4 defined before this point
    %tmp = alloc() : vector<3x4x5xf32>
    %view_in_tmp = "element_type_cast"(%tmp) : memref<1xvector<3x4x5xf32>>
    for %i = 0 to 3 {
      affine.for %k = 0 to 5 {
        %a = load %A[%expr1 + %k, %expr2, %expr3 + %i, %expr4] :
          memref<?x?x?x?xf32>
        store %tmp[%i, 0, %k] : vector<3x4x5xf32>
    }}
    %c0 = arith.constant 0 : index
    %tmpvec = load %view_in_tmp[%c0] : vector<3x4x5xf32>
    %vec = broadcast %tmpvec, 1 : vector<3x4x5xf32>
    ```

    where `broadcast` broadcasts from element 0 to all others along the
    specified dimension. This time, the temporary storage footprint is `3 * 5`
    values which is the same amount of data as the `3 * 5` values transferred.
    An additional `1` broadcast is required. On a GPU this broadcast could be
    implemented using a warp-shuffle if loop `j` were mapped to `threadIdx.x`.

    Syntax
    ```
    operation ::= ssa-id `=` `vector.transfer_read` ssa-use-list
      `{` attribute-entry `} :` memref-type `,` vector-type
    ```

    Example:

    ```mlir
    // Read the slice `%A[%i0, %i1:%i1+256, %i2:%i2+32]` into vector<32x256xf32>
    // and pad with %f0 to handle the boundary case:
    %f0 = arith.constant 0.0f : f32
    for %i0 = 0 to %0 {
      affine.for %i1 = 0 to %1 step 256 {
        affine.for %i2 = 0 to %2 step 32 {
          %v = vector.transfer_read %A[%i0, %i1, %i2], (%f0)
               {permutation_map: (d0, d1, d2) -> (d2, d1)} :
               memref<?x?x?xf32>, vector<32x256xf32>
    }}}

    // Read the slice `%A[%i0, %i1]` (i.e. the element `%A[%i0, %i1]`) into
    // vector<128xf32>. The underlying implementation will require a 1-D vector
    // broadcast:
    for %i0 = 0 to %0 {
      affine.for %i1 = 0 to %1 {
        %3 = vector.transfer_read %A[%i0, %i1]
             {permutation_map: (d0, d1) -> (0)} :
             memref<?x?xf32>, vector<128xf32>
      }
    }

    // Read from a memref with vector element type.
    %4 = vector.transfer_read %arg1[%c3, %c3], %vf0
      {permutation_map = (d0, d1)->(d0, d1)}
        : memref<?x?xvector<4x3xf32>>, vector<1x1x4x3xf32>

    // Read from a tensor with vector element type.
    %4 = vector.transfer_read %arg1[%c3, %c3], %vf0
      {permutation_map = (d0, d1)->(d0, d1)}
        : tensor<?x?xvector<4x3xf32>>, vector<1x1x4x3xf32>

    // Special encoding for 0-d transfer with 0-d tensor/memref, vector shape
    // {1} and permutation_map () -> (0).
    %0 = vector.transfer_read %arg0[], %f0 {permutation_map = affine_map<()->(0)>} :
      tensor<f32>, vector<1xf32>
    ```
  }];

  let builders = [
<<<<<<< HEAD
    // Builder that sets padding to zero.
    OpBuilder<(ins "VectorType":$vector, "Value":$source,
      "ValueRange":$indices, "AffineMap":$permutationMap,
      CArg<"ArrayRef<bool>", "{}">:$maybeMasked)>,
    // Builder that sets padding to 'getMinorIdentityMap'.
    OpBuilder<(ins "VectorType":$vector, "Value":$source,
      "ValueRange":$indices, "Value":$padding,
      CArg<"ArrayRef<bool>", "{}">:$maybeMasked)>,
    // Builder that sets permutation map (resp. padding) to
    // 'getMinorIdentityMap' (resp. zero).
    OpBuilder<(ins "VectorType":$vector, "Value":$source,
      "ValueRange":$indices, CArg<"ArrayRef<bool>", "{}">:$maybeMasked)>
=======
    /// 1. Builder that sets padding to zero and an empty mask (variant with attrs).
    OpBuilder<(ins "VectorType":$vectorType,
                   "Value":$source,
                   "ValueRange":$indices,
                   "AffineMapAttr":$permutationMapAttr,
                   "ArrayAttr":$inBoundsAttr)>,
    /// 2. Builder that sets padding to zero and an empty mask (variant without attrs).
    OpBuilder<(ins "VectorType":$vectorType,
                   "Value":$source,
                   "ValueRange":$indices,
                   "AffineMap":$permutationMap,
                   CArg<"Optional<ArrayRef<bool>>", "::llvm::None">:$inBounds)>,
    /// 3. Builder that sets permutation map to 'getMinorIdentityMap'.
    OpBuilder<(ins "VectorType":$vectorType,
                   "Value":$source,
                   "ValueRange":$indices,
                   "Value":$padding,
                   CArg<"Optional<ArrayRef<bool>>", "::llvm::None">:$inBounds)>,
    /// 4. Builder that sets padding to zero and permutation map to
    /// 'getMinorIdentityMap'.
    OpBuilder<(ins "VectorType":$vectorType,
                   "Value":$source,
                   "ValueRange":$indices,
                   CArg<"Optional<ArrayRef<bool>>", "::llvm::None">:$inBounds)>,
>>>>>>> 2ab1d525
  ];
  let hasCanonicalizer = 1;
  let hasFolder = 1;
}

def Vector_TransferWriteOp :
  Vector_Op<"transfer_write", [
      DeclareOpInterfaceMethods<VectorTransferOpInterface>,
      DeclareOpInterfaceMethods<VectorUnrollOpInterface, ["getShapeForUnroll"]>,
      DeclareOpInterfaceMethods<MemoryEffectsOpInterface>,
      AttrSizedOperandSegments
  ]>,
    Arguments<(ins AnyVectorOfAnyRank:$vector,
                   AnyShaped:$source,
                   Variadic<Index>:$indices,
                   AffineMapAttr:$permutation_map,
                   Optional<VectorOf<[I1]>>:$mask,
                   OptionalAttr<BoolArrayAttr>:$in_bounds)>,
    Results<(outs Optional<AnyRankedTensor>:$result)> {

  let summary = "The vector.transfer_write op writes a supervector to memory.";

  let description = [{
    The `vector.transfer_write` op performs a write from a
    [vector](../LangRef.md#vector-type), supplied as its first operand, into a
    slice within a [MemRef](../LangRef.md#memref-type) or a Ranked
    [Tensor](../LangRef.md#tensor-type) of the same base elemental type,
    supplied as its second operand.

    A vector memref/tensor operand must have its vector element type match a
    suffix (shape and element type) of the vector (e.g. memref<3x2x6x4x3xf32>,
    vector<1x1x4x3xf32>). If the operand is a tensor, the operation returns a
    new tensor of the same type.

    The slice is further defined by a full-rank index within the MemRef/Tensor,
    supplied as the operands `[2 .. 2 + rank(memref/tensor))`.

    The permutation_map [attribute](../LangRef.md#attributes) is an
    [affine-map](Affine.md#affine-maps) which specifies the transposition on the
    slice to match the vector shape. The permutation map may be implicit and
    omitted from parsing and printing if it is the canonical minor identity map
    (i.e. if it does not permute any dimension). In contrast to `transfer_read`,
    write ops cannot have broadcast dimensions.

    The size of the slice is specified by the size of the vector.

    An optional SSA value `mask` of the same shape as the vector type may be
    specified to mask out elements. Elements whose corresponding mask element
    is `0` are masked out.

    An optional boolean array attribute is provided to specify which dimensions
    of the transfer are guaranteed to be within bounds. The absence of this
    `in_bounds` attribute signifies that any dimension of the transfer may be
    out-of-bounds. A `vector.transfer_write` can be lowered to a simple store
    if all dimensions are specified to be within bounds and no `mask` was
    specified.

    An optional boolean array attribute is provided to specify which dimensions
    of the transfer are guaranteed to be within bounds. The length of the array
    must equal the rank of the vector type. The absence of this optional
    `in_bounds` attribute signifies that any dimension of the transfer
    may be out-of-bounds. A `vector.transfer_write` can be lowered to a simple
    store if all dimensions are specified to be within bounds and no `mask` was
    specified.

    Note that `in_bounds` is specified for result dimensions and not input
    dimensions. The starting point of the transfer, i.e.,
    `%A[%expr1, %expr2, %expr3, %expr4]` in the example below, is expected to
    be in-bounds and as indices are increasing, accesses may run out-of-bounds.

    This operation is called 'write' by opposition to 'store' because the
    super-vector granularity is generally not representable with a single
    hardware register. A `vector.transfer_write` is thus a
    mid-level abstraction that supports super-vectorization with non-effecting
    padding for full-tile-only code. It is the responsibility of
    `vector.transfer_write`'s implementation to ensure the memory writes are
    valid. Different lowerings may be pertinent depending on the hardware
    support.

    Example:

    ```mlir
    // write vector<16x32x64xf32> into the slice
    //   `%A[%i0, %i1:%i1+32, %i2:%i2+64, %i3:%i3+16]`:
    for %i0 = 0 to %0 {
      affine.for %i1 = 0 to %1 step 32 {
        affine.for %i2 = 0 to %2 step 64 {
          affine.for %i3 = 0 to %3 step 16 {
            %val = `ssa-value` : vector<16x32x64xf32>
            vector.transfer_write %val, %A[%i0, %i1, %i2, %i3]
              {permutation_map: (d0, d1, d2, d3) -> (d3, d1, d2)} :
              vector<16x32x64xf32>, memref<?x?x?x?xf32>
    }}}}

    // write to a memref with vector element type.
    vector.transfer_write %4, %arg1[%c3, %c3]
      {permutation_map = (d0, d1)->(d0, d1)}
        : vector<1x1x4x3xf32>, memref<?x?xvector<4x3xf32>>

    // return a tensor where the vector is inserted into the source tensor.
    %5 = vector.transfer_write %4, %arg1[%c3, %c3]
      {permutation_map = (d0, d1)->(d0, d1)}
        : vector<1x1x4x3xf32>, tensor<?x?xvector<4x3xf32>>

    // Special encoding for 0-d transfer with 0-d tensor/memref, vector shape
    // {1} and permutation_map () -> (0).
    %1 = vector.transfer_write %0, %arg0[] {permutation_map = affine_map<()->(0)>} :
      vector<1xf32>, tensor<f32>
    ```
  }];

  let builders = [
<<<<<<< HEAD
    // Builder that sets permutation map to 'getMinorIdentityMap'.
    OpBuilder<(ins "Value":$vector, "Value":$source, "ValueRange":$indices,
      CArg<"ArrayRef<bool>", "{}">:$maybeMasked)>,
    OpBuilder<(ins "Value":$vector, "Value":$source, "ValueRange":$indices,
      "AffineMap":$permutationMap)>,
    OpBuilder<(ins "Value":$vector, "Value":$source, "ValueRange":$indices,
      "AffineMapAttr":$permutationMap, "ArrayAttr":$masked)>,
    OpBuilder<(ins "Value":$vector, "Value":$source, "ValueRange":$indices,
      "AffineMap":$permutationMap, "ArrayAttr":$masked)>,
=======
    /// 1. Builder with type inference.
    OpBuilder<(ins "Value":$vector,
                   "Value":$dest,
                   "ValueRange":$indices,
                   "AffineMapAttr":$permutationMapAttr,
                   "Value":$mask,
                   "ArrayAttr":$inBoundsAttr)>,
    /// 2. Builder with type inference that sets an empty mask (variant with attrs).
    OpBuilder<(ins "Value":$vector,
                   "Value":$dest,
                   "ValueRange":$indices,
                   "AffineMapAttr":$permutationMapAttr,
                   "ArrayAttr":$inBoundsAttr)>,
    /// 3. Builder with type inference that sets an empty mask (variant without attrs).
    OpBuilder<(ins "Value":$vector,
                   "Value":$dest,
                   "ValueRange":$indices,
                   "AffineMap":$permutationMap,
                   CArg<"Optional<ArrayRef<bool>>", "::llvm::None">:$inBounds)>,
    /// 4. Builder with type inference that sets an empty mask and sets permutation
    /// map to 'getMinorIdentityMap'.
    OpBuilder<(ins "Value":$vector,
                   "Value":$dest,
                   "ValueRange":$indices,
                   CArg<"Optional<ArrayRef<bool>>", "::llvm::None">:$inBounds)>,
>>>>>>> 2ab1d525
  ];
  let hasFolder = 1;
  let hasCanonicalizer = 1;
}

def Vector_LoadOp : Vector_Op<"load"> {
  let summary = "reads an n-D slice of memory into an n-D vector";
  let description = [{
    The 'vector.load' operation reads an n-D slice of memory into an n-D
    vector. It takes a 'base' memref, an index for each memref dimension and a
    result vector type as arguments. It returns a value of the result vector
    type. The 'base' memref and indices determine the start memory address from
    which to read. Each index provides an offset for each memref dimension
    based on the element type of the memref. The shape of the result vector
    type determines the shape of the slice read from the start memory address.
    The elements along each dimension of the slice are strided by the memref
    strides. Only unit strides are allowed along the most minor memref
    dimension. These constraints guarantee that elements read along the first
    dimension of the slice are contiguous in memory.

    The memref element type can be a scalar or a vector type. If the memref
    element type is a scalar, it should match the element type of the result
    vector. If the memref element type is vector, it should match the result
    vector type.

    Example 1: 1-D vector load on a scalar memref.
    ```mlir
    %result = vector.load %base[%i, %j] : memref<100x100xf32>, vector<8xf32>
    ```

    Example 2: 1-D vector load on a vector memref.
    ```mlir
    %result = vector.load %memref[%i, %j] : memref<200x100xvector<8xf32>>, vector<8xf32>
    ```

    Example 3:  2-D vector load on a scalar memref.
    ```mlir
    %result = vector.load %memref[%i, %j] : memref<200x100xf32>, vector<4x8xf32>
    ```

    Example 4:  2-D vector load on a vector memref.
    ```mlir
    %result = vector.load %memref[%i, %j] : memref<200x100xvector<4x8xf32>>, vector<4x8xf32>
    ```

    Representation-wise, the 'vector.load' operation permits out-of-bounds
    reads. Support and implementation of out-of-bounds vector loads is
    target-specific. No assumptions should be made on the value of elements
    loaded out of bounds. Not all targets may support out-of-bounds vector
    loads.

    Example 5:  Potential out-of-bound vector load.
    ```mlir
    %result = vector.load %memref[%index] : memref<?xf32>, vector<8xf32>
    ```

    Example 6:  Explicit out-of-bound vector load.
    ```mlir
    %result = vector.load %memref[%c0] : memref<7xf32>, vector<8xf32>
    ```
  }];

  let arguments = (ins Arg<AnyMemRef, "the reference to load from",
      [MemRead]>:$base,
      Variadic<Index>:$indices);
  let results = (outs AnyVector:$result);

  let extraClassDeclaration = [{
    MemRefType getMemRefType() {
      return base().getType().cast<MemRefType>();
    }

    VectorType getVectorType() {
      return result().getType().cast<VectorType>();
    }
  }];

  let hasFolder = 1;

  let assemblyFormat =
      "$base `[` $indices `]` attr-dict `:` type($base) `,` type($result)";
}

def Vector_StoreOp : Vector_Op<"store"> {
  let summary = "writes an n-D vector to an n-D slice of memory";
  let description = [{
    The 'vector.store' operation writes an n-D vector to an n-D slice of memory.
    It takes the vector value to be stored, a 'base' memref and an index for
    each memref dimension. The 'base' memref and indices determine the start
    memory address from which to write. Each index provides an offset for each
    memref dimension based on the element type of the memref. The shape of the
    vector value to store determines the shape of the slice written from the
    start memory address. The elements along each dimension of the slice are
    strided by the memref strides. Only unit strides are allowed along the most
    minor memref dimension. These constraints guarantee that elements written
    along the first dimension of the slice are contiguous in memory.

    The memref element type can be a scalar or a vector type. If the memref
    element type is a scalar, it should match the element type of the value
    to store. If the memref element type is vector, it should match the type
    of the value to store.

    Example 1: 1-D vector store on a scalar memref.
    ```mlir
    vector.store %valueToStore, %memref[%i, %j] : memref<200x100xf32>, vector<8xf32>
    ```

    Example 2: 1-D vector store on a vector memref.
    ```mlir
    vector.store %valueToStore, %memref[%i, %j] : memref<200x100xvector<8xf32>>, vector<8xf32>
    ```

    Example 3:  2-D vector store on a scalar memref.
    ```mlir
    vector.store %valueToStore, %memref[%i, %j] : memref<200x100xf32>, vector<4x8xf32>
    ```

    Example 4:  2-D vector store on a vector memref.
    ```mlir
    vector.store %valueToStore, %memref[%i, %j] : memref<200x100xvector<4x8xf32>>, vector<4x8xf32>
    ```

    Representation-wise, the 'vector.store' operation permits out-of-bounds
    writes. Support and implementation of out-of-bounds vector stores are
    target-specific. No assumptions should be made on the memory written out of
    bounds. Not all targets may support out-of-bounds vector stores.

    Example 5:  Potential out-of-bounds vector store.
    ```mlir
    vector.store %valueToStore, %memref[%index] : memref<?xf32>, vector<8xf32>
    ```

    Example 6:  Explicit out-of-bounds vector store.
    ```mlir
    vector.store %valueToStore, %memref[%c0] : memref<7xf32>, vector<8xf32>
    ```
  }];

  let arguments = (ins AnyVector:$valueToStore,
      Arg<AnyMemRef, "the reference to store to",
      [MemWrite]>:$base,
      Variadic<Index>:$indices);

  let extraClassDeclaration = [{
    MemRefType getMemRefType() {
      return base().getType().cast<MemRefType>();
    }

    VectorType getVectorType() {
      return valueToStore().getType().cast<VectorType>();
    }
  }];

  let hasFolder = 1;

  let assemblyFormat = "$valueToStore `,` $base `[` $indices `]` attr-dict "
                       "`:` type($base) `,` type($valueToStore)";
}

def Vector_LoadOp : Vector_Op<"load"> {
  let summary = "reads an n-D slice of memory into an n-D vector";
  let description = [{
    The 'vector.load' operation reads an n-D slice of memory into an n-D
    vector. It takes a 'base' memref, an index for each memref dimension and a
    result vector type as arguments. It returns a value of the result vector
    type. The 'base' memref and indices determine the start memory address from
    which to read. Each index provides an offset for each memref dimension
    based on the element type of the memref. The shape of the result vector
    type determines the shape of the slice read from the start memory address.
    The elements along each dimension of the slice are strided by the memref
    strides. Only memref with default strides are allowed. These constraints
    guarantee that elements read along the first dimension of the slice are
    contiguous in memory.

    The memref element type can be a scalar or a vector type. If the memref
    element type is a scalar, it should match the element type of the result
    vector. If the memref element type is vector, it should match the result
    vector type.

    Example 1: 1-D vector load on a scalar memref.
    ```mlir
    %result = vector.load %base[%i, %j] : memref<100x100xf32>, vector<8xf32>
    ```

    Example 2: 1-D vector load on a vector memref.
    ```mlir
    %result = vector.load %memref[%i, %j] : memref<200x100xvector<8xf32>>, vector<8xf32>
    ```

    Example 3:  2-D vector load on a scalar memref.
    ```mlir
    %result = vector.load %memref[%i, %j] : memref<200x100xf32>, vector<4x8xf32>
    ```

    Example 4:  2-D vector load on a vector memref.
    ```mlir
    %result = vector.load %memref[%i, %j] : memref<200x100xvector<4x8xf32>>, vector<4x8xf32>
    ```

    Representation-wise, the 'vector.load' operation permits out-of-bounds
    reads. Support and implementation of out-of-bounds vector loads is
    target-specific. No assumptions should be made on the value of elements
    loaded out of bounds. Not all targets may support out-of-bounds vector
    loads.

    Example 5:  Potential out-of-bound vector load.
    ```mlir
    %result = vector.load %memref[%index] : memref<?xf32>, vector<8xf32>
    ```

    Example 6:  Explicit out-of-bound vector load.
    ```mlir
    %result = vector.load %memref[%c0] : memref<7xf32>, vector<8xf32>
    ```
  }];

  let arguments = (ins Arg<AnyMemRef, "the reference to load from",
      [MemRead]>:$base,
      Variadic<Index>:$indices);
  let results = (outs AnyVector:$result);

  let extraClassDeclaration = [{
    MemRefType getMemRefType() {
      return base().getType().cast<MemRefType>();
    }

    VectorType getVectorType() {
      return result().getType().cast<VectorType>();
    }
  }];

  let assemblyFormat =
      "$base `[` $indices `]` attr-dict `:` type($base) `,` type($result)";
}

def Vector_StoreOp : Vector_Op<"store"> {
  let summary = "writes an n-D vector to an n-D slice of memory";
  let description = [{
    The 'vector.store' operation writes an n-D vector to an n-D slice of memory.
    It takes the vector value to be stored, a 'base' memref and an index for
    each memref dimension. The 'base' memref and indices determine the start
    memory address from which to write. Each index provides an offset for each
    memref dimension based on the element type of the memref. The shape of the
    vector value to store determines the shape of the slice written from the
    start memory address. The elements along each dimension of the slice are
    strided by the memref strides. Only memref with default strides are allowed.
    These constraints guarantee that elements written along the first dimension
    of the slice are contiguous in memory.

    The memref element type can be a scalar or a vector type. If the memref
    element type is a scalar, it should match the element type of the value
    to store. If the memref element type is vector, it should match the type
    of the value to store.

    Example 1: 1-D vector store on a scalar memref.
    ```mlir
    vector.store %valueToStore, %memref[%i, %j] : memref<200x100xf32>, vector<8xf32>
    ```

    Example 2: 1-D vector store on a vector memref.
    ```mlir
    vector.store %valueToStore, %memref[%i, %j] : memref<200x100xvector<8xf32>>, vector<8xf32>
    ```

    Example 3:  2-D vector store on a scalar memref.
    ```mlir
    vector.store %valueToStore, %memref[%i, %j] : memref<200x100xf32>, vector<4x8xf32>
    ```

    Example 4:  2-D vector store on a vector memref.
    ```mlir
    vector.store %valueToStore, %memref[%i, %j] : memref<200x100xvector<4x8xf32>>, vector<4x8xf32>
    ```

    Representation-wise, the 'vector.store' operation permits out-of-bounds
    writes. Support and implementation of out-of-bounds vector stores are
    target-specific. No assumptions should be made on the memory written out of
    bounds. Not all targets may support out-of-bounds vector stores.

    Example 5:  Potential out-of-bounds vector store.
    ```mlir
    vector.store %valueToStore, %memref[%index] : memref<?xf32>, vector<8xf32>
    ```

    Example 6:  Explicit out-of-bounds vector store.
    ```mlir
    vector.store %valueToStore, %memref[%c0] : memref<7xf32>, vector<8xf32>
    ```
  }];

  let arguments = (ins AnyVector:$valueToStore,
      Arg<AnyMemRef, "the reference to store to",
      [MemWrite]>:$base,
      Variadic<Index>:$indices);

  let extraClassDeclaration = [{
    MemRefType getMemRefType() {
      return base().getType().cast<MemRefType>();
    }

    VectorType getVectorType() {
      return valueToStore().getType().cast<VectorType>();
    }
  }];

  let assemblyFormat = "$valueToStore `,` $base `[` $indices `]` attr-dict "
                       "`:` type($base) `,` type($valueToStore)";
}

def Vector_MaskedLoadOp :
  Vector_Op<"maskedload">,
    Arguments<(ins Arg<AnyMemRef, "", [MemRead]>:$base,
               Variadic<Index>:$indices,
               VectorOfRankAndType<[1], [I1]>:$mask,
               VectorOfRank<[1]>:$pass_thru)>,
    Results<(outs VectorOfRank<[1]>:$result)> {

  let summary = "loads elements from memory into a vector as defined by a mask vector";

  let description = [{
    The masked load reads elements from memory into a 1-D vector as defined
    by a base with indices and a 1-D mask vector. When the mask is set, the
    element is read from memory. Otherwise, the corresponding element is taken
    from a 1-D pass-through vector. Informally the semantics are:
    ```
    result[0] := mask[0] ? base[i+0] : pass_thru[0]
    result[1] := mask[1] ? base[i+1] : pass_thru[1]
    etc.
    ```
    The masked load can be used directly where applicable, or can be used
    during progressively lowering to bring other memory operations closer to
    hardware ISA support for a masked load. The semantics of the operation
    closely correspond to those of the `llvm.masked.load`
    [intrinsic](https://llvm.org/docs/LangRef.html#llvm-masked-load-intrinsics).

    Examples:

    ```mlir
    %0 = vector.maskedload %base[%i], %mask, %pass_thru
       : memref<?xf32>, vector<8xi1>, vector<8xf32> into vector<8xf32>

    %1 = vector.maskedload %base[%i, %j], %mask, %pass_thru
       : memref<?x?xf32>, vector<16xi1>, vector<16xf32> into vector<16xf32>
    ```
  }];
  let extraClassDeclaration = [{
    MemRefType getMemRefType() {
      return base().getType().cast<MemRefType>();
    }
    VectorType getMaskVectorType() {
      return mask().getType().cast<VectorType>();
    }
    VectorType getPassThruVectorType() {
      return pass_thru().getType().cast<VectorType>();
    }
    VectorType getVectorType() {
      return result().getType().cast<VectorType>();
    }
  }];
  let assemblyFormat = "$base `[` $indices `]` `,` $mask `,` $pass_thru attr-dict `:` "
    "type($base) `,` type($mask) `,` type($pass_thru) `into` type($result)";
  let hasCanonicalizer = 1;
  let hasFolder = 1;
}

def Vector_MaskedStoreOp :
  Vector_Op<"maskedstore">,
    Arguments<(ins Arg<AnyMemRef, "", [MemWrite]>:$base,
               Variadic<Index>:$indices,
               VectorOfRankAndType<[1], [I1]>:$mask,
               VectorOfRank<[1]>:$valueToStore)> {

  let summary = "stores elements from a vector into memory as defined by a mask vector";

  let description = [{
    The masked store operation writes elements from a 1-D vector into memory
    as defined by a base with indices and a 1-D mask vector. When the mask is
    set, the corresponding element from the vector is written to memory. Otherwise,
    no action is taken for the element. Informally the semantics are:
    ```
    if (mask[0]) base[i+0] = value[0]
    if (mask[1]) base[i+1] = value[1]
    etc.
    ```
    The masked store can be used directly where applicable, or can be used
    during progressively lowering to bring other memory operations closer to
    hardware ISA support for a masked store. The semantics of the operation
    closely correspond to those of the `llvm.masked.store`
    [intrinsic](https://llvm.org/docs/LangRef.html#llvm-masked-store-intrinsics).

    Examples:

    ```mlir
    vector.maskedstore %base[%i], %mask, %value
      : memref<?xf32>, vector<8xi1>, vector<8xf32>

    vector.maskedstore %base[%i, %j], %mask, %value
      : memref<?x?xf32>, vector<16xi1>, vector<16xf32>
    ```
  }];
  let extraClassDeclaration = [{
    MemRefType getMemRefType() {
      return base().getType().cast<MemRefType>();
    }
    VectorType getMaskVectorType() {
      return mask().getType().cast<VectorType>();
    }
    VectorType getVectorType() {
      return valueToStore().getType().cast<VectorType>();
    }
  }];
  let assemblyFormat =
      "$base `[` $indices `]` `,` $mask `,` $valueToStore "
      "attr-dict `:` type($base) `,` type($mask) `,` type($valueToStore)";
  let hasCanonicalizer = 1;
  let hasFolder = 1;
}

def Vector_GatherOp :
  Vector_Op<"gather">,
    Arguments<(ins Arg<AnyMemRef, "", [MemRead]>:$base,
               Variadic<Index>:$indices,
<<<<<<< HEAD
	       VectorOfRankAndType<[1], [AnyInteger]>:$index_vec,
=======
	       VectorOfRankAndType<[1], [AnyInteger, Index]>:$index_vec,
>>>>>>> 2ab1d525
               VectorOfRankAndType<[1], [I1]>:$mask,
               VectorOfRank<[1]>:$pass_thru)>,
    Results<(outs VectorOfRank<[1]>:$result)> {

  let summary = "gathers elements from memory into a vector as defined by an index vector and mask";

  let description = [{
    The gather operation gathers elements from memory into a 1-D vector as
    defined by a base with indices and an additional 1-D index vector, but
    only if the corresponding bit is set in a 1-D mask vector. Otherwise, the
    element is taken from a 1-D pass-through vector. Informally the semantics
    are:
    ```
    result[0] := mask[0] ? base[index[0]] : pass_thru[0]
    result[1] := mask[1] ? base[index[1]] : pass_thru[1]
    etc.
    ```
    The vector dialect leaves out-of-bounds behavior undefined.

    The gather operation can be used directly where applicable, or can be used
    during progressively lowering to bring other memory operations closer to
    hardware ISA support for a gather. The semantics of the operation closely
    correspond to those of the `llvm.masked.gather`
    [intrinsic](https://llvm.org/docs/LangRef.html#llvm-masked-gather-intrinsics).

    Examples:

    ```mlir
    %0 = vector.gather %base[%c0][%v], %mask, %pass_thru
       : memref<?xf32>, vector<16xi32>, vector<16xi1>, vector<16xf32> into vector<16xf32>

    %1 = vector.gather %base[%i, %j][%v], %mask, %pass_thru
       : memref<16x16xf32>, vector<16xi32>, vector<16xi1>, vector<16xf32> into vector<16xf32>
    ```
  }];
  let extraClassDeclaration = [{
    MemRefType getMemRefType() {
      return base().getType().cast<MemRefType>();
    }
    VectorType getIndexVectorType() {
      return index_vec().getType().cast<VectorType>();
    }
    VectorType getMaskVectorType() {
      return mask().getType().cast<VectorType>();
    }
    VectorType getPassThruVectorType() {
      return pass_thru().getType().cast<VectorType>();
    }
    VectorType getVectorType() {
      return result().getType().cast<VectorType>();
    }
  }];
  let assemblyFormat =
    "$base `[` $indices `]` `[` $index_vec `]` `,` "
    "$mask `,` $pass_thru attr-dict `:` type($base) `,` "
    "type($index_vec)  `,` type($mask) `,` type($pass_thru) "
    "`into` type($result)";
  let hasCanonicalizer = 1;
}

def Vector_ScatterOp :
  Vector_Op<"scatter">,
    Arguments<(ins Arg<AnyMemRef, "", [MemWrite]>:$base,
               Variadic<Index>:$indices,
<<<<<<< HEAD
	       VectorOfRankAndType<[1], [AnyInteger]>:$index_vec,
=======
	       VectorOfRankAndType<[1], [AnyInteger, Index]>:$index_vec,
>>>>>>> 2ab1d525
               VectorOfRankAndType<[1], [I1]>:$mask,
               VectorOfRank<[1]>:$valueToStore)> {

  let summary = "scatters elements from a vector into memory as defined by an index vector and mask";

  let description = [{
    The scatter operation scatters elements from a 1-D vector into memory as
    defined by a base with indices and an additional 1-D index vector, but
    only if the corresponding bit in a 1-D mask vector is set. Otherwise, no
    action is taken for that element. Informally the semantics are:
    ```
    if (mask[0]) base[index[0]] = value[0]
    if (mask[1]) base[index[1]] = value[1]
    etc.
    ```
    The vector dialect leaves out-of-bounds and repeated index behavior
    undefined. Underlying implementations may enforce strict sequential
    semantics for the latter, though.
    TODO: enforce the latter always?

    The scatter operation can be used directly where applicable, or can be used
    during progressively lowering to bring other memory operations closer to
    hardware ISA support for a scatter. The semantics of the operation closely
    correspond to those of the `llvm.masked.scatter`
    [intrinsic](https://llvm.org/docs/LangRef.html#llvm-masked-scatter-intrinsics).

    Examples:

    ```mlir
    vector.scatter %base[%c0][%v], %mask, %value
        : memref<?xf32>, vector<16xi32>, vector<16xi1>, vector<16xf32>

    vector.scatter %base[%i, %j][%v], %mask, %value
        : memref<16x16xf32>, vector<16xi32>, vector<16xi1>, vector<16xf32>
    ```
  }];
  let extraClassDeclaration = [{
    MemRefType getMemRefType() {
      return base().getType().cast<MemRefType>();
    }
    VectorType getIndexVectorType() {
      return index_vec().getType().cast<VectorType>();
    }
    VectorType getMaskVectorType() {
      return mask().getType().cast<VectorType>();
    }
    VectorType getVectorType() {
      return valueToStore().getType().cast<VectorType>();
    }
  }];
  let assemblyFormat =
      "$base `[` $indices `]` `[` $index_vec `]` `,` "
      "$mask `,` $valueToStore attr-dict `:` type($base) `,` "
      "type($index_vec)  `,` type($mask) `,` type($valueToStore)";
  let hasCanonicalizer = 1;
}

def Vector_ExpandLoadOp :
  Vector_Op<"expandload">,
    Arguments<(ins Arg<AnyMemRef, "", [MemRead]>:$base,
               Variadic<Index>:$indices,
               VectorOfRankAndType<[1], [I1]>:$mask,
               VectorOfRank<[1]>:$pass_thru)>,
    Results<(outs VectorOfRank<[1]>:$result)> {

  let summary = "reads elements from memory and spreads them into a vector as defined by a mask";

  let description = [{
    The expand load reads elements from memory into a 1-D vector as defined
    by a base with indices and a 1-D mask vector. When the mask is set, the
    next element is read from memory. Otherwise, the corresponding element
    is taken from a 1-D pass-through vector. Informally the semantics are:
    ```
    index = i
    result[0] := mask[0] ? base[index++] : pass_thru[0]
    result[1] := mask[1] ? base[index++] : pass_thru[1]
    etc.
    ```
    Note that the index increment is done conditionally.

    The expand load can be used directly where applicable, or can be used
    during progressively lowering to bring other memory operations closer to
    hardware ISA support for an expand. The semantics of the operation closely
    correspond to those of the `llvm.masked.expandload`
    [intrinsic](https://llvm.org/docs/LangRef.html#llvm-masked-expandload-intrinsics).

    Examples:

    ```mlir
    %0 = vector.expandload %base[%i], %mask, %pass_thru
       : memref<?xf32>, vector<8xi1>, vector<8xf32> into vector<8xf32>

    %1 = vector.expandload %base[%i, %j], %mask, %pass_thru
       : memref<?x?xf32>, vector<16xi1>, vector<16xf32> into vector<16xf32>
    ```
  }];
  let extraClassDeclaration = [{
    MemRefType getMemRefType() {
      return base().getType().cast<MemRefType>();
    }
    VectorType getMaskVectorType() {
      return mask().getType().cast<VectorType>();
    }
    VectorType getPassThruVectorType() {
      return pass_thru().getType().cast<VectorType>();
    }
    VectorType getVectorType() {
      return result().getType().cast<VectorType>();
    }
  }];
  let assemblyFormat = "$base `[` $indices `]` `,` $mask `,` $pass_thru attr-dict `:` "
    "type($base) `,` type($mask) `,` type($pass_thru) `into` type($result)";
  let hasCanonicalizer = 1;
}

def Vector_CompressStoreOp :
  Vector_Op<"compressstore">,
    Arguments<(ins Arg<AnyMemRef, "", [MemWrite]>:$base,
               Variadic<Index>:$indices,
               VectorOfRankAndType<[1], [I1]>:$mask,
               VectorOfRank<[1]>:$valueToStore)> {

  let summary = "writes elements selectively from a vector as defined by a mask";

  let description = [{
    The compress store operation writes elements from a 1-D vector into memory
    as defined by a base with indices and a 1-D mask vector. When the mask is
    set, the corresponding element from the vector is written next to memory.
    Otherwise, no action is taken for the element. Informally the semantics are:
    ```
    index = i
    if (mask[0]) base[index++] = value[0]
    if (mask[1]) base[index++] = value[1]
    etc.
    ```
    Note that the index increment is done conditionally.

    The compress store can be used directly where applicable, or can be used
    during progressively lowering to bring other memory operations closer to
    hardware ISA support for a compress. The semantics of the operation closely
    correspond to those of the `llvm.masked.compressstore`
    [intrinsic](https://llvm.org/docs/LangRef.html#llvm-masked-compressstore-intrinsics).

    Examples:

    ```mlir
    vector.compressstore %base[%i], %mask, %value
      : memref<?xf32>, vector<8xi1>, vector<8xf32>

    vector.compressstore %base[%i, %j], %mask, %value
      : memref<?x?xf32>, vector<16xi1>, vector<16xf32>
    ```
  }];
  let extraClassDeclaration = [{
    MemRefType getMemRefType() {
      return base().getType().cast<MemRefType>();
    }
    VectorType getMaskVectorType() {
      return mask().getType().cast<VectorType>();
    }
    VectorType getVectorType() {
      return valueToStore().getType().cast<VectorType>();
    }
  }];
  let assemblyFormat =
      "$base `[` $indices `]` `,` $mask `,` $valueToStore attr-dict `:` "
      "type($base) `,` type($mask) `,` type($valueToStore)";
  let hasCanonicalizer = 1;
}

def Vector_ShapeCastOp :
  Vector_Op<"shape_cast", [NoSideEffect]>,
    Arguments<(ins AnyVector:$source)>,
    Results<(outs AnyVector:$result)> {
  let summary = "shape_cast casts between vector shapes";
  let description = [{
    The shape_cast operation casts between an n-D source vector shape and
    a k-D result vector shape (the element type remains the same).

    If reducing rank (n > k), result dimension sizes must be a product
    of contiguous source dimension sizes.
    If expanding rank (n < k), source dimensions must factor into a
    contiguous sequence of destination dimension sizes.
    Each source dim is expanded (or contiguous sequence of source dims combined)
    in source dimension list order (i.e. 0 <= i < n), to produce a contiguous
    sequence of result dims (or a single result dim), in result dimension list
    order (i.e. 0 <= j < k). The product of all source dimension sizes and all
    result dimension sizes must match.

    It is currently assumed that this operation does not require moving data,
    and that it will be folded away before lowering vector operations.

    There is an exception to the folding expectation when targeting
    llvm.intr.matrix operations. We need a type conversion back and forth from a
    2-D MLIR vector to a 1-D flattened LLVM vector.shape_cast lowering to LLVM
    is supported in that particular case, for now.

    Example:

    ```mlir
    // Example casting to a lower vector rank.
    %1 = vector.shape_cast %0 : vector<5x1x4x3xf32> to vector<20x3xf32>

    // Example casting to a higher vector rank.
    %3 = vector.shape_cast %2 : vector<10x12x8xf32> to vector<5x2x3x4x8xf32>

    ```
  }];
  let extraClassDeclaration = [{
    VectorType getSourceVectorType() {
      return source().getType().cast<VectorType>();
    }
    VectorType getResultVectorType() {
      return getResult().getType().cast<VectorType>();
    }
  }];
  let assemblyFormat = "$source attr-dict `:` type($source) `to` type($result)";
  let hasFolder = 1;
  let hasCanonicalizer = 1;
}

def Vector_BitCastOp :
  Vector_Op<"bitcast", [NoSideEffect, AllRanksMatch<["source", "result"]>]>,
    Arguments<(ins AnyVectorOfAnyRank:$source)>,
    Results<(outs AnyVectorOfAnyRank:$result)>{
  let summary = "bitcast casts between vectors";
  let description = [{
    The bitcast operation casts between vectors of the same rank, the minor 1-D
    vector size is casted to a vector with a different element type but same
    bitwidth. In case of 0-D vectors, the bitwidth of element types must be
    equal.

    Example:

    ```mlir
    // Example casting to a smaller element type.
    %1 = vector.bitcast %0 : vector<5x1x4x3xf32> to vector<5x1x4x6xi16>

    // Example casting to a bigger element type.
    %3 = vector.bitcast %2 : vector<10x12x8xi8> to vector<10x12x2xi32>

    // Example casting to an element type of the same size.
    %5 = vector.bitcast %4 : vector<5x1x4x3xf32> to vector<5x1x4x3xi32>

    // Example casting of 0-D vectors.
    %7 = vector.bitcast %6 : vector<f32> to vector<i32>
    ```
  }];
  let extraClassDeclaration = [{
    VectorType getSourceVectorType() {
      return source().getType().cast<VectorType>();
    }
    VectorType getResultVectorType() {
      return getResult().getType().cast<VectorType>();
    }
  }];
  let assemblyFormat = "$source attr-dict `:` type($source) `to` type($result)";
  let hasFolder = 1;
}

def Vector_TypeCastOp :
  Vector_Op<"type_cast", [NoSideEffect, ViewLikeOpInterface]>,
    Arguments<(ins StaticShapeMemRefOf<[AnyType]>:$memref)>,
    Results<(outs AnyMemRef:$result)> {
  let summary = "type_cast op converts a scalar memref to a vector memref";
  let description = [{
    Performs a conversion from a memref with scalar element to a memref with a
    *single* vector element, copying the shape of the memref to the vector. This
    is the minimal viable operation that is required to makeke
    super-vectorization operational. It can be seen as a special case of the
    `view` operation but scoped in the super-vectorization context.

    Syntax:

    ```
    operation ::= `vector.type_cast` ssa-use : memref-type to memref-type
    ```

    Example:

    ```mlir
    %A  = memref.alloc() : memref<5x4x3xf32>
    %VA = vector.type_cast %A : memref<5x4x3xf32> to memref<vector<5x4x3xf32>>
    ```
  }];

  /// Build the canonical memRefType with a single vector.
  /// E.g. memref<4 x 5 x vector<6 x f32>> -> memref<vector<4 x 5 x 6 x f32>>.
  let builders = [OpBuilder<(ins "Value":$source)>];

  let extraClassDeclaration = [{
    MemRefType getMemRefType() {
      return memref().getType().cast<MemRefType>();
    }
    MemRefType getResultMemRefType() {
      return getResult().getType().cast<MemRefType>();
    }
    // Implement ViewLikeOpInterface.
    Value getViewSource() { return memref(); }
  }];

  let assemblyFormat = [{
    $memref attr-dict `:` type($memref) `to` type($result)
  }];
}

def Vector_ConstantMaskOp :
  Vector_Op<"constant_mask", [NoSideEffect]>,
    Arguments<(ins I64ArrayAttr:$mask_dim_sizes)>,
    Results<(outs VectorOfAnyRankOf<[I1]>)> {
  let summary = "creates a constant vector mask";
  let description = [{
    Creates and returns a vector mask where elements of the result vector
    are set to '0' or '1', based on whether the element indices are contained
    within a hyper-rectangular region specified by the 'mask_dim_sizes'
    array attribute argument. Each element of the 'mask_dim_sizes' array,
    specifies an exclusive upper bound [0, mask-dim-size-element-value)
    for a unique dimension in the vector result. The conjunction of the ranges
    define a hyper-rectangular region within which elements values are set to 1
    (otherwise element values are set to 0).

    Example:

    ```mlir
    // create a constant vector mask of size 4x3xi1 with elements in range
    // 0 <= row <= 2 and 0 <= col <= 1 are set to 1 (others to 0).
    %1 = vector.constant_mask [3, 2] : vector<4x3xi1>

    print %1
                  columns
                0    1    2
              |------------
            0 | 1    1    0
      rows  1 | 1    1    0
            2 | 1    1    0
            3 | 0    0    0
    ```
  }];

  let extraClassDeclaration = [{
    static StringRef getMaskDimSizesAttrName() { return "mask_dim_sizes"; }
  }];
  let assemblyFormat = "$mask_dim_sizes attr-dict `:` type(results)";
}

def Vector_CreateMaskOp :
  Vector_Op<"create_mask", [NoSideEffect]>,
    Arguments<(ins Variadic<Index>:$operands)>,
    Results<(outs VectorOfAnyRankOf<[I1]>)> {
  let summary = "creates a vector mask";
  let description = [{
    Creates and returns a vector mask where elements of the result vector
    are set to '0' or '1', based on whether the element indices are contained
    within a hyper-rectangular region specified by the operands. Specifically,
    each operand specifies a range [0, operand-value) for a unique dimension in
    the vector result. The conjunction of the operand ranges define a
    hyper-rectangular region within which elements values are set to 1
    (otherwise element values are set to 0).

    Example:

    ```mlir
    // create a vector mask of size 4x3xi1 where elements in range
    // 0 <= row <= 2 and 0 <= col <= 1 are set to 1 (others to 0).
    %1 = vector.create_mask %c3, %c2 : vector<4x3xi1>

    print %1
                  columns
                0    1    2
              |------------
            0 | 1    1    0
      rows  1 | 1    1    0
            2 | 1    1    0
            3 | 0    0    0
    ```
  }];

  let hasCanonicalizer = 1;
  let assemblyFormat = "$operands attr-dict `:` type(results)";
}

def Vector_TransposeOp :
  Vector_Op<"transpose", [NoSideEffect,
    PredOpTrait<"operand and result have same element type",
                 TCresVTEtIsSameAsOpBase<0, 0>>]>,
    Arguments<(ins AnyVector:$vector, I64ArrayAttr:$transp)>,
    Results<(outs AnyVector:$result)> {
  let summary = "vector transpose operation";
  let description = [{
    Takes a n-D vector and returns the transposed n-D vector defined by
    the permutation of ranks in the n-sized integer array attribute.
    In the operation

    ```mlir
    %1 = vector.transpose %0, [i_1, .., i_n]
      : vector<d_1 x .. x d_n x f32>
      to vector<d_trans[0] x .. x d_trans[n-1] x f32>
    ```

    the transp array [i_1, .., i_n] must be a permutation of [0, .., n-1].

    Example:

    ```mlir
    %1 = vector.transpose %0, [1, 0] : vector<2x3xf32> to vector<3x2xf32>

     [ [a, b, c],       [ [a, d],
       [d, e, f] ]  ->    [b, e],
                          [c, f] ]
    ```
  }];
  let builders = [
    OpBuilder<(ins "Value":$vector, "ArrayRef<int64_t>":$transp)>
  ];
  let extraClassDeclaration = [{
    VectorType getVectorType() {
      return vector().getType().cast<VectorType>();
    }
    VectorType getResultType() {
      return result().getType().cast<VectorType>();
    }
    void getTransp(SmallVectorImpl<int64_t> &results);
    static StringRef getTranspAttrName() { return "transp"; }
  }];
  let assemblyFormat = [{
    $vector `,` $transp attr-dict `:` type($vector) `to` type($result)
  }];
  let hasCanonicalizer = 1;
  let hasFolder = 1;
}

def Vector_PrintOp :
  Vector_Op<"print", []>, Arguments<(ins AnyType:$source)> {
  let summary = "print operation (for testing and debugging)";
  let description = [{
    Prints the source vector (or scalar) to stdout in human readable
    format (for testing and debugging). No return value.

    Example:

    ```mlir
    %0 = arith.constant 0.0 : f32
    %1 = vector.broadcast %0 : f32 to vector<4xf32>
    vector.print %1 : vector<4xf32>

    when lowered to LLVM, the vector print is unrolled into
    elementary printing method calls that at runtime will yield

    ( 0.0, 0.0, 0.0, 0.0 )

    on stdout when linked with a small runtime support library,
    which only needs to provide a few printing methods (single
    value for all data types, opening/closing bracket, comma,
    newline).
    ```
  }];
  let verifier = ?;
  let extraClassDeclaration = [{
    Type getPrintType() {
      return source().getType();
    }
  }];
  let assemblyFormat = "$source attr-dict `:` type($source)";
}

//===----------------------------------------------------------------------===//
// Ops used for supporting progressive lowering and conversion type changes.
// The Ops are typically not used directly by higher level dialects, but are
// used by intra-dialect rewriting rules to bring vector operations closer
// to the hardware ISA.
//===----------------------------------------------------------------------===//

/// Vector dialect matrix multiplication op that operates on flattened 1-D
/// MLIR vectors. This is the counterpart of llvm.matrix.multiply in MLIR.
/// This may seem redundant with vector.contract but it serves the purposes of
/// more progressive lowering and localized type conversion on the path:
///   `vector<...x...xf32> -> vector<...xf32> -> !llvm<... x float>`.
def Vector_MatmulOp : Vector_Op<"matrix_multiply", [NoSideEffect,
        PredOpTrait<"lhs operand and result have same element type",
                    TCresVTEtIsSameAsOpBase<0, 0>>,
        PredOpTrait<"rhs operand and result have same element type",
                    TCresVTEtIsSameAsOpBase<0, 1>>]>,
      Arguments<(
        // TODO: tighten vector element types that make sense.
        ins VectorOfRankAndType<[1],
              [AnySignlessInteger, AnySignedInteger, Index, AnyFloat]>:$lhs,
            VectorOfRankAndType<[1],
              [AnySignlessInteger, AnySignedInteger, Index, AnyFloat]>:$rhs,
            I32Attr:$lhs_rows, I32Attr:$lhs_columns, I32Attr:$rhs_columns)>,
      Results<(
        outs VectorOfRankAndType<[1],
               [AnySignlessInteger, AnySignedInteger, Index, AnyFloat]>:$res)>
{
  let summary = "Vector matrix multiplication op that operates on flattened 1-D"
    " MLIR vectors";
  let description = [{
    This is the counterpart of llvm.matrix.multiply in MLIR. It serves the
    purposes of more progressive lowering and localized type conversion.
    Higher levels typically lower matrix multiplications into 'vector.contract'
    operations. Subsequent rewriting rule progressively lower these operations
    into 'vector.matrix_multiply' operations to bring the operations closer
    to the hardware ISA.

    The ‘vector.matrix_multiply’ op treats `lhs` as matrix with <lhs_rows> rows
    and <lhs_columns> columns, `rhs` as matrix with <lhs_columns> rows and
    <rhs_columns> and multiplies them. The result matrix is returned embedded in
    the result vector.

    Also see:

    http://llvm.org/docs/LangRef.html#llvm-matrix-multiply-intrinsic

    Example:

    ```mlir
    %C = vector.matrix_multiply %A, %B
      { lhs_rows = 4: i32, lhs_columns = 16: i32 , rhs_columns = 3: i32 } :
      (vector<64xf64>, vector<48xf64>) -> vector<12xf64>
    ```
  }];
  let builders = [
   OpBuilder<(ins "Value":$lhs, "Value":$rhs, "unsigned":$lhsRows,
     "unsigned":$lhsColumns, "unsigned":$rhsColumns),
   [{
     $_state.addOperands({lhs, rhs});
     $_state.addAttribute("lhs_rows",$_builder.getI32IntegerAttr(lhsRows));
     $_state.addAttribute("lhs_columns",$_builder.getI32IntegerAttr(lhsColumns));
     $_state.addAttribute("rhs_columns",$_builder.getI32IntegerAttr(rhsColumns));
     $_state.addTypes(VectorType::get(lhsRows * rhsColumns,
       lhs.getType().cast<VectorType>().getElementType()));
   }]>,
  ];
  let verifier = ?;
  let assemblyFormat = "$lhs `,` $rhs attr-dict "
    "`:` `(` type($lhs) `,` type($rhs) `)` `->` type($res)";
}

/// Vector dialect matrix tranposition op that operates on flattened 1-D
/// MLIR vectors. This is the counterpart of llvm.matrix.transpose in MLIR.
/// This may seem redundant with vector.transpose but it serves the purposes of
/// more progressive lowering and localized type conversion on the path:
///   `vector<...x...xf32> -> vector<...xf32> -> !llvm<... x float>`.
def Vector_FlatTransposeOp : Vector_Op<"flat_transpose", [NoSideEffect,
  PredOpTrait<"source operand and result have same element type",
                 TCresVTEtIsSameAsOpBase<0, 0>>]>,
    Arguments<(
      // TODO: tighten vector element types that make sense.
      ins VectorOfRankAndType<[1],
            [AnySignlessInteger, AnySignedInteger, Index, AnyFloat]>:$matrix,
          I32Attr:$rows, I32Attr:$columns)>,
    Results<(
      outs VectorOfRankAndType<[1],
             [AnySignlessInteger, AnySignedInteger, Index, AnyFloat]>:$res)> {
  let summary = "Vector matrix transposition on flattened 1-D MLIR vectors";
  let description = [{
    This is the counterpart of llvm.matrix.transpose in MLIR. It serves
    the purposes of more progressive lowering and localized type conversion.
    Higher levels typically lower matrix tranpositions into 'vector.transpose'
    operations. Subsequent rewriting rule progressively lower these operations
    into 'vector.flat_transpose' operations to bring the operations closer
    to the hardware ISA.

    The ‘vector.flat_transpose’ op treats the 1-D input `matrix` as
    a 2-D matrix with <rows> rows and <columns> columns, and returns the
    transposed matrix in flattened form in 'res'.

    Also see:

    http://llvm.org/docs/LangRef.html#llvm-matrix-transpose-intrinsic

    Example:

    ```mlir
    %1 = vector.flat_transpose %0 { rows = 4: i32, columns = 4: i32 }
       : (vector<16xf32>) -> vector<16xf32>
    ```
  }];
  let verifier = ?;
  let assemblyFormat = "$matrix attr-dict `:` type($matrix) `->` type($res)";
}

//===----------------------------------------------------------------------===//
// VectorScaleOp
//===----------------------------------------------------------------------===//

// TODO: In the future, we might want to have scalable vectors with different
//       scales for different dimensions. E.g.: vector<[16]x[16]xf32>, in
//       which case we might need to add an index to 'vscale' to select one
//       of them. In order to support GPUs, we might also want to differentiate
//       between a 'global' scale, a scale that's fixed throughout the
//       execution, and a 'local' scale that is fixed but might vary with each
//       call to the function. For that, it might be useful to have a
//       'vector.scale.global' and a 'vector.scale.local' operation.
def VectorScaleOp : Vector_Op<"vscale",
                 [NoSideEffect]> {
  let summary = "Load vector scale size";
  let description = [{
    The `vscale` op returns the scale of the scalable vectors, a positive
    integer value that is constant at runtime but unknown at compile-time.
    The scale of the vector indicates the multiplicity of the vectors and
    vector operations. For example, a `vector<[4]xi32>` is equivalent to
    `vscale` consecutive `vector<4xi32>`; and an operation on a
    `vector<[4]xi32>` is equivalent to performing that operation `vscale`
    times, once on each `<4xi32>` segment of the scalable vector. The `vscale`
    op can be used to calculate the step in vector-length agnostic (VLA) loops.
    Right now we only support one contiguous set of scalable dimensions, all of
    them grouped and scaled with the value returned by 'vscale'.
  }];
  let results = (outs Index:$res);
  let assemblyFormat = "attr-dict";
  let verifier = ?;
}

#endif // VECTOR_OPS<|MERGE_RESOLUTION|>--- conflicted
+++ resolved
@@ -39,15 +39,6 @@
 }
 
 // The "kind" of combining function for contractions and reductions.
-<<<<<<< HEAD
-def COMBINING_KIND_ADD : BitEnumAttrCase<"ADD", 0x1,  "add">;
-def COMBINING_KIND_MUL : BitEnumAttrCase<"MUL", 0x2,  "mul">;
-def COMBINING_KIND_MIN : BitEnumAttrCase<"MIN", 0x4,  "min">;
-def COMBINING_KIND_MAX : BitEnumAttrCase<"MAX", 0x8,  "max">;
-def COMBINING_KIND_AND : BitEnumAttrCase<"AND", 0x10, "and">;
-def COMBINING_KIND_OR  : BitEnumAttrCase<"OR",  0x20, "or">;
-def COMBINING_KIND_XOR : BitEnumAttrCase<"XOR", 0x40, "xor">;
-=======
 def COMBINING_KIND_ADD : BitEnumAttrCase<"ADD", 0x1, "add">;
 def COMBINING_KIND_MUL : BitEnumAttrCase<"MUL", 0x2, "mul">;
 def COMBINING_KIND_MINUI : BitEnumAttrCase<"MINUI", 0x4, "minui">;
@@ -59,24 +50,16 @@
 def COMBINING_KIND_AND : BitEnumAttrCase<"AND", 0x100, "and">;
 def COMBINING_KIND_OR  : BitEnumAttrCase<"OR", 0x200, "or">;
 def COMBINING_KIND_XOR : BitEnumAttrCase<"XOR", 0x400, "xor">;
->>>>>>> 2ab1d525
 
 def CombiningKind : BitEnumAttr<
     "CombiningKind",
     "Kind of combining function for contractions and reductions",
-<<<<<<< HEAD
-    [COMBINING_KIND_ADD, COMBINING_KIND_MUL, COMBINING_KIND_MIN,
-     COMBINING_KIND_MAX, COMBINING_KIND_AND, COMBINING_KIND_OR,
-     COMBINING_KIND_XOR]> {
-  let cppNamespace = "::mlir::vector";
-=======
     [COMBINING_KIND_ADD, COMBINING_KIND_MUL, COMBINING_KIND_MINUI,
      COMBINING_KIND_MINSI, COMBINING_KIND_MINF, COMBINING_KIND_MAXUI,
      COMBINING_KIND_MAXSI, COMBINING_KIND_MAXF, COMBINING_KIND_AND,
      COMBINING_KIND_OR, COMBINING_KIND_XOR]> {
   let cppNamespace = "::mlir::vector";
   let genSpecializedAttr = 0;
->>>>>>> 2ab1d525
 }
 
 def Vector_CombiningKindAttr : DialectAttr<
@@ -528,15 +511,10 @@
   }];
 
   let builders = [
-<<<<<<< HEAD
-    OpBuilder<(ins "Value":$source, "int64_t":$position)>,
-    OpBuilder<(ins "Value":$source, "Value":$position)>
-=======
     // 0-D builder.
     OpBuilder<(ins "Value":$source)>,
     // 1-D + position builder.
     OpBuilder<(ins "Value":$source, "Value":$position)>,
->>>>>>> 2ab1d525
   ];
   let extraClassDeclaration = [{
     VectorType getVectorType() {
@@ -579,66 +557,6 @@
   let hasFolder = 1;
 }
 
-<<<<<<< HEAD
-def Vector_ExtractSlicesOp :
-  Vector_Op<"extract_slices", [NoSideEffect]>,
-    Arguments<(ins AnyVector:$vector, I64ArrayAttr:$sizes,
-                   I64ArrayAttr:$strides)>,
-    Results<(outs TupleOf<[AnyVector]>)> {
-  let summary = "vector extract slices operation";
-  let description = [{
-    Takes an N-d vector and returns a tuple of vector slices of 'vector',
-    based on 'sizes' and 'strides' parameters.
-
-    The arguments 'sizes' and 'strides' represent a specification for
-    generating the unrolling of 'vector' shape, which has all slices of shape
-    'sizes' except for slices at dimension boundaries when 'vector' dimension
-    sizes are not a multiple of 'sizes'.
-
-    Each slice is returned at the tuple element index corresponding to the
-    linear index of the slice w.r.t the unrolling scheme represented by 'sizes'.
-    Currently, only unit strides are supported.
-
-    Example:
-
-    ```mlir
-    %0 = vector.transfer_read ...: vector<4x2xf32>
-
-    %1 = vector.extract_slices %0, [2, 2], [1, 1]
-      : vector<4x2xf32> into tuple<vector<2x2xf32>, vector<2x2xf32>>
-
-    // Example with partial slices at dimension boundaries.
-    %2 = vector.transfer_read ...: vector<4x3xf32>
-
-    %3 = vector.extract_slices %2, [2, 2], [1, 1]
-      : vector<4x3xf32> into tuple<vector<2x2xf32>, vector<2x1xf32>,
-                                   vector<2x2xf32>, vector<2x1xf32>>
-    ```
-  }];
-  let builders = [
-    OpBuilder<(ins "TupleType":$tupleType, "Value":$vector,
-      "ArrayRef<int64_t>":$sizes, "ArrayRef<int64_t>":$strides)>
-  ];
-  let extraClassDeclaration = [{
-    VectorType getSourceVectorType() {
-      return vector().getType().cast<VectorType>();
-    }
-    TupleType getResultTupleType() {
-      return getResult().getType().cast<TupleType>();
-    }
-    void getSizes(SmallVectorImpl<int64_t> &results);
-    void getStrides(SmallVectorImpl<int64_t> &results);
-    static StringRef getSizesAttrName() { return "sizes"; }
-    static StringRef getStridesAttrName() { return "strides"; }
-  }];
-  let assemblyFormat = [{
-    $vector `,` $sizes `,` $strides attr-dict `:` type($vector) `into`
-    type(results)
-  }];
-}
-
-=======
->>>>>>> 2ab1d525
 def Vector_ExtractMapOp :
   Vector_Op<"extract_map", [NoSideEffect]>,
     Arguments<(ins AnyVector:$vector, Variadic<Index>:$ids)>,
@@ -711,11 +629,7 @@
   Op<Vector_Dialect, "fma", [
        NoSideEffect, AllTypesMatch<["lhs", "rhs", "acc", "result"]>,
        DeclareOpInterfaceMethods<VectorUnrollOpInterface, ["getShapeForUnroll"]>
-<<<<<<< HEAD
-     ]>,
-=======
      ] # ElementwiseMappable.traits>,
->>>>>>> 2ab1d525
     Arguments<(ins AnyVector:$lhs, AnyVector:$rhs, AnyVector:$acc)>,
     Results<(outs AnyVector:$result)> {
   let summary = "vector fused multiply-add";
@@ -781,13 +695,9 @@
   }];
 
   let builders = [
-<<<<<<< HEAD
-    OpBuilder<(ins "Value":$source, "Value":$dest, "int64_t":$position)>,
-=======
     // 0-D builder.
     OpBuilder<(ins "Value":$source, "Value":$dest)>,
     // 1-D + position builder.
->>>>>>> 2ab1d525
     OpBuilder<(ins "Value":$source, "Value":$dest, "Value":$position)>
   ];
   let extraClassDeclaration = [{
@@ -1403,20 +1313,6 @@
   }];
 
   let builders = [
-<<<<<<< HEAD
-    // Builder that sets padding to zero.
-    OpBuilder<(ins "VectorType":$vector, "Value":$source,
-      "ValueRange":$indices, "AffineMap":$permutationMap,
-      CArg<"ArrayRef<bool>", "{}">:$maybeMasked)>,
-    // Builder that sets padding to 'getMinorIdentityMap'.
-    OpBuilder<(ins "VectorType":$vector, "Value":$source,
-      "ValueRange":$indices, "Value":$padding,
-      CArg<"ArrayRef<bool>", "{}">:$maybeMasked)>,
-    // Builder that sets permutation map (resp. padding) to
-    // 'getMinorIdentityMap' (resp. zero).
-    OpBuilder<(ins "VectorType":$vector, "Value":$source,
-      "ValueRange":$indices, CArg<"ArrayRef<bool>", "{}">:$maybeMasked)>
-=======
     /// 1. Builder that sets padding to zero and an empty mask (variant with attrs).
     OpBuilder<(ins "VectorType":$vectorType,
                    "Value":$source,
@@ -1441,7 +1337,6 @@
                    "Value":$source,
                    "ValueRange":$indices,
                    CArg<"Optional<ArrayRef<bool>>", "::llvm::None">:$inBounds)>,
->>>>>>> 2ab1d525
   ];
   let hasCanonicalizer = 1;
   let hasFolder = 1;
@@ -1554,17 +1449,6 @@
   }];
 
   let builders = [
-<<<<<<< HEAD
-    // Builder that sets permutation map to 'getMinorIdentityMap'.
-    OpBuilder<(ins "Value":$vector, "Value":$source, "ValueRange":$indices,
-      CArg<"ArrayRef<bool>", "{}">:$maybeMasked)>,
-    OpBuilder<(ins "Value":$vector, "Value":$source, "ValueRange":$indices,
-      "AffineMap":$permutationMap)>,
-    OpBuilder<(ins "Value":$vector, "Value":$source, "ValueRange":$indices,
-      "AffineMapAttr":$permutationMap, "ArrayAttr":$masked)>,
-    OpBuilder<(ins "Value":$vector, "Value":$source, "ValueRange":$indices,
-      "AffineMap":$permutationMap, "ArrayAttr":$masked)>,
-=======
     /// 1. Builder with type inference.
     OpBuilder<(ins "Value":$vector,
                    "Value":$dest,
@@ -1590,7 +1474,6 @@
                    "Value":$dest,
                    "ValueRange":$indices,
                    CArg<"Optional<ArrayRef<bool>>", "::llvm::None">:$inBounds)>,
->>>>>>> 2ab1d525
   ];
   let hasFolder = 1;
   let hasCanonicalizer = 1;
@@ -1750,156 +1633,6 @@
                        "`:` type($base) `,` type($valueToStore)";
 }
 
-def Vector_LoadOp : Vector_Op<"load"> {
-  let summary = "reads an n-D slice of memory into an n-D vector";
-  let description = [{
-    The 'vector.load' operation reads an n-D slice of memory into an n-D
-    vector. It takes a 'base' memref, an index for each memref dimension and a
-    result vector type as arguments. It returns a value of the result vector
-    type. The 'base' memref and indices determine the start memory address from
-    which to read. Each index provides an offset for each memref dimension
-    based on the element type of the memref. The shape of the result vector
-    type determines the shape of the slice read from the start memory address.
-    The elements along each dimension of the slice are strided by the memref
-    strides. Only memref with default strides are allowed. These constraints
-    guarantee that elements read along the first dimension of the slice are
-    contiguous in memory.
-
-    The memref element type can be a scalar or a vector type. If the memref
-    element type is a scalar, it should match the element type of the result
-    vector. If the memref element type is vector, it should match the result
-    vector type.
-
-    Example 1: 1-D vector load on a scalar memref.
-    ```mlir
-    %result = vector.load %base[%i, %j] : memref<100x100xf32>, vector<8xf32>
-    ```
-
-    Example 2: 1-D vector load on a vector memref.
-    ```mlir
-    %result = vector.load %memref[%i, %j] : memref<200x100xvector<8xf32>>, vector<8xf32>
-    ```
-
-    Example 3:  2-D vector load on a scalar memref.
-    ```mlir
-    %result = vector.load %memref[%i, %j] : memref<200x100xf32>, vector<4x8xf32>
-    ```
-
-    Example 4:  2-D vector load on a vector memref.
-    ```mlir
-    %result = vector.load %memref[%i, %j] : memref<200x100xvector<4x8xf32>>, vector<4x8xf32>
-    ```
-
-    Representation-wise, the 'vector.load' operation permits out-of-bounds
-    reads. Support and implementation of out-of-bounds vector loads is
-    target-specific. No assumptions should be made on the value of elements
-    loaded out of bounds. Not all targets may support out-of-bounds vector
-    loads.
-
-    Example 5:  Potential out-of-bound vector load.
-    ```mlir
-    %result = vector.load %memref[%index] : memref<?xf32>, vector<8xf32>
-    ```
-
-    Example 6:  Explicit out-of-bound vector load.
-    ```mlir
-    %result = vector.load %memref[%c0] : memref<7xf32>, vector<8xf32>
-    ```
-  }];
-
-  let arguments = (ins Arg<AnyMemRef, "the reference to load from",
-      [MemRead]>:$base,
-      Variadic<Index>:$indices);
-  let results = (outs AnyVector:$result);
-
-  let extraClassDeclaration = [{
-    MemRefType getMemRefType() {
-      return base().getType().cast<MemRefType>();
-    }
-
-    VectorType getVectorType() {
-      return result().getType().cast<VectorType>();
-    }
-  }];
-
-  let assemblyFormat =
-      "$base `[` $indices `]` attr-dict `:` type($base) `,` type($result)";
-}
-
-def Vector_StoreOp : Vector_Op<"store"> {
-  let summary = "writes an n-D vector to an n-D slice of memory";
-  let description = [{
-    The 'vector.store' operation writes an n-D vector to an n-D slice of memory.
-    It takes the vector value to be stored, a 'base' memref and an index for
-    each memref dimension. The 'base' memref and indices determine the start
-    memory address from which to write. Each index provides an offset for each
-    memref dimension based on the element type of the memref. The shape of the
-    vector value to store determines the shape of the slice written from the
-    start memory address. The elements along each dimension of the slice are
-    strided by the memref strides. Only memref with default strides are allowed.
-    These constraints guarantee that elements written along the first dimension
-    of the slice are contiguous in memory.
-
-    The memref element type can be a scalar or a vector type. If the memref
-    element type is a scalar, it should match the element type of the value
-    to store. If the memref element type is vector, it should match the type
-    of the value to store.
-
-    Example 1: 1-D vector store on a scalar memref.
-    ```mlir
-    vector.store %valueToStore, %memref[%i, %j] : memref<200x100xf32>, vector<8xf32>
-    ```
-
-    Example 2: 1-D vector store on a vector memref.
-    ```mlir
-    vector.store %valueToStore, %memref[%i, %j] : memref<200x100xvector<8xf32>>, vector<8xf32>
-    ```
-
-    Example 3:  2-D vector store on a scalar memref.
-    ```mlir
-    vector.store %valueToStore, %memref[%i, %j] : memref<200x100xf32>, vector<4x8xf32>
-    ```
-
-    Example 4:  2-D vector store on a vector memref.
-    ```mlir
-    vector.store %valueToStore, %memref[%i, %j] : memref<200x100xvector<4x8xf32>>, vector<4x8xf32>
-    ```
-
-    Representation-wise, the 'vector.store' operation permits out-of-bounds
-    writes. Support and implementation of out-of-bounds vector stores are
-    target-specific. No assumptions should be made on the memory written out of
-    bounds. Not all targets may support out-of-bounds vector stores.
-
-    Example 5:  Potential out-of-bounds vector store.
-    ```mlir
-    vector.store %valueToStore, %memref[%index] : memref<?xf32>, vector<8xf32>
-    ```
-
-    Example 6:  Explicit out-of-bounds vector store.
-    ```mlir
-    vector.store %valueToStore, %memref[%c0] : memref<7xf32>, vector<8xf32>
-    ```
-  }];
-
-  let arguments = (ins AnyVector:$valueToStore,
-      Arg<AnyMemRef, "the reference to store to",
-      [MemWrite]>:$base,
-      Variadic<Index>:$indices);
-
-  let extraClassDeclaration = [{
-    MemRefType getMemRefType() {
-      return base().getType().cast<MemRefType>();
-    }
-
-    VectorType getVectorType() {
-      return valueToStore().getType().cast<VectorType>();
-    }
-  }];
-
-  let assemblyFormat = "$valueToStore `,` $base `[` $indices `]` attr-dict "
-                       "`:` type($base) `,` type($valueToStore)";
-}
-
 def Vector_MaskedLoadOp :
   Vector_Op<"maskedload">,
     Arguments<(ins Arg<AnyMemRef, "", [MemRead]>:$base,
@@ -2013,11 +1746,7 @@
   Vector_Op<"gather">,
     Arguments<(ins Arg<AnyMemRef, "", [MemRead]>:$base,
                Variadic<Index>:$indices,
-<<<<<<< HEAD
-	       VectorOfRankAndType<[1], [AnyInteger]>:$index_vec,
-=======
 	       VectorOfRankAndType<[1], [AnyInteger, Index]>:$index_vec,
->>>>>>> 2ab1d525
                VectorOfRankAndType<[1], [I1]>:$mask,
                VectorOfRank<[1]>:$pass_thru)>,
     Results<(outs VectorOfRank<[1]>:$result)> {
@@ -2082,11 +1811,7 @@
   Vector_Op<"scatter">,
     Arguments<(ins Arg<AnyMemRef, "", [MemWrite]>:$base,
                Variadic<Index>:$indices,
-<<<<<<< HEAD
-	       VectorOfRankAndType<[1], [AnyInteger]>:$index_vec,
-=======
 	       VectorOfRankAndType<[1], [AnyInteger, Index]>:$index_vec,
->>>>>>> 2ab1d525
                VectorOfRankAndType<[1], [I1]>:$mask,
                VectorOfRank<[1]>:$valueToStore)> {
 
