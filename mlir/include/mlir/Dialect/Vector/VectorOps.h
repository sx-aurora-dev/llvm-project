//===- VectorOps.h - MLIR Vector Dialect Operations -------------*- C++ -*-===//
//
// Part of the LLVM Project, under the Apache License v2.0 with LLVM Exceptions.
// See https://llvm.org/LICENSE.txt for license information.
// SPDX-License-Identifier: Apache-2.0 WITH LLVM-exception
//
//===----------------------------------------------------------------------===//
//
// This file defines the Vector dialect.
//
//===----------------------------------------------------------------------===//

#ifndef MLIR_DIALECT_VECTOR_VECTOROPS_H
#define MLIR_DIALECT_VECTOR_VECTOROPS_H

#include "mlir/Dialect/Arithmetic/IR/Arithmetic.h"
#include "mlir/Dialect/StandardOps/IR/Ops.h"
#include "mlir/IR/AffineMap.h"
#include "mlir/IR/Attributes.h"
#include "mlir/IR/BuiltinTypes.h"
#include "mlir/IR/Dialect.h"
#include "mlir/IR/OpDefinition.h"
#include "mlir/IR/PatternMatch.h"
#include "mlir/Interfaces/SideEffectInterfaces.h"
#include "mlir/Interfaces/VectorInterfaces.h"
#include "mlir/Interfaces/ViewLikeInterface.h"
#include "llvm/ADT/StringExtras.h"

// Pull in all enum type definitions and utility function declarations.
#include "mlir/Dialect/Vector/VectorOpsEnums.h.inc"

namespace mlir {
class MLIRContext;
<<<<<<< HEAD
class OwningRewritePatternList;
=======
class RewritePatternSet;
using OwningRewritePatternList = RewritePatternSet;
>>>>>>> 2ab1d525

namespace vector {
class VectorDialect;

namespace detail {
struct BitmaskEnumStorage;
} // namespace detail
<<<<<<< HEAD

/// Collect a set of vector-to-vector canonicalization patterns.
void populateVectorToVectorCanonicalizationPatterns(
    OwningRewritePatternList &patterns, MLIRContext *context);

/// Collect a set of vector-to-vector transformation patterns.
void populateVectorToVectorTransformationPatterns(
    OwningRewritePatternList &patterns, MLIRContext *context);

/// Collect a set of patterns to split transfer read/write ops.
///
/// These patterns unrolls transfer read/write ops if the vector consumers/
/// producers are extract/insert slices op. Transfer ops can map to hardware
/// load/store functionalities, where the vector size matters for bandwith
/// considerations. So these patterns should be collected separately, instead
/// of being generic canonicalization patterns. Also one can let the
/// `ignoreFilter` to return true to fail matching for fine-grained control.
void populateSplitVectorTransferPatterns(
    OwningRewritePatternList &patterns, MLIRContext *context,
    std::function<bool(Operation *)> ignoreFilter = nullptr);
=======

/// Return whether `srcType` can be broadcast to `dstVectorType` under the
/// semantics of the `vector.broadcast` op.
enum class BroadcastableToResult {
  Success = 0,
  SourceRankHigher = 1,
  DimensionMismatch = 2,
  SourceTypeNotAVector = 3
};
BroadcastableToResult
isBroadcastableTo(Type srcType, VectorType dstVectorType,
                  std::pair<int, int> *mismatchingDims = nullptr);

/// Collect a set of vector-to-vector canonicalization patterns.
void populateVectorToVectorCanonicalizationPatterns(
    RewritePatternSet &patterns);

/// Collect a set of vector.shape_cast folding patterns.
void populateShapeCastFoldingPatterns(RewritePatternSet &patterns);
>>>>>>> 2ab1d525

/// Collect a set of leading one dimension removal patterns.
///
/// These patterns insert vector.shape_cast to remove leading one dimensions
/// to expose more canonical forms of read/write/insert/extract operations.
/// With them, there are more chances that we can cancel out extract-insert
/// pairs or forward write-read pairs.
<<<<<<< HEAD
void populateCastAwayVectorLeadingOneDimPatterns(
    OwningRewritePatternList &patterns, MLIRContext *context);
=======
void populateCastAwayVectorLeadingOneDimPatterns(RewritePatternSet &patterns);

/// Collect a set of one dimension removal patterns.
///
/// These patterns insert rank-reducing memref.subview ops to remove one
/// dimensions. With them, there are more chances that we can avoid
/// potentially exensive vector.shape_cast operations.
void populateVectorTransferDropUnitDimsPatterns(RewritePatternSet &patterns);

/// Collect a set of patterns to flatten n-D vector transfers on contiguous
/// memref.
///
/// These patterns insert memref.collapse_shape + vector.shape_cast patterns
/// to transform multiple small n-D transfers into a larger 1-D transfer where
/// the memref contiguity properties allow it.
void populateFlattenVectorTransferPatterns(RewritePatternSet &patterns);
>>>>>>> 2ab1d525

/// Collect a set of patterns that bubble up/down bitcast ops.
///
/// These patterns move vector.bitcast ops to be before insert ops or after
/// extract ops where suitable. With them, bitcast will happen on smaller
/// vectors and there are more chances to share extract/insert ops.
<<<<<<< HEAD
void populateBubbleVectorBitCastOpPatterns(OwningRewritePatternList &patterns,
                                           MLIRContext *context);

/// Collect a set of vector slices transformation patterns:
///    ExtractSlicesOpLowering, InsertSlicesOpLowering
/// Useful for clients that want to express all vector "slices"
/// ops in terms of more elementary vector "slice" ops. If all
/// "produced" tuple values are "consumed" (the most common
/// use for "slices" ops), this lowering removes all tuple related
/// operations as well (through DCE and folding). If tuple values
/// "leak" coming in, however, some tuple related ops will remain.
void populateVectorSlicesLoweringPatterns(OwningRewritePatternList &patterns,
                                          MLIRContext *context);
=======
void populateBubbleVectorBitCastOpPatterns(RewritePatternSet &patterns);

/// Collect a set of transfer read/write lowering patterns.
///
/// These patterns lower transfer ops to simpler ops like `vector.load`,
/// `vector.store` and `vector.broadcast`. Only transfers with a transfer rank
/// of a most `maxTransferRank` are lowered. This is useful when combined with
/// VectorToSCF, which reduces the rank of vector transfer ops.
void populateVectorTransferLoweringPatterns(
    RewritePatternSet &patterns,
    llvm::Optional<unsigned> maxTransferRank = llvm::None);

/// These patterns materialize masks for various vector ops such as transfers.
void populateVectorMaskMaterializationPatterns(RewritePatternSet &patterns,
                                               bool indexOptimizations);

/// Collect a set of patterns to propagate insert_map/extract_map in the ssa
/// chain.
void populatePropagateVectorDistributionPatterns(RewritePatternSet &patterns);
>>>>>>> 2ab1d525

/// An attribute that specifies the combining function for `vector.contract`,
/// and `vector.reduction`.
class CombiningKindAttr
    : public Attribute::AttrBase<CombiningKindAttr, Attribute,
                                 detail::BitmaskEnumStorage> {
public:
  using Base::Base;

  static CombiningKindAttr get(CombiningKind kind, MLIRContext *context);

  CombiningKind getKind() const;

<<<<<<< HEAD
  void print(DialectAsmPrinter &p) const;
  static Attribute parse(DialectAsmParser &parser);
};

/// Enum to control the lowering of `vector.contract` operations.
enum class VectorContractLowering {
  /// Progressively lower to finer grained `vector.contract` and dot-products.
  Dot = 0,
  /// Lower to `vector.matrix_multiply`, maps 1-1 to LLVM matrix intrinsics.
  Matmul = 1,
  /// Lower to `vector.outerproduct`.
  OuterProduct = 2,
};
/// Enum to control the lowering of `vector.transpose` operations.
enum class VectorTransposeLowering {
  /// Lower transpose into element-wise extract and inserts.
  EltWise = 0,
  /// Lower 2-D transpose to `vector.flat_transpose`, maps 1-1 to LLVM matrix
  /// intrinsics.
  Flat = 1,
};
/// Enum to control the splitting of `vector.transfer` operations into masked
/// and unmasked variants.
enum class VectorTransferSplit {
  /// Do not split vector transfer operations.
  None = 0,
  /// Split using masked + unmasked vector.transfer operations.
  VectorTransfer = 1,
  /// Split using a unmasked vector.transfer + linalg.fill + linalg.copy
  /// operations.
  LinalgCopy = 2,
  /// Do not split vector transfer operation but instead mark it as "unmasked".
  ForceUnmasked = 3
};
/// Structure to control the behavior of vector transform patterns.
struct VectorTransformsOptions {
  /// Option to control the lowering of vector.contract.
  VectorContractLowering vectorContractLowering = VectorContractLowering::Dot;
  VectorTransformsOptions &
  setVectorTransformsOptions(VectorContractLowering opt) {
    vectorContractLowering = opt;
    return *this;
  }
  /// Option to control the lowering of vector.transpose.
  VectorTransposeLowering vectorTransposeLowering =
      VectorTransposeLowering::EltWise;
  VectorTransformsOptions &
  setVectorTransposeLowering(VectorTransposeLowering opt) {
    vectorTransposeLowering = opt;
    return *this;
  }
  /// Option to control the splitting of vector transfers.
  VectorTransferSplit vectorTransferSplit = VectorTransferSplit::None;
  VectorTransformsOptions &setVectorTransferSplit(VectorTransferSplit opt) {
    vectorTransferSplit = opt;
    return *this;
  }
=======
  void print(AsmPrinter &p) const;
  static Attribute parse(AsmParser &parser, Type type);
>>>>>>> 2ab1d525
};

/// Collects patterns to progressively lower vector.broadcast ops on high-D
/// vectors to low-D vector ops.
void populateVectorBroadcastLoweringPatterns(RewritePatternSet &patterns);

/// Collects patterns to progressively lower vector mask ops into elementary
/// selection and insertion ops.
void populateVectorMaskOpLoweringPatterns(RewritePatternSet &patterns);

/// Collects patterns to progressively lower vector.shape_cast ops on high-D
/// vectors into 1-D/2-D vector ops by generating data movement extract/insert
/// ops.
void populateVectorShapeCastLoweringPatterns(RewritePatternSet &patterns);

/// Returns the integer type required for subscripts in the vector dialect.
IntegerType getVectorSubscriptType(Builder &builder);

/// Returns an integer array attribute containing the given values using
/// the integer type required for subscripts in the vector dialect.
ArrayAttr getVectorSubscriptAttr(Builder &b, ArrayRef<int64_t> values);

/// Returns the value obtained by reducing the vector into a scalar using the
/// operation kind associated with a binary AtomicRMWKind op.
Value getVectorReductionOp(arith::AtomicRMWKind op, OpBuilder &builder,
                           Location loc, Value vector);

/// Return true if the last dimension of the MemRefType has unit stride. Also
/// return true for memrefs with no strides.
bool isLastMemrefDimUnitStride(MemRefType type);

namespace impl {
/// Build the default minor identity map suitable for a vector transfer. This
/// also handles the case memref<... x vector<...>> -> vector<...> in which the
/// rank of the identity map must take the vector element type into account.
AffineMap getTransferMinorIdentityMap(ShapedType shapedType,
                                      VectorType vectorType);
} // namespace impl
} // namespace vector
} // namespace mlir

#define GET_OP_CLASSES
#include "mlir/Dialect/Vector/VectorOps.h.inc"
#include "mlir/Dialect/Vector/VectorOpsDialect.h.inc"

#endif // MLIR_DIALECT_VECTOR_VECTOROPS_H<|MERGE_RESOLUTION|>--- conflicted
+++ resolved
@@ -31,12 +31,8 @@
 
 namespace mlir {
 class MLIRContext;
-<<<<<<< HEAD
-class OwningRewritePatternList;
-=======
 class RewritePatternSet;
 using OwningRewritePatternList = RewritePatternSet;
->>>>>>> 2ab1d525
 
 namespace vector {
 class VectorDialect;
@@ -44,28 +40,6 @@
 namespace detail {
 struct BitmaskEnumStorage;
 } // namespace detail
-<<<<<<< HEAD
-
-/// Collect a set of vector-to-vector canonicalization patterns.
-void populateVectorToVectorCanonicalizationPatterns(
-    OwningRewritePatternList &patterns, MLIRContext *context);
-
-/// Collect a set of vector-to-vector transformation patterns.
-void populateVectorToVectorTransformationPatterns(
-    OwningRewritePatternList &patterns, MLIRContext *context);
-
-/// Collect a set of patterns to split transfer read/write ops.
-///
-/// These patterns unrolls transfer read/write ops if the vector consumers/
-/// producers are extract/insert slices op. Transfer ops can map to hardware
-/// load/store functionalities, where the vector size matters for bandwith
-/// considerations. So these patterns should be collected separately, instead
-/// of being generic canonicalization patterns. Also one can let the
-/// `ignoreFilter` to return true to fail matching for fine-grained control.
-void populateSplitVectorTransferPatterns(
-    OwningRewritePatternList &patterns, MLIRContext *context,
-    std::function<bool(Operation *)> ignoreFilter = nullptr);
-=======
 
 /// Return whether `srcType` can be broadcast to `dstVectorType` under the
 /// semantics of the `vector.broadcast` op.
@@ -85,7 +59,6 @@
 
 /// Collect a set of vector.shape_cast folding patterns.
 void populateShapeCastFoldingPatterns(RewritePatternSet &patterns);
->>>>>>> 2ab1d525
 
 /// Collect a set of leading one dimension removal patterns.
 ///
@@ -93,10 +66,6 @@
 /// to expose more canonical forms of read/write/insert/extract operations.
 /// With them, there are more chances that we can cancel out extract-insert
 /// pairs or forward write-read pairs.
-<<<<<<< HEAD
-void populateCastAwayVectorLeadingOneDimPatterns(
-    OwningRewritePatternList &patterns, MLIRContext *context);
-=======
 void populateCastAwayVectorLeadingOneDimPatterns(RewritePatternSet &patterns);
 
 /// Collect a set of one dimension removal patterns.
@@ -113,28 +82,12 @@
 /// to transform multiple small n-D transfers into a larger 1-D transfer where
 /// the memref contiguity properties allow it.
 void populateFlattenVectorTransferPatterns(RewritePatternSet &patterns);
->>>>>>> 2ab1d525
 
 /// Collect a set of patterns that bubble up/down bitcast ops.
 ///
 /// These patterns move vector.bitcast ops to be before insert ops or after
 /// extract ops where suitable. With them, bitcast will happen on smaller
 /// vectors and there are more chances to share extract/insert ops.
-<<<<<<< HEAD
-void populateBubbleVectorBitCastOpPatterns(OwningRewritePatternList &patterns,
-                                           MLIRContext *context);
-
-/// Collect a set of vector slices transformation patterns:
-///    ExtractSlicesOpLowering, InsertSlicesOpLowering
-/// Useful for clients that want to express all vector "slices"
-/// ops in terms of more elementary vector "slice" ops. If all
-/// "produced" tuple values are "consumed" (the most common
-/// use for "slices" ops), this lowering removes all tuple related
-/// operations as well (through DCE and folding). If tuple values
-/// "leak" coming in, however, some tuple related ops will remain.
-void populateVectorSlicesLoweringPatterns(OwningRewritePatternList &patterns,
-                                          MLIRContext *context);
-=======
 void populateBubbleVectorBitCastOpPatterns(RewritePatternSet &patterns);
 
 /// Collect a set of transfer read/write lowering patterns.
@@ -154,7 +107,6 @@
 /// Collect a set of patterns to propagate insert_map/extract_map in the ssa
 /// chain.
 void populatePropagateVectorDistributionPatterns(RewritePatternSet &patterns);
->>>>>>> 2ab1d525
 
 /// An attribute that specifies the combining function for `vector.contract`,
 /// and `vector.reduction`.
@@ -168,68 +120,8 @@
 
   CombiningKind getKind() const;
 
-<<<<<<< HEAD
-  void print(DialectAsmPrinter &p) const;
-  static Attribute parse(DialectAsmParser &parser);
-};
-
-/// Enum to control the lowering of `vector.contract` operations.
-enum class VectorContractLowering {
-  /// Progressively lower to finer grained `vector.contract` and dot-products.
-  Dot = 0,
-  /// Lower to `vector.matrix_multiply`, maps 1-1 to LLVM matrix intrinsics.
-  Matmul = 1,
-  /// Lower to `vector.outerproduct`.
-  OuterProduct = 2,
-};
-/// Enum to control the lowering of `vector.transpose` operations.
-enum class VectorTransposeLowering {
-  /// Lower transpose into element-wise extract and inserts.
-  EltWise = 0,
-  /// Lower 2-D transpose to `vector.flat_transpose`, maps 1-1 to LLVM matrix
-  /// intrinsics.
-  Flat = 1,
-};
-/// Enum to control the splitting of `vector.transfer` operations into masked
-/// and unmasked variants.
-enum class VectorTransferSplit {
-  /// Do not split vector transfer operations.
-  None = 0,
-  /// Split using masked + unmasked vector.transfer operations.
-  VectorTransfer = 1,
-  /// Split using a unmasked vector.transfer + linalg.fill + linalg.copy
-  /// operations.
-  LinalgCopy = 2,
-  /// Do not split vector transfer operation but instead mark it as "unmasked".
-  ForceUnmasked = 3
-};
-/// Structure to control the behavior of vector transform patterns.
-struct VectorTransformsOptions {
-  /// Option to control the lowering of vector.contract.
-  VectorContractLowering vectorContractLowering = VectorContractLowering::Dot;
-  VectorTransformsOptions &
-  setVectorTransformsOptions(VectorContractLowering opt) {
-    vectorContractLowering = opt;
-    return *this;
-  }
-  /// Option to control the lowering of vector.transpose.
-  VectorTransposeLowering vectorTransposeLowering =
-      VectorTransposeLowering::EltWise;
-  VectorTransformsOptions &
-  setVectorTransposeLowering(VectorTransposeLowering opt) {
-    vectorTransposeLowering = opt;
-    return *this;
-  }
-  /// Option to control the splitting of vector transfers.
-  VectorTransferSplit vectorTransferSplit = VectorTransferSplit::None;
-  VectorTransformsOptions &setVectorTransferSplit(VectorTransferSplit opt) {
-    vectorTransferSplit = opt;
-    return *this;
-  }
-=======
   void print(AsmPrinter &p) const;
   static Attribute parse(AsmParser &parser, Type type);
->>>>>>> 2ab1d525
 };
 
 /// Collects patterns to progressively lower vector.broadcast ops on high-D
