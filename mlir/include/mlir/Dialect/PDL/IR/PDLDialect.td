--- conflicted
+++ resolved
@@ -48,11 +48,7 @@
 
       %resultType = pdl.type
       %inputOperand = pdl.operand
-<<<<<<< HEAD
-      %root, %results = pdl.operation "foo.op"(%inputOperand) -> %resultType
-=======
       %root = pdl.operation "foo.op"(%inputOperand) -> %resultType
->>>>>>> 2ab1d525
       pdl.rewrite %root {
         pdl.replace %root with (%inputOperand)
       }
