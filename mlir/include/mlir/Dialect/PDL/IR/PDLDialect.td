--- conflicted
+++ resolved
@@ -48,11 +48,7 @@
 
       %resultType = pdl.type
       %inputOperand = pdl.operand
-<<<<<<< HEAD
-      %root, %results = pdl.operation "foo.op"(%inputOperand) -> %resultType
-=======
       %root = pdl.operation "foo.op"(%inputOperand) -> %resultType
->>>>>>> a2ce6ee6
       pdl.rewrite %root {
         pdl.replace %root with (%inputOperand)
       }
