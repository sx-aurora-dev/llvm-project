//===- AffineOps.td - Affine operation definitions ---------*- tablegen -*-===//
//
// Part of the LLVM Project, under the Apache License v2.0 with LLVM Exceptions.
// See https://llvm.org/LICENSE.txt for license information.
// SPDX-License-Identifier: Apache-2.0 WITH LLVM-exception
//
//===----------------------------------------------------------------------===//
//
// Defines MLIR affine operations.
//
//===----------------------------------------------------------------------===//

#ifndef AFFINE_OPS
#define AFFINE_OPS

include "mlir/Dialect/Arithmetic/IR/ArithmeticBase.td"
include "mlir/Dialect/Affine/IR/AffineMemoryOpInterfaces.td"
include "mlir/Interfaces/ControlFlowInterfaces.td"
include "mlir/Interfaces/LoopLikeInterface.td"
include "mlir/Interfaces/SideEffectInterfaces.td"

def Affine_Dialect : Dialect {
  let name = "affine";
  let cppNamespace = "mlir";
  let hasConstantMaterializer = 1;
  let dependentDialects = ["arith::ArithmeticDialect"];
}

// Base class for Affine dialect ops.
class Affine_Op<string mnemonic, list<OpTrait> traits = []> :
    Op<Affine_Dialect, mnemonic, traits> {
  // For every affine op, there needs to be a:
  //   * void print(OpAsmPrinter &p, ${C++ class of Op} op)
  //   * LogicalResult verify(${C++ class of Op} op)
  //   * ParseResult parse${C++ class of Op}(OpAsmParser &parser,
  //                                         OperationState &result)
  // functions.
  let printer = [{ return ::print(p, *this); }];
  let verifier = [{ return ::verify(*this); }];
  let parser = [{ return ::parse$cppClass(parser, result); }];
}

// Require regions to have affine.yield.
def ImplicitAffineTerminator
    : SingleBlockImplicitTerminator<"AffineYieldOp">;

def AffineApplyOp : Affine_Op<"apply", [NoSideEffect]> {
  let summary = "affine apply operation";
  let description = [{
    The affine.apply operation applies an [affine mapping](#affine-expressions)
    to a list of SSA values, yielding a single SSA value. The number of
    dimension and symbol arguments to `affine.apply` must be equal to the
    respective number of dimensional and symbolic inputs to the affine mapping;
    the affine mapping has to be one-dimensional, and so the `affine.apply`
    operation always returns one value. The input operands and result must all
    have ‘index’ type.

    Example:

    ```mlir
    #map10 = affine_map<(d0, d1) -> (d0 floordiv 8 + d1 floordiv 128)>
    ...
    %1 = affine.apply #map10 (%s, %t)

    // Inline example.
    %2 = affine.apply affine_map<(i)[s0] -> (i+s0)> (%42)[%n]
    ```
  }];
  let arguments = (ins AffineMapAttr:$map, Variadic<Index>:$mapOperands);
  let results = (outs Index);

  // TODO: The auto-generated builders should check to see if the return type
  // has a constant builder. That way we wouldn't need to explicitly specify the
  // result types here.
  let builders = [
    OpBuilder<(ins "AffineMap":$map, "ValueRange":$mapOperands),
    [{
      build($_builder, $_state, $_builder.getIndexType(), map, mapOperands);
    }]>,
    OpBuilder<(ins "ArrayRef<AffineExpr> ":$exprList,"ValueRange":$mapOperands),
    [{
      build($_builder, $_state, $_builder.getIndexType(),
            AffineMap::inferFromExprList(exprList).front(), mapOperands);
    }]>
  ];

  let extraClassDeclaration = [{
    /// Returns the affine map to be applied by this operation.
    AffineMap getAffineMap() { return map(); }

    /// Returns the affine value map computed from this operation.
    AffineValueMap getAffineValueMap();

    /// Returns true if the result of this operation can be used as dimension id
    /// in the region of the closest surrounding op with trait AffineScope.
    bool isValidDim();

    /// Returns true if the result of this operation can be used as dimension id
    /// within 'region', i.e., for all its uses with `region`.
    bool isValidDim(Region *region);

    /// Returns true if the result of this operation is a symbol in the region
    /// of the closest surrounding op that has the trait AffineScope.
    bool isValidSymbol();

    /// Returns true if the result of this operation is a symbol for all its
    /// uses in `region`.
    bool isValidSymbol(Region *region);

    operand_range getMapOperands() { return getOperands(); }
  }];

  let hasCanonicalizer = 1;
  let hasFolder = 1;
}

def AffineForOp : Affine_Op<"for",
    [ImplicitAffineTerminator, RecursiveSideEffects,
     DeclareOpInterfaceMethods<LoopLikeOpInterface>]> {
  let summary = "for operation";
  let description = [{
    Syntax:

    ```
    operation   ::= `affine.for` ssa-id `=` lower-bound `to` upper-bound
                    (`step` integer-literal)? `{` op* `}`

    lower-bound ::= `max`? affine-map-attribute dim-and-symbol-use-list | shorthand-bound
    upper-bound ::= `min`? affine-map-attribute dim-and-symbol-use-list | shorthand-bound
    shorthand-bound ::= ssa-id | `-`? integer-literal
    ```

    The `affine.for` operation represents an affine loop nest. It has one region
    containing its body. This region must contain one block that terminates with
    [`affine.yield`](#affineyield-affineyieldop). *Note:* when
    `affine.for` is printed in custom format, the terminator is omitted. The
    block has one argument of [`index`](Builtin.md/#indextype) type that
    represents the induction variable of the loop.

    The `affine.for` operation executes its body a number of times iterating
    from a lower bound to an upper bound by a stride. The stride, represented by
    `step`, is a positive constant integer which defaults to "1" if not present.
    The lower and upper bounds specify a half-open range: the range includes the
    lower bound but does not include the upper bound.

    The lower and upper bounds of a `affine.for` operation are represented as an
    application of an affine mapping to a list of SSA values passed to the map.
    The [same restrictions](#restrictions-on-dimensions-and-symbols) hold for
    these SSA values as for all bindings of SSA values to dimensions and
    symbols.

    The affine mappings for the bounds may return multiple results, in which
    case the `max`/`min` keywords are required (for the lower/upper bound
    respectively), and the bound is the maximum/minimum of the returned values.
    There is no semantic ambiguity, but MLIR syntax requires the use of these
    keywords to make things more obvious to human readers.

    Many upper and lower bounds are simple, so MLIR accepts two custom form
    syntaxes: the form that accepts a single 'ssa-id' (e.g. `%N`) is shorthand
    for applying that SSA value to a function that maps a single symbol to
    itself, e.g., `()[s]->(s)()[%N]`. The integer literal form (e.g. `-42`) is
    shorthand for a nullary mapping function that returns the constant value
    (e.g. `()->(-42)()`).

    Example showing reverse iteration of the inner loop:

    ```mlir
    #map57 = affine_map<(d0)[s0] -> (s0 - d0 - 1)>

    func @simple_example(%A: memref<?x?xf32>, %B: memref<?x?xf32>) {
      %N = dim %A, 0 : memref<?x?xf32>
      affine.for %i = 0 to %N step 1 {
        affine.for %j = 0 to %N {   // implicitly steps by 1
          %0 = affine.apply #map57(%j)[%N]
          %tmp = call @F1(%A, %i, %0) : (memref<?x?xf32>, index, index)->(f32)
          call @F2(%tmp, %B, %i, %0) : (f32, memref<?x?xf32>, index, index)->()
        }
      }
      return
    }
    ```
    `affine.for` can also operate on loop-carried variables (`iter_args`) and
    return the final values after loop termination. The initial values of the
    variables are passed as additional SSA operands to the `affine.for`
    following the operands for the loop's lower and upper bounds. The
    operation's region has equivalent arguments for each variable representing
    the value of the variable at the current iteration.

    The region must terminate with an `affine.yield` that passes all the current
    iteration variables to the next iteration, or to the `affine.for`'s results
    if at the last iteration. For `affine.for`'s that execute zero iterations, the
    initial values of the loop-carried variables (corresponding to the SSA
    operands) will be the op's results.

    For example, to sum-reduce a memref:

     ```mlir
    func @reduce(%buffer: memref<1024xf32>) -> (f32) {
      // Initial sum set to 0.
      %sum_0 = arith.constant 0.0 : f32
      // iter_args binds initial values to the loop's region arguments.
      %sum = affine.for %i = 0 to 10 step 2
          iter_args(%sum_iter = %sum_0) -> (f32) {
        %t = affine.load %buffer[%i] : memref<1024xf32>
        %sum_next = arith.addf %sum_iter, %t : f32
        // Yield current iteration sum to next iteration %sum_iter or to %sum
        // if final iteration.
        affine.yield %sum_next : f32
      }
      return %sum : f32
    }
    ```

    ```mlir
    %res:2 = affine.for %i = 0 to 128 iter_args(%arg0 = %init0, %arg1 = %init1)
               -> (index, index) {
      %y0 = arith.addi %arg0, %c1 : index
      %y1 = arith.addi %arg1, %c2 : index
      affine.yield %y0, %y1 : index, index
    }
    ```
    If the `affine.for` defines any values, a yield terminator must be
    explicitly present. The number and types of the "affine.for" results must
    match the initial values in the `iter_args` binding and the yield operands.
  }];
  let arguments = (ins Variadic<AnyType>);
  let results = (outs Variadic<AnyType>:$results);
  let regions = (region SizedRegion<1>:$region);

  let skipDefaultBuilders = 1;
  let builders = [
    OpBuilder<(ins "int64_t":$lowerBound, "int64_t":$upperBound,
      CArg<"int64_t", "1">:$step, CArg<"ValueRange", "llvm::None">:$iterArgs,
      CArg<"function_ref<void(OpBuilder &, Location, Value, ValueRange)>",
           "nullptr">:$bodyBuilder)>,
    OpBuilder<(ins "ValueRange":$lbOperands, "AffineMap":$lbMap,
      "ValueRange":$ubOperands, "AffineMap":$ubMap, CArg<"int64_t", "1">:$step,
      CArg<"ValueRange", "llvm::None">:$iterArgs,
      CArg<"function_ref<void(OpBuilder &, Location, Value, ValueRange)>",
           "nullptr">:$bodyBuilder)>
  ];

  let extraClassDeclaration = [{
    /// Defining the function type we use for building the body of affine.for.
    using BodyBuilderFn =
        function_ref<void(OpBuilder &, Location, Value, ValueRange)>;

    static StringRef getStepAttrName() { return "step"; }
    static StringRef getLowerBoundAttrName() { return "lower_bound"; }
    static StringRef getUpperBoundAttrName() { return "upper_bound"; }

    BlockArgument getInductionVar() { return getBody()->getArgument(0); }
    Block::BlockArgListType getRegionIterArgs() {
      return getBody()->getArguments().drop_front();
    }
    Operation::operand_range getIterOperands() {
      return getOperands().drop_front(getNumControlOperands());
    }

    // TODO: provide iterators for the lower and upper bound operands
    // if the current access via getLowerBound(), getUpperBound() is too slow.

    /// Returns operands for the lower bound map.
    operand_range getLowerBoundOperands();

    /// Returns operands for the upper bound map.
    operand_range getUpperBoundOperands();

    /// Returns operands for the lower and upper bound maps with the operands
    /// for the lower bound map in front of those for the upper bound map.
    operand_range getControlOperands();

    /// Returns information about the lower bound as a single object.
    AffineBound getLowerBound();

    /// Returns information about the upper bound as a single object.
    AffineBound getUpperBound();

    /// Returns loop step.
    int64_t getStep() {
      return (*this)->getAttr(getStepAttrName()).cast<IntegerAttr>().getInt();
    }

    /// Returns affine map for the lower bound.
    AffineMap getLowerBoundMap() { return getLowerBoundMapAttr().getValue(); }
    AffineMapAttr getLowerBoundMapAttr() {
      return (*this)->getAttr(getLowerBoundAttrName()).cast<AffineMapAttr>();
    }
    /// Returns affine map for the upper bound. The upper bound is exclusive.
    AffineMap getUpperBoundMap() { return getUpperBoundMapAttr().getValue(); }
    AffineMapAttr getUpperBoundMapAttr() {
      return (*this)->getAttr(getUpperBoundAttrName()).cast<AffineMapAttr>();
    }

    /// Set lower bound. The new bound must have the same number of operands as
    /// the current bound map. Otherwise, 'replaceForLowerBound' should be used.
    void setLowerBound(ValueRange operands, AffineMap map);
    /// Set upper bound. The new bound must not have more operands than the
    /// current bound map. Otherwise, 'replaceForUpperBound' should be used.
    void setUpperBound(ValueRange operands, AffineMap map);

    /// Set the lower bound map without changing operands.
    void setLowerBoundMap(AffineMap map);

    /// Set the upper bound map without changing operands.
    void setUpperBoundMap(AffineMap map);

    /// Set loop step.
    void setStep(int64_t step) {
      assert(step > 0 && "step has to be a positive integer constant");
      auto *context = getLowerBoundMap().getContext();
      (*this)->setAttr(StringAttr::get(context, getStepAttrName()),
                       IntegerAttr::get(IndexType::get(context), step));
    }

    /// Returns number of region arguments for loop-carried values.
    unsigned getNumRegionIterArgs() {
      return getBody()->getNumArguments() - 1;
    }

    /// Number of operands controlling the loop: lb and ub.
    unsigned getNumControlOperands() { return getOperation()->getNumOperands() - getNumIterOperands(); }

    /// Get the number of loop-carried values.
    unsigned getNumIterOperands();

    /// Returns true if the lower bound is constant.
    bool hasConstantLowerBound();
    /// Returns true if the upper bound is constant.
    bool hasConstantUpperBound();
    /// Returns true if both bounds are constant.
    bool hasConstantBounds() {
      return hasConstantLowerBound() && hasConstantUpperBound();
    }
    /// Returns the value of the constant lower bound.
    /// Fails assertion if the bound is non-constant.
    int64_t getConstantLowerBound();
    /// Returns the value of the constant upper bound. The upper bound is
    /// exclusive. Fails assertion if the bound is non-constant.
    int64_t getConstantUpperBound();
    /// Sets the lower bound to the given constant value.
    void setConstantLowerBound(int64_t value);
    /// Sets the upper bound to the given constant value.
    void setConstantUpperBound(int64_t value);

    /// Returns true if both the lower and upper bound have the same operand
    /// lists (same operands in the same order).
    bool matchingBoundOperandList();
  }];

  let hasCanonicalizer = 1;
  let hasFolder = 1;
}

def AffineIfOp : Affine_Op<"if",
                           [ImplicitAffineTerminator, RecursiveSideEffects,
                            NoRegionArguments]> {
  let summary = "if-then-else operation";
  let description = [{
    Syntax:

    ```
    operation  ::= `affine.if` if-op-cond `{` op* `}` (`else` `{` op* `}`)?
    if-op-cond ::= integer-set-attr dim-and-symbol-use-list
    ```

    The `affine.if` operation restricts execution to a subset of the loop
    iteration space defined by an integer set (a conjunction of affine
    constraints). A single `affine.if` may end with an optional `else` clause.

    The condition of the `affine.if` is represented by an
    [integer set](#integer-sets) (a conjunction of affine constraints),
    and the SSA values bound to the dimensions and symbols in the integer set.
    The [same restrictions](#restrictions-on-dimensions-and-symbols) hold for
    these SSA values as for all bindings of SSA values to dimensions and
    symbols.

    The `affine.if` operation contains two regions for the "then" and "else"
    clauses.  `affine.if` may return results that are defined in its regions.
    The values defined are determined by which execution path is taken.  Each
    region of the `affine.if` must contain a single block with no arguments,
    and be terminated by `affine.yield`.  If `affine.if` defines no values,
    the `affine.yield` can be left out, and will be inserted implicitly.
    Otherwise, it must be explicit.  If no values are defined, the else block
    may be empty (i.e. contain no blocks).

    Example:

    ```mlir
    #set = affine_set<(d0, d1)[s0]: (d0 - 10 >= 0, s0 - d0 - 9 >= 0,
                                     d1 - 10 >= 0, s0 - d1 - 9 >= 0)>
    func @reduced_domain_example(%A, %X, %N) : (memref<10xi32>, i32, i32) {
      affine.for %i = 0 to %N {
         affine.for %j = 0 to %N {
           %0 = affine.apply #map42(%j)
           %tmp = call @S1(%X, %i, %0)
           affine.if #set(%i, %j)[%N] {
              %1 = affine.apply #map43(%i, %j)
              call @S2(%tmp, %A, %i, %1)
           }
        }
      }
      return
    }
    ```

    Example with an explicit yield (initialization with edge padding):

    ```mlir
    #interior = affine_set<(i, j) : (i - 1 >= 0, j - 1 >= 0,  10 - i >= 0, 10 - j >= 0)> (%i, %j)
    func @pad_edges(%I : memref<10x10xf32>) -> (memref<12x12xf32) {
      %O = alloc memref<12x12xf32>
      affine.parallel (%i, %j) = (0, 0) to (12, 12) {
        %1 = affine.if #interior (%i, %j) {
          %2 = load %I[%i - 1, %j - 1] : memref<10x10xf32>
          affine.yield %2
        } else {
          %2 = arith.constant 0.0 : f32
          affine.yield %2 : f32
        }
        affine.store %1, %O[%i, %j] : memref<12x12xf32>
      }
      return %O
    }
    ```
  }];
  let arguments = (ins Variadic<AnyType>);
  let results = (outs Variadic<AnyType>:$results);
  let regions = (region SizedRegion<1>:$thenRegion, AnyRegion:$elseRegion);

  let skipDefaultBuilders = 1;

  let builders = [
    OpBuilder<(ins "IntegerSet":$set, "ValueRange":$args,
      "bool":$withElseRegion)>,
    OpBuilder<(ins "TypeRange":$resultTypes, "IntegerSet":$set,
      "ValueRange":$args, "bool":$withElseRegion)>,
  ];

  let extraClassDeclaration = [{
    static StringRef getConditionAttrName() { return "condition"; }

    IntegerSet getIntegerSet();
    void setIntegerSet(IntegerSet newSet);

    /// Sets the integer set with its operands.
    void setConditional(IntegerSet set, ValueRange operands);

    /// Returns true if an else block exists.
    bool hasElse() { return !elseRegion().empty(); }

    Block *getThenBlock() {
      assert(!thenRegion().empty() && "Unexpected empty 'then' region.");
      return &thenRegion().front();
    }

    Block *getElseBlock() {
      assert(hasElse() && "Empty 'else' region.");
      return &elseRegion().front();
    }

    OpBuilder getThenBodyBuilder() {
      assert(!thenRegion().empty() && "Unexpected empty 'then' region.");
      Block &body = thenRegion().front();
      return OpBuilder(&body, std::prev(body.end()));
    }
    OpBuilder getElseBodyBuilder() {
      assert(hasElse() && "No 'else' block");
      Block &body = elseRegion().front();
      return OpBuilder(&body, std::prev(body.end()));
    }
  }];

  let hasCanonicalizer = 1;
  let hasFolder = 1;
}

class AffineLoadOpBase<string mnemonic, list<OpTrait> traits = []> :
    Affine_Op<mnemonic, !listconcat(traits,
        [DeclareOpInterfaceMethods<AffineReadOpInterface>,
        DeclareOpInterfaceMethods<AffineMapAccessInterface>,
        MemRefsNormalizable])> {
  let arguments = (ins Arg<AnyMemRef, "the reference to load from",
      [MemRead]>:$memref,
      Variadic<Index>:$indices);

  code extraClassDeclarationBase = [{
    /// Returns the operand index of the memref.
    unsigned getMemRefOperandIndex() { return 0; }

    void setMemRef(Value value) { setOperand(getMemRefOperandIndex(), value); }

    /// Returns the affine map used to index the memref for this operation.
    AffineMapAttr getAffineMapAttr() {
      return (*this)->getAttr(getMapAttrName()).cast<AffineMapAttr>();
    }

    static StringRef getMapAttrName() { return "map"; }
  }];
}

def AffineLoadOp : AffineLoadOpBase<"load"> {
  let summary = "affine load operation";
  let description = [{
    The "affine.load" op reads an element from a memref, where the index
    for each memref dimension is an affine expression of loop induction
    variables and symbols. The output of 'affine.load' is a new value with the
    same type as the elements of the memref. An affine expression of loop IVs
    and symbols must be specified for each dimension of the memref. The keyword
    'symbol' can be used to indicate SSA identifiers which are symbolic.

    Example 1:

    ```mlir
    %1 = affine.load %0[%i0 + 3, %i1 + 7] : memref<100x100xf32>
    ```

    Example 2: Uses 'symbol' keyword for symbols '%n' and '%m'.

    ```mlir
    %1 = affine.load %0[%i0 + symbol(%n), %i1 + symbol(%m)] : memref<100x100xf32>
    ```
  }];

  let results = (outs AnyType:$result);

  let builders = [
    /// Builds an affine load op with the specified map and operands.
    OpBuilder<(ins "AffineMap":$map, "ValueRange":$operands)>,
    /// Builds an affine load op with an identity map and operands.
    OpBuilder<(ins "Value":$memref, CArg<"ValueRange", "{}">:$indices)>,
    /// Builds an affine load op with the specified map and its operands.
    OpBuilder<(ins "Value":$memref, "AffineMap":$map,
      "ValueRange":$mapOperands)>
  ];

  let extraClassDeclaration = extraClassDeclarationBase;

  let hasCanonicalizer = 1;
  let hasFolder = 1;
}

class AffineMinMaxOpBase<string mnemonic, list<OpTrait> traits = []> :
    Op<Affine_Dialect, mnemonic, traits> {
  let arguments = (ins AffineMapAttr:$map, Variadic<Index>:$operands);
  let results = (outs Index);

  let builders = [
    OpBuilder<(ins "AffineMap":$affineMap, "ValueRange":$mapOperands),
    [{
      build($_builder, $_state, $_builder.getIndexType(), affineMap, mapOperands);
    }]>
  ];

  let extraClassDeclaration = [{
    static StringRef getMapAttrName() { return "map"; }
    AffineMap getAffineMap() { return map(); }
    ValueRange getMapOperands() { return operands(); }
    ValueRange getDimOperands() {
      return OperandRange{operands().begin(),
                        operands().begin() + map().getNumDims()};
    }
    ValueRange getSymbolOperands() {
      return OperandRange{operands().begin() + map().getNumDims(),
                        operands().end()};
    }
  }];
  let verifier = [{ return ::verifyAffineMinMaxOp(*this); }];
  let printer = [{ return ::printAffineMinMaxOp(p, *this); }];
  let parser = [{ return ::parseAffineMinMaxOp<$cppClass>(parser, result); }];
  let hasFolder = 1;
  let hasCanonicalizer = 1;
}

def AffineMinOp : AffineMinMaxOpBase<"min", [NoSideEffect]> {
  let summary = "min operation";
  let description = [{
    Syntax:

    ```
    operation ::= ssa-id `=` `affine.min` affine-map-attribute dim-and-symbol-use-list
    ```

    The `affine.min` operation applies an [affine mapping](#affine-expressions)
    to a list of SSA values, and returns the minimum value of all result
    expressions. The number of dimension and symbol arguments to `affine.min`
    must be equal to the respective number of dimensional and symbolic inputs to
    the affine mapping; the `affine.min` operation always returns one value. The
    input operands and result must all have 'index' type.

    Example:

    ```mlir
    %0 = affine.min affine_map<(d0)[s0] -> (1000, d0 + 512, s0)> (%arg0)[%arg1]
    ```
  }];
}

def AffineMaxOp : AffineMinMaxOpBase<"max", [NoSideEffect]> {
  let summary = "max operation";
  let description = [{
    The "max" operation computes the maximum value result from a multi-result
    affine map.

    Example:

    ```mlir
    %0 = affine.max (d0) -> (1000, d0 + 512) (%i0) : index
    ```
  }];
}

def AffineParallelOp : Affine_Op<"parallel",
    [ImplicitAffineTerminator, RecursiveSideEffects,
     DeclareOpInterfaceMethods<LoopLikeOpInterface>, MemRefsNormalizable]> {
  let summary = "multi-index parallel band operation";
  let description = [{
    The "affine.parallel" operation represents a hyper-rectangular affine
    parallel band, defining zero or more SSA values for its induction variables.
    It has one region capturing the parallel band body. The induction variables
    are represented as arguments of this region. These SSA values always have
    type index, which is the size of the machine word. The strides, represented
    by steps, are positive constant integers which defaults to "1" if not
    present. The lower and upper bounds specify a half-open range: the range
    includes the lower bound but does not include the upper bound. The body
    region must contain exactly one block that terminates with "affine.yield".

    The lower and upper bounds of a parallel operation are represented as an
    application of an affine mapping to a list of SSA values passed to the map.
    The same restrictions hold for these SSA values as for all bindings of SSA
    values to dimensions and symbols. The list of expressions in each map is
    interpreted according to the respective bounds group attribute. If a single
    expression belongs to the group, then the result of this expression is taken
    as a lower(upper) bound of the corresponding loop induction variable. If
    multiple expressions belong to the group, then the lower(upper) bound is the
    max(min) of these values obtained from these expressions. The loop band has
    as many loops as elements in the group bounds attributes.

    Each value yielded by affine.yield will be accumulated/reduced via one of
    the reduction methods defined in the AtomicRMWKind enum.  The order of
    reduction is unspecified, and lowering may produce any valid ordering.
    Loops with a 0 trip count will produce as a result the identity value
    associated with each reduction (i.e. 0.0 for addf, 1.0 for mulf).  Assign
    reductions for loops with a trip count != 1 produces undefined results.

    Note: Calling AffineParallelOp::build will create the required region and
    block, and insert the required terminator if it is trivial (i.e. no values
    are yielded).  Parsing will also create the required region, block, and
    terminator, even when they are missing from the textual representation.

    Example (3x3 valid convolution):

    ```mlir
    func @conv_2d(%D : memref<100x100xf32>, %K : memref<3x3xf32>) -> (memref<98x98xf32>) {
      %O = alloc memref<98x98xf32>
      affine.parallel (%x, %y) = (0, 0) to (98, 98) {
        %0 = affine.parallel (%kx, %ky) = (0, 0) to (2, 2) reduce ("addf") {
          %1 = affine.load %D[%x + %kx, %y + %ky] : memref<100x100xf32>
          %2 = affine.load %K[%kx, %ky] : memref<3x3xf32>
          %3 = arith.mulf %1, %2 : f32
          affine.yield %3 : f32
        }
        affine.store %0, O[%x, %y] : memref<98x98xf32>
      }
      return %O
    }
    ```

    Example (tiling by potentially imperfectly dividing sizes):

    ```mlir
    affine.parallel (%ii, %jj) = (0, 0) to (%N, %M) step (32, 32) {
      affine.parallel (%i, %j) = (%ii, %jj)
                              to (min(%ii + 32, %N), min(%jj + 32, %M)) {
        call @f(%i, %j) : (index, index) -> ()
      }
    }
    ```
  }];

  let arguments = (ins
     TypedArrayAttrBase<AtomicRMWKindAttr, "Reduction ops">:$reductions,
     AffineMapAttr:$lowerBoundsMap,
     I32ElementsAttr:$lowerBoundsGroups,
     AffineMapAttr:$upperBoundsMap,
     I32ElementsAttr:$upperBoundsGroups,
     I64ArrayAttr:$steps,
     Variadic<Index>:$mapOperands);
  let results = (outs Variadic<AnyType>:$results);
  let regions = (region SizedRegion<1>:$region);

  let builders = [
    OpBuilder<(ins "TypeRange":$resultTypes,
<<<<<<< HEAD
      "ArrayRef<AtomicRMWKind>":$reductions, "ArrayRef<int64_t>":$ranges)>,
    OpBuilder<(ins "TypeRange":$resultTypes,
      "ArrayRef<AtomicRMWKind>":$reductions, "AffineMap":$lbMap,
      "ValueRange":$lbArgs, "AffineMap":$ubMap, "ValueRange":$ubArgs)>,
    OpBuilder<(ins "TypeRange":$resultTypes,
      "ArrayRef<AtomicRMWKind>":$reductions, "AffineMap":$lbMap,
      "ValueRange":$lbArgs, "AffineMap":$ubMap, "ValueRange":$ubArgs,
=======
      "ArrayRef<arith::AtomicRMWKind>":$reductions, "ArrayRef<int64_t>":$ranges)>,
    OpBuilder<(ins "TypeRange":$resultTypes,
      "ArrayRef<arith::AtomicRMWKind>":$reductions, "ArrayRef<AffineMap>":$lbMaps,
      "ValueRange":$lbArgs, "ArrayRef<AffineMap>":$ubMaps, "ValueRange":$ubArgs,
>>>>>>> 2ab1d525
      "ArrayRef<int64_t>":$steps)>
  ];

  let extraClassDeclaration = [{
    /// Get the number of dimensions.
    unsigned getNumDims();

    /// Get ranges as constants, may fail in dynamic case.
    Optional<SmallVector<int64_t, 8>> getConstantRanges();

    Block *getBody();
    OpBuilder getBodyBuilder();
    MutableArrayRef<BlockArgument> getIVs() {
      return getBody()->getArguments();
    }

    /// Returns elements of the loop lower bound.
    AffineMap getLowerBoundMap(unsigned pos);
    operand_range getLowerBoundsOperands();
    AffineValueMap getLowerBoundsValueMap();

    /// Sets elements of the loop lower bound.
    void setLowerBounds(ValueRange operands, AffineMap map);
    void setLowerBoundsMap(AffineMap map);

    /// Returns elements of the loop upper bound.
    AffineMap getUpperBoundMap(unsigned pos);
    operand_range getUpperBoundsOperands();
    AffineValueMap getUpperBoundsValueMap();

    /// Sets elements fo the loop upper bound.
    void setUpperBounds(ValueRange operands, AffineMap map);
    void setUpperBoundsMap(AffineMap map);

    SmallVector<int64_t, 8> getSteps();
    void setSteps(ArrayRef<int64_t> newSteps);

    /// Returns attribute names to use in op construction. Not expected to be
    /// used directly.
    static StringRef getReductionsAttrName() { return "reductions"; }
    static StringRef getLowerBoundsMapAttrName() { return "lowerBoundsMap"; }
    static StringRef getLowerBoundsGroupsAttrName() {
      return "lowerBoundsGroups";
    }
    static StringRef getUpperBoundsMapAttrName() { return "upperBoundsMap"; }
    static StringRef getUpperBoundsGroupsAttrName() {
      return "upperBoundsGroups";
    }
    static StringRef getStepsAttrName() { return "steps"; }

    /// Returns `true` if the loop bounds have min/max expressions.
    bool hasMinMaxBounds() {
      return lowerBoundsMap().getNumResults() != getNumDims() ||
             upperBoundsMap().getNumResults() != getNumDims();
    }
  }];

  let hasFolder = 1;
}

def AffinePrefetchOp : Affine_Op<"prefetch",
  [DeclareOpInterfaceMethods<AffineMapAccessInterface>]> {
  let summary = "affine prefetch operation";
  let description = [{
    The "affine.prefetch" op prefetches data from a memref location described
    with an affine subscript similar to affine.load, and has three attributes:
    a read/write specifier, a locality hint, and a cache type specifier as shown
    below:

    ```mlir
    affine.prefetch %0[%i, %j + 5], read, locality<3>, data : memref<400x400xi32>
    ```

    The read/write specifier is either 'read' or 'write', the locality hint
    specifier ranges from locality<0> (no locality) to locality<3> (extremely
    local keep in cache). The cache type specifier is either 'data' or 'instr'
    and specifies whether the prefetch is performed on data cache or on
    instruction cache.
  }];

  let arguments = (ins AnyMemRef:$memref, Variadic<Index>:$indices,
                   BoolAttr:$isWrite,
                   Confined<I32Attr, [IntMinValue<0>,
                     IntMaxValue<3>]>:$localityHint,
                   BoolAttr:$isDataCache);

  let builders = [
    OpBuilder<(ins "Value":$memref, "AffineMap":$map,
      "ArrayRef<Value>":$mapOperands, "bool":$isWrite, "unsigned":$localityHint,
      "bool":$isDataCache),
    [{
      assert(map.getNumInputs() == mapOperands.size()
             && "inconsistent index info");
      auto localityHintAttr = $_builder.getI32IntegerAttr(localityHint);
      auto isWriteAttr = $_builder.getBoolAttr(isWrite);
      auto isDataCacheAttr = $_builder.getBoolAttr(isDataCache);
      $_state.addOperands(memref);
      $_state.addAttribute(getMapAttrName(), AffineMapAttr::get(map));
      $_state.addOperands(mapOperands);
      $_state.addAttribute(getLocalityHintAttrName(), localityHintAttr);
      $_state.addAttribute(getIsWriteAttrName(), isWriteAttr);
      $_state.addAttribute(getIsDataCacheAttrName(), isDataCacheAttr);
    }]>];

  let extraClassDeclaration = [{
    MemRefType getMemRefType() {
      return memref().getType().cast<MemRefType>();
    }

    /// Returns the affine map used to index the memref for this operation.
    AffineMap getAffineMap() { return getAffineMapAttr().getValue(); }
    AffineMapAttr getAffineMapAttr() {
      return (*this)->getAttr(getMapAttrName()).cast<AffineMapAttr>();
    }

    /// Impelements the AffineMapAccessInterface.
    /// Returns the AffineMapAttr associated with 'memref'.
    NamedAttribute getAffineMapAttrForMemRef(Value mref) {
      assert(mref == memref() &&
             "Expected mref argument to match memref operand");
<<<<<<< HEAD
      return {Identifier::get(getMapAttrName(), getContext()),
=======
      return {StringAttr::get(getContext(), getMapAttrName()),
>>>>>>> 2ab1d525
        getAffineMapAttr()};
    }

    /// Get affine map operands.
    operand_range getMapOperands() {
      return {operand_begin() + 1, operand_end()};
    }

    static StringRef getMapAttrName() { return "map"; }
    static StringRef getLocalityHintAttrName() { return "localityHint"; }
    static StringRef getIsWriteAttrName() { return "isWrite"; }
    static StringRef getIsDataCacheAttrName() { return "isDataCache"; }
  }];

  let hasCanonicalizer = 1;
  let hasFolder = 1;
}

class AffineStoreOpBase<string mnemonic, list<OpTrait> traits = []> :
    Affine_Op<mnemonic, !listconcat(traits,
    [DeclareOpInterfaceMethods<AffineWriteOpInterface>,
    DeclareOpInterfaceMethods<AffineMapAccessInterface>,
    MemRefsNormalizable])> {
  code extraClassDeclarationBase = [{
    /// Returns the operand index of the value to be stored.
    unsigned getStoredValOperandIndex() { return 0; }

    /// Returns the operand index of the memref.
    unsigned getMemRefOperandIndex() { return 1; }

    void setMemRef(Value value) { setOperand(getMemRefOperandIndex(), value); }

    /// Returns the affine map used to index the memref for this operation.
    AffineMapAttr getAffineMapAttr() {
      return (*this)->getAttr(getMapAttrName()).cast<AffineMapAttr>();
    }

    static StringRef getMapAttrName() { return "map"; }
  }];
}

def AffineStoreOp : AffineStoreOpBase<"store"> {
  let summary = "affine store operation";
  let description = [{
    The "affine.store" op writes an element to a memref, where the index
    for each memref dimension is an affine expression of loop induction
    variables and symbols. The 'affine.store' op stores a new value which is the
    same type as the elements of the memref. An affine expression of loop IVs
    and symbols must be specified for each dimension of the memref. The keyword
    'symbol' can be used to indicate SSA identifiers which are symbolic.

    Example 1:

    ```mlir
    affine.store %v0, %0[%i0 + 3, %i1 + 7] : memref<100x100xf32>
    ```

    Example 2: Uses 'symbol' keyword for symbols '%n' and '%m'.

    ```mlir
    affine.store %v0, %0[%i0 + symbol(%n), %i1 + symbol(%m)] : memref<100x100xf32>
    ```
  }];
  let arguments = (ins AnyType:$value,
      Arg<AnyMemRef, "the reference to store to",
      [MemWrite]>:$memref,
      Variadic<Index>:$indices);

  let skipDefaultBuilders = 1;
  let builders = [
    OpBuilder<(ins "Value":$valueToStore, "Value":$memref,
      "ValueRange":$indices)>,
    OpBuilder<(ins "Value":$valueToStore, "Value":$memref, "AffineMap":$map,
      "ValueRange":$mapOperands)>
  ];

  let extraClassDeclaration = extraClassDeclarationBase;

  let hasCanonicalizer = 1;
  let hasFolder = 1;
}

def AffineYieldOp : Affine_Op<"yield", [NoSideEffect, Terminator, ReturnLike,
    MemRefsNormalizable]> {
  let summary = "Yield values to parent operation";
  let description = [{
    "affine.yield" yields zero or more SSA values from an affine op region and
    terminates the region. The semantics of how the values yielded are used
    is defined by the parent operation.
    If "affine.yield" has any operands, the operands must match the parent
    operation's results.
    If the parent operation defines no values, then the "affine.yield" may be
    left out in the custom syntax and the builders will insert one implicitly.
    Otherwise, it has to be present in the syntax to indicate which values are
    yielded.
    ```
  }];

  let arguments = (ins Variadic<AnyType>:$operands);

  let builders = [
    OpBuilder<(ins), [{ build($_builder, $_state, llvm::None); }]>
  ];

  let assemblyFormat = "attr-dict ($operands^ `:` type($operands))?";
}

def AffineVectorLoadOp : AffineLoadOpBase<"vector_load"> {
  let summary = "affine vector load operation";
  let description = [{
    The "affine.vector_load" is the vector counterpart of
    [affine.load](#affineload-affineloadop). It reads a slice from a
    [MemRef](Builtin.md/#memreftype), supplied as its first operand,
    into a [vector](Builtin.md/#vectortype) of the same base elemental type.
    The index for each memref dimension is an affine expression of loop induction
    variables and symbols. These indices determine the start position of the read
    within the memref. The shape of the return vector type determines the shape of
    the slice read from the memref. This slice is contiguous along the respective
    dimensions of the shape. Strided vector loads will be supported in the future.
    An affine expression of loop IVs and symbols must be specified for each
    dimension of the memref. The keyword 'symbol' can be used to indicate SSA
    identifiers which are symbolic.

    Example 1: 8-wide f32 vector load.

    ```mlir
    %1 = affine.vector_load %0[%i0 + 3, %i1 + 7] : memref<100x100xf32>, vector<8xf32>
    ```

    Example 2: 4-wide f32 vector load. Uses 'symbol' keyword for symbols '%n' and '%m'.

    ```mlir
    %1 = affine.vector_load %0[%i0 + symbol(%n), %i1 + symbol(%m)] : memref<100x100xf32>, vector<4xf32>
    ```

    Example 3: 2-dim f32 vector load.

    ```mlir
    %1 = affine.vector_load %0[%i0, %i1] : memref<100x100xf32>, vector<2x8xf32>
    ```

    TODOs:
    * Add support for strided vector loads.
    * Consider adding a permutation map to permute the slice that is read from memory
    (see [vector.transfer_read](../Vector/#vectortransfer_read-vectortransferreadop)).
  }];

  let results = (outs AnyVector:$result);

  let builders = [
    /// Builds an affine vector load op with the specified map and operands.
    OpBuilder<(ins "VectorType":$resultType, "AffineMap":$map,
      "ValueRange":$operands)>,
    /// Builds an affine vector load op with an identity map and operands.
    OpBuilder<(ins "VectorType":$resultType, "Value":$memref,
      CArg<"ValueRange", "{}">:$indices)>,
    /// Builds an affine vector load op with the specified map and its operands.
    OpBuilder<(ins "VectorType":$resultType, "Value":$memref,
      "AffineMap":$map, "ValueRange":$mapOperands)>
  ];

  let extraClassDeclaration = extraClassDeclarationBase # [{
    VectorType getVectorType() {
      return result().getType().cast<VectorType>();
    }
  }];

  let hasCanonicalizer = 1;
}

def AffineVectorStoreOp : AffineStoreOpBase<"vector_store"> {
  let summary = "affine vector store operation";
  let description = [{
    The "affine.vector_store" is the vector counterpart of
    [affine.store](#affinestore-affinestoreop). It writes a
    [vector](Builtin.md/#vectortype), supplied as its first operand,
    into a slice within a [MemRef](Builtin.md/#memreftype) of the same base
    elemental type, supplied as its second operand.
    The index for each memref dimension is an affine expression of loop
    induction variables and symbols. These indices determine the start position
    of the write within the memref. The shape of th input vector determines the
    shape of the slice written to the memref. This slice is contiguous along the
    respective dimensions of the shape. Strided vector stores will be supported
    in the future.
    An affine expression of loop IVs and symbols must be specified for each
    dimension of the memref. The keyword 'symbol' can be used to indicate SSA
    identifiers which are symbolic.

    Example 1: 8-wide f32 vector store.

    ```mlir
    affine.vector_store %v0, %0[%i0 + 3, %i1 + 7] : memref<100x100xf32>, vector<8xf32>
    ```

    Example 2: 4-wide f32 vector store. Uses 'symbol' keyword for symbols '%n' and '%m'.

    ```mlir
    affine.vector_store %v0, %0[%i0 + symbol(%n), %i1 + symbol(%m)] : memref<100x100xf32>, vector<4xf32>
    ```

    Example 3: 2-dim f32 vector store.

    ```mlir
    affine.vector_store %v0, %0[%i0, %i1] : memref<100x100xf32>, vector<2x8xf32>
    ```

    TODOs:
    * Add support for strided vector stores.
    * Consider adding a permutation map to permute the slice that is written to memory
    (see [vector.transfer_write](../Vector/#vectortransfer_write-vectortransferwriteop)).
  }];

  let arguments = (ins AnyVector:$value,
      Arg<AnyMemRef, "the reference to store to",
      [MemWrite]>:$memref,
      Variadic<Index>:$indices);

  let skipDefaultBuilders = 1;
  let builders = [
    OpBuilder<(ins "Value":$valueToStore, "Value":$memref,
      "ValueRange":$indices)>,
    OpBuilder<(ins "Value":$valueToStore, "Value":$memref, "AffineMap":$map,
      "ValueRange":$mapOperands)>
  ];

  let extraClassDeclaration = extraClassDeclarationBase # [{
    VectorType getVectorType() {
      return value().getType().cast<VectorType>();
    }
  }];

  let hasCanonicalizer = 1;
}

#endif // AFFINE_OPS<|MERGE_RESOLUTION|>--- conflicted
+++ resolved
@@ -691,20 +691,10 @@
 
   let builders = [
     OpBuilder<(ins "TypeRange":$resultTypes,
-<<<<<<< HEAD
-      "ArrayRef<AtomicRMWKind>":$reductions, "ArrayRef<int64_t>":$ranges)>,
-    OpBuilder<(ins "TypeRange":$resultTypes,
-      "ArrayRef<AtomicRMWKind>":$reductions, "AffineMap":$lbMap,
-      "ValueRange":$lbArgs, "AffineMap":$ubMap, "ValueRange":$ubArgs)>,
-    OpBuilder<(ins "TypeRange":$resultTypes,
-      "ArrayRef<AtomicRMWKind>":$reductions, "AffineMap":$lbMap,
-      "ValueRange":$lbArgs, "AffineMap":$ubMap, "ValueRange":$ubArgs,
-=======
       "ArrayRef<arith::AtomicRMWKind>":$reductions, "ArrayRef<int64_t>":$ranges)>,
     OpBuilder<(ins "TypeRange":$resultTypes,
       "ArrayRef<arith::AtomicRMWKind>":$reductions, "ArrayRef<AffineMap>":$lbMaps,
       "ValueRange":$lbArgs, "ArrayRef<AffineMap>":$ubMaps, "ValueRange":$ubArgs,
->>>>>>> 2ab1d525
       "ArrayRef<int64_t>":$steps)>
   ];
 
@@ -825,11 +815,7 @@
     NamedAttribute getAffineMapAttrForMemRef(Value mref) {
       assert(mref == memref() &&
              "Expected mref argument to match memref operand");
-<<<<<<< HEAD
-      return {Identifier::get(getMapAttrName(), getContext()),
-=======
       return {StringAttr::get(getContext(), getMapAttrName()),
->>>>>>> 2ab1d525
         getAffineMapAttr()};
     }
 
