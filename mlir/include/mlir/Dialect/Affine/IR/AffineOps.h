--- conflicted
+++ resolved
@@ -299,13 +299,8 @@
     return getTagMemRef().getType().cast<MemRefType>().getRank();
   }
 
-<<<<<<< HEAD
-  /// Impelements the AffineMapAccessInterface.
-  /// Returns the AffineMapAttr associated with 'memref'.
-=======
   /// Impelements the AffineMapAccessInterface. Returns the AffineMapAttr
   /// associated with 'memref'.
->>>>>>> 2ab1d525
   NamedAttribute getAffineMapAttrForMemRef(Value memref) {
     assert(memref == getTagMemRef());
     return {StringAttr::get(getContext(), getTagMapAttrName()),
@@ -464,10 +459,6 @@
   friend class AffineForOp;
 };
 
-<<<<<<< HEAD
-} // end namespace mlir
-=======
 } // namespace mlir
->>>>>>> 2ab1d525
 
 #endif