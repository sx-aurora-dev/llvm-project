//===- AffineOps.h - MLIR Affine Operations -------------------------------===//
//
// Part of the LLVM Project, under the Apache License v2.0 with LLVM Exceptions.
// See https://llvm.org/LICENSE.txt for license information.
// SPDX-License-Identifier: Apache-2.0 WITH LLVM-exception
//
//===----------------------------------------------------------------------===//
//
// This file defines convenience types for working with Affine operations
// in the MLIR operation set.
//
//===----------------------------------------------------------------------===//

#ifndef MLIR_DIALECT_AFFINE_IR_AFFINEOPS_H
#define MLIR_DIALECT_AFFINE_IR_AFFINEOPS_H

#include "mlir/Dialect/Affine/IR/AffineMemoryOpInterfaces.h"
#include "mlir/Dialect/StandardOps/IR/Ops.h"
#include "mlir/IR/AffineMap.h"
#include "mlir/Interfaces/LoopLikeInterface.h"

namespace mlir {
class AffineApplyOp;
class AffineBound;
class AffineValueMap;

/// A utility function to check if a value is defined at the top level of an
/// op with trait `AffineScope` or is a region argument for such an op. A value
/// of index type defined at the top level is always a valid symbol for all its
/// uses.
bool isTopLevelValue(Value value);

/// AffineDmaStartOp starts a non-blocking DMA operation that transfers data
/// from a source memref to a destination memref. The source and destination
/// memref need not be of the same dimensionality, but need to have the same
/// elemental type. The operands include the source and destination memref's
/// each followed by its indices, size of the data transfer in terms of the
/// number of elements (of the elemental type of the memref), a tag memref with
/// its indices, and optionally at the end, a stride and a
/// number_of_elements_per_stride arguments. The tag location is used by an
/// AffineDmaWaitOp to check for completion. The indices of the source memref,
/// destination memref, and the tag memref have the same restrictions as any
/// affine.load/store. In particular, index for each memref dimension must be an
/// affine expression of loop induction variables and symbols.
/// The optional stride arguments should be of 'index' type, and specify a
/// stride for the slower memory space (memory space with a lower memory space
/// id), transferring chunks of number_of_elements_per_stride every stride until
/// %num_elements are transferred. Either both or no stride arguments should be
/// specified. The value of 'num_elements' must be a multiple of
/// 'number_of_elements_per_stride'. If the source and destination locations
/// overlap the behavior of this operation is not defined.
//
// For example, an AffineDmaStartOp operation that transfers 256 elements of a
// memref '%src' in memory space 0 at indices [%i + 3, %j] to memref '%dst' in
// memory space 1 at indices [%k + 7, %l], would be specified as follows:
//
//   %num_elements = arith.constant 256
//   %idx = arith.constant 0 : index
//   %tag = memref.alloc() : memref<1xi32, 4>
//   affine.dma_start %src[%i + 3, %j], %dst[%k + 7, %l], %tag[%idx],
//     %num_elements :
//       memref<40x128xf32, 0>, memref<2x1024xf32, 1>, memref<1xi32, 2>
//
//   If %stride and %num_elt_per_stride are specified, the DMA is expected to
//   transfer %num_elt_per_stride elements every %stride elements apart from
//   memory space 0 until %num_elements are transferred.
//
//   affine.dma_start %src[%i, %j], %dst[%k, %l], %tag[%idx], %num_elements,
//     %stride, %num_elt_per_stride : ...
//
// TODO: add additional operands to allow source and destination striding, and
// multiple stride levels (possibly using AffineMaps to specify multiple levels
// of striding).
class AffineDmaStartOp
    : public Op<AffineDmaStartOp, OpTrait::MemRefsNormalizable,
                OpTrait::VariadicOperands, OpTrait::ZeroResult,
                AffineMapAccessInterface::Trait> {
public:
  using Op::Op;
  static ArrayRef<StringRef> getAttributeNames() { return {}; }

  static void build(OpBuilder &builder, OperationState &result, Value srcMemRef,
                    AffineMap srcMap, ValueRange srcIndices, Value destMemRef,
                    AffineMap dstMap, ValueRange destIndices, Value tagMemRef,
                    AffineMap tagMap, ValueRange tagIndices, Value numElements,
                    Value stride = nullptr, Value elementsPerStride = nullptr);

  /// Returns the operand index of the source memref.
  unsigned getSrcMemRefOperandIndex() { return 0; }

  /// Returns the source MemRefType for this DMA operation.
  Value getSrcMemRef() { return getOperand(getSrcMemRefOperandIndex()); }
  MemRefType getSrcMemRefType() {
    return getSrcMemRef().getType().cast<MemRefType>();
  }

  /// Returns the rank (number of indices) of the source MemRefType.
  unsigned getSrcMemRefRank() { return getSrcMemRefType().getRank(); }

  /// Returns the affine map used to access the source memref.
  AffineMap getSrcMap() { return getSrcMapAttr().getValue(); }
  AffineMapAttr getSrcMapAttr() {
    return (*this)->getAttr(getSrcMapAttrName()).cast<AffineMapAttr>();
  }

  /// Returns the source memref affine map indices for this DMA operation.
  operand_range getSrcIndices() {
    return {operand_begin() + getSrcMemRefOperandIndex() + 1,
            operand_begin() + getSrcMemRefOperandIndex() + 1 +
                getSrcMap().getNumInputs()};
  }

  /// Returns the memory space of the source memref.
  unsigned getSrcMemorySpace() {
    return getSrcMemRef().getType().cast<MemRefType>().getMemorySpaceAsInt();
  }

  /// Returns the operand index of the destination memref.
  unsigned getDstMemRefOperandIndex() {
    return getSrcMemRefOperandIndex() + 1 + getSrcMap().getNumInputs();
  }

  /// Returns the destination MemRefType for this DMA operation.
  Value getDstMemRef() { return getOperand(getDstMemRefOperandIndex()); }
  MemRefType getDstMemRefType() {
    return getDstMemRef().getType().cast<MemRefType>();
  }

  /// Returns the rank (number of indices) of the destination MemRefType.
  unsigned getDstMemRefRank() {
    return getDstMemRef().getType().cast<MemRefType>().getRank();
  }

  /// Returns the memory space of the source memref.
  unsigned getDstMemorySpace() {
    return getDstMemRef().getType().cast<MemRefType>().getMemorySpaceAsInt();
  }

  /// Returns the affine map used to access the destination memref.
  AffineMap getDstMap() { return getDstMapAttr().getValue(); }
  AffineMapAttr getDstMapAttr() {
    return (*this)->getAttr(getDstMapAttrName()).cast<AffineMapAttr>();
  }

  /// Returns the destination memref indices for this DMA operation.
  operand_range getDstIndices() {
    return {operand_begin() + getDstMemRefOperandIndex() + 1,
            operand_begin() + getDstMemRefOperandIndex() + 1 +
                getDstMap().getNumInputs()};
  }

  /// Returns the operand index of the tag memref.
  unsigned getTagMemRefOperandIndex() {
    return getDstMemRefOperandIndex() + 1 + getDstMap().getNumInputs();
  }

  /// Returns the Tag MemRef for this DMA operation.
  Value getTagMemRef() { return getOperand(getTagMemRefOperandIndex()); }
  MemRefType getTagMemRefType() {
    return getTagMemRef().getType().cast<MemRefType>();
  }

  /// Returns the rank (number of indices) of the tag MemRefType.
  unsigned getTagMemRefRank() {
    return getTagMemRef().getType().cast<MemRefType>().getRank();
  }

  /// Returns the affine map used to access the tag memref.
  AffineMap getTagMap() { return getTagMapAttr().getValue(); }
  AffineMapAttr getTagMapAttr() {
    return (*this)->getAttr(getTagMapAttrName()).cast<AffineMapAttr>();
  }

  /// Returns the tag memref indices for this DMA operation.
  operand_range getTagIndices() {
    return {operand_begin() + getTagMemRefOperandIndex() + 1,
            operand_begin() + getTagMemRefOperandIndex() + 1 +
                getTagMap().getNumInputs()};
  }

  /// Returns the number of elements being transferred by this DMA operation.
  Value getNumElements() {
    return getOperand(getTagMemRefOperandIndex() + 1 +
                      getTagMap().getNumInputs());
  }

  /// Impelements the AffineMapAccessInterface.
  /// Returns the AffineMapAttr associated with 'memref'.
  NamedAttribute getAffineMapAttrForMemRef(Value memref) {
    if (memref == getSrcMemRef())
      return {StringAttr::get(getContext(), getSrcMapAttrName()),
              getSrcMapAttr()};
    if (memref == getDstMemRef())
      return {StringAttr::get(getContext(), getDstMapAttrName()),
              getDstMapAttr()};
    assert(memref == getTagMemRef() &&
           "DmaStartOp expected source, destination or tag memref");
    return {StringAttr::get(getContext(), getTagMapAttrName()),
            getTagMapAttr()};
  }

  /// Returns true if this is a DMA from a faster memory space to a slower one.
  bool isDestMemorySpaceFaster() {
    return (getSrcMemorySpace() < getDstMemorySpace());
  }

  /// Returns true if this is a DMA from a slower memory space to a faster one.
  bool isSrcMemorySpaceFaster() {
    // Assumes that a lower number is for a slower memory space.
    return (getDstMemorySpace() < getSrcMemorySpace());
  }

  /// Given a DMA start operation, returns the operand position of either the
  /// source or destination memref depending on the one that is at the higher
  /// level of the memory hierarchy. Asserts failure if neither is true.
  unsigned getFasterMemPos() {
    assert(isSrcMemorySpaceFaster() || isDestMemorySpaceFaster());
    return isSrcMemorySpaceFaster() ? 0 : getDstMemRefOperandIndex();
  }

  static StringRef getSrcMapAttrName() { return "src_map"; }
  static StringRef getDstMapAttrName() { return "dst_map"; }
  static StringRef getTagMapAttrName() { return "tag_map"; }

  static StringRef getOperationName() { return "affine.dma_start"; }
  static ParseResult parse(OpAsmParser &parser, OperationState &result);
  void print(OpAsmPrinter &p);
  LogicalResult verify();
  LogicalResult fold(ArrayRef<Attribute> cstOperands,
                     SmallVectorImpl<OpFoldResult> &results);

  /// Returns true if this DMA operation is strided, returns false otherwise.
  bool isStrided() {
    return getNumOperands() !=
           getTagMemRefOperandIndex() + 1 + getTagMap().getNumInputs() + 1;
  }

  /// Returns the stride value for this DMA operation.
  Value getStride() {
    if (!isStrided())
      return nullptr;
    return getOperand(getNumOperands() - 1 - 1);
  }

  /// Returns the number of elements to transfer per stride for this DMA op.
  Value getNumElementsPerStride() {
    if (!isStrided())
      return nullptr;
    return getOperand(getNumOperands() - 1);
  }
};

/// AffineDmaWaitOp blocks until the completion of a DMA operation associated
/// with the tag element '%tag[%index]'. %tag is a memref, and %index has to be
/// an index with the same restrictions as any load/store index. In particular,
/// index for each memref dimension must be an affine expression of loop
/// induction variables and symbols. %num_elements is the number of elements
/// associated with the DMA operation. For example:
//
//   affine.dma_start %src[%i, %j], %dst[%k, %l], %tag[%index], %num_elements :
//     memref<2048xf32, 0>, memref<256xf32, 1>, memref<1xi32, 2>
//   ...
//   ...
//   affine.dma_wait %tag[%index], %num_elements : memref<1xi32, 2>
//
class AffineDmaWaitOp
    : public Op<AffineDmaWaitOp, OpTrait::MemRefsNormalizable,
                OpTrait::VariadicOperands, OpTrait::ZeroResult,
                AffineMapAccessInterface::Trait> {
public:
  using Op::Op;
  static ArrayRef<StringRef> getAttributeNames() { return {}; }

  static void build(OpBuilder &builder, OperationState &result, Value tagMemRef,
                    AffineMap tagMap, ValueRange tagIndices, Value numElements);

  static StringRef getOperationName() { return "affine.dma_wait"; }

  /// Returns the Tag MemRef associated with the DMA operation being waited on.
  Value getTagMemRef() { return getOperand(0); }
  MemRefType getTagMemRefType() {
    return getTagMemRef().getType().cast<MemRefType>();
  }

  /// Returns the affine map used to access the tag memref.
  AffineMap getTagMap() { return getTagMapAttr().getValue(); }
  AffineMapAttr getTagMapAttr() {
    return (*this)->getAttr(getTagMapAttrName()).cast<AffineMapAttr>();
  }

  /// Returns the tag memref index for this DMA operation.
  operand_range getTagIndices() {
    return {operand_begin() + 1,
            operand_begin() + 1 + getTagMap().getNumInputs()};
  }

  /// Returns the rank (number of indices) of the tag memref.
  unsigned getTagMemRefRank() {
    return getTagMemRef().getType().cast<MemRefType>().getRank();
  }

<<<<<<< HEAD
  /// Impelements the AffineMapAccessInterface.
  /// Returns the AffineMapAttr associated with 'memref'.
=======
  /// Impelements the AffineMapAccessInterface. Returns the AffineMapAttr
  /// associated with 'memref'.
>>>>>>> a2ce6ee6
  NamedAttribute getAffineMapAttrForMemRef(Value memref) {
    assert(memref == getTagMemRef());
    return {StringAttr::get(getContext(), getTagMapAttrName()),
            getTagMapAttr()};
  }

  /// Returns the number of elements transferred by the associated DMA op.
  Value getNumElements() { return getOperand(1 + getTagMap().getNumInputs()); }

  static StringRef getTagMapAttrName() { return "tag_map"; }
  static ParseResult parse(OpAsmParser &parser, OperationState &result);
  void print(OpAsmPrinter &p);
  LogicalResult verify();
  LogicalResult fold(ArrayRef<Attribute> cstOperands,
                     SmallVectorImpl<OpFoldResult> &results);
};

/// Returns true if the given Value can be used as a dimension id in the region
/// of the closest surrounding op that has the trait `AffineScope`.
bool isValidDim(Value value);

/// Returns true if the given Value can be used as a dimension id in `region`,
/// i.e., for all its uses in `region`.
bool isValidDim(Value value, Region *region);

/// Returns true if the given value can be used as a symbol in the region of the
/// closest surrounding op that has the trait `AffineScope`.
bool isValidSymbol(Value value);

/// Returns true if the given Value can be used as a symbol for `region`, i.e.,
/// for all its uses in `region`.
bool isValidSymbol(Value value, Region *region);

/// Parses dimension and symbol list. `numDims` is set to the number of
/// dimensions in the list parsed.
ParseResult parseDimAndSymbolList(OpAsmParser &parser,
                                  SmallVectorImpl<Value> &operands,
                                  unsigned &numDims);

/// Modifies both `map` and `operands` in-place so as to:
/// 1. drop duplicate operands
/// 2. drop unused dims and symbols from map
/// 3. promote valid symbols to symbolic operands in case they appeared as
///    dimensional operands
/// 4. propagate constant operands and drop them
void canonicalizeMapAndOperands(AffineMap *map,
                                SmallVectorImpl<Value> *operands);

/// Canonicalizes an integer set the same way canonicalizeMapAndOperands does
/// for affine maps.
void canonicalizeSetAndOperands(IntegerSet *set,
                                SmallVectorImpl<Value> *operands);

/// Returns a composed AffineApplyOp by composing `map` and `operands` with
/// other AffineApplyOps supplying those operands. The operands of the resulting
/// AffineApplyOp do not change the length of  AffineApplyOp chains.
AffineApplyOp makeComposedAffineApply(OpBuilder &b, Location loc, AffineMap map,
                                      ValueRange operands);
/// Variant of `makeComposedAffineApply` which infers the AffineMap from `e`.
AffineApplyOp makeComposedAffineApply(OpBuilder &b, Location loc, AffineExpr e,
                                      ValueRange values);

/// Returns the values obtained by applying `map` to the list of values.
SmallVector<Value, 4> applyMapToValues(OpBuilder &b, Location loc,
                                       AffineMap map, ValueRange values);

/// Given an affine map `map` and its input `operands`, this method composes
/// into `map`, maps of AffineApplyOps whose results are the values in
/// `operands`, iteratively until no more of `operands` are the result of an
/// AffineApplyOp. When this function returns, `map` becomes the composed affine
/// map, and each Value in `operands` is guaranteed to be either a loop IV or a
/// terminal symbol, i.e., a symbol defined at the top level or a block/function
/// argument.
void fullyComposeAffineMapAndOperands(AffineMap *map,
                                      SmallVectorImpl<Value> *operands);
} // namespace mlir
#include "mlir/Dialect/Affine/IR/AffineOpsDialect.h.inc"

#define GET_OP_CLASSES
#include "mlir/Dialect/Affine/IR/AffineOps.h.inc"

namespace mlir {
/// Returns true if the provided value is the induction variable of a
/// AffineForOp.
bool isForInductionVar(Value val);

/// Returns the loop parent of an induction variable. If the provided value is
/// not an induction variable, then return nullptr.
AffineForOp getForInductionVarOwner(Value val);

/// Extracts the induction variables from a list of AffineForOps and places them
/// in the output argument `ivs`.
void extractForInductionVars(ArrayRef<AffineForOp> forInsts,
                             SmallVectorImpl<Value> *ivs);

/// Builds a perfect nest of affine.for loops, i.e., each loop except the
/// innermost one contains only another loop and a terminator. The loops iterate
/// from "lbs" to "ubs" with "steps". The body of the innermost loop is
/// populated by calling "bodyBuilderFn" and providing it with an OpBuilder, a
/// Location and a list of loop induction variables.
void buildAffineLoopNest(OpBuilder &builder, Location loc,
                         ArrayRef<int64_t> lbs, ArrayRef<int64_t> ubs,
                         ArrayRef<int64_t> steps,
                         function_ref<void(OpBuilder &, Location, ValueRange)>
                             bodyBuilderFn = nullptr);
void buildAffineLoopNest(OpBuilder &builder, Location loc, ValueRange lbs,
                         ValueRange ubs, ArrayRef<int64_t> steps,
                         function_ref<void(OpBuilder &, Location, ValueRange)>
                             bodyBuilderFn = nullptr);

/// Replace `loop` with a new loop where `newIterOperands` are appended with
/// new initialization values and `newYieldedValues` are added as new yielded
/// values. The returned ForOp has `newYieldedValues.size()` new result values.
/// Additionally, if `replaceLoopResults` is true, all uses of
/// `loop.getResults()` are replaced with the first `loop.getNumResults()`
/// return values  of the original loop respectively. The original loop is
/// deleted and the new loop returned.
/// Prerequisite: `newIterOperands.size() == newYieldedValues.size()`.
AffineForOp replaceForOpWithNewYields(OpBuilder &b, AffineForOp loop,
                                      ValueRange newIterOperands,
                                      ValueRange newYieldedValues,
                                      ValueRange newIterArgs,
                                      bool replaceLoopResults = true);

/// AffineBound represents a lower or upper bound in the for operation.
/// This class does not own the underlying operands. Instead, it refers
/// to the operands stored in the AffineForOp. Its life span should not exceed
/// that of the for operation it refers to.
class AffineBound {
public:
  AffineForOp getAffineForOp() { return op; }
  AffineMap getMap() { return map; }

  unsigned getNumOperands() { return opEnd - opStart; }
  Value getOperand(unsigned idx) { return op.getOperand(opStart + idx); }

  using operand_iterator = AffineForOp::operand_iterator;
  using operand_range = AffineForOp::operand_range;

  operand_iterator operand_begin() { return op.operand_begin() + opStart; }
  operand_iterator operand_end() { return op.operand_begin() + opEnd; }
  operand_range getOperands() { return {operand_begin(), operand_end()}; }

private:
  // 'affine.for' operation that contains this bound.
  AffineForOp op;
  // Start and end positions of this affine bound operands in the list of
  // the containing 'affine.for' operation operands.
  unsigned opStart, opEnd;
  // Affine map for this bound.
  AffineMap map;

  AffineBound(AffineForOp op, unsigned opStart, unsigned opEnd, AffineMap map)
      : op(op), opStart(opStart), opEnd(opEnd), map(map) {}

  friend class AffineForOp;
};

<<<<<<< HEAD
} // end namespace mlir
=======
} // namespace mlir
>>>>>>> a2ce6ee6

#endif<|MERGE_RESOLUTION|>--- conflicted
+++ resolved
@@ -299,13 +299,8 @@
     return getTagMemRef().getType().cast<MemRefType>().getRank();
   }
 
-<<<<<<< HEAD
-  /// Impelements the AffineMapAccessInterface.
-  /// Returns the AffineMapAttr associated with 'memref'.
-=======
   /// Impelements the AffineMapAccessInterface. Returns the AffineMapAttr
   /// associated with 'memref'.
->>>>>>> a2ce6ee6
   NamedAttribute getAffineMapAttrForMemRef(Value memref) {
     assert(memref == getTagMemRef());
     return {StringAttr::get(getContext(), getTagMapAttrName()),
@@ -464,10 +459,6 @@
   friend class AffineForOp;
 };
 
-<<<<<<< HEAD
-} // end namespace mlir
-=======
 } // namespace mlir
->>>>>>> a2ce6ee6
 
 #endif