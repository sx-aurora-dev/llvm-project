//===- FuncConversions.h - Patterns for converting std.funcs ----*- C++ -*-===//
//
// Part of the LLVM Project, under the Apache License v2.0 with LLVM Exceptions.
// See https://llvm.org/LICENSE.txt for license information.
// SPDX-License-Identifier: Apache-2.0 WITH LLVM-exception
//
//===----------------------------------------------------------------------===//
//
// This files contains patterns for converting standard functions.
//
//===----------------------------------------------------------------------===//

#ifndef MLIR_DIALECT_STANDARDOPS_TRANSFORMS_FUNCCONVERSIONS_H_
#define MLIR_DIALECT_STANDARDOPS_TRANSFORMS_FUNCCONVERSIONS_H_

#include "mlir/Support/LLVM.h"
#include "llvm/ADT/STLExtras.h"

namespace mlir {

// Forward declarations.
<<<<<<< HEAD
class ConversionTarget;
class MLIRContext;
class Operation;
class OwningRewritePatternList;
=======
class BranchOpInterface;
class ConversionTarget;
class MLIRContext;
class Operation;
>>>>>>> 2ab1d525
class TypeConverter;
class RewritePatternSet;
using OwningRewritePatternList = RewritePatternSet;

/// Add a pattern to the given pattern list to convert the operand and result
/// types of a CallOp with the given type converter.
void populateCallOpTypeConversionPattern(RewritePatternSet &patterns,
                                         TypeConverter &converter);

/// Add a pattern to the given pattern list to rewrite branch operations to use
/// operands that have been legalized by the conversion framework. This can only
/// be done if the branch operation implements the BranchOpInterface. Only
/// needed for partial conversions.
<<<<<<< HEAD
void populateBranchOpInterfaceTypeConversionPattern(
    OwningRewritePatternList &patterns, MLIRContext *ctx,
    TypeConverter &converter);
=======
///
/// If for some branch ops, we need to convert/legalize only a sub-set of the
/// op's operands, such filtering behavior can be specified in
/// shouldConvertBranchOperand. This callback should return true if branchOp's
/// operand at index idx should be converted.
void populateBranchOpInterfaceTypeConversionPattern(
    RewritePatternSet &patterns, TypeConverter &converter,
    function_ref<bool(BranchOpInterface branchOp, int idx)>
        shouldConvertBranchOperand = nullptr);
>>>>>>> 2ab1d525

/// Return true if op is a BranchOpInterface op whose operands are all legal
/// according to converter.
bool isLegalForBranchOpInterfaceTypeConversionPattern(Operation *op,
                                                      TypeConverter &converter);

/// Add a pattern to the given pattern list to rewrite `return` ops to use
/// operands that have been legalized by the conversion framework.
<<<<<<< HEAD
void populateReturnOpTypeConversionPattern(OwningRewritePatternList &patterns,
                                           MLIRContext *ctx,
=======
void populateReturnOpTypeConversionPattern(RewritePatternSet &patterns,
>>>>>>> 2ab1d525
                                           TypeConverter &converter);

/// For ReturnLike ops (except `return`), return True. If op is a `return` &&
/// returnOpAlwaysLegal is false, legalize op according to converter. Otherwise,
/// return false.
bool isLegalForReturnOpTypeConversionPattern(Operation *op,
                                             TypeConverter &converter,
                                             bool returnOpAlwaysLegal = false);

/// Return true if op is neither BranchOpInterface nor ReturnLike.
///
/// TODO Try to get rid of this function and invert the meaning of
/// `isLegalForBranchOpInterfaceTypeConversionPattern` and
/// `isLegalForReturnOpTypeConversionPattern`.
bool isNotBranchOpInterfaceOrReturnLikeOp(Operation *op);
<<<<<<< HEAD
} // end namespace mlir
=======
} // namespace mlir
>>>>>>> 2ab1d525

#endif // MLIR_DIALECT_STANDARDOPS_TRANSFORMS_FUNCCONVERSIONS_H_<|MERGE_RESOLUTION|>--- conflicted
+++ resolved
@@ -19,17 +19,10 @@
 namespace mlir {
 
 // Forward declarations.
-<<<<<<< HEAD
-class ConversionTarget;
-class MLIRContext;
-class Operation;
-class OwningRewritePatternList;
-=======
 class BranchOpInterface;
 class ConversionTarget;
 class MLIRContext;
 class Operation;
->>>>>>> 2ab1d525
 class TypeConverter;
 class RewritePatternSet;
 using OwningRewritePatternList = RewritePatternSet;
@@ -43,11 +36,6 @@
 /// operands that have been legalized by the conversion framework. This can only
 /// be done if the branch operation implements the BranchOpInterface. Only
 /// needed for partial conversions.
-<<<<<<< HEAD
-void populateBranchOpInterfaceTypeConversionPattern(
-    OwningRewritePatternList &patterns, MLIRContext *ctx,
-    TypeConverter &converter);
-=======
 ///
 /// If for some branch ops, we need to convert/legalize only a sub-set of the
 /// op's operands, such filtering behavior can be specified in
@@ -57,7 +45,6 @@
     RewritePatternSet &patterns, TypeConverter &converter,
     function_ref<bool(BranchOpInterface branchOp, int idx)>
         shouldConvertBranchOperand = nullptr);
->>>>>>> 2ab1d525
 
 /// Return true if op is a BranchOpInterface op whose operands are all legal
 /// according to converter.
@@ -66,12 +53,7 @@
 
 /// Add a pattern to the given pattern list to rewrite `return` ops to use
 /// operands that have been legalized by the conversion framework.
-<<<<<<< HEAD
-void populateReturnOpTypeConversionPattern(OwningRewritePatternList &patterns,
-                                           MLIRContext *ctx,
-=======
 void populateReturnOpTypeConversionPattern(RewritePatternSet &patterns,
->>>>>>> 2ab1d525
                                            TypeConverter &converter);
 
 /// For ReturnLike ops (except `return`), return True. If op is a `return` &&
@@ -87,10 +69,6 @@
 /// `isLegalForBranchOpInterfaceTypeConversionPattern` and
 /// `isLegalForReturnOpTypeConversionPattern`.
 bool isNotBranchOpInterfaceOrReturnLikeOp(Operation *op);
-<<<<<<< HEAD
-} // end namespace mlir
-=======
 } // namespace mlir
->>>>>>> 2ab1d525
 
 #endif // MLIR_DIALECT_STANDARDOPS_TRANSFORMS_FUNCCONVERSIONS_H_