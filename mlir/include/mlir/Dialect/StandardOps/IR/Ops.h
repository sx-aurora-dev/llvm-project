//===- Ops.h - Standard MLIR Operations -------------------------*- C++ -*-===//
//
// Part of the LLVM Project, under the Apache License v2.0 with LLVM Exceptions.
// See https://llvm.org/LICENSE.txt for license information.
// SPDX-License-Identifier: Apache-2.0 WITH LLVM-exception
//
//===----------------------------------------------------------------------===//
//
// This file defines convenience types for working with standard operations
// in the MLIR operation set.
//
//===----------------------------------------------------------------------===//

#ifndef MLIR_DIALECT_STANDARDOPS_IR_OPS_H
#define MLIR_DIALECT_STANDARDOPS_IR_OPS_H

#include "mlir/Dialect/Arithmetic/IR/Arithmetic.h"
#include "mlir/IR/Builders.h"
#include "mlir/IR/BuiltinTypes.h"
#include "mlir/IR/Dialect.h"
#include "mlir/IR/OpImplementation.h"
#include "mlir/Interfaces/CallInterfaces.h"
#include "mlir/Interfaces/CastInterfaces.h"
#include "mlir/Interfaces/ControlFlowInterfaces.h"
#include "mlir/Interfaces/InferTypeOpInterface.h"
#include "mlir/Interfaces/SideEffectInterfaces.h"
#include "mlir/Interfaces/VectorInterfaces.h"

// Pull in all enum type definitions and utility function declarations.
#include "mlir/Dialect/StandardOps/IR/OpsEnums.h.inc"

namespace mlir {
class AffineMap;
class Builder;
class FuncOp;
class OpBuilder;
class PatternRewriter;
} // namespace mlir

#define GET_OP_CLASSES
#include "mlir/Dialect/StandardOps/IR/Ops.h.inc"

#include "mlir/Dialect/StandardOps/IR/OpsDialect.h.inc"

<<<<<<< HEAD
/// This is a refinement of the "constant" op for the case where it is
/// returning a float value of FloatType.
///
///   %1 = "std.constant"(){value: 42.0} : bf16
///
class ConstantFloatOp : public ConstantOp {
public:
  using ConstantOp::ConstantOp;

  /// Builds a constant float op producing a float of the specified type.
  static void build(OpBuilder &builder, OperationState &result,
                    const APFloat &value, FloatType type);

  APFloat getValue() {
    return (*this)->getAttrOfType<FloatAttr>("value").getValue();
  }

  static bool classof(Operation *op);
};

/// This is a refinement of the "constant" op for the case where it is
/// returning an integer value of IntegerType.
///
///   %1 = "std.constant"(){value: 42} : i32
///
class ConstantIntOp : public ConstantOp {
public:
  using ConstantOp::ConstantOp;
  /// Build a constant int op producing an integer of the specified width.
  static void build(OpBuilder &builder, OperationState &result, int64_t value,
                    unsigned width);

  /// Build a constant int op producing an integer with the specified type,
  /// which must be an integer type.
  static void build(OpBuilder &builder, OperationState &result, int64_t value,
                    Type type);

  int64_t getValue() {
    return (*this)->getAttrOfType<IntegerAttr>("value").getInt();
  }

  static bool classof(Operation *op);
};

/// This is a refinement of the "constant" op for the case where it is
/// returning an integer value of Index type.
///
///   %1 = "std.constant"(){value: 99} : () -> index
///
class ConstantIndexOp : public ConstantOp {
public:
  using ConstantOp::ConstantOp;

  /// Build a constant int op producing an index.
  static void build(OpBuilder &builder, OperationState &result, int64_t value);

  int64_t getValue() {
    return (*this)->getAttrOfType<IntegerAttr>("value").getInt();
  }

  static bool classof(Operation *op);
};

// DmaStartOp starts a non-blocking DMA operation that transfers data from a
// source memref to a destination memref. The source and destination memref need
// not be of the same dimensionality, but need to have the same elemental type.
// The operands include the source and destination memref's each followed by its
// indices, size of the data transfer in terms of the number of elements (of the
// elemental type of the memref), a tag memref with its indices, and optionally
// at the end, a stride and a number_of_elements_per_stride arguments. The tag
// location is used by a DmaWaitOp to check for completion. The indices of the
// source memref, destination memref, and the tag memref have the same
// restrictions as any load/store. The optional stride arguments should be of
// 'index' type, and specify a stride for the slower memory space (memory space
// with a lower memory space id), transferring chunks of
// number_of_elements_per_stride every stride until %num_elements are
// transferred. Either both or no stride arguments should be specified.
//
// For example, a DmaStartOp operation that transfers 256 elements of a memref
// '%src' in memory space 0 at indices [%i, %j] to memref '%dst' in memory space
// 1 at indices [%k, %l], would be specified as follows:
//
//   %num_elements = constant 256
//   %idx = constant 0 : index
//   %tag = alloc() : memref<1 x i32, (d0) -> (d0), 4>
//   dma_start %src[%i, %j], %dst[%k, %l], %num_elements, %tag[%idx] :
//     memref<40 x 128 x f32>, (d0) -> (d0), 0>,
//     memref<2 x 1024 x f32>, (d0) -> (d0), 1>,
//     memref<1 x i32>, (d0) -> (d0), 2>
//
//   If %stride and %num_elt_per_stride are specified, the DMA is expected to
//   transfer %num_elt_per_stride elements every %stride elements apart from
//   memory space 0 until %num_elements are transferred.
//
//   dma_start %src[%i, %j], %dst[%k, %l], %num_elements, %tag[%idx], %stride,
//             %num_elt_per_stride :
//
// TODO: add additional operands to allow source and destination striding, and
// multiple stride levels.
// TODO: Consider replacing src/dst memref indices with view memrefs.
class DmaStartOp
    : public Op<DmaStartOp, OpTrait::VariadicOperands, OpTrait::ZeroResult> {
public:
  using Op::Op;

  static void build(OpBuilder &builder, OperationState &result, Value srcMemRef,
                    ValueRange srcIndices, Value destMemRef,
                    ValueRange destIndices, Value numElements, Value tagMemRef,
                    ValueRange tagIndices, Value stride = nullptr,
                    Value elementsPerStride = nullptr);

  // Returns the source MemRefType for this DMA operation.
  Value getSrcMemRef() { return getOperand(0); }
  // Returns the rank (number of indices) of the source MemRefType.
  unsigned getSrcMemRefRank() {
    return getSrcMemRef().getType().cast<MemRefType>().getRank();
  }
  // Returns the source memref indices for this DMA operation.
  operand_range getSrcIndices() {
    return {(*this)->operand_begin() + 1,
            (*this)->operand_begin() + 1 + getSrcMemRefRank()};
  }

  // Returns the destination MemRefType for this DMA operations.
  Value getDstMemRef() { return getOperand(1 + getSrcMemRefRank()); }
  // Returns the rank (number of indices) of the destination MemRefType.
  unsigned getDstMemRefRank() {
    return getDstMemRef().getType().cast<MemRefType>().getRank();
  }
  unsigned getSrcMemorySpace() {
    return getSrcMemRef().getType().cast<MemRefType>().getMemorySpaceAsInt();
  }
  unsigned getDstMemorySpace() {
    return getDstMemRef().getType().cast<MemRefType>().getMemorySpaceAsInt();
  }

  // Returns the destination memref indices for this DMA operation.
  operand_range getDstIndices() {
    return {(*this)->operand_begin() + 1 + getSrcMemRefRank() + 1,
            (*this)->operand_begin() + 1 + getSrcMemRefRank() + 1 +
                getDstMemRefRank()};
  }

  // Returns the number of elements being transferred by this DMA operation.
  Value getNumElements() {
    return getOperand(1 + getSrcMemRefRank() + 1 + getDstMemRefRank());
  }

  // Returns the Tag MemRef for this DMA operation.
  Value getTagMemRef() {
    return getOperand(1 + getSrcMemRefRank() + 1 + getDstMemRefRank() + 1);
  }
  // Returns the rank (number of indices) of the tag MemRefType.
  unsigned getTagMemRefRank() {
    return getTagMemRef().getType().cast<MemRefType>().getRank();
  }

  // Returns the tag memref index for this DMA operation.
  operand_range getTagIndices() {
    unsigned tagIndexStartPos =
        1 + getSrcMemRefRank() + 1 + getDstMemRefRank() + 1 + 1;
    return {(*this)->operand_begin() + tagIndexStartPos,
            (*this)->operand_begin() + tagIndexStartPos + getTagMemRefRank()};
  }

  /// Returns true if this is a DMA from a faster memory space to a slower one.
  bool isDestMemorySpaceFaster() {
    return (getSrcMemorySpace() < getDstMemorySpace());
  }

  /// Returns true if this is a DMA from a slower memory space to a faster one.
  bool isSrcMemorySpaceFaster() {
    // Assumes that a lower number is for a slower memory space.
    return (getDstMemorySpace() < getSrcMemorySpace());
  }

  /// Given a DMA start operation, returns the operand position of either the
  /// source or destination memref depending on the one that is at the higher
  /// level of the memory hierarchy. Asserts failure if neither is true.
  unsigned getFasterMemPos() {
    assert(isSrcMemorySpaceFaster() || isDestMemorySpaceFaster());
    return isSrcMemorySpaceFaster() ? 0 : getSrcMemRefRank() + 1;
  }

  static StringRef getOperationName() { return "std.dma_start"; }
  static ParseResult parse(OpAsmParser &parser, OperationState &result);
  void print(OpAsmPrinter &p);
  LogicalResult verify();

  LogicalResult fold(ArrayRef<Attribute> cstOperands,
                     SmallVectorImpl<OpFoldResult> &results);

  bool isStrided() {
    return getNumOperands() != 1 + getSrcMemRefRank() + 1 + getDstMemRefRank() +
                                   1 + 1 + getTagMemRefRank();
  }

  Value getStride() {
    if (!isStrided())
      return nullptr;
    return getOperand(getNumOperands() - 1 - 1);
  }

  Value getNumElementsPerStride() {
    if (!isStrided())
      return nullptr;
    return getOperand(getNumOperands() - 1);
  }
};

// DmaWaitOp blocks until the completion of a DMA operation associated with the
// tag element '%tag[%index]'. %tag is a memref, and %index has to be an index
// with the same restrictions as any load/store index. %num_elements is the
// number of elements associated with the DMA operation. For example:
//
//   dma_start %src[%i, %j], %dst[%k, %l], %num_elements, %tag[%index] :
//     memref<2048 x f32>, (d0) -> (d0), 0>,
//     memref<256 x f32>, (d0) -> (d0), 1>
//     memref<1 x i32>, (d0) -> (d0), 2>
//   ...
//   ...
//   dma_wait %tag[%index], %num_elements : memref<1 x i32, (d0) -> (d0), 2>
//
class DmaWaitOp
    : public Op<DmaWaitOp, OpTrait::VariadicOperands, OpTrait::ZeroResult> {
public:
  using Op::Op;

  static void build(OpBuilder &builder, OperationState &result, Value tagMemRef,
                    ValueRange tagIndices, Value numElements);

  static StringRef getOperationName() { return "std.dma_wait"; }

  // Returns the Tag MemRef associated with the DMA operation being waited on.
  Value getTagMemRef() { return getOperand(0); }

  // Returns the tag memref index for this DMA operation.
  operand_range getTagIndices() {
    return {(*this)->operand_begin() + 1,
            (*this)->operand_begin() + 1 + getTagMemRefRank()};
  }

  // Returns the rank (number of indices) of the tag memref.
  unsigned getTagMemRefRank() {
    return getTagMemRef().getType().cast<MemRefType>().getRank();
  }

  // Returns the number of elements transferred in the associated DMA operation.
  Value getNumElements() { return getOperand(1 + getTagMemRefRank()); }

  static ParseResult parse(OpAsmParser &parser, OperationState &result);
  void print(OpAsmPrinter &p);
  LogicalResult fold(ArrayRef<Attribute> cstOperands,
                     SmallVectorImpl<OpFoldResult> &results);
  LogicalResult verify();
};

/// Given an `originalShape` and a `reducedShape` assumed to be a subset of
/// `originalShape` with some `1` entries erased, return the set of indices
/// that specifies which of the entries of `originalShape` are dropped to obtain
/// `reducedShape`. The returned mask can be applied as a projection to
/// `originalShape` to obtain the `reducedShape`. This mask is useful to track
/// which dimensions must be kept when e.g. compute MemRef strides under
/// rank-reducing operations. Return None if reducedShape cannot be obtained
/// by dropping only `1` entries in `originalShape`.
llvm::Optional<llvm::SmallDenseSet<unsigned>>
computeRankReductionMask(ArrayRef<int64_t> originalShape,
                         ArrayRef<int64_t> reducedShape);

/// Determines whether MemRefCastOp casts to a more dynamic version of the
/// source memref. This is useful to to fold a memref_cast into a consuming op
/// and implement canonicalization patterns for ops in different dialects that
/// may consume the results of memref_cast operations. Such foldable memref_cast
/// operations are typically inserted as `view` and `subview` ops and are
/// canonicalized, to preserve the type compatibility of their uses.
///
/// Returns true when all conditions are met:
/// 1. source and result are ranked memrefs with strided semantics and same
/// element type and rank.
/// 2. each of the source's size, offset or stride has more static information
/// than the corresponding result's size, offset or stride.
///
/// Example 1:
/// ```mlir
///   %1 = memref_cast %0 : memref<8x16xf32> to memref<?x?xf32>
///   %2 = consumer %1 ... : memref<?x?xf32> ...
/// ```
///
/// may fold into:
///
/// ```mlir
///   %2 = consumer %0 ... : memref<8x16xf32> ...
/// ```
///
/// Example 2:
/// ```
///   %1 = memref_cast %0 : memref<?x16xf32, affine_map<(i, j)->(16 * i + j)>>
///          to memref<?x?xf32>
///   consumer %1 : memref<?x?xf32> ...
/// ```
///
/// may fold into:
///
/// ```
///   consumer %0 ... : memref<?x16xf32, affine_map<(i, j)->(16 * i + j)>>
/// ```
bool canFoldIntoConsumerOp(MemRefCastOp castOp);

/// Compute `lhs` `pred` `rhs`, where `pred` is one of the known integer
/// comparison predicates.
bool applyCmpPredicate(CmpIPredicate predicate, const APInt &lhs,
                       const APInt &rhs);

/// Compute `lhs` `pred` `rhs`, where `pred` is one of the known floating point
/// comparison predicates.
bool applyCmpPredicate(CmpFPredicate predicate, const APFloat &lhs,
                       const APFloat &rhs);

/// Return true if ofr1 and ofr2 are the same integer constant attribute values
/// or the same SSA value.
/// Ignore integer bitwitdh and type mismatch that come from the fact there is
/// no IndexAttr and that IndexType have no bitwidth.
bool isEqualConstantIntOrValue(OpFoldResult ofr1, OpFoldResult ofr2);
} // end namespace mlir

=======
>>>>>>> a2ce6ee6
#endif // MLIR_DIALECT_IR_STANDARDOPS_IR_OPS_H<|MERGE_RESOLUTION|>--- conflicted
+++ resolved
@@ -42,332 +42,4 @@
 
 #include "mlir/Dialect/StandardOps/IR/OpsDialect.h.inc"
 
-<<<<<<< HEAD
-/// This is a refinement of the "constant" op for the case where it is
-/// returning a float value of FloatType.
-///
-///   %1 = "std.constant"(){value: 42.0} : bf16
-///
-class ConstantFloatOp : public ConstantOp {
-public:
-  using ConstantOp::ConstantOp;
-
-  /// Builds a constant float op producing a float of the specified type.
-  static void build(OpBuilder &builder, OperationState &result,
-                    const APFloat &value, FloatType type);
-
-  APFloat getValue() {
-    return (*this)->getAttrOfType<FloatAttr>("value").getValue();
-  }
-
-  static bool classof(Operation *op);
-};
-
-/// This is a refinement of the "constant" op for the case where it is
-/// returning an integer value of IntegerType.
-///
-///   %1 = "std.constant"(){value: 42} : i32
-///
-class ConstantIntOp : public ConstantOp {
-public:
-  using ConstantOp::ConstantOp;
-  /// Build a constant int op producing an integer of the specified width.
-  static void build(OpBuilder &builder, OperationState &result, int64_t value,
-                    unsigned width);
-
-  /// Build a constant int op producing an integer with the specified type,
-  /// which must be an integer type.
-  static void build(OpBuilder &builder, OperationState &result, int64_t value,
-                    Type type);
-
-  int64_t getValue() {
-    return (*this)->getAttrOfType<IntegerAttr>("value").getInt();
-  }
-
-  static bool classof(Operation *op);
-};
-
-/// This is a refinement of the "constant" op for the case where it is
-/// returning an integer value of Index type.
-///
-///   %1 = "std.constant"(){value: 99} : () -> index
-///
-class ConstantIndexOp : public ConstantOp {
-public:
-  using ConstantOp::ConstantOp;
-
-  /// Build a constant int op producing an index.
-  static void build(OpBuilder &builder, OperationState &result, int64_t value);
-
-  int64_t getValue() {
-    return (*this)->getAttrOfType<IntegerAttr>("value").getInt();
-  }
-
-  static bool classof(Operation *op);
-};
-
-// DmaStartOp starts a non-blocking DMA operation that transfers data from a
-// source memref to a destination memref. The source and destination memref need
-// not be of the same dimensionality, but need to have the same elemental type.
-// The operands include the source and destination memref's each followed by its
-// indices, size of the data transfer in terms of the number of elements (of the
-// elemental type of the memref), a tag memref with its indices, and optionally
-// at the end, a stride and a number_of_elements_per_stride arguments. The tag
-// location is used by a DmaWaitOp to check for completion. The indices of the
-// source memref, destination memref, and the tag memref have the same
-// restrictions as any load/store. The optional stride arguments should be of
-// 'index' type, and specify a stride for the slower memory space (memory space
-// with a lower memory space id), transferring chunks of
-// number_of_elements_per_stride every stride until %num_elements are
-// transferred. Either both or no stride arguments should be specified.
-//
-// For example, a DmaStartOp operation that transfers 256 elements of a memref
-// '%src' in memory space 0 at indices [%i, %j] to memref '%dst' in memory space
-// 1 at indices [%k, %l], would be specified as follows:
-//
-//   %num_elements = constant 256
-//   %idx = constant 0 : index
-//   %tag = alloc() : memref<1 x i32, (d0) -> (d0), 4>
-//   dma_start %src[%i, %j], %dst[%k, %l], %num_elements, %tag[%idx] :
-//     memref<40 x 128 x f32>, (d0) -> (d0), 0>,
-//     memref<2 x 1024 x f32>, (d0) -> (d0), 1>,
-//     memref<1 x i32>, (d0) -> (d0), 2>
-//
-//   If %stride and %num_elt_per_stride are specified, the DMA is expected to
-//   transfer %num_elt_per_stride elements every %stride elements apart from
-//   memory space 0 until %num_elements are transferred.
-//
-//   dma_start %src[%i, %j], %dst[%k, %l], %num_elements, %tag[%idx], %stride,
-//             %num_elt_per_stride :
-//
-// TODO: add additional operands to allow source and destination striding, and
-// multiple stride levels.
-// TODO: Consider replacing src/dst memref indices with view memrefs.
-class DmaStartOp
-    : public Op<DmaStartOp, OpTrait::VariadicOperands, OpTrait::ZeroResult> {
-public:
-  using Op::Op;
-
-  static void build(OpBuilder &builder, OperationState &result, Value srcMemRef,
-                    ValueRange srcIndices, Value destMemRef,
-                    ValueRange destIndices, Value numElements, Value tagMemRef,
-                    ValueRange tagIndices, Value stride = nullptr,
-                    Value elementsPerStride = nullptr);
-
-  // Returns the source MemRefType for this DMA operation.
-  Value getSrcMemRef() { return getOperand(0); }
-  // Returns the rank (number of indices) of the source MemRefType.
-  unsigned getSrcMemRefRank() {
-    return getSrcMemRef().getType().cast<MemRefType>().getRank();
-  }
-  // Returns the source memref indices for this DMA operation.
-  operand_range getSrcIndices() {
-    return {(*this)->operand_begin() + 1,
-            (*this)->operand_begin() + 1 + getSrcMemRefRank()};
-  }
-
-  // Returns the destination MemRefType for this DMA operations.
-  Value getDstMemRef() { return getOperand(1 + getSrcMemRefRank()); }
-  // Returns the rank (number of indices) of the destination MemRefType.
-  unsigned getDstMemRefRank() {
-    return getDstMemRef().getType().cast<MemRefType>().getRank();
-  }
-  unsigned getSrcMemorySpace() {
-    return getSrcMemRef().getType().cast<MemRefType>().getMemorySpaceAsInt();
-  }
-  unsigned getDstMemorySpace() {
-    return getDstMemRef().getType().cast<MemRefType>().getMemorySpaceAsInt();
-  }
-
-  // Returns the destination memref indices for this DMA operation.
-  operand_range getDstIndices() {
-    return {(*this)->operand_begin() + 1 + getSrcMemRefRank() + 1,
-            (*this)->operand_begin() + 1 + getSrcMemRefRank() + 1 +
-                getDstMemRefRank()};
-  }
-
-  // Returns the number of elements being transferred by this DMA operation.
-  Value getNumElements() {
-    return getOperand(1 + getSrcMemRefRank() + 1 + getDstMemRefRank());
-  }
-
-  // Returns the Tag MemRef for this DMA operation.
-  Value getTagMemRef() {
-    return getOperand(1 + getSrcMemRefRank() + 1 + getDstMemRefRank() + 1);
-  }
-  // Returns the rank (number of indices) of the tag MemRefType.
-  unsigned getTagMemRefRank() {
-    return getTagMemRef().getType().cast<MemRefType>().getRank();
-  }
-
-  // Returns the tag memref index for this DMA operation.
-  operand_range getTagIndices() {
-    unsigned tagIndexStartPos =
-        1 + getSrcMemRefRank() + 1 + getDstMemRefRank() + 1 + 1;
-    return {(*this)->operand_begin() + tagIndexStartPos,
-            (*this)->operand_begin() + tagIndexStartPos + getTagMemRefRank()};
-  }
-
-  /// Returns true if this is a DMA from a faster memory space to a slower one.
-  bool isDestMemorySpaceFaster() {
-    return (getSrcMemorySpace() < getDstMemorySpace());
-  }
-
-  /// Returns true if this is a DMA from a slower memory space to a faster one.
-  bool isSrcMemorySpaceFaster() {
-    // Assumes that a lower number is for a slower memory space.
-    return (getDstMemorySpace() < getSrcMemorySpace());
-  }
-
-  /// Given a DMA start operation, returns the operand position of either the
-  /// source or destination memref depending on the one that is at the higher
-  /// level of the memory hierarchy. Asserts failure if neither is true.
-  unsigned getFasterMemPos() {
-    assert(isSrcMemorySpaceFaster() || isDestMemorySpaceFaster());
-    return isSrcMemorySpaceFaster() ? 0 : getSrcMemRefRank() + 1;
-  }
-
-  static StringRef getOperationName() { return "std.dma_start"; }
-  static ParseResult parse(OpAsmParser &parser, OperationState &result);
-  void print(OpAsmPrinter &p);
-  LogicalResult verify();
-
-  LogicalResult fold(ArrayRef<Attribute> cstOperands,
-                     SmallVectorImpl<OpFoldResult> &results);
-
-  bool isStrided() {
-    return getNumOperands() != 1 + getSrcMemRefRank() + 1 + getDstMemRefRank() +
-                                   1 + 1 + getTagMemRefRank();
-  }
-
-  Value getStride() {
-    if (!isStrided())
-      return nullptr;
-    return getOperand(getNumOperands() - 1 - 1);
-  }
-
-  Value getNumElementsPerStride() {
-    if (!isStrided())
-      return nullptr;
-    return getOperand(getNumOperands() - 1);
-  }
-};
-
-// DmaWaitOp blocks until the completion of a DMA operation associated with the
-// tag element '%tag[%index]'. %tag is a memref, and %index has to be an index
-// with the same restrictions as any load/store index. %num_elements is the
-// number of elements associated with the DMA operation. For example:
-//
-//   dma_start %src[%i, %j], %dst[%k, %l], %num_elements, %tag[%index] :
-//     memref<2048 x f32>, (d0) -> (d0), 0>,
-//     memref<256 x f32>, (d0) -> (d0), 1>
-//     memref<1 x i32>, (d0) -> (d0), 2>
-//   ...
-//   ...
-//   dma_wait %tag[%index], %num_elements : memref<1 x i32, (d0) -> (d0), 2>
-//
-class DmaWaitOp
-    : public Op<DmaWaitOp, OpTrait::VariadicOperands, OpTrait::ZeroResult> {
-public:
-  using Op::Op;
-
-  static void build(OpBuilder &builder, OperationState &result, Value tagMemRef,
-                    ValueRange tagIndices, Value numElements);
-
-  static StringRef getOperationName() { return "std.dma_wait"; }
-
-  // Returns the Tag MemRef associated with the DMA operation being waited on.
-  Value getTagMemRef() { return getOperand(0); }
-
-  // Returns the tag memref index for this DMA operation.
-  operand_range getTagIndices() {
-    return {(*this)->operand_begin() + 1,
-            (*this)->operand_begin() + 1 + getTagMemRefRank()};
-  }
-
-  // Returns the rank (number of indices) of the tag memref.
-  unsigned getTagMemRefRank() {
-    return getTagMemRef().getType().cast<MemRefType>().getRank();
-  }
-
-  // Returns the number of elements transferred in the associated DMA operation.
-  Value getNumElements() { return getOperand(1 + getTagMemRefRank()); }
-
-  static ParseResult parse(OpAsmParser &parser, OperationState &result);
-  void print(OpAsmPrinter &p);
-  LogicalResult fold(ArrayRef<Attribute> cstOperands,
-                     SmallVectorImpl<OpFoldResult> &results);
-  LogicalResult verify();
-};
-
-/// Given an `originalShape` and a `reducedShape` assumed to be a subset of
-/// `originalShape` with some `1` entries erased, return the set of indices
-/// that specifies which of the entries of `originalShape` are dropped to obtain
-/// `reducedShape`. The returned mask can be applied as a projection to
-/// `originalShape` to obtain the `reducedShape`. This mask is useful to track
-/// which dimensions must be kept when e.g. compute MemRef strides under
-/// rank-reducing operations. Return None if reducedShape cannot be obtained
-/// by dropping only `1` entries in `originalShape`.
-llvm::Optional<llvm::SmallDenseSet<unsigned>>
-computeRankReductionMask(ArrayRef<int64_t> originalShape,
-                         ArrayRef<int64_t> reducedShape);
-
-/// Determines whether MemRefCastOp casts to a more dynamic version of the
-/// source memref. This is useful to to fold a memref_cast into a consuming op
-/// and implement canonicalization patterns for ops in different dialects that
-/// may consume the results of memref_cast operations. Such foldable memref_cast
-/// operations are typically inserted as `view` and `subview` ops and are
-/// canonicalized, to preserve the type compatibility of their uses.
-///
-/// Returns true when all conditions are met:
-/// 1. source and result are ranked memrefs with strided semantics and same
-/// element type and rank.
-/// 2. each of the source's size, offset or stride has more static information
-/// than the corresponding result's size, offset or stride.
-///
-/// Example 1:
-/// ```mlir
-///   %1 = memref_cast %0 : memref<8x16xf32> to memref<?x?xf32>
-///   %2 = consumer %1 ... : memref<?x?xf32> ...
-/// ```
-///
-/// may fold into:
-///
-/// ```mlir
-///   %2 = consumer %0 ... : memref<8x16xf32> ...
-/// ```
-///
-/// Example 2:
-/// ```
-///   %1 = memref_cast %0 : memref<?x16xf32, affine_map<(i, j)->(16 * i + j)>>
-///          to memref<?x?xf32>
-///   consumer %1 : memref<?x?xf32> ...
-/// ```
-///
-/// may fold into:
-///
-/// ```
-///   consumer %0 ... : memref<?x16xf32, affine_map<(i, j)->(16 * i + j)>>
-/// ```
-bool canFoldIntoConsumerOp(MemRefCastOp castOp);
-
-/// Compute `lhs` `pred` `rhs`, where `pred` is one of the known integer
-/// comparison predicates.
-bool applyCmpPredicate(CmpIPredicate predicate, const APInt &lhs,
-                       const APInt &rhs);
-
-/// Compute `lhs` `pred` `rhs`, where `pred` is one of the known floating point
-/// comparison predicates.
-bool applyCmpPredicate(CmpFPredicate predicate, const APFloat &lhs,
-                       const APFloat &rhs);
-
-/// Return true if ofr1 and ofr2 are the same integer constant attribute values
-/// or the same SSA value.
-/// Ignore integer bitwitdh and type mismatch that come from the fact there is
-/// no IndexAttr and that IndexType have no bitwidth.
-bool isEqualConstantIntOrValue(OpFoldResult ofr1, OpFoldResult ofr2);
-} // end namespace mlir
-
-=======
->>>>>>> a2ce6ee6
 #endif // MLIR_DIALECT_IR_STANDARDOPS_IR_OPS_H