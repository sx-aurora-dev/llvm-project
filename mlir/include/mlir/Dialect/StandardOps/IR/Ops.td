--- conflicted
+++ resolved
@@ -44,42 +44,6 @@
   let parser = [{ return ::parse$cppClass(parser, result); }];
 }
 
-<<<<<<< HEAD
-// Base class for standard cast operations. Requires single operand and result,
-// but does not constrain them to specific types.
-class CastOp<string mnemonic, list<OpTrait> traits = []> :
-    Std_Op<mnemonic, traits # [
-      NoSideEffect, SameOperandsAndResultShape,
-      DeclareOpInterfaceMethods<CastOpInterface>
-    ]> {
-  let results = (outs AnyType);
-
-  let builders = [
-    OpBuilder<(ins "Value":$source, "Type":$destType), [{
-       impl::buildCastOp($_builder, $_state, source, destType);
-    }]>
-  ];
-
-  let parser = [{
-    return impl::parseCastOp(parser, result);
-  }];
-  let printer = [{
-    return printStandardCastOp(this->getOperation(), p);
-  }];
-
-  // Cast operations are fully verified by its traits.
-  let verifier = ?;
-}
-
-// Base class for arithmetic cast operations.
-class ArithmeticCastOp<string mnemonic, list<OpTrait> traits = []> :
-    CastOp<mnemonic, traits # [
-    DeclareOpInterfaceMethods<VectorUnrollOpInterface>] #
-    ElementwiseMappable.traits> {
-}
-
-=======
->>>>>>> 2ab1d525
 // Base class for unary ops. Requires single operand and result. Individual
 // classes will have `operand` accessor.
 class UnaryOp<string mnemonic, list<OpTrait> traits = []> :
@@ -141,32 +105,6 @@
   }];
 }
 
-// Base class for standard binary arithmetic operations.
-class ArithmeticBinaryOp<string mnemonic, list<OpTrait> traits = []> :
-    ArithmeticOp<mnemonic, traits> {
-
-  let parser = [{
-    return impl::parseOneResultSameOperandTypeOp(parser, result);
-  }];
-
-  let printer = [{
-    return printStandardBinaryOp(this->getOperation(), p);
-  }];
-}
-
-// Base class for standard ternary arithmetic operations.
-class ArithmeticTernaryOp<string mnemonic, list<OpTrait> traits = []> :
-    ArithmeticOp<mnemonic, traits> {
-
-  let parser = [{
-    return impl::parseOneResultSameOperandTypeOp(parser, result);
-  }];
-
-  let printer = [{
-    return printStandardTernaryOp(this->getOperation(), p);
-  }];
-}
-
 // Base class for standard arithmetic operations on integers, vectors and
 // tensors thereof.  This operation takes two operands and returns one result,
 // each of these is required to be of the same type.  This type may be an
@@ -202,7 +140,6 @@
 // floating point scalar type, a vector whose element type is a floating point
 // type, or a floating point tensor.  The custom assembly form of the operation
 // is as follows
-<<<<<<< HEAD
 //
 //     <op> %0, %1, %2 : f32
 //
@@ -212,92 +149,6 @@
                   [DeclareOpInterfaceMethods<VectorUnrollOpInterface>])>,
     Arguments<(ins FloatLike:$a, FloatLike:$b, FloatLike:$c)>;
 
-// Base class for memref allocating ops: alloca and alloc.
-=======
->>>>>>> 2ab1d525
-//
-//     <op> %0, %1, %2 : f32
-//
-<<<<<<< HEAD
-class AllocLikeOp<string mnemonic,
-                  Resource resource,
-                  list<OpTrait> traits = []> :
-    Std_Op<mnemonic,
-    !listconcat([
-      AttrSizedOperandSegments
-    ], traits)> {
-
-  let arguments = (ins Variadic<Index>:$dynamicSizes,
-                   // The symbolic operands (the ones in square brackets) bind
-                   // to the symbols of the memref's layout map.
-                   Variadic<Index>:$symbolOperands,
-                   Confined<OptionalAttr<I64Attr>, [IntMinValue<0>]>:$alignment);
-  let results = (outs Res<AnyMemRef, "", [MemAlloc<resource>]>:$memref);
-
-  let builders = [
-    OpBuilder<(ins "MemRefType":$memrefType,
-                  CArg<"IntegerAttr", "IntegerAttr()">:$alignment), [{
-      return build($_builder, $_state, memrefType, {}, alignment);
-    }]>,
-    OpBuilder<(ins "MemRefType":$memrefType, "ValueRange":$dynamicSizes,
-                  CArg<"IntegerAttr", "IntegerAttr()">:$alignment), [{
-      return build($_builder, $_state, memrefType, dynamicSizes, {}, alignment);
-    }]>,
-    OpBuilder<(ins "MemRefType":$memrefType, "ValueRange":$dynamicSizes,
-                  "ValueRange":$symbolOperands,
-                  CArg<"IntegerAttr", "{}">:$alignment), [{
-      $_state.types.push_back(memrefType);
-      $_state.addOperands(dynamicSizes);
-      $_state.addOperands(symbolOperands);
-      $_state.addAttribute(getOperandSegmentSizeAttr(),
-          $_builder.getI32VectorAttr({
-              static_cast<int32_t>(dynamicSizes.size()),
-              static_cast<int32_t>(symbolOperands.size())}));
-      if (alignment)
-        $_state.addAttribute(getAlignmentAttrName(), alignment);
-    }]>];
-
-  let extraClassDeclaration = [{
-    static StringRef getAlignmentAttrName() { return "alignment"; }
-
-    MemRefType getType() { return getResult().getType().cast<MemRefType>(); }
-
-    /// Returns the dynamic sizes for this alloc operation if specified.
-    operand_range getDynamicSizes() { return dynamicSizes(); }
-  }];
-
-  let assemblyFormat = [{
-    `(`$dynamicSizes`)` (`` `[` $symbolOperands^ `]`)? attr-dict `:` type($memref)
-  }];
-
-  let hasCanonicalizer = 1;
-}
-
-// Base class for ops with static/dynamic offset, sizes and strides
-// attributes/arguments.
-class BaseOpWithOffsetSizesAndStrides<string mnemonic, list<OpTrait> traits = []> :
-    Std_Op<mnemonic,
-           !listconcat(traits, [NoSideEffect, AttrSizedOperandSegments])> {
-  code extraBaseClassDeclaration = [{
-    /// Returns the dynamic sizes for this subview operation if specified.
-    operand_range getDynamicSizes() { return sizes(); }
-
-    /// Return the list of Range (i.e. offset, size, stride). Each
-    /// Range entry contains either the dynamic value or a ConstantIndexOp
-    /// constructed with `b` at location `loc`.
-    SmallVector<Range, 8> getOrCreateRanges(OpBuilder &b, Location loc) {
-      return mlir::getOrCreateRanges(*this, b, loc);
-    }
-  }];
-}
-=======
-class FloatTernaryOp<string mnemonic, list<OpTrait> traits = []> :
-    ArithmeticTernaryOp<mnemonic,
-      !listconcat(traits,
-                  [DeclareOpInterfaceMethods<VectorUnrollOpInterface>])>,
-    Arguments<(ins FloatLike:$a, FloatLike:$b, FloatLike:$c)>;
->>>>>>> 2ab1d525
-
 //===----------------------------------------------------------------------===//
 // AssertOp
 //===----------------------------------------------------------------------===//
@@ -317,20 +168,6 @@
     ```
   }];
 
-<<<<<<< HEAD
-//===----------------------------------------------------------------------===//
-// AddFOp
-//===----------------------------------------------------------------------===//
-
-def AddFOp : FloatBinaryOp<"addf"> {
-  let summary = "floating point addition operation";
-  let description = [{
-    Syntax:
-
-    ```
-    operation ::= ssa-id `=` `std.addf` ssa-use `,` ssa-use `:` type
-    ```
-=======
   let arguments = (ins I1:$arg, StrAttr:$msg);
 
   let assemblyFormat = "$arg `,` $msg attr-dict";
@@ -374,7 +211,6 @@
   let arguments = (ins
       MemRefOf<[AnySignlessInteger, AnyFloat]>:$memref,
       Variadic<Index>:$indices);
->>>>>>> 2ab1d525
 
   let results = (outs
       AnyTypeOf<[AnySignlessInteger, AnyFloat]>:$result);
@@ -416,15 +252,10 @@
 // BranchOp
 //===----------------------------------------------------------------------===//
 
-<<<<<<< HEAD
-def AddIOp : IntBinaryOp<"addi", [Commutative]> {
-  let summary = "integer addition operation";
-=======
 def BranchOp : Std_Op<"br",
     [DeclareOpInterfaceMethods<BranchOpInterface, ["getSuccessorForOperands"]>,
      NoSideEffect, Terminator]> {
   let summary = "branch operation";
->>>>>>> 2ab1d525
   let description = [{
     The `br` operation represents a branch operation in a function.
     The operation takes variable number of operands and produces no results.
@@ -567,354 +398,8 @@
     ```
   }];
 
-<<<<<<< HEAD
-//===----------------------------------------------------------------------===//
-// AndOp
-//===----------------------------------------------------------------------===//
-
-def AndOp : IntBinaryOp<"and", [Commutative]> {
-  let summary = "integer binary and";
-  let description = [{
-    Syntax:
-
-    ```
-    operation ::= ssa-id `=` `std.and` ssa-use `,` ssa-use `:` type
-    ```
-
-    The `and` operation takes two operands and returns one result, each of these
-    is required to be the same type. This type may be an integer scalar type, a
-    vector whose element type is integer, or a tensor of integers. It has no
-    standard attributes.
-
-    Example:
-
-    ```mlir
-    // Scalar integer bitwise and.
-    %a = and %b, %c : i64
-
-    // SIMD vector element-wise bitwise integer and.
-    %f = and %g, %h : vector<4xi32>
-
-    // Tensor element-wise bitwise integer and.
-    %x = and %y, %z : tensor<4x?xi8>
-    ```
-  }];
-  let hasFolder = 1;
-}
-
-//===----------------------------------------------------------------------===//
-// AssertOp
-//===----------------------------------------------------------------------===//
-
-def AssertOp : Std_Op<"assert"> {
-  let summary = "Assert operation with message attribute";
-  let description = [{
-    Assert operation with single boolean operand and an error message attribute.
-    If the argument is `true` this operation has no effect. Otherwise, the
-    program execution will abort. The provided error message may be used by a
-    runtime to propagate the error to the user.
-
-    Example:
-
-    ```mlir
-    assert %b, "Expected ... to be true"
-    ```
-  }];
-
-  let arguments = (ins I1:$arg, StrAttr:$msg);
-
-  let assemblyFormat = "$arg `,` $msg attr-dict";
-
-  // AssertOp is fully verified by its traits.
-  let verifier = ?;
-
-  let hasCanonicalizer = 1;
-}
-
-//===----------------------------------------------------------------------===//
-// AssumeAlignmentOp
-//===----------------------------------------------------------------------===//
-
-def AssumeAlignmentOp : Std_Op<"assume_alignment"> {
-  let summary =
-      "assertion that gives alignment information to the input memref";
-  let description = [{
-    The `assume_alignment` operation takes a memref and an integer of alignment
-    value, and internally annotates the buffer with the given alignment. If
-    the buffer isn't aligned to the given alignment, the behavior is undefined.
-
-    This operation doesn't affect the semantics of a correct program. It's for
-    optimization only, and the optimization is best-effort.
-  }];
-  let arguments = (ins AnyMemRef:$memref,
-                       Confined<I32Attr, [IntPositive]>:$alignment);
-  let results = (outs);
-
-  let assemblyFormat = "$memref `,` $alignment attr-dict `:` type($memref)";
-}
-
-//===----------------------------------------------------------------------===//
-// AtomicRMWOp
-//===----------------------------------------------------------------------===//
-
-def AtomicRMWOp : Std_Op<"atomic_rmw", [
-      AllTypesMatch<["value", "result"]>,
-      TypesMatchWith<"value type matches element type of memref",
-                     "memref", "value",
-                     "$_self.cast<MemRefType>().getElementType()">
-    ]> {
-  let summary = "atomic read-modify-write operation";
-  let description = [{
-    The `atomic_rmw` operation provides a way to perform a read-modify-write
-    sequence that is free from data races. The kind enumeration specifies the
-    modification to perform. The value operand represents the new value to be
-    applied during the modification. The memref operand represents the buffer
-    that the read and write will be performed against, as accessed by the
-    specified indices. The arity of the indices is the rank of the memref. The
-    result represents the latest value that was stored.
-
-    Example:
-
-    ```mlir
-    %x = atomic_rmw "addf" %value, %I[%i] : (f32, memref<10xf32>) -> f32
-    ```
-  }];
-
-  let arguments = (ins
-      AtomicRMWKindAttr:$kind,
-      AnyTypeOf<[AnySignlessInteger, AnyFloat]>:$value,
-      MemRefOf<[AnySignlessInteger, AnyFloat]>:$memref,
-      Variadic<Index>:$indices);
-  let results = (outs AnyTypeOf<[AnySignlessInteger, AnyFloat]>:$result);
-
-  let assemblyFormat = [{
-    $kind $value `,` $memref `[` $indices `]` attr-dict `:` `(` type($value) `,`
-    type($memref) `)` `->` type($result)
-  }];
-
-  let extraClassDeclaration = [{
-    MemRefType getMemRefType() {
-      return memref().getType().cast<MemRefType>();
-    }
-  }];
-}
-
-def GenericAtomicRMWOp : Std_Op<"generic_atomic_rmw", [
-      SingleBlockImplicitTerminator<"AtomicYieldOp">,
-      TypesMatchWith<"result type matches element type of memref",
-                     "memref", "result",
-                     "$_self.cast<MemRefType>().getElementType()">
-    ]> {
-  let summary = "atomic read-modify-write operation with a region";
-  let description = [{
-    The `generic_atomic_rmw` operation provides a way to perform a read-modify-write
-    sequence that is free from data races. The memref operand represents the
-    buffer that the read and write will be performed against, as accessed by
-    the specified indices. The arity of the indices is the rank of the memref.
-    The result represents the latest value that was stored. The region contains
-    the code for the modification itself. The entry block has a single argument
-    that represents the value stored in `memref[indices]` before the write is
-    performed. No side-effecting ops are allowed in the body of
-    `GenericAtomicRMWOp`.
-
-    Example:
-
-    ```mlir
-    %x = generic_atomic_rmw %I[%i] : memref<10xf32> {
-      ^bb0(%current_value : f32):
-        %c1 = constant 1.0 : f32
-        %inc = addf %c1, %current_value : f32
-        atomic_yield %inc : f32
-    }
-    ```
-  }];
-
-  let arguments = (ins
-      MemRefOf<[AnySignlessInteger, AnyFloat]>:$memref,
-      Variadic<Index>:$indices);
-
-  let results = (outs
-      AnyTypeOf<[AnySignlessInteger, AnyFloat]>:$result);
-
-  let regions = (region AnyRegion:$body);
-
-  let skipDefaultBuilders = 1;
-  let builders = [OpBuilder<(ins "Value":$memref, "ValueRange":$ivs)>];
-
-  let extraClassDeclaration = [{
-    // The value stored in memref[ivs].
-    Value getCurrentValue() {
-      return body().getArgument(0);
-    }
-    MemRefType getMemRefType() {
-      return memref().getType().cast<MemRefType>();
-    }
-  }];
-}
-
-def AtomicYieldOp : Std_Op<"atomic_yield", [
-      HasParent<"GenericAtomicRMWOp">,
-      NoSideEffect,
-      Terminator
-    ]> {
-  let summary = "yield operation for GenericAtomicRMWOp";
-  let description = [{
-    "atomic_yield" yields an SSA value from a GenericAtomicRMWOp region.
-  }];
-
-  let arguments = (ins AnyType:$result);
-  let assemblyFormat = "$result attr-dict `:` type($result)";
-}
-
-//===----------------------------------------------------------------------===//
-// BranchOp
-//===----------------------------------------------------------------------===//
-
-def BranchOp : Std_Op<"br",
-    [DeclareOpInterfaceMethods<BranchOpInterface, ["getSuccessorForOperands"]>,
-     NoSideEffect, Terminator]> {
-  let summary = "branch operation";
-  let description = [{
-    The `br` operation represents a branch operation in a function.
-    The operation takes variable number of operands and produces no results.
-    The operand number and types for each successor must match the arguments of
-    the block successor.
-
-    Example:
-
-    ```mlir
-    ^bb2:
-      %2 = call @someFn()
-      br ^bb3(%2 : tensor<*xf32>)
-    ^bb3(%3: tensor<*xf32>):
-    ```
-  }];
-
-  let arguments = (ins Variadic<AnyType>:$destOperands);
-  let successors = (successor AnySuccessor:$dest);
-
-  let builders = [
-    OpBuilder<(ins "Block *":$dest,
-                  CArg<"ValueRange", "{}">:$destOperands), [{
-      $_state.addSuccessors(dest);
-      $_state.addOperands(destOperands);
-    }]>];
-
-  // BranchOp is fully verified by traits.
-  let verifier = ?;
-
-  let extraClassDeclaration = [{
-    Block *getDest();
-    void setDest(Block *block);
-
-    /// Erase the operand at 'index' from the operand list.
-    void eraseOperand(unsigned index);
-  }];
-
-  let hasCanonicalizer = 1;
-  let assemblyFormat = [{
-    $dest (`(` $destOperands^ `:` type($destOperands) `)`)? attr-dict
-  }];
-}
-
-//===----------------------------------------------------------------------===//
-// CallOp
-//===----------------------------------------------------------------------===//
-
-def CallOp : Std_Op<"call",
-    [CallOpInterface, MemRefsNormalizable,
-     DeclareOpInterfaceMethods<SymbolUserOpInterface>]> {
-  let summary = "call operation";
-  let description = [{
-    The `call` operation represents a direct call to a function that is within
-    the same symbol scope as the call. The operands and result types of the
-    call must match the specified function type. The callee is encoded as a
-    symbol reference attribute named "callee".
-
-    Example:
-
-    ```mlir
-    %2 = call @my_add(%0, %1) : (f32, f32) -> f32
-    ```
-  }];
-
-  let arguments = (ins FlatSymbolRefAttr:$callee, Variadic<AnyType>:$operands);
-  let results = (outs Variadic<AnyType>);
-
-  let builders = [
-    OpBuilder<(ins "FuncOp":$callee, CArg<"ValueRange", "{}">:$operands), [{
-      $_state.addOperands(operands);
-      $_state.addAttribute("callee",$_builder.getSymbolRefAttr(callee));
-      $_state.addTypes(callee.getType().getResults());
-    }]>,
-    OpBuilder<(ins "SymbolRefAttr":$callee, "TypeRange":$results,
-      CArg<"ValueRange", "{}">:$operands), [{
-      $_state.addOperands(operands);
-      $_state.addAttribute("callee", callee);
-      $_state.addTypes(results);
-    }]>,
-    OpBuilder<(ins "StringRef":$callee, "TypeRange":$results,
-      CArg<"ValueRange", "{}">:$operands), [{
-      build($_builder, $_state, $_builder.getSymbolRefAttr(callee), results,
-            operands);
-    }]>];
-
-  let extraClassDeclaration = [{
-    StringRef getCallee() { return callee(); }
-    FunctionType getCalleeType();
-
-    /// Get the argument operands to the called function.
-    operand_range getArgOperands() {
-      return {arg_operand_begin(), arg_operand_end()};
-    }
-
-    operand_iterator arg_operand_begin() { return operand_begin(); }
-    operand_iterator arg_operand_end() { return operand_end(); }
-
-    /// Return the callee of this operation.
-    CallInterfaceCallable getCallableForCallee() {
-      return (*this)->getAttrOfType<SymbolRefAttr>("callee");
-    }
-  }];
-
-  let assemblyFormat = [{
-    $callee `(` $operands `)` attr-dict `:` functional-type($operands, results)
-  }];
-  let verifier = ?;
-}
-
-//===----------------------------------------------------------------------===//
-// CallIndirectOp
-//===----------------------------------------------------------------------===//
-
-def CallIndirectOp : Std_Op<"call_indirect", [
-      CallOpInterface,
-      TypesMatchWith<"callee input types match argument types",
-                     "callee", "operands",
-                     "$_self.cast<FunctionType>().getInputs()">,
-      TypesMatchWith<"callee result types match result types",
-                     "callee", "results",
-                     "$_self.cast<FunctionType>().getResults()">
-    ]> {
-  let summary = "indirect call operation";
-  let description = [{
-    The `call_indirect` operation represents an indirect call to a value of
-    function type. Functions are first class types in MLIR, and may be passed as
-    arguments and merged together with block arguments. The operands and result
-    types of the call must match the specified function type.
-
-    Function values can be created with the
-    [`constant` operation](#stdconstant-constantop).
-
-    Example:
-
-    ```mlir
-    %31 = call_indirect %15(%0, %1)
-            : (tensor<16xf32>, tensor<16xf32>) -> tensor<16xf32>
-    ```
-  }];
-
-  let arguments = (ins FunctionType:$callee, Variadic<AnyType>:$operands);
+  let arguments = (ins FunctionType:$callee,
+                       Variadic<AnyType>:$callee_operands);
   let results = (outs Variadic<AnyType>:$results);
 
   let builders = [
@@ -925,7 +410,8 @@
     }]>];
 
   let extraClassDeclaration = [{
-    Value getCallee() { return getOperand(0); }
+    // TODO: Remove once migrated callers.
+    ValueRange operands() { return getCalleeOperands(); }
 
     /// Get the argument operands to the called function.
     operand_range getArgOperands() {
@@ -940,289 +426,10 @@
   }];
 
   let verifier = ?;
-  let hasCanonicalizer = 1;
-
-  let assemblyFormat = "$callee `(` $operands `)` attr-dict `:` type($callee)";
-}
-
-//===----------------------------------------------------------------------===//
-// CeilFOp
-//===----------------------------------------------------------------------===//
-
-def CeilFOp : FloatUnaryOp<"ceilf"> {
-  let summary = "ceiling of the specified value";
-  let description = [{
-    Syntax:
-
-    ```
-    operation ::= ssa-id `=` `std.ceilf` ssa-use `:` type
-    ```
-
-    The `ceilf` operation computes the ceiling of a given value. It takes one
-    operand and returns one result of the same type. This type may be a float
-    scalar type, a vector whose element type is float, or a tensor of floats.
-    It has no standard attributes.
-
-    Example:
-
-    ```mlir
-    // Scalar ceiling value.
-    %a = ceilf %b : f64
-
-    // SIMD vector element-wise ceiling value.
-    %f = ceilf %g : vector<4xf32>
-
-    // Tensor element-wise ceiling value.
-    %x = ceilf %y : tensor<4x?xf8>
-    ```
-  }];
-}
-
-//===----------------------------------------------------------------------===//
-// FloorFOp
-//===----------------------------------------------------------------------===//
-
-def FloorFOp : FloatUnaryOp<"floorf"> {
-  let summary = "floor of the specified value";
-  let description = [{
-    Syntax:
-
-    ```
-    operation ::= ssa-id `=` `std.floorf` ssa-use `:` type
-    ```
-
-    The `floorf` operation computes the floor of a given value. It takes one
-    operand and returns one result of the same type. This type may be a float
-    scalar type, a vector whose element type is float, or a tensor of floats.
-    It has no standard attributes.
-
-    Example:
-
-    ```mlir
-    // Scalar floor value.
-    %a = floorf %b : f64
-
-    // SIMD vector element-wise floor value.
-    %f = floorf %g : vector<4xf32>
-
-    // Tensor element-wise floor value.
-    %x = floorf %y : tensor<4x?xf8>
-    ```
-  }];
-}
-
-//===----------------------------------------------------------------------===//
-// CmpFOp
-//===----------------------------------------------------------------------===//
-
-// The predicate indicates the type of the comparison to perform:
-// (un)orderedness, (in)equality and less/greater than (or equal to) as
-// well as predicates that are always true or false.
-def CMPF_P_FALSE   : I64EnumAttrCase<"AlwaysFalse", 0, "false">;
-def CMPF_P_OEQ     : I64EnumAttrCase<"OEQ", 1, "oeq">;
-def CMPF_P_OGT     : I64EnumAttrCase<"OGT", 2, "ogt">;
-def CMPF_P_OGE     : I64EnumAttrCase<"OGE", 3, "oge">;
-def CMPF_P_OLT     : I64EnumAttrCase<"OLT", 4, "olt">;
-def CMPF_P_OLE     : I64EnumAttrCase<"OLE", 5, "ole">;
-def CMPF_P_ONE     : I64EnumAttrCase<"ONE", 6, "one">;
-def CMPF_P_ORD     : I64EnumAttrCase<"ORD", 7, "ord">;
-def CMPF_P_UEQ     : I64EnumAttrCase<"UEQ", 8, "ueq">;
-def CMPF_P_UGT     : I64EnumAttrCase<"UGT", 9, "ugt">;
-def CMPF_P_UGE     : I64EnumAttrCase<"UGE", 10, "uge">;
-def CMPF_P_ULT     : I64EnumAttrCase<"ULT", 11, "ult">;
-def CMPF_P_ULE     : I64EnumAttrCase<"ULE", 12, "ule">;
-def CMPF_P_UNE     : I64EnumAttrCase<"UNE", 13, "une">;
-def CMPF_P_UNO     : I64EnumAttrCase<"UNO", 14, "uno">;
-def CMPF_P_TRUE    : I64EnumAttrCase<"AlwaysTrue", 15, "true">;
-
-def CmpFPredicateAttr : I64EnumAttr<
-    "CmpFPredicate", "",
-    [CMPF_P_FALSE, CMPF_P_OEQ, CMPF_P_OGT, CMPF_P_OGE, CMPF_P_OLT, CMPF_P_OLE,
-     CMPF_P_ONE, CMPF_P_ORD, CMPF_P_UEQ, CMPF_P_UGT, CMPF_P_UGE, CMPF_P_ULT,
-     CMPF_P_ULE, CMPF_P_UNE, CMPF_P_UNO, CMPF_P_TRUE]> {
-  let cppNamespace = "::mlir";
-}
-
-def CmpFOp : Std_Op<"cmpf", [NoSideEffect, SameTypeOperands,
-    DeclareOpInterfaceMethods<VectorUnrollOpInterface>, TypesMatchWith<
-    "result type has i1 element type and same shape as operands",
-    "lhs", "result", "getI1SameShape($_self)">] # ElementwiseMappable.traits> {
-  let summary = "floating-point comparison operation";
-  let description = [{
-    The `cmpf` operation compares its two operands according to the float
-    comparison rules and the predicate specified by the respective attribute.
-    The predicate defines the type of comparison: (un)orderedness, (in)equality
-    and signed less/greater than (or equal to) as well as predicates that are
-    always true or false.  The operands must have the same type, and this type
-    must be a float type, or a vector or tensor thereof.  The result is an i1,
-    or a vector/tensor thereof having the same shape as the inputs. Unlike cmpi,
-    the operands are always treated as signed. The u prefix indicates
-    *unordered* comparison, not unsigned comparison, so "une" means unordered or
-    not equal. For the sake of readability by humans, custom assembly form for
-    the operation uses a string-typed attribute for the predicate.  The value of
-    this attribute corresponds to lower-cased name of the predicate constant,
-    e.g., "one" means "ordered not equal".  The string representation of the
-    attribute is merely a syntactic sugar and is converted to an integer
-    attribute by the parser.
-
-    Example:
-
-    ```mlir
-    %r1 = cmpf "oeq" %0, %1 : f32
-    %r2 = cmpf "ult" %0, %1 : tensor<42x42xf64>
-    %r3 = "std.cmpf"(%0, %1) {predicate: 0} : (f8, f8) -> i1
-    ```
-  }];
-
-  let arguments = (ins
-    CmpFPredicateAttr:$predicate,
-    FloatLike:$lhs,
-    FloatLike:$rhs
-  );
-  let results = (outs BoolLike:$result);
-
-  let builders = [
-    OpBuilder<(ins "CmpFPredicate":$predicate, "Value":$lhs,
-                  "Value":$rhs), [{
-      ::buildCmpFOp($_builder, $_state, predicate, lhs, rhs);
-    }]>];
-
-  let extraClassDeclaration = [{
-    static StringRef getPredicateAttrName() { return "predicate"; }
-    static CmpFPredicate getPredicateByName(StringRef name);
-
-    CmpFPredicate getPredicate() {
-      return (CmpFPredicate)(*this)->getAttrOfType<IntegerAttr>(
-          getPredicateAttrName()).getInt();
-    }
-  }];
-
-  let verifier = [{ return success(); }];
-
-  let hasFolder = 1;
-
-  let assemblyFormat = "$predicate `,` $lhs `,` $rhs attr-dict `:` type($lhs)";
-}
-
-//===----------------------------------------------------------------------===//
-// CmpIOp
-//===----------------------------------------------------------------------===//
-
-def CMPI_P_EQ  : I64EnumAttrCase<"eq", 0>;
-def CMPI_P_NE  : I64EnumAttrCase<"ne", 1>;
-def CMPI_P_SLT : I64EnumAttrCase<"slt", 2>;
-def CMPI_P_SLE : I64EnumAttrCase<"sle", 3>;
-def CMPI_P_SGT : I64EnumAttrCase<"sgt", 4>;
-def CMPI_P_SGE : I64EnumAttrCase<"sge", 5>;
-def CMPI_P_ULT : I64EnumAttrCase<"ult", 6>;
-def CMPI_P_ULE : I64EnumAttrCase<"ule", 7>;
-def CMPI_P_UGT : I64EnumAttrCase<"ugt", 8>;
-def CMPI_P_UGE : I64EnumAttrCase<"uge", 9>;
-
-def CmpIPredicateAttr : I64EnumAttr<
-    "CmpIPredicate", "",
-    [CMPI_P_EQ, CMPI_P_NE, CMPI_P_SLT, CMPI_P_SLE, CMPI_P_SGT,
-     CMPI_P_SGE, CMPI_P_ULT, CMPI_P_ULE, CMPI_P_UGT, CMPI_P_UGE]> {
-  let cppNamespace = "::mlir";
-}
-
-def CmpIOp : Std_Op<"cmpi", [NoSideEffect, SameTypeOperands,
-    DeclareOpInterfaceMethods<VectorUnrollOpInterface>, TypesMatchWith<
-    "result type has i1 element type and same shape as operands",
-    "lhs", "result", "getI1SameShape($_self)">] # ElementwiseMappable.traits> {
-  let summary = "integer comparison operation";
-  let description = [{
-    The `cmpi` operation is a generic comparison for integer-like types. Its two
-    arguments can be integers, vectors or tensors thereof as long as their types
-    match. The operation produces an i1 for the former case, a vector or a
-    tensor of i1 with the same shape as inputs in the other cases.
-
-    Its first argument is an attribute that defines which type of comparison is
-    performed. The following comparisons are supported:
-
-    -   equal (mnemonic: `"eq"`; integer value: `0`)
-    -   not equal (mnemonic: `"ne"`; integer value: `1`)
-    -   signed less than (mnemonic: `"slt"`; integer value: `2`)
-    -   signed less than or equal (mnemonic: `"sle"`; integer value: `3`)
-    -   signed greater than (mnemonic: `"sgt"`; integer value: `4`)
-    -   signed greater than or equal (mnemonic: `"sge"`; integer value: `5`)
-    -   unsigned less than (mnemonic: `"ult"`; integer value: `6`)
-    -   unsigned less than or equal (mnemonic: `"ule"`; integer value: `7`)
-    -   unsigned greater than (mnemonic: `"ugt"`; integer value: `8`)
-    -   unsigned greater than or equal (mnemonic: `"uge"`; integer value: `9`)
-
-    The result is `1` if the comparison is true and `0` otherwise. For vector or
-    tensor operands, the comparison is performed elementwise and the element of
-    the result indicates whether the comparison is true for the operand elements
-    with the same indices as those of the result.
-
-    Note: while the custom assembly form uses strings, the actual underlying
-    attribute has integer type (or rather enum class in C++ code) as seen from
-    the generic assembly form. String literals are used to improve readability
-    of the IR by humans.
-
-    This operation only applies to integer-like operands, but not floats. The
-    main reason being that comparison operations have diverging sets of
-    attributes: integers require sign specification while floats require various
-    floating point-related particularities, e.g., `-ffast-math` behavior,
-    IEEE754 compliance, etc
-    ([rationale](../Rationale/Rationale.md#splitting-floating-point-vs-integer-operations)).
-    The type of comparison is specified as attribute to avoid introducing ten
-    similar operations, taking into account that they are often implemented
-    using the same operation downstream
-    ([rationale](../Rationale/Rationale.md#specifying-comparison-kind-as-attribute)). The
-    separation between signed and unsigned order comparisons is necessary
-    because of integers being signless. The comparison operation must know how
-    to interpret values with the foremost bit being set: negatives in two's
-    complement or large positives
-    ([rationale](../Rationale/Rationale.md#specifying-sign-in-integer-comparison-operations)).
-
-    Example:
-
-    ```mlir
-    // Custom form of scalar "signed less than" comparison.
-    %x = cmpi "slt", %lhs, %rhs : i32
-
-    // Generic form of the same operation.
-    %x = "std.cmpi"(%lhs, %rhs) {predicate = 2 : i64} : (i32, i32) -> i1
-
-    // Custom form of vector equality comparison.
-    %x = cmpi "eq", %lhs, %rhs : vector<4xi64>
-
-    // Generic form of the same operation.
-    %x = "std.cmpi"(%lhs, %rhs) {predicate = 0 : i64}
-        : (vector<4xi64>, vector<4xi64>) -> vector<4xi1>
-    ```
-  }];
-
-  let arguments = (ins
-      CmpIPredicateAttr:$predicate,
-      SignlessIntegerLike:$lhs,
-      SignlessIntegerLike:$rhs
-  );
-  let results = (outs BoolLike:$result);
-
-  let builders = [
-    OpBuilder<(ins "CmpIPredicate":$predicate, "Value":$lhs,
-                 "Value":$rhs), [{
-      ::buildCmpIOp($_builder, $_state, predicate, lhs, rhs);
-    }]>];
-
-  let extraClassDeclaration = [{
-    static StringRef getPredicateAttrName() { return "predicate"; }
-    static CmpIPredicate getPredicateByName(StringRef name);
-
-    CmpIPredicate getPredicate() {
-      return (CmpIPredicate)(*this)->getAttrOfType<IntegerAttr>(
-          getPredicateAttrName()).getInt();
-    }
-  }];
-
-  let verifier = [{ return success(); }];
-
-  let hasFolder = 1;
-
-  let assemblyFormat = "$predicate `,` $lhs `,` $rhs attr-dict `:` type($lhs)";
+  let hasCanonicalizeMethod = 1;
+
+  let assemblyFormat =
+    "$callee `(` $callee_operands `)` attr-dict `:` type($callee)";
 }
 
 //===----------------------------------------------------------------------===//
@@ -1286,19 +493,6 @@
     // These are the indices into the dests list.
     enum { trueIndex = 0, falseIndex = 1 };
 
-    // The condition operand is the first operand in the list.
-    Value getCondition() { return getOperand(0); }
-
-    /// Return the destination if the condition is true.
-    Block *getTrueDest() {
-      return getSuccessor(trueIndex);
-    }
-
-    /// Return the destination if the condition is false.
-    Block *getFalseDest() {
-      return getSuccessor(falseIndex);
-    }
-
     // Accessors for operands to the 'true' destination.
     Value getTrueOperand(unsigned idx) {
       assert(idx < getNumTrueOperands());
@@ -1310,13 +504,11 @@
       setOperand(getTrueDestOperandIndex() + idx, value);
     }
 
-    operand_range getTrueOperands() { return trueDestOperands(); }
-
     unsigned getNumTrueOperands()  { return getTrueOperands().size(); }
 
     /// Erase the operand at 'index' from the true operand list.
     void eraseTrueOperand(unsigned index)  {
-      trueDestOperandsMutable().erase(index);
+      getTrueDestOperandsMutable().erase(index);
     }
 
     // Accessors for operands to the 'false' destination.
@@ -1329,13 +521,14 @@
       setOperand(getFalseDestOperandIndex() + idx, value);
     }
 
-    operand_range getFalseOperands() { return falseDestOperands(); }
+    operand_range getTrueOperands() { return getTrueDestOperands(); }
+    operand_range getFalseOperands() { return getFalseDestOperands(); }
 
     unsigned getNumFalseOperands() { return getFalseOperands().size(); }
 
     /// Erase the operand at 'index' from the false operand list.
     void eraseFalseOperand(unsigned index) {
-      falseDestOperandsMutable().erase(index);
+      getFalseDestOperandsMutable().erase(index);
     }
 
   private:
@@ -1362,2154 +555,9 @@
 //===----------------------------------------------------------------------===//
 
 def ConstantOp : Std_Op<"constant",
-    [ConstantLike, NoSideEffect, DeclareOpInterfaceMethods<OpAsmOpInterface>]> {
-  let summary = "constant";
-  let description = [{
-    Syntax:
-
-    ```
-    operation ::= ssa-id `=` `std.constant` attribute-value `:` type
-    ```
-
-    The `constant` operation produces an SSA value equal to some constant
-    specified by an attribute. This is the way that MLIR uses to form simple
-    integer and floating point constants, as well as more exotic things like
-    references to functions and tensor/vector constants.
-
-    Example:
-
-    ```mlir
-    // Integer constant
-    %1 = constant 42 : i32
-
-    // Reference to function @myfn.
-    %3 = constant @myfn : (tensor<16xf32>, f32) -> tensor<16xf32>
-
-    // Equivalent generic forms
-    %1 = "std.constant"() {value = 42 : i32} : () -> i32
-    %3 = "std.constant"() {value = @myfn}
-       : () -> ((tensor<16xf32>, f32) -> tensor<16xf32>)
-    ```
-
-    MLIR does not allow direct references to functions in SSA operands because
-    the compiler is multithreaded, and disallowing SSA values to directly
-    reference a function simplifies this
-    ([rationale](../Rationale/Rationale.md#multithreading-the-compiler)).
-  }];
-
-  let arguments = (ins AnyAttr:$value);
-  let results = (outs AnyType);
-
-  let builders = [
-    OpBuilder<(ins "Attribute":$value),
-    [{ build($_builder, $_state, value.getType(), value); }]>];
-
-  let extraClassDeclaration = [{
-    Attribute getValue() { return (*this)->getAttr("value"); }
-
-    /// Returns true if a constant operation can be built with the given value
-    /// and result type.
-    static bool isBuildableWith(Attribute value, Type type);
-  }];
-
-  let hasFolder = 1;
-}
-
-//===----------------------------------------------------------------------===//
-// CopySignOp
-//===----------------------------------------------------------------------===//
-
-def CopySignOp : FloatBinaryOp<"copysign"> {
-  let summary = "A copysign operation";
-  let description = [{
-    Syntax:
-
-    ```
-    operation ::= ssa-id `=` `std.copysign` ssa-use `,` ssa-use `:` type
-    ```
-
-    The `copysign` returns a value with the magnitude of the first operand and
-    the sign of the second operand. It takes two operands and returns one
-    result of the same type. This type may be a float scalar type, a vector
-    whose element type is float, or a tensor of floats. It has no standard
-    attributes.
-
-    Example:
-
-    ```mlir
-    // Scalar copysign value.
-    %a = copysign %b, %c : f64
-
-    // SIMD vector element-wise copysign value.
-    %f = copysign %g, %h : vector<4xf32>
-
-    // Tensor element-wise copysign value.
-    %x = copysign %y, %z : tensor<4x?xf8>
-    ```
-  }];
-}
-
-//===----------------------------------------------------------------------===//
-// DeallocOp
-//===----------------------------------------------------------------------===//
-
-def DeallocOp : Std_Op<"dealloc", [MemRefsNormalizable]> {
-  let summary = "memory deallocation operation";
-  let description = [{
-    The `dealloc` operation frees the region of memory referenced by a memref
-    which was originally created by the `alloc` operation.
-    The `dealloc` operation should not be called on memrefs which alias an
-    alloc'd memref (e.g. memrefs returned by `view` operations).
-
-    Example:
-
-    ```mlir
-    %0 = alloc() : memref<8x64xf32, (d0, d1) -> (d0, d1), 1>
-    dealloc %0 : memref<8x64xf32, (d0, d1) -> (d0, d1), 1>
-    ```
-  }];
-
-  let arguments = (ins Arg<AnyMemRef, "", [MemFree]>:$memref);
-
-  let hasCanonicalizer = 1;
-  let hasFolder = 1;
-  let assemblyFormat = "$memref attr-dict `:` type($memref)";
-}
-
-//===----------------------------------------------------------------------===//
-// DimOp
-//===----------------------------------------------------------------------===//
-
-def DimOp : Std_Op<"dim", [NoSideEffect]> {
-  let summary = "dimension index operation";
-  let description = [{
-    The `dim` operation takes a memref/tensor and a dimension operand of type
-    `index`.
-    It returns the size of the requested dimension of the given memref/tensor.
-    If the dimension index is out of bounds the behavior is undefined.
-
-    The specified memref or tensor type is that of the first operand.
-
-    Example:
-
-    ```mlir
-    // Always returns 4, can be constant folded:
-    %c0 = constant 0 : index
-    %x = = dim %A, %c0 : tensor<4 x ? x f32>
-
-    // Returns the dynamic dimension of %A.
-    %c1 = constant 1 : index
-    %y = dim %A, %c1 : tensor<4 x ? x f32>
-
-    // Equivalent generic form:
-    %x = "std.dim"(%A, %c0) : (tensor<4 x ? x f32>, index) -> index
-    %y = "std.dim"(%A, %c1) : (tensor<4 x ? x f32>, index) -> index
-    ```
-  }];
-
-  let arguments = (ins AnyTypeOf<[AnyRankedOrUnrankedMemRef, AnyTensor],
-                                 "any tensor or memref type">:$memrefOrTensor,
-                       Index:$index);
-  let results = (outs Index:$result);
-
-  let assemblyFormat = [{
-    attr-dict $memrefOrTensor `,` $index `:` type($memrefOrTensor)
-  }];
-
-  let builders = [
-    OpBuilder<(ins "Value":$memrefOrTensor, "int64_t":$index)>,
-    OpBuilder<(ins "Value":$memrefOrTensor, "Value":$index)>
-  ];
-
-  let extraClassDeclaration = [{
-    /// Helper function to get the index as a simple integer if it is constant.
-    Optional<int64_t> getConstantIndex();
-  }];
-
-  let hasCanonicalizer = 1;
-  let hasFolder = 1;
-}
-
-//===----------------------------------------------------------------------===//
-// DivFOp
-//===----------------------------------------------------------------------===//
-
-def DivFOp : FloatBinaryOp<"divf"> {
-  let summary = "floating point division operation";
-  let hasFolder = 1;
-}
-
-//===----------------------------------------------------------------------===//
-// FmaFOp
-//===----------------------------------------------------------------------===//
-
-def FmaFOp : FloatTernaryOp<"fmaf"> {
-  let summary = "floating point fused multipy-add operation";
-  let description = [{
-    Syntax:
-
-    ```
-    operation ::= ssa-id `=` `std.fmaf` ssa-use `,` ssa-use `,` ssa-use `:` type
-    ```
-
-    The `fmaf` operation takes three operands and returns one result, each of
-    these is required to be the same type. This type may be a floating point
-    scalar type, a vector whose element type is a floating point type, or a
-    floating point tensor.
-
-    Example:
-
-    ```mlir
-    // Scalar fused multiply-add: d = a*b + c
-    %d = fmaf %a, %b, %c : f64
-
-    // SIMD vector fused multiply-add, e.g. for Intel SSE.
-    %i = fmaf %f, %g, %h : vector<4xf32>
-
-    // Tensor fused multiply-add.
-    %w = fmaf %x, %y, %z : tensor<4x?xbf16>
-    ```
-
-    The semantics of the operation correspond to those of the `llvm.fma`
-    [intrinsic](https://llvm.org/docs/LangRef.html#llvm-fma-intrinsic). In the
-    particular case of lowering to LLVM, this is guaranteed to lower
-    to the `llvm.fma.*` intrinsic.
-  }];
-}
-
-//===----------------------------------------------------------------------===//
-// FPExtOp
-//===----------------------------------------------------------------------===//
-
-def FPExtOp : ArithmeticCastOp<"fpext">, Arguments<(ins AnyType:$in)> {
-  let summary = "cast from floating-point to wider floating-point";
-  let description = [{
-    Cast a floating-point value to a larger floating-point-typed value.
-    The destination type must to be strictly wider than the source type.
-    Only scalars are currently supported.
-  }];
-}
-
-//===----------------------------------------------------------------------===//
-// FPToSIOp
-//===----------------------------------------------------------------------===//
-
-def FPToSIOp : ArithmeticCastOp<"fptosi">, Arguments<(ins AnyType:$in)> {
-  let summary = "cast from floating-point type to integer type";
-  let description = [{
-    Cast from a value interpreted as floating-point to the nearest (rounding
-    towards zero) signed integer value.
-  }];
-}
-
-//===----------------------------------------------------------------------===//
-// FPToUIOp
-//===----------------------------------------------------------------------===//
-
-def FPToUIOp : ArithmeticCastOp<"fptoui">, Arguments<(ins AnyType:$in)> {
-  let summary = "cast from floating-point type to integer type";
-  let description = [{
-    Cast from a value interpreted as floating-point to the nearest (rounding
-    towards zero) unsigned integer value.
-  }];
-}
-
-//===----------------------------------------------------------------------===//
-// FPTruncOp
-//===----------------------------------------------------------------------===//
-
-def FPTruncOp : ArithmeticCastOp<"fptrunc">, Arguments<(ins AnyType:$in)> {
-  let summary = "cast from floating-point to narrower floating-point";
-  let description = [{
-    Truncate a floating-point value to a smaller floating-point-typed value.
-    The destination type must be strictly narrower than the source type.
-    If the value cannot be exactly represented, it is rounded using the default
-    rounding mode. Only scalars are currently supported.
-  }];
-}
-
-//===----------------------------------------------------------------------===//
-// GlobalMemrefOp
-//===----------------------------------------------------------------------===//
-
-def GlobalMemrefOp : Std_Op<"global_memref", [Symbol]> {
-  let summary = "declare or define a global memref variable";
-  let description = [{
-    The `global_memref` operation declares or defines a named global variable.
-    The backing memory for the variable is allocated statically and is described
-    by the type of the variable (which should be a statically shaped memref
-    type). The operation is a declaration if no `inital_value` is specified,
-    else it is a definition. The `initial_value` can either be a unit attribute
-    to represent a definition of an uninitialized global variable, or an
-    elements attribute to represent the definition of a global variable with an
-    initial value. The global variable can also be marked constant using the
-    `constant` unit attribute. Writing to such constant global variables is
-    undefined.
-
-    The global variable can be accessed by using the `get_global_memref` to
-    retrieve the memref for the global variable. Note that the memref
-    for such global variable itself is immutable (i.e., get_global_memref for a
-    given global variable will always return the same memref descriptor).
-
-    Example:
-
-    ```mlir
-    // Private variable with an initial value.
-    global_memref "private" @x : memref<2xf32> = dense<0.0,2.0>
-
-    // Declaration of an external variable.
-    global_memref "private" @y : memref<4xi32>
-
-    // Uninitialized externally visible variable.
-    global_memref @z : memref<3xf16> = uninitialized
-
-    // Externally visible constant variable.
-    global_memref constant @c : memref<2xi32> = dense<1, 4>
-    ```
-  }];
-
-  let arguments = (ins
-      SymbolNameAttr:$sym_name,
-      OptionalAttr<StrAttr>:$sym_visibility,
-      TypeAttr:$type,
-      OptionalAttr<AnyAttr>:$initial_value,
-      UnitAttr:$constant
-  );
-
-  let assemblyFormat = [{
-       ($sym_visibility^)?
-       (`constant` $constant^)?
-       $sym_name `:`
-       custom<GlobalMemrefOpTypeAndInitialValue>($type, $initial_value)
-       attr-dict
-  }];
-
-  let extraClassDeclaration = [{
-     bool isExternal() { return !initial_value(); }
-     bool isUninitialized() {
-       return !isExternal() && initial_value().getValue().isa<UnitAttr>();
-     }
-  }];
-}
-
-//===----------------------------------------------------------------------===//
-// GetGlobalMemrefOp
-//===----------------------------------------------------------------------===//
-
-def GetGlobalMemrefOp : Std_Op<"get_global_memref",
-    [NoSideEffect, DeclareOpInterfaceMethods<SymbolUserOpInterface>]> {
-  let summary = "get the memref pointing to a global variable";
-  let description = [{
-     The `get_global_memref` operation retrieves the memref pointing to a
-     named global variable. If the global variable is marked constant, writing
-     to the result memref (such as through a `std.store` operation) is
-     undefined.
-
-     Example:
-
-     ```mlir
-     %x = get_global_memref @foo : memref<2xf32>
-     ```
-  }];
-
-  let arguments = (ins FlatSymbolRefAttr:$name);
-  let results = (outs AnyStaticShapeMemRef:$result);
-  let assemblyFormat = "$name `:` type($result) attr-dict";
-
-  // `GetGlobalMemrefOp` is fully verified by its traits.
-  let verifier = ?;
-}
-
-//===----------------------------------------------------------------------===//
-// IndexCastOp
-//===----------------------------------------------------------------------===//
-
-def IndexCastOp : ArithmeticCastOp<"index_cast">, Arguments<(ins AnyType:$in)> {
-  let summary = "cast between index and integer types";
-  let description = [{
-    Casts between integer scalars and 'index' scalars. Index is an integer of
-    platform-specific bit width. If casting to a wider integer, the value is
-    sign-extended. If casting to a narrower integer, the value is truncated.
-  }];
-
-  let hasFolder = 1;
-}
-
-//===----------------------------------------------------------------------===//
-// LoadOp
-//===----------------------------------------------------------------------===//
-
-def LoadOp : Std_Op<"load",
-     [TypesMatchWith<"result type matches element type of 'memref'",
-                     "memref", "result",
-                     "$_self.cast<MemRefType>().getElementType()">,
-                     MemRefsNormalizable]> {
-  let summary = "load operation";
-  let description = [{
-    The `load` op reads an element from a memref specified by an index list. The
-    output of load is a new value with the same type as the elements of the
-    memref. The arity of indices is the rank of the memref (i.e., if the memref
-    loaded from is of rank 3, then 3 indices are required for the load following
-    the memref identifier).
-
-    In an `affine.if` or `affine.for` body, the indices of a load are restricted
-    to SSA values bound to surrounding loop induction variables,
-    [symbols](Affine.md#dimensions-and-symbols), results of a
-    [`constant` operation](#stdconstant-constantop), or the result of an
-    `affine.apply` operation that can in turn take as arguments all of the
-    aforementioned SSA values or the recursively result of such an
-    `affine.apply` operation.
-
-    Example:
-
-    ```mlir
-    %1 = affine.apply affine_map<(d0, d1) -> (3*d0)> (%i, %j)
-    %2 = affine.apply affine_map<(d0, d1) -> (d1+1)> (%i, %j)
-    %12 = load %A[%1, %2] : memref<8x?xi32, #layout, memspace0>
-
-    // Example of an indirect load (treated as non-affine)
-    %3 = affine.apply affine_map<(d0) -> (2*d0 + 1)>(%12)
-    %13 = load %A[%3, %2] : memref<4x?xi32, #layout, memspace0>
-    ```
-
-    **Context:** The `load` and `store` operations are specifically crafted to
-    fully resolve a reference to an element of a memref, and (in affine
-    `affine.if` and `affine.for` operations) the compiler can follow use-def
-    chains (e.g. through [`affine.apply`](Affine.md#affineapply-affineapplyop)
-    operations) to precisely analyze references at compile-time using polyhedral
-    techniques. This is possible because of the
-    [restrictions on dimensions and symbols](Affine.md#restrictions-on-dimensions-and-symbols)
-    in these contexts.
-  }];
-
-  let arguments = (ins Arg<AnyMemRef, "the reference to load from",
-                           [MemRead]>:$memref,
-                       Variadic<Index>:$indices);
-  let results = (outs AnyType:$result);
-
-  let builders = [
-    OpBuilder<(ins "Value":$memref, CArg<"ValueRange", "{}">:$indices), [{
-      auto memrefType = memref.getType().cast<MemRefType>();
-      $_state.addOperands(memref);
-      $_state.addOperands(indices);
-      $_state.types.push_back(memrefType.getElementType());
-    }]>];
-
-  let extraClassDeclaration = [{
-    Value getMemRef() { return getOperand(0); }
-    void setMemRef(Value value) { setOperand(0, value); }
-    MemRefType getMemRefType() {
-      return getMemRef().getType().cast<MemRefType>();
-    }
-
-    operand_range getIndices() { return {operand_begin() + 1, operand_end()}; }
-  }];
-
-  let hasCanonicalizer = 1;
-  let hasFolder = 1;
-
-  let assemblyFormat = "$memref `[` $indices `]` attr-dict `:` type($memref)";
-}
-
-//===----------------------------------------------------------------------===//
-// MemRefCastOp
-//===----------------------------------------------------------------------===//
-
-def MemRefCastOp : CastOp<"memref_cast", [
-    DeclareOpInterfaceMethods<ViewLikeOpInterface>
-  ]> {
-  let summary = "memref cast operation";
-  let description = [{
-    Syntax:
-
-    ```
-    operation ::= ssa-id `=` `std.memref_cast` ssa-use `:` type `to` type
-    ```
-
-    The `memref_cast` operation converts a memref from one type to an equivalent
-    type with a compatible shape. The source and destination types are
-    compatible if:
-
-    a. Both are ranked memref types with the same element type, address space,
-    and rank and:
-      1. Both have the same layout or both have compatible strided layouts.
-      2. The individual sizes (resp. offset and strides in the case of strided
-         memrefs) may convert constant dimensions to dynamic dimensions and
-         vice-versa.
-
-    If the cast converts any dimensions from an unknown to a known size, then it
-    acts as an assertion that fails at runtime if the dynamic dimensions
-    disagree with resultant destination size.
-
-    Example:
-
-    ```mlir
-    // Assert that the input dynamic shape matches the destination static shape.
-    %2 = memref_cast %1 : memref<?x?xf32> to memref<4x4xf32>
-    // Erase static shape information, replacing it with dynamic information.
-    %3 = memref_cast %1 : memref<4xf32> to memref<?xf32>
-
-    // The same holds true for offsets and strides.
-
-    // Assert that the input dynamic shape matches the destination static stride.
-    %4 = memref_cast %1 : memref<12x4xf32, offset:?, strides: [?, ?]> to
-                          memref<12x4xf32, offset:5, strides: [4, 1]>
-    // Erase static offset and stride information, replacing it with
-    // dynamic information.
-    %5 = memref_cast %1 : memref<12x4xf32, offset:5, strides: [4, 1]> to
-                          memref<12x4xf32, offset:?, strides: [?, ?]>
-    ```
-
-    b. Either or both memref types are unranked with the same element type, and
-    address space.
-
-    Example:
-
-    ```mlir
-    Cast to concrete shape.
-        %4 = memref_cast %1 : memref<*xf32> to memref<4x?xf32>
-
-    Erase rank information.
-        %5 = memref_cast %1 : memref<4x?xf32> to memref<*xf32>
-    ```
-  }];
-
-  let arguments = (ins AnyRankedOrUnrankedMemRef:$source);
-  let results = (outs AnyRankedOrUnrankedMemRef);
-
-  let hasFolder = 1;
-}
-
-
-//===----------------------------------------------------------------------===//
-// MemRefReinterpretCastOp
-//===----------------------------------------------------------------------===//
-
-def MemRefReinterpretCastOp:
-    BaseOpWithOffsetSizesAndStrides<"memref_reinterpret_cast", [
-      NoSideEffect, ViewLikeOpInterface, OffsetSizeAndStrideOpInterface
-    ]> {
-  let summary = "memref reinterpret cast operation";
-  let description = [{
-    Modify offset, sizes and strides of an unranked/ranked memref.
-
-    Example:
-    ```mlir
-    memref_reinterpret_cast %ranked to
-      offset: [0],
-      sizes: [%size0, 10],
-      strides: [1, %stride1]
-    : memref<?x?xf32> to memref<?x10xf32, offset: 0, strides: [1, ?]>
-
-    memref_reinterpret_cast %unranked to
-      offset: [%offset],
-      sizes: [%size0, %size1],
-      strides: [%stride0, %stride1]
-    : memref<*xf32> to memref<?x?xf32, offset: ?, strides: [?, ?]>
-    ```
-  }];
-
-  let arguments = (ins
-    Arg<AnyRankedOrUnrankedMemRef, "", []>:$source,
-    Variadic<Index>:$offsets,
-    Variadic<Index>:$sizes,
-    Variadic<Index>:$strides,
-    I64ArrayAttr:$static_offsets,
-    I64ArrayAttr:$static_sizes,
-    I64ArrayAttr:$static_strides
-  );
-  let results = (outs AnyMemRef:$result);
-
-  let assemblyFormat = [{
-    $source `to` `offset` `` `:`
-    custom<OperandsOrIntegersOffsetsOrStridesList>($offsets, $static_offsets)
-    `` `,` `sizes` `` `:`
-    custom<OperandsOrIntegersSizesList>($sizes, $static_sizes) `` `,` `strides`
-    `` `:`
-    custom<OperandsOrIntegersOffsetsOrStridesList>($strides, $static_strides)
-    attr-dict `:` type($source) `to` type($result)
-  }];
-
-  let parser=?;
-  let printer=?;
-
-  let builders = [
-    // Build a ReinterpretCastOp with mixed static and dynamic entries.
-    OpBuilder<(ins "MemRefType":$resultType, "Value":$source,
-      "OpFoldResult":$offset, "ArrayRef<OpFoldResult>":$sizes,
-      "ArrayRef<OpFoldResult>":$strides,
-      CArg<"ArrayRef<NamedAttribute>", "{}">:$attrs)>,
-    // Build a ReinterpretCastOp with static entries.
-    OpBuilder<(ins "MemRefType":$resultType, "Value":$source,
-      "int64_t":$offset, "ArrayRef<int64_t>":$sizes,
-      "ArrayRef<int64_t>":$strides,
-      CArg<"ArrayRef<NamedAttribute>", "{}">:$attrs)>,
-    // Build a ReinterpretCastOp with dynamic entries.
-    OpBuilder<(ins "MemRefType":$resultType, "Value":$source,
-      "Value":$offset, "ValueRange":$sizes,
-      "ValueRange":$strides,
-      CArg<"ArrayRef<NamedAttribute>", "{}">:$attrs)>
-  ];
-
-  let extraClassDeclaration = extraBaseClassDeclaration # [{
-    // The result of the op is always a ranked memref.
-    MemRefType getType() { return getResult().getType().cast<MemRefType>(); }
-    Value getViewSource() { return source(); }
-
-    /// Return the rank of the source ShapedType.
-    unsigned getResultRank() {
-      return getResult().getType().cast<ShapedType>().getRank();
-    }
-
-    /// Return the expected rank of each of the`static_offsets`, `static_sizes`
-    /// and `static_strides` attributes.
-    std::array<unsigned, 3> getArrayAttrMaxRanks() {
-      unsigned resultRank = getResult().getType().cast<ShapedType>().getRank();
-      return {1, resultRank, resultRank};
-    }
-
-    /// Return the number of leading operands before the `offsets`, `sizes` and
-    /// and `strides` operands.
-    static unsigned getOffsetSizeAndStrideStartOperandIndex() { return 1; }
-  }];
-}
-
-//===----------------------------------------------------------------------===//
-// MemRefReshapeOp
-//===----------------------------------------------------------------------===//
-
-def MemRefReshapeOp: Std_Op<"memref_reshape", [
-    ViewLikeOpInterface, NoSideEffect]>  {
-  let summary = "memref reshape operation";
-  let description = [{
-    The `memref_reshape` operation converts a memref from one type to an
-    equivalent type with a provided shape. The data is never copied or
-    modified.  The source and destination types are compatible if both have the
-    same element type, same number of elements, address space and identity
-    layout map. The following combinations are possible:
-
-    a. Source type is ranked or unranked. Shape argument has static size.
-    Result type is ranked.
-
-    ```mlir
-    // Reshape statically-shaped memref.
-    %dst = memref_reshape %src(%shape)
-             : (memref<4x1xf32>, memref<1xi32>) to memref<4xf32>
-    %dst0 = memref_reshape %src(%shape0)
-             : (memref<4x1xf32>, memref<2xi32>) to memref<2x2xf32>
-    // Flatten unranked memref.
-    %dst = memref_reshape %src(%shape)
-             : (memref<*xf32>, memref<1xi32>) to memref<?xf32>
-    ```
-
-    a. Source type is ranked or unranked. Shape argument has dynamic size.
-    Result type is unranked.
-
-    ```mlir
-    // Reshape dynamically-shaped 1D memref.
-    %dst = memref_reshape %src(%shape)
-             : (memref<?xf32>, memref<?xi32>) to memref<*xf32>
-    // Reshape unranked memref.
-    %dst = memref_reshape %src(%shape)
-             : (memref<*xf32>, memref<?xi32>) to memref<*xf32>
-    ```
-  }];
-
-  let arguments = (ins
-    AnyRankedOrUnrankedMemRef:$source,
-    MemRefRankOf<[AnySignlessInteger, Index], [1]>:$shape
-  );
-  let results = (outs AnyRankedOrUnrankedMemRef:$result);
-
-  let builders = [OpBuilder<
-     (ins "MemRefType":$resultType, "Value":$operand, "Value":$shape), [{
-       $_state.addOperands(operand);
-       $_state.addOperands(shape);
-       $_state.addTypes(resultType);
-     }]>];
-
-  let extraClassDeclaration = [{
-    MemRefType getType() { return getResult().getType().cast<MemRefType>(); }
-    Value getViewSource() { return source(); }
-  }];
-
-  let assemblyFormat = [{
-    $source `(` $shape `)` attr-dict `:` functional-type(operands, results)
-  }];
-}
-
-//===----------------------------------------------------------------------===//
-// MulFOp
-//===----------------------------------------------------------------------===//
-
-def MulFOp : FloatBinaryOp<"mulf"> {
-  let summary = "floating point multiplication operation";
-  let description = [{
-    Syntax:
-
-    ```
-    operation ::= ssa-id `=` `std.mulf` ssa-use `,` ssa-use `:` type
-    ```
-
-    The `mulf` operation takes two operands and returns one result, each of
-    these is required to be the same type. This type may be a floating point
-    scalar type, a vector whose element type is a floating point type, or a
-    floating point tensor.
-
-    Example:
-
-    ```mlir
-    // Scalar multiplication.
-    %a = mulf %b, %c : f64
-
-    // SIMD pointwise vector multiplication, e.g. for Intel SSE.
-    %f = mulf %g, %h : vector<4xf32>
-
-    // Tensor pointwise multiplication.
-    %x = mulf %y, %z : tensor<4x?xbf16>
-    ```
-
-    TODO: In the distant future, this will accept optional attributes for fast
-    math, contraction, rounding mode, and other controls.
-  }];
-  let hasFolder = 1;
-}
-
-//===----------------------------------------------------------------------===//
-// MulIOp
-//===----------------------------------------------------------------------===//
-
-def MulIOp : IntBinaryOp<"muli", [Commutative]> {
-  let summary = "integer multiplication operation";
-  let hasFolder = 1;
-}
-
-//===----------------------------------------------------------------------===//
-// NegFOp
-//===----------------------------------------------------------------------===//
-
-def NegFOp : FloatUnaryOp<"negf"> {
-  let summary = "floating point negation";
-  let description = [{
-    Syntax:
-
-    ```
-    operation ::= ssa-id `=` `negf` ssa-use `:` type
-    ```
-
-    The `negf` operation computes the negation of a given value. It takes one
-    operand and returns one result of the same type. This type may be a float
-    scalar type, a vector whose element type is float, or a tensor of floats.
-    It has no standard attributes.
-
-    Example:
-
-    ```mlir
-    // Scalar negation value.
-    %a = negf %b : f64
-
-    // SIMD vector element-wise negation value.
-    %f = negf %g : vector<4xf32>
-
-    // Tensor element-wise negation value.
-    %x = negf %y : tensor<4x?xf8>
-    ```
-  }];
-}
-
-//===----------------------------------------------------------------------===//
-// OrOp
-//===----------------------------------------------------------------------===//
-
-def OrOp : IntBinaryOp<"or", [Commutative]> {
-  let summary = "integer binary or";
-  let description = [{
-    Syntax:
-
-    ```
-    operation ::= ssa-id `=` `or` ssa-use `,` ssa-use `:` type
-    ```
-
-    The `or` operation takes two operands and returns one result, each of these
-    is required to be the same type. This type may be an integer scalar type, a
-    vector whose element type is integer, or a tensor of integers. It has no
-    standard attributes.
-
-    Example:
-
-    ```mlir
-    // Scalar integer bitwise or.
-    %a = or %b, %c : i64
-
-    // SIMD vector element-wise bitwise integer or.
-    %f = or %g, %h : vector<4xi32>
-
-    // Tensor element-wise bitwise integer or.
-    %x = or %y, %z : tensor<4x?xi8>
-    ```
-  }];
-  let hasFolder = 1;
-}
-
-//===----------------------------------------------------------------------===//
-// PrefetchOp
-//===----------------------------------------------------------------------===//
-
-def PrefetchOp : Std_Op<"prefetch"> {
-  let summary = "prefetch operation";
-  let description = [{
-    The "prefetch" op prefetches data from a memref location described with
-    subscript indices similar to std.load, and with three attributes: a
-    read/write specifier, a locality hint, and a cache type specifier as shown
-    below:
-
-    ```mlir
-    prefetch %0[%i, %j], read, locality<3>, data : memref<400x400xi32>
-    ```
-
-    The read/write specifier is either 'read' or 'write', the locality hint
-    ranges from locality<0> (no locality) to locality<3> (extremely local keep
-    in cache). The cache type specifier is either 'data' or 'instr'
-    and specifies whether the prefetch is performed on data cache or on
-    instruction cache.
-  }];
-
-  let arguments = (ins AnyMemRef:$memref, Variadic<Index>:$indices,
-                   BoolAttr:$isWrite,
-                   Confined<I32Attr, [IntMinValue<0>,
-                     IntMaxValue<3>]>:$localityHint,
-                   BoolAttr:$isDataCache);
-
-  let extraClassDeclaration = [{
-    MemRefType getMemRefType() {
-      return memref().getType().cast<MemRefType>();
-    }
-    static StringRef getLocalityHintAttrName() { return "localityHint"; }
-    static StringRef getIsWriteAttrName() { return "isWrite"; }
-    static StringRef getIsDataCacheAttrName() { return "isDataCache"; }
-  }];
-
-  let hasFolder = 1;
-}
-
-//===----------------------------------------------------------------------===//
-// RankOp
-//===----------------------------------------------------------------------===//
-
-def RankOp : Std_Op<"rank", [NoSideEffect]> {
-  let summary = "rank operation";
-  let description = [{
-    The `rank` operation takes a memref/tensor operand and returns its rank.
-
-    Example:
-
-    ```mlir
-    %1 = rank %arg0 : tensor<*xf32>
-    %2 = rank %arg1 : memref<*xf32>
-    ```
-  }];
-
-  let arguments = (ins AnyTypeOf<[AnyRankedOrUnrankedMemRef, AnyTensor],
-                                 "any tensor or memref type">:$memrefOrTensor);
-  let results = (outs Index);
-  let verifier = ?;
-
-  let builders = [
-    OpBuilder<(ins "Value":$tensor), [{
-      auto indexType = $_builder.getIndexType();
-      build($_builder, $_state, indexType, tensor);
-    }]>];
-
-  let hasFolder = 1;
-  let assemblyFormat = "$memrefOrTensor attr-dict `:` type($memrefOrTensor)";
-}
-
-//===----------------------------------------------------------------------===//
-// RemFOp
-//===----------------------------------------------------------------------===//
-
-def RemFOp : FloatBinaryOp<"remf"> {
-  let summary = "floating point division remainder operation";
-}
-
-//===----------------------------------------------------------------------===//
-// ReturnOp
-//===----------------------------------------------------------------------===//
-
-def ReturnOp : Std_Op<"return", [NoSideEffect, HasParent<"FuncOp">,
-                                MemRefsNormalizable, ReturnLike, Terminator]> {
-  let summary = "return operation";
-  let description = [{
-    The `return` operation represents a return operation within a function.
-    The operation takes variable number of operands and produces no results.
-    The operand number and types must match the signature of the function
-    that contains the operation.
-
-    Example:
-
-    ```mlir
-    func @foo() : (i32, f8) {
-      ...
-      return %0, %1 : i32, f8
-    }
-    ```
-  }];
-
-  let arguments = (ins Variadic<AnyType>:$operands);
-
-  let builders = [
-    OpBuilder<(ins),
-    [{ build($_builder, $_state, llvm::None); }]>];
-
-  let assemblyFormat = "attr-dict ($operands^ `:` type($operands))?";
-}
-
-//===----------------------------------------------------------------------===//
-// SelectOp
-//===----------------------------------------------------------------------===//
-
-def SelectOp : Std_Op<"select", [NoSideEffect,
-    AllTypesMatch<["true_value", "false_value", "result"]>,
-    DeclareOpInterfaceMethods<VectorUnrollOpInterface>] #
-    ElementwiseMappable.traits> {
-  let summary = "select operation";
-  let description = [{
-    The `select` operation chooses one value based on a binary condition
-    supplied as its first operand. If the value of the first operand is `1`,
-    the second operand is chosen, otherwise the third operand is chosen.
-    The second and the third operand must have the same type.
-
-    The operation applies to vectors and tensors elementwise given the _shape_
-    of all operands is identical. The choice is made for each element
-    individually based on the value at the same position as the element in the
-    condition operand. If an i1 is provided as the condition, the entire vector
-    or tensor is chosen.
-
-    The `select` operation combined with [`cmpi`](#stdcmpi-cmpiop) can be used
-    to implement `min` and `max` with signed or unsigned comparison semantics.
-
-    Example:
-
-    ```mlir
-    // Custom form of scalar selection.
-    %x = select %cond, %true, %false : i32
-
-    // Generic form of the same operation.
-    %x = "std.select"(%cond, %true, %false) : (i1, i32, i32) -> i32
-
-    // Element-wise vector selection.
-    %vx = std.select %vcond, %vtrue, %vfalse : vector<42xi1>, vector<42xf32>
-
-    // Full vector selection.
-    %vx = std.select %cond, %vtrue, %vfalse : vector<42xf32>
-    ```
-  }];
-
-  let arguments = (ins BoolLike:$condition,
-                       AnyType:$true_value,
-                       AnyType:$false_value);
-  let results = (outs AnyType:$result);
-
-  let builders = [
-    OpBuilder<(ins "Value":$condition, "Value":$trueValue,
-      "Value":$falseValue), [{
-      $_state.addOperands({condition, trueValue, falseValue});
-      $_state.addTypes(trueValue.getType());
-    }]>];
-
-  let extraClassDeclaration = [{
-      Value getCondition() { return condition(); }
-      Value getTrueValue() { return true_value(); }
-      Value getFalseValue() { return false_value(); }
-  }];
-
-  let hasFolder = 1;
-}
-
-//===----------------------------------------------------------------------===//
-// ShiftLeftOp
-//===----------------------------------------------------------------------===//
-
-def ShiftLeftOp : IntBinaryOp<"shift_left"> {
-  let summary = "integer left-shift";
-  let description = [{
-    The shift_left operation shifts an integer value to the left by a variable
-    amount. The low order bits are filled with zeros.
-
-    Example:
-
-    ```mlir
-    %1 = constant 5 : i8                       // %1 is 0b00000101
-    %2 = constant 3 : i8
-    %3 = shift_left %1, %2 : (i8, i8) -> i8    // %3 is 0b00101000
-    ```
-  }];
-}
-
-//===----------------------------------------------------------------------===//
-// SignedDivIOp
-//===----------------------------------------------------------------------===//
-
-def SignedDivIOp : IntBinaryOp<"divi_signed"> {
-  let summary = "signed integer division operation";
-  let description = [{
-    Syntax:
-
-    ```
-    operation ::= ssa-id `=` `divi_signed` ssa-use `,` ssa-use `:` type
-    ```
-
-    Signed integer division. Rounds towards zero. Treats the leading bit as
-    sign, i.e. `6 / -2 = -3`.
-
-    Note: the semantics of division by zero or signed division overflow (minimum
-    value divided by -1) is TBD; do NOT assume any specific behavior.
-
-    Example:
-
-    ```mlir
-    // Scalar signed integer division.
-    %a = divis %b, %c : i64
-
-    // SIMD vector element-wise division.
-    %f = divis %g, %h : vector<4xi32>
-
-    // Tensor element-wise integer division.
-    %x = divis %y, %z : tensor<4x?xi8>
-    ```
-  }];
-  let hasFolder = 1;
-}
-
-//===----------------------------------------------------------------------===//
-// SignedFloorDivIOp
-//===----------------------------------------------------------------------===//
-
-def SignedFloorDivIOp : IntBinaryOp<"floordivi_signed"> {
-  let summary = "signed floor integer division operation";
-  let description = [{
-    Syntax:
-
-    ```
-    operation ::= ssa-id `=` `floordivi_signed` ssa-use `,` ssa-use `:` type
-    ```
-
-    Signed integer division. Rounds towards negative infinity, i.e. `5 / -2 = -3`.
-
-    Note: the semantics of division by zero or signed division overflow (minimum
-    value divided by -1) is TBD; do NOT assume any specific behavior.
-
-    Example:
-
-    ```mlir
-    // Scalar signed integer division.
-    %a = floordivi_signed %b, %c : i64
-
-    ```
-  }];
-  let hasFolder = 1;
-}
-
-//===----------------------------------------------------------------------===//
-// SignedCeilDivIOp
-//===----------------------------------------------------------------------===//
-
-def SignedCeilDivIOp : IntBinaryOp<"ceildivi_signed"> {
-  let summary = "signed ceil integer division operation";
-  let description = [{
-    Syntax:
-
-    ```
-    operation ::= ssa-id `=` `ceildivi_signed` ssa-use `,` ssa-use `:` type
-    ```
-
-    Signed integer division. Rounds towards positive infinity, i.e. `7 / -2 = -3`.
-
-    Note: the semantics of division by zero or signed division overflow (minimum
-    value divided by -1) is TBD; do NOT assume any specific behavior.
-
-    Example:
-
-    ```mlir
-    // Scalar signed integer division.
-    %a = ceildivi_signed %b, %c : i64
-    ```
-  }];
-  let hasFolder = 1;
-}
-
-//===----------------------------------------------------------------------===//
-// SignedRemIOp
-//===----------------------------------------------------------------------===//
-
-def SignedRemIOp : IntBinaryOp<"remi_signed"> {
-  let summary = "signed integer division remainder operation";
-  let description = [{
-    Syntax:
-
-    ```
-    operation ::= ssa-id `=` `std.remi_signed` ssa-use `,` ssa-use `:` type
-    ```
-
-    Signed integer division remainder. Treats the leading bit as sign, i.e. `6 %
-    -2 = 0`.
-
-    Note: the semantics of division by zero is TBD; do NOT assume any specific
-    behavior.
-
-    Example:
-
-    ```mlir
-    // Scalar signed integer division remainder.
-    %a = remis %b, %c : i64
-
-    // SIMD vector element-wise division remainder.
-    %f = remis %g, %h : vector<4xi32>
-
-    // Tensor element-wise integer division remainder.
-    %x = remis %y, %z : tensor<4x?xi8>
-    ```
-  }];
-  let hasFolder = 1;
-}
-
-//===----------------------------------------------------------------------===//
-// SignedShiftRightOp
-//===----------------------------------------------------------------------===//
-
-def SignedShiftRightOp : IntBinaryOp<"shift_right_signed"> {
-  let summary = "signed integer right-shift";
-  let description = [{
-    The shift_right_signed operation shifts an integer value to the right by
-    a variable amount. The integer is interpreted as signed. The high order
-    bits in the output are filled with copies of the most-significant bit
-    of the shifted value (which means that the sign of the value is preserved).
-
-    Example:
-
-    ```mlir
-    %1 = constant 160 : i8                             // %1 is 0b10100000
-    %2 = constant 3 : i8
-    %3 = shift_right_signed %1, %2 : (i8, i8) -> i8    // %3 is 0b11110100
-    %4 = constant 96 : i8                              // %4 is 0b01100000
-    %5 = shift_right_signed %4, %2 : (i8, i8) -> i8    // %5 is 0b00001100
-    ```
-  }];
-}
-
-//===----------------------------------------------------------------------===//
-// SignExtendIOp
-//===----------------------------------------------------------------------===//
-
-def SignExtendIOp : Std_Op<"sexti", [NoSideEffect,
-    DeclareOpInterfaceMethods<VectorUnrollOpInterface>] #
-    ElementwiseMappable.traits> {
-  let summary = "integer sign extension operation";
-  let description = [{
-    The integer sign extension operation takes an integer input of
-    width M and an integer destination type of width N. The destination
-    bit-width must be larger than the input bit-width (N > M).
-    The top-most (N - M) bits of the output are filled with copies
-    of the most-significant bit of the input.
-
-    Example:
-
-    ```mlir
-    %1 = constant 5 : i3            // %1 is 0b101
-    %2 = sexti %1 : i3 to i6        // %2 is 0b111101
-    %3 = constant 2 : i3            // %3 is 0b010
-    %4 = sexti %3 : i3 to i6        // %4 is 0b000010
-
-    %5 = sexti %0 : vector<2 x i32> to vector<2 x i64>
-    ```
-  }];
-
-  let arguments = (ins SignlessIntegerLike:$value);
-  let results = (outs SignlessIntegerLike);
-
-  let builders = [
-    OpBuilder<(ins "Value":$value, "Type":$destType), [{
-      $_state.addOperands(value);
-      $_state.addTypes(destType);
-    }]>];
-
-  let parser = [{
-    return impl::parseCastOp(parser, result);
-  }];
-  let printer = [{
-    return printStandardCastOp(this->getOperation(), p);
-  }];
-}
-
-//===----------------------------------------------------------------------===//
-// SIToFPOp
-//===----------------------------------------------------------------------===//
-
-def SIToFPOp : ArithmeticCastOp<"sitofp">, Arguments<(ins AnyType:$in)> {
-  let summary = "cast from integer type to floating-point";
-  let description = [{
-    Cast from a value interpreted as signed or vector of signed integers to the
-    corresponding floating-point scalar or vector value. If the value cannot be
-    exactly represented, it is rounded using the default rounding mode. Scalars
-    and vector types are currently supported.
-  }];
-}
-
-//===----------------------------------------------------------------------===//
-// SplatOp
-//===----------------------------------------------------------------------===//
-
-def SplatOp : Std_Op<"splat", [NoSideEffect,
-     TypesMatchWith<"operand type matches element type of result",
-                    "aggregate", "input",
-                    "$_self.cast<ShapedType>().getElementType()">]> {
-  let summary = "splat or broadcast operation";
-  let description = [{
-    Broadcast the operand to all elements of the result vector or tensor. The
-    operand has to be of either integer or float type. When the result is a
-    tensor, it has to be statically shaped.
-
-    Example:
-
-    ```mlir
-    %s = load %A[%i] : memref<128xf32>
-    %v = splat %s : vector<4xf32>
-    %t = splat %s : tensor<8x16xi32>
-    ```
-
-    TODO: This operation is easy to extend to broadcast to dynamically shaped
-    tensors in the same way dynamically shaped memrefs are handled.
-
-    ```mlir
-    // Broadcasts %s to a 2-d dynamically shaped tensor, with %m, %n binding
-    // to the sizes of the two dynamic dimensions.
-    %m = "foo"() : () -> (index)
-    %n = "bar"() : () -> (index)
-    %t = splat %s [%m, %n] : tensor<?x?xi32>
-    ```
-  }];
-
-  let arguments = (ins AnyTypeOf<[AnySignlessInteger, AnyFloat],
-                                 "integer or float type">:$input);
-  let results = (outs AnyTypeOf<[AnyVector, AnyStaticShapeTensor]>:$aggregate);
-
-  let builders = [
-    OpBuilder<(ins "Value":$element, "Type":$aggregateType),
-    [{ build($_builder, $_state, aggregateType, element); }]>];
-
-  let hasFolder = 1;
-
-  let assemblyFormat = "$input attr-dict `:` type($aggregate)";
-}
-
-//===----------------------------------------------------------------------===//
-// StoreOp
-//===----------------------------------------------------------------------===//
-
-def StoreOp : Std_Op<"store",
-     [TypesMatchWith<"type of 'value' matches element type of 'memref'",
-                     "memref", "value",
-                     "$_self.cast<MemRefType>().getElementType()">,
-                     MemRefsNormalizable]> {
-  let summary = "store operation";
-  let description = [{
-    Store a value to a memref location given by indices. The value stored should
-    have the same type as the elemental type of the memref. The number of
-    arguments provided within brackets need to match the rank of the memref.
-
-    In an affine context, the indices of a store are restricted to SSA values
-    bound to surrounding loop induction variables,
-    [symbols](Affine.md#restrictions-on-dimensions-and-symbols), results of a
-    [`constant` operation](#stdconstant-constantop), or the result of an
-    [`affine.apply`](Affine.md#affineapply-affineapplyop) operation that can in turn
-    take as arguments all of the aforementioned SSA values or the recursively
-    result of such an `affine.apply` operation.
-
-    Example:
-
-    ```mlir
-    store %100, %A[%1, 1023] : memref<4x?xf32, #layout, memspace0>
-    ```
-
-    **Context:** The `load` and `store` operations are specifically crafted to
-    fully resolve a reference to an element of a memref, and (in polyhedral
-    `affine.if` and `affine.for` operations) the compiler can follow use-def
-    chains (e.g. through [`affine.apply`](Affine.md#affineapply-affineapplyop)
-    operations) to precisely analyze references at compile-time using polyhedral
-    techniques. This is possible because of the
-    [restrictions on dimensions and symbols](Affine.md#restrictions-on-dimensions-and-symbols)
-    in these contexts.
-  }];
-
-  let arguments = (ins AnyType:$value,
-                       Arg<AnyMemRef, "the reference to store to",
-                           [MemWrite]>:$memref,
-                       Variadic<Index>:$indices);
-
-  let builders = [
-    OpBuilder<(ins "Value":$valueToStore, "Value":$memref), [{
-      $_state.addOperands(valueToStore);
-      $_state.addOperands(memref);
-    }]>];
-
-  let extraClassDeclaration = [{
-      Value getValueToStore() { return getOperand(0); }
-
-      Value getMemRef() { return getOperand(1); }
-      void setMemRef(Value value) { setOperand(1, value); }
-      MemRefType getMemRefType() {
-        return getMemRef().getType().cast<MemRefType>();
-      }
-
-      operand_range getIndices() {
-        return {operand_begin() + 2, operand_end()};
-      }
-  }];
-
-  let hasFolder = 1;
-
-  let assemblyFormat = [{
-    $value `,` $memref `[` $indices `]` attr-dict `:` type($memref)
-  }];
-}
-
-//===----------------------------------------------------------------------===//
-// SubFOp
-//===----------------------------------------------------------------------===//
-
-def SubFOp : FloatBinaryOp<"subf"> {
-  let summary = "floating point subtraction operation";
-  let hasFolder = 1;
-}
-
-//===----------------------------------------------------------------------===//
-// SubIOp
-//===----------------------------------------------------------------------===//
-
-def SubIOp : IntBinaryOp<"subi"> {
-  let summary = "integer subtraction operation";
-  let hasFolder = 1;
-}
-
-//===----------------------------------------------------------------------===//
-// SubViewOp
-//===----------------------------------------------------------------------===//
-
-def SubViewOp : BaseOpWithOffsetSizesAndStrides<
-    "subview", [DeclareOpInterfaceMethods<ViewLikeOpInterface>,
-                NoSideEffect, OffsetSizeAndStrideOpInterface] >  {
-  let summary = "memref subview operation";
-  let description = [{
-    The "subview" operation converts a memref type to another memref type
-    which represents a reduced-size view of the original memref as specified by
-    the operation's offsets, sizes and strides arguments.
-
-    The SubView operation supports the following arguments:
-
-    * source: the "base" memref on which to create a "view" memref.
-    * offsets: memref-rank number of offsets into the "base" memref at which to
-               create the "view" memref.
-    * sizes: memref-rank number of sizes which specify the sizes of the result
-             "view" memref type.
-    * strides: memref-rank number of strides that compose multiplicatively with
-               the base memref strides in each dimension.
-
-    The representation based on offsets, sizes and strides support a
-    partially-static specification via attributes specified through the
-    `static_offsets`, `static_sizes` and `static_strides` arguments. A special
-    sentinel value ShapedType::kDynamicSize and
-    ShapedType::kDynamicStrideOrOffset encodes that the corresponding entry has
-    a dynamic value.
-
-    A subview operation may additionally reduce the rank of the resulting view
-    by removing dimensions that are statically known to be of size 1.
-
-    Example 1:
-
-    ```mlir
-    %0 = alloc() : memref<64x4xf32, (d0, d1) -> (d0 * 4 + d1)>
-
-    // Create a sub-view of "base" memref '%0' with offset arguments '%c0',
-    // dynamic sizes for each dimension, and stride arguments '%c1'.
-    %1 = subview %0[%c0, %c0][%size0, %size1][%c1, %c1]
-      : memref<64x4xf32, (d0, d1) -> (d0 * 4 + d1) > to
-        memref<?x?xf32, (d0, d1)[s0, s1] -> (d0 * s1 + d1 + s0)>
-    ```
-
-    Example 2:
-
-    ```mlir
-    %0 = alloc() : memref<8x16x4xf32, (d0, d1, d1) -> (d0 * 64 + d1 * 4 + d2)>
-
-    // Create a sub-view of "base" memref '%0' with dynamic offsets, sizes,
-    // and strides.
-    // Note that dynamic offsets are represented by the linearized dynamic
-    // offset symbol 's0' in the subview memref layout map, and that the
-    // dynamic strides operands, after being applied to the base memref
-    // strides in each dimension, are represented in the view memref layout
-    // map as symbols 's1', 's2' and 's3'.
-    %1 = subview %0[%i, %j, %k][%size0, %size1, %size2][%x, %y, %z]
-      : memref<8x16x4xf32, (d0, d1, d2) -> (d0 * 64 + d1 * 4 + d2)> to
-        memref<?x?x?xf32,
-          (d0, d1, d2)[s0, s1, s2, s3] -> (d0 * s1 + d1 * s2 + d2 * s3 + s0)>
-    ```
-
-    Example 3:
-
-    ```mlir
-    %0 = alloc() : memref<8x16x4xf32, (d0, d1, d1) -> (d0 * 64 + d1 * 4 + d2)>
-
-    // Subview with constant offsets, sizes and strides.
-    %1 = subview %0[0, 2, 0][4, 4, 4][64, 4, 1]
-      : memref<8x16x4xf32, (d0, d1, d2) -> (d0 * 64 + d1 * 4 + d2)> to
-        memref<4x4x4xf32, (d0, d1, d2) -> (d0 * 64 + d1 * 4 + d2 + 8)>
-    ```
-
-    Example 4:
-
-    ```mlir
-    %0 = alloc(%arg0, %arg1) : memref<?x?xf32>
-
-    // Subview with constant size, but dynamic offsets and
-    // strides. The resulting memref has a static shape, but if the
-    // base memref has an affine map to describe the layout, the result
-    // memref also uses an affine map to describe the layout. The
-    // strides of the result memref is computed as follows:
-    //
-    // Let #map1 represents the layout of the base memref, and #map2
-    // represents the layout of the result memref. A #mapsubview can be
-    // constructed to map an index from the result memref to the base
-    // memref (note that the description below uses more convenient
-    // naming for symbols, while in affine maps, symbols are
-    // represented as unsigned numbers that identify that symbol in the
-    // given affine map.
-    //
-    // #mapsubview = (d0, d1)[o0, o1, t0, t1] -> (d0 * t0 + o0, d1 * t1 + o1)
-    //
-    // where, o0, o1, ... are offsets, and t0, t1, ... are strides. Then,
-    //
-    // #map2 = #map1.compose(#mapsubview)
-    //
-    // If the layout map is represented as
-    //
-    // #map1 = (d0, d1)[s0, s1, s2] -> (d0 * s1 + d1 * s2 + s0)
-    //
-    // then,
-    //
-    // #map2 = (d0, d1)[s0, s1, s2, o0, o1, t0, t1] ->
-    //              (d0 * s1 * t0 + d1 * s2 * t1 + o0 * s1 + o1 * s2 + s0)
-    //
-    // Representing this canonically
-    //
-    // #map2 = (d0, d1)[r0, r1, r2] -> (d0 * r1 + d1 * r2 + r0)
-    //
-    // where, r0 = o0 * s1 + o1 * s2 + s0, r1 = s1 * t0, r2 = s2 * t1.
-    %1 = subview %0[%i, %j][4, 4][%x, %y] :
-      : memref<?x?xf32, (d0, d1)[s0, s1, s2] -> (d0 * s1 + d1 * s2 + s0)> to
-        memref<4x4xf32, (d0, d1)[r0, r1, r2] -> (d0 * r1 + d1 * r2 + r0)>
-
-    // Note that the subview op does not guarantee that the result
-    // memref is "inbounds" w.r.t to base memref. It is upto the client
-    // to ensure that the subview is accessed in a manner that is
-    // in-bounds.
-    ```
-
-    Example 5:
-
-    ```mlir
-    // Rank-reducing subview.
-    %1 = subview %0[0, 0, 0][1, 16, 4][1, 1, 1] :
-      memref<8x16x4xf32> to memref<16x4xf32>
-    %3 = subview %2[3, 4, 2][1, 6, 3][1, 1, 1] :
-      memref<8x16x4xf32> to memref<6x3xf32, offset: 210, strides: [4, 1]>
-    ```
-    }
-  }];
-
-  let arguments = (ins
-    AnyMemRef:$source,
-    Variadic<Index>:$offsets,
-    Variadic<Index>:$sizes,
-    Variadic<Index>:$strides,
-    I64ArrayAttr:$static_offsets,
-    I64ArrayAttr:$static_sizes,
-    I64ArrayAttr:$static_strides
-  );
-  let results = (outs AnyMemRef:$result);
-
-  let assemblyFormat = [{
-    $source ``
-    custom<OperandsOrIntegersOffsetsOrStridesList>($offsets, $static_offsets)
-    custom<OperandsOrIntegersSizesList>($sizes, $static_sizes)
-    custom<OperandsOrIntegersOffsetsOrStridesList>($strides, $static_strides)
-    attr-dict `:` type($source) `to` type($result)
-  }];
-
-  let builders = [
-    // Build a SubViewOp with mixed static and dynamic entries and custom
-    // result type. If the type passed is nullptr, it is inferred.
-    OpBuilder<(ins "Value":$source, "ArrayRef<OpFoldResult>":$offsets,
-      "ArrayRef<OpFoldResult>":$sizes, "ArrayRef<OpFoldResult>":$strides,
-      CArg<"ArrayRef<NamedAttribute>", "{}">:$attrs)>,
-    // Build a SubViewOp with mixed static and dynamic entries and inferred
-    // result type.
-    OpBuilder<(ins "MemRefType":$resultType, "Value":$source,
-      "ArrayRef<OpFoldResult>":$offsets, "ArrayRef<OpFoldResult>":$sizes,
-      "ArrayRef<OpFoldResult>":$strides,
-      CArg<"ArrayRef<NamedAttribute>", "{}">:$attrs)>,
-    // Build a SubViewOp with static entries and custom result type. If the
-    // type passed is nullptr, it is inferred.
-    OpBuilder<(ins "Value":$source, "ArrayRef<int64_t>":$offsets,
-      "ArrayRef<int64_t>":$sizes, "ArrayRef<int64_t>":$strides,
-      CArg<"ArrayRef<NamedAttribute>", "{}">:$attrs)>,
-    // Build a SubViewOp with static entries and inferred result type.
-    OpBuilder<(ins "MemRefType":$resultType, "Value":$source,
-      "ArrayRef<int64_t>":$offsets, "ArrayRef<int64_t>":$sizes,
-      "ArrayRef<int64_t>":$strides,
-      CArg<"ArrayRef<NamedAttribute>", "{}">:$attrs)>,
-    // Build a SubViewOp with dynamic entries and custom result type. If the
-    // type passed is nullptr, it is inferred.
-    OpBuilder<(ins "Value":$source, "ValueRange":$offsets,
-      "ValueRange":$sizes, "ValueRange":$strides,
-      CArg<"ArrayRef<NamedAttribute>", "{}">:$attrs)>,
-    // Build a SubViewOp with dynamic entries and inferred result type.
-    OpBuilder<(ins "MemRefType":$resultType, "Value":$source,
-      "ValueRange":$offsets, "ValueRange":$sizes, "ValueRange":$strides,
-      CArg<"ArrayRef<NamedAttribute>", "{}">:$attrs)>
-  ];
-
-  let extraClassDeclaration = extraBaseClassDeclaration # [{
-    /// Returns the type of the base memref operand.
-    MemRefType getSourceType() {
-      return source().getType().cast<MemRefType>();
-    }
-
-    /// The result of a subview is always a memref.
-    MemRefType getType() { return getResult().getType().cast<MemRefType>(); }
-
-    /// A subview result type can be fully inferred from the source type and the
-    /// static representation of offsets, sizes and strides. Special sentinels
-    /// encode the dynamic case.
-    static Type inferResultType(MemRefType sourceMemRefType,
-                                ArrayRef<int64_t> staticOffsets,
-                                ArrayRef<int64_t> staticSizes,
-                                ArrayRef<int64_t> staticStrides);
-    static Type inferResultType(MemRefType sourceMemRefType,
-                                ArrayRef<OpFoldResult> staticOffsets,
-                                ArrayRef<OpFoldResult> staticSizes,
-                                ArrayRef<OpFoldResult> staticStrides);
-    static Type inferRankReducedResultType(unsigned resultRank,
-                                           MemRefType sourceMemRefType,
-                                           ArrayRef<int64_t> staticOffsets,
-                                           ArrayRef<int64_t> staticSizes,
-                                           ArrayRef<int64_t> staticStrides);
-    static Type inferRankReducedResultType(unsigned resultRank,
-                                           MemRefType sourceMemRefType,
-                                           ArrayRef<OpFoldResult> staticOffsets,
-                                           ArrayRef<OpFoldResult> staticSizes,
-                                           ArrayRef<OpFoldResult> staticStrides);
-
-    /// Return the expected rank of each of the`static_offsets`, `static_sizes`
-    /// and `static_strides` attributes.
-    std::array<unsigned, 3> getArrayAttrMaxRanks() {
-      unsigned rank = getSourceType().getRank();
-      return {rank, rank, rank};
-    }
-
-    /// Return the number of leading operands before the `offsets`, `sizes` and
-    /// and `strides` operands.
-    static unsigned getOffsetSizeAndStrideStartOperandIndex() { return 1; }
-  }];
-
-  let hasCanonicalizer = 1;
-  let hasFolder = 1;
-}
-
-//===----------------------------------------------------------------------===//
-// SubTensorOp
-//===----------------------------------------------------------------------===//
-
-def SubTensorOp : BaseOpWithOffsetSizesAndStrides<
-    "subtensor", [OffsetSizeAndStrideOpInterface]> {
-  let summary = "subtensor operation";
-  let description = [{
-    The "subtensor" operation extract a tensor from another tensor as
-    specified by the operation's offsets, sizes and strides arguments.
-
-    The subtensor operation supports the following arguments:
-
-    * source: the "base" tensor from which to extract a subtensor.
-    * offsets: tensor-rank number of offsets into the "base" tensor from which
-               to extract the subtensor.
-    * sizes: tensor-rank number of sizes which specify the sizes of the result
-             tensor type.
-    * strides: tensor-rank number of strides specifying subsampling in each
-               dimension.
-
-    The representation based on offsets, sizes and strides support a
-    partially-static specification via attributes specified through the
-    `static_offsets`, `static_sizes` and `static_strides` arguments. A special
-    sentinel value ShapedType::kDynamicSize and
-    ShapedType::kDynamicStrideOrOffset encodes that the corresponding entry has
-    a dynamic value.
-
-    After buffer-allocation, the "subtensor" op is expected to lower into a
-    "subview" op.
-
-    A subtensor operation may additionally reduce the rank of the resulting
-    tensor by removing dimensions that are statically known to be of size 1.
-
-    Example:
-
-    ```
-    // Rank-reducing subtensor.
-    %1 = subtensor %0[0, 0, 0][1, 16, 4][1, 1, 1] :
-      tensor<8x16x4xf32> to tensor<16x4xf32>
-    %3 = subtensor %2[3, 4, 2][1, 6, 3][1, 1, 1] :
-      tensor<8x16x4xf32> to tensor<6x3xf32>
-    ```
-  }];
-
-  let arguments = (ins
-    AnyRankedTensor:$source,
-    Variadic<Index>:$offsets,
-    Variadic<Index>:$sizes,
-    Variadic<Index>:$strides,
-    I64ArrayAttr:$static_offsets,
-    I64ArrayAttr:$static_sizes,
-    I64ArrayAttr:$static_strides
-  );
-  let results = (outs AnyRankedTensor:$result);
-
-  let assemblyFormat = [{
-    $source ``
-    custom<OperandsOrIntegersOffsetsOrStridesList>($offsets, $static_offsets)
-    custom<OperandsOrIntegersSizesList>($sizes, $static_sizes)
-    custom<OperandsOrIntegersOffsetsOrStridesList>($strides, $static_strides)
-    attr-dict `:` type($source) `to` type($result)
-  }];
-
-  let builders = [
-    // Build a SubTensorOp with mixed static and dynamic entries and inferred
-    // result type.
-    OpBuilder<(ins "Value":$source, "ArrayRef<OpFoldResult>":$offsets,
-      "ArrayRef<OpFoldResult>":$sizes, "ArrayRef<OpFoldResult>":$strides,
-      CArg<"ArrayRef<NamedAttribute>", "{}">:$attrs)>,
-    // Build a SubTensorOp with mixed static and dynamic entries and custom
-    // result type. If the type passed is nullptr, it is inferred.
-    OpBuilder<(ins "RankedTensorType":$resultType, "Value":$source,
-      "ArrayRef<OpFoldResult>":$offsets, "ArrayRef<OpFoldResult>":$sizes,
-      "ArrayRef<OpFoldResult>":$strides,
-      CArg<"ArrayRef<NamedAttribute>", "{}">:$attrs)>,
-    // Build a SubTensorOp with dynamic entries and custom result type. If the
-    // type passed is nullptr, it is inferred.
-    OpBuilder<(ins "Value":$source, "ValueRange":$offsets,
-      "ValueRange":$sizes, "ValueRange":$strides,
-      CArg<"ArrayRef<NamedAttribute>", "{}">:$attrs)>,
-    // Build a SubTensorOp with dynamic entries and inferred result type.
-    OpBuilder<(ins "RankedTensorType":$resultType, "Value":$source,
-      "ValueRange":$offsets, "ValueRange":$sizes, "ValueRange":$strides,
-      CArg<"ArrayRef<NamedAttribute>", "{}">:$attrs)>
-  ];
-
-  let extraClassDeclaration = extraBaseClassDeclaration # [{
-    /// Returns the type of the base tensor operand.
-    RankedTensorType getSourceType() {
-      return source().getType().cast<RankedTensorType>();
-    }
-
-    /// The result of a subtensor is always a tensor.
-    RankedTensorType getType() {
-      return getResult().getType().cast<RankedTensorType>();
-    }
-
-    /// A subtensor result type can be fully inferred from the source type and
-    /// the static representation of offsets, sizes and strides. Special
-    /// sentinels encode the dynamic case.
-    static Type inferResultType(RankedTensorType sourceRankedTensorType,
-                                ArrayRef<int64_t> staticOffsets,
-                                ArrayRef<int64_t> staticSizes,
-                                ArrayRef<int64_t> staticStrides);
-    static Type inferResultType(RankedTensorType sourceRankedTensorType,
-                                ArrayRef<OpFoldResult> staticOffsets,
-                                ArrayRef<OpFoldResult> staticSizes,
-                                ArrayRef<OpFoldResult> staticStrides);
-    static Type inferRankReducedResultType(unsigned resultRank,
-                                           RankedTensorType sourceRankedTensorType,
-                                           ArrayRef<int64_t> staticOffsets,
-                                           ArrayRef<int64_t> staticSizes,
-                                           ArrayRef<int64_t> staticStrides);
-    static Type inferRankReducedResultType(unsigned resultRank,
-                                           RankedTensorType sourceRankedTensorType,
-                                           ArrayRef<OpFoldResult> staticOffsets,
-                                           ArrayRef<OpFoldResult> staticSizes,
-                                           ArrayRef<OpFoldResult> staticStrides);
-
-    /// Return the expected rank of each of the`static_offsets`, `static_sizes`
-    /// and `static_strides` attributes.
-    std::array<unsigned, 3> getArrayAttrMaxRanks() {
-      unsigned rank = getSourceType().getRank();
-      return {rank, rank, rank};
-    }
-
-    /// Return the number of leading operands before the `offsets`, `sizes` and
-    /// and `strides` operands.
-    static unsigned getOffsetSizeAndStrideStartOperandIndex() { return 1; }
-  }];
-
-  let hasCanonicalizer = 1;
-  let hasFolder = 1;
-}
-
-//===----------------------------------------------------------------------===//
-// SubTensorInsertOp
-//===----------------------------------------------------------------------===//
-
-def SubTensorInsertOp : BaseOpWithOffsetSizesAndStrides<
-    "subtensor_insert",
-    [OffsetSizeAndStrideOpInterface,
-     TypesMatchWith<"expected result type to match dest type",
-                    "dest", "result", "$_self">]> {
-  let summary = "subtensor_insert operation";
-  let description = [{
-    The "subtensor_insert" operation insert a tensor `source` into another
-    tensor `dest` as specified by the operation's offsets, sizes and strides
-    arguments.
-
-    It returns a copy of `dest` with the proper subtensor updated with the value
-    of `source`.
-
-    The subtensor_insert operation has the encodes the following information:
-
-    * source: the tensor that is inserted.
-    * dest: the tensor into which the source tensor is inserted.
-    * offsets: tensor-rank number of offsets into the "base" tensor from which
-               to extract the subtensor.
-    * sizes: tensor-rank number of sizes which specify the sizes of the result
-             tensor type.
-    * strides: tensor-rank number of strides that specify subsampling in each
-               dimension.
-
-    The representation based on offsets, sizes and strides support a
-    partially-static specification via attributes specified through the
-    `static_offsets`, `static_sizes` and `static_strides` arguments. A special
-    sentinel value ShapedType::kDynamicSize and
-    ShapedType::kDynamicStrideOrOffset encodes that the corresponding entry has
-    a dynamic value.
-
-    After buffer-allocation, the "subtensor_insert" op is expected to become
-    an in-place buffer update.
-  }];
-
-  let arguments = (ins
-    AnyRankedTensor:$source,
-    AnyRankedTensor:$dest,
-    Variadic<Index>:$offsets,
-    Variadic<Index>:$sizes,
-    Variadic<Index>:$strides,
-    I64ArrayAttr:$static_offsets,
-    I64ArrayAttr:$static_sizes,
-    I64ArrayAttr:$static_strides
-  );
-  let results = (outs AnyRankedTensor:$result);
-
-  let assemblyFormat = [{
-    $source `into` $dest ``
-    custom<OperandsOrIntegersOffsetsOrStridesList>($offsets, $static_offsets)
-    custom<OperandsOrIntegersSizesList>($sizes, $static_sizes)
-    custom<OperandsOrIntegersOffsetsOrStridesList>($strides, $static_strides)
-    attr-dict `:` type($source) `into` type($dest)
-  }];
-
-  let verifier = ?;
-
-  let builders = [
-    // Build a SubTensorInsertOp with mixed static and dynamic entries.
-    OpBuilder<(ins "Value":$source, "Value":$dest,
-      "ArrayRef<OpFoldResult>":$offsets, "ArrayRef<OpFoldResult>":$sizes,
-      "ArrayRef<OpFoldResult>":$strides,
-      CArg<"ArrayRef<NamedAttribute>", "{}">:$attrs)>,
-    // Build a SubTensorInsertOp with dynamic entries.
-    OpBuilder<(ins "Value":$source, "Value":$dest,
-      "ValueRange":$offsets, "ValueRange":$sizes, "ValueRange":$strides,
-      CArg<"ArrayRef<NamedAttribute>", "{}">:$attrs)>
-  ];
-
-  let extraClassDeclaration = extraBaseClassDeclaration # [{
-    /// Returns the type of the base tensor operand.
-    RankedTensorType getSourceType() {
-      return source().getType().cast<RankedTensorType>();
-    }
-
-    /// The result of a subtensor_insert is always a tensor.
-    RankedTensorType getType() {
-      return getResult().getType().cast<RankedTensorType>();
-    }
-
-    /// Return the expected rank of each of the`static_offsets`, `static_sizes`
-    /// and `static_strides` attributes.
-    std::array<unsigned, 3> getArrayAttrMaxRanks() {
-      unsigned rank = getType().getRank();
-      return {rank, rank, rank};
-    }
-
-    /// Return the number of leading operands before the `offsets`, `sizes` and
-    /// and `strides` operands.
-    static unsigned getOffsetSizeAndStrideStartOperandIndex() { return 2; }
-  }];
-
-  let hasCanonicalizer = 1;
-  let hasFolder = 1;
-}
-
-//===----------------------------------------------------------------------===//
-// TensorLoadOp
-//===----------------------------------------------------------------------===//
-
-def TensorLoadOp : Std_Op<"tensor_load",
-    [SameOperandsAndResultShape, SameOperandsAndResultElementType,
-     TypesMatchWith<"result type matches tensor equivalent of 'memref'",
-                    "memref", "result",
-                    "getTensorTypeFromMemRefType($_self)">]> {
-  let summary = "tensor load operation";
-  let description = [{
-    Create a tensor from a memref, making an independent copy of the element
-    data. The result value is a tensor whose shape and element type match the
-    memref operand.
-
-    The opposite of this op is tensor_to_memref. Together, these two ops are
-    useful for source/target materializations when doing type conversions
-    involving tensors and memrefs.
-
-    Example:
-
-    ```mlir
-    // Produces a value of tensor<4x?xf32> type.
-    %12 = tensor_load %10 : memref<4x?xf32, #layout, memspace0>
-    ```
-  }];
-
-  let arguments = (ins Arg<AnyRankedOrUnrankedMemRef,
-                       "the reference to load from", [MemRead]>:$memref);
-  let results = (outs AnyTensor:$result);
-  // TensorLoadOp is fully verified by traits.
-  let verifier = ?;
-
-  let builders = [
-    OpBuilder<(ins "Value":$memref), [{
-      $_state.addOperands(memref);
-      $_state.addTypes(getTensorTypeFromMemRefType(memref.getType()));
-    }]>];
-
-  let extraClassDeclaration = [{
-    /// The result of a tensor_load is always a tensor.
-    TensorType getType() {
-      Type resultType = getResult().getType();
-      if (resultType.isa<TensorType>())
-        return resultType.cast<TensorType>();
-      return {};
-    }
-  }];
-
-  let assemblyFormat = "$memref attr-dict `:` type($memref)";
-
-  let hasFolder = 1;
-}
-
-//===----------------------------------------------------------------------===//
-// TensorStoreOp
-//===----------------------------------------------------------------------===//
-
-def TensorStoreOp : Std_Op<"tensor_store",
-    [SameOperandsShape, SameOperandsElementType,
-     TypesMatchWith<"type of 'value' matches tensor equivalent of 'memref'",
-                    "memref", "tensor",
-                    "getTensorTypeFromMemRefType($_self)">]> {
-  let summary = "tensor store operation";
-  let description = [{
-    Stores the contents of a tensor into a memref. The first operand is a value
-    of tensor type, the second operand is a value of memref type. The shapes and
-    element types of these must match, and are specified by the memref type.
-
-    Example:
-
-    ```mlir
-    %9 = dim %8, 1 : tensor<4x?xf32>
-    %10 = alloc(%9) : memref<4x?xf32, #layout, memspace0>
-    tensor_store %8, %10 : memref<4x?xf32, #layout, memspace0>
-    ```
-  }];
-
-  let arguments = (ins AnyTensor:$tensor, Arg<AnyRankedOrUnrankedMemRef,
-                       "the reference to store to", [MemWrite]>:$memref);
-  // TensorStoreOp is fully verified by traits.
-  let verifier = ?;
-
-  let assemblyFormat = "$tensor `,` $memref attr-dict `:` type($memref)";
-}
-
-//===----------------------------------------------------------------------===//
-// TensorToMemrefOp
-//===----------------------------------------------------------------------===//
-
-def TensorToMemrefOp : Std_Op<"tensor_to_memref",
-    [SameOperandsAndResultShape, SameOperandsAndResultElementType,
-     TypesMatchWith<"type of 'tensor' is the tensor equivalent of 'memref'",
-                    "memref", "tensor",
-                    "getTensorTypeFromMemRefType($_self)">]> {
-  let summary = "tensor to memref operation";
-  let description = [{
-    Create a memref from a tensor. This is a transient op created as a
-    materialization during type conversions between tensors and memrefs.
-
-    The opposite of this op is tensor_load. Together, these two ops are useful
-    for source/target materializations when doing type conversions involving
-    tensors and memrefs.
-
-    This op is defined by the fold
-    `tensor_to_memref(tensor_load(%memref)) -> %memref`, which is the property
-    that makes it a valid materialization in the type conversion framework.
-    This implies that one cannot assume that this op allocates a new memref for
-    its result.
-
-    Note: This op takes the memref type in its pretty form because the tensor
-    type can always be inferred from the memref type, but the reverse is not
-    true. For example, the memref might have a layout map or memory space which
-    cannot be inferred from the tensor type.
-
-    ```mlir
-    // Result type is tensor<4x?xf32>
-    %12 = tensor_to_memref %10 : memref<4x?xf32, #map0, 42>
-    ```
-  }];
-
-  let arguments = (ins AnyTensor:$tensor);
-  let results = (outs AnyRankedOrUnrankedMemRef:$memref);
-  // This op is fully verified by traits.
-  let verifier = ?;
-
-  let assemblyFormat = "$tensor attr-dict `:` type($memref)";
-
-  let hasFolder = 1;
-  let hasCanonicalizer = 1;
-}
-
-//===----------------------------------------------------------------------===//
-// TransposeOp
-//===----------------------------------------------------------------------===//
-=======
-  let arguments = (ins FunctionType:$callee,
-                       Variadic<AnyType>:$callee_operands);
-  let results = (outs Variadic<AnyType>:$results);
-
-  let builders = [
-    OpBuilder<(ins "Value":$callee, CArg<"ValueRange", "{}">:$operands), [{
-      $_state.operands.push_back(callee);
-      $_state.addOperands(operands);
-      $_state.addTypes(callee.getType().cast<FunctionType>().getResults());
-    }]>];
-
-  let extraClassDeclaration = [{
-    // TODO: Remove once migrated callers.
-    ValueRange operands() { return getCalleeOperands(); }
->>>>>>> 2ab1d525
-
-    /// Get the argument operands to the called function.
-    operand_range getArgOperands() {
-      return {arg_operand_begin(), arg_operand_end()};
-    }
-
-    operand_iterator arg_operand_begin() { return ++operand_begin(); }
-    operand_iterator arg_operand_end() { return operand_end(); }
-
-    /// Return the callee of this operation.
-    CallInterfaceCallable getCallableForCallee() { return getCallee(); }
-  }];
-
-<<<<<<< HEAD
-  let builders = [
-    OpBuilder<(ins "Value":$in, "AffineMapAttr":$permutation,
-      CArg<"ArrayRef<NamedAttribute>", "{}">:$attrs)>];
-
-  let extraClassDeclaration = [{
-    static StringRef getPermutationAttrName() { return "permutation"; }
-    ShapedType getShapedType() { return in().getType().cast<ShapedType>(); }
-  }];
-=======
-  let verifier = ?;
-  let hasCanonicalizeMethod = 1;
->>>>>>> 2ab1d525
-
-  let assemblyFormat =
-    "$callee `(` $callee_operands `)` attr-dict `:` type($callee)";
-}
-
-//===----------------------------------------------------------------------===//
-// CondBranchOp
-//===----------------------------------------------------------------------===//
-
-<<<<<<< HEAD
-def TruncateIOp : Std_Op<"trunci", [NoSideEffect,
-    DeclareOpInterfaceMethods<VectorUnrollOpInterface>] #
-    ElementwiseMappable.traits> {
-  let summary = "integer truncation operation";
-=======
-def CondBranchOp : Std_Op<"cond_br",
-    [AttrSizedOperandSegments,
-     DeclareOpInterfaceMethods<BranchOpInterface, ["getSuccessorForOperands"]>,
-     NoSideEffect, Terminator]> {
-  let summary = "conditional branch operation";
->>>>>>> 2ab1d525
-  let description = [{
-    The `cond_br` terminator operation represents a conditional branch on a
-    boolean (1-bit integer) value. If the bit is set, then the first destination
-    is jumped to; if it is false, the second destination is chosen. The count
-    and types of operands must align with the arguments in the corresponding
-    target blocks.
-
-    The MLIR conditional branch operation is not allowed to target the entry
-    block for a region. The two destinations of the conditional branch operation
-    are allowed to be the same.
-
-    The following example illustrates a function with a conditional branch
-    operation that targets the same block.
-
-    Example:
-
-    ```mlir
-    func @select(%a: i32, %b: i32, %flag: i1) -> i32 {
-      // Both targets are the same, operands differ
-      cond_br %flag, ^bb1(%a : i32), ^bb1(%b : i32)
-
-    ^bb1(%x : i32) :
-      return %x : i32
-    }
-    ```
-  }];
-
-  let arguments = (ins I1:$condition,
-                       Variadic<AnyType>:$trueDestOperands,
-                       Variadic<AnyType>:$falseDestOperands);
-  let successors = (successor AnySuccessor:$trueDest, AnySuccessor:$falseDest);
-
-  let builders = [
-<<<<<<< HEAD
-    OpBuilder<(ins "Value":$value, "Type":$destType), [{
-      $_state.addOperands(value);
-      $_state.addTypes(destType);
-=======
-    OpBuilder<(ins "Value":$condition, "Block *":$trueDest,
-      "ValueRange":$trueOperands, "Block *":$falseDest,
-      "ValueRange":$falseOperands), [{
-      build($_builder, $_state, condition, trueOperands, falseOperands, trueDest,
-            falseDest);
-    }]>,
-    OpBuilder<(ins "Value":$condition, "Block *":$trueDest,
-      "Block *":$falseDest, CArg<"ValueRange", "{}">:$falseOperands), [{
-      build($_builder, $_state, condition, trueDest, ValueRange(), falseDest,
-            falseOperands);
->>>>>>> 2ab1d525
-    }]>];
-
-  // CondBranchOp is fully verified by traits.
-  let verifier = ?;
-
-  let extraClassDeclaration = [{
-    // These are the indices into the dests list.
-    enum { trueIndex = 0, falseIndex = 1 };
-
-<<<<<<< HEAD
-def UIToFPOp : ArithmeticCastOp<"uitofp">, Arguments<(ins AnyType:$in)> {
-  let summary = "cast from unsigned integer type to floating-point";
-  let description = [{
-    Cast from a value interpreted as unsigned integer or vector of unsigned
-    integers to the corresponding scalar or vector floating-point value. If the
-    value cannot be exactly represented, it is rounded using the default
-    rounding mode. Scalars and vector types are currently supported.
-  }];
-}
-=======
-    // Accessors for operands to the 'true' destination.
-    Value getTrueOperand(unsigned idx) {
-      assert(idx < getNumTrueOperands());
-      return getOperand(getTrueDestOperandIndex() + idx);
-    }
-
-    void setTrueOperand(unsigned idx, Value value) {
-      assert(idx < getNumTrueOperands());
-      setOperand(getTrueDestOperandIndex() + idx, value);
-    }
-
-    unsigned getNumTrueOperands()  { return getTrueOperands().size(); }
->>>>>>> 2ab1d525
-
-    /// Erase the operand at 'index' from the true operand list.
-    void eraseTrueOperand(unsigned index)  {
-      getTrueDestOperandsMutable().erase(index);
-    }
-
-<<<<<<< HEAD
-def UnsignedDivIOp : IntBinaryOp<"divi_unsigned"> {
-  let summary = "unsigned integer division operation";
-  let description = [{
-    Syntax:
-    ```
-    operation ::= ssa-id `=` `std.divi_unsigned` ssa-use `,` ssa-use `:` type
-    ```
-=======
-    // Accessors for operands to the 'false' destination.
-    Value getFalseOperand(unsigned idx) {
-      assert(idx < getNumFalseOperands());
-      return getOperand(getFalseDestOperandIndex() + idx);
-    }
-    void setFalseOperand(unsigned idx, Value value) {
-      assert(idx < getNumFalseOperands());
-      setOperand(getFalseDestOperandIndex() + idx, value);
-    }
->>>>>>> 2ab1d525
-
-    operand_range getTrueOperands() { return getTrueDestOperands(); }
-    operand_range getFalseOperands() { return getFalseDestOperands(); }
-
-    unsigned getNumFalseOperands() { return getFalseOperands().size(); }
-
-    /// Erase the operand at 'index' from the false operand list.
-    void eraseFalseOperand(unsigned index) {
-      getFalseDestOperandsMutable().erase(index);
-    }
-
-  private:
-    /// Get the index of the first true destination operand.
-    unsigned getTrueDestOperandIndex() { return 1; }
-
-    /// Get the index of the first false destination operand.
-    unsigned getFalseDestOperandIndex() {
-      return getTrueDestOperandIndex() + getNumTrueOperands();
-    }
-  }];
-
-  let hasCanonicalizer = 1;
-  let assemblyFormat = [{
-    $condition `,`
-    $trueDest (`(` $trueDestOperands^ `:` type($trueDestOperands) `)`)? `,`
-    $falseDest (`(` $falseDestOperands^ `:` type($falseDestOperands) `)`)?
-    attr-dict
-  }];
-}
-
-//===----------------------------------------------------------------------===//
-// ConstantOp
-//===----------------------------------------------------------------------===//
-
-<<<<<<< HEAD
-def UnsignedRemIOp : IntBinaryOp<"remi_unsigned"> {
-  let summary = "unsigned integer division remainder operation";
-=======
-def ConstantOp : Std_Op<"constant",
     [ConstantLike, NoSideEffect,
      DeclareOpInterfaceMethods<OpAsmOpInterface, ["getAsmResultNames"]>]> {
   let summary = "constant";
->>>>>>> 2ab1d525
   let description = [{
     Syntax:
 
@@ -3567,14 +615,9 @@
 // ReturnOp
 //===----------------------------------------------------------------------===//
 
-<<<<<<< HEAD
-def UnsignedShiftRightOp : IntBinaryOp<"shift_right_unsigned"> {
-  let summary = "unsigned integer right-shift";
-=======
 def ReturnOp : Std_Op<"return", [NoSideEffect, HasParent<"FuncOp">,
                                 MemRefsNormalizable, ReturnLike, Terminator]> {
   let summary = "return operation";
->>>>>>> 2ab1d525
   let description = [{
     The `return` operation represents a return operation within a function.
     The operation takes variable number of operands and produces no results.
@@ -3651,13 +694,6 @@
 }
 
 //===----------------------------------------------------------------------===//
-<<<<<<< HEAD
-// XOrOp
-//===----------------------------------------------------------------------===//
-
-def XOrOp : IntBinaryOp<"xor", [Commutative]> {
-  let summary = "integer binary xor";
-=======
 // SplatOp
 //===----------------------------------------------------------------------===//
 
@@ -3666,7 +702,6 @@
                     "aggregate", "input",
                     "$_self.cast<ShapedType>().getElementType()">]> {
   let summary = "splat or broadcast operation";
->>>>>>> 2ab1d525
   let description = [{
     Broadcast the operand to all elements of the result vector or tensor. The
     operand has to be of integer/index/float type. When the result is a tensor,
@@ -3710,18 +745,11 @@
 // SwitchOp
 //===----------------------------------------------------------------------===//
 
-<<<<<<< HEAD
-def ZeroExtendIOp : Std_Op<"zexti", [NoSideEffect,
-    DeclareOpInterfaceMethods<VectorUnrollOpInterface>] #
-    ElementwiseMappable.traits> {
-  let summary = "integer zero extension operation";
-=======
 def SwitchOp : Std_Op<"switch",
     [AttrSizedOperandSegments,
      DeclareOpInterfaceMethods<BranchOpInterface, ["getSuccessorForOperands"]>,
      NoSideEffect, Terminator]> {
   let summary = "switch operation";
->>>>>>> 2ab1d525
   let description = [{
     The `switch` terminator operation represents a switch on a signless integer
     value. If the flag matches one of the specified cases, then the
@@ -3752,12 +780,6 @@
     VariadicSuccessor<AnySuccessor>:$caseDestinations
   );
   let builders = [
-<<<<<<< HEAD
-    OpBuilder<(ins "Value":$value, "Type":$destType), [{
-      $_state.addOperands(value);
-      $_state.addTypes(destType);
-    }]>];
-=======
     OpBuilder<(ins "Value":$flag,
       "Block *":$defaultDestination,
       "ValueRange":$defaultOperands,
@@ -3777,7 +799,6 @@
       CArg<"BlockRange", "{}">:$caseDestinations,
       CArg<"ArrayRef<ValueRange>", "{}">:$caseOperands)>
   ];
->>>>>>> 2ab1d525
 
   let assemblyFormat = [{
     $flag `:` type($flag) `,` `[` `\n`
