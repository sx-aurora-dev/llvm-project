//===-- GPUOps.td - GPU dialect operation definitions ------*- tablegen -*-===//
//
// Part of the LLVM Project, under the Apache License v2.0 with LLVM Exceptions.
// See https://llvm.org/LICENSE.txt for license information.
// SPDX-License-Identifier: Apache-2.0 WITH LLVM-exception
//
//===----------------------------------------------------------------------===//
//
// Defines some operations of the GPU dialect.
//
//===----------------------------------------------------------------------===//

#ifndef GPU_OPS
#define GPU_OPS

include "mlir/Dialect/DLTI/DLTIBase.td"
include "mlir/Dialect/GPU/GPUBase.td"
include "mlir/Dialect/LLVMIR/LLVMOpBase.td"
include "mlir/IR/SymbolInterfaces.td"
include "mlir/Interfaces/DataLayoutInterfaces.td"
include "mlir/Interfaces/InferTypeOpInterface.td"
include "mlir/Interfaces/SideEffectInterfaces.td"

//===----------------------------------------------------------------------===//
// GPU Dialect operations.
//===----------------------------------------------------------------------===//

class GPU_Op<string mnemonic, list<OpTrait> traits = []> :
    Op<GPU_Dialect, mnemonic, traits>;

class GPU_IndexOp<string mnemonic, list<OpTrait> traits = []> :
    GPU_Op<mnemonic, !listconcat(traits, [NoSideEffect])>,
    Arguments<(ins StrAttr:$dimension)>, Results<(outs Index)> {
  let verifier = [{ return ::verifyIndexOp(*this); }];
}

def GPU_BlockDimOp : GPU_IndexOp<"block_dim"> {
  let description = [{
    Returns the number of threads in the thread block (aka the block size) along
    the x, y, or z `dimension`.

    Example:

    ```mlir
    %bDimX = "gpu.block_dim"() {dimension = "x"} : () -> (index)
    ```
  }];
}
def GPU_BlockIdOp : GPU_IndexOp<"block_id"> {
  let description = [{
    Returns the block id, i.e. the index of the current block within the grid
    along the x, y, or z `dimension`.

    Example:

    ```mlir
    %bIdY = "gpu.block_id"() {dimension = "y"} : () -> (index)
    ```
  }];
}
def GPU_GridDimOp : GPU_IndexOp<"grid_dim"> {
  let description = [{
    Returns the number of thread blocks in the grid along the x, y, or z
    `dimension`.

    Example:

    ```mlir
    %gDimZ = "gpu.grid_dim"() {dimension = "z"} : () -> (index)
    ```
  }];
}
def GPU_ThreadIdOp : GPU_IndexOp<"thread_id"> {
  let description = [{
    Returns the thread id, i.e. the index of the current thread within the block
    along the x, y, or z `dimension`.

    Example:

    ```mlir
    %tIdX = "gpu.thread_id"() {dimension = "x"} : () -> (index)
    ```
  }];
}

def GPU_SubgroupIdOp : GPU_Op<"subgroup_id", [NoSideEffect]>,
    Arguments<(ins)>, Results<(outs Index:$result)> {
  let description = [{
    Returns the subgroup id, i.e. the index of the current subgroup within the
    workgroup.

    Example:

    ```mlir
    %sgId = gpu.subgroup_id : index
    ```
  }];

  let assemblyFormat = "attr-dict `:` type($result)";
  let verifier = [{ return success(); }];
}

def GPU_NumSubgroupsOp : GPU_Op<"num_subgroups", [NoSideEffect]>,
    Arguments<(ins)>, Results<(outs Index:$result)> {
  let description = [{
    Returns the number of subgroups within a workgroup.

    Example:

    ```mlir
    %numSg = gpu.num_subgroups : index
    ```
  }];

  let assemblyFormat = "attr-dict `:` type($result)";
  let verifier = [{ return success(); }];
}

def GPU_SubgroupSizeOp : GPU_Op<"subgroup_size", [NoSideEffect]>,
    Arguments<(ins)>, Results<(outs Index:$result)> {
  let description = [{
    Returns the number of threads within a subgroup.

    Example:

    ```mlir
    %sgSz = gpu.subgroup_size : index
    ```
  }];

  let assemblyFormat = "attr-dict `:` type($result)";
  let verifier = [{ return success(); }];
}

def GPU_GPUFuncOp : GPU_Op<"func", [HasParent<"GPUModuleOp">,
                                    AutomaticAllocationScope, FunctionLike,
                                    IsolatedFromAbove, Symbol]> {
  let summary = "Function executable on a GPU";

  let description = [{
    Defines a function that can be executed on a GPU. This supports memory
    attribution and its body has a particular execution model.

    GPU functions are either kernels (as indicated by the `kernel` attribute) or
    regular functions. The former can be launched from the host side, while the
    latter are device side only.

    The memory attribution defines SSA values that correspond to memory buffers
    allocated in the memory hierarchy of the GPU (see below).

    The operation has one attached region that corresponds to the body of the
    function. The region arguments consist of the function arguments without
    modification, followed by buffers defined in memory annotations. The body of
    a GPU function, when launched, is executed by multiple work items. There are
    no guarantees on the order in which work items execute, or on the connection
    between them. In particular, work items are not necessarily executed in
    lock-step. Synchronization ops such as "gpu.barrier" should be used to
    coordinate work items. Declarations of GPU functions, i.e. not having the
    body region, are not supported.

    Syntax:

    ```
    op ::= `gpu.func` symbol-ref-id `(` argument-list `)` (`->`
    function-result-list)?
           memory-attribution `kernel`? function-attributes? region

    memory-attribution ::= (`workgroup` `(` ssa-id-and-type-list `)`)?
                           (`private` `(` ssa-id-and-type-list `)`)?
    ```

    Example:

    ```mlir
    gpu.func @foo(%arg0: index)
        workgroup(%workgroup: memref<32xf32, 3>)
        private(%private: memref<1xf32, 5>)
        kernel
        attributes {qux: "quux"} {
      gpu.return
    }
    ```

    The generic form illustrates the concept

    ```mlir
    "gpu.func"(%arg: index) {sym_name: "foo", kernel, qux: "quux"} ({
    ^bb0(%arg0: index, %workgroup: memref<32xf32, 3>,
         %private: memref<1xf32, 5>):
      "gpu.return"() : () -> ()
    }) : (index) -> ()
    ```

    Note the non-default memory spaces used in memref types in memory
    attribution.
  }];

  let regions = (region AnyRegion:$body);

  let skipDefaultBuilders = 1;

  let builders = [
    OpBuilder<(ins "StringRef":$name, "FunctionType":$type,
      CArg<"TypeRange", "{}">:$workgroupAttributions,
      CArg<"TypeRange", "{}">:$privateAttributions,
      CArg<"ArrayRef<NamedAttribute>", "{}">:$attrs)>
  ];

  let extraClassDeclaration = [{
    /// Returns `true` if the GPU function defined by this Op is a kernel, i.e.
    /// it is intended to be launched from host.
    bool isKernel() {
      return (*this)->getAttrOfType<UnitAttr>(
          GPUDialect::getKernelFuncAttrName()) != nullptr;
    }

    /// Returns the number of buffers located in the workgroup memory.
    unsigned getNumWorkgroupAttributions() {
      return (*this)->getAttrOfType<IntegerAttr>(
          getNumWorkgroupAttributionsAttrName()).getInt();
    }

    /// Returns a list of block arguments that correspond to buffers located in
    /// the workgroup memory
    ArrayRef<BlockArgument> getWorkgroupAttributions() {
      auto begin =
          std::next(getBody().args_begin(), getType().getNumInputs());
      auto end = std::next(begin, getNumWorkgroupAttributions());
      return {begin, end};
    }

    /// Adds a new block argument that corresponds to buffers located in
    /// workgroup memory.
    BlockArgument addWorkgroupAttribution(Type type);

    /// Returns the number of buffers located in the private memory.
    unsigned getNumPrivateAttributions() {
      return getBody().getNumArguments() - getType().getNumInputs() -
          getNumWorkgroupAttributions();
    }

    /// Returns a list of block arguments that correspond to buffers located in
    /// the private memory.
    ArrayRef<BlockArgument> getPrivateAttributions() {
      // Buffers on the private memory always come after buffers on the workgroup
      // memory.
      auto begin =
          std::next(getBody().args_begin(),
                    getType().getNumInputs() + getNumWorkgroupAttributions());
      return {begin, getBody().args_end()};
    }

    /// Adds a new block argument that corresponds to buffers located in
    /// private memory.
    BlockArgument addPrivateAttribution(Type type);

    /// Returns the name of the attribute containing the number of buffers
    /// located in the workgroup memory.
    static StringRef getNumWorkgroupAttributionsAttrName() {
      return "workgroup_attributions";
    }

    // FunctionLike trait needs access to the functions below.
    friend class OpTrait::FunctionLike<GPUFuncOp>;

    /// Hooks for the input/output type enumeration in FunctionLike .
    unsigned getNumFuncArguments() { return getType().getNumInputs(); }
    unsigned getNumFuncResults() { return getType().getNumResults(); }

    /// Returns the keywords used in the custom syntax for this Op.
    static StringRef getWorkgroupKeyword() { return "workgroup"; }
    static StringRef getPrivateKeyword() { return "private"; }
    static StringRef getKernelKeyword() { return "kernel"; }

    /// Hook for FunctionLike verifier.
    LogicalResult verifyType();

    /// Verifies the body of the function.
    LogicalResult verifyBody();
  }];

  // let verifier = [{ return ::verifFuncOpy(*this); }];
  let printer = [{ printGPUFuncOp(p, *this); }];
  let parser = [{ return parseGPUFuncOp(parser, result); }];
}

def GPU_LaunchFuncOp : GPU_Op<"launch_func",
                              [GPU_AsyncOpInterface, AttrSizedOperandSegments]>,
    Arguments<(ins Variadic<GPU_AsyncToken>:$asyncDependencies,
               SymbolRefAttr:$kernel,
               Index:$gridSizeX, Index:$gridSizeY, Index:$gridSizeZ,
               Index:$blockSizeX, Index:$blockSizeY, Index:$blockSizeZ,
               Optional<I32>:$dynamicSharedMemorySize,
               Variadic<AnyType>:$operands)>,
    Results<(outs Optional<GPU_AsyncToken>:$asyncToken)> {
  let summary = "Launches a function as a GPU kernel";

  let description = [{
    Launch a kernel function on the specified grid of thread blocks.
    `gpu.launch` operations are lowered to `gpu.launch_func` operations by
    outlining the kernel body into a function in a dedicated module, which
    reflects the separate compilation process. The kernel function is required
    to have the `gpu.kernel` attribute. The module containing the kernel
    function is required to be a gpu.module. And finally, the module containing
    the kernel module (which thus cannot be the top-level module) is required
    to have the `gpu.container_module` attribute. The `gpu.launch_func`
    operation has a symbol attribute named `kernel` to identify the fully
    specified kernel function to launch (both the gpu.module and func).

    The `gpu.launch_func` supports async dependencies: the kernel does not start
    executing until the ops producing those async dependencies have completed.

    By the default, the host implicitly blocks until kernel execution has
    completed. If the `async` keyword is present, the host does not block but
    instead a `!gpu.async.token` is returned. Other async GPU ops can take this
    token as dependency.

    The operation requires at least the grid and block sizes along the x,y,z
    dimensions as arguments. When a lower-dimensional kernel is required,
    unused sizes must be explicitly set to `1`.

    The remaining operands are optional. The first optional operand corresponds
    to the amount of dynamic shared memory a kernel's workgroup should be
    allocated; when this operand is not present, a zero size is assumed.

    The remaining operands if present are passed as arguments to the kernel
    function.

    Example:

    ```mlir
    module attributes {gpu.container_module} {

      // This module creates a separate compilation unit for the GPU compiler.
      gpu.module @kernels {
        func @kernel_1(%arg0 : f32, %arg1 : memref<?xf32, 1>)
            attributes { nvvm.kernel = true } {

          // Operations that produce block/thread IDs and dimensions are
          // injected when outlining the `gpu.launch` body to a function called
          // by `gpu.launch_func`.
          %tIdX = "gpu.thread_id"() {dimension = "x"} : () -> (index)
          %tIdY = "gpu.thread_id"() {dimension = "y"} : () -> (index)
          %tIdZ = "gpu.thread_id"() {dimension = "z"} : () -> (index)

          %bDimX = "gpu.block_dim"() {dimension = "x"} : () -> (index)
          %bDimY = "gpu.block_dim"() {dimension = "y"} : () -> (index)
          %bDimZ = "gpu.block_dim"() {dimension = "z"} : () -> (index)

          %bIdX = "gpu.block_id"() {dimension = "x"} : () -> (index)
          %bIdY = "gpu.block_id"() {dimension = "y"} : () -> (index)
          %bIdZ = "gpu.block_id"() {dimension = "z"} : () -> (index)

          %gDimX = "gpu.grid_dim"() {dimension = "x"} : () -> (index)
          %gDimY = "gpu.grid_dim"() {dimension = "y"} : () -> (index)
          %gDimZ = "gpu.grid_dim"() {dimension = "z"} : () -> (index)

          "some_op"(%bx, %tx) : (index, index) -> ()
          %42 = load %arg1[%bx] : memref<?xf32, 1>
        }
      }

      %t0 = gpu.wait async
      gpu.launch_func
          async                           // (Optional) Don't block host, return token.
          [%t0]                           // (Optional) Execute only after %t0 has completed.
          @kernels::@kernel_1             // Kernel function.
          blocks in (%cst, %cst, %cst)    // Grid size.
          threads in (%cst, %cst, %cst)   // Block size.
          dynamic_shared_memory_size %s   // (Optional) Amount of dynamic shared
                                          // memory to allocate for a workgroup.
          args(%arg0 : f32,               // (Optional) Kernel arguments.
               %arg1 : memref<?xf32, 1>)
    }
    ```
  }];

  let skipDefaultBuilders = 1;

  let builders = [
    OpBuilder<(ins "GPUFuncOp":$kernelFunc, "KernelDim3":$gridSize,
<<<<<<< HEAD
      "KernelDim3":$blockSize, "ValueRange":$kernelOperands)>
=======
      "KernelDim3":$blockSize, "Value":$dynamicSharedMemorySize,
      "ValueRange":$kernelOperands)>
>>>>>>> 2ab1d525
  ];

  let extraClassDeclaration = [{
    /// The number of operands passed to the kernel function.
    unsigned getNumKernelOperands();

    /// The name of the kernel's containing module.
    StringAttr getKernelModuleName();

    /// The name of the kernel.
    StringAttr getKernelName();

    /// The i-th operand passed to the kernel function.
    Value getKernelOperand(unsigned i);

    /// Get the SSA values passed as operands to specify the grid size.
    KernelDim3 getGridSizeOperandValues();

    /// Get the SSA values passed as operands to specify the block size.
    KernelDim3 getBlockSizeOperandValues();

    /// The number of launch configuration operands, placed at the leading
    /// positions of the operand list.
    static constexpr unsigned kNumConfigOperands = 6;

    // This needs to quietly verify if attributes with names defined below are
    // present since it is run before the verifier of this op.
    friend LogicalResult GPUDialect::verifyOperationAttribute(Operation *,
                                                              NamedAttribute);

    /// The name of the symbol reference attribute specifying the kernel to launch.
    static StringRef getKernelAttrName() { return "kernel"; }
  }];

  let verifier = [{ return ::verify(*this); }];
  let assemblyFormat = [{
      custom<AsyncDependencies>(type($asyncToken), $asyncDependencies)
      $kernel
      `blocks` `in` ` ` `(`$gridSizeX`,` $gridSizeY`,` $gridSizeZ`)`
      `threads` `in` ` ` `(`$blockSizeX`,` $blockSizeY`,` $blockSizeZ`)`
      (`dynamic_shared_memory_size` $dynamicSharedMemorySize^)?
      custom<LaunchFuncOperands>($operands, type($operands)) attr-dict
  }];
}

def GPU_LaunchOp : GPU_Op<"launch">,
    Arguments<(ins Index:$gridSizeX, Index:$gridSizeY, Index:$gridSizeZ,
               Index:$blockSizeX, Index:$blockSizeY, Index:$blockSizeZ,
               Optional<I32>:$dynamicSharedMemorySize)>,
    Results<(outs)> {
  let summary = "GPU kernel launch operation";

  let description = [{
    Launch a kernel on the specified grid of thread blocks. The body of the
    kernel is defined by the single region that this operation contains. The
    operation takes six operands followed by an optional operand: the first
    three operands are grid sizes along the x,y,z dimensions and the following
    three are block sizes along the x,y,z dimensions. The last operand is
    optional and corresponds to the amount of dynamic shared memory a kernel's
    workgroup should be allocated; when this operand is not present, a zero size
    is assumed.

    When a lower-dimensional kernel is required, unused sizes must
    be explicitly set to `1`.

    The body region has _twelve_ arguments, grouped as follows:

    -   three arguments that contain block identifiers along x,y,z dimensions;
    -   three arguments that contain thread identifiers along x,y,z dimensions;
    -   operands of the `gpu.launch` operation as is (i.e. the operands for
        grid and block sizes).

    Syntax:

    ```
    operation ::= `gpu.launch` `block` `(` ssa-id-list `)` `in` ssa-reassignment
                             `threads` `(` ssa-id-list `)` `in` ssa-reassignment
                             (dynamic_shared_memory_size ssa-use)?
                             region attr-dict?
    ssa-reassignment ::= `(` ssa-id `=` ssa-use (`,` ssa-id `=` ssa-use)* `)`
    ```

    Example:

    ```mlir
    gpu.launch blocks(%bx, %by, %bz) in (%sz_bx = %0, %sz_by = %1, %sz_bz = %2)
               threads(%tx, %ty, %tz) in (%sz_tx = %3, %sz_ty = %4, %sz_tz = %5) {
      // Block and thread identifiers, as well as block/grid sizes are
      // immediately usable inside body region.
      "some_op"(%bx, %tx) : (index, index) -> ()
      // Assuming %val1 is defined outside the gpu.launch region.
      %42 = load %val1[%bx] : memref<?xf32, 1>
    }

    // Generic syntax explains how the pretty syntax maps to the IR structure.
    "gpu.launch"(%cst, %cst, %c1,  // Grid sizes.
                 %cst, %c1, %c1)   // Block sizes.

        {/*attributes*/}
        // All sizes and identifiers have "index" size.
        : (index, index, index, index, index, index) -> () {
    // The operation passes block and thread identifiers, followed by grid and
    // block sizes.
    ^bb0(%bx : index, %by : index, %bz : index,
         %tx : index, %ty : index, %tz : index,
         %num_bx : index, %num_by : index, %num_bz : index,
         %num_tx : index, %num_ty : index, %num_tz : index)
      "some_op"(%bx, %tx) : (index, index) -> ()
      %3 = "memref.load"(%val1, %bx) : (memref<?xf32, 1>, index) -> f32
    }
    ```

    Rationale: using operation/block arguments gives analyses a clear way of
    understanding that a value has additional semantics (e.g., we will need to
    know what value corresponds to threadIdx.x for coalescing). We can recover
    these properties by analyzing the operations producing values, but it is
    easier just to have that information by construction.
  }];

  let regions = (region AnyRegion:$body);

  let skipDefaultBuilders = 1;

  let builders = [
    OpBuilder<(ins "Value":$gridSizeX, "Value":$gridSizeY,
      "Value":$gridSizeZ, "Value":$blockSizeX, "Value":$blockSizeY,
      "Value":$blockSizeZ,
      CArg<"Value", "nullptr">:$dynamic_shared_memory_size)>
  ];

  let extraClassDeclaration = [{
    /// Get the SSA values corresponding to kernel block identifiers.
    KernelDim3 getBlockIds();
    /// Get the SSA values corresponding to kernel thread identifiers.
    KernelDim3 getThreadIds();
    /// Get the SSA values corresponding to kernel grid size.
    KernelDim3 getGridSize();
    /// Get the SSA values corresponding to kernel block size.
    KernelDim3 getBlockSize();

    /// Get the SSA values passed as operands to specify the grid size.
    KernelDim3 getGridSizeOperandValues();
    /// Get the SSA values passed as operands to specify the block size.
    KernelDim3 getBlockSizeOperandValues();

    static StringRef getBlocksKeyword() { return "blocks"; }
    static StringRef getThreadsKeyword() { return "threads"; }
    static StringRef getDynamicSharedMemorySizeKeyword() {
      return "dynamic_shared_memory_size";
    }

    /// The number of launch configuration operands, placed at the leading
    /// positions of the operand list.
    static constexpr unsigned kNumConfigOperands = 6;

    /// The number of region attributes containing the launch configuration,
    /// placed in the leading positions of the argument list.
    static constexpr unsigned kNumConfigRegionAttributes = 12;
  }];

  let parser = [{ return parseLaunchOp(parser, result); }];
  let printer = [{ printLaunchOp(p, *this); }];
  let verifier = [{ return ::verify(*this); }];
  let hasCanonicalizer = 1;
}

def GPU_PrintfOp : GPU_Op<"printf", [MemoryEffects<[MemWrite]>]>,
  Arguments<(ins StrAttr:$format,
                Variadic<AnyTypeOf<[AnyInteger, Index, AnyFloat]>>:$args)> {
  let summary = "Device-side printf, as in CUDA or OpenCL, for debugging";
  let description = [{
    `gpu.printf` takes a literal format string `format` and an arbitrary number of
    scalar arguments that should be printed.

    The format string is a C-style printf string, subject to any restrictions
    imposed by one's target platform.
  }];
  let assemblyFormat = [{
    $format attr-dict ($args^ `:` type($args))?
  }];
}

def GPU_ReturnOp : GPU_Op<"return", [HasParent<"GPUFuncOp">, NoSideEffect,
                                     Terminator]>,
    Arguments<(ins Variadic<AnyType>:$operands)>, Results<(outs)> {
  let summary = "Terminator for GPU functions.";
  let description = [{
    A terminator operation for regions that appear in the body of  `gpu.func`
    functions. The operands to the `gpu.return` are the result values returned
    by an invocation of the `gpu.func`.
  }];

  let builders = [OpBuilder<(ins), [{ // empty}]>];

  let assemblyFormat = "attr-dict ($operands^ `:` type($operands))?";
  let verifier = [{ return ::verify(*this); }];
}

def GPU_TerminatorOp : GPU_Op<"terminator", [HasParent<"LaunchOp">,
                                             NoSideEffect, Terminator]>,
    Arguments<(ins)>, Results<(outs)> {
  let summary = "Terminator for GPU launch regions.";
  let description = [{
    A terminator operation for regions that appear in the body of `gpu.launch`
    operation.  These regions are not expected to return any value so the
    terminator takes no operands.
  }];

  let assemblyFormat = "attr-dict";
}

def GPU_YieldOp : GPU_Op<"yield", [NoSideEffect, Terminator]>,
    Arguments<(ins Variadic<AnyType>:$values)> {
  let summary = "GPU yield operation";
  let description = [{
    gpu.yield` is a special terminator operation for blocks inside regions
    in gpu ops. It returns values to the immediately enclosing gpu op.

    Example:

    ```mlir
    gpu.yield %f0, %f1 : f32, f32
    ```
  }];
}

// add, mul mirror the XLA ComparisonDirection enum.
def GPU_AllReduceOpAdd : StrEnumAttrCase<"ADD", -1, "add">;
def GPU_AllReduceOpAnd : StrEnumAttrCase<"AND", -1, "and">;
def GPU_AllReduceOpMax : StrEnumAttrCase<"MAX", -1, "max">;
def GPU_AllReduceOpMin : StrEnumAttrCase<"MIN", -1, "min">;
def GPU_AllReduceOpMul : StrEnumAttrCase<"MUL", -1, "mul">;
def GPU_AllReduceOpOr : StrEnumAttrCase<"OR", -1, "or">;
def GPU_AllReduceOpXor : StrEnumAttrCase<"XOR", -1, "xor">;

def GPU_AllReduceOperationAttr : StrEnumAttr<"AllReduceOperationAttr",
    "built-in reduction operations supported by gpu.allreduce.",
    [
      GPU_AllReduceOpAdd,
      GPU_AllReduceOpAnd,
      GPU_AllReduceOpMax,
      GPU_AllReduceOpMin,
      GPU_AllReduceOpMul,
      GPU_AllReduceOpOr,
      GPU_AllReduceOpXor
    ]>{
  let cppNamespace = "::mlir::gpu";
}

def GPU_AllReduceOp : GPU_Op<"all_reduce",
    [SameOperandsAndResultType, IsolatedFromAbove]>,
    Arguments<(ins AnyType:$value,
               OptionalAttr<GPU_AllReduceOperationAttr>:$op)>,
    Results<(outs AnyType)> {
  let summary = "Reduce values among workgroup.";
  let description = [{
    The `all_reduce` op reduces the value of every work item across a local
    workgroup. The result is equal for all work items of a workgroup.

    For example, both

    ```mlir
    %1 = "gpu.all_reduce"(%0) ({}) { op = "add" } : (f32) -> (f32)
    %2 = "gpu.all_reduce"(%0) ({
    ^bb(%lhs : f32, %rhs : f32):
      %sum = arith.addf %lhs, %rhs : f32
      "gpu.yield"(%sum) : (f32) -> ()
    }) : (f32) -> (f32)
    ```

    compute the sum of each work item's %0 value. The first version specifies
    the accumulation as operation, whereas the second version specifies the
    accumulation as code region. The accumulation operation must be one of:
    `add`, `and`, `max`, `min`, `mul`, `or`, `xor`.

    Either none or all work items of a workgroup need to execute this op
    in convergence.
  }];
  let regions = (region AnyRegion:$body);
  let verifier = [{ return ::verifyAllReduce(*this); }];
}

def GPU_ShuffleOpXor : StrEnumAttrCase<"XOR", -1, "xor">;
def GPU_ShuffleOpDown : StrEnumAttrCase<"DOWN", -1, "down">;
def GPU_ShuffleOpUp : StrEnumAttrCase<"UP", -1, "up">;
def GPU_ShuffleOpIdx : StrEnumAttrCase<"IDX", -1, "idx">;

def GPU_ShuffleModeAttr : StrEnumAttr<"ShuffleModeAttr",
    "Indexing modes supported by gpu.shuffle.",
    [
      GPU_ShuffleOpXor, GPU_ShuffleOpUp, GPU_ShuffleOpDown, GPU_ShuffleOpIdx,
    ]>{
  let cppNamespace = "::mlir::gpu";
  let storageType = "mlir::StringAttr";
  let returnType = "::mlir::gpu::ShuffleModeAttr";
  let convertFromStorage =
    "*symbolizeEnum<::mlir::gpu::ShuffleModeAttr>($_self.getValue())";
  let constBuilderCall = "$_builder.getStringAttr(stringifyEnum($0))";
}


def GPU_ShuffleOp : GPU_Op<"shuffle", [NoSideEffect]>,
    Arguments<(ins AnyType:$value, I32:$offset, I32:$width,
               GPU_ShuffleModeAttr:$mode)>,
    Results<(outs AnyType:$result, I1:$valid)> {
  let summary = "Shuffles values within a subgroup.";
  let description = [{
    The "shuffle" op moves values to a different invocation within the same
    subgroup.

    Example:

    ```mlir
    %1, %2 = gpu.shuffle %0, %offset, %width xor : f32
    ```

    For lane k returns the value from lane `k ^ offset` and `true` if that lane
    is smaller than %width. Otherwise it returns an unspecified value and
    `false`. A lane is the index of an invocation relative to its subgroup.

    The width specifies the number of invocations that participate in the
    shuffle. The width needs to be the same for all invocations that participate
    in the shuffle. Exactly the first `width` invocations of a subgroup need to
    execute this op in convergence.
  }];
  let verifier = [{ return ::verifyShuffleOp(*this); }];
  let printer = [{ printShuffleOp(p, *this); }];
  let parser = [{ return parseShuffleOp(parser, result); }];
}

def GPU_BarrierOp : GPU_Op<"barrier"> {
  let summary = "Synchronizes all work items of a workgroup.";
  let description = [{
    The "barrier" op synchronizes all work items of a workgroup. It is used
    to coordinate communication between the work items of the workgroup.

    ```mlir
    gpu.barrier
    ```

    waits until all work items in the workgroup have reached this point
    and all memory accesses made by these work items prior to the op are
    visible to all work items in the workgroup. Data hazards between work items
    accessing the same memory can be avoided by synchronizing work items
    in-between these accesses.

    Either none or all work items of a workgroup need to execute this op
    in convergence.
  }];
  let assemblyFormat = "attr-dict";
}

def GPU_GPUModuleOp : GPU_Op<"module", [
  DataLayoutOpInterface, HasDefaultDLTIDataLayout, IsolatedFromAbove,
  SymbolTable, Symbol,
  SingleBlockImplicitTerminator<"ModuleEndOp">
]> {
  let summary = "A top level compilation unit containing code to be run on a GPU.";
  let description = [{
    GPU module contains code that is intended to be run on a GPU. A host device
    can launch this code through a gpu.launc_func that creates a fully
    qualified symbol through the gpu.module's symbol and a gpu.func symbol
    contained in the gpu.module.

    The module's top-level scope is modeled by a single region with a single
    block. GPU modules are required to have a name that is used for symbol
    resolution by the gpu.launch_func operation.

    Using an op with a region to define a GPU module enables "embedding" GPU
    modules with SIMT execution models in other dialects in a clean manner and
    allows filtering of code regions to execute passes on only code intended to
    or not intended to be run on the separate device.

    ```
      gpu.module @symbol_name {
      gpu.func {}
        ...
      gpu.module_end
    }

    ```
  }];
  let builders = [OpBuilder<(ins "StringRef":$name)>];
  let parser = [{ return ::parseGPUModuleOp(parser, result); }];
  let printer = [{ return ::print(p, *this); }];
  let regions = (region SizedRegion<1>:$body);

  // We need to ensure the block inside the region is properly terminated;
  // the auto-generated builders do not guarantee that.
  let skipDefaultBuilders = 1;
}

def GPU_ModuleEndOp : GPU_Op<"module_end", [
  Terminator, HasParent<"GPUModuleOp">
]> {
  let summary = "A pseudo op that marks the end of a gpu.module.";
  let description = [{
    This op terminates the only block inside the only region of a `gpu.module`.
  }];

  let assemblyFormat = "attr-dict";
}

def GPU_HostRegisterOp : GPU_Op<"host_register">,
    Arguments<(ins AnyUnrankedMemRef:$value)> {
  let summary = "Registers a memref for access from device.";
  let description = [{
    This op maps the provided host buffer into the device address space.

    This operation may not be supported in every environment, there is not yet a
    way to check at runtime whether this feature is supported.

    Writes from the host are guaranteed to be visible to device kernels that are
    launched afterwards. Writes from the device are guaranteed to be visible on
    the host after synchronizing with the device kernel completion.
  }];

  let assemblyFormat = "$value attr-dict `:` type($value)";
  let verifier = [{ return success(); }];
}

def GPU_WaitOp : GPU_Op<"wait", [GPU_AsyncOpInterface]> {
  let summary = "Wait for async gpu ops to complete.";
  let description = [{
    This op synchronizes the host or the device with a list of dependent ops.

    If the op contains the `async` keyword, it returns a new async token which
    is synchronized with the op arguments. This new token is merely a shortcut
    to the argument list, and one could replace the uses of the result with the
    arguments for the same effect. The async version of this op is primarily
    used to make each async token have a single use during lowering and
    thereby make forks in async execution explicit. Example usage:

    ```mlir
    %t0 = gpu.foo async : !gpu.async.token
    %t1 = gpu.bar async : !gpu.async.token
    %t2 = gpu.wait async [%t0, %t1]
    // gpu.baz doesn't run until gpu.foo and gpu.bar have both completed, just
    // as if the async dependencies were [%t0, %t1].
    %t3 = gpu.baz async [%t2]
    ```

    If the op does not contain the `async` keyword, it does not return a new
    async token but blocks until all ops producing the async dependency tokens
    finished execution. All dependent memory operations are visible to the host
    once this op completes. Example usage:

    ```mlir
    %t0 = gpu.foo async : !gpu.async.token
    %t1 = gpu.bar async : !gpu.async.token
    // The gpu.wait op blocks until gpu.foo and gpu.bar have completed.
    gpu.wait [%t0, %t1]
    ```
  }];

  let arguments = (ins Variadic<GPU_AsyncToken>:$asyncDependencies);
  let results = (outs Optional<GPU_AsyncToken>:$asyncToken);

  let assemblyFormat = [{
    custom<AsyncDependencies>(type($asyncToken), $asyncDependencies) attr-dict
  }];
}

def GPU_AllocOp : GPU_Op<"alloc", [
    GPU_AsyncOpInterface,
    AttrSizedOperandSegments
  ]> {

  let summary = "GPU memory allocation operation.";
  let description = [{
    The `gpu.alloc` operation allocates a region of memory on the GPU. It is
    similar to the `memref.alloc` op, but supports asynchronous GPU execution.

    The op does not execute before all async dependencies have finished
    executing.

    If the `async` keyword is present, the op is executed asynchronously (i.e.
    it does not block until the execution has finished on the device). In
    that case, it also returns a !gpu.async.token.

    Example:

    ```mlir
    %memref, %token = gpu.alloc async [%dep] (%width) : memref<64x?xf32, 1>
    ```
  }];

  let arguments = (ins Variadic<GPU_AsyncToken>:$asyncDependencies,
                   Variadic<Index>:$dynamicSizes, Variadic<Index>:$symbolOperands);
  let results = (outs Res<AnyMemRef, "", [MemAlloc]>:$memref,
                 Optional<GPU_AsyncToken>:$asyncToken);

  let extraClassDeclaration = [{
    MemRefType getType() { return memref().getType().cast<MemRefType>(); }
  }];

  let assemblyFormat = [{
    custom<AsyncDependencies>(type($asyncToken), $asyncDependencies) ` `
    `(` $dynamicSizes `)` (`` `[` $symbolOperands^ `]`)? attr-dict `:` type($memref)
  }];

  let hasCanonicalizer = 1;
}

def GPU_DeallocOp : GPU_Op<"dealloc", [GPU_AsyncOpInterface]> {

  let summary = "GPU memory deallocation operation";

  let description = [{
    The `gpu.dealloc` operation frees the region of memory referenced by a
    memref which was originally created by the `gpu.alloc` operation. It is
    similar to the `memref.dealloc` op, but supports asynchronous GPU execution.

    The op does not execute before all async dependencies have finished
    executing.

    If the `async` keyword is present, the op is executed asynchronously (i.e.
    it does not block until the execution has finished on the device). In
    that case, it returns a !gpu.async.token.

    Example:

    ```mlir
    %token = gpu.dealloc async [%dep] %memref : memref<8x64xf32, 1>
    ```
  }];

  let arguments = (ins Variadic<GPU_AsyncToken>:$asyncDependencies,
                   Arg<AnyMemRef, "", [MemFree]>:$memref);
  let results = (outs Optional<GPU_AsyncToken>:$asyncToken);

  let assemblyFormat = [{
    custom<AsyncDependencies>(type($asyncToken), $asyncDependencies)
    $memref attr-dict `:` type($memref)
  }];
}

def GPU_MemcpyOp : GPU_Op<"memcpy", [GPU_AsyncOpInterface]> {

  let summary = "GPU memcpy operation";

  let description = [{
    The `gpu.memcpy` operation copies the content of one memref to another.

    The op does not execute before all async dependencies have finished
    executing.

    If the `async` keyword is present, the op is executed asynchronously (i.e.
    it does not block until the execution has finished on the device). In
    that case, it returns a !gpu.async.token.

    Example:

    ```mlir
    %token = gpu.memcpy async [%dep] %dst, %src : memref<?xf32, 1>, memref<?xf32>
    ```
  }];

  let arguments = (ins Variadic<GPU_AsyncToken>:$asyncDependencies,
                   Arg<AnyMemRef, "", [MemWrite]>:$dst,
                   Arg<AnyMemRef, "", [MemRead]>:$src);
  let results = (outs Optional<GPU_AsyncToken>:$asyncToken);

  let assemblyFormat = [{
    custom<AsyncDependencies>(type($asyncToken), $asyncDependencies)
    $dst`,` $src `:` type($dst)`,` type($src) attr-dict
  }];
  let verifier = [{ return ::verify(*this); }];
  let hasFolder = 1;
}

def GPU_MemsetOp : GPU_Op<"memset",
  [GPU_AsyncOpInterface, AllElementTypesMatch<["dst", "value"]>]> {

  let summary = "GPU memset operation";

  let description = [{
    The `gpu.memset` operation sets the content of memref to a scalar value.

    The op does not execute before all async dependencies have finished
    executing.

    If the `async` keyword is present, the op is executed asynchronously (i.e.
    it does not block until the execution has finished on the device). In
    that case, it returns a !gpu.async.token.

    Example:

    ```mlir
    %token = gpu.memset async [%dep] %dst, %value : memref<?xf32, 1>, f32
    ```
  }];

  let arguments = (ins Variadic<GPU_AsyncToken>:$asyncDependencies,
                   Arg<AnyMemRef, "", [MemWrite]>:$dst,
                   Arg<AnyType, "">:$value);
  let results = (outs Optional<GPU_AsyncToken>:$asyncToken);

  let assemblyFormat = [{
    custom<AsyncDependencies>(type($asyncToken), $asyncDependencies)
    $dst`,` $value `:` type($dst)`,` type($value) attr-dict
  }];
  // MemsetOp is fully verified by traits.
  let verifier = [{ return success(); }];
  let hasFolder = 1;
}

def GPU_SubgroupMmaLoadMatrixOp : GPU_Op<"subgroup_mma_load_matrix",
    [MemoryEffects<[MemRead]>]>{

  let summary = "GPU warp synchronous matrix load";

  let description = [{
    The `gpu.subgroup_mma_load_matrix` operation loads a matrix collectively
    using all the threads in a subgroup.

    This operation takes a memref as its first operand: it is the source matrix
    from which data is to be loaded. The op returns a `!gpu.mma_matrix`. The
    source memref can be in global memory or shared memory. The load address is
    determined using `indices`. The matrix being loaded into is the result.  The
    `leadDimension` attribute specifies the leading dimension size of the source
    matrix which eventually allows the lowering to determine the size of each
    row.

    This op is often meant to be used along with `gpu.subgroup_mma_store_matrix` and
    `gpu.subgroup_mma_compute`.

    Example:

    ```mlir
     %0 = gpu.subgroup_mma_load_matrix src[%i,%j] : {leadDimension = 32 : i32}
          : memref<32x32xf16, 3>, !gpu.mma_matrix<16x16xf16, "AOp">
    ```
  }];

  let arguments = (ins Arg<MemRefOf<[F16, F32]>, "", [MemRead]>:$srcMemref,
                  Variadic<Index>:$indices,
                  IndexAttr:$leadDimension);

  let results = (outs GPU_MMAMatrix:$res);

  let assemblyFormat = [{
    $srcMemref`[`$indices`]` attr-dict `:` type($srcMemref) `->` type($res)
  }];

  let verifier = [{ return ::verify(*this); }];
}

def GPU_SubgroupMmaStoreMatrixOp : GPU_Op<"subgroup_mma_store_matrix",
    [MemoryEffects<[MemWrite]>]>{

  let summary = "GPU warp synchronous matrix store";

  let description = [{
    The `gpu.subgroup_mma_store_matrix` operation stores a matrix collectively
    using all the threads in a subgroup.

    This operation takes a `!gpu.mma_matrix` and a memref as operands.
    `!gpu.mma_matrix` is the source value containing the data to be stored into the
    destination memref which can be in global or shared memory.  The store address
    is determined using the indices provided. The `leadDimension` attribute
    specifies the leading dimension of the destination matrix.

    This op is often meant to be used along with `gpu.subgroup_mma_load_matrix` and
    `gpu.subgroup_mma_compute`.

    Example:

    ```mlir
    gpu.subgroup_mma_store_matrix %D, %sg[%i,%j] : { leadDimension = 32 : i32}
                    : !gpu.mma_matrix<16x16xf16, "COp">, memref<32x32xf16, 3>
    ```
  }];

  let arguments = (ins Arg<MMAMatrixOf<[F16, F32]>>:$src,
                  Arg<MemRefOf<[F16, F32]>, "",[MemWrite]>:$dstMemref,
                  Variadic<Index>:$indices,
                  IndexAttr:$leadDimension);

  let assemblyFormat = [{
    $src`,` $dstMemref`[`$indices`]` attr-dict `:` type($src)`,` type($dstMemref)
  }];

  let verifier = [{ return ::verify(*this); }];
}

def GPU_SubgroupMmaComputeOp : GPU_Op<"subgroup_mma_compute",
   [NoSideEffect, AllTypesMatch<["opC", "res"]>]>{

  let summary = "GPU warp synchronous matrix multiply accumulate";

  let description = [{
    The `gpu.subgroup_mma_compute` operation performs a matrix-multiply accumulate (mma)
    operation using all the threads in a subgroup.

    This operation takes three `!gpu.mma_matrix`s as arguments: these hold `A`,
     `B` and `C`operands for the mma operation. The operation performed is represented
    as `C += A * B`. The op returns a `!gpu.mma_matrix` which contains the result of
    the operation held by all threads in a subgroup.

    This op is meant to be used along with `gpu.subgroup_mma_store_matrix` and
    `gpu.subgroup_mma_load_matrix` ops.

    Example:

    ```mlir
    %D = gpu.subgroup_mma_compute_matrix %A, %B, %C :
      !gpu.mma_matrix<16x16xf16, "AOp">, !gpu.mma_matrix<16x16xf16, "BOp">>
      -> !gpu.mma_matrix<16x16xf16, "COp">
    ```
  }];

  let arguments = (ins Arg<MMAMatrixOf<[F16, F32]>>:$opA,
                  Arg<MMAMatrixOf<[F16, F32]>>:$opB,
                  Arg<MMAMatrixOf<[F16, F32]>>:$opC);

  let results = (outs GPU_MMAMatrix:$res);

  let assemblyFormat = [{
    $opA`,` $opB`,` $opC attr-dict `:` type($opA)`,` type($opB) `->` type($res)
  }];

  let verifier = [{ return ::verify(*this); }];
}

def GPU_SubgroupMmaConstantMatrixOp : GPU_Op<"subgroup_mma_constant_matrix",
    [NoSideEffect,
     TypesMatchWith<"value type matches element type of mma_matrix",
                    "res", "value",
                    "$_self.cast<gpu::MMAMatrixType>().getElementType()">]>{

  let summary = "GPU warp synchronous constant matrix";

  let description = [{
    The `gpu.subgroup_mma_constant_matrix` creates a `!gpu.mma_matrix` with
    constant elements.

    The operation takes a scalar input and return a `!gpu.mma_matrix` where each
    element of is equal to the operand constant. The destination mma_matrix type
    must have elememt type equal to the constant type. Since the layout of
    `!gpu.mma_matrix` is opaque this only support setting all the elements to
    the same value.

    This op is meant to be used along with `gpu.subgroup_mma_compute`.

    Example:

    ```mlir
     %0 = gpu.subgroup_mma_constant_matrix %a :
       !gpu.mma_matrix<16x16xf16, "AOp">
     %1 = gpu.subgroup_mma_constant_matrix %b :
       !gpu.mma_matrix<16x16xf32, "COp">
    ```
  }];

  let arguments = (ins AnyTypeOf<[F16, F32]>:$value);

  let results = (outs GPU_MMAMatrix:$res);

  let extraClassDeclaration = [{
    gpu::MMAMatrixType getType() {
      return res().getType().cast<gpu::MMAMatrixType>();
    }
  }];

  let assemblyFormat = [{
    $value attr-dict `:` type($res)
  }];
}

def GPU_ELEMENTWISE_OP_ADD : StrEnumAttrCase<"ADDF">;
def GPU_ELEMENTWISE_OP_MUL : StrEnumAttrCase<"MULF">;
def GPU_ELEMENTWISE_OP_MAXF : StrEnumAttrCase<"MAXF">;
def GPU_ELEMENTWISE_OP_MINF : StrEnumAttrCase<"MINF">;
def GPU_ELEMENTWISE_OP_DIVF : StrEnumAttrCase<"DIVF">;

def MMAElementWiseAttr : StrEnumAttr<"MMAElementwiseOp",
  "elementwise operation to apply to mma matrix",
  [GPU_ELEMENTWISE_OP_ADD, GPU_ELEMENTWISE_OP_MUL,
   GPU_ELEMENTWISE_OP_MAXF, GPU_ELEMENTWISE_OP_MINF, GPU_ELEMENTWISE_OP_DIVF]> {
  let cppNamespace = "::mlir::gpu";
  let storageType = "::mlir::StringAttr";
  let returnType = "::mlir::gpu::MMAElementwiseOp";
  let convertFromStorage = "*symbolizeMMAElementwiseOp($_self.getValue())";
  let constBuilderCall = "$_builder.getStringAttr(stringifyEnum($0))";
}

def GPU_SubgroupMmaElementwiseOp : GPU_Op<"subgroup_mma_elementwise",
    [NoSideEffect,
     AllTypesMatch<["args"]>]>{

  let summary = "GPU warp elementwise operation on a matrix";

  let description = [{
    The `gpu.subgroup_mma_elementwise` takes `!gpu.mma_matrix` inputs and
    compute a new `!gpu.mma_matrix` by applying an elementwise operation to each
    element.

    Since the operation is elementwise and the matrix type must match, the
    matrix elements are processed independently of the matrix layout.

    This op is meant to be used along with `gpu.subgroup_mma_compute`.

    Example:

    ```mlir
     %0 =  %A, %B { operation = "ADD" } :
      (!gpu.mma_matrix<16x16xf16, "COp">, !gpu.mma_matrix<16x16xf16, "COp">)
      -> !gpu.mma_matrix<16x16xf16, "COp">
    ```
  }];

  let arguments = (ins Variadic<GPU_MMAMatrix>:$args, MMAElementWiseAttr:$operation);

  let results = (outs GPU_MMAMatrix:$res);

  let extraClassDeclaration = [{
    gpu::MMAMatrixType getType() {
      return res().getType().cast<gpu::MMAMatrixType>();
    }
  }];

  let assemblyFormat = [{
    $args attr-dict `:` functional-type($args, $res)
  }];
}

#endif // GPU_OPS<|MERGE_RESOLUTION|>--- conflicted
+++ resolved
@@ -379,12 +379,8 @@
 
   let builders = [
     OpBuilder<(ins "GPUFuncOp":$kernelFunc, "KernelDim3":$gridSize,
-<<<<<<< HEAD
-      "KernelDim3":$blockSize, "ValueRange":$kernelOperands)>
-=======
       "KernelDim3":$blockSize, "Value":$dynamicSharedMemorySize,
       "ValueRange":$kernelOperands)>
->>>>>>> 2ab1d525
   ];
 
   let extraClassDeclaration = [{
