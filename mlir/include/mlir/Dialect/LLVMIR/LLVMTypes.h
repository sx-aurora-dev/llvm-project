--- conflicted
+++ resolved
@@ -97,8 +97,6 @@
   /// Verifies that the type about to be constructed is well-formed.
   static LogicalResult verify(function_ref<InFlightDiagnostic()> emitError,
                               Type elementType, unsigned numElements);
-<<<<<<< HEAD
-=======
 
   /// Hooks for DataLayoutTypeInterface. Should not be called directly. Obtain a
   /// DataLayout instance and query it instead.
@@ -113,7 +111,6 @@
 
   unsigned getPreferredAlignment(const DataLayout &dataLayout,
                                  DataLayoutEntryListRef params) const;
->>>>>>> 2ab1d525
 };
 
 //===----------------------------------------------------------------------===//
@@ -201,8 +198,6 @@
   /// Verifies that the type about to be constructed is well-formed.
   static LogicalResult verify(function_ref<InFlightDiagnostic()> emitError,
                               Type pointee, unsigned);
-<<<<<<< HEAD
-=======
 
   /// Hooks for DataLayoutTypeInterface. Should not be called directly. Obtain a
   /// DataLayout instance and query it instead.
@@ -216,7 +211,6 @@
                      DataLayoutEntryListRef newLayout) const;
   LogicalResult verifyEntries(DataLayoutEntryListRef entries,
                               Location loc) const;
->>>>>>> 2ab1d525
 };
 
 //===----------------------------------------------------------------------===//
@@ -326,8 +320,6 @@
                               StringRef, bool);
   static LogicalResult verify(function_ref<InFlightDiagnostic()> emitError,
                               ArrayRef<Type> types, bool);
-<<<<<<< HEAD
-=======
 
   /// Hooks for DataLayoutTypeInterface. Should not be called directly. Obtain a
   /// DataLayout instance and query it instead.
@@ -345,7 +337,6 @@
 
   LogicalResult verifyEntries(DataLayoutEntryListRef entries,
                               Location loc) const;
->>>>>>> 2ab1d525
 };
 
 //===----------------------------------------------------------------------===//
