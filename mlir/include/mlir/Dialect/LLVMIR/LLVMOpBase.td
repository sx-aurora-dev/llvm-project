--- conflicted
+++ resolved
@@ -32,11 +32,8 @@
     static StringRef getDataLayoutAttrName() { return "llvm.data_layout"; }
     static StringRef getAlignAttrName() { return "llvm.align"; }
     static StringRef getNoAliasAttrName() { return "llvm.noalias"; }
-<<<<<<< HEAD
-=======
     static StringRef getNoAliasScopesAttrName() { return "noalias_scopes"; }
     static StringRef getAliasScopesAttrName() { return "alias_scopes"; }
->>>>>>> 2ab1d525
     static StringRef getLoopAttrName() { return "llvm.loop"; }
     static StringRef getParallelAccessAttrName() { return "parallel_access"; }
     static StringRef getLoopOptionsAttrName() { return "options"; }
@@ -69,14 +66,6 @@
   "LLVM token type">,
   BuildableType<"::mlir::LLVM::LLVMTokenType::get($_builder.getContext())">;
 
-<<<<<<< HEAD
-// Type constraint accepting LLVM integer types.
-def LLVM_AnyInteger : Type<
-  CPred<"$_self.isa<::mlir::IntegerType>()">,
-  "LLVM integer type">;
-
-=======
->>>>>>> 2ab1d525
 // Type constraint accepting LLVM primitive types, i.e. all types except void
 // and function.
 def LLVM_PrimitiveType : Type<
@@ -105,20 +94,12 @@
   "LLVM pointer to " # pointee.summary>;
 
 // Type constraints accepting LLVM pointer type to integer of a specific width.
-<<<<<<< HEAD
-class LLVM_IntPtrBase<int width> : Type<
-=======
 class LLVM_IntPtrBase<int width, int addressSpace = 0> : Type<
->>>>>>> 2ab1d525
   LLVM_PointerTo<I<width>>.predicate,
   "LLVM pointer to " # I<width>.summary>,
   BuildableType<"::mlir::LLVM::LLVMPointerType::get("
                 "::mlir::IntegerType::get($_builder.getContext(), "
-<<<<<<< HEAD
-                # width #"))">;
-=======
                 # width #"), "# addressSpace #")">;
->>>>>>> 2ab1d525
 
 def LLVM_i8Ptr : LLVM_IntPtrBase<8>;
 
@@ -276,11 +257,7 @@
 class LLVM_IntrOpBase<Dialect dialect, string opName, string enumName,
                       list<int> overloadedResults, list<int> overloadedOperands,
                       list<OpTrait> traits, int numResults,
-<<<<<<< HEAD
-                      bit requiresAccessGroup = 0>
-=======
                       bit requiresAccessGroup = 0, bit requiresAliasScope = 0>
->>>>>>> 2ab1d525
     : LLVM_OpBase<dialect, opName, traits>,
       Results<!if(!gt(numResults, 0), (outs LLVM_Type:$res), (outs))> {
   string resultPattern = !if(!gt(numResults, 1),
@@ -301,12 +278,9 @@
     }] # !if(!gt(requiresAccessGroup, 0),
       "moduleTranslation.setAccessGroupsMetadata(op, inst);",
       "(void) inst;")
-<<<<<<< HEAD
-=======
     # !if(!gt(requiresAliasScope, 0),
       "moduleTranslation.setAliasScopeMetadata(op, inst);",
       "(void) inst;")
->>>>>>> 2ab1d525
     # !if(!gt(numResults, 0), "$res = inst;", "");
 }
 
@@ -314,18 +288,11 @@
 // the intrinsic into the LLVM dialect and prefixes its name with "intr.".
 class LLVM_IntrOp<string mnem, list<int> overloadedResults,
                   list<int> overloadedOperands, list<OpTrait> traits,
-<<<<<<< HEAD
-                  int numResults, bit requiresAccessGroup = 0>
-    : LLVM_IntrOpBase<LLVM_Dialect, "intr." # mnem, !subst(".", "_", mnem),
-                      overloadedResults, overloadedOperands, traits,
-                      numResults, requiresAccessGroup>;
-=======
                   int numResults, bit requiresAccessGroup = 0,
                   bit requiresAliasScope = 0>
     : LLVM_IntrOpBase<LLVM_Dialect, "intr." # mnem, !subst(".", "_", mnem),
                       overloadedResults, overloadedOperands, traits,
                       numResults, requiresAccessGroup, requiresAliasScope>;
->>>>>>> 2ab1d525
 
 // Base class for LLVM intrinsic operations returning no results. Places the
 // intrinsic into the LLVM dialect and prefixes its name with "intr.".
