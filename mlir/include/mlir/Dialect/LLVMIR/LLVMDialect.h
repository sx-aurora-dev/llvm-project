--- conflicted
+++ resolved
@@ -111,8 +111,6 @@
   /// is provided the option is deleted.
   LoopOptionsAttrBuilder &setDisableUnroll(Optional<bool> value);
 
-<<<<<<< HEAD
-=======
   /// Set the `disable_pipeline` option to the provided value. If no value
   /// is provided the option is deleted.
   LoopOptionsAttrBuilder &setDisablePipeline(Optional<bool> value);
@@ -122,7 +120,6 @@
   LoopOptionsAttrBuilder &
   setPipelineInitiationInterval(Optional<uint64_t> count);
 
->>>>>>> a2ce6ee6
   /// Returns true if any option has been set.
   bool empty() { return options.empty(); }
 
@@ -134,12 +131,7 @@
   SmallVector<LoopOptionsAttr::OptionValuePair> options;
 };
 
-<<<<<<< HEAD
-} // end namespace LLVM
-} // end namespace mlir
-=======
 } // namespace LLVM
 } // namespace mlir
->>>>>>> a2ce6ee6
 
 #endif // MLIR_DIALECT_LLVMIR_LLVMDIALECT_H_