//===- Utils.h - Utilities to support the Linalg dialect --------*- C++ -*-===//
//
// Part of the LLVM Project, under the Apache License v2.0 with LLVM Exceptions.
// See https://llvm.org/LICENSE.txt for license information.
// SPDX-License-Identifier: Apache-2.0 WITH LLVM-exception
//
//===----------------------------------------------------------------------===//

#ifndef MLIR_DIALECT_LINALG_UTILS_UTILS_H
#define MLIR_DIALECT_LINALG_UTILS_UTILS_H

#include "mlir/Dialect/Linalg/Analysis/DependenceAnalysis.h"
#include "mlir/Dialect/Linalg/IR/Linalg.h"
#include "mlir/Dialect/SCF/SCF.h"
#include "mlir/Dialect/StandardOps/IR/Ops.h"
#include "llvm/ADT/MapVector.h"
#include "llvm/ADT/SetVector.h"

namespace mlir {
class AffineExpr;
class AffineForOp;
class AffineMap;
class PatternRewriter;

namespace linalg {
class LinalgDependenceGraph;

//===----------------------------------------------------------------------===//
// General utilities
//===----------------------------------------------------------------------===//

/// Check if `permutation` is a permutation of the range
/// `[0, permutation.size())`.
bool isPermutation(ArrayRef<int64_t> permutation);

/// Apply the permutation defined by `permutation` to `inVec`.
/// Element `i` in `inVec` is mapped to location `j = permutation[i]`.
/// E.g.: for an input vector `inVec = ['a', 'b', 'c']` and a permutation vector
/// `permutation = [2, 0, 1]`, this function leaves `inVec = ['c', 'a', 'b']`.
template <typename T, unsigned N>
void applyPermutationToVector(SmallVector<T, N> &inVec,
                              ArrayRef<int64_t> permutation) {
  SmallVector<T, N> auxVec(inVec.size());
  for (const auto &en : enumerate(permutation))
    auxVec[en.index()] = inVec[en.value()];
  inVec = auxVec;
}

/// Helper function that creates a memref::DimOp or tensor::DimOp depending on
/// the type of `source`.
Value createOrFoldDimOp(OpBuilder &b, Location loc, Value source, int64_t dim);

/// Given an operation, retrieves the value of each dynamic dimension through
/// constructing the necessary DimOp operators.
SmallVector<Value, 4> getDynOperands(Location loc, Value val, OpBuilder &b);

/// Computes an upper bound for the result `value` of an index computation.
/// Translates AffineMinOps and AffineApplyOps along the use-def chains of the
/// index computation to affine constraints and projects out intermediate
/// values. The method sets `boundMap` to an affine map that given
/// `boundOperands` evaluates to an upper bound for the index computation.
///
/// Example:
/// ```
/// %dim0 = dim %tensor, %c0
/// %dim1 = dim %tensor, %c1
/// %0 = affine.min affine.map<(d0) -> (40, d0)> (%dim0)
/// %1 = affine.apply affine.map<(d0, d1) -> (d0 + d1)> (%0, %dim1)
/// ```
/// getUpperBoundForIndex(%1, boundMap, boundOperands)
/// set the output parameters to:
/// - boundMap = affine.map<(d0) -> (d0 + 40)>
/// - boundOperands = [%dim1]
void getUpperBoundForIndex(Value value, AffineMap &boundMap,
                           SmallVectorImpl<Value> &boundOperands);

/// Returns a constant upper bound for the result `value` of an index
/// computation. Calls `getUpperBoundForIndex` and returns a constant upper
/// bound if the result of `boundMap` is a constant expression and failure
/// otherwise.
///
/// Example:
/// ```
/// %0 = affine.min affine.map<(d0) -> (40, d0)> (%d0)
/// %1 = affine.apply affine.map<(d0) -> (d0 + 2)> (%0)
/// ```
/// getConstantUpperBoundForIndex(%1) returns 42
/// (boundsMap = affine.map<() -> (42)>)
FailureOr<int64_t> getConstantUpperBoundForIndex(Value value);

/// Create an ExtractSliceOp and, if `source` is defined by an ExtractSliceOp,
/// fold it by adding the offsets.
///
/// Example:
/// ```
/// %0 = tensor.extract_slice %arg0[3, 4][3, 32][1, 1] : tensor<64x64xf32> to
///                                                        tensor<3x32xf32>
/// %1 = tensor.extract_slice %0[0, 5][3, 4][1, 1] : tensor<3x32xf32> to
///                                                    tensor<3x4xf32>
/// ```
/// folds into:
/// ```
/// %1 = tensor.extract_slice %arg0[3, 9][3, 4][1, 1] : tensor<64x64xf32> to
///                                                       tensor<3x4xf32>
/// ```
tensor::ExtractSliceOp makeComposedExtractSliceOp(
    OpBuilder &b, Location loc, Value source, ArrayRef<OpFoldResult> offsets,
    ArrayRef<OpFoldResult> sizes, ArrayRef<OpFoldResult> strides);

/// Create a PadTensorOp that pads `source` to the size of the statically sized
/// `type` whose static sizes are assumed to be greater than the dynamic
/// `source` size. The padding introduces trailing `pad` values until the target
/// size is met. If `source` is defined by one or more LinalgOps that have been
/// padded with the same value and sizes, return their padded result instead of
/// creating a PadTensorOp.
///
/// Example:
/// ```
/// %0 = tensor.extract_slice %arg0 [%iv0, %iv1] [%sz0, %sz1]
/// %1 = linalg.pad_tensor %0 low[0, 0] high[...] { linalg.yield %cst }
/// %2 = linalg.matmul ins(...) outs(%1)
/// %3 = tensor.extract_slice %2 [0, 0] [%sz0, %sz1]
/// ```
/// makeComposedPadHighOp(source=%3, pad=%cst) returns %2
/// makeComposedPadHighOp(source=%3, pad=%other_cst) returns %4
/// ```
/// %4 = linalg.pad_tensor %3 low[0, 0] high[...] { linalg.yield %other_cst }
/// ```
Value makeComposedPadHighOp(OpBuilder &b, Location loc, RankedTensorType type,
                            Value source, Value pad, bool nofold);

//===----------------------------------------------------------------------===//
// Fusion / Tiling utilities
//===----------------------------------------------------------------------===//

/// The type of loops to be generated during tiling.
enum class LinalgTilingLoopType {
  Loops = 0,
  AffineLoops = 1,
  ParallelLoops = 2,
  TiledLoops = 3,
};

/// Checks whether the specific `producer` is the last write to exactly the
/// whole `consumedView`. This checks structural dominance, that the dependence
/// is a RAW without any interleaved write to any piece of `consumedView`.
bool isProducerLastWriteOfView(const LinalgDependenceGraph &graph,
                               LinalgOp consumer, Value consumedView,
                               LinalgOp producer);

/// Checks whether fusing the specific `producer` of the `consumedView` is
/// feasible. This checks `producer` is the last write of `consumedView` and
/// that no interleaved dependence would be violated (RAW, WAR or WAW).
bool isFusableInto(const LinalgDependenceGraph &graph, LinalgOp consumer,
                   Value consumedView, LinalgOp producer);

/// Compute tile offsets, given a list of loop `ivs` and `tileSizes`. In case a
/// tile size is zero (i.e., no tiling), the corresponding offset is also zero.
SmallVector<Value> computeTileOffsets(OpBuilder &b, Location loc,
                                      ValueRange ivs, ValueRange tileSizes);

/// Compute tile sizes, given a list of loop `ivs`, `tileSizes` and dimension
/// sizes (`sizeBounds`). In case a tile size is zero (i.e., no tiling), the
/// corresponding result size is the corresponding value from `sizeBounds`.
/// Note: The returned tile sizes are closed intervals.
SmallVector<Value> computeTileSizes(OpBuilder &b, Location loc, ValueRange ivs,
                                    ValueRange tileSizes,
                                    ArrayRef<Value> sizeBounds);

/// Creates an extract_slice/subview op for a single `valueToTile` with
/// `builder`. This new operation extracts a tile of `valueToTile`, starting
/// at offsets `lbs` and with sizes `subShapeSizes`.
Value makeTiledShape(OpBuilder &builder, Location loc, Value valueToTile,
                     ValueRange tileSizes, AffineMap map, ValueRange lbs,
                     ValueRange ubs, ValueRange subShapeSizes);

/// Creates extract_slice/subview ops for all `valuesToTile` of the given
/// `linalgOp` with `builder`, assuming `linalgOp` is being fused into a loop
/// nest for tiling with the given induction variables `ivs` and tile sizes
/// `tileSizes`. `sizeBounds` are the iteration space bounds for *all* the
/// implicit loops in `linalgOp`.
///
/// Note that a constant zero in `tileSizes` means no tiling at that implicit
/// loop. The number of non-zero values in `tileSizes` should be equal to the
/// number of values in `ivs`.
SmallVector<Value, 4> makeTiledShapes(OpBuilder &builder, Location loc,
                                      LinalgOp linalgOp,
                                      ArrayRef<Value> valuesToTile,
                                      ValueRange ivs, ValueRange tileSizes,
                                      ArrayRef<Value> sizeBounds);

/// Add the tile loop induction variables `ivs` to the IndexOp results found in
/// the body of the `tiledOp` to account for the tile offset.
void addTileLoopIvsToIndexOpResults(OpBuilder &b, LinalgOp tiledOp,
                                    ArrayRef<Value> ivs);

using FusableOpDependencesTy = llvm::MapVector<
    Operation *,
    SmallVector<LinalgDependenceGraph::LinalgDependenceGraphElem, 1>>;
FusableOpDependencesTy
findAllFusableDependences(ArrayRef<LinalgOp> ops,
                          const LinalgDependenceGraph &dependenceGraph);

/// A struct containing the Linalg producer before and after fusion.
/// When operating on tensors, `fusedProducer` may feed into a `tensor.cast` op
/// before the consumer Linalg op, until enough canonicalizations have applied.
struct FusionInfo {
  LinalgOp originalProducer;
  LinalgOp fusedProducer;
};

/// Fuses producer into consumer if the producer is structurally feasible and
/// the fusion would not violate dependencies.
/// Implements the fusion part of the "tileAndFuse on buffers" transformation
/// and thus requires the `consumerOpOperand` to be a `subview` op (generally
/// obtained by applying the tiling transformation).
FailureOr<FusionInfo> fuseProducerOfBuffer(OpBuilder &b,
                                           OpOperand &consumerOpOperand,
                                           const LinalgDependenceGraph &graph);
/// Tensor counterpart of `fuseProducerOfBuffer`.
/// This implements the fusion part of the "tileAndFuse on tensors"
/// transformation and thus requires the `consumerOpOperand` to be a
/// `extract_slice` op (generally obtained by applying the tiling
/// transformation).
FailureOr<FusionInfo> fuseProducerOfTensor(OpBuilder &b,
                                           OpOperand &consumerOpOperand);
/// Tensor counterpart of `fuseProducerOfBuffer`.
/// This implements the fusion part of the "tileAndFuse on tensors"
<<<<<<< HEAD
/// transformation and thus requires the `consumerOpOperand` to be a `subtensor`
/// op (generally obtained by applying the tiling transformation).
/// Assumes `producerOfTensor` is a Linalg op that produces `consumerOpOperand`.
Optional<FusionInfo> fuseProducerOfTensor(OpBuilder &b,
                                          OpResult producerOpResult,
                                          OpOperand &consumerOpOperand);

/// Fuse linalg operation on tensors, with the producer of the operand at
/// position `consumerIdx` of the consumer.
Optional<SmallVector<Value, 1>> fuseTensorOps(PatternRewriter &rewriter,
                                              OpOperand &consumerOpOperand);

/// Apply the permutation defined by `permutation` to `inVec`.
/// Element `i` in `inVec` is mapped to location `j = permutation[i]`.
/// E.g.: for an input vector `inVec = ['a', 'b', 'c']` and a permutation vector
/// `permutation = [2, 0, 1]`, this function leaves `inVec = ['c', 'a', 'b']`.
template <typename T, unsigned N>
void applyPermutationToVector(SmallVector<T, N> &inVec,
                              ArrayRef<unsigned> permutation) {
  SmallVector<T, N> auxVec(inVec.size());
  for (unsigned i = 0; i < permutation.size(); ++i)
    auxVec[i] = inVec[permutation[i]];
  inVec = auxVec;
}
=======
/// transformation and thus requires the `consumerOpOperand` to be a
/// `extract_slice` op (generally obtained by applying the tiling
/// transformation). Assumes `producerOfTensor` is a Linalg op that produces
/// `consumerOpOperand`.
FailureOr<FusionInfo> fuseProducerOfTensor(OpBuilder &b,
                                           OpResult producerOpResult,
                                           OpOperand &consumerOpOperand);

//===----------------------------------------------------------------------===//
// Fusion on tensor utilities
//===----------------------------------------------------------------------===//

/// A struct to manage the tile loop nest specific information.
class TileLoopNest {
public:
  TileLoopNest(LinalgOp rootOp) : rootOp(rootOp) {}

  /// Tile the root operation using the given `tileSizes` and `tileInterchange`.
  LogicalResult tileRootOp(OpBuilder &b, ArrayRef<int64_t> tileSizes,
                           ArrayRef<int64_t> tileInterchange);

  /// Fuse the producer of `consumerOpOperand` into the tile loop nest. Returns
  /// the fused producer or fails if fusion is not possible.
  FailureOr<LinalgOp> fuseProducer(OpBuilder &b, OpOperand *consumerOpOperand);

  /// Returns the replacement results for the original untiled root operation.
  ValueRange getRootOpReplacementResults();

  /// Returns the tiled root operation.
  LinalgOp getRootOp() { return rootOp; }

  /// Returns the tiled root operation and the fused producers.
  SmallVector<LinalgOp> getAllTiledAndFusedOps();

  /// Returns the loop ops generated from tiling.
  ArrayRef<scf::ForOp> getLoopOps() { return tileLoopOps; }

private:
  /// Returns true if the tile loop nest has no tile loops.
  bool isEmpty();

  /// Returns true if the tile loop nest invariants are satisfied:
  /// - The `rootOp` has been tiled at least once.
  /// - The number of tile loop operations and dimensions match.
  /// - The innermost tile loop is the parent of `tiledOp`.
  /// - The tile loops are directly nested.
  // TODO: relax to support additional control flow, e.g., IfOp.
  bool isValid();

  /// Searches the block arguments tied to a block argument `bbArg` of the
  /// innermost tile loop. Returns the block argument from outermost to
  /// innermost or an empty vector if none are found.
  SmallVector<BlockArgument> getTiedBBArgs(BlockArgument bbArg);

  /// Returns the iteration argument of the outermost tile loop mapped to a
  /// block argument `bbArg` of the innermost tile loop.
  OpOperand *getTiedIterArg(BlockArgument bbArg);

  /// Returns true if `bbArg` has other used than `sliceOp` and its
  /// dependencies. Only if there are no other uses, the producer output
  /// iteration argument may reused to pass the producer result after fusion.
  bool hasOtherUses(BlockArgument bbArg, tensor::ExtractSliceOp sliceOp);

  LinalgOp rootOp;
  SmallVector<scf::ForOp> tileLoopOps;
  DenseMap<Operation *, SmallVector<int64_t>> tiledRootAndFusedOpsLoops;
};

/// Tiles `consumerOp` and fuses its dependencies if possible. Uses the
/// `tileSizes` and `tileInterchange` parameters to control the tiling.
FailureOr<TileLoopNest>
tileConsumerAndFuseProducers(OpBuilder &b, LinalgOp consumerOp,
                             ArrayRef<int64_t> tileSizes,
                             ArrayRef<int64_t> tileInterchange);

//===----------------------------------------------------------------------===//
// Distribution utilities
//===----------------------------------------------------------------------===//
>>>>>>> 2ab1d525

/// If `size` comes from an AffineMinOp and one of the values of AffineMinOp
/// is a constant then return a new value set to the smallest such constant.
/// If `size` comes from a ConstantOp, return the constant.
/// Otherwise return nullptr.
IntegerAttr getSmallestBoundingIndex(Value size);

/// Scheme used to distribute loops to processors.
enum class DistributionMethod {
  /// Cyclic distribution where no assumption is made about the dynamic
  /// relationship between number of processors and number of iterations of the
  /// distributed loop. Distributes the following loop
  ///
  /// scf.parallel (%iv) = (%lb) to (%ub) step (%step)
  ///
  /// to
  ///
  /// scf.parallel(%iv)= (%lb + %procId * %step) to (%ub) step (%step * %nprocs)
  Cyclic = 0,

  /// Cyclic distribution where the number of processors can be assumed to be
  /// more than or equal to the number of iterations of the distributed loop. In
  /// such cases, a simple in-bounds check is enough (instead of materializing a
  /// loop). Distributes the following loop
  ///
  /// scf.parallel (%iv) = (%lb) to (%ub) step (%step)
  ///
  /// to
  ///
  /// %iv = %lb + %procId * %step
  /// %cond = arith.cmpi "slt", %iv, %ub
  /// scf.if %cond {
  ///   ...
  /// }
  CyclicNumProcsGeNumIters = 1,

  /// Cyclic distribution where the number of processors can be assumed to be
  ///  equal to the number of iterations of the distributed loop. In such cases,
  ///  no bounds check is needed. Distributes the following loop
  ///
  /// scf.parallel (%iv) = (%lb) to (%ub) step (%step)
  ///
  /// to
  ///
  /// %iv = %lb + %procId * %step
  CyclicNumProcsEqNumIters = 2
};

/// Callback function type used to get processor ID, and number of processors
/// used for distribution for all parallel loops generated.
struct ProcInfo {
  Value procId;
  Value nprocs;
};
using ProcInfoCallBackFn = std::function<SmallVector<ProcInfo, 2>(
    OpBuilder &b, Location loc, ArrayRef<Range> parallelLoopRanges)>;
using OneDimProcInfoCallBackFn =
    std::function<ProcInfo(OpBuilder &b, Location loc)>;

/// Options that allow distribution of loops generated in Linalg transforms to
/// processors while generating the loops.
struct LinalgLoopDistributionOptions {
  /// Callback function that returns the Values for processor ID (`procId`), and
  /// number of processors (`nprocs`) used to execute the parallel loops. The
  /// number of `{procId, nprocs}` pairs returned must be equal to the number of
  /// `parallelLoopRanges` passed into the callback, which in-turn is same as
  /// the number of parallel loops for which the `distributionMethod` is
  /// specified below.
  ProcInfoCallBackFn procInfo;
  /// Specification of how to distribute the `scf.parallel` loops that are
  /// generated. As the `scf.parallel` loop is generated, the elements of this
  /// vector is used (from left to right) and the specified distribution is
  /// applied. If the vector is less than the number of `scf.parallel` loops
  /// generated, then no distribution is applied.
  SmallVector<DistributionMethod, 0> distributionMethod = {};

  /// The map keyed by the distribution type that contains callback functions
  /// that return the Values for processor ID (`procId`), and number of
  /// processors (`nprocs`) used to execute the parallel loops.
  DenseMap<StringRef, OneDimProcInfoCallBackFn> procInfoMap;
};

/// Update the `lb`, `ub` and `step` to get per processor `lb`, `ub` and `step`.
void updateBoundsForCyclicDistribution(OpBuilder &builder, Location loc,
                                       Value procId, Value nprocs, Value &lb,
                                       Value &ub, Value &step);

//===----------------------------------------------------------------------===//
// Generic op region utilities
//===----------------------------------------------------------------------===//

/// A struct containing common matchers over linalg op's region.
struct RegionMatcher {
  enum class BinaryOpKind {
    IAdd,
  };

  /// Matches the given linalg op if its body is performing binary operation on
  /// int or float scalar values and returns the binary op kind.
  ///
  /// The linalg op's region is expected to be
  /// ```
  /// {
  ///   ^bb(%a: <scalar-type>, %b: <scalar-type>):
  ///     %0 = <binary-op> %a, %b: <scalar-type>
  ///     linalg.yield %0: <scalar-type>
  /// }
  /// ```
  static Optional<BinaryOpKind> matchAsScalarBinaryOp(GenericOp op);
};

//===----------------------------------------------------------------------===//
// Loop nest utilities
//===----------------------------------------------------------------------===//

/// Utility class used to generate nested loops with ranges described by
/// `loopRanges` and loop type described by the `iteratorTypes`. `bodyBuilderFn`
/// is used to generate the body of the innermost loop. It is passed a range
/// of loop induction variables and a range of operand values to use.
template <typename LoopTy>
struct GenerateLoopNest {
  static void doit(OpBuilder &b, Location loc, ArrayRef<Range> loopRanges,
                   LinalgOp linalgOp, ArrayRef<Attribute> iteratorTypes,
                   function_ref<scf::ValueVector(OpBuilder &, Location,
                                                 ValueRange, ValueRange)>
                       bodyBuilderFn,
                   Optional<LinalgLoopDistributionOptions> = None,
                   ArrayRef<StringRef> distributionTypes = {});
};

} // namespace linalg
} // namespace mlir

#endif // MLIR_DIALECT_LINALG_UTILS_UTILS_H<|MERGE_RESOLUTION|>--- conflicted
+++ resolved
@@ -226,32 +226,6 @@
                                            OpOperand &consumerOpOperand);
 /// Tensor counterpart of `fuseProducerOfBuffer`.
 /// This implements the fusion part of the "tileAndFuse on tensors"
-<<<<<<< HEAD
-/// transformation and thus requires the `consumerOpOperand` to be a `subtensor`
-/// op (generally obtained by applying the tiling transformation).
-/// Assumes `producerOfTensor` is a Linalg op that produces `consumerOpOperand`.
-Optional<FusionInfo> fuseProducerOfTensor(OpBuilder &b,
-                                          OpResult producerOpResult,
-                                          OpOperand &consumerOpOperand);
-
-/// Fuse linalg operation on tensors, with the producer of the operand at
-/// position `consumerIdx` of the consumer.
-Optional<SmallVector<Value, 1>> fuseTensorOps(PatternRewriter &rewriter,
-                                              OpOperand &consumerOpOperand);
-
-/// Apply the permutation defined by `permutation` to `inVec`.
-/// Element `i` in `inVec` is mapped to location `j = permutation[i]`.
-/// E.g.: for an input vector `inVec = ['a', 'b', 'c']` and a permutation vector
-/// `permutation = [2, 0, 1]`, this function leaves `inVec = ['c', 'a', 'b']`.
-template <typename T, unsigned N>
-void applyPermutationToVector(SmallVector<T, N> &inVec,
-                              ArrayRef<unsigned> permutation) {
-  SmallVector<T, N> auxVec(inVec.size());
-  for (unsigned i = 0; i < permutation.size(); ++i)
-    auxVec[i] = inVec[permutation[i]];
-  inVec = auxVec;
-}
-=======
 /// transformation and thus requires the `consumerOpOperand` to be a
 /// `extract_slice` op (generally obtained by applying the tiling
 /// transformation). Assumes `producerOfTensor` is a Linalg op that produces
@@ -330,13 +304,6 @@
 //===----------------------------------------------------------------------===//
 // Distribution utilities
 //===----------------------------------------------------------------------===//
->>>>>>> 2ab1d525
-
-/// If `size` comes from an AffineMinOp and one of the values of AffineMinOp
-/// is a constant then return a new value set to the smallest such constant.
-/// If `size` comes from a ConstantOp, return the constant.
-/// Otherwise return nullptr.
-IntegerAttr getSmallestBoundingIndex(Value size);
 
 /// Scheme used to distribute loops to processors.
 enum class DistributionMethod {
