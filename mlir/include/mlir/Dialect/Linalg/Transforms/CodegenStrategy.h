--- conflicted
+++ resolved
@@ -24,70 +24,6 @@
 /// Abstract Transformation class applied in a sequence that also handles state
 /// through markers.
 struct Transformation {
-<<<<<<< HEAD
-  explicit Transformation(linalg::LinalgTransformationFilter::FilterFunction f)
-      : filter(f) {}
-  virtual ~Transformation() = default;
-  virtual OwningRewritePatternList
-  buildRewritePatterns(MLIRContext *context,
-                       linalg::LinalgTransformationFilter m) = 0;
-  linalg::LinalgTransformationFilter::FilterFunction filter = nullptr;
-};
-
-/// SFINAE: Enqueue helper for ConcreteOpType that have a `getOperationName`.
-template <template <typename> class PatternType, typename ConcreteOpType,
-          typename OptionsType,
-          typename = std::enable_if_t<std::is_member_function_pointer<
-              decltype(&ConcreteOpType::getOperationName)>::value>>
-void sfinae_enqueue(OwningRewritePatternList &patternList, OptionsType options,
-                    MLIRContext *context, StringRef opName,
-                    linalg::LinalgTransformationFilter m) {
-  assert(opName == ConcreteOpType::getOperationName() &&
-         "explicit name must match ConcreteOpType::getOperationName");
-  patternList.insert<PatternType<ConcreteOpType>>(context, options, m);
-}
-
-/// SFINAE: Enqueue helper for OpType that do not have a `getOperationName`
-/// (e.g. LinalgOp, other interfaces, Operation*).
-template <template <typename> class PatternType, typename OpType,
-          typename OptionsType>
-void sfinae_enqueue(OwningRewritePatternList &patternList, OptionsType options,
-                    MLIRContext *context, StringRef opName,
-                    linalg::LinalgTransformationFilter m) {
-  assert(!opName.empty() && "opName must not be empty");
-  patternList.insert<PatternType<OpType>>(opName, context, options, m);
-}
-
-template <typename PatternType, typename OpType, typename OptionsType>
-void enqueue(OwningRewritePatternList &patternList, OptionsType options,
-             MLIRContext *context, StringRef opName,
-             linalg::LinalgTransformationFilter m) {
-  if (!opName.empty())
-    patternList.insert<PatternType>(opName, context, options, m);
-  else
-    patternList.insert<PatternType>(m.addOpFilter<OpType>(), options);
-}
-
-/// Promotion transformation enqueues a particular stage-1 pattern for
-/// `Tile<LinalgOpType>`with the appropriate `options`.
-template <typename LinalgOpType> struct Tile : public Transformation {
-  explicit Tile(linalg::LinalgTilingOptions options,
-                linalg::LinalgTransformationFilter::FilterFunction f = nullptr)
-      : Transformation(f), opName(LinalgOpType::getOperationName()),
-        options(options) {}
-
-  Tile(StringRef name, linalg::LinalgTilingOptions options,
-       linalg::LinalgTransformationFilter::FilterFunction f = nullptr)
-      : Transformation(f), opName(name), options(options) {}
-
-  OwningRewritePatternList
-  buildRewritePatterns(MLIRContext *context,
-                       linalg::LinalgTransformationFilter m) override {
-    OwningRewritePatternList tilingPatterns;
-    sfinae_enqueue<linalg::LinalgTilingPattern, LinalgOpType>(
-        tilingPatterns, options, context, opName, m);
-    return tilingPatterns;
-=======
   explicit Transformation(LinalgTransformationFilter::FilterFunction f)
       : filter(std::move(f)) {}
   virtual ~Transformation() = default;
@@ -123,7 +59,6 @@
   void addToPassPipeline(OpPassManager &pm,
                          LinalgTransformationFilter m) const override {
     pm.addPass(createLinalgStrategyTilePass(opName, options, m));
->>>>>>> 2ab1d525
   }
 
 private:
@@ -131,28 +66,6 @@
   linalg::LinalgTilingOptions options;
 };
 
-<<<<<<< HEAD
-/// Promotion transformation enqueues a particular stage-1 pattern for
-/// `Promote<LinalgOpType>`with the appropriate `options`.
-template <typename LinalgOpType> struct Promote : public Transformation {
-  explicit Promote(
-      linalg::LinalgPromotionOptions options,
-      linalg::LinalgTransformationFilter::FilterFunction f = nullptr)
-      : Transformation(f), opName(LinalgOpType::getOperationName()),
-        options(options) {}
-
-  Promote(StringRef name, linalg::LinalgPromotionOptions options,
-          linalg::LinalgTransformationFilter::FilterFunction f = nullptr)
-      : Transformation(f), opName(name), options(options) {}
-
-  OwningRewritePatternList
-  buildRewritePatterns(MLIRContext *context,
-                       linalg::LinalgTransformationFilter m) override {
-    OwningRewritePatternList promotionPatterns;
-    sfinae_enqueue<linalg::LinalgPromotionPattern, LinalgOpType>(
-        promotionPatterns, options, context, opName, m);
-    return promotionPatterns;
-=======
 /// Represent one application of LinalgStrategyPadPass.
 struct Pad : public Transformation {
   Pad(StringRef name, linalg::LinalgPaddingOptions options,
@@ -180,7 +93,6 @@
   void addToPassPipeline(OpPassManager &pm,
                          LinalgTransformationFilter m) const override {
     pm.addPass(createLinalgStrategyPromotePass(opName, options, m));
->>>>>>> 2ab1d525
   }
 
 private:
@@ -188,59 +100,6 @@
   linalg::LinalgPromotionOptions options;
 };
 
-<<<<<<< HEAD
-/// Vectorization transformation enqueues a particular stage-1 pattern for
-/// `LinalgVectorizationPattern<LinalgOpType>` as well as copy to vector
-/// transfer rewrite forwarding patterns.
-template <typename LinalgOpType = LinalgOp>
-struct Vectorize : public Transformation {
-  explicit Vectorize(
-      linalg::LinalgVectorizationOptions options,
-      linalg::LinalgTransformationFilter::FilterFunction f = nullptr)
-      : Transformation(f), opName(), options(options) {}
-
-  Vectorize(StringRef name, linalg::LinalgVectorizationOptions options,
-            linalg::LinalgTransformationFilter::FilterFunction f = nullptr)
-      : Transformation(f), opName(name), options(options) {}
-
-  OwningRewritePatternList
-  buildRewritePatterns(MLIRContext *context,
-                       linalg::LinalgTransformationFilter m) override {
-    OwningRewritePatternList vectorizationPatterns;
-    enqueue<linalg::LinalgVectorizationPattern, LinalgOpType>(
-        vectorizationPatterns, options, context, opName, m);
-    vectorizationPatterns.insert<linalg::LinalgCopyVTRForwardingPattern,
-                                 linalg::LinalgCopyVTWForwardingPattern>(
-        context, /*benefit=*/2);
-    return vectorizationPatterns;
-  }
-
-private:
-  std::string opName;
-  linalg::LinalgVectorizationOptions options;
-};
-
-/// Options to control the application of late transformations.
-struct LateCodegenStrategyOptions {
-  bool enableLICM = true;
-  bool enableHoistRedundantVectorTransfers = true;
-  bool enableHoistRedundantVectorTransfersOnTensor = true;
-  bool enableVectorTransferPartialRewrite = true;
-  bool enableVectorContractLowering = true;
-  bool enableVectorToSCFConversion = true;
-};
-
-/// Codegen strategy controls how a Linalg op is progressively lowered.
-/// The application uses a 3-level staged patterns strategy which allows
-/// ordering transformations by using the Linalg `applyStagedPatterns`
-/// function, where:
-///   1. The first stage consists of the successive `tile`, `promote` and
-///   `vectorize` patterns, applied sequentially.
-///   2. The second stage consists of common local canonicalization patterns
-///   that are applied eagerly after each stage-1 pattern.
-///   3. the third stage consists of more global transformation, also applied
-///   eagerly, after all stage-2 patterns. Such more global transformations
-=======
 /// Represent one application of createLinalgStrategyGeneralizePass.
 struct Generalize : public Transformation {
   explicit Generalize(StringRef name,
@@ -327,7 +186,6 @@
 };
 
 /// Codegen strategy controls how a Linalg op is progressively lowered.
->>>>>>> 2ab1d525
 struct CodegenStrategy {
   /// Append a pattern to tile the Op `opName` and fuse its producers with
   /// tiling and fusion `options`.
@@ -363,33 +221,6 @@
   }
   /// Append a pattern to pad and hoist the operands of Op `opName` with padding
   /// `options`.
-<<<<<<< HEAD
-  template <typename LinalgOpType>
-  CodegenStrategy &
-  tile(linalg::LinalgTilingOptions options,
-       linalg::LinalgTransformationFilter::FilterFunction f = nullptr) {
-    transformationSequence.emplace_back(
-        std::make_unique<Tile<LinalgOpType>>(options, f));
-    return *this;
-  }
-  /// Append a pattern to add a level of tiling for `LinalgOpType` with tiling
-  /// `options`.
-  template <typename LinalgOpType>
-  CodegenStrategy &
-  tile(StringRef opName, linalg::LinalgTilingOptions options,
-       linalg::LinalgTransformationFilter::FilterFunction f = nullptr) {
-    transformationSequence.emplace_back(
-        std::make_unique<Tile<LinalgOpType>>(opName, options, f));
-    return *this;
-  }
-  /// Conditionally append a pattern to add a level of tiling for
-  /// `LinalgOpType` with tiling `options`.
-  template <typename LinalgOpType>
-  CodegenStrategy &
-  tileIf(bool b, linalg::LinalgTilingOptions options,
-         linalg::LinalgTransformationFilter::FilterFunction f = nullptr) {
-    return b ? tile<LinalgOpType>(options) : *this;
-=======
   CodegenStrategy &
   pad(StringRef opName, const linalg::LinalgPaddingOptions &options,
       const LinalgTransformationFilter::FilterFunction &f = nullptr) {
@@ -403,62 +234,18 @@
   padIf(bool b, StringRef opName, linalg::LinalgPaddingOptions options,
         LinalgTransformationFilter::FilterFunction f = nullptr) {
     return b ? pad(opName, std::move(options), std::move(f)) : *this;
->>>>>>> 2ab1d525
-  }
-  /// Conditionally append a pattern to add a level of tiling for
-  /// `LinalgOpType` with tiling `options`.
-  template <typename LinalgOpType>
-  CodegenStrategy &
-  tileIf(bool b, StringRef opName, linalg::LinalgTilingOptions options,
-         linalg::LinalgTransformationFilter::FilterFunction f = nullptr) {
-    return b ? tile<LinalgOpType>(opName, options) : *this;
   }
   /// Append a pattern to add a level of promotion for `LinalgOpType` with
   /// promotion `options`.
-<<<<<<< HEAD
-  template <typename LinalgOpType>
-  CodegenStrategy &
-  promote(linalg::LinalgPromotionOptions options,
-          linalg::LinalgTransformationFilter::FilterFunction f = nullptr) {
-    transformationSequence.emplace_back(
-        std::make_unique<Promote<LinalgOpType>>(options, f));
-    return *this;
-  }
-  /// Append a pattern to add a level of promotion for `LinalgOpType` with
-  /// promotion `options`.
-  template <typename LinalgOpType>
-  CodegenStrategy &
-  promote(StringRef opName, linalg::LinalgPromotionOptions options,
-          linalg::LinalgTransformationFilter::FilterFunction f = nullptr) {
-    transformationSequence.emplace_back(
-        std::make_unique<Promote<LinalgOpType>>(opName, options, f));
-=======
   CodegenStrategy &
   promote(StringRef opName, const linalg::LinalgPromotionOptions &options,
           const LinalgTransformationFilter::FilterFunction &f = nullptr) {
     transformationSequence.emplace_back(
         std::make_unique<Promote>(opName, options, f));
->>>>>>> 2ab1d525
     return *this;
   }
   /// Conditionally append a pattern to add a level of promotion for
   /// `LinalgOpType` with promotion `options`.
-<<<<<<< HEAD
-  template <typename LinalgOpType>
-  CodegenStrategy &
-  promoteIf(bool b, StringRef opName, linalg::LinalgPromotionOptions options,
-            linalg::LinalgTransformationFilter::FilterFunction f = nullptr) {
-    return b ? promote<LinalgOpType>(opName, options, f) : *this;
-    return *this;
-  }
-  /// Conditionally append a pattern to add a level of promotion for
-  /// `LinalgOpType` with promotion `options`.
-  template <typename LinalgOpType>
-  CodegenStrategy &
-  promoteIf(bool b, linalg::LinalgPromotionOptions options,
-            linalg::LinalgTransformationFilter::FilterFunction f = nullptr) {
-    return b ? promote<LinalgOpType>(options, f) : *this;
-=======
   CodegenStrategy &
   promoteIf(bool b, StringRef opName, linalg::LinalgPromotionOptions options,
             LinalgTransformationFilter::FilterFunction f = nullptr) {
@@ -496,7 +283,6 @@
   CodegenStrategy &
   decompose(const LinalgTransformationFilter::FilterFunction &f = nullptr) {
     transformationSequence.emplace_back(std::make_unique<Decompose>(f));
->>>>>>> 2ab1d525
     return *this;
   }
   /// Conditionally append patterns to decompose convolutions.
@@ -505,53 +291,16 @@
     return b ? decompose(std::move(f)) : *this;
   }
   /// Append a pattern to rewrite `LinalgOpType` as a vector operation.
-<<<<<<< HEAD
-  template <typename LinalgOpType>
-  CodegenStrategy &
-  vectorize(linalg::LinalgTransformationFilter::FilterFunction f = nullptr) {
-    transformationSequence.emplace_back(
-        std::make_unique<Vectorize<LinalgOpType>>(
-            linalg::LinalgVectorizationOptions(), f));
-=======
   CodegenStrategy &
   vectorize(StringRef opName,
             const LinalgTransformationFilter::FilterFunction &f = nullptr,
             bool vectorizePadding = false) {
     transformationSequence.emplace_back(std::make_unique<Vectorize>(
         opName, linalg::LinalgVectorizationOptions(), f, vectorizePadding));
->>>>>>> 2ab1d525
     return *this;
   }
   /// Conditionally append a pattern to rewrite `LinalgOpType` as a vector
   /// operation.
-<<<<<<< HEAD
-  template <typename LinalgOpType>
-  CodegenStrategy &
-  vectorizeIf(bool b,
-              linalg::LinalgTransformationFilter::FilterFunction f = nullptr) {
-    return b ? vectorize<LinalgOpType>(f) : *this;
-    return *this;
-  }
-  /// Append a pattern to rewrite `LinalgOpType` as a vector operation.
-  CodegenStrategy &
-  vectorize(StringRef opName,
-            linalg::LinalgTransformationFilter::FilterFunction f = nullptr) {
-    assert(!opName.empty() && "expected an op name");
-    transformationSequence.emplace_back(std::make_unique<Vectorize<LinalgOp>>(
-        opName, linalg::LinalgVectorizationOptions(), f));
-    return *this;
-  }
-  /// Conditionally append a pattern to rewrite `LinalgOpType` as a vector
-  /// operation.
-  CodegenStrategy &
-  vectorizeIf(bool b, StringRef opName,
-              linalg::LinalgTransformationFilter::FilterFunction f = nullptr) {
-    return b ? vectorize(opName, f) : *this;
-    return *this;
-  }
-  /// Configure the post staged-patterns late vector transformations.
-=======
->>>>>>> 2ab1d525
   CodegenStrategy &
   vectorizeIf(bool b, StringRef opName,
               LinalgTransformationFilter::FilterFunction f = nullptr,
@@ -564,61 +313,23 @@
         std::make_unique<VectorLowering>(options));
     return *this;
   }
-<<<<<<< HEAD
-  /// Configure the post staged-patterns late vector.transfer to scf
-  /// conversion.
-=======
   /// Configure the post staged-patterns global enabling passes options.
->>>>>>> 2ab1d525
   CodegenStrategy &
   setVectorTransferToSCFOptions(LinalgEnablingOptions options) {
     linalgEnablingOptions = options;
     return *this;
   }
-  ///
-  /// Configure the application of late transformations.
-  ///
-  CodegenStrategy &setEnableLICM(bool val) {
-    this->lateCodegenStrategyOptions.enableLICM = val;
-    return *this;
-  }
-  CodegenStrategy &setEnableHoistRedundantVectorTransfers(bool val) {
-    this->lateCodegenStrategyOptions.enableHoistRedundantVectorTransfers = val;
-    return *this;
-  }
-  CodegenStrategy &setEnableHoistRedundantVectorTransfersOnTensor(bool val) {
-    this->lateCodegenStrategyOptions
-        .enableHoistRedundantVectorTransfersOnTensor = val;
-    return *this;
-  }
-  CodegenStrategy &setEnableVectorTransferPartialRewrite(bool val) {
-    this->lateCodegenStrategyOptions.enableVectorTransferPartialRewrite = val;
-    return *this;
-  }
-  CodegenStrategy &setEnableVectorContractLowering(bool val) {
-    this->lateCodegenStrategyOptions.enableVectorContractLowering = val;
-    return *this;
-  }
-  CodegenStrategy &setEnableVectorToSCFConversion(bool val) {
-    this->lateCodegenStrategyOptions.enableVectorToSCFConversion = val;
-    return *this;
-  }
 
   /// Apply the transformation patterns in sequence with cleanup
   /// transformations interleaved.
-<<<<<<< HEAD
-  void transform(FuncOp func) const;
-=======
   void configurePassPipeline(OpPassManager &pm, MLIRContext *context,
                              bool addEnablePass = true) const;
->>>>>>> 2ab1d525
 
 private:
   LogicalResult postPatternTransforms(Operation *func) const;
 
   LinalgEnablingOptions linalgEnablingOptions;
   SmallVector<std::unique_ptr<Transformation>, 4> transformationSequence;
-  LateCodegenStrategyOptions lateCodegenStrategyOptions;
 };
 
 } // namespace linalg
