//===-- Passes.td - Linalg pass definition file ------------*- tablegen -*-===//
//
// Part of the LLVM Project, under the Apache License v2.0 with LLVM Exceptions.
// See https://llvm.org/LICENSE.txt for license information.
// SPDX-License-Identifier: Apache-2.0 WITH LLVM-exception
//
//===----------------------------------------------------------------------===//

#ifndef MLIR_DIALECT_LINALG_PASSES
#define MLIR_DIALECT_LINALG_PASSES

include "mlir/Pass/PassBase.td"

def ConvertElementwiseToLinalg : Pass<"convert-elementwise-to-linalg", ""> {
  let summary = "Convert ElementwiseMappable ops to linalg";
  let description = [{
    Convert ops with the `ElementwiseMappable` trait to linalg parallel loops.

    This pass only converts ops that operate on ranked tensors. It can be
    run on op which contains linalg ops (most commonly a FunctionLike op).
  }];
  let constructor = "mlir::createConvertElementwiseToLinalgPass()";
  let dependentDialects = ["linalg::LinalgDialect", "memref::MemRefDialect"];
}

def LinalgComprehensiveModuleBufferize :
    Pass<"linalg-comprehensive-module-bufferize", "ModuleOp"> {
  let summary = "Bufferize (tensor into memref) for a Module.";
  let description = [{
    This pass implements a cross-dialect bufferization approach and performs an
    analysis to determine which op operands and results may be bufferized in the
    same buffers. The analysis is performed on topologically sorted CallOp and
    FuncOp within a module. It provides analyses and bufferization across
    function boundaries. Within a function boundary, the analysis is performed
    on SSA use-def chains starting from function operands that are annotated
    with the 'inplaceable' attribute.
  }];
  let options = [
    Option<"testAnalysisOnly", "test-analysis-only", "bool",
            /*default=*/"false",
           "Only runs inplaceability analysis (for testing purposes only)">,
    Option<"printConflicts", "print-conflicts", "bool",
            /*default=*/"false",
           "Annotates IR with RaW conflicts. Requires test-analysis-only.">,
    Option<"allowReturnMemref", "allow-return-memref", "bool",
            /*default=*/"false",
           "Allows the return of memrefs (for testing purposes only)">,
    Option<"allowUnknownOps", "allow-unknown-ops", "bool",
           /*default=*/"false",
           "Allows unknown (not bufferizable) ops in the input IR.">,
    Option<"useAlloca", "use-alloca", "bool",
           /*default=*/"false",
           "Use stack allocations for memrefs (for testing purposes only)">,
    Option<"analysisFuzzerSeed", "analysis-fuzzer-seed", "unsigned",
           /*default=*/"0",
           "Analyze ops in random order with a given seed (fuzzer)">,
    Option<"initTensorElimination", "init-tensor-elimination", "bool",
            /*default=*/"false",
           "(Experimental) Try to eliminate init_tensor operations that are "
           "anchored at an insert_slice op">,
    Option<"createDeallocs", "create-deallocs", "bool", /*default=*/"true",
           "Specify if buffers should be deallocated. For compatibility with "
           "core bufferization passes.">,
  ];
  let constructor = "mlir::createLinalgComprehensiveModuleBufferizePass()";
}

def LinalgFoldUnitExtentDims : Pass<"linalg-fold-unit-extent-dims", ""> {
  let summary = "Remove unit-extent dimension in Linalg ops on tensors";
  let constructor = "mlir::createLinalgFoldUnitExtentDimsPass()";
  let options = [
    Option<"foldOneTripLoopsOnly", "fold-one-trip-loops-only", "bool",
            /*default=*/"false",
           "Only folds the one-trip loops from Linalg ops on tensors "
           "(for testing purposes only)">
  ];
  let dependentDialects = [
    "linalg::LinalgDialect", "AffineDialect", "memref::MemRefDialect"
  ];
}

def LinalgElementwiseOpFusion : Pass<"linalg-fuse-elementwise-ops"> {
  let summary = "Fuse elementwise operations on tensors";
  let constructor = "mlir::createLinalgElementwiseOpFusionPass()";
  let options = [
    Option<"allowFoldingUnitDimReshapes", "allow-folding-unit-dim-reshapes",
           "bool", /*default=*/"false",
           "Allow fusing linalg.tensor_reshape ops that performs unit "
           "dimension collapsing">
  ];
  let dependentDialects = [
    "AffineDialect", "linalg::LinalgDialect", "memref::MemRefDialect"
  ];
}

def LinalgFoldReshapeOpsByLinearization :
  Pass<"linalg-fold-reshape-ops-by-linearization"> {
  let summary = "Fold TensorReshapeOps with generic/indexed generic ops by "
                "linearization";
  let constructor = "mlir::createFoldReshapeOpsByLinearizationPass()";
  let options = [
    Option<"allowFoldingUnitDimReshapes", "allow-folding-unit-dim-reshapes",
           "bool", /*default=*/"false",
           "Allow fusing linalg.tensor_reshape ops that performs unit "
           "dimension collapsing">
  ];
  let dependentDialects = ["AffineDialect", "memref::MemRefDialect"];
}

def LinalgNamedOpConversion: Pass<"linalg-named-op-conversion"> {
  let summary = "Convert from one named linalg op to another.";
  let constructor = "mlir::createLinalgNamedOpConversionPass()";
  let dependentDialects = ["linalg::LinalgDialect", "tensor::TensorDialect"];
}

def LinalgLowerTiledLoopsToSCF
    : FunctionPass<"convert-linalg-tiled-loops-to-scf"> {
  let summary = "Lower linalg tiled loops to SCF loops and parallel loops";
  let constructor = "mlir::createConvertLinalgTiledLoopsToSCFPass()";
  let dependentDialects = [
    "linalg::LinalgDialect",
    "scf::SCFDialect",
    "AffineDialect"
  ];
}

def LinalgInlineScalarOperands : FunctionPass<"linalg-inline-scalar-operands"> {
  let summary = "Inline scalar operands into linalg generic ops";
  let constructor = "mlir::createLinalgInlineScalarOperandsPass()";
  let dependentDialects = [
    "linalg::LinalgDialect"
  ];
}

def LinalgLowerToAffineLoops : FunctionPass<"convert-linalg-to-affine-loops"> {
  let summary = "Lower the operations from the linalg dialect into affine "
                "loops";
  let constructor = "mlir::createConvertLinalgToAffineLoopsPass()";
  let dependentDialects = [
    "AffineDialect", "linalg::LinalgDialect", "memref::MemRefDialect"];
}

def LinalgLowerToLoops : FunctionPass<"convert-linalg-to-loops"> {
  let summary = "Lower the operations from the linalg dialect into loops";
  let constructor = "mlir::createConvertLinalgToLoopsPass()";
  let dependentDialects = [
    "linalg::LinalgDialect",
    "scf::SCFDialect",
    "AffineDialect"
  ];
}

def LinalgLowerToParallelLoops
    : FunctionPass<"convert-linalg-to-parallel-loops"> {
  let summary = "Lower the operations from the linalg dialect into parallel "
                "loops";
  let constructor = "mlir::createConvertLinalgToParallelLoopsPass()";
  let dependentDialects = [
    "AffineDialect",
    "linalg::LinalgDialect",
    "memref::MemRefDialect",
    "scf::SCFDialect"
  ];
}

def LinalgBufferize : Pass<"linalg-bufferize", "FuncOp"> {
  let summary = "Bufferize the linalg dialect";
  let constructor = "mlir::createLinalgBufferizePass()";
  let dependentDialects = [
    "AffineDialect",
    "bufferization::BufferizationDialect",
    "linalg::LinalgDialect",
    "memref::MemRefDialect",
  ];
}

def LinalgPromotion : FunctionPass<"linalg-promote-subviews"> {
  let summary = "Promote subview ops to local buffers";
  let constructor = "mlir::createLinalgPromotionPass()";
  let options = [
    Option<"dynamicBuffers", "test-promote-dynamic", "bool",
           /*default=*/"false", "Test generation of dynamic promoted buffers">,
    Option<"useAlloca", "test-use-alloca", "bool",
           /*default=*/"false", "Test generation of alloca'ed buffers.">
  ];
  let dependentDialects = ["linalg::LinalgDialect"];
}

def LinalgTiling : FunctionPass<"linalg-tile"> {
  let summary = "Tile operations in the linalg dialect";
  let constructor = "mlir::createLinalgTilingPass()";
  let dependentDialects = [
    "AffineDialect",
    "linalg::LinalgDialect",
    "memref::MemRefDialect",
    "scf::SCFDialect"
  ];
  let options = [
    ListOption<"tileSizes", "tile-sizes", "int64_t", "Tile sizes",
               "llvm::cl::ZeroOrMore, llvm::cl::MiscFlags::CommaSeparated">,
    Option<"loopType", "loop-type", "std::string", /*default=*/"\"for\"",
           "Specify the type of loops to generate: for, parallel or "
           "tiled_loop">,
    ListOption<"distributionTypes", "distribution-types", "std::string",
               "DistributionTypes (if loop-type=tiled_loop)",
               "llvm::cl::ZeroOrMore, llvm::cl::MiscFlags::CommaSeparated">

  ];
}

def LinalgGeneralization : FunctionPass<"linalg-generalize-named-ops"> {
  let summary = "Convert named ops into generic ops";
  let constructor = "mlir::createLinalgGeneralizationPass()";
  let dependentDialects = ["linalg::LinalgDialect"];
}

<<<<<<< HEAD
def LinalgDetensorize : FunctionPass<"linalg-detensorize"> {
=======
def LinalgDetensorize : Pass<"linalg-detensorize", ""> {
>>>>>>> 2ab1d525
  let summary = "Detensorize linalg ops";
  let constructor = "mlir::createLinalgDetensorizePass()";
  let dependentDialects = [];

  let description = [{
<<<<<<< HEAD
    Detensoring is the process through which a tensor value is convereted to one
=======
    Detensoring is the process through which a tensor value is converted to one
>>>>>>> 2ab1d525
    or potentially more primitive value(s). During this process, operations with
    such detensored operands are also converted to an equivalent form that works
    on primitives.

    The detensoring process is driven by linalg-on-tensor ops. In particular, a
    linalg-on-tensor op is checked to see whether *all* its operands can be
    detensored. If so, those operands are converted to their primitive
    counterparts and the linalg op is replaced by an equivalent op that takes
    those new primitive values as operands. Therefore, detensoring an op can be
    divided into 2 main logical phases:

    1. Detect/match an op that can be detensored.
    2. Detensor the operands of the op and replace it with a primitive
       equivalent.

    In addition to detensoring individual ops, this pass detensors internal
    control flow inside a function. All blocks except for the entry block are
    detensored by converting their arguments whenever possible.
<<<<<<< HEAD
  }];
=======

    This can be run on any op with the FunctionLike trait and must not be
    run on others. This is because it performs specific legalization of the
    blocks that make up the body, which it assumes has a FunctionLike trait.
  }];
  let options = [
    Option<"aggressiveMode", "aggressive-mode", "bool", /*default=*/"false",
           "Detensorize all ops that qualify for detensoring along with branch"
           " operands and basic-block arguments.">

  ];
}

def LinalgStrategyTileAndFusePass
    : FunctionPass<"linalg-strategy-tile-and-fuse-pass"> {
  let summary = "Configurable pass to apply pattern-based tiling and fusion.";
  let constructor = "mlir::createLinalgStrategyTileAndFusePass()";
  let options = [
    Option<"anchorFuncName", "anchor-func", "std::string", /*default=*/"",
      "Which func op is the anchor to latch on.">,
    Option<"anchorOpName", "anchor-op", "std::string", /*default=*/"",
      "Which linalg op within the func is the anchor to latch on.">,
  ];
}

def LinalgStrategyTilePass
    : FunctionPass<"linalg-strategy-tile-pass"> {
  let summary = "Configurable pass to apply pattern-based linalg tiling.";
  let constructor = "mlir::createLinalgStrategyTilePass()";
  let dependentDialects = ["linalg::LinalgDialect"];
  let options = [
    Option<"anchorFuncName", "anchor-func", "std::string", /*default=*/"",
      "Which func op is the anchor to latch on.">,
    Option<"anchorOpName", "anchor-op", "std::string", /*default=*/"",
      "Which linalg op within the func is the anchor to latch on.">,
  ];
}

def LinalgStrategyPadPass
    : FunctionPass<"linalg-strategy-pad-pass"> {
  let summary = "Configurable pass to apply padding and hoisting.";
  let constructor = "mlir::createLinalgStrategyPadPass()";
  let dependentDialects = ["linalg::LinalgDialect"];
  let options = [
    Option<"anchorFuncName", "anchor-func", "std::string", /*default=*/"",
      "Which func op is the anchor to latch on.">,
    Option<"anchorOpName", "anchor-op", "std::string", /*default=*/"",
      "Which linalg op within the func is the anchor to latch on.">,
  ];
}

def LinalgStrategyPromotePass
    : FunctionPass<"linalg-strategy-promote-pass"> {
  let summary = "Configurable pass to apply pattern-based linalg promotion.";
  let constructor = "mlir::createLinalgStrategyPromotePass()";
  let dependentDialects = ["linalg::LinalgDialect"];
  let options = [
    Option<"anchorFuncName", "anchor-func", "std::string", /*default=*/"",
      "Which func op is the anchor to latch on.">,
    Option<"anchorOpName", "anchor-op", "std::string", /*default=*/"",
      "Which linalg op within the func is the anchor to latch on.">,
  ];
}

def LinalgStrategyGeneralizePass
    : FunctionPass<"linalg-strategy-generalize-pass"> {
  let summary = "Configurable pass to apply pattern-based generalization.";
  let constructor = "mlir::createLinalgStrategyGeneralizePass()";
  let dependentDialects = ["linalg::LinalgDialect"];
  let options = [
    Option<"anchorFuncName", "anchor-func", "std::string", /*default=*/"",
      "Which func op is the anchor to latch on.">,
    Option<"anchorOpName", "anchor-op", "std::string", /*default=*/"",
      "Which linalg op within the func is the anchor to latch on.">,
  ];
}

// TODO: if/when we need finer control add an anchorOp option.
def LinalgStrategyDecomposePass
    : FunctionPass<"linalg-strategy-decompose-pass"> {
  let summary = "Configurable pass to apply pattern-based generalization.";
  let constructor = "mlir::createLinalgStrategyDecomposePass()";
  let dependentDialects = ["linalg::LinalgDialect"];
  let options = [
    Option<"anchorFuncName", "anchor-func", "std::string", /*default=*/"",
      "Which func op is the anchor to latch on.">,
  ];
}

def LinalgStrategyInterchangePass
    : FunctionPass<"linalg-strategy-interchange-pass"> {
  let summary = "Configurable pass to apply pattern-based iterator interchange.";
  let constructor = "mlir::createLinalgStrategyInterchangePass()";
  let dependentDialects = ["linalg::LinalgDialect"];
  let options = [
    Option<"anchorFuncName", "anchor-func", "std::string", /*default=*/"",
      "Which func op is the anchor to latch on.">,
  ];
}

def LinalgStrategyVectorizePass
    : FunctionPass<"linalg-strategy-vectorize-pass"> {
  let summary = "Configurable pass to apply pattern-based linalg vectorization.";
  let constructor = "mlir::createLinalgStrategyVectorizePass()";
  let dependentDialects = ["linalg::LinalgDialect"];
  let options = [
    Option<"anchorFuncName", "anchor-func", "std::string", /*default=*/"",
      "Which func op is the anchor to latch on.">,
    Option<"anchorOpName", "anchor-op", "std::string", /*default=*/"",
      "Which linalg op within the func is the anchor to latch on.">,
    Option<"vectorizePadding", "vectorize-padding", "bool", "false",
      "Enable vectorization of padding ops.">,
  ];
}

def LinalgStrategyEnablePass
    : FunctionPass<"linalg-strategy-enable-pass"> {
  let summary = "Configurable pass to enable the application of other "
    "pattern-based linalg passes.";
  let constructor = "mlir::createLinalgStrategyEnablePass()";
  let dependentDialects = ["linalg::LinalgDialect"];
  let options = [
    Option<"anchorFuncName", "anchor-func", "std::string", /*default=*/"",
      "Which func op is the anchor to latch on.">,
  ];
}

def LinalgStrategyLowerVectorsPass
    : FunctionPass<"linalg-strategy-lower-vectors-pass"> {
  let summary = "Configurable pass to lower vector operations.";
  let constructor = "mlir::createLinalgStrategyLowerVectorsPass()";
  let dependentDialects = ["linalg::LinalgDialect"];
  let options = [
    Option<"anchorFuncName", "anchor-func", "std::string", /*default=*/"",
      "Which func op is the anchor to latch on.">,
  ];
}

def LinalgStrategyRemoveMarkersPass
    : FunctionPass<"linalg-strategy-remove-markers-pass"> {
  let summary = "Cleanup pass that drops markers.";
  let constructor = "mlir::createLinalgStrategyRemoveMarkersPass()";
  let dependentDialects = ["linalg::LinalgDialect"];
  let options = [
    Option<"anchorFuncName", "anchor-func", "std::string", /*default=*/"",
      "Which func op is the anchor to latch on.">,
  ];
>>>>>>> 2ab1d525
}

#endif // MLIR_DIALECT_LINALG_PASSES<|MERGE_RESOLUTION|>--- conflicted
+++ resolved
@@ -214,21 +214,13 @@
   let dependentDialects = ["linalg::LinalgDialect"];
 }
 
-<<<<<<< HEAD
-def LinalgDetensorize : FunctionPass<"linalg-detensorize"> {
-=======
 def LinalgDetensorize : Pass<"linalg-detensorize", ""> {
->>>>>>> 2ab1d525
   let summary = "Detensorize linalg ops";
   let constructor = "mlir::createLinalgDetensorizePass()";
   let dependentDialects = [];
 
   let description = [{
-<<<<<<< HEAD
-    Detensoring is the process through which a tensor value is convereted to one
-=======
     Detensoring is the process through which a tensor value is converted to one
->>>>>>> 2ab1d525
     or potentially more primitive value(s). During this process, operations with
     such detensored operands are also converted to an equivalent form that works
     on primitives.
@@ -247,9 +239,6 @@
     In addition to detensoring individual ops, this pass detensors internal
     control flow inside a function. All blocks except for the entry block are
     detensored by converting their arguments whenever possible.
-<<<<<<< HEAD
-  }];
-=======
 
     This can be run on any op with the FunctionLike trait and must not be
     run on others. This is because it performs specific legalization of the
@@ -397,7 +386,6 @@
     Option<"anchorFuncName", "anchor-func", "std::string", /*default=*/"",
       "Which func op is the anchor to latch on.">,
   ];
->>>>>>> 2ab1d525
 }
 
 #endif // MLIR_DIALECT_LINALG_PASSES