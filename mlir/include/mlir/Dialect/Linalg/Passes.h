--- conflicted
+++ resolved
@@ -77,38 +77,6 @@
 /// work on primitive types, if possible.
 std::unique_ptr<Pass> createLinalgDetensorizePass();
 
-<<<<<<< HEAD
-/// Patterns to fold an expanding (collapsing) tensor_reshape operation with its
-/// producer (consumer) generic operation by expanding the dimensionality of the
-/// loop in the generic op.
-void populateFoldReshapeOpsByExpansionPatterns(
-    MLIRContext *context, OwningRewritePatternList &patterns);
-
-/// Patterns to fold a collapsing (expanding) tensor_reshape operation with its
-/// producer (consumer) generic/indexed_generic operation by linearizing the
-/// indexing map used to access the source (target) of the reshape operation in
-/// the generic/indexed_generic operation.
-void populateFoldReshapeOpsByLinearizationPatterns(
-    MLIRContext *context, OwningRewritePatternList &patterns);
-
-/// Patterns to fold a collapsing (expanding) tensor_reshape operation with its
-/// producer (consumer) generic/indexed_generic operation by linearizing the
-/// indexing map used to access the source (target) of the reshape operation in
-/// the generic/indexed_generic operation. The patterns are applied only when
-/// the tensor reshape involved is collapsing (introducing) unit-extent
-/// dimensions.
-void populateFoldUnitDimsReshapeOpsByLinearizationPatterns(
-    MLIRContext *context, OwningRewritePatternList &patterns);
-
-/// Patterns for fusing linalg operation on tensors.
-void populateLinalgTensorOpsFusionPatterns(MLIRContext *context,
-                                           OwningRewritePatternList &patterns);
-
-/// Patterns to fold unit-extent dimensions in operands/results of linalg ops on
-/// tensors.
-void populateLinalgFoldUnitExtentDimsPatterns(
-    MLIRContext *context, OwningRewritePatternList &patterns);
-=======
 //===----------------------------------------------------------------------===//
 /// Linalg strategy passes.
 //===----------------------------------------------------------------------===//
@@ -181,7 +149,6 @@
 
 /// Create a LinalgStrategyRemoveMarkersPass.
 std::unique_ptr<OperationPass<FuncOp>> createLinalgStrategyRemoveMarkersPass();
->>>>>>> a2ce6ee6
 
 //===----------------------------------------------------------------------===//
 // Registration
