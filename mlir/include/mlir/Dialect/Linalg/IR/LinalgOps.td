--- conflicted
+++ resolved
@@ -15,10 +15,7 @@
 
 include "mlir/Dialect/Linalg/IR/LinalgBase.td"
 include "mlir/Interfaces/ControlFlowInterfaces.td"
-<<<<<<< HEAD
-=======
 include "mlir/Interfaces/InferTypeOpInterface.td"
->>>>>>> 2ab1d525
 include "mlir/Interfaces/LoopLikeInterface.td"
 include "mlir/Interfaces/SideEffectInterfaces.td"
 include "mlir/Interfaces/TilingInterface.td"
@@ -134,8 +131,11 @@
 }
 
 def Linalg_PadTensorOp : Linalg_Op<"pad_tensor",
-<<<<<<< HEAD
-    [AttrSizedOperandSegments, NoSideEffect]> {
+    [AttrSizedOperandSegments, NoSideEffect,
+     DeclareOpInterfaceMethods<ReifyRankedShapedTypeOpInterface>,
+     DeclareOpInterfaceMethods<TilingInterface,
+         ["getDestinationOperands", "getLoopIteratorTypes", "getIterationDomain",
+          "getTiledImplementation"]>]> {
   let summary = "tensor pad operation";
   let description = [{
     `linalg.pad_tensor` is an operation that pads the `source` tensor
@@ -147,12 +147,14 @@
     * low: A list contains the padding along the start of each
            dimension, i.e `low`.
     * high: A list contains the padding along the end of each
-           dimension, i.e. `high`.
+            dimension, i.e. `high`.
+    * nofold: indicates that the operation should not be folded when source and
+              result types are equal.
 
     The result tensor dimensions are `low` + `dim` + `high` along that
     dimension. The number of elements of `low` and `high` must match
-    the rank of the input tensor (which is also the rank of the output
-    tensor). They can be either a constant or a dynamic value.
+    the rank of the input tensor. They can be either a constant or a
+    dynamic value.
 
     The region of the `pad_tensor` operation returns the value to use
     for the padding. The arguments of the region represent the index
@@ -160,6 +162,10 @@
     the rank of the `source` tensor. The value `yield`-ed by the
     region is used as the value of the view at the given position.
 
+    If `nofold` is set, the padding operation will not be folded away even
+    if the source type and the padded type have the same static shape. This can
+    be used, e.g., for packing or promotion to faster memory.
+
     Example 1:
 
     ```mlir
@@ -189,6 +195,17 @@
         linalg.yield %pad_value : f32
       } : tensor<2x3xf32> to tensor<?x?xf32>
     ```
+
+    Example 4:
+
+    ```mlir
+      // Force a padded value to be always exist with `nofold`.
+      %pad_value = ... : f32
+      %0 = linalg.pad_tensor %arg0 nofold low[0, 0] high[0, 0] {
+      ^bb0(%arg1: index, %arg2: index):
+        linalg.yield %pad_value : f32
+      } : tensor<2x3xf32> to tensor<2x3xf32>
+    ```
   }];
 
   let arguments = (ins
@@ -196,14 +213,18 @@
     Variadic<Index>:$low,
     Variadic<Index>:$high,
     I64ArrayAttr:$static_low,
-    I64ArrayAttr:$static_high);
+    I64ArrayAttr:$static_high,
+    UnitAttr:$nofold);
 
   let regions = (region SizedRegion<1>:$region);
 
   let results = (outs AnyTensor:$result);
 
+  // TODO: Remove custom<InferType> when AllTypesMatch supports opt. operands.
   let assemblyFormat = [{
-    $source `low` `` custom<OperandsOrIntegersSizesList>($low, $static_low)
+    $source
+    (`nofold` $nofold^)?
+    `low` `` custom<OperandsOrIntegersSizesList>($low, $static_low)
     `high` `` custom<OperandsOrIntegersSizesList>($high, $static_high)
     $region attr-dict `:` type($source) `to` type($result)
   }];
@@ -224,25 +245,34 @@
       return getResult().getType().cast<RankedTensorType>();
     }
 
-    // Infer the shape of the result tensor given the static shapes
-    // and element type of the result tensor.
-    static RankedTensorType inferResultType(RankedTensorType sourceType,
+    // Infer the shape of the result tensor given the type of the source tensor
+    // and paddings. Known result dimensions that cannot necessarily be inferred
+    // from low/high padding sizes can be optionally specified. Those will be
+    // considered when computing the result type.
+    static RankedTensorType inferResultType(
+                                RankedTensorType sourceType,
                                 ArrayRef<int64_t> staticLow,
-                                ArrayRef<int64_t> staticHigh);
+                                ArrayRef<int64_t> staticHigh,
+                                ArrayRef<int64_t> resultShape = {});
 
     // Return a PadTensorOp that pads `source` to `type` size where the static
     // sizes are assumed to be greater than the dynamic sizes. The op performs
     // "high" padding (i.e. it adds trailing padding values until the desired
     // size is met).
     static linalg::PadTensorOp createPadHighOp(
-        Type type, Value source, Value pad, Location loc, OpBuilder & builder);
+        Type type, Value source, Value pad, bool nofold, Location loc,
+        OpBuilder & builder);
 
     // Return a PadTensorOp that pads `source to `type` size with `pad` value.
     // I.e., a block will be created and the `pad` value will be yielded
     // directly. If the type passed is nullptr, it is inferred.
     static linalg::PadTensorOp createPadScalarOp(
         Type type, Value source, Value pad, ArrayRef<OpFoldResult> low,
-        ArrayRef<OpFoldResult> high, Location loc, OpBuilder & builder);
+        ArrayRef<OpFoldResult> high, bool nofold, Location loc,
+        OpBuilder & builder);
+
+    // Return the pad value if it is a constant. Return null value otherwise.
+    Value getConstantPaddingValue();
 
     // Return a vector of all the static or dynamic values (low/high padding) of
     // the op.
@@ -265,252 +295,6 @@
     SmallVector<OpFoldResult> getMixedHighPad() {
       return getMixedPadImpl(static_high(), high());
     }
-  }];
-
-  let builders = [
-    // Build a PadTensorOp with mixed static and dynamic entries.
-    OpBuilder<(ins "Value":$source, "ArrayRef<int64_t>":$staticLow,
-      "ArrayRef<int64_t>":$staticHigh, "ValueRange":$low, "ValueRange":$high,
-      CArg<"ArrayRef<NamedAttribute>", "{}">:$attrs)>,
-    // Build a PadTensorOp with all dynamic entries.
-    OpBuilder<(ins "Value":$source, "ValueRange":$low, "ValueRange":$high,
-      CArg<"ArrayRef<NamedAttribute>", "{}">:$attrs)>,
-    // Build a PadTensorOp with mixed static and dynamic entries and custom
-    // result type. If the type passed is nullptr, it is inferred.
-    OpBuilder<(ins "Type":$resultType, "Value":$source,
-      "ArrayRef<OpFoldResult>":$low, "ArrayRef<OpFoldResult>":$high,
-      CArg<"ArrayRef<NamedAttribute>", "{}">:$attrs)>
-  ];
-}
-
-def Linalg_RangeOp :
-    Linalg_Op<"range", [NoSideEffect]>,
-    Arguments<(ins Index:$min, Index:$max, Index:$step)>,
-    Results<(outs Range)> {
-  let summary = "Create a `range` type value, used to create `view`s";
-=======
-    [AttrSizedOperandSegments, NoSideEffect,
-     DeclareOpInterfaceMethods<ReifyRankedShapedTypeOpInterface>,
-     DeclareOpInterfaceMethods<TilingInterface,
-         ["getDestinationOperands", "getLoopIteratorTypes", "getIterationDomain",
-          "getTiledImplementation"]>]> {
-  let summary = "tensor pad operation";
->>>>>>> 2ab1d525
-  let description = [{
-    `linalg.pad_tensor` is an operation that pads the `source` tensor
-    with given `low` and `high` padding config.
-
-    The PadTensor operation supports the following arguments:
-
-    * source: the "base" tensor on which to pad.
-    * low: A list contains the padding along the start of each
-           dimension, i.e `low`.
-    * high: A list contains the padding along the end of each
-            dimension, i.e. `high`.
-    * nofold: indicates that the operation should not be folded when source and
-              result types are equal.
-
-    The result tensor dimensions are `low` + `dim` + `high` along that
-    dimension. The number of elements of `low` and `high` must match
-    the rank of the input tensor. They can be either a constant or a
-    dynamic value.
-
-    The region of the `pad_tensor` operation returns the value to use
-    for the padding. The arguments of the region represent the index
-    of the source being accessed. There should be as many arguments as
-    the rank of the `source` tensor. The value `yield`-ed by the
-    region is used as the value of the view at the given position.
-
-    If `nofold` is set, the padding operation will not be folded away even
-    if the source type and the padded type have the same static shape. This can
-    be used, e.g., for packing or promotion to faster memory.
-
-    Example 1:
-
-    ```mlir
-      %pad_value = ... : f32
-      %0 = linalg.pad_tensor %0 low[1, 2] high[2, 3] {
-      ^bb0(%arg0 : index, %arg1 : index):
-        linalg.yield %pad_value : f32
-      } : tensor<?x?xf32> to tensor<?x?xf32>
-    ```
-
-    Example 2:
-
-    ```mlir
-      %pad_value = ... : f32
-      %0 = linalg.pad_tensor %arg0 low[2, %arg1, 3, 3] high[3, 3, %arg1, 2] {
-      ^bb0(%arg2: index, %arg3: index, %arg4: index, %arg5: index):
-          linalg.yield %pad_value : f32
-      } : tensor<1x2x2x?xf32> to tensor<6x?x?x?xf32>
-    ```
-
-    Example 3:
-
-    ```mlir
-      %pad_value = ... : f32
-      %0 = linalg.pad_tensor %arg0 low[0, 0] high[%ub0, %ub1] {
-      ^bb0(%arg1: index, %arg2: index):
-        linalg.yield %pad_value : f32
-      } : tensor<2x3xf32> to tensor<?x?xf32>
-    ```
-
-    Example 4:
-
-    ```mlir
-      // Force a padded value to be always exist with `nofold`.
-      %pad_value = ... : f32
-      %0 = linalg.pad_tensor %arg0 nofold low[0, 0] high[0, 0] {
-      ^bb0(%arg1: index, %arg2: index):
-        linalg.yield %pad_value : f32
-      } : tensor<2x3xf32> to tensor<2x3xf32>
-    ```
-  }];
-<<<<<<< HEAD
-  let builders = [
-    OpBuilder<(ins "Value":$min, "Value":$max, "Value":$step),
-    [{
-      auto rangeType = RangeType::get($_builder.getContext());
-      build($_builder, $_state, rangeType, min, max, step);
-    }]>];
-=======
->>>>>>> 2ab1d525
-
-  let arguments = (ins
-    AnyTensor:$source,
-    Variadic<Index>:$low,
-    Variadic<Index>:$high,
-    I64ArrayAttr:$static_low,
-    I64ArrayAttr:$static_high,
-    UnitAttr:$nofold);
-
-<<<<<<< HEAD
-class Linalg_ReshapeLikeOp<string mnemonic, list<OpTrait> traits = []> :
-    Linalg_Op<mnemonic, !listconcat(traits, [NoSideEffect])> {
-  let builders = [
-    // Builders for a contracting reshape whose result type is computed from
-    // `src` and `reassociation`.
-    OpBuilder<(ins "Value":$src,
-      "ArrayRef<ReassociationExprs>":$reassociation,
-      CArg<"ArrayRef<NamedAttribute>", "{}">:$attrs)>,
-    OpBuilder<(ins "Value":$src,
-      "ArrayRef<ReassociationIndices>":$reassociation,
-      CArg<"ArrayRef<NamedAttribute>", "{}">:$attrs),
-    [{
-      auto reassociationMaps =
-          convertReassociationIndicesToMaps($_builder, reassociation);
-      build($_builder, $_state, src, reassociationMaps, attrs);
-    }]>,
-
-    // Builders for a reshape whose result type is passed explicitly. This may
-    // be either a contracting or expanding reshape.
-    OpBuilder<(ins "Type":$resultType, "Value":$src,
-      "ArrayRef<ReassociationExprs>":$reassociation,
-      CArg<"ArrayRef<NamedAttribute>", "{}">:$attrs)>,
-    OpBuilder<(ins "Type":$resultType, "Value":$src,
-      "ArrayRef<ReassociationIndices>":$reassociation,
-      CArg<"ArrayRef<NamedAttribute>", "{}">:$attrs),
-    [{
-      auto reassociationMaps =
-          convertReassociationIndicesToMaps($_builder, reassociation);
-      build($_builder, $_state, resultType, src, reassociationMaps, attrs);
-    }]>
-  ];
-=======
-  let regions = (region SizedRegion<1>:$region);
-
-  let results = (outs AnyTensor:$result);
->>>>>>> 2ab1d525
-
-  // TODO: Remove custom<InferType> when AllTypesMatch supports opt. operands.
-  let assemblyFormat = [{
-    $source
-    (`nofold` $nofold^)?
-    `low` `` custom<OperandsOrIntegersSizesList>($low, $static_low)
-    `high` `` custom<OperandsOrIntegersSizesList>($high, $static_high)
-    $region attr-dict `:` type($source) `to` type($result)
-  }];
-
-  let extraClassDeclaration = [{
-    static StringRef getStaticLowAttrName() {
-      return "static_low";
-    }
-<<<<<<< HEAD
-    SmallVector<ReassociationExprs, 4> getReassociationExprs() {
-      return
-        llvm::to_vector<4>(llvm::map_range(reassociation(),
-          [](Attribute a) {
-            return llvm::to_vector<2>(
-              a.cast<AffineMapAttr>().getValue().getResults());
-          }));
-    }
-    SmallVector<Value, 4> getOutputShape(OpBuilder &b, Location loc) {
-      return getReshapeOutputShapeFromInputShape(
-          b, loc, src(), getResultType().getShape(),
-          getReassociationMaps());
-=======
-
-    static StringRef getStaticHighAttrName() {
-      return "static_high";
-    }
-
-    RankedTensorType getSourceType() {
-      return source().getType().cast<RankedTensorType>();
-    }
-    RankedTensorType getResultType() {
-      return getResult().getType().cast<RankedTensorType>();
-    }
-
-    // Infer the shape of the result tensor given the type of the source tensor
-    // and paddings. Known result dimensions that cannot necessarily be inferred
-    // from low/high padding sizes can be optionally specified. Those will be
-    // considered when computing the result type.
-    static RankedTensorType inferResultType(
-                                RankedTensorType sourceType,
-                                ArrayRef<int64_t> staticLow,
-                                ArrayRef<int64_t> staticHigh,
-                                ArrayRef<int64_t> resultShape = {});
-
-    // Return a PadTensorOp that pads `source` to `type` size where the static
-    // sizes are assumed to be greater than the dynamic sizes. The op performs
-    // "high" padding (i.e. it adds trailing padding values until the desired
-    // size is met).
-    static linalg::PadTensorOp createPadHighOp(
-        Type type, Value source, Value pad, bool nofold, Location loc,
-        OpBuilder & builder);
-
-    // Return a PadTensorOp that pads `source to `type` size with `pad` value.
-    // I.e., a block will be created and the `pad` value will be yielded
-    // directly. If the type passed is nullptr, it is inferred.
-    static linalg::PadTensorOp createPadScalarOp(
-        Type type, Value source, Value pad, ArrayRef<OpFoldResult> low,
-        ArrayRef<OpFoldResult> high, bool nofold, Location loc,
-        OpBuilder & builder);
-
-    // Return the pad value if it is a constant. Return null value otherwise.
-    Value getConstantPaddingValue();
-
-    // Return a vector of all the static or dynamic values (low/high padding) of
-    // the op.
-    inline SmallVector<OpFoldResult> getMixedPadImpl(ArrayAttr staticAttrs,
-                                                     ValueRange values) {
-      SmallVector<OpFoldResult> res;
-      unsigned numDynamic = 0;
-      unsigned count = staticAttrs.size();
-      for (unsigned idx = 0; idx < count; ++idx) {
-        if (ShapedType::isDynamic(staticAttrs[idx].cast<IntegerAttr>().getInt()))
-          res.push_back(values[numDynamic++]);
-        else
-          res.push_back(staticAttrs[idx]);
-      }
-      return res;
-    }
-    SmallVector<OpFoldResult> getMixedLowPad() {
-      return getMixedPadImpl(static_low(), low());
-    }
-    SmallVector<OpFoldResult> getMixedHighPad() {
-      return getMixedPadImpl(static_high(), high());
-    }
     // Return true if low padding is guaranteed to be 0.
     bool hasZeroLowPad() {
       return llvm::all_of(getMixedLowPad(), [](OpFoldResult ofr) {
@@ -522,7 +306,6 @@
       return llvm::all_of(getMixedHighPad(), [](OpFoldResult ofr) {
         return getConstantIntValue(ofr) == static_cast<int64_t>(0);
       });
->>>>>>> 2ab1d525
     }
   }];
 
@@ -688,88 +471,6 @@
       return getBody()->getArguments().take_back(outputs().size());
     }
 
-<<<<<<< HEAD
-def Linalg_YieldOp : Linalg_Op<"yield", [NoSideEffect, ReturnLike, Terminator]>,
-    Arguments<(ins Variadic<AnyType>:$values)> {
-  let summary = "Linalg yield operation";
-  let description = [{
-    `linalg.yield` is a special terminator operation for blocks inside regions
-    in `linalg` generic ops. It returns values to the immediately enclosing
-    `linalg` generic op.
-
-    Example:
-
-    ```mlir
-    linalg.yield %f0, %f1 : f32, f32
-    ```
-  }];
-  let builders = [OpBuilder<(ins), [{ /* nothing to do */ }]>];
-}
-
-def Linalg_TiledLoopOp : Linalg_Op<"tiled_loop", [
-     AttrSizedOperandSegments,
-     DeclareOpInterfaceMethods<LoopLikeOpInterface>,
-     RecursiveSideEffects,
-     SingleBlockImplicitTerminator<"linalg::YieldOp">
-    ]> {
-  let summary = "Linalg tiled loop operation";
-  let description = [{
-    This is a loop-like operation with additional properties. The arguments
-    also include the input and the output tensors and the attributes to specify
-    the iterator types. The body region of the loop contains `subtensor`
-    operations applied to every tensor argument of TiledLoopOp.
-
-    The body region must contain exactly one block that terminates with
-    `linalg.yield` with the operands resulting from `subtensor_insert`
-    operations.
-
-    Parsing TiledLoopOp will set all elements of the `iterator_types` attribute
-    to "parallel" type, when it is absent from the custom format.
-
-    Example:
-
-    ```mlir
-    linalg.tiled_loop (%i) = (%c0) to (%c24) step (%c4)
-        ins(%lhs, %rhs : tensor<24x64xi8>, tensor<24x64xi8>)
-        outs(%out : tensor<24x64xi8>)
-        iterators("parallel") {
-      %lhs_sub = subtensor %lhs[%i, 0] [%c4, %c64] [1, 1]
-          : tensor<24x64xi8> to tensor<?x?xi8>
-      %rhs_sub = subtensor %rhs[%i, 0] [%c4, %c64] [1, 1]
-          : tensor<24x64xi8> to tensor<?x?xi8>
-      %out_sub = subtensor %out[%i, 0] [%c4, %c64] [1, 1]
-          : tensor<24x64xi8> to tensor<?x?xi8>
-
-      %result_sub = linalg.generic ...
-
-      %result = subtensor_insert %result_sub into %out[%i, 0][%c4, %c64][1, 1]
-        : tensor<?x?xi8> into tensor<24x64xi8>
-      linalg.yield %result : tensor<24x64xi8>
-    }
-    ```
-  }];
-
-  let arguments = (ins Variadic<Index>:$lowerBound,
-                       Variadic<Index>:$upperBound,
-                       Variadic<Index>:$step,
-                       Variadic<AnyRankedTensor>:$inputs,
-                       Variadic<AnyRankedTensor>:$outputs,
-                       ArrayAttr:$iterator_types);
-  let results = (outs Variadic<AnyRankedTensor>:$results);
-  let regions = (region SizedRegion<1>:$region);
-
-  let builders = [
-    OpBuilder<(ins "ValueRange":$lowerBounds, "ValueRange":$upperBounds,
-      "ValueRange":$steps, "ValueRange":$inputs, "ValueRange":$outputs,
-      "ArrayRef<StringRef>":$iteratorTypes,
-      CArg<"function_ref<void (OpBuilder &, Location, ValueRange)>",
-           "nullptr">:$bodyBuilderFn)>,
-  ];
-
-  let extraClassDeclaration = [{
-    ValueRange getInductionVars() {
-      return getBody()->getArguments();
-=======
     void setDistributionTypes(Builder& b, ArrayRef<StringRef> types) {
       assert(types.size() == getNumLoops() &&
              "expected distribution type for every dimension");
@@ -921,14 +622,8 @@
     bool isParallelDimension(unsigned dim) {
       StringAttr attr = this->iterator_types()[dim].cast<StringAttr>();
       return attr.getValue() == getParallelIteratorTypeName();
->>>>>>> 2ab1d525
-    }
-    unsigned getNumLoops() { return step().size(); }
-  }];
-<<<<<<< HEAD
-}
-
-=======
+    }
+  }];
 
   let hasCanonicalizer = 1;
   let hasFolder = 1;
@@ -976,6 +671,5 @@
 
   let assemblyFormat = [{ $dim attr-dict `:` type($result) }];
 }
->>>>>>> 2ab1d525
 
 #endif // LINALG_OPS