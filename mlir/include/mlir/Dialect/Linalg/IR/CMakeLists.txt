<<<<<<< HEAD
# Declare a function to generate ODS with mlir-linalg-ods-gen
function(add_linalg_ods_tc_gen tc_filename output_file)
  set(TC_SOURCE ${CMAKE_CURRENT_SOURCE_DIR}/${tc_filename})
  set(GEN_ODS_FILE ${CMAKE_CURRENT_BINARY_DIR}/${output_file}.tcgen.td)
  set(GEN_CPP_FILE ${CMAKE_CURRENT_BINARY_DIR}/${output_file}.tcgen.cpp.inc)
=======
# Declare a function to generate ODS with mlir-linalg-ods-yaml-gen
function(add_linalg_ods_yaml_gen yaml_ast_file output_file)
  set(YAML_AST_SOURCE ${CMAKE_CURRENT_SOURCE_DIR}/${yaml_ast_file})
  set(GEN_ODS_FILE ${CMAKE_CURRENT_BINARY_DIR}/${output_file}.yamlgen.td)
  set(GEN_CPP_FILE ${CMAKE_CURRENT_BINARY_DIR}/${output_file}.yamlgen.cpp.inc)
>>>>>>> 2ab1d525
  set_source_files_properties(
    ${GEN_ODS_FILE}
    PROPERTIES GENERATED TRUE)
  set_source_files_properties(
    ${GEN_CPP_FILE}
    PROPERTIES GENERATED TRUE)
  add_custom_command(
    OUTPUT ${GEN_ODS_FILE} ${GEN_CPP_FILE}
    COMMAND ${MLIR_LINALG_ODS_YAML_GEN_EXE} ${YAML_AST_SOURCE} -o-ods-decl=${GEN_ODS_FILE} -o-impl=${GEN_CPP_FILE}
    MAIN_DEPENDENCY
    ${YAML_AST_SOURCE}
    DEPENDS
    ${MLIR_LINALG_ODS_YAML_GEN_EXE}
    ${MLIR_LINALG_ODS_YAML_GEN_TARGET})
  add_custom_target(
<<<<<<< HEAD
    MLIR${output_file}TcIncGen
=======
    MLIR${output_file}YamlIncGen
>>>>>>> 2ab1d525
    DEPENDS
    ${MLIR_LINALG_ODS_YAML_GEN_EXE}
    ${MLIR_LINALG_ODS_YAML_GEN_TARGET}
    ${GEN_ODS_FILE} ${GEN_CPP_FILE})
  list(APPEND LLVM_TARGET_DEPENDS ${GEN_ODS_FILE})
  set(LLVM_TARGET_DEPENDS ${LLVM_TARGET_DEPENDS} PARENT_SCOPE)
endfunction()

<<<<<<< HEAD
# Declare a function to generate ODS with mlir-linalg-ods-yaml-gen
function(add_linalg_ods_yaml_gen yaml_ast_file output_file)
  set(YAML_AST_SOURCE ${CMAKE_CURRENT_SOURCE_DIR}/${yaml_ast_file})
  set(GEN_ODS_FILE ${CMAKE_CURRENT_BINARY_DIR}/${output_file}.yamlgen.td)
  set(GEN_CPP_FILE ${CMAKE_CURRENT_BINARY_DIR}/${output_file}.yamlgen.cpp.inc)
  set_source_files_properties(
    ${GEN_ODS_FILE}
    PROPERTIES GENERATED TRUE)
  set_source_files_properties(
    ${GEN_CPP_FILE}
    PROPERTIES GENERATED TRUE)
  add_custom_command(
    OUTPUT ${GEN_ODS_FILE} ${GEN_CPP_FILE}
    COMMAND ${MLIR_LINALG_ODS_YAML_GEN_EXE} ${YAML_AST_SOURCE} -o-ods-decl=${GEN_ODS_FILE} -o-impl=${GEN_CPP_FILE}
    MAIN_DEPENDENCY
    ${YAML_AST_SOURCE}
    DEPENDS
    ${MLIR_LINALG_ODS_YAML_GEN_EXE}
    ${MLIR_LINALG_ODS_YAML_GEN_TARGET})
  add_custom_target(
    MLIR${output_file}YamlIncGen
    DEPENDS
    ${MLIR_LINALG_ODS_YAML_GEN_EXE}
    ${MLIR_LINALG_ODS_YAML_GEN_TARGET}
    ${GEN_ODS_FILE} ${GEN_CPP_FILE})
endfunction()

# TODO: Delete tc generation and replace with the YAML variant once all ops are
# ported.
add_linalg_ods_tc_gen(LinalgNamedStructuredOpsSpec.tc LinalgNamedStructuredOps)
=======
# NOTE: LLVM_TARGET_DEPENDS gets picked up by tablegen targets to add file
# level dependencies. This is gross but CMake requires depending on both
# targets and generated files, and it must be done when the custom target is
# declared (there is no way to add after the fact).
set(LLVM_TARGET_DEPENDS "")
>>>>>>> 2ab1d525
add_linalg_ods_yaml_gen(LinalgNamedStructuredOps.yaml LinalgNamedStructuredOps)

# Provide a short name for all external dependency that needs to
# include Linalg in ODS
add_custom_target(LinalgOdsGen
  DEPENDS
<<<<<<< HEAD
  MLIRLinalgNamedStructuredOpsTcIncGen
=======
>>>>>>> 2ab1d525
  MLIRLinalgNamedStructuredOpsYamlIncGen
)
add_dependencies(mlir-headers LinalgOdsGen)

add_mlir_dialect(LinalgOps linalg)

add_mlir_doc(LinalgDoc LinalgOps Dialects/ -gen-op-doc)
add_dependencies(LinalgOpsDocGen LinalgOdsGen)

set(LLVM_TARGET_DEFINITIONS LinalgStructuredOps.td)
mlir_tablegen(LinalgStructuredOps.h.inc -gen-op-decls)
mlir_tablegen(LinalgStructuredOps.cpp.inc -gen-op-defs)
add_public_tablegen_target(MLIRLinalgStructuredOpsIncGen)
add_dependencies(MLIRLinalgStructuredOpsIncGen LinalgOdsGen)
add_dependencies(mlir-headers MLIRLinalgStructuredOpsIncGen)

<<<<<<< HEAD
set(LLVM_TARGET_DEFINITIONS LinalgSparseOps.td)
mlir_tablegen(LinalgSparseOps.h.inc -gen-op-decls)
mlir_tablegen(LinalgSparseOps.cpp.inc -gen-op-defs)
add_public_tablegen_target(MLIRLinalgSparseOpsIncGen)
add_dependencies(mlir-headers MLIRLinalgSparseOpsIncGen)

=======
>>>>>>> 2ab1d525
set(LLVM_TARGET_DEFINITIONS LinalgInterfaces.td)
mlir_tablegen(LinalgInterfaces.h.inc -gen-op-interface-decls)
mlir_tablegen(LinalgInterfaces.cpp.inc -gen-op-interface-defs)
add_public_tablegen_target(MLIRLinalgInterfacesIncGen)
add_dependencies(mlir-headers MLIRLinalgInterfacesIncGen)<|MERGE_RESOLUTION|>--- conflicted
+++ resolved
@@ -1,45 +1,3 @@
-<<<<<<< HEAD
-# Declare a function to generate ODS with mlir-linalg-ods-gen
-function(add_linalg_ods_tc_gen tc_filename output_file)
-  set(TC_SOURCE ${CMAKE_CURRENT_SOURCE_DIR}/${tc_filename})
-  set(GEN_ODS_FILE ${CMAKE_CURRENT_BINARY_DIR}/${output_file}.tcgen.td)
-  set(GEN_CPP_FILE ${CMAKE_CURRENT_BINARY_DIR}/${output_file}.tcgen.cpp.inc)
-=======
-# Declare a function to generate ODS with mlir-linalg-ods-yaml-gen
-function(add_linalg_ods_yaml_gen yaml_ast_file output_file)
-  set(YAML_AST_SOURCE ${CMAKE_CURRENT_SOURCE_DIR}/${yaml_ast_file})
-  set(GEN_ODS_FILE ${CMAKE_CURRENT_BINARY_DIR}/${output_file}.yamlgen.td)
-  set(GEN_CPP_FILE ${CMAKE_CURRENT_BINARY_DIR}/${output_file}.yamlgen.cpp.inc)
->>>>>>> 2ab1d525
-  set_source_files_properties(
-    ${GEN_ODS_FILE}
-    PROPERTIES GENERATED TRUE)
-  set_source_files_properties(
-    ${GEN_CPP_FILE}
-    PROPERTIES GENERATED TRUE)
-  add_custom_command(
-    OUTPUT ${GEN_ODS_FILE} ${GEN_CPP_FILE}
-    COMMAND ${MLIR_LINALG_ODS_YAML_GEN_EXE} ${YAML_AST_SOURCE} -o-ods-decl=${GEN_ODS_FILE} -o-impl=${GEN_CPP_FILE}
-    MAIN_DEPENDENCY
-    ${YAML_AST_SOURCE}
-    DEPENDS
-    ${MLIR_LINALG_ODS_YAML_GEN_EXE}
-    ${MLIR_LINALG_ODS_YAML_GEN_TARGET})
-  add_custom_target(
-<<<<<<< HEAD
-    MLIR${output_file}TcIncGen
-=======
-    MLIR${output_file}YamlIncGen
->>>>>>> 2ab1d525
-    DEPENDS
-    ${MLIR_LINALG_ODS_YAML_GEN_EXE}
-    ${MLIR_LINALG_ODS_YAML_GEN_TARGET}
-    ${GEN_ODS_FILE} ${GEN_CPP_FILE})
-  list(APPEND LLVM_TARGET_DEPENDS ${GEN_ODS_FILE})
-  set(LLVM_TARGET_DEPENDS ${LLVM_TARGET_DEPENDS} PARENT_SCOPE)
-endfunction()
-
-<<<<<<< HEAD
 # Declare a function to generate ODS with mlir-linalg-ods-yaml-gen
 function(add_linalg_ods_yaml_gen yaml_ast_file output_file)
   set(YAML_AST_SOURCE ${CMAKE_CURRENT_SOURCE_DIR}/${yaml_ast_file})
@@ -65,28 +23,21 @@
     ${MLIR_LINALG_ODS_YAML_GEN_EXE}
     ${MLIR_LINALG_ODS_YAML_GEN_TARGET}
     ${GEN_ODS_FILE} ${GEN_CPP_FILE})
+  list(APPEND LLVM_TARGET_DEPENDS ${GEN_ODS_FILE})
+  set(LLVM_TARGET_DEPENDS ${LLVM_TARGET_DEPENDS} PARENT_SCOPE)
 endfunction()
 
-# TODO: Delete tc generation and replace with the YAML variant once all ops are
-# ported.
-add_linalg_ods_tc_gen(LinalgNamedStructuredOpsSpec.tc LinalgNamedStructuredOps)
-=======
 # NOTE: LLVM_TARGET_DEPENDS gets picked up by tablegen targets to add file
 # level dependencies. This is gross but CMake requires depending on both
 # targets and generated files, and it must be done when the custom target is
 # declared (there is no way to add after the fact).
 set(LLVM_TARGET_DEPENDS "")
->>>>>>> 2ab1d525
 add_linalg_ods_yaml_gen(LinalgNamedStructuredOps.yaml LinalgNamedStructuredOps)
 
 # Provide a short name for all external dependency that needs to
 # include Linalg in ODS
 add_custom_target(LinalgOdsGen
   DEPENDS
-<<<<<<< HEAD
-  MLIRLinalgNamedStructuredOpsTcIncGen
-=======
->>>>>>> 2ab1d525
   MLIRLinalgNamedStructuredOpsYamlIncGen
 )
 add_dependencies(mlir-headers LinalgOdsGen)
@@ -103,15 +54,6 @@
 add_dependencies(MLIRLinalgStructuredOpsIncGen LinalgOdsGen)
 add_dependencies(mlir-headers MLIRLinalgStructuredOpsIncGen)
 
-<<<<<<< HEAD
-set(LLVM_TARGET_DEFINITIONS LinalgSparseOps.td)
-mlir_tablegen(LinalgSparseOps.h.inc -gen-op-decls)
-mlir_tablegen(LinalgSparseOps.cpp.inc -gen-op-defs)
-add_public_tablegen_target(MLIRLinalgSparseOpsIncGen)
-add_dependencies(mlir-headers MLIRLinalgSparseOpsIncGen)
-
-=======
->>>>>>> 2ab1d525
 set(LLVM_TARGET_DEFINITIONS LinalgInterfaces.td)
 mlir_tablegen(LinalgInterfaces.h.inc -gen-op-interface-decls)
 mlir_tablegen(LinalgInterfaces.cpp.inc -gen-op-interface-defs)
