--- conflicted
+++ resolved
@@ -25,16 +25,6 @@
 // first operands. These may be optionally followed by non-view operands
 // depending on the specific Linalg op.
 class LinalgStructuredBase_Op<string mnemonic, list<OpTrait> props>
-<<<<<<< HEAD
-  : Op<Linalg_Dialect, mnemonic, !listconcat(props, [
-       LinalgStructuredInterface])> {
-  code structuredOpsBaseDecls = [{
-    // Return the number of induction variables in the basic block. This should
-    // always be 0 for index-free linalg ops. For IndexedGeneric, this must be
-    // equal to numLoops.
-    unsigned getNumPayloadInductionVariables() {
-      return isa<IndexedGenericOp>(this->getOperation()) ? getNumLoops() : 0;
-=======
   : Op<Linalg_Dialect, mnemonic, !listconcat([
        SingleBlockImplicitTerminator<"YieldOp">,
        DeclareOpInterfaceMethods<MemoryEffectsOpInterface>,
@@ -50,19 +40,12 @@
         ReifiedRankedShapedTypeDims &reifiedReturnShapes) {
       return cast<LinalgOp>(getOperation()).reifyResultShapes(b,
           reifiedReturnShapes);
->>>>>>> 2ab1d525
     }
   }];
 }
 
 class LinalgStructured_Op<string mnemonic, list<OpTrait> props>
-<<<<<<< HEAD
-  : LinalgStructuredBase_Op<mnemonic,
-       !listconcat(props, [
-         DeclareOpInterfaceMethods<MemoryEffectsOpInterface>])> {
-=======
   : LinalgStructuredBase_Op<mnemonic, !listconcat(props, [])> {
->>>>>>> 2ab1d525
   code structuredOpsDecls = structuredOpsBaseDecls # [{
     std::string getLibraryCallName() {
       return generateLibraryCallName(getOperation());
@@ -168,13 +151,8 @@
     Value getSource() { return input();}
     Value getTarget() { return output(); }
 
-<<<<<<< HEAD
-    static void regionBuilder(Block &block, ValueRange captures);
-    static std::function<void(Block &block, ValueRange captures)>
-=======
     static void regionBuilder(ImplicitLocOpBuilder &b, Block &block);
     static std::function<void(ImplicitLocOpBuilder &b, Block &block)>
->>>>>>> 2ab1d525
     getRegionBuilder() {
       return &regionBuilder;
     }
@@ -188,26 +166,12 @@
       custom<CopyOpRegion>($region, ref(type($input)), ref(type($input)))
   }];
 
-<<<<<<< HEAD
-  let hasFolder = 1;
-  let hasCanonicalizer = 1;
-=======
   let hasCanonicalizer = 1;
   let hasFolder = 1;
->>>>>>> 2ab1d525
   let skipDefaultBuilders = 1;
 }
 
 def FillOp : LinalgStructured_Op<"fill", []> {
-<<<<<<< HEAD
-  let arguments = (ins AnyShaped:$output,
-                   AnyTypeOf<[AnyFloat, AnySignlessInteger, AnyVector]>:$value);
-  let results = (outs Optional<AnyRankedTensor>:$result);
-  let regions = (region AnyRegion:$region);
-  let extraClassDeclaration = structuredOpsDecls # [{
-    ValueRange inputs() { return {}; }
-    ValueRange outputs() { return getOperands().take_front(); }
-=======
   let arguments = (ins
     AnyTypeOf<[AnyComplex, AnyFloat, AnySignlessInteger, AnyVector]>:$value,
     AnyShaped:$output);
@@ -216,7 +180,6 @@
   let extraClassDeclaration = structuredOpsDecls # [{
     ValueRange inputs() { return getOperands().take_front(); }
     ValueRange outputs() { return getOperands().take_back(); }
->>>>>>> 2ab1d525
 
     // Rank-polymorphic.
     //   filling_value -> O(ivs) with parallel iterators.
@@ -234,106 +197,10 @@
           extractOrIdentityMap(llvm::None, getNumParallelLoops(), context)});
     }
 
-<<<<<<< HEAD
-    static void regionBuilder(Block &block, ValueRange captures);
-    static std::function<void(Block &block, ValueRange captures)>
-    getRegionBuilder() {
-      return &regionBuilder;
-    }
-    static unsigned getNumRegionArgs() { return 1; }
-  }];
-
-  let assemblyFormat = [{
-    `(` $output `,` $value `)` attr-dict `:`
-        type($output) `,` type($value) (`->` type($result)^)?
-      custom<FillOpRegion>($region, ref(type($output)), ref($value))
-  }];
-
-  let builders = [
-    OpBuilder<(ins "Value":$output, "Value":$value)>
-  ];
-
-  let verifier = [{ return ::verify(*this); }];
-
-  let hasFolder = 1;
-  let hasCanonicalizer = 1;
-}
-
-/// A base class for pooling operation such as conv. The arguments must contain
-/// optional arguments `strides`, `dilations` and `padding` with following type:
-///   OptionalAttr<I64ArrayAttr>:$strides
-///   OptionalAttr<I64ArrayAttr>:$dilations
-///   OptionalAttr<I64ElementsAttr>:$padding
-/// `strides` denotes the step of each window along the dimension.
-class PoolingBase_Op<string mnemonic, list<OpTrait> props>
-  : LinalgStructured_Op<mnemonic, props> {
-  let description = [{
-    Performs an N-D pooling operation similarly to the description in the TF
-    documentation:
-    https://www.tensorflow.org/api_docs/python/tf/nn/pool
-
-    Different from the description, this operation doesn't perform on batch and
-    channel. It only takes tensors of rank `N`.
-
-    ```
-      output[x[0], ..., x[N-1]] =
-        REDUCE_{z[0], ..., z[N-1]}
-          input[
-                x[0] * strides[0] - pad_before[0] + dilation_rate[0]*z[0],
-                ...
-                x[N-1]*strides[N-1] - pad_before[N-1] + dilation_rate[N-1]*z[N-1]
-                ],
-    ```
-
-    The required optional arguments are:
-      - strides: an i64 array specifying the stride (i.e. step) for window
-        loops.
-      - dilations: an i64 array specifying the filter upsampling/input
-        downsampling rate
-      - padding: an i64 array of pairs (low, high) specifying the number of
-        elements to pad along a dimension.
-
-    If strides or dilations attributes are missing then the default value is
-    one for each of the input dimensions. Similarly, padding values are zero
-    for both low and high in each of the dimensions, if not specified.
-  }];
-
-  code commonUtils = structuredOpsDecls # [{
-    int64_t getStride(unsigned i) {
-      assert(i < getNumWindowLoops());
-      if (!strides().hasValue()) return 1;
-      return strides()->getValue()[i]
-        .cast<IntegerAttr>().getValue().getSExtValue();
-    }
-
-    int64_t getDilation(unsigned i) {
-      assert(i < getNumWindowLoops());
-      if (!dilations().hasValue()) return 1;
-      return dilations()->getValue()[i]
-        .cast<IntegerAttr>().getValue().getSExtValue();
-    }
-
-    int64_t getLowPad(unsigned i) {
-      assert(i < getNumWindowLoops());
-      if (!padding().hasValue()) return 0;
-      return padding().getValue().getValue<int64_t>({i, 0});
-    }
-
-    int64_t getHighPad(unsigned i) {
-      assert(i < getNumWindowLoops());
-      if (!padding().hasValue()) return 0;
-      return padding().getValue().getValue<int64_t>({i, 1});
-    }
-
-    static std::function<void(Block &, ValueRange captures)> getRegionBuilder()
-    {
-      return nullptr;
-=======
     static void regionBuilder(ImplicitLocOpBuilder &b, Block &block);
     static std::function<void(ImplicitLocOpBuilder &b, Block &block)>
     getRegionBuilder() {
       return &regionBuilder;
->>>>>>> 2ab1d525
     }
     static unsigned getNumRegionArgs() { return 2; }
   }];
@@ -344,173 +211,9 @@
       custom<FillOpRegion>($region, ref(type($value)), ref(type($output)))
   }];
 
-<<<<<<< HEAD
-  // Following the TF source of truth above, strides, dilations and padding are
-  // integer attributes of the same rank as the number of window dimensions.
-  // The padding attribute specifies the amount of zero padding to be applied to
-  // the base area, which is a n-d array of (low, high) padding. Each pair has
-  // the low padding as the first element and the high padding as the second
-  // element. Using padding is equivalent to inserting those same zero values
-  // into the input before doing the convolution.
-  let arguments = (ins AnyStridedMemRef:$filter, AnyStridedMemRef:$input,
-                   AnyStridedMemRef:$output,
-                   OptionalAttr<I64ArrayAttr>:$strides,
-                   OptionalAttr<I64ArrayAttr>:$dilations,
-                   OptionalAttr<I64ElementsAttr>:$padding);
-
-  let extraClassDeclaration = commonUtils # [{
-    ValueRange inputs() { return getOperands().slice(0, 2); }
-    ValueRange outputs() { return getOperands().take_back(); }
-
-    // TODO: extend to support more than 1 dimensions and potentially grouping
-    // too.
-    unsigned getNumBatchDimensions() { return 1; }
-
-    unsigned getNumInputFeatureDimensions() { return 1; }
-
-    unsigned getNumOutputFeatureDimensions() { return 1; }
-
-    unsigned getNumSpatialDimensions() {
-      return getOutputShapedType(0).getRank() - getNumBatchDimensions() -
-             getNumOutputFeatureDimensions();
-    }
-
-    ArrayAttr iterator_types() {
-      // Outer parallel loops are always the number of output dimensions; i.e.
-      // [b, xs, q] in the TF notation above.
-      unsigned nPar = getOutputShapedType(0).getRank();
-      unsigned nRed = getNumInputFeatureDimensions();
-      // Window loops are a special kind of reduction that is never tiled or
-      // parallelized across; i.e. [zs] in the TF notation above whose number
-      // match `xs` (i.e. 1 window loop per "image" dimension).
-      // This may evolve in the future.
-      // Conditionally check nPar is large enough for cases of ill-formed op:
-      // this avoids overflows before hitting the verifier.
-      assert(nPar > getNumBatchDimensions() + getNumInputFeatureDimensions() &&
-             "expected at least one window dimension (i.e. memref ranks greater "
-             "than 2). See 'func @conv_rank_limit' in "
-             "mlir/test/Dialect/Linalg/invalid.mlir");
-      unsigned nWin =
-        nPar - getNumBatchDimensions() - getNumInputFeatureDimensions();
-      SmallVector<StringRef, 8> iters(nPar, getParallelIteratorTypeName());
-      iters.reserve(nPar + nRed + nWin);
-      iters.append(nRed, getReductionIteratorTypeName());
-      iters.append(nWin, getWindowIteratorTypeName());
-      return Builder(getContext()).getStrArrayAttr(iters);
-    }
-
-    //   F(z0, ..., zN-1, q, k) *
-    //     I(b, x0 + z0 - pad_low_0, ..., xN-1 + zN-1 - pad_low_N-1, q)
-    //   ->  O(b, x0, ..., xN-1, k)
-    // for N equal to `nWindow`. If there is no padding attribute, it will be
-    // ignored.
-    ArrayAttr indexing_maps() {
-      MLIRContext *context = getContext();
-      auto nWin = getNumWindowLoops();
-      assert(nWin > 0 && "expected at least one window dimension (i.e. memref "
-                         "ranks greater than 2)");
-      unsigned idx = 0;
-      // In the following, AffineDimExprs are indexed in loop order:
-      //   [ b, xs, k,           q,                     zs]
-      //    parallels     non-window reductions     windows
-      //
-      // Parallel dims are exactly the dimensions indexing `output`:
-      //     output[b, x[0], ..., x[N-1], k]; i.e.
-      //  * batch dimensions (bs with #bs = 1 for now)
-      //  * "image" dimensions (xs with #xs = #zs = output_rank - #bs - #ks)
-      //  * output filter dimensions (ks with #ks = 1 for now)
-      auto bs = makeAffineDimExprs(getNumBatchDimensions(), idx, context);
-      auto xs = makeAffineDimExprs(nWin, idx, context);
-      auto ks = makeAffineDimExprs(
-        getNumOutputFeatureDimensions(), idx, context);
-      // Non-window reduction dim: sum_{z[0], ..., z[N-1], q}
-      auto qs = makeAffineDimExprs(
-        getNumInputFeatureDimensions(), idx, context);
-      // Window reduction dims: sum_{z[0], ..., z[N-1], q}
-      auto zs = makeAffineDimExprs(nWin, idx, context);
-      // Construct the weighedSum expression.
-      auto ws = weightedPoolingInputIndex(*this, xs, zs);
-      return Builder(getContext()).getAffineMapArrayAttr({
-        // filter[z[0], ..., z[N-1], q, k]
-        AffineMap::get(idx, 0, concat(concat(zs, qs), ks), context),
-        // input[b,
-        //       x[0]*s[0] + d[0]*z[0] - pad_low[0],
-        //       ...
-        //       x[N-1]*s[N-1] + d[N-1]*z[N-1] - pad_low[N-1],
-        //       q]
-        AffineMap::get(idx, 0, concat(concat(bs, ws), qs), context),
-        // output[b, x[0], ..., x[N-1], k]
-        AffineMap::get(idx, 0, concat(concat(bs, xs), ks), context)});
-    }
-  }];
-
-  let verifier = [{ return ::verify(*this); }];
-
-  let hasFolder = 1;
-  let hasCanonicalizer = 1;
-}
-
-// Only support buffer semantics.
-class SingleInputPoolingBase_Op<string mnemonic>
-    : PoolingBase_Op<mnemonic, []> {
-  let description = [{
-    A base class for single input pooling function.
-
-    TODO: Figure out a better way to handle window dimensions, i.e., eliminate
-    the fake memref.
-    The window dimensions are specified by argument `windowDims`. The i-th
-    dimension in the shape of `windowDims` denotes the size of the window along
-    dimension i. For example, if the window size is 2x3, then a memref<2x3>
-    should be passed to the operation as `windowDims`.
-  }];
-
-  let arguments = (ins AnyStridedMemRef:$input,
-                   AnyStridedMemRef:$windowDims,
-                   AnyStridedMemRef:$output,
-                   OptionalAttr<I64ArrayAttr>:$strides,
-                   OptionalAttr<I64ArrayAttr>:$dilations,
-                   OptionalAttr<I64ElementsAttr>:$padding);
-
-  let extraClassDeclaration = commonUtils# [{
-    ValueRange inputs() { return getOperands().slice(0, 2); }
-    ValueRange outputs() { return getOperands().take_back(); }
-
-    ArrayAttr iterator_types() {
-      // Outer parallel loops are always the number of output dimensions.
-      unsigned nPar = getOutputShapedType(0).getRank();
-      // The window loops has the same number loops with output dimensions.
-      unsigned nWin = nPar;
-      SmallVector<StringRef, 8> iters(nPar, getParallelIteratorTypeName());
-      iters.reserve(nPar + nWin);
-      iters.append(nWin, getWindowIteratorTypeName());
-      return Builder(getContext()).getStrArrayAttr(iters);
-    }
-
-    ArrayAttr indexing_maps() {
-      MLIRContext *context = getContext();
-      auto nPar = getNumParallelLoops();
-      auto nWin = getNumWindowLoops();
-      assert(nWin > 0 && "expected at least one window dimension");
-      unsigned idx = 0;
-      auto outputDims = makeAffineDimExprs(nPar, idx, context);
-      auto windowDims = makeAffineDimExprs(nWin, idx, context);
-      // Construct the weighedSum expression.
-      auto inputDims =
-          weightedPoolingInputIndex(*this, outputDims, windowDims);
-      return Builder(getContext()).getAffineMapArrayAttr({
-        // input
-        AffineMap::get(idx, 0, inputDims, context),
-        // windowDims
-        AffineMap::get(idx, 0, windowDims, context),
-        // output
-        AffineMap::get(idx, 0, outputDims, context)});
-    }
-  }];
-=======
   let builders = [
     OpBuilder<(ins "Value":$value, "Value":$output)>
   ];
->>>>>>> 2ab1d525
 
   let verifier = [{ return ::verify(*this); }];
 
@@ -521,56 +224,8 @@
 //===----------------------------------------------------------------------===//
 // Generic Linalg ops.
 //===----------------------------------------------------------------------===//
-<<<<<<< HEAD
-def LinalgOperand: AnyTypeOf<[AnyRankedTensor, AnyStridedMemRef]>;
-
-class LinalgOperandOfRank<int rank>: Type<
-  And<[
-    LinalgOperand.predicate,
-    CPred<"$_self.cast<ShapedType>().getRank() == " # rank>]
-  >>;
-
-class GenericOpBase<string mnemonic> : LinalgStructuredBase_Op<mnemonic, [
-    AttrSizedOperandSegments,
-    DeclareOpInterfaceMethods<MemoryEffectsOpInterface>,
-    SingleBlockImplicitTerminator<"YieldOp">]> {
-  let arguments = (ins Variadic<AnyShaped>:$inputs,
-                       Variadic<AnyShaped>:$outputs,
-                       AffineMapArrayAttr:$indexing_maps,
-                       ArrayAttr:$iterator_types,
-                       OptionalAttr<StrAttr>:$doc,
-                       OptionalAttr<StrAttr>:$library_call,
-                       // ArrayAttr of StrArrayAttr:
-                       OptionalAttr<ArrayAttr>:$sparse);
-  let results = (outs Variadic<AnyRankedTensor>:$result_tensors);
-  let regions = (region AnyRegion:$region);
-  let extraClassDeclaration = structuredOpsBaseDecls # [{
-    SmallVector<StringRef, 8> linalgTraitAttrNames() {
-      return SmallVector<StringRef, 8>{
-        getDocAttrName(),
-        getIndexingMapsAttrName(), getLibraryCallAttrName(),
-        getIteratorTypesAttrName(),
-      };
-    }
-    std::string getLibraryCallName() {
-      return library_call().hasValue() ?
-        library_call()->str() : "op_has_no_registered_library_name";
-    }
-
-    static std::function<void(Block &, ValueRange)> getRegionBuilder() {
-      return nullptr;
-    }
-  }];
-  let printer = [{ return ::print(p, *this); }];
-  let parser = [{ return ::parseGenericOp(parser, result); }];
-}
-
-/// Index-free GenericOp.
-def GenericOp : GenericOpBase<"generic"> {
-=======
 
 def GenericOp : LinalgStructuredBase_Op<"generic", [AttrSizedOperandSegments]> {
->>>>>>> 2ab1d525
   let description = [{
     Generic Linalg op form where the key properties of the computation are
     specified as attributes. In pretty form, a `linalg.generic` op is written
@@ -683,17 +338,6 @@
       "ValueRange":$outputs, "ArrayRef<AffineMap>":$indexingMaps,
       "ArrayRef<StringRef>":$iteratorTypes, "StringRef":$doc,
       "StringRef":$libraryCall,
-<<<<<<< HEAD
-      CArg<"function_ref<void(OpBuilder &, Location, ValueRange)>", "nullptr">)>,
-    OpBuilder<(ins "ValueRange":$inputs, "ValueRange":$outputBuffers,
-      "ArrayRef<AffineMap>":$indexingMaps, "ArrayRef<StringRef>":$iteratorTypes,
-      "StringRef":$doc, "StringRef":$libraryCall,
-      CArg<"function_ref<void(OpBuilder &, Location, ValueRange)>", "nullptr">)>,
-    OpBuilder<(ins "TypeRange":$resultTensorTypes, "ValueRange":$inputs,
-      "ValueRange":$outputs, "ArrayRef<AffineMap>":$indexingMaps,
-      "ArrayRef<StringRef>":$iteratorTypes,
-      CArg<"function_ref<void(OpBuilder &, Location, ValueRange)>", "nullptr">)>,
-=======
       CArg<"function_ref<void(OpBuilder &, Location, ValueRange)>", "nullptr">,
       CArg<"ArrayRef<NamedAttribute>", "{}">:$attributes)>,
     OpBuilder<(ins "ValueRange":$inputs, "ValueRange":$outputBuffers,
@@ -706,7 +350,6 @@
       "ArrayRef<StringRef>":$iteratorTypes,
       CArg<"function_ref<void(OpBuilder &, Location, ValueRange)>", "nullptr">,
       CArg<"ArrayRef<NamedAttribute>", "{}">:$attributes)>,
->>>>>>> 2ab1d525
     OpBuilder<(ins "ValueRange":$inputs, "ValueRange":$outputBuffers,
       "ArrayRef<AffineMap>":$indexingMaps, "ArrayRef<StringRef>":$iteratorTypes,
       CArg<"function_ref<void(OpBuilder &, Location, ValueRange)>", "nullptr">,
@@ -732,34 +375,9 @@
     }
   }];
 
-<<<<<<< HEAD
-  let builders = [
-    OpBuilder<(ins "TypeRange":$resultTensorTypes, "ValueRange":$inputs,
-      "ValueRange":$outputs, "ArrayRef<AffineMap>":$indexingMaps,
-      "ArrayRef<StringRef>":$iteratorTypes, "StringRef":$doc,
-      "StringRef":$libraryCall,
-      CArg<"function_ref<void(OpBuilder &, Location, ValueRange, ValueRange)>",
-           "nullptr">)>,
-    OpBuilder<(ins "ValueRange":$inputs, "ValueRange":$outputBuffers,
-      "ArrayRef<AffineMap>":$indexingMaps, "ArrayRef<StringRef>":$iteratorTypes,
-      "StringRef":$doc, "StringRef":$libraryCall,
-      CArg<"function_ref<void(OpBuilder &, Location, ValueRange, ValueRange)>",
-           "nullptr">)>,
-    OpBuilder<(ins "TypeRange":$resultTensorTypes, "ValueRange":$inputs,
-      "ValueRange":$outputs, "ArrayRef<AffineMap>":$indexingMaps,
-      "ArrayRef<StringRef>":$iteratorTypes,
-      CArg<"function_ref<void(OpBuilder &, Location, ValueRange, ValueRange)>",
-           "nullptr">)>,
-    OpBuilder<(ins "ValueRange":$inputs, "ValueRange":$outputBuffers,
-      "ArrayRef<AffineMap>":$indexingMaps, "ArrayRef<StringRef>":$iteratorTypes,
-      CArg<"function_ref<void(OpBuilder &, Location, ValueRange, ValueRange)>",
-           "nullptr">)>
-  ];
-=======
   let printer = [{ return ::print(p, *this); }];
   let parser = [{ return ::parseGenericOp(parser, result); }];
 
->>>>>>> 2ab1d525
   let verifier = [{ return ::verify(*this); }];
 
   let hasCanonicalizer = 1;
@@ -771,11 +389,6 @@
 // Named Linalg ops, implemented as a declarative configurations of generic ops.
 //===----------------------------------------------------------------------===//
 
-<<<<<<< HEAD
-// This file is auto-generated from a TC def specification.
-include "mlir/Dialect/Linalg/IR/LinalgNamedStructuredOps.tcgen.td"
-=======
->>>>>>> 2ab1d525
 include "mlir/Dialect/Linalg/IR/LinalgNamedStructuredOps.yamlgen.td"
 
 #endif // LINALG_STRUCTURED_OPS