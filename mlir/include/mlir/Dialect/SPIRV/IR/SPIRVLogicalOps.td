//===-- SPIRVLogicalOps.td - MLIR SPIR-V Logical Ops -------*- tablegen -*-===//
//
// Part of the LLVM Project, under the Apache License v2.0 with LLVM Exceptions.
// See https://llvm.org/LICENSE.txt for license information.
// SPDX-License-Identifier: Apache-2.0 WITH LLVM-exception
//
//===----------------------------------------------------------------------===//
//
// This file contains arithmetic ops for the SPIR-V dialect. It corresponds
// to "3.32.15. Relational and Logical Instructions" of the SPIR-V spec.
//
//===----------------------------------------------------------------------===//

#ifndef MLIR_DIALECT_SPIRV_IR_LOGICAL_OPS
#define MLIR_DIALECT_SPIRV_IR_LOGICAL_OPS

include "mlir/Dialect/SPIRV/IR/SPIRVBase.td"
include "mlir/Interfaces/SideEffectInterfaces.td"

class SPV_LogicalBinaryOp<string mnemonic, Type operandsType,
                    list<OpTrait> traits = []> :
      // Result type is SPV_Bool.
      SPV_BinaryOp<mnemonic, SPV_Bool, operandsType,
                   !listconcat(traits,
                               [NoSideEffect, SameTypeOperands,
                                SameOperandsAndResultShape])> {
  let parser = [{ return ::parseLogicalBinaryOp(parser, result); }];
  let printer = [{ return ::printLogicalOp(getOperation(), p); }];

  let builders = [
    OpBuilder<(ins "Value":$lhs, "Value":$rhs),
    [{::buildLogicalBinaryOp($_builder, $_state, lhs, rhs);}]>
  ];
}

class SPV_LogicalUnaryOp<string mnemonic, Type operandType,
                         list<OpTrait> traits = []> :
      // Result type is SPV_Bool.
      SPV_UnaryOp<mnemonic, SPV_Bool, operandType,
                  !listconcat(traits, [NoSideEffect, SameTypeOperands,
                                       SameOperandsAndResultShape])> {
  let parser = [{ return ::parseLogicalUnaryOp(parser, result); }];
  let printer = [{ return ::printLogicalOp(getOperation(), p); }];

  let builders = [
    OpBuilder<(ins "Value":$value),
    [{::buildLogicalUnaryOp($_builder, $_state, value);}]>
  ];
}

// -----

def SPV_FOrdEqualOp : SPV_LogicalBinaryOp<"FOrdEqual", SPV_Float, [Commutative]> {
  let summary = "Floating-point comparison for being ordered and equal.";

  let description = [{
    Result Type must be a scalar or vector of Boolean type.

     The type of Operand 1 and Operand 2  must be a scalar or vector of
    floating-point type.  They must have the same type, and they must have
    the same number of components as Result Type.

     Results are computed per component.

    <!-- End of AutoGen section -->

    ```
    float-scalar-vector-type ::= float-type |
                                 `vector<` integer-literal `x` float-type `>`
    fordequal-op ::= ssa-id `=` `spv.FOrdEqual` ssa-use, ssa-use
    ```

    #### Example:

    ```mlir
    %4 = spv.FOrdEqual %0, %1 : f32
    %5 = spv.FOrdEqual %2, %3 : vector<4xf32>
    ```
  }];
}

// -----

def SPV_FOrdGreaterThanOp : SPV_LogicalBinaryOp<"FOrdGreaterThan", SPV_Float, []> {
  let summary = [{
    Floating-point comparison if operands are ordered and Operand 1 is
    greater than  Operand 2.
  }];

  let description = [{
    Result Type must be a scalar or vector of Boolean type.

     The type of Operand 1 and Operand 2  must be a scalar or vector of
    floating-point type.  They must have the same type, and they must have
    the same number of components as Result Type.

     Results are computed per component.

    <!-- End of AutoGen section -->

    ```
    float-scalar-vector-type ::= float-type |
                                 `vector<` integer-literal `x` float-type `>`
    fordgt-op ::= ssa-id `=` `spv.FOrdGreaterThan` ssa-use, ssa-use
    ```

    #### Example:

    ```mlir
    %4 = spv.FOrdGreaterThan %0, %1 : f32
    %5 = spv.FOrdGreaterThan %2, %3 : vector<4xf32>
    ```
  }];
}

// -----

def SPV_FOrdGreaterThanEqualOp : SPV_LogicalBinaryOp<"FOrdGreaterThanEqual", SPV_Float, []> {
  let summary = [{
    Floating-point comparison if operands are ordered and Operand 1 is
    greater than or equal to Operand 2.
  }];

  let description = [{
    Result Type must be a scalar or vector of Boolean type.

     The type of Operand 1 and Operand 2  must be a scalar or vector of
    floating-point type.  They must have the same type, and they must have
    the same number of components as Result Type.

     Results are computed per component.

    <!-- End of AutoGen section -->

    ```
    float-scalar-vector-type ::= float-type |
                                 `vector<` integer-literal `x` float-type `>`
    fordgte-op ::= ssa-id `=` `spv.FOrdGreaterThanEqual` ssa-use, ssa-use
    ```

    #### Example:

    ```mlir
    %4 = spv.FOrdGreaterThanEqual %0, %1 : f32
    %5 = spv.FOrdGreaterThanEqual %2, %3 : vector<4xf32>
    ```
  }];
}

// -----

def SPV_FOrdLessThanOp : SPV_LogicalBinaryOp<"FOrdLessThan", SPV_Float, []> {
  let summary = [{
    Floating-point comparison if operands are ordered and Operand 1 is less
    than Operand 2.
  }];

  let description = [{
    Result Type must be a scalar or vector of Boolean type.

     The type of Operand 1 and Operand 2  must be a scalar or vector of
    floating-point type.  They must have the same type, and they must have
    the same number of components as Result Type.

     Results are computed per component.

    <!-- End of AutoGen section -->

    ```
    float-scalar-vector-type ::= float-type |
                                 `vector<` integer-literal `x` float-type `>`
    fordlt-op ::= ssa-id `=` `spv.FOrdLessThan` ssa-use, ssa-use
    ```

    #### Example:

    ```mlir
    %4 = spv.FOrdLessThan %0, %1 : f32
    %5 = spv.FOrdLessThan %2, %3 : vector<4xf32>
    ```
  }];
}

// -----

def SPV_FOrdLessThanEqualOp : SPV_LogicalBinaryOp<"FOrdLessThanEqual", SPV_Float, []> {
  let summary = [{
    Floating-point comparison if operands are ordered and Operand 1 is less
    than or equal to Operand 2.
  }];

  let description = [{
    Result Type must be a scalar or vector of Boolean type.

     The type of Operand 1 and Operand 2  must be a scalar or vector of
    floating-point type.  They must have the same type, and they must have
    the same number of components as Result Type.

     Results are computed per component.

    <!-- End of AutoGen section -->

    ```
    float-scalar-vector-type ::= float-type |
                                 `vector<` integer-literal `x` float-type `>`
    fordlte-op ::= ssa-id `=` `spv.FOrdLessThanEqual` ssa-use, ssa-use
    ```

    #### Example:

    ```mlir
    %4 = spv.FOrdLessThanEqual %0, %1 : f32
    %5 = spv.FOrdLessThanEqual %2, %3 : vector<4xf32>
    ```
  }];
}

// -----

def SPV_FOrdNotEqualOp : SPV_LogicalBinaryOp<"FOrdNotEqual", SPV_Float, [Commutative]> {
  let summary = "Floating-point comparison for being ordered and not equal.";

  let description = [{
    Result Type must be a scalar or vector of Boolean type.

     The type of Operand 1 and Operand 2  must be a scalar or vector of
    floating-point type.  They must have the same type, and they must have
    the same number of components as Result Type.

     Results are computed per component.

    <!-- End of AutoGen section -->

    ```
    float-scalar-vector-type ::= float-type |
                                 `vector<` integer-literal `x` float-type `>`
    fordneq-op ::= ssa-id `=` `spv.FOrdNotEqual` ssa-use, ssa-use
    ```

    #### Example:

    ```mlir
    %4 = spv.FOrdNotEqual %0, %1 : f32
    %5 = spv.FOrdNotEqual %2, %3 : vector<4xf32>
    ```
  }];
}

// -----

def SPV_FUnordEqualOp : SPV_LogicalBinaryOp<"FUnordEqual", SPV_Float, [Commutative]> {
  let summary = "Floating-point comparison for being unordered or equal.";

  let description = [{
    Result Type must be a scalar or vector of Boolean type.

     The type of Operand 1 and Operand 2  must be a scalar or vector of
    floating-point type.  They must have the same type, and they must have
    the same number of components as Result Type.

     Results are computed per component.

    <!-- End of AutoGen section -->

    ```
    float-scalar-vector-type ::= float-type |
                                 `vector<` integer-literal `x` float-type `>`
    funordequal-op ::= ssa-id `=` `spv.FUnordEqual` ssa-use, ssa-use
    ```

    #### Example:

    ```mlir
    %4 = spv.FUnordEqual %0, %1 : f32
    %5 = spv.FUnordEqual %2, %3 : vector<4xf32>
    ```
  }];
}

// -----

def SPV_FUnordGreaterThanOp : SPV_LogicalBinaryOp<"FUnordGreaterThan", SPV_Float, []> {
  let summary = [{
    Floating-point comparison if operands are unordered or Operand 1 is
    greater than  Operand 2.
  }];

  let description = [{
    Result Type must be a scalar or vector of Boolean type.

     The type of Operand 1 and Operand 2  must be a scalar or vector of
    floating-point type.  They must have the same type, and they must have
    the same number of components as Result Type.

     Results are computed per component.

    <!-- End of AutoGen section -->

    ```
    float-scalar-vector-type ::= float-type |
                                 `vector<` integer-literal `x` float-type `>`
    funordgt-op ::= ssa-id `=` `spv.FUnordGreaterThan` ssa-use, ssa-use
    ```

    #### Example:

    ```mlir
    %4 = spv.FUnordGreaterThan %0, %1 : f32
    %5 = spv.FUnordGreaterThan %2, %3 : vector<4xf32>
    ```
  }];
}

// -----

def SPV_FUnordGreaterThanEqualOp : SPV_LogicalBinaryOp<"FUnordGreaterThanEqual", SPV_Float, []> {
  let summary = [{
    Floating-point comparison if operands are unordered or Operand 1 is
    greater than or equal to Operand 2.
  }];

  let description = [{
    Result Type must be a scalar or vector of Boolean type.

     The type of Operand 1 and Operand 2  must be a scalar or vector of
    floating-point type.  They must have the same type, and they must have
    the same number of components as Result Type.

     Results are computed per component.

    <!-- End of AutoGen section -->

    ```
    float-scalar-vector-type ::= float-type |
                                 `vector<` integer-literal `x` float-type `>`
    funordgte-op ::= ssa-id `=` `spv.FUnordGreaterThanEqual` ssa-use, ssa-use
    ```

    #### Example:

    ```mlir
    %4 = spv.FUnordGreaterThanEqual %0, %1 : f32
    %5 = spv.FUnordGreaterThanEqual %2, %3 : vector<4xf32>
    ```
  }];
}

// -----

def SPV_FUnordLessThanOp : SPV_LogicalBinaryOp<"FUnordLessThan", SPV_Float, []> {
  let summary = [{
    Floating-point comparison if operands are unordered or Operand 1 is less
    than Operand 2.
  }];

  let description = [{
    Result Type must be a scalar or vector of Boolean type.

     The type of Operand 1 and Operand 2  must be a scalar or vector of
    floating-point type.  They must have the same type, and they must have
    the same number of components as Result Type.

     Results are computed per component.

    <!-- End of AutoGen section -->

    ```
    float-scalar-vector-type ::= float-type |
                                 `vector<` integer-literal `x` float-type `>`
    funordlt-op ::= ssa-id `=` `spv.FUnordLessThan` ssa-use, ssa-use
    ```

    #### Example:

    ```mlir
    %4 = spv.FUnordLessThan %0, %1 : f32
    %5 = spv.FUnordLessThan %2, %3 : vector<4xf32>
    ```
  }];
}

// -----

def SPV_FUnordLessThanEqualOp : SPV_LogicalBinaryOp<"FUnordLessThanEqual", SPV_Float, []> {
  let summary = [{
    Floating-point comparison if operands are unordered or Operand 1 is less
    than or equal to Operand 2.
  }];

  let description = [{
    Result Type must be a scalar or vector of Boolean type.

     The type of Operand 1 and Operand 2  must be a scalar or vector of
    floating-point type.  They must have the same type, and they must have
    the same number of components as Result Type.

     Results are computed per component.

    <!-- End of AutoGen section -->

    ```
    float-scalar-vector-type ::= float-type |
                                 `vector<` integer-literal `x` float-type `>`
    funordlte-op ::= ssa-id `=` `spv.FUnordLessThanEqual` ssa-use, ssa-use
    ```

    #### Example:

    ```mlir
    %4 = spv.FUnordLessThanEqual %0, %1 : f32
    %5 = spv.FUnordLessThanEqual %2, %3 : vector<4xf32>
    ```
  }];
}

// -----

def SPV_FUnordNotEqualOp : SPV_LogicalBinaryOp<"FUnordNotEqual", SPV_Float, [Commutative]> {
  let summary = "Floating-point comparison for being unordered or not equal.";

  let description = [{
    Result Type must be a scalar or vector of Boolean type.

     The type of Operand 1 and Operand 2  must be a scalar or vector of
    floating-point type.  They must have the same type, and they must have
    the same number of components as Result Type.

     Results are computed per component.

    <!-- End of AutoGen section -->

    ```
    float-scalar-vector-type ::= float-type |
                                 `vector<` integer-literal `x` float-type `>`
    funordneq-op ::= ssa-id `=` `spv.FUnordNotEqual` ssa-use, ssa-use
    ```

    #### Example:

    ```mlir
    %4 = spv.FUnordNotEqual %0, %1 : f32
    %5 = spv.FUnordNotEqual %2, %3 : vector<4xf32>
    ```
  }];
}

// -----

def SPV_IEqualOp : SPV_LogicalBinaryOp<"IEqual",
                                       SPV_Integer,
                                       [Commutative, UsableInSpecConstantOp]> {
  let summary = "Integer comparison for equality.";

  let description = [{
    Result Type must be a scalar or vector of Boolean type.

     The type of Operand 1 and Operand 2  must be a scalar or vector of
    integer type.  They must have the same component width, and they must
    have the same number of components as Result Type.

     Results are computed per component.

    <!-- End of AutoGen section -->
    ```
    integer-scalar-vector-type ::= integer-type |
                                 `vector<` integer-literal `x` integer-type `>`
    iequal-op ::= ssa-id `=` `spv.IEqual` ssa-use, ssa-use
                             `:` integer-scalar-vector-type
    ```
    #### Example:

    ```mlir
    %4 = spv.IEqual %0, %1 : i32
    %5 = spv.IEqual %2, %3 : vector<4xi32>

    ```
  }];
}

// -----

def SPV_INotEqualOp : SPV_LogicalBinaryOp<"INotEqual",
                                          SPV_Integer,
                                          [Commutative, UsableInSpecConstantOp]> {
  let summary = "Integer comparison for inequality.";

  let description = [{
    Result Type must be a scalar or vector of Boolean type.

     The type of Operand 1 and Operand 2  must be a scalar or vector of
    integer type.  They must have the same component width, and they must
    have the same number of components as Result Type.

     Results are computed per component.

    <!-- End of AutoGen section -->
    ```
    integer-scalar-vector-type ::= integer-type |
                                 `vector<` integer-literal `x` integer-type `>`
    inot-equal-op ::= ssa-id `=` `spv.INotEqual` ssa-use, ssa-use
                                 `:` integer-scalar-vector-type
    ```
    #### Example:

    ```mlir
    %4 = spv.INotEqual %0, %1 : i32
    %5 = spv.INotEqual %2, %3 : vector<4xi32>

    ```
  }];
}

// -----

def SPV_IsInfOp : SPV_LogicalUnaryOp<"IsInf", SPV_Float, []> {
  let summary = "Result is true if x is an IEEE Inf, otherwise result is false";

  let description = [{
    Result Type must be a scalar or vector of Boolean type.

    x must be a scalar or vector of floating-point type.  It must have the
    same number of components as Result Type.

     Results are computed per component.

    <!-- End of AutoGen section -->

    ```
    float-scalar-vector-type ::= float-type |
                                 `vector<` integer-literal `x` float-type `>`
    isinf-op ::= ssa-id `=` `spv.IsInf` ssa-use
                            `:` float-scalar-vector-type
    ```

    #### Example:

    ```mlir
    %2 = spv.IsInf %0: f32
    %3 = spv.IsInf %1: vector<4xi32>
    ```
  }];
}

// -----

def SPV_IsNanOp : SPV_LogicalUnaryOp<"IsNan", SPV_Float, []> {
  let summary = [{
    Result is true if x is an IEEE NaN, otherwise result is false.
  }];

  let description = [{
    Result Type must be a scalar or vector of Boolean type.

    x must be a scalar or vector of floating-point type.  It must have the
    same number of components as Result Type.

     Results are computed per component.

    <!-- End of AutoGen section -->

    ```
    float-scalar-vector-type ::= float-type |
                                 `vector<` integer-literal `x` float-type `>`
    isnan-op ::= ssa-id `=` `spv.IsNan` ssa-use
                            `:` float-scalar-vector-type
    ```

    #### Example:

    ```mlir
    %2 = spv.IsNan %0: f32
    %3 = spv.IsNan %1: vector<4xi32>
    ```
  }];
}

// -----

def SPV_LogicalAndOp : SPV_LogicalBinaryOp<"LogicalAnd",
                                           SPV_Bool,
                                           [Commutative,
                                            UsableInSpecConstantOp]> {
  let summary = [{
    Result is true if both Operand 1 and Operand 2 are true. Result is false
    if either Operand 1 or Operand 2 are false.
  }];

  let description = [{
    Result Type must be a scalar or vector of Boolean type.

     The type of Operand 1 must be the same as Result Type.

     The type of Operand 2 must be the same as Result Type.

     Results are computed per component.

    <!-- End of AutoGen section -->

    ```
    logical-and ::= `spv.LogicalAnd` ssa-use `,` ssa-use
                    `:` operand-type
    ```

    #### Example:

    ```mlir
    %2 = spv.LogicalAnd %0, %1 : i1
    %2 = spv.LogicalAnd %0, %1 : vector<4xi1>
    ```
  }];

  let hasFolder = 1;
}

// -----

def SPV_LogicalEqualOp : SPV_LogicalBinaryOp<"LogicalEqual",
                                             SPV_Bool,
                                             [Commutative,
                                              UsableInSpecConstantOp]> {
  let summary = [{
    Result is true if Operand 1 and Operand 2 have the same value. Result is
    false if Operand 1 and Operand 2 have different values.
  }];

  let description = [{
    Result Type must be a scalar or vector of Boolean type.

     The type of Operand 1 must be the same as Result Type.

     The type of Operand 2 must be the same as Result Type.

     Results are computed per component.

    <!-- End of AutoGen section -->

    ```
    logical-equal ::= `spv.LogicalEqual` ssa-use `,` ssa-use
                      `:` operand-type
    ```

    #### Example:

    ```mlir
    %2 = spv.LogicalEqual %0, %1 : i1
    %2 = spv.LogicalEqual %0, %1 : vector<4xi1>
    ```
  }];
}

// -----

def SPV_LogicalNotOp : SPV_LogicalUnaryOp<"LogicalNot",
                                          SPV_Bool,
                                          [UsableInSpecConstantOp]> {
  let summary = [{
    Result is true if Operand is false.  Result is false if Operand is true.
  }];

  let description = [{
    Result Type must be a scalar or vector of Boolean type.

     The type of Operand must be the same as Result Type.

     Results are computed per component.

    <!-- End of AutoGen section -->

    ```
    logical-not ::= `spv.LogicalNot` ssa-use `:` operand-type
    ```

    #### Example:

    ```mlir
    %2 = spv.LogicalNot %0 : i1
    %2 = spv.LogicalNot %0 : vector<4xi1>
    ```
  }];

  let hasCanonicalizer = 1;
}

// -----

def SPV_LogicalNotEqualOp : SPV_LogicalBinaryOp<"LogicalNotEqual",
                                                SPV_Bool,
                                                [Commutative,
                                                 UsableInSpecConstantOp]> {
  let summary = [{
    Result is true if Operand 1 and Operand 2 have different values. Result
    is false if Operand 1 and Operand 2 have the same value.
  }];

  let description = [{
    Result Type must be a scalar or vector of Boolean type.

     The type of Operand 1 must be the same as Result Type.

     The type of Operand 2 must be the same as Result Type.

     Results are computed per component.

    <!-- End of AutoGen section -->

    ```
    logical-not-equal ::= `spv.LogicalNotEqual` ssa-use `,` ssa-use
                          `:` operand-type
    ```

    #### Example:

    ```mlir
    %2 = spv.LogicalNotEqual %0, %1 : i1
    %2 = spv.LogicalNotEqual %0, %1 : vector<4xi1>
    ```
  }];
}

// -----

def SPV_LogicalOrOp : SPV_LogicalBinaryOp<"LogicalOr",
                                          SPV_Bool,
                                          [Commutative,
                                           UsableInSpecConstantOp]> {
  let summary = [{
    Result is true if either Operand 1 or Operand 2 is true. Result is false
    if both Operand 1 and Operand 2 are false.
  }];

  let description = [{
    Result Type must be a scalar or vector of Boolean type.

     The type of Operand 1 must be the same as Result Type.

     The type of Operand 2 must be the same as Result Type.

     Results are computed per component.

    <!-- End of AutoGen section -->

    ```
    logical-or ::= `spv.LogicalOr` ssa-use `,` ssa-use
                    `:` operand-type
    ```

    #### Example:

    ```mlir
    %2 = spv.LogicalOr %0, %1 : i1
    %2 = spv.LogicalOr %0, %1 : vector<4xi1>
    ```
  }];

  let hasFolder = 1;
}

// -----

def SPV_OrderedOp : SPV_LogicalBinaryOp<"Ordered", SPV_Float, [Commutative]> {
  let summary = [{
    Result is true if both x == x and y == y are true, where IEEE comparison
    is used, otherwise result is false.
  }];

  let description = [{
    Result Type must be a scalar or vector of Boolean type.

    x must be a scalar or vector of floating-point type.  It must have the
    same number of components as Result Type.

    y must have the same type as x.

     Results are computed per component.

    <!-- End of AutoGen section -->

    ```
    float-scalar-vector-type ::= float-type |
                                 `vector<` integer-literal `x` float-type `>`
    ordered-op ::= ssa-id `=` `spv.Ordered` ssa-use, ssa-use
    ```mlir

    #### Example:

    ```
    %4 = spv.Ordered %0, %1 : f32
    %5 = spv.Ordered %2, %3 : vector<4xf32>
    ```
  }];

  let availability = [
    MinVersion<SPV_V_1_0>,
    MaxVersion<SPV_V_1_5>,
    Extension<[]>,
    Capability<[SPV_C_Kernel]>
  ];
}

// -----

def SPV_SGreaterThanOp : SPV_LogicalBinaryOp<"SGreaterThan",
                                             SPV_Integer,
                                             [UsableInSpecConstantOp, SignedOp]> {
  let summary = [{
    Signed-integer comparison if Operand 1 is greater than  Operand 2.
  }];

  let description = [{
    Result Type must be a scalar or vector of Boolean type.

     The type of Operand 1 and Operand 2  must be a scalar or vector of
    integer type.  They must have the same component width, and they must
    have the same number of components as Result Type.

     Results are computed per component.

    <!-- End of AutoGen section -->
    ```
    integer-scalar-vector-type ::= integer-type |
                                 `vector<` integer-literal `x` integer-type `>`
    sgreater-than-op ::= ssa-id `=` `spv.SGreaterThan` ssa-use, ssa-use
                                    `:` integer-scalar-vector-type
    ```
    #### Example:

    ```mlir
    %4 = spv.SGreaterThan %0, %1 : i32
    %5 = spv.SGreaterThan %2, %3 : vector<4xi32>

    ```
  }];
}

// -----

def SPV_SGreaterThanEqualOp : SPV_LogicalBinaryOp<"SGreaterThanEqual",
                                                  SPV_Integer,
                                                  [UsableInSpecConstantOp,
                                                   SignedOp]> {
  let summary = [{
    Signed-integer comparison if Operand 1 is greater than or equal to
    Operand 2.
  }];

  let description = [{
    Result Type must be a scalar or vector of Boolean type.

     The type of Operand 1 and Operand 2  must be a scalar or vector of
    integer type.  They must have the same component width, and they must
    have the same number of components as Result Type.

     Results are computed per component.

    <!-- End of AutoGen section -->
    ```
    integer-scalar-vector-type ::= integer-type |
                                 `vector<` integer-literal `x` integer-type `>`
    sgreater-than-equal-op ::= ssa-id `=` `spv.SGreaterThanEqual` ssa-use, ssa-use
                                          `:` integer-scalar-vector-type
    ```
    #### Example:

    ```
    %4 = spv.SGreaterThanEqual %0, %1 : i32
    %5 = spv.SGreaterThanEqual %2, %3 : vector<4xi32>

    ```
  }];
}

// -----

def SPV_SLessThanOp : SPV_LogicalBinaryOp<"SLessThan",
                                          SPV_Integer,
                                          [UsableInSpecConstantOp, SignedOp]> {
  let summary = [{
    Signed-integer comparison if Operand 1 is less than Operand 2.
  }];

  let description = [{
    Result Type must be a scalar or vector of Boolean type.

     The type of Operand 1 and Operand 2  must be a scalar or vector of
    integer type.  They must have the same component width, and they must
    have the same number of components as Result Type.

     Results are computed per component.

    <!-- End of AutoGen section -->
    ```
    integer-scalar-vector-type ::= integer-type |
                                 `vector<` integer-literal `x` integer-type `>`
    sless-than-op ::= ssa-id `=` `spv.SLessThan` ssa-use, ssa-use
                                 `:` integer-scalar-vector-type
    ```
    #### Example:

    ```mlir
    %4 = spv.SLessThan %0, %1 : i32
    %5 = spv.SLessThan %2, %3 : vector<4xi32>

    ```
  }];
}

// -----

def SPV_SLessThanEqualOp : SPV_LogicalBinaryOp<"SLessThanEqual",
                                               SPV_Integer,
                                               [UsableInSpecConstantOp,
                                                SignedOp]> {
  let summary = [{
    Signed-integer comparison if Operand 1 is less than or equal to Operand
    2.
  }];

  let description = [{
    Result Type must be a scalar or vector of Boolean type.

     The type of Operand 1 and Operand 2  must be a scalar or vector of
    integer type.  They must have the same component width, and they must
    have the same number of components as Result Type.

     Results are computed per component.

    <!-- End of AutoGen section -->
    ```
    integer-scalar-vector-type ::= integer-type |
                                 `vector<` integer-literal `x` integer-type `>`
    sless-than-equal-op ::= ssa-id `=` `spv.SLessThanEqual` ssa-use, ssa-use
                                       `:` integer-scalar-vector-type
    ```
    #### Example:

    ```mlir
    %4 = spv.SLessThanEqual %0, %1 : i32
    %5 = spv.SLessThanEqual %2, %3 : vector<4xi32>

    ```
  }];
}

// -----

def SPV_SelectOp : SPV_Op<"Select",
    [NoSideEffect,
     AllTypesMatch<["true_value", "false_value", "result"]>,
     UsableInSpecConstantOp]> {
  let summary = [{
    Select between two objects. Before version 1.4, results are only
    computed per component.
  }];

  let description = [{
    Before version 1.4, Result Type must be a pointer, scalar, or vector.

     The types of Object 1 and Object 2 must be the same as Result Type.

    Condition must be a scalar or vector of Boolean type.

    If Condition is a scalar and true, the result is Object 1. If Condition
    is a scalar and false, the result is Object 2.

    If Condition is a vector, Result Type must be a vector with the same
    number of components as Condition and the result is a mix of Object 1
    and Object 2: When a component of Condition is true, the corresponding
    component in the result is taken from Object 1, otherwise it is taken
    from Object 2.

    <!-- End of AutoGen section -->

    ```
    scalar-type ::= integer-type | float-type | boolean-type
    select-object-type ::= scalar-type
                           | `vector<` integer-literal `x` scalar-type `>`
                           | pointer-type
    select-condition-type ::= boolean-type
                              | `vector<` integer-literal `x` boolean-type `>`
    select-op ::= ssa-id `=` `spv.Select` ssa-use, ssa-use, ssa-use
                  `:` select-condition-type `,` select-object-type
    ```

    #### Example:

    ```mlir
    %3 = spv.Select %0, %1, %2 : i1, f32
    %3 = spv.Select %0, %1, %2 : i1, vector<3xi32>
    %3 = spv.Select %0, %1, %2 : vector<3xi1>, vector<3xf32>
    ```
  }];

  let arguments = (ins
    SPV_ScalarOrVectorOf<SPV_Bool>:$condition,
    SPV_SelectType:$true_value,
    SPV_SelectType:$false_value
  );

  let results = (outs
    SPV_SelectType:$result
  );

<<<<<<< HEAD
  let builders = [
    OpBuilder<(ins "Value":$cond, "Value":$trueValue, "Value":$falseValue)>];

=======
>>>>>>> 2ab1d525
  let assemblyFormat = [{
    operands attr-dict `:` type($condition) `,` type($result)
  }];
}

// -----

def SPV_UGreaterThanOp : SPV_LogicalBinaryOp<"UGreaterThan",
                                             SPV_Integer,
                                             [UnsignedOp,
                                              UsableInSpecConstantOp]> {
  let summary = [{
    Unsigned-integer comparison if Operand 1 is greater than  Operand 2.
  }];

  let description = [{
    Result Type must be a scalar or vector of Boolean type.

     The type of Operand 1 and Operand 2  must be a scalar or vector of
    integer type.  They must have the same component width, and they must
    have the same number of components as Result Type.

     Results are computed per component.

    <!-- End of AutoGen section -->
    ```
    integer-scalar-vector-type ::= integer-type |
                                 `vector<` integer-literal `x` integer-type `>`
    ugreater-than-op ::= ssa-id `=` `spv.UGreaterThan` ssa-use, ssa-use
                                    `:` integer-scalar-vector-type
    ```
    #### Example:

    ```mlir
    %4 = spv.UGreaterThan %0, %1 : i32
    %5 = spv.UGreaterThan %2, %3 : vector<4xi32>

    ```
  }];
}

// -----

def SPV_UGreaterThanEqualOp : SPV_LogicalBinaryOp<"UGreaterThanEqual",
                                                  SPV_Integer,
                                                  [UnsignedOp,
                                                   UsableInSpecConstantOp]> {
  let summary = [{
    Unsigned-integer comparison if Operand 1 is greater than or equal to
    Operand 2.
  }];

  let description = [{
    Result Type must be a scalar or vector of Boolean type.

     The type of Operand 1 and Operand 2  must be a scalar or vector of
    integer type.  They must have the same component width, and they must
    have the same number of components as Result Type.

     Results are computed per component.

    <!-- End of AutoGen section -->
    ```
    integer-scalar-vector-type ::= integer-type |
                                 `vector<` integer-literal `x` integer-type `>`
    ugreater-than-equal-op ::= ssa-id `=` `spv.UGreaterThanEqual` ssa-use, ssa-use
                                          `:` integer-scalar-vector-type
    ```
    #### Example:

    ```mlir
    %4 = spv.UGreaterThanEqual %0, %1 : i32
    %5 = spv.UGreaterThanEqual %2, %3 : vector<4xi32>

    ```
  }];
}

// -----

def SPV_ULessThanOp : SPV_LogicalBinaryOp<"ULessThan",
                                          SPV_Integer,
                                          [UnsignedOp, UsableInSpecConstantOp]> {
  let summary = [{
    Unsigned-integer comparison if Operand 1 is less than Operand 2.
  }];

  let description = [{
    Result Type must be a scalar or vector of Boolean type.

     The type of Operand 1 and Operand 2  must be a scalar or vector of
    integer type.  They must have the same component width, and they must
    have the same number of components as Result Type.

     Results are computed per component.

    <!-- End of AutoGen section -->
    ```
    integer-scalar-vector-type ::= integer-type |
                                 `vector<` integer-literal `x` integer-type `>`
    uless-than-op ::= ssa-id `=` `spv.ULessThan` ssa-use, ssa-use
                                 `:` integer-scalar-vector-type
    ```
    #### Example:

    ```mlir
    %4 = spv.ULessThan %0, %1 : i32
    %5 = spv.ULessThan %2, %3 : vector<4xi32>

    ```
  }];
}

// -----

def SPV_UnorderedOp : SPV_LogicalBinaryOp<"Unordered", SPV_Float, [Commutative]> {
  let summary = [{
    Result is true if either x or y is an IEEE NaN, otherwise result is
    false.
  }];

  let description = [{
    Result Type must be a scalar or vector of Boolean type.

    x must be a scalar or vector of floating-point type.  It must have the
    same number of components as Result Type.

    y must have the same type as x.

     Results are computed per component.

    <!-- End of AutoGen section -->

    ```
    float-scalar-vector-type ::= float-type |
                                 `vector<` integer-literal `x` float-type `>`
    unordered-op ::= ssa-id `=` `spv.Unordered` ssa-use, ssa-use
    ```mlir

    #### Example:

    ```
    %4 = spv.Unordered %0, %1 : f32
    %5 = spv.Unordered %2, %3 : vector<4xf32>
    ```
  }];

  let availability = [
    MinVersion<SPV_V_1_0>,
    MaxVersion<SPV_V_1_5>,
    Extension<[]>,
    Capability<[SPV_C_Kernel]>
  ];
}

// -----

def SPV_ULessThanEqualOp : SPV_LogicalBinaryOp<"ULessThanEqual",
                                               SPV_Integer,
                                               [UnsignedOp,
                                                UsableInSpecConstantOp]> {
  let summary = [{
    Unsigned-integer comparison if Operand 1 is less than or equal to
    Operand 2.
  }];

  let description = [{
    Result Type must be a scalar or vector of Boolean type.

     The type of Operand 1 and Operand 2  must be a scalar or vector of
    integer type.  They must have the same component width, and they must
    have the same number of components as Result Type.

     Results are computed per component.

    <!-- End of AutoGen section -->
    ```
    integer-scalar-vector-type ::= integer-type |
                                 `vector<` integer-literal `x` integer-type `>`
    uless-than-equal-op ::= ssa-id `=` `spv.ULessThanEqual` ssa-use, ssa-use
                                       `:` integer-scalar-vector-type
    ```
    #### Example:

    ```mlir
    %4 = spv.ULessThanEqual %0, %1 : i32
    %5 = spv.ULessThanEqual %2, %3 : vector<4xi32>

    ```
  }];
}

#endif // MLIR_DIALECT_SPIRV_IR_LOGICAL_OPS<|MERGE_RESOLUTION|>--- conflicted
+++ resolved
@@ -1000,12 +1000,6 @@
     SPV_SelectType:$result
   );
 
-<<<<<<< HEAD
-  let builders = [
-    OpBuilder<(ins "Value":$cond, "Value":$trueValue, "Value":$falseValue)>];
-
-=======
->>>>>>> 2ab1d525
   let assemblyFormat = [{
     operands attr-dict `:` type($condition) `,` type($result)
   }];
