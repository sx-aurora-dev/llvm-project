//===-- SPIRVNonUniformOps.td - MLIR SPIR-V NonUniform Ops -*- tablegen -*-===//
//
// Part of the LLVM Project, under the Apache License v2.0 with LLVM Exceptions.
// See https://llvm.org/LICENSE.txt for license information.
// SPDX-License-Identifier: Apache-2.0 WITH LLVM-exception
//
//===----------------------------------------------------------------------===//
//
// This file contains non-uniform ops for the SPIR-V dialect. It corresponds to
// "3.32.24. Non-Uniform Instructions" of the SPIR-V specification.
//
//===----------------------------------------------------------------------===//

#ifndef MLIR_DIALECT_SPIRV_IR_NON_UNIFORM_OPS
#define MLIR_DIALECT_SPIRV_IR_NON_UNIFORM_OPS

class SPV_GroupNonUniformArithmeticOp<string mnemonic, Type type,
      list<OpTrait> traits = []> : SPV_Op<mnemonic, traits> {

  let arguments = (ins
    SPV_ScopeAttr:$execution_scope,
    SPV_GroupOperationAttr:$group_operation,
    SPV_ScalarOrVectorOf<type>:$value,
    Optional<SPV_Integer>:$cluster_size
  );

  let results = (outs
    SPV_ScalarOrVectorOf<type>:$result
  );

  let parser = [{ return parseGroupNonUniformArithmeticOp(parser, result); }];
  let printer = [{ printGroupNonUniformArithmeticOp(getOperation(), p); }];
  let verifier = [{ return ::verifyGroupNonUniformArithmeticOp(getOperation()); }];

}

// -----

def SPV_GroupNonUniformBallotOp : SPV_Op<"GroupNonUniformBallot", []> {
  let summary = [{
    Result is a bitfield value combining the Predicate value from all
    invocations in the group that execute the same dynamic instance of this
    instruction. The bit is set to one if the corresponding invocation is
    active and the Predicate for that invocation evaluated to true;
    otherwise, it is set to zero.
  }];

  let description = [{
    Result Type  must be a vector of four components of integer type scalar,
    whose Signedness operand is 0.

    Result is a set of bitfields where the first invocation is represented
    in the lowest bit of the first vector component and the last (up to the
    size of the group) is the higher bit number of the last bitmask needed
    to represent all bits of the group invocations.

    Execution must be Workgroup or Subgroup Scope.

    Predicate must be a Boolean type.

    <!-- End of AutoGen section -->

    ```
    scope ::= `"Workgroup"` | `"Subgroup"`
    non-uniform-ballot-op ::= ssa-id `=` `spv.GroupNonUniformBallot` scope
                              ssa-use `:` `vector` `<` 4 `x` `integer-type` `>`
    ```

    #### Example:

    ```mlir
    %0 = spv.GroupNonUniformBallot "SubGroup" %predicate : vector<4xi32>
    ```
  }];

  let availability = [
    MinVersion<SPV_V_1_3>,
    MaxVersion<SPV_V_1_5>,
    Extension<[]>,
    Capability<[SPV_C_GroupNonUniformBallot]>
  ];

  let arguments = (ins
    SPV_ScopeAttr:$execution_scope,
    SPV_Bool:$predicate
  );

  let results = (outs
    SPV_IOrUIVec4:$result
  );

  let assemblyFormat = [{
    $execution_scope $predicate attr-dict `:` type($result)
  }];
}

// -----

def SPV_GroupNonUniformBroadcastOp : SPV_Op<"GroupNonUniformBroadcast",
  [NoSideEffect, AllTypesMatch<["value", "result"]>]> {
  let summary = [{
    Result is the Value of the invocation identified by the id Id to all
    active invocations in the group.
  }];

  let description = [{
    Result Type  must be a scalar or vector of floating-point type, integer
    type, or Boolean type.

    Execution must be Workgroup or Subgroup Scope.

     The type of Value must be the same as Result Type.

    Id  must be a scalar of integer type, whose Signedness operand is 0.

    Before version 1.5, Id must come from a constant instruction. Starting
    with version 1.5, Id must be dynamically uniform.

    The resulting value is undefined if Id is an inactive invocation, or is
    greater than or equal to the size of the group.

    <!-- End of AutoGen section -->

    ```
    scope ::= `"Workgroup"` | `"Subgroup"`
    integer-float-scalar-vector-type ::= integer-type | float-type |
                               `vector<` integer-literal `x` integer-type `>` |
                               `vector<` integer-literal `x` float-type `>`
    group-non-uniform-broadcast-op ::= ssa-id `=` 
	            `spv.GroupNonUniformBroadcast` scope ssa_use,
                ssa_use `:` integer-float-scalar-vector-type `,` integer-type
    ```mlir

    #### Example:

    ```
    %scalar_value = ... : f32
    %vector_value = ... : vector<4xf32>
    %id = ... : i32
    %0 = spv.GroupNonUniformBroadcast "Subgroup" %scalar_value, %id : f32, i32
    %1 = spv.GroupNonUniformBroadcast "Workgroup" %vector_value, %id :
      vector<4xf32>, i32
    ```
  }];

  let availability = [
    MinVersion<SPV_V_1_3>,
    MaxVersion<SPV_V_1_5>,
    Extension<[]>,
    Capability<[SPV_C_GroupNonUniformBallot]>
  ];

  let arguments = (ins
    SPV_ScopeAttr:$execution_scope,
    SPV_Type:$value,
    SPV_Integer:$id
  );

  let results = (outs
    SPV_Type:$result
  );

  let assemblyFormat = [{
    $execution_scope operands attr-dict `:` type($value) `,` type($id)
  }];
}

// -----

def SPV_GroupNonUniformElectOp : SPV_Op<"GroupNonUniformElect", []> {
  let summary = [{
    Result is true only in the active invocation with the lowest id in the
    group, otherwise result is false.
  }];

  let description = [{
    Result Type must be a Boolean type.

    Execution must be Workgroup or Subgroup Scope.

    <!-- End of AutoGen section -->

    ```
    scope ::= `"Workgroup"` | `"Subgroup"`
    non-uniform-elect-op ::= ssa-id `=` `spv.GroupNonUniformElect` scope
                             `:` `i1`
    ```

    #### Example:

    ```mlir
    %0 = spv.GroupNonUniformElect : i1
    ```
  }];

  let availability = [
    MinVersion<SPV_V_1_3>,
    MaxVersion<SPV_V_1_5>,
    Extension<[]>,
    Capability<[SPV_C_GroupNonUniform]>
  ];

  let arguments = (ins
    SPV_ScopeAttr:$execution_scope
  );

  let results = (outs
    SPV_Bool:$result
  );

<<<<<<< HEAD
  let builders = [OpBuilder<(ins "spirv::Scope")>];

=======
>>>>>>> 2ab1d525
  let assemblyFormat = "$execution_scope attr-dict `:` type($result)";
}

// -----

def SPV_GroupNonUniformFAddOp : SPV_GroupNonUniformArithmeticOp<"GroupNonUniformFAdd", SPV_Float, []> {
  let summary = [{
    A floating point add group operation of all Value operands contributed
    by active invocations in the group.
  }];

  let description = [{
    Result Type  must be a scalar or vector of floating-point type.

    Execution must be Workgroup or Subgroup Scope.

    The identity I for Operation is 0. If Operation is ClusteredReduce,
    ClusterSize must be specified.

     The type of Value must be the same as Result Type.  The method used to
    perform the group operation on the contributed Value(s) from active
    invocations is implementation defined.

    ClusterSize is the size of cluster to use. ClusterSize must be a scalar
    of integer type, whose Signedness operand is 0. ClusterSize must come
    from a constant instruction. ClusterSize must be at least 1, and must be
    a power of 2. If ClusterSize is greater than the declared SubGroupSize,
    executing this instruction results in undefined behavior.

    <!-- End of AutoGen section -->

    ```
    scope ::= `"Workgroup"` | `"Subgroup"`
    operation ::= `"Reduce"` | `"InclusiveScan"` | `"ExclusiveScan"` | ...
    float-scalar-vector-type ::= float-type |
                                 `vector<` integer-literal `x` float-type `>`
    non-uniform-fadd-op ::= ssa-id `=` `spv.GroupNonUniformFAdd` scope operation
                            ssa-use ( `cluster_size` `(` ssa_use `)` )?
                            `:` float-scalar-vector-type
    ```

    #### Example:

    ```mlir
    %four = spv.Constant 4 : i32
    %scalar = ... : f32
    %vector = ... : vector<4xf32>
    %0 = spv.GroupNonUniformFAdd "Workgroup" "Reduce" %scalar : f32
    %1 = spv.GroupNonUniformFAdd "Subgroup" "ClusteredReduce" %vector cluster_size(%four) : vector<4xf32>
    ```
  }];

  let availability = [
    MinVersion<SPV_V_1_3>,
    MaxVersion<SPV_V_1_5>,
    Extension<[]>,
    Capability<[SPV_C_GroupNonUniformArithmetic, SPV_C_GroupNonUniformClustered, SPV_C_GroupNonUniformPartitionedNV]>
  ];
}

// -----

def SPV_GroupNonUniformFMaxOp : SPV_GroupNonUniformArithmeticOp<"GroupNonUniformFMax", SPV_Float, []> {
  let summary = [{
    A floating point maximum group operation of all Value operands
    contributed by active invocations in by group.
  }];

  let description = [{
    Result Type  must be a scalar or vector of floating-point type.

    Execution must be Workgroup or Subgroup Scope.

    The identity I for Operation is -INF. If Operation is ClusteredReduce,
    ClusterSize must be specified.

     The type of Value must be the same as Result Type.  The method used to
    perform the group operation on the contributed Value(s) from active
    invocations is implementation defined. From the set of Value(s) provided
    by active invocations within a subgroup, if for any two Values one of
    them is a NaN, the other is chosen. If all Value(s) that are used by the
    current invocation are NaN, then the result is an undefined value.

    ClusterSize is the size of cluster to use. ClusterSize must be a scalar
    of integer type, whose Signedness operand is 0. ClusterSize must come
    from a constant instruction. ClusterSize must be at least 1, and must be
    a power of 2. If ClusterSize is greater than the declared SubGroupSize,
    executing this instruction results in undefined behavior.

    <!-- End of AutoGen section -->

    ```
    scope ::= `"Workgroup"` | `"Subgroup"`
    operation ::= `"Reduce"` | `"InclusiveScan"` | `"ExclusiveScan"` | ...
    float-scalar-vector-type ::= float-type |
                                 `vector<` integer-literal `x` float-type `>`
    non-uniform-fmax-op ::= ssa-id `=` `spv.GroupNonUniformFMax` scope operation
                            ssa-use ( `cluster_size` `(` ssa_use `)` )?
                            `:` float-scalar-vector-type
    ```

    #### Example:

    ```mlir
    %four = spv.Constant 4 : i32
    %scalar = ... : f32
    %vector = ... : vector<4xf32>
    %0 = spv.GroupNonUniformFMax "Workgroup" "Reduce" %scalar : f32
    %1 = spv.GroupNonUniformFMax "Subgroup" "ClusteredReduce" %vector cluster_size(%four) : vector<4xf32>
    ```
  }];

  let availability = [
    MinVersion<SPV_V_1_3>,
    MaxVersion<SPV_V_1_5>,
    Extension<[]>,
    Capability<[SPV_C_GroupNonUniformArithmetic, SPV_C_GroupNonUniformClustered, SPV_C_GroupNonUniformPartitionedNV]>
  ];
}

// -----

def SPV_GroupNonUniformFMinOp : SPV_GroupNonUniformArithmeticOp<"GroupNonUniformFMin", SPV_Float, []> {
  let summary = [{
    A floating point minimum group operation of all Value operands
    contributed by active invocations in the group.
  }];

  let description = [{
    Result Type  must be a scalar or vector of floating-point type.

    Execution must be Workgroup or Subgroup Scope.

    The identity I for Operation is +INF. If Operation is ClusteredReduce,
    ClusterSize must be specified.

     The type of Value must be the same as Result Type.  The method used to
    perform the group operation on the contributed Value(s) from active
    invocations is implementation defined. From the set of Value(s) provided
    by active invocations within a subgroup, if for any two Values one of
    them is a NaN, the other is chosen. If all Value(s) that are used by the
    current invocation are NaN, then the result is an undefined value.

    ClusterSize is the size of cluster to use. ClusterSize must be a scalar
    of integer type, whose Signedness operand is 0. ClusterSize must come
    from a constant instruction. ClusterSize must be at least 1, and must be
    a power of 2. If ClusterSize is greater than the declared SubGroupSize,
    executing this instruction results in undefined behavior.

    <!-- End of AutoGen section -->

    ```
    scope ::= `"Workgroup"` | `"Subgroup"`
    operation ::= `"Reduce"` | `"InclusiveScan"` | `"ExclusiveScan"` | ...
    float-scalar-vector-type ::= float-type |
                                 `vector<` integer-literal `x` float-type `>`
    non-uniform-fmin-op ::= ssa-id `=` `spv.GroupNonUniformFMin` scope operation
                            ssa-use ( `cluster_size` `(` ssa_use `)` )?
                            `:` float-scalar-vector-type
    ```

    #### Example:

    ```mlir
    %four = spv.Constant 4 : i32
    %scalar = ... : f32
    %vector = ... : vector<4xf32>
    %0 = spv.GroupNonUniformFMin "Workgroup" "Reduce" %scalar : f32
    %1 = spv.GroupNonUniformFMin "Subgroup" "ClusteredReduce" %vector cluster_size(%four) : vector<4xf32>
    ```
  }];

  let availability = [
    MinVersion<SPV_V_1_3>,
    MaxVersion<SPV_V_1_5>,
    Extension<[]>,
    Capability<[SPV_C_GroupNonUniformArithmetic, SPV_C_GroupNonUniformClustered, SPV_C_GroupNonUniformPartitionedNV]>
  ];
}

// -----

def SPV_GroupNonUniformFMulOp : SPV_GroupNonUniformArithmeticOp<"GroupNonUniformFMul", SPV_Float, []> {
  let summary = [{
    A floating point multiply group operation of all Value operands
    contributed by active invocations in the group.
  }];

  let description = [{
    Result Type  must be a scalar or vector of floating-point type.

    Execution must be Workgroup or Subgroup Scope.

    The identity I for Operation is 1. If Operation is ClusteredReduce,
    ClusterSize must be specified.

     The type of Value must be the same as Result Type.  The method used to
    perform the group operation on the contributed Value(s) from active
    invocations is implementation defined.

    ClusterSize is the size of cluster to use. ClusterSize must be a scalar
    of integer type, whose Signedness operand is 0. ClusterSize must come
    from a constant instruction. ClusterSize must be at least 1, and must be
    a power of 2. If ClusterSize is greater than the declared SubGroupSize,
    executing this instruction results in undefined behavior.

    <!-- End of AutoGen section -->

    ```
    scope ::= `"Workgroup"` | `"Subgroup"`
    operation ::= `"Reduce"` | `"InclusiveScan"` | `"ExclusiveScan"` | ...
    float-scalar-vector-type ::= float-type |
                                 `vector<` integer-literal `x` float-type `>`
    non-uniform-fmul-op ::= ssa-id `=` `spv.GroupNonUniformFMul` scope operation
                            ssa-use ( `cluster_size` `(` ssa_use `)` )?
                            `:` float-scalar-vector-type
    ```

    #### Example:

    ```mlir
    %four = spv.Constant 4 : i32
    %scalar = ... : f32
    %vector = ... : vector<4xf32>
    %0 = spv.GroupNonUniformFMul "Workgroup" "Reduce" %scalar : f32
    %1 = spv.GroupNonUniformFMul "Subgroup" "ClusteredReduce" %vector cluster_size(%four) : vector<4xf32>
    ```
  }];

  let availability = [
    MinVersion<SPV_V_1_3>,
    MaxVersion<SPV_V_1_5>,
    Extension<[]>,
    Capability<[SPV_C_GroupNonUniformArithmetic, SPV_C_GroupNonUniformClustered, SPV_C_GroupNonUniformPartitionedNV]>
  ];
}

// -----

def SPV_GroupNonUniformIAddOp : SPV_GroupNonUniformArithmeticOp<"GroupNonUniformIAdd", SPV_Integer, []> {
  let summary = [{
    An integer add group operation of all Value operands contributed by
    active invocations in the group.
  }];

  let description = [{
    Result Type  must be a scalar or vector of integer type.

    Execution must be Workgroup or Subgroup Scope.

    The identity I for Operation is 0. If Operation is ClusteredReduce,
    ClusterSize must be specified.

     The type of Value must be the same as Result Type.

    ClusterSize is the size of cluster to use. ClusterSize must be a scalar
    of integer type, whose Signedness operand is 0. ClusterSize must come
    from a constant instruction. ClusterSize must be at least 1, and must be
    a power of 2. If ClusterSize is greater than the declared SubGroupSize,
    executing this instruction results in undefined behavior.

    <!-- End of AutoGen section -->

    ```
    scope ::= `"Workgroup"` | `"Subgroup"`
    operation ::= `"Reduce"` | `"InclusiveScan"` | `"ExclusiveScan"` | ...
    integer-scalar-vector-type ::= integer-type |
                                 `vector<` integer-literal `x` integer-type `>`
    non-uniform-iadd-op ::= ssa-id `=` `spv.GroupNonUniformIAdd` scope operation
                            ssa-use ( `cluster_size` `(` ssa_use `)` )?
                            `:` integer-scalar-vector-type
    ```

    #### Example:

    ```mlir
    %four = spv.Constant 4 : i32
    %scalar = ... : i32
    %vector = ... : vector<4xi32>
    %0 = spv.GroupNonUniformIAdd "Workgroup" "Reduce" %scalar : i32
    %1 = spv.GroupNonUniformIAdd "Subgroup" "ClusteredReduce" %vector cluster_size(%four) : vector<4xi32>
    ```
  }];

  let availability = [
    MinVersion<SPV_V_1_3>,
    MaxVersion<SPV_V_1_5>,
    Extension<[]>,
    Capability<[SPV_C_GroupNonUniformArithmetic, SPV_C_GroupNonUniformClustered, SPV_C_GroupNonUniformPartitionedNV]>
  ];
}

// -----

def SPV_GroupNonUniformIMulOp : SPV_GroupNonUniformArithmeticOp<"GroupNonUniformIMul", SPV_Integer, []> {
  let summary = [{
    An integer multiply group operation of all Value operands contributed by
    active invocations in the group.
  }];

  let description = [{
    Result Type  must be a scalar or vector of integer type.

    Execution must be Workgroup or Subgroup Scope.

    The identity I for Operation is 1. If Operation is ClusteredReduce,
    ClusterSize must be specified.

     The type of Value must be the same as Result Type.

    ClusterSize is the size of cluster to use. ClusterSize must be a scalar
    of integer type, whose Signedness operand is 0. ClusterSize must come
    from a constant instruction. ClusterSize must be at least 1, and must be
    a power of 2. If ClusterSize is greater than the declared SubGroupSize,
    executing this instruction results in undefined behavior.

    <!-- End of AutoGen section -->

    ```
    scope ::= `"Workgroup"` | `"Subgroup"`
    operation ::= `"Reduce"` | `"InclusiveScan"` | `"ExclusiveScan"` | ...
    integer-scalar-vector-type ::= integer-type |
                                 `vector<` integer-literal `x` integer-type `>`
    non-uniform-imul-op ::= ssa-id `=` `spv.GroupNonUniformIMul` scope operation
                            ssa-use ( `cluster_size` `(` ssa_use `)` )?
                            `:` integer-scalar-vector-type
    ```

    #### Example:

    ```mlir
    %four = spv.Constant 4 : i32
    %scalar = ... : i32
    %vector = ... : vector<4xi32>
    %0 = spv.GroupNonUniformIMul "Workgroup" "Reduce" %scalar : i32
    %1 = spv.GroupNonUniformIMul "Subgroup" "ClusteredReduce" %vector cluster_size(%four) : vector<4xi32>
    ```
  }];

  let availability = [
    MinVersion<SPV_V_1_3>,
    MaxVersion<SPV_V_1_5>,
    Extension<[]>,
    Capability<[SPV_C_GroupNonUniformArithmetic, SPV_C_GroupNonUniformClustered, SPV_C_GroupNonUniformPartitionedNV]>
  ];
}

// -----

def SPV_GroupNonUniformSMaxOp : SPV_GroupNonUniformArithmeticOp<"GroupNonUniformSMax",
                                    SPV_Integer,
                                    [SignedOp]> {
  let summary = [{
    A signed integer maximum group operation of all Value operands
    contributed by active invocations in the group.
  }];

  let description = [{
    Result Type  must be a scalar or vector of integer type.

    Execution must be Workgroup or Subgroup Scope.

    The identity I for Operation is INT_MIN. If Operation is
    ClusteredReduce, ClusterSize must be specified.

     The type of Value must be the same as Result Type.

    ClusterSize is the size of cluster to use. ClusterSize must be a scalar
    of integer type, whose Signedness operand is 0. ClusterSize must come
    from a constant instruction. ClusterSize must be at least 1, and must be
    a power of 2. If ClusterSize is greater than the declared SubGroupSize,
    executing this instruction results in undefined behavior.

    <!-- End of AutoGen section -->

    ```
    scope ::= `"Workgroup"` | `"Subgroup"`
    operation ::= `"Reduce"` | `"InclusiveScan"` | `"ExclusiveScan"` | ...
    integer-scalar-vector-type ::= integer-type |
                                 `vector<` integer-literal `x` integer-type `>`
    non-uniform-smax-op ::= ssa-id `=` `spv.GroupNonUniformSMax` scope operation
                            ssa-use ( `cluster_size` `(` ssa_use `)` )?
                            `:` integer-scalar-vector-type
    ```

    #### Example:

    ```mlir
    %four = spv.Constant 4 : i32
    %scalar = ... : i32
    %vector = ... : vector<4xi32>
    %0 = spv.GroupNonUniformSMax "Workgroup" "Reduce" %scalar : i32
    %1 = spv.GroupNonUniformSMax "Subgroup" "ClusteredReduce" %vector cluster_size(%four) : vector<4xi32>
    ```
  }];

  let availability = [
    MinVersion<SPV_V_1_3>,
    MaxVersion<SPV_V_1_5>,
    Extension<[]>,
    Capability<[SPV_C_GroupNonUniformArithmetic, SPV_C_GroupNonUniformClustered, SPV_C_GroupNonUniformPartitionedNV]>
  ];
}

// -----

def SPV_GroupNonUniformSMinOp : SPV_GroupNonUniformArithmeticOp<"GroupNonUniformSMin",
                                    SPV_Integer,
                                    [SignedOp]> {
  let summary = [{
    A signed integer minimum group operation of all Value operands
    contributed by active invocations in the group.
  }];

  let description = [{
    Result Type  must be a scalar or vector of integer type.

    Execution must be Workgroup or Subgroup Scope.

    The identity I for Operation is INT_MAX. If Operation is
    ClusteredReduce, ClusterSize must be specified.

     The type of Value must be the same as Result Type.

    ClusterSize is the size of cluster to use. ClusterSize must be a scalar
    of integer type, whose Signedness operand is 0. ClusterSize must come
    from a constant instruction. ClusterSize must be at least 1, and must be
    a power of 2. If ClusterSize is greater than the declared SubGroupSize,
    executing this instruction results in undefined behavior.

    <!-- End of AutoGen section -->

    ```
    scope ::= `"Workgroup"` | `"Subgroup"`
    operation ::= `"Reduce"` | `"InclusiveScan"` | `"ExclusiveScan"` | ...
    integer-scalar-vector-type ::= integer-type |
                                 `vector<` integer-literal `x` integer-type `>`
    non-uniform-smin-op ::= ssa-id `=` `spv.GroupNonUniformSMin` scope operation
                            ssa-use ( `cluster_size` `(` ssa_use `)` )?
                            `:` integer-scalar-vector-type
    ```

    #### Example:

    ```mlir
    %four = spv.Constant 4 : i32
    %scalar = ... : i32
    %vector = ... : vector<4xi32>
    %0 = spv.GroupNonUniformSMin "Workgroup" "Reduce" %scalar : i32
    %1 = spv.GroupNonUniformSMin "Subgroup" "ClusteredReduce" %vector cluster_size(%four) : vector<4xi32>
    ```
  }];

  let availability = [
    MinVersion<SPV_V_1_3>,
    MaxVersion<SPV_V_1_5>,
    Extension<[]>,
    Capability<[SPV_C_GroupNonUniformArithmetic, SPV_C_GroupNonUniformClustered, SPV_C_GroupNonUniformPartitionedNV]>
  ];
}

// -----

def SPV_GroupNonUniformUMaxOp : SPV_GroupNonUniformArithmeticOp<"GroupNonUniformUMax",
                                    SPV_Integer,
                                    [UnsignedOp]> {
  let summary = [{
    An unsigned integer maximum group operation of all Value operands
    contributed by active invocations in the group.
  }];

  let description = [{
    Result Type  must be a scalar or vector of integer type, whose
    Signedness operand is 0.

    Execution must be Workgroup or Subgroup Scope.

    The identity I for Operation is 0. If Operation is ClusteredReduce,
    ClusterSize must be specified.

     The type of Value must be the same as Result Type.

    ClusterSize is the size of cluster to use. ClusterSize must be a scalar
    of integer type, whose Signedness operand is 0. ClusterSize must come
    from a constant instruction. ClusterSize must be at least 1, and must be
    a power of 2. If ClusterSize is greater than the declared SubGroupSize,
    executing this instruction results in undefined behavior.

    <!-- End of AutoGen section -->

    ```
    scope ::= `"Workgroup"` | `"Subgroup"`
    operation ::= `"Reduce"` | `"InclusiveScan"` | `"ExclusiveScan"` | ...
    integer-scalar-vector-type ::= integer-type |
                                 `vector<` integer-literal `x` integer-type `>`
    non-uniform-umax-op ::= ssa-id `=` `spv.GroupNonUniformUMax` scope operation
                            ssa-use ( `cluster_size` `(` ssa_use `)` )?
                            `:` integer-scalar-vector-type
    ```

    #### Example:

    ```mlir
    %four = spv.Constant 4 : i32
    %scalar = ... : i32
    %vector = ... : vector<4xi32>
    %0 = spv.GroupNonUniformUMax "Workgroup" "Reduce" %scalar : i32
    %1 = spv.GroupNonUniformUMax "Subgroup" "ClusteredReduce" %vector cluster_size(%four) : vector<4xi32>
    ```
  }];

  let availability = [
    MinVersion<SPV_V_1_3>,
    MaxVersion<SPV_V_1_5>,
    Extension<[]>,
    Capability<[SPV_C_GroupNonUniformArithmetic, SPV_C_GroupNonUniformClustered, SPV_C_GroupNonUniformPartitionedNV]>
  ];
}

// -----

def SPV_GroupNonUniformUMinOp : SPV_GroupNonUniformArithmeticOp<"GroupNonUniformUMin",
                                    SPV_Integer,
                                    [UnsignedOp]> {
  let summary = [{
    An unsigned integer minimum group operation of all Value operands
    contributed by active invocations in the group.
  }];

  let description = [{
    Result Type  must be a scalar or vector of integer type, whose
    Signedness operand is 0.

    Execution must be Workgroup or Subgroup Scope.

    The identity I for Operation is UINT_MAX. If Operation is
    ClusteredReduce, ClusterSize must be specified.

     The type of Value must be the same as Result Type.

    ClusterSize is the size of cluster to use. ClusterSize must be a scalar
    of integer type, whose Signedness operand is 0. ClusterSize must come
    from a constant instruction. ClusterSize must be at least 1, and must be
    a power of 2. If ClusterSize is greater than the declared SubGroupSize,
    executing this instruction results in undefined behavior.

    <!-- End of AutoGen section -->

    ```
    scope ::= `"Workgroup"` | `"Subgroup"`
    operation ::= `"Reduce"` | `"InclusiveScan"` | `"ExclusiveScan"` | ...
    integer-scalar-vector-type ::= integer-type |
                                 `vector<` integer-literal `x` integer-type `>`
    non-uniform-umin-op ::= ssa-id `=` `spv.GroupNonUniformUMin` scope operation
                            ssa-use ( `cluster_size` `(` ssa_use `)` )?
                            `:` integer-scalar-vector-type
    ```

    #### Example:

    ```mlir
    %four = spv.Constant 4 : i32
    %scalar = ... : i32
    %vector = ... : vector<4xi32>
    %0 = spv.GroupNonUniformUMin "Workgroup" "Reduce" %scalar : i32
    %1 = spv.GroupNonUniformUMin "Subgroup" "ClusteredReduce" %vector cluster_size(%four) : vector<4xi32>
    ```
  }];

  let availability = [
    MinVersion<SPV_V_1_3>,
    MaxVersion<SPV_V_1_5>,
    Extension<[]>,
    Capability<[SPV_C_GroupNonUniformArithmetic, SPV_C_GroupNonUniformClustered, SPV_C_GroupNonUniformPartitionedNV]>
  ];
}

// -----

#endif // MLIR_DIALECT_SPIRV_IR_NON_UNIFORM_OPS<|MERGE_RESOLUTION|>--- conflicted
+++ resolved
@@ -208,11 +208,6 @@
     SPV_Bool:$result
   );
 
-<<<<<<< HEAD
-  let builders = [OpBuilder<(ins "spirv::Scope")>];
-
-=======
->>>>>>> 2ab1d525
   let assemblyFormat = "$execution_scope attr-dict `:` type($result)";
 }
 
