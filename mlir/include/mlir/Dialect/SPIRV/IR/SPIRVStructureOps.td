--- conflicted
+++ resolved
@@ -70,14 +70,10 @@
 
 // -----
 
-<<<<<<< HEAD
-def SPV_ConstantOp : SPV_Op<"Constant", [ConstantLike, NoSideEffect]> {
-=======
 def SPV_ConstantOp : SPV_Op<"Constant",
     [ConstantLike,
      DeclareOpInterfaceMethods<OpAsmOpInterface, ["getAsmResultNames"]>,
      NoSideEffect]> {
->>>>>>> a2ce6ee6
   let summary = "The op that declares a SPIR-V normal constant";
 
   let description = [{
@@ -393,8 +389,6 @@
   let results = (outs);
 
   let builders = [
-<<<<<<< HEAD
-=======
     OpBuilder<(ins "TypeAttr":$type,
                    "StringAttr":$sym_name,
                    CArg<"FlatSymbolRefAttr", "nullptr">:$initializer),
@@ -404,7 +398,6 @@
       if (initializer)
         $_state.addAttribute(initializerAttrName($_state.name), initializer);
     }]>,
->>>>>>> a2ce6ee6
     OpBuilder<(ins "TypeAttr":$type, "ArrayRef<NamedAttribute>":$namedAttrs),
     [{
       $_state.addAttribute("type", type);
@@ -413,9 +406,6 @@
     OpBuilder<(ins "Type":$type, "StringRef":$name,
       "unsigned":$descriptorSet, "unsigned":$binding)>,
     OpBuilder<(ins "Type":$type, "StringRef":$name,
-<<<<<<< HEAD
-      "spirv::BuiltIn":$builtin)>
-=======
       "spirv::BuiltIn":$builtin)>,
     OpBuilder<(ins "Type":$type,
                    "StringRef":$sym_name,
@@ -426,7 +416,6 @@
       if (initializer)
         $_state.addAttribute(initializerAttrName($_state.name), initializer);
     }]>
->>>>>>> a2ce6ee6
   ];
 
   let hasOpcode = 0;
@@ -503,14 +492,9 @@
   let builders = [
     OpBuilder<(ins CArg<"Optional<StringRef>", "llvm::None">:$name)>,
     OpBuilder<(ins "spirv::AddressingModel":$addressing_model,
-<<<<<<< HEAD
-      "spirv::MemoryModel":$memory_model,
-      CArg<"Optional<StringRef>", "llvm::None">:$name)>
-=======
                    "spirv::MemoryModel":$memory_model,
                    CArg<"Optional<spirv::VerCapExtAttr>", "llvm::None">:$vce_triple,
                    CArg<"Optional<StringRef>", "llvm::None">:$name)>
->>>>>>> a2ce6ee6
   ];
 
   // We need to ensure the block inside the region is properly terminated;
