//===- ConvertStandardToLLVM.h - Convert to the LLVM dialect ----*- C++ -*-===//
//
// Part of the LLVM Project, under the Apache License v2.0 with LLVM Exceptions.
// See https://llvm.org/LICENSE.txt for license information.
// SPDX-License-Identifier: Apache-2.0 WITH LLVM-exception
//
//===----------------------------------------------------------------------===//
//
// Provides a dialect conversion targeting the LLVM IR dialect.  By default, it
// converts Standard ops and types and provides hooks for dialect-specific
// extensions to the conversion.
//
//===----------------------------------------------------------------------===//

#ifndef MLIR_CONVERSION_STANDARDTOLLVM_CONVERTSTANDARDTOLLVM_H
#define MLIR_CONVERSION_STANDARDTOLLVM_CONVERTSTANDARDTOLLVM_H

namespace mlir {

class MLIRContext;
class LLVMTypeConverter;
<<<<<<< HEAD
class UnrankedMemRefType;

namespace LLVM {
class LLVMDialect;
class LLVMPointerType;
} // namespace LLVM

/// Callback to convert function argument types. It converts a MemRef function
/// argument to a list of non-aggregate types containing descriptor
/// information, and an UnrankedmemRef function argument to a list containing
/// the rank and a pointer to a descriptor struct.
LogicalResult structFuncArgTypeConverter(LLVMTypeConverter &converter,
                                         Type type,
                                         SmallVectorImpl<Type> &result);

/// Callback to convert function argument types. It converts MemRef function
/// arguments to bare pointers to the MemRef element type.
LogicalResult barePtrFuncArgTypeConverter(LLVMTypeConverter &converter,
                                          Type type,
                                          SmallVectorImpl<Type> &result);

/// Conversion from types in the Standard dialect to the LLVM IR dialect.
class LLVMTypeConverter : public TypeConverter {
  /// Give structFuncArgTypeConverter access to memref-specific functions.
  friend LogicalResult
  structFuncArgTypeConverter(LLVMTypeConverter &converter, Type type,
                             SmallVectorImpl<Type> &result);

public:
  using TypeConverter::convertType;

  /// Create an LLVMTypeConverter using the default LowerToLLVMOptions.
  LLVMTypeConverter(MLIRContext *ctx);

  /// Create an LLVMTypeConverter using custom LowerToLLVMOptions.
  LLVMTypeConverter(MLIRContext *ctx, const LowerToLLVMOptions &options);

  /// Convert a function type.  The arguments and results are converted one by
  /// one and results are packed into a wrapped LLVM IR structure type. `result`
  /// is populated with argument mapping.
  Type convertFunctionSignature(FunctionType funcTy, bool isVariadic,
                                SignatureConversion &result);

  /// Convert a non-empty list of types to be returned from a function into a
  /// supported LLVM IR type.  In particular, if more than one value is
  /// returned, create an LLVM IR structure type with elements that correspond
  /// to each of the MLIR types converted with `convertType`.
  Type packFunctionResults(TypeRange types);

  /// Convert a type in the context of the default or bare pointer calling
  /// convention. Calling convention sensitive types, such as MemRefType and
  /// UnrankedMemRefType, are converted following the specific rules for the
  /// calling convention. Calling convention independent types are converted
  /// following the default LLVM type conversions.
  Type convertCallingConventionType(Type type);

  /// Promote the bare pointers in 'values' that resulted from memrefs to
  /// descriptors. 'stdTypes' holds the types of 'values' before the conversion
  /// to the LLVM-IR dialect (i.e., MemRefType, or any other builtin type).
  void promoteBarePtrsToDescriptors(ConversionPatternRewriter &rewriter,
                                    Location loc, ArrayRef<Type> stdTypes,
                                    SmallVectorImpl<Value> &values);

  /// Returns the MLIR context.
  MLIRContext &getContext();

  /// Returns the LLVM dialect.
  LLVM::LLVMDialect *getDialect() { return llvmDialect; }

  const LowerToLLVMOptions &getOptions() const { return options; }

  /// Promote the LLVM representation of all operands including promoting MemRef
  /// descriptors to stack and use pointers to struct to avoid the complexity
  /// of the platform-specific C/C++ ABI lowering related to struct argument
  /// passing.
  SmallVector<Value, 4> promoteOperands(Location loc, ValueRange opOperands,
                                        ValueRange operands,
                                        OpBuilder &builder);

  /// Promote the LLVM struct representation of one MemRef descriptor to stack
  /// and use pointer to struct to avoid the complexity of the platform-specific
  /// C/C++ ABI lowering related to struct argument passing.
  Value promoteOneMemRefDescriptor(Location loc, Value operand,
                                   OpBuilder &builder);

  /// Converts the function type to a C-compatible format, in particular using
  /// pointers to memref descriptors for arguments.
  Type convertFunctionTypeCWrapper(FunctionType type);

  /// Returns the data layout to use during and after conversion.
  const llvm::DataLayout &getDataLayout() { return options.dataLayout; }

  /// Gets the LLVM representation of the index type. The returned type is an
  /// integer type with the size configured for this type converter.
  Type getIndexType();

  /// Gets the bitwidth of the index type when converted to LLVM.
  unsigned getIndexTypeBitwidth() { return options.indexBitwidth; }

  /// Gets the pointer bitwidth.
  unsigned getPointerBitwidth(unsigned addressSpace = 0);

protected:
  /// Pointer to the LLVM dialect.
  LLVM::LLVMDialect *llvmDialect;

private:
  /// Convert a function type.  The arguments and results are converted one by
  /// one.  Additionally, if the function returns more than one value, pack the
  /// results into an LLVM IR structure type so that the converted function type
  /// returns at most one result.
  Type convertFunctionType(FunctionType type);

  /// Convert the index type.  Uses llvmModule data layout to create an integer
  /// of the pointer bitwidth.
  Type convertIndexType(IndexType type);

  /// Convert an integer type `i*` to `!llvm<"i*">`.
  Type convertIntegerType(IntegerType type);

  /// Convert a floating point type: `f16` to `f16`, `f32` to
  /// `f32` and `f64` to `f64`.  `bf16` is not supported
  /// by LLVM.
  Type convertFloatType(FloatType type);

  /// Convert complex number type: `complex<f16>` to `!llvm<"{ half, half }">`,
  /// `complex<f32>` to `!llvm<"{ float, float }">`, and `complex<f64>` to
  /// `!llvm<"{ double, double }">`. `complex<bf16>` is not supported.
  Type convertComplexType(ComplexType type);

  /// Convert a memref type into an LLVM type that captures the relevant data.
  Type convertMemRefType(MemRefType type);

  /// Convert a memref type into a list of LLVM IR types that will form the
  /// memref descriptor. If `unpackAggregates` is true the `sizes` and `strides`
  /// arrays in the descriptors are unpacked to individual index-typed elements,
  /// else they are are kept as rank-sized arrays of index type. In particular,
  /// the list will contain:
  /// - two pointers to the memref element type, followed by
  /// - an index-typed offset, followed by
  /// - (if unpackAggregates = true)
  ///    - one index-typed size per dimension of the memref, followed by
  ///    - one index-typed stride per dimension of the memref.
  /// - (if unpackArrregates = false)
  ///   - one rank-sized array of index-type for the size of each dimension
  ///   - one rank-sized array of index-type for the stride of each dimension
  ///
  /// For example, memref<?x?xf32> is converted to the following list:
  /// - `!llvm<"float*">` (allocated pointer),
  /// - `!llvm<"float*">` (aligned pointer),
  /// - `i64` (offset),
  /// - `i64`, `i64` (sizes),
  /// - `i64`, `i64` (strides).
  /// These types can be recomposed to a memref descriptor struct.
  SmallVector<Type, 5> getMemRefDescriptorFields(MemRefType type,
                                                 bool unpackAggregates);

  /// Convert an unranked memref type into a list of non-aggregate LLVM IR types
  /// that will form the unranked memref descriptor. In particular, this list
  /// contains:
  /// - an integer rank, followed by
  /// - a pointer to the memref descriptor struct.
  /// For example, memref<*xf32> is converted to the following list:
  /// i64 (rank)
  /// !llvm<"i8*"> (type-erased pointer).
  /// These types can be recomposed to a unranked memref descriptor struct.
  SmallVector<Type, 2> getUnrankedMemRefDescriptorFields();

  // Convert an unranked memref type to an LLVM type that captures the
  // runtime rank and a pointer to the static ranked memref desc
  Type convertUnrankedMemRefType(UnrankedMemRefType type);

  /// Convert a memref type to a bare pointer to the memref element type.
  Type convertMemRefToBarePtr(BaseMemRefType type);

  // Convert a 1D vector type into an LLVM vector type.
  Type convertVectorType(VectorType type);

  /// Options for customizing the llvm lowering.
  LowerToLLVMOptions options;
};

/// Helper class to produce LLVM dialect operations extracting or inserting
/// values to a struct.
class StructBuilder {
public:
  /// Construct a helper for the given value.
  explicit StructBuilder(Value v);
  /// Builds IR creating an `undef` value of the descriptor type.
  static StructBuilder undef(OpBuilder &builder, Location loc,
                             Type descriptorType);

  /*implicit*/ operator Value() { return value; }

protected:
  // LLVM value
  Value value;
  // Cached struct type.
  Type structType;

protected:
  /// Builds IR to extract a value from the struct at position pos
  Value extractPtr(OpBuilder &builder, Location loc, unsigned pos);
  /// Builds IR to set a value in the struct at position pos
  void setPtr(OpBuilder &builder, Location loc, unsigned pos, Value ptr);
};

class ComplexStructBuilder : public StructBuilder {
public:
  /// Construct a helper for the given complex number value.
  using StructBuilder::StructBuilder;
  /// Build IR creating an `undef` value of the complex number type.
  static ComplexStructBuilder undef(OpBuilder &builder, Location loc,
                                    Type type);

  // Build IR extracting the real value from the complex number struct.
  Value real(OpBuilder &builder, Location loc);
  // Build IR inserting the real value into the complex number struct.
  void setReal(OpBuilder &builder, Location loc, Value real);

  // Build IR extracting the imaginary value from the complex number struct.
  Value imaginary(OpBuilder &builder, Location loc);
  // Build IR inserting the imaginary value into the complex number struct.
  void setImaginary(OpBuilder &builder, Location loc, Value imaginary);
};

/// Helper class to produce LLVM dialect operations extracting or inserting
/// elements of a MemRef descriptor. Wraps a Value pointing to the descriptor.
/// The Value may be null, in which case none of the operations are valid.
class MemRefDescriptor : public StructBuilder {
public:
  /// Construct a helper for the given descriptor value.
  explicit MemRefDescriptor(Value descriptor);
  /// Builds IR creating an `undef` value of the descriptor type.
  static MemRefDescriptor undef(OpBuilder &builder, Location loc,
                                Type descriptorType);
  /// Builds IR creating a MemRef descriptor that represents `type` and
  /// populates it with static shape and stride information extracted from the
  /// type.
  static MemRefDescriptor fromStaticShape(OpBuilder &builder, Location loc,
                                          LLVMTypeConverter &typeConverter,
                                          MemRefType type, Value memory);

  /// Builds IR extracting the allocated pointer from the descriptor.
  Value allocatedPtr(OpBuilder &builder, Location loc);
  /// Builds IR inserting the allocated pointer into the descriptor.
  void setAllocatedPtr(OpBuilder &builder, Location loc, Value ptr);

  /// Builds IR extracting the aligned pointer from the descriptor.
  Value alignedPtr(OpBuilder &builder, Location loc);

  /// Builds IR inserting the aligned pointer into the descriptor.
  void setAlignedPtr(OpBuilder &builder, Location loc, Value ptr);

  /// Builds IR extracting the offset from the descriptor.
  Value offset(OpBuilder &builder, Location loc);

  /// Builds IR inserting the offset into the descriptor.
  void setOffset(OpBuilder &builder, Location loc, Value offset);
  void setConstantOffset(OpBuilder &builder, Location loc, uint64_t offset);

  /// Builds IR extracting the pos-th size from the descriptor.
  Value size(OpBuilder &builder, Location loc, unsigned pos);
  Value size(OpBuilder &builder, Location loc, Value pos, int64_t rank);

  /// Builds IR inserting the pos-th size into the descriptor
  void setSize(OpBuilder &builder, Location loc, unsigned pos, Value size);
  void setConstantSize(OpBuilder &builder, Location loc, unsigned pos,
                       uint64_t size);

  /// Builds IR extracting the pos-th size from the descriptor.
  Value stride(OpBuilder &builder, Location loc, unsigned pos);

  /// Builds IR inserting the pos-th stride into the descriptor
  void setStride(OpBuilder &builder, Location loc, unsigned pos, Value stride);
  void setConstantStride(OpBuilder &builder, Location loc, unsigned pos,
                         uint64_t stride);

  /// Returns the (LLVM) pointer type this descriptor contains.
  LLVM::LLVMPointerType getElementPtrType();

  /// Builds IR populating a MemRef descriptor structure from a list of
  /// individual values composing that descriptor, in the following order:
  /// - allocated pointer;
  /// - aligned pointer;
  /// - offset;
  /// - <rank> sizes;
  /// - <rank> shapes;
  /// where <rank> is the MemRef rank as provided in `type`.
  static Value pack(OpBuilder &builder, Location loc,
                    LLVMTypeConverter &converter, MemRefType type,
                    ValueRange values);

  /// Builds IR extracting individual elements of a MemRef descriptor structure
  /// and returning them as `results` list.
  static void unpack(OpBuilder &builder, Location loc, Value packed,
                     MemRefType type, SmallVectorImpl<Value> &results);

  /// Returns the number of non-aggregate values that would be produced by
  /// `unpack`.
  static unsigned getNumUnpackedValues(MemRefType type);

private:
  // Cached index type.
  Type indexType;
};

/// Helper class allowing the user to access a range of Values that correspond
/// to an unpacked memref descriptor using named accessors. This does not own
/// the values.
class MemRefDescriptorView {
public:
  /// Constructs the view from a range of values. Infers the rank from the size
  /// of the range.
  explicit MemRefDescriptorView(ValueRange range);

  /// Returns the allocated pointer Value.
  Value allocatedPtr();

  /// Returns the aligned pointer Value.
  Value alignedPtr();

  /// Returns the offset Value.
  Value offset();

  /// Returns the pos-th size Value.
  Value size(unsigned pos);

  /// Returns the pos-th stride Value.
  Value stride(unsigned pos);

private:
  /// Rank of the memref the descriptor is pointing to.
  int rank;
  /// Underlying range of Values.
  ValueRange elements;
};

class UnrankedMemRefDescriptor : public StructBuilder {
public:
  /// Construct a helper for the given descriptor value.
  explicit UnrankedMemRefDescriptor(Value descriptor);
  /// Builds IR creating an `undef` value of the descriptor type.
  static UnrankedMemRefDescriptor undef(OpBuilder &builder, Location loc,
                                        Type descriptorType);

  /// Builds IR extracting the rank from the descriptor
  Value rank(OpBuilder &builder, Location loc);
  /// Builds IR setting the rank in the descriptor
  void setRank(OpBuilder &builder, Location loc, Value value);
  /// Builds IR extracting ranked memref descriptor ptr
  Value memRefDescPtr(OpBuilder &builder, Location loc);
  /// Builds IR setting ranked memref descriptor ptr
  void setMemRefDescPtr(OpBuilder &builder, Location loc, Value value);

  /// Builds IR populating an unranked MemRef descriptor structure from a list
  /// of individual constituent values in the following order:
  /// - rank of the memref;
  /// - pointer to the memref descriptor.
  static Value pack(OpBuilder &builder, Location loc,
                    LLVMTypeConverter &converter, UnrankedMemRefType type,
                    ValueRange values);

  /// Builds IR extracting individual elements that compose an unranked memref
  /// descriptor and returns them as `results` list.
  static void unpack(OpBuilder &builder, Location loc, Value packed,
                     SmallVectorImpl<Value> &results);

  /// Returns the number of non-aggregate values that would be produced by
  /// `unpack`.
  static unsigned getNumUnpackedValues() { return 2; }

  /// Builds IR computing the sizes in bytes (suitable for opaque allocation)
  /// and appends the corresponding values into `sizes`.
  static void computeSizes(OpBuilder &builder, Location loc,
                           LLVMTypeConverter &typeConverter,
                           ArrayRef<UnrankedMemRefDescriptor> values,
                           SmallVectorImpl<Value> &sizes);

  /// TODO: The following accessors don't take alignment rules between elements
  /// of the descriptor struct into account. For some architectures, it might be
  /// necessary to extend them and to use `llvm::DataLayout` contained in
  /// `LLVMTypeConverter`.

  /// Builds IR extracting the allocated pointer from the descriptor.
  static Value allocatedPtr(OpBuilder &builder, Location loc,
                            Value memRefDescPtr, Type elemPtrPtrType);
  /// Builds IR inserting the allocated pointer into the descriptor.
  static void setAllocatedPtr(OpBuilder &builder, Location loc,
                              Value memRefDescPtr, Type elemPtrPtrType,
                              Value allocatedPtr);

  /// Builds IR extracting the aligned pointer from the descriptor.
  static Value alignedPtr(OpBuilder &builder, Location loc,
                          LLVMTypeConverter &typeConverter, Value memRefDescPtr,
                          Type elemPtrPtrType);
  /// Builds IR inserting the aligned pointer into the descriptor.
  static void setAlignedPtr(OpBuilder &builder, Location loc,
                            LLVMTypeConverter &typeConverter,
                            Value memRefDescPtr, Type elemPtrPtrType,
                            Value alignedPtr);

  /// Builds IR extracting the offset from the descriptor.
  static Value offset(OpBuilder &builder, Location loc,
                      LLVMTypeConverter &typeConverter, Value memRefDescPtr,
                      Type elemPtrPtrType);
  /// Builds IR inserting the offset into the descriptor.
  static void setOffset(OpBuilder &builder, Location loc,
                        LLVMTypeConverter &typeConverter, Value memRefDescPtr,
                        Type elemPtrPtrType, Value offset);

  /// Builds IR extracting the pointer to the first element of the size array.
  static Value sizeBasePtr(OpBuilder &builder, Location loc,
                           LLVMTypeConverter &typeConverter,
                           Value memRefDescPtr,
                           LLVM::LLVMPointerType elemPtrPtrType);
  /// Builds IR extracting the size[index] from the descriptor.
  static Value size(OpBuilder &builder, Location loc,
                    LLVMTypeConverter typeConverter, Value sizeBasePtr,
                    Value index);
  /// Builds IR inserting the size[index] into the descriptor.
  static void setSize(OpBuilder &builder, Location loc,
                      LLVMTypeConverter typeConverter, Value sizeBasePtr,
                      Value index, Value size);

  /// Builds IR extracting the pointer to the first element of the stride array.
  static Value strideBasePtr(OpBuilder &builder, Location loc,
                             LLVMTypeConverter &typeConverter,
                             Value sizeBasePtr, Value rank);
  /// Builds IR extracting the stride[index] from the descriptor.
  static Value stride(OpBuilder &builder, Location loc,
                      LLVMTypeConverter typeConverter, Value strideBasePtr,
                      Value index, Value stride);
  /// Builds IR inserting the stride[index] into the descriptor.
  static void setStride(OpBuilder &builder, Location loc,
                        LLVMTypeConverter typeConverter, Value strideBasePtr,
                        Value index, Value stride);
};

/// Base class for operation conversions targeting the LLVM IR dialect. It
/// provides the conversion patterns with access to the LLVMTypeConverter and
/// the LowerToLLVMOptions. The class captures the LLVMTypeConverter and the
/// LowerToLLVMOptions by reference meaning the references have to remain alive
/// during the entire pattern lifetime.
class ConvertToLLVMPattern : public ConversionPattern {
public:
  ConvertToLLVMPattern(StringRef rootOpName, MLIRContext *context,
                       LLVMTypeConverter &typeConverter,
                       PatternBenefit benefit = 1);

protected:
  /// Returns the LLVM dialect.
  LLVM::LLVMDialect &getDialect() const;

  LLVMTypeConverter *getTypeConverter() const;

  /// Gets the MLIR type wrapping the LLVM integer type whose bit width is
  /// defined by the used type converter.
  Type getIndexType() const;

  /// Gets the MLIR type wrapping the LLVM integer type whose bit width
  /// corresponds to that of a LLVM pointer type.
  Type getIntPtrType(unsigned addressSpace = 0) const;

  /// Gets the MLIR type wrapping the LLVM void type.
  Type getVoidType() const;

  /// Get the MLIR type wrapping the LLVM i8* type.
  Type getVoidPtrType() const;

  /// Create an LLVM dialect operation defining the given index constant.
  Value createIndexConstant(ConversionPatternRewriter &builder, Location loc,
                            uint64_t value) const;

  // This is a strided getElementPtr variant that linearizes subscripts as:
  //   `base_offset + index_0 * stride_0 + ... + index_n * stride_n`.
  Value getStridedElementPtr(Location loc, MemRefType type, Value memRefDesc,
                             ValueRange indices,
                             ConversionPatternRewriter &rewriter) const;

  /// Returns if the given memref has identity maps and the element type is
  /// convertible to LLVM.
  bool isConvertibleAndHasIdentityMaps(MemRefType type) const;

  /// Returns the type of a pointer to an element of the memref.
  Type getElementPtrType(MemRefType type) const;

  /// Computes sizes, strides and buffer size in bytes of `memRefType` with
  /// identity layout. Emits constant ops for the static sizes of `memRefType`,
  /// and uses `dynamicSizes` for the others. Emits instructions to compute
  /// strides and buffer size from these sizes.
  ///
  /// For example, memref<4x?xf32> emits:
  /// `sizes[0]`   = llvm.mlir.constant(4 : index) : i64
  /// `sizes[1]`   = `dynamicSizes[0]`
  /// `strides[1]` = llvm.mlir.constant(1 : index) : i64
  /// `strides[0]` = `sizes[0]`
  /// %size        = llvm.mul `sizes[0]`, `sizes[1]` : i64
  /// %nullptr     = llvm.mlir.null : !llvm.ptr<f32>
  /// %gep         = llvm.getelementptr %nullptr[%size]
  ///                  : (!llvm.ptr<f32>, i64) -> !llvm.ptr<f32>
  /// `sizeBytes`  = llvm.ptrtoint %gep : !llvm.ptr<f32> to i64
  void getMemRefDescriptorSizes(Location loc, MemRefType memRefType,
                                ValueRange dynamicSizes,
                                ConversionPatternRewriter &rewriter,
                                SmallVectorImpl<Value> &sizes,
                                SmallVectorImpl<Value> &strides,
                                Value &sizeBytes) const;

  /// Computes the size of type in bytes.
  Value getSizeInBytes(Location loc, Type type,
                       ConversionPatternRewriter &rewriter) const;

  /// Computes total number of elements for the given shape.
  Value getNumElements(Location loc, ArrayRef<Value> shape,
                       ConversionPatternRewriter &rewriter) const;

  /// Creates and populates a canonical memref descriptor struct.
  MemRefDescriptor
  createMemRefDescriptor(Location loc, MemRefType memRefType,
                         Value allocatedPtr, Value alignedPtr,
                         ArrayRef<Value> sizes, ArrayRef<Value> strides,
                         ConversionPatternRewriter &rewriter) const;
};

/// Utility class for operation conversions targeting the LLVM dialect that
/// match exactly one source operation.
template <typename SourceOp>
class ConvertOpToLLVMPattern : public ConvertToLLVMPattern {
public:
  explicit ConvertOpToLLVMPattern(LLVMTypeConverter &typeConverter,
                                  PatternBenefit benefit = 1)
      : ConvertToLLVMPattern(SourceOp::getOperationName(),
                             &typeConverter.getContext(), typeConverter,
                             benefit) {}

  /// Wrappers around the RewritePattern methods that pass the derived op type.
  void rewrite(Operation *op, ArrayRef<Value> operands,
               ConversionPatternRewriter &rewriter) const final {
    rewrite(cast<SourceOp>(op), operands, rewriter);
  }
  LogicalResult match(Operation *op) const final {
    return match(cast<SourceOp>(op));
  }
  LogicalResult
  matchAndRewrite(Operation *op, ArrayRef<Value> operands,
                  ConversionPatternRewriter &rewriter) const final {
    return matchAndRewrite(cast<SourceOp>(op), operands, rewriter);
  }

  /// Rewrite and Match methods that operate on the SourceOp type. These must be
  /// overridden by the derived pattern class.
  virtual void rewrite(SourceOp op, ArrayRef<Value> operands,
                       ConversionPatternRewriter &rewriter) const {
    llvm_unreachable("must override rewrite or matchAndRewrite");
  }
  virtual LogicalResult match(SourceOp op) const {
    llvm_unreachable("must override match or matchAndRewrite");
  }
  virtual LogicalResult
  matchAndRewrite(SourceOp op, ArrayRef<Value> operands,
                  ConversionPatternRewriter &rewriter) const {
    if (succeeded(match(op))) {
      rewrite(op, operands, rewriter);
      return success();
    }
    return failure();
  }

private:
  using ConvertToLLVMPattern::match;
  using ConvertToLLVMPattern::matchAndRewrite;
};

namespace LLVM {
namespace detail {
/// Replaces the given operation "op" with a new operation of type "targetOp"
/// and given operands.
LogicalResult oneToOneRewrite(Operation *op, StringRef targetOp,
                              ValueRange operands,
                              LLVMTypeConverter &typeConverter,
                              ConversionPatternRewriter &rewriter);

LogicalResult vectorOneToOneRewrite(Operation *op, StringRef targetOp,
                                    ValueRange operands,
                                    LLVMTypeConverter &typeConverter,
                                    ConversionPatternRewriter &rewriter);
} // namespace detail
} // namespace LLVM

/// Generic implementation of one-to-one conversion from "SourceOp" to
/// "TargetOp" where the latter belongs to the LLVM dialect or an equivalent.
/// Upholds a convention that multi-result operations get converted into an
/// operation returning the LLVM IR structure type, in which case individual
/// values must be extracted from using LLVM::ExtractValueOp before being used.
template <typename SourceOp, typename TargetOp>
class OneToOneConvertToLLVMPattern : public ConvertOpToLLVMPattern<SourceOp> {
public:
  using ConvertOpToLLVMPattern<SourceOp>::ConvertOpToLLVMPattern;
  using Super = OneToOneConvertToLLVMPattern<SourceOp, TargetOp>;

  /// Converts the type of the result to an LLVM type, pass operands as is,
  /// preserve attributes.
  LogicalResult
  matchAndRewrite(SourceOp op, ArrayRef<Value> operands,
                  ConversionPatternRewriter &rewriter) const override {
    return LLVM::detail::oneToOneRewrite(op, TargetOp::getOperationName(),
                                         operands, *this->getTypeConverter(),
                                         rewriter);
  }
};

/// Basic lowering implementation to rewrite Ops with just one result to the
/// LLVM Dialect. This supports higher-dimensional vector types.
template <typename SourceOp, typename TargetOp>
class VectorConvertToLLVMPattern : public ConvertOpToLLVMPattern<SourceOp> {
public:
  using ConvertOpToLLVMPattern<SourceOp>::ConvertOpToLLVMPattern;
  using Super = VectorConvertToLLVMPattern<SourceOp, TargetOp>;

  LogicalResult
  matchAndRewrite(SourceOp op, ArrayRef<Value> operands,
                  ConversionPatternRewriter &rewriter) const override {
    static_assert(
        std::is_base_of<OpTrait::OneResult<SourceOp>, SourceOp>::value,
        "expected single result op");
    return LLVM::detail::vectorOneToOneRewrite(
        op, TargetOp::getOperationName(), operands, *this->getTypeConverter(),
        rewriter);
  }
};

/// Derived class that automatically populates legalization information for
/// different LLVM ops.
class LLVMConversionTarget : public ConversionTarget {
public:
  explicit LLVMConversionTarget(MLIRContext &ctx);
};
=======
class RewritePatternSet;

/// Collect the default pattern to convert a FuncOp to the LLVM dialect. If
/// `emitCWrappers` is set, the pattern will also produce functions
/// that pass memref descriptors by pointer-to-structure in addition to the
/// default unpacked form.
void populateStdToLLVMFuncOpConversionPattern(LLVMTypeConverter &converter,
                                              RewritePatternSet &patterns);

/// Collect the patterns to convert from the Standard dialect to LLVM. The
/// conversion patterns capture the LLVMTypeConverter and the LowerToLLVMOptions
/// by reference meaning the references have to remain alive during the entire
/// pattern lifetime.
void populateStdToLLVMConversionPatterns(LLVMTypeConverter &converter,
                                         RewritePatternSet &patterns);
>>>>>>> 2ab1d525

} // namespace mlir

#endif // MLIR_CONVERSION_STANDARDTOLLVM_CONVERTSTANDARDTOLLVM_H<|MERGE_RESOLUTION|>--- conflicted
+++ resolved
@@ -19,646 +19,6 @@
 
 class MLIRContext;
 class LLVMTypeConverter;
-<<<<<<< HEAD
-class UnrankedMemRefType;
-
-namespace LLVM {
-class LLVMDialect;
-class LLVMPointerType;
-} // namespace LLVM
-
-/// Callback to convert function argument types. It converts a MemRef function
-/// argument to a list of non-aggregate types containing descriptor
-/// information, and an UnrankedmemRef function argument to a list containing
-/// the rank and a pointer to a descriptor struct.
-LogicalResult structFuncArgTypeConverter(LLVMTypeConverter &converter,
-                                         Type type,
-                                         SmallVectorImpl<Type> &result);
-
-/// Callback to convert function argument types. It converts MemRef function
-/// arguments to bare pointers to the MemRef element type.
-LogicalResult barePtrFuncArgTypeConverter(LLVMTypeConverter &converter,
-                                          Type type,
-                                          SmallVectorImpl<Type> &result);
-
-/// Conversion from types in the Standard dialect to the LLVM IR dialect.
-class LLVMTypeConverter : public TypeConverter {
-  /// Give structFuncArgTypeConverter access to memref-specific functions.
-  friend LogicalResult
-  structFuncArgTypeConverter(LLVMTypeConverter &converter, Type type,
-                             SmallVectorImpl<Type> &result);
-
-public:
-  using TypeConverter::convertType;
-
-  /// Create an LLVMTypeConverter using the default LowerToLLVMOptions.
-  LLVMTypeConverter(MLIRContext *ctx);
-
-  /// Create an LLVMTypeConverter using custom LowerToLLVMOptions.
-  LLVMTypeConverter(MLIRContext *ctx, const LowerToLLVMOptions &options);
-
-  /// Convert a function type.  The arguments and results are converted one by
-  /// one and results are packed into a wrapped LLVM IR structure type. `result`
-  /// is populated with argument mapping.
-  Type convertFunctionSignature(FunctionType funcTy, bool isVariadic,
-                                SignatureConversion &result);
-
-  /// Convert a non-empty list of types to be returned from a function into a
-  /// supported LLVM IR type.  In particular, if more than one value is
-  /// returned, create an LLVM IR structure type with elements that correspond
-  /// to each of the MLIR types converted with `convertType`.
-  Type packFunctionResults(TypeRange types);
-
-  /// Convert a type in the context of the default or bare pointer calling
-  /// convention. Calling convention sensitive types, such as MemRefType and
-  /// UnrankedMemRefType, are converted following the specific rules for the
-  /// calling convention. Calling convention independent types are converted
-  /// following the default LLVM type conversions.
-  Type convertCallingConventionType(Type type);
-
-  /// Promote the bare pointers in 'values' that resulted from memrefs to
-  /// descriptors. 'stdTypes' holds the types of 'values' before the conversion
-  /// to the LLVM-IR dialect (i.e., MemRefType, or any other builtin type).
-  void promoteBarePtrsToDescriptors(ConversionPatternRewriter &rewriter,
-                                    Location loc, ArrayRef<Type> stdTypes,
-                                    SmallVectorImpl<Value> &values);
-
-  /// Returns the MLIR context.
-  MLIRContext &getContext();
-
-  /// Returns the LLVM dialect.
-  LLVM::LLVMDialect *getDialect() { return llvmDialect; }
-
-  const LowerToLLVMOptions &getOptions() const { return options; }
-
-  /// Promote the LLVM representation of all operands including promoting MemRef
-  /// descriptors to stack and use pointers to struct to avoid the complexity
-  /// of the platform-specific C/C++ ABI lowering related to struct argument
-  /// passing.
-  SmallVector<Value, 4> promoteOperands(Location loc, ValueRange opOperands,
-                                        ValueRange operands,
-                                        OpBuilder &builder);
-
-  /// Promote the LLVM struct representation of one MemRef descriptor to stack
-  /// and use pointer to struct to avoid the complexity of the platform-specific
-  /// C/C++ ABI lowering related to struct argument passing.
-  Value promoteOneMemRefDescriptor(Location loc, Value operand,
-                                   OpBuilder &builder);
-
-  /// Converts the function type to a C-compatible format, in particular using
-  /// pointers to memref descriptors for arguments.
-  Type convertFunctionTypeCWrapper(FunctionType type);
-
-  /// Returns the data layout to use during and after conversion.
-  const llvm::DataLayout &getDataLayout() { return options.dataLayout; }
-
-  /// Gets the LLVM representation of the index type. The returned type is an
-  /// integer type with the size configured for this type converter.
-  Type getIndexType();
-
-  /// Gets the bitwidth of the index type when converted to LLVM.
-  unsigned getIndexTypeBitwidth() { return options.indexBitwidth; }
-
-  /// Gets the pointer bitwidth.
-  unsigned getPointerBitwidth(unsigned addressSpace = 0);
-
-protected:
-  /// Pointer to the LLVM dialect.
-  LLVM::LLVMDialect *llvmDialect;
-
-private:
-  /// Convert a function type.  The arguments and results are converted one by
-  /// one.  Additionally, if the function returns more than one value, pack the
-  /// results into an LLVM IR structure type so that the converted function type
-  /// returns at most one result.
-  Type convertFunctionType(FunctionType type);
-
-  /// Convert the index type.  Uses llvmModule data layout to create an integer
-  /// of the pointer bitwidth.
-  Type convertIndexType(IndexType type);
-
-  /// Convert an integer type `i*` to `!llvm<"i*">`.
-  Type convertIntegerType(IntegerType type);
-
-  /// Convert a floating point type: `f16` to `f16`, `f32` to
-  /// `f32` and `f64` to `f64`.  `bf16` is not supported
-  /// by LLVM.
-  Type convertFloatType(FloatType type);
-
-  /// Convert complex number type: `complex<f16>` to `!llvm<"{ half, half }">`,
-  /// `complex<f32>` to `!llvm<"{ float, float }">`, and `complex<f64>` to
-  /// `!llvm<"{ double, double }">`. `complex<bf16>` is not supported.
-  Type convertComplexType(ComplexType type);
-
-  /// Convert a memref type into an LLVM type that captures the relevant data.
-  Type convertMemRefType(MemRefType type);
-
-  /// Convert a memref type into a list of LLVM IR types that will form the
-  /// memref descriptor. If `unpackAggregates` is true the `sizes` and `strides`
-  /// arrays in the descriptors are unpacked to individual index-typed elements,
-  /// else they are are kept as rank-sized arrays of index type. In particular,
-  /// the list will contain:
-  /// - two pointers to the memref element type, followed by
-  /// - an index-typed offset, followed by
-  /// - (if unpackAggregates = true)
-  ///    - one index-typed size per dimension of the memref, followed by
-  ///    - one index-typed stride per dimension of the memref.
-  /// - (if unpackArrregates = false)
-  ///   - one rank-sized array of index-type for the size of each dimension
-  ///   - one rank-sized array of index-type for the stride of each dimension
-  ///
-  /// For example, memref<?x?xf32> is converted to the following list:
-  /// - `!llvm<"float*">` (allocated pointer),
-  /// - `!llvm<"float*">` (aligned pointer),
-  /// - `i64` (offset),
-  /// - `i64`, `i64` (sizes),
-  /// - `i64`, `i64` (strides).
-  /// These types can be recomposed to a memref descriptor struct.
-  SmallVector<Type, 5> getMemRefDescriptorFields(MemRefType type,
-                                                 bool unpackAggregates);
-
-  /// Convert an unranked memref type into a list of non-aggregate LLVM IR types
-  /// that will form the unranked memref descriptor. In particular, this list
-  /// contains:
-  /// - an integer rank, followed by
-  /// - a pointer to the memref descriptor struct.
-  /// For example, memref<*xf32> is converted to the following list:
-  /// i64 (rank)
-  /// !llvm<"i8*"> (type-erased pointer).
-  /// These types can be recomposed to a unranked memref descriptor struct.
-  SmallVector<Type, 2> getUnrankedMemRefDescriptorFields();
-
-  // Convert an unranked memref type to an LLVM type that captures the
-  // runtime rank and a pointer to the static ranked memref desc
-  Type convertUnrankedMemRefType(UnrankedMemRefType type);
-
-  /// Convert a memref type to a bare pointer to the memref element type.
-  Type convertMemRefToBarePtr(BaseMemRefType type);
-
-  // Convert a 1D vector type into an LLVM vector type.
-  Type convertVectorType(VectorType type);
-
-  /// Options for customizing the llvm lowering.
-  LowerToLLVMOptions options;
-};
-
-/// Helper class to produce LLVM dialect operations extracting or inserting
-/// values to a struct.
-class StructBuilder {
-public:
-  /// Construct a helper for the given value.
-  explicit StructBuilder(Value v);
-  /// Builds IR creating an `undef` value of the descriptor type.
-  static StructBuilder undef(OpBuilder &builder, Location loc,
-                             Type descriptorType);
-
-  /*implicit*/ operator Value() { return value; }
-
-protected:
-  // LLVM value
-  Value value;
-  // Cached struct type.
-  Type structType;
-
-protected:
-  /// Builds IR to extract a value from the struct at position pos
-  Value extractPtr(OpBuilder &builder, Location loc, unsigned pos);
-  /// Builds IR to set a value in the struct at position pos
-  void setPtr(OpBuilder &builder, Location loc, unsigned pos, Value ptr);
-};
-
-class ComplexStructBuilder : public StructBuilder {
-public:
-  /// Construct a helper for the given complex number value.
-  using StructBuilder::StructBuilder;
-  /// Build IR creating an `undef` value of the complex number type.
-  static ComplexStructBuilder undef(OpBuilder &builder, Location loc,
-                                    Type type);
-
-  // Build IR extracting the real value from the complex number struct.
-  Value real(OpBuilder &builder, Location loc);
-  // Build IR inserting the real value into the complex number struct.
-  void setReal(OpBuilder &builder, Location loc, Value real);
-
-  // Build IR extracting the imaginary value from the complex number struct.
-  Value imaginary(OpBuilder &builder, Location loc);
-  // Build IR inserting the imaginary value into the complex number struct.
-  void setImaginary(OpBuilder &builder, Location loc, Value imaginary);
-};
-
-/// Helper class to produce LLVM dialect operations extracting or inserting
-/// elements of a MemRef descriptor. Wraps a Value pointing to the descriptor.
-/// The Value may be null, in which case none of the operations are valid.
-class MemRefDescriptor : public StructBuilder {
-public:
-  /// Construct a helper for the given descriptor value.
-  explicit MemRefDescriptor(Value descriptor);
-  /// Builds IR creating an `undef` value of the descriptor type.
-  static MemRefDescriptor undef(OpBuilder &builder, Location loc,
-                                Type descriptorType);
-  /// Builds IR creating a MemRef descriptor that represents `type` and
-  /// populates it with static shape and stride information extracted from the
-  /// type.
-  static MemRefDescriptor fromStaticShape(OpBuilder &builder, Location loc,
-                                          LLVMTypeConverter &typeConverter,
-                                          MemRefType type, Value memory);
-
-  /// Builds IR extracting the allocated pointer from the descriptor.
-  Value allocatedPtr(OpBuilder &builder, Location loc);
-  /// Builds IR inserting the allocated pointer into the descriptor.
-  void setAllocatedPtr(OpBuilder &builder, Location loc, Value ptr);
-
-  /// Builds IR extracting the aligned pointer from the descriptor.
-  Value alignedPtr(OpBuilder &builder, Location loc);
-
-  /// Builds IR inserting the aligned pointer into the descriptor.
-  void setAlignedPtr(OpBuilder &builder, Location loc, Value ptr);
-
-  /// Builds IR extracting the offset from the descriptor.
-  Value offset(OpBuilder &builder, Location loc);
-
-  /// Builds IR inserting the offset into the descriptor.
-  void setOffset(OpBuilder &builder, Location loc, Value offset);
-  void setConstantOffset(OpBuilder &builder, Location loc, uint64_t offset);
-
-  /// Builds IR extracting the pos-th size from the descriptor.
-  Value size(OpBuilder &builder, Location loc, unsigned pos);
-  Value size(OpBuilder &builder, Location loc, Value pos, int64_t rank);
-
-  /// Builds IR inserting the pos-th size into the descriptor
-  void setSize(OpBuilder &builder, Location loc, unsigned pos, Value size);
-  void setConstantSize(OpBuilder &builder, Location loc, unsigned pos,
-                       uint64_t size);
-
-  /// Builds IR extracting the pos-th size from the descriptor.
-  Value stride(OpBuilder &builder, Location loc, unsigned pos);
-
-  /// Builds IR inserting the pos-th stride into the descriptor
-  void setStride(OpBuilder &builder, Location loc, unsigned pos, Value stride);
-  void setConstantStride(OpBuilder &builder, Location loc, unsigned pos,
-                         uint64_t stride);
-
-  /// Returns the (LLVM) pointer type this descriptor contains.
-  LLVM::LLVMPointerType getElementPtrType();
-
-  /// Builds IR populating a MemRef descriptor structure from a list of
-  /// individual values composing that descriptor, in the following order:
-  /// - allocated pointer;
-  /// - aligned pointer;
-  /// - offset;
-  /// - <rank> sizes;
-  /// - <rank> shapes;
-  /// where <rank> is the MemRef rank as provided in `type`.
-  static Value pack(OpBuilder &builder, Location loc,
-                    LLVMTypeConverter &converter, MemRefType type,
-                    ValueRange values);
-
-  /// Builds IR extracting individual elements of a MemRef descriptor structure
-  /// and returning them as `results` list.
-  static void unpack(OpBuilder &builder, Location loc, Value packed,
-                     MemRefType type, SmallVectorImpl<Value> &results);
-
-  /// Returns the number of non-aggregate values that would be produced by
-  /// `unpack`.
-  static unsigned getNumUnpackedValues(MemRefType type);
-
-private:
-  // Cached index type.
-  Type indexType;
-};
-
-/// Helper class allowing the user to access a range of Values that correspond
-/// to an unpacked memref descriptor using named accessors. This does not own
-/// the values.
-class MemRefDescriptorView {
-public:
-  /// Constructs the view from a range of values. Infers the rank from the size
-  /// of the range.
-  explicit MemRefDescriptorView(ValueRange range);
-
-  /// Returns the allocated pointer Value.
-  Value allocatedPtr();
-
-  /// Returns the aligned pointer Value.
-  Value alignedPtr();
-
-  /// Returns the offset Value.
-  Value offset();
-
-  /// Returns the pos-th size Value.
-  Value size(unsigned pos);
-
-  /// Returns the pos-th stride Value.
-  Value stride(unsigned pos);
-
-private:
-  /// Rank of the memref the descriptor is pointing to.
-  int rank;
-  /// Underlying range of Values.
-  ValueRange elements;
-};
-
-class UnrankedMemRefDescriptor : public StructBuilder {
-public:
-  /// Construct a helper for the given descriptor value.
-  explicit UnrankedMemRefDescriptor(Value descriptor);
-  /// Builds IR creating an `undef` value of the descriptor type.
-  static UnrankedMemRefDescriptor undef(OpBuilder &builder, Location loc,
-                                        Type descriptorType);
-
-  /// Builds IR extracting the rank from the descriptor
-  Value rank(OpBuilder &builder, Location loc);
-  /// Builds IR setting the rank in the descriptor
-  void setRank(OpBuilder &builder, Location loc, Value value);
-  /// Builds IR extracting ranked memref descriptor ptr
-  Value memRefDescPtr(OpBuilder &builder, Location loc);
-  /// Builds IR setting ranked memref descriptor ptr
-  void setMemRefDescPtr(OpBuilder &builder, Location loc, Value value);
-
-  /// Builds IR populating an unranked MemRef descriptor structure from a list
-  /// of individual constituent values in the following order:
-  /// - rank of the memref;
-  /// - pointer to the memref descriptor.
-  static Value pack(OpBuilder &builder, Location loc,
-                    LLVMTypeConverter &converter, UnrankedMemRefType type,
-                    ValueRange values);
-
-  /// Builds IR extracting individual elements that compose an unranked memref
-  /// descriptor and returns them as `results` list.
-  static void unpack(OpBuilder &builder, Location loc, Value packed,
-                     SmallVectorImpl<Value> &results);
-
-  /// Returns the number of non-aggregate values that would be produced by
-  /// `unpack`.
-  static unsigned getNumUnpackedValues() { return 2; }
-
-  /// Builds IR computing the sizes in bytes (suitable for opaque allocation)
-  /// and appends the corresponding values into `sizes`.
-  static void computeSizes(OpBuilder &builder, Location loc,
-                           LLVMTypeConverter &typeConverter,
-                           ArrayRef<UnrankedMemRefDescriptor> values,
-                           SmallVectorImpl<Value> &sizes);
-
-  /// TODO: The following accessors don't take alignment rules between elements
-  /// of the descriptor struct into account. For some architectures, it might be
-  /// necessary to extend them and to use `llvm::DataLayout` contained in
-  /// `LLVMTypeConverter`.
-
-  /// Builds IR extracting the allocated pointer from the descriptor.
-  static Value allocatedPtr(OpBuilder &builder, Location loc,
-                            Value memRefDescPtr, Type elemPtrPtrType);
-  /// Builds IR inserting the allocated pointer into the descriptor.
-  static void setAllocatedPtr(OpBuilder &builder, Location loc,
-                              Value memRefDescPtr, Type elemPtrPtrType,
-                              Value allocatedPtr);
-
-  /// Builds IR extracting the aligned pointer from the descriptor.
-  static Value alignedPtr(OpBuilder &builder, Location loc,
-                          LLVMTypeConverter &typeConverter, Value memRefDescPtr,
-                          Type elemPtrPtrType);
-  /// Builds IR inserting the aligned pointer into the descriptor.
-  static void setAlignedPtr(OpBuilder &builder, Location loc,
-                            LLVMTypeConverter &typeConverter,
-                            Value memRefDescPtr, Type elemPtrPtrType,
-                            Value alignedPtr);
-
-  /// Builds IR extracting the offset from the descriptor.
-  static Value offset(OpBuilder &builder, Location loc,
-                      LLVMTypeConverter &typeConverter, Value memRefDescPtr,
-                      Type elemPtrPtrType);
-  /// Builds IR inserting the offset into the descriptor.
-  static void setOffset(OpBuilder &builder, Location loc,
-                        LLVMTypeConverter &typeConverter, Value memRefDescPtr,
-                        Type elemPtrPtrType, Value offset);
-
-  /// Builds IR extracting the pointer to the first element of the size array.
-  static Value sizeBasePtr(OpBuilder &builder, Location loc,
-                           LLVMTypeConverter &typeConverter,
-                           Value memRefDescPtr,
-                           LLVM::LLVMPointerType elemPtrPtrType);
-  /// Builds IR extracting the size[index] from the descriptor.
-  static Value size(OpBuilder &builder, Location loc,
-                    LLVMTypeConverter typeConverter, Value sizeBasePtr,
-                    Value index);
-  /// Builds IR inserting the size[index] into the descriptor.
-  static void setSize(OpBuilder &builder, Location loc,
-                      LLVMTypeConverter typeConverter, Value sizeBasePtr,
-                      Value index, Value size);
-
-  /// Builds IR extracting the pointer to the first element of the stride array.
-  static Value strideBasePtr(OpBuilder &builder, Location loc,
-                             LLVMTypeConverter &typeConverter,
-                             Value sizeBasePtr, Value rank);
-  /// Builds IR extracting the stride[index] from the descriptor.
-  static Value stride(OpBuilder &builder, Location loc,
-                      LLVMTypeConverter typeConverter, Value strideBasePtr,
-                      Value index, Value stride);
-  /// Builds IR inserting the stride[index] into the descriptor.
-  static void setStride(OpBuilder &builder, Location loc,
-                        LLVMTypeConverter typeConverter, Value strideBasePtr,
-                        Value index, Value stride);
-};
-
-/// Base class for operation conversions targeting the LLVM IR dialect. It
-/// provides the conversion patterns with access to the LLVMTypeConverter and
-/// the LowerToLLVMOptions. The class captures the LLVMTypeConverter and the
-/// LowerToLLVMOptions by reference meaning the references have to remain alive
-/// during the entire pattern lifetime.
-class ConvertToLLVMPattern : public ConversionPattern {
-public:
-  ConvertToLLVMPattern(StringRef rootOpName, MLIRContext *context,
-                       LLVMTypeConverter &typeConverter,
-                       PatternBenefit benefit = 1);
-
-protected:
-  /// Returns the LLVM dialect.
-  LLVM::LLVMDialect &getDialect() const;
-
-  LLVMTypeConverter *getTypeConverter() const;
-
-  /// Gets the MLIR type wrapping the LLVM integer type whose bit width is
-  /// defined by the used type converter.
-  Type getIndexType() const;
-
-  /// Gets the MLIR type wrapping the LLVM integer type whose bit width
-  /// corresponds to that of a LLVM pointer type.
-  Type getIntPtrType(unsigned addressSpace = 0) const;
-
-  /// Gets the MLIR type wrapping the LLVM void type.
-  Type getVoidType() const;
-
-  /// Get the MLIR type wrapping the LLVM i8* type.
-  Type getVoidPtrType() const;
-
-  /// Create an LLVM dialect operation defining the given index constant.
-  Value createIndexConstant(ConversionPatternRewriter &builder, Location loc,
-                            uint64_t value) const;
-
-  // This is a strided getElementPtr variant that linearizes subscripts as:
-  //   `base_offset + index_0 * stride_0 + ... + index_n * stride_n`.
-  Value getStridedElementPtr(Location loc, MemRefType type, Value memRefDesc,
-                             ValueRange indices,
-                             ConversionPatternRewriter &rewriter) const;
-
-  /// Returns if the given memref has identity maps and the element type is
-  /// convertible to LLVM.
-  bool isConvertibleAndHasIdentityMaps(MemRefType type) const;
-
-  /// Returns the type of a pointer to an element of the memref.
-  Type getElementPtrType(MemRefType type) const;
-
-  /// Computes sizes, strides and buffer size in bytes of `memRefType` with
-  /// identity layout. Emits constant ops for the static sizes of `memRefType`,
-  /// and uses `dynamicSizes` for the others. Emits instructions to compute
-  /// strides and buffer size from these sizes.
-  ///
-  /// For example, memref<4x?xf32> emits:
-  /// `sizes[0]`   = llvm.mlir.constant(4 : index) : i64
-  /// `sizes[1]`   = `dynamicSizes[0]`
-  /// `strides[1]` = llvm.mlir.constant(1 : index) : i64
-  /// `strides[0]` = `sizes[0]`
-  /// %size        = llvm.mul `sizes[0]`, `sizes[1]` : i64
-  /// %nullptr     = llvm.mlir.null : !llvm.ptr<f32>
-  /// %gep         = llvm.getelementptr %nullptr[%size]
-  ///                  : (!llvm.ptr<f32>, i64) -> !llvm.ptr<f32>
-  /// `sizeBytes`  = llvm.ptrtoint %gep : !llvm.ptr<f32> to i64
-  void getMemRefDescriptorSizes(Location loc, MemRefType memRefType,
-                                ValueRange dynamicSizes,
-                                ConversionPatternRewriter &rewriter,
-                                SmallVectorImpl<Value> &sizes,
-                                SmallVectorImpl<Value> &strides,
-                                Value &sizeBytes) const;
-
-  /// Computes the size of type in bytes.
-  Value getSizeInBytes(Location loc, Type type,
-                       ConversionPatternRewriter &rewriter) const;
-
-  /// Computes total number of elements for the given shape.
-  Value getNumElements(Location loc, ArrayRef<Value> shape,
-                       ConversionPatternRewriter &rewriter) const;
-
-  /// Creates and populates a canonical memref descriptor struct.
-  MemRefDescriptor
-  createMemRefDescriptor(Location loc, MemRefType memRefType,
-                         Value allocatedPtr, Value alignedPtr,
-                         ArrayRef<Value> sizes, ArrayRef<Value> strides,
-                         ConversionPatternRewriter &rewriter) const;
-};
-
-/// Utility class for operation conversions targeting the LLVM dialect that
-/// match exactly one source operation.
-template <typename SourceOp>
-class ConvertOpToLLVMPattern : public ConvertToLLVMPattern {
-public:
-  explicit ConvertOpToLLVMPattern(LLVMTypeConverter &typeConverter,
-                                  PatternBenefit benefit = 1)
-      : ConvertToLLVMPattern(SourceOp::getOperationName(),
-                             &typeConverter.getContext(), typeConverter,
-                             benefit) {}
-
-  /// Wrappers around the RewritePattern methods that pass the derived op type.
-  void rewrite(Operation *op, ArrayRef<Value> operands,
-               ConversionPatternRewriter &rewriter) const final {
-    rewrite(cast<SourceOp>(op), operands, rewriter);
-  }
-  LogicalResult match(Operation *op) const final {
-    return match(cast<SourceOp>(op));
-  }
-  LogicalResult
-  matchAndRewrite(Operation *op, ArrayRef<Value> operands,
-                  ConversionPatternRewriter &rewriter) const final {
-    return matchAndRewrite(cast<SourceOp>(op), operands, rewriter);
-  }
-
-  /// Rewrite and Match methods that operate on the SourceOp type. These must be
-  /// overridden by the derived pattern class.
-  virtual void rewrite(SourceOp op, ArrayRef<Value> operands,
-                       ConversionPatternRewriter &rewriter) const {
-    llvm_unreachable("must override rewrite or matchAndRewrite");
-  }
-  virtual LogicalResult match(SourceOp op) const {
-    llvm_unreachable("must override match or matchAndRewrite");
-  }
-  virtual LogicalResult
-  matchAndRewrite(SourceOp op, ArrayRef<Value> operands,
-                  ConversionPatternRewriter &rewriter) const {
-    if (succeeded(match(op))) {
-      rewrite(op, operands, rewriter);
-      return success();
-    }
-    return failure();
-  }
-
-private:
-  using ConvertToLLVMPattern::match;
-  using ConvertToLLVMPattern::matchAndRewrite;
-};
-
-namespace LLVM {
-namespace detail {
-/// Replaces the given operation "op" with a new operation of type "targetOp"
-/// and given operands.
-LogicalResult oneToOneRewrite(Operation *op, StringRef targetOp,
-                              ValueRange operands,
-                              LLVMTypeConverter &typeConverter,
-                              ConversionPatternRewriter &rewriter);
-
-LogicalResult vectorOneToOneRewrite(Operation *op, StringRef targetOp,
-                                    ValueRange operands,
-                                    LLVMTypeConverter &typeConverter,
-                                    ConversionPatternRewriter &rewriter);
-} // namespace detail
-} // namespace LLVM
-
-/// Generic implementation of one-to-one conversion from "SourceOp" to
-/// "TargetOp" where the latter belongs to the LLVM dialect or an equivalent.
-/// Upholds a convention that multi-result operations get converted into an
-/// operation returning the LLVM IR structure type, in which case individual
-/// values must be extracted from using LLVM::ExtractValueOp before being used.
-template <typename SourceOp, typename TargetOp>
-class OneToOneConvertToLLVMPattern : public ConvertOpToLLVMPattern<SourceOp> {
-public:
-  using ConvertOpToLLVMPattern<SourceOp>::ConvertOpToLLVMPattern;
-  using Super = OneToOneConvertToLLVMPattern<SourceOp, TargetOp>;
-
-  /// Converts the type of the result to an LLVM type, pass operands as is,
-  /// preserve attributes.
-  LogicalResult
-  matchAndRewrite(SourceOp op, ArrayRef<Value> operands,
-                  ConversionPatternRewriter &rewriter) const override {
-    return LLVM::detail::oneToOneRewrite(op, TargetOp::getOperationName(),
-                                         operands, *this->getTypeConverter(),
-                                         rewriter);
-  }
-};
-
-/// Basic lowering implementation to rewrite Ops with just one result to the
-/// LLVM Dialect. This supports higher-dimensional vector types.
-template <typename SourceOp, typename TargetOp>
-class VectorConvertToLLVMPattern : public ConvertOpToLLVMPattern<SourceOp> {
-public:
-  using ConvertOpToLLVMPattern<SourceOp>::ConvertOpToLLVMPattern;
-  using Super = VectorConvertToLLVMPattern<SourceOp, TargetOp>;
-
-  LogicalResult
-  matchAndRewrite(SourceOp op, ArrayRef<Value> operands,
-                  ConversionPatternRewriter &rewriter) const override {
-    static_assert(
-        std::is_base_of<OpTrait::OneResult<SourceOp>, SourceOp>::value,
-        "expected single result op");
-    return LLVM::detail::vectorOneToOneRewrite(
-        op, TargetOp::getOperationName(), operands, *this->getTypeConverter(),
-        rewriter);
-  }
-};
-
-/// Derived class that automatically populates legalization information for
-/// different LLVM ops.
-class LLVMConversionTarget : public ConversionTarget {
-public:
-  explicit LLVMConversionTarget(MLIRContext &ctx);
-};
-=======
 class RewritePatternSet;
 
 /// Collect the default pattern to convert a FuncOp to the LLVM dialect. If
@@ -674,7 +34,6 @@
 /// pattern lifetime.
 void populateStdToLLVMConversionPatterns(LLVMTypeConverter &converter,
                                          RewritePatternSet &patterns);
->>>>>>> 2ab1d525
 
 } // namespace mlir
 
