//===- StandardToSPIRV.h - Standard to SPIR-V Patterns --------*- C++ -*-===//
//
// Part of the LLVM Project, under the Apache License v2.0 with LLVM Exceptions.
// See https://llvm.org/LICENSE.txt for license information.
// SPDX-License-Identifier: Apache-2.0 WITH LLVM-exception
//
//===----------------------------------------------------------------------===//
//
// Provides patterns to convert Standard dialect to SPIR-V dialect.
//
//===----------------------------------------------------------------------===//

#ifndef MLIR_CONVERSION_STANDARDTOSPIRV_STANDARDTOSPIRV_H
#define MLIR_CONVERSION_STANDARDTOSPIRV_STANDARDTOSPIRV_H

#include "mlir/Transforms/DialectConversion.h"

namespace mlir {
class SPIRVTypeConverter;

/// Appends to a pattern list additional patterns for translating standard ops
/// to SPIR-V ops. Also adds the patterns to legalize ops not directly
/// translated to SPIR-V dialect.
void populateStandardToSPIRVPatterns(SPIRVTypeConverter &typeConverter,
                                     RewritePatternSet &patterns);

/// Appends to a pattern list additional patterns for translating tensor ops
/// to SPIR-V ops.
///
/// Note: Normally tensors will be stored in buffers before converting to
/// SPIR-V, given that is how a large amount of data is sent to the GPU.
/// However, SPIR-V supports converting from tensors directly too. This is
/// for the cases where the tensor just contains a small amount of elements
/// and it makes sense to directly inline them as a small data array in the
/// shader. To handle this, internally the conversion might create new local
/// variables. SPIR-V consumers in GPU drivers may or may not optimize that
/// away. So this has implications over register pressure. Therefore, a
/// threshold is used to control when the patterns should kick in.
<<<<<<< HEAD
void populateTensorToSPIRVPatterns(MLIRContext *context,
                                   SPIRVTypeConverter &typeConverter,
                                   int64_t byteCountThreshold,
                                   OwningRewritePatternList &patterns);

/// Appends to a pattern list patterns to legalize ops that are not directly
/// lowered to SPIR-V.
void populateStdLegalizationPatternsForSPIRVLowering(
    MLIRContext *context, OwningRewritePatternList &patterns);
=======
void populateTensorToSPIRVPatterns(SPIRVTypeConverter &typeConverter,
                                   int64_t byteCountThreshold,
                                   RewritePatternSet &patterns);
>>>>>>> 2ab1d525

} // namespace mlir

#endif // MLIR_CONVERSION_STANDARDTOSPIRV_STANDARDTOSPIRV_H<|MERGE_RESOLUTION|>--- conflicted
+++ resolved
@@ -36,21 +36,9 @@
 /// variables. SPIR-V consumers in GPU drivers may or may not optimize that
 /// away. So this has implications over register pressure. Therefore, a
 /// threshold is used to control when the patterns should kick in.
-<<<<<<< HEAD
-void populateTensorToSPIRVPatterns(MLIRContext *context,
-                                   SPIRVTypeConverter &typeConverter,
-                                   int64_t byteCountThreshold,
-                                   OwningRewritePatternList &patterns);
-
-/// Appends to a pattern list patterns to legalize ops that are not directly
-/// lowered to SPIR-V.
-void populateStdLegalizationPatternsForSPIRVLowering(
-    MLIRContext *context, OwningRewritePatternList &patterns);
-=======
 void populateTensorToSPIRVPatterns(SPIRVTypeConverter &typeConverter,
                                    int64_t byteCountThreshold,
                                    RewritePatternSet &patterns);
->>>>>>> 2ab1d525
 
 } // namespace mlir
 
