--- conflicted
+++ resolved
@@ -162,13 +162,10 @@
   /// when the caller knows it is safe to do so.
   unsigned getDimPosition(unsigned idx) const;
 
-<<<<<<< HEAD
-=======
   /// Extracts the permuted position where given input index resides.
   /// Fails when called on a non-permutation.
   unsigned getPermutedPosition(unsigned input) const;
 
->>>>>>> 2ab1d525
   /// Return true if any affine expression involves AffineDimExpr `position`.
   bool isFunctionOfDim(unsigned position) const {
     return llvm::any_of(getResults(), [&](AffineExpr e) {
@@ -204,34 +201,16 @@
                     unsigned numResultDims, unsigned numResultSyms) const;
 
   /// Sparse replace method. Apply AffineExpr::replace(`map`) to each of the
-<<<<<<< HEAD
-=======
   /// results and return a new AffineMap with the new results and with inferred
   /// number of dims and symbols.
   AffineMap replace(const DenseMap<AffineExpr, AffineExpr> &map) const;
 
   /// Sparse replace method. Apply AffineExpr::replace(`map`) to each of the
->>>>>>> 2ab1d525
   /// results and return a new AffineMap with the new results and with the
   /// specified number of dims and symbols.
   AffineMap replace(const DenseMap<AffineExpr, AffineExpr> &map,
                     unsigned numResultDims, unsigned numResultSyms) const;
 
-<<<<<<< HEAD
-  /// Replace dims[0 .. numDims - 1] by dims[shift .. shift + numDims - 1].
-  AffineMap shiftDims(unsigned shift) const {
-    return AffineMap::get(
-        getNumDims() + shift, getNumSymbols(),
-        llvm::to_vector<4>(llvm::map_range(
-            getResults(),
-            [&](AffineExpr e) { return e.shiftDims(getNumDims(), shift); })),
-        getContext());
-  }
-
-  /// Replace symbols[0 .. numSymbols - 1] by
-  ///         symbols[shift .. shift + numSymbols - 1].
-  AffineMap shiftSymbols(unsigned shift) const {
-=======
   /// Replace dims[offset ... numDims)
   /// by dims[offset + shift ... shift + numDims).
   AffineMap shiftDims(unsigned shift, unsigned offset = 0) const {
@@ -248,17 +227,12 @@
   /// Replace symbols[offset ... numSymbols)
   /// by symbols[offset + shift ... shift + numSymbols).
   AffineMap shiftSymbols(unsigned shift, unsigned offset = 0) const {
->>>>>>> 2ab1d525
     return AffineMap::get(getNumDims(), getNumSymbols() + shift,
                           llvm::to_vector<4>(llvm::map_range(
                               getResults(),
                               [&](AffineExpr e) {
-<<<<<<< HEAD
-                                return e.shiftSymbols(getNumSymbols(), shift);
-=======
                                 return e.shiftSymbols(getNumSymbols(), shift,
                                                       offset);
->>>>>>> 2ab1d525
                               })),
                           getContext());
   }
@@ -299,28 +273,20 @@
   SmallVector<int64_t, 4> compose(ArrayRef<int64_t> values) const;
 
   /// Returns true if the AffineMap represents a subset (i.e. a projection) of a
-<<<<<<< HEAD
-  /// symbol-less permutation map.
-  bool isProjectedPermutation() const;
-=======
   /// symbol-less permutation map. `allowZeroInResults` allows projected
   /// permutation maps with constant zero result expressions.
   /// TODO: Remove `allowZeroInResults` when constant zero result expressions
   /// are broadly supported.
   bool isProjectedPermutation(bool allowZeroInResults = false) const;
->>>>>>> 2ab1d525
 
   /// Returns true if the AffineMap represents a symbol-less permutation map.
   bool isPermutation() const;
 
   /// Returns the map consisting of the `resultPos` subset.
   AffineMap getSubMap(ArrayRef<unsigned> resultPos) const;
-<<<<<<< HEAD
-=======
 
   /// Returns the map consisting of `length` expressions starting from `start`.
   AffineMap getSliceMap(unsigned start, unsigned length) const;
->>>>>>> 2ab1d525
 
   /// Returns the map consisting of the most major `numResults` results.
   /// Returns the null AffineMap if `numResults` == 0.
@@ -400,14 +366,11 @@
 /// Drop the dims that are not used.
 AffineMap compressUnusedDims(AffineMap map);
 
-<<<<<<< HEAD
-=======
 /// Drop the dims that are not used by any of the individual maps in `maps`.
 /// Asserts that all maps in `maps` are normalized to the same number of
 /// dims and symbols.
 SmallVector<AffineMap> compressUnusedDims(ArrayRef<AffineMap> maps);
 
->>>>>>> 2ab1d525
 /// Drop the dims that are not listed in `unusedDims`.
 AffineMap compressDims(AffineMap map,
                        const llvm::SmallDenseSet<unsigned> &unusedDims);
@@ -415,14 +378,11 @@
 /// Drop the symbols that are not used.
 AffineMap compressUnusedSymbols(AffineMap map);
 
-<<<<<<< HEAD
-=======
 /// Drop the symbols that are not used by any of the individual maps in `maps`.
 /// Asserts that all maps in `maps` are normalized to the same number of
 /// dims and symbols.
 SmallVector<AffineMap> compressUnusedSymbols(ArrayRef<AffineMap> maps);
 
->>>>>>> 2ab1d525
 /// Drop the symbols that are not listed in `unusedSymbols`.
 AffineMap compressSymbols(AffineMap map,
                           const llvm::SmallDenseSet<unsigned> &unusedSymbols);
@@ -564,8 +524,6 @@
 AffineMap
 getProjectedMap(AffineMap map,
                 const llvm::SmallDenseSet<unsigned> &projectedDimensions);
-<<<<<<< HEAD
-=======
 
 /// Apply a permutation from `map` to `source` and return the result.
 template <typename T>
@@ -604,7 +562,6 @@
     }
   }
 }
->>>>>>> 2ab1d525
 
 inline raw_ostream &operator<<(raw_ostream &os, AffineMap map) {
   map.print(os);
