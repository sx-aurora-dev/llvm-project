--- conflicted
+++ resolved
@@ -63,17 +63,10 @@
 
   /// Set the type of this value.
   void setType(Type type) { return typeAndKind.setPointer(type); }
-<<<<<<< HEAD
 
   /// Return the kind of this value.
   Kind getKind() const { return typeAndKind.getInt(); }
 
-=======
-
-  /// Return the kind of this value.
-  Kind getKind() const { return typeAndKind.getInt(); }
-
->>>>>>> 2ab1d525
 protected:
   ValueImpl(Type type, Kind kind) : typeAndKind(type, kind) {}
 
@@ -90,13 +83,7 @@
 /// an Operation(in the case of an OpResult).
 class Value {
 public:
-<<<<<<< HEAD
-  Value(detail::ValueImpl *impl = nullptr) : impl(impl) {}
-  Value(const Value &) = default;
-  Value &operator=(const Value &) = default;
-=======
   constexpr Value(detail::ValueImpl *impl = nullptr) : impl(impl) {}
->>>>>>> 2ab1d525
 
   template <typename U>
   bool isa() const {
@@ -108,19 +95,12 @@
   bool isa() const {
     return isa<First>() || isa<Second, Rest...>();
   }
-<<<<<<< HEAD
-  template <typename U> U dyn_cast() const {
-    return isa<U>() ? U(impl) : U(nullptr);
-  }
-  template <typename U> U dyn_cast_or_null() const {
-=======
   template <typename U>
   U dyn_cast() const {
     return isa<U>() ? U(impl) : U(nullptr);
   }
   template <typename U>
   U dyn_cast_or_null() const {
->>>>>>> 2ab1d525
     return (*this && isa<U>()) ? U(impl) : U(nullptr);
   }
   template <typename U>
@@ -172,16 +152,8 @@
   // UseLists
   //===--------------------------------------------------------------------===//
 
-<<<<<<< HEAD
-  /// Provide the use list that is attached to this value.
-  IRObjectWithUseList<OpOperand> *getUseList() const { return impl; }
-
-  /// Drop all uses of this object from their respective owners.
-  void dropAllUses() const { return getUseList()->dropAllUses(); }
-=======
   /// Drop all uses of this object from their respective owners.
   void dropAllUses() const { return impl->dropAllUses(); }
->>>>>>> 2ab1d525
 
   /// Replace all uses of 'this' value with the new value, updating anything in
   /// the IR that uses 'this' to use the other value instead.  When this returns
@@ -217,28 +189,17 @@
   using use_iterator = ValueUseIterator<OpOperand>;
   using use_range = iterator_range<use_iterator>;
 
-<<<<<<< HEAD
-  use_iterator use_begin() const { return getUseList()->use_begin(); }
-=======
   use_iterator use_begin() const { return impl->use_begin(); }
->>>>>>> 2ab1d525
   use_iterator use_end() const { return use_iterator(); }
 
   /// Returns a range of all uses, which is useful for iterating over all uses.
   use_range getUses() const { return {use_begin(), use_end()}; }
 
   /// Returns true if this value has exactly one use.
-<<<<<<< HEAD
-  bool hasOneUse() const { return getUseList()->hasOneUse(); }
-
-  /// Returns true if this value has no uses.
-  bool use_empty() const { return getUseList()->use_empty(); }
-=======
   bool hasOneUse() const { return impl->hasOneUse(); }
 
   /// Returns true if this value has no uses.
   bool use_empty() const { return impl->use_empty(); }
->>>>>>> 2ab1d525
 
   //===--------------------------------------------------------------------===//
   // Users
@@ -315,14 +276,9 @@
   }
 
 private:
-<<<<<<< HEAD
-  BlockArgumentImpl(Type type, Block *owner, int64_t index)
-      : ValueImpl(type, Kind::BlockArgument), owner(owner), index(index) {}
-=======
   BlockArgumentImpl(Type type, Block *owner, int64_t index, Location loc)
       : ValueImpl(type, Kind::BlockArgument), owner(owner), index(index),
         loc(loc) {}
->>>>>>> 2ab1d525
 
   /// The owner of this argument.
   Block *owner;
@@ -330,12 +286,9 @@
   /// The position in the argument list.
   int64_t index;
 
-<<<<<<< HEAD
-=======
   /// The source location of this argument.
   Location loc;
 
->>>>>>> 2ab1d525
   /// Allow access to owner and constructor.
   friend BlockArgument;
 };
@@ -355,13 +308,6 @@
 
   /// Returns the number of this argument.
   unsigned getArgNumber() const { return getImpl()->index; }
-<<<<<<< HEAD
-
-private:
-  /// Allocate a new argument with the given type and owner.
-  static BlockArgument create(Type type, Block *owner, int64_t index) {
-    return new detail::BlockArgumentImpl(type, owner, index);
-=======
 
   /// Return the location for this argument.
   Location getLoc() const { return getImpl()->loc; }
@@ -372,7 +318,6 @@
   static BlockArgument create(Type type, Block *owner, int64_t index,
                               Location loc) {
     return new detail::BlockArgumentImpl(type, owner, index, loc);
->>>>>>> 2ab1d525
   }
 
   /// Destroy and deallocate this argument.
@@ -472,11 +417,7 @@
   return cast<InlineOpResult>(this)->getResultNumber();
 }
 
-<<<<<<< HEAD
-} // end namespace detail
-=======
 } // namespace detail
->>>>>>> 2ab1d525
 
 /// This is a value defined by a result of an operation.
 class OpResult : public Value {
@@ -544,8 +485,6 @@
   static mlir::BlockArgument getTombstoneKey() {
     void *pointer = llvm::DenseMapInfo<void *>::getTombstoneKey();
     return reinterpret_cast<mlir::detail::BlockArgumentImpl *>(pointer);
-<<<<<<< HEAD
-=======
   }
 };
 template <>
@@ -557,17 +496,12 @@
   static mlir::OpResult getTombstoneKey() {
     void *pointer = llvm::DenseMapInfo<void *>::getTombstoneKey();
     return reinterpret_cast<mlir::detail::OpResultImpl *>(pointer);
->>>>>>> 2ab1d525
   }
 };
 
 /// Allow stealing the low bits of a value.
-<<<<<<< HEAD
-template <> struct PointerLikeTypeTraits<mlir::Value> {
-=======
 template <>
 struct PointerLikeTypeTraits<mlir::Value> {
->>>>>>> 2ab1d525
 public:
   static inline void *getAsVoidPointer(mlir::Value value) {
     return const_cast<void *>(value.getAsOpaquePointer());
@@ -588,10 +522,6 @@
     return reinterpret_cast<mlir::detail::BlockArgumentImpl *>(pointer);
   }
 };
-<<<<<<< HEAD
-
-} // end namespace llvm
-=======
 template <>
 struct PointerLikeTypeTraits<mlir::OpResult>
     : public PointerLikeTypeTraits<mlir::Value> {
@@ -602,6 +532,5 @@
 };
 
 } // namespace llvm
->>>>>>> 2ab1d525
 
 #endif