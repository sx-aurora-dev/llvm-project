//===- Visitors.h - Utilities for visiting operations -----------*- C++ -*-===//
//
// Part of the LLVM Project, under the Apache License v2.0 with LLVM Exceptions.
// See https://llvm.org/LICENSE.txt for license information.
// SPDX-License-Identifier: Apache-2.0 WITH LLVM-exception
//
//===----------------------------------------------------------------------===//
//
// This file defines utilities for walking and visiting operations.
//
//===----------------------------------------------------------------------===//

#ifndef MLIR_IR_VISITORS_H
#define MLIR_IR_VISITORS_H

#include "mlir/Support/LLVM.h"
#include "mlir/Support/LogicalResult.h"
#include "llvm/ADT/STLExtras.h"

namespace mlir {
class Diagnostic;
class InFlightDiagnostic;
class Operation;
class Block;
class Region;

/// A utility result that is used to signal how to proceed with an ongoing walk:
///   * Interrupt: the walk will be interrupted and no more operations, regions
///   or blocks will be visited.
///   * Advance: the walk will continue.
///   * Skip: the walk of the current operation, region or block and their
///   nested elements that haven't been visited already will be skipped and will
///   continue with the next operation, region or block.
class WalkResult {
  enum ResultEnum { Interrupt, Advance, Skip } result;

public:
  WalkResult(ResultEnum result) : result(result) {}

  /// Allow LogicalResult to interrupt the walk on failure.
  WalkResult(LogicalResult result)
      : result(failed(result) ? Interrupt : Advance) {}

  /// Allow diagnostics to interrupt the walk.
  WalkResult(Diagnostic &&) : result(Interrupt) {}
  WalkResult(InFlightDiagnostic &&) : result(Interrupt) {}

  bool operator==(const WalkResult &rhs) const { return result == rhs.result; }

  static WalkResult interrupt() { return {Interrupt}; }
  static WalkResult advance() { return {Advance}; }
  static WalkResult skip() { return {Skip}; }

  /// Returns true if the walk was interrupted.
  bool wasInterrupted() const { return result == Interrupt; }

  /// Returns true if the walk was skipped.
  bool wasSkipped() const { return result == Skip; }
<<<<<<< HEAD
=======
};

/// Traversal order for region, block and operation walk utilities.
enum class WalkOrder { PreOrder, PostOrder };

/// A utility class to encode the current walk stage for "generic" walkers.
/// When walking an operation, we can either choose a Pre/Post order walker
/// which invokes the callback on an operation before/after all its attached
/// regions have been visited, or choose a "generic" walker where the callback
/// is invoked on the operation N+1 times where N is the number of regions
/// attached to that operation. The `WalkStage` class below encodes the current
/// stage of the walk, i.e., which regions have already been visited, and the
/// callback accepts an additional argument for the current stage. Such
/// generic walkers that accept stage-aware callbacks are only applicable when
/// the callback operates on an operation (i.e., not applicable for callbacks
/// on Blocks or Regions).
class WalkStage {
public:
  explicit WalkStage(Operation *op);

  /// Return true if parent operation is being visited before all regions.
  bool isBeforeAllRegions() const { return nextRegion == 0; }
  /// Returns true if parent operation is being visited just before visiting
  /// region number `region`.
  bool isBeforeRegion(int region) const { return nextRegion == region; }
  /// Returns true if parent operation is being visited just after visiting
  /// region number `region`.
  bool isAfterRegion(int region) const { return nextRegion == region + 1; }
  /// Return true if parent operation is being visited after all regions.
  bool isAfterAllRegions() const { return nextRegion == numRegions; }
  /// Advance the walk stage.
  void advance() { nextRegion++; }
  /// Returns the next region that will be visited.
  int getNextRegion() const { return nextRegion; }

private:
  const int numRegions;
  int nextRegion;
>>>>>>> 2ab1d525
};

/// Traversal order for region, block and operation walk utilities.
enum class WalkOrder { PreOrder, PostOrder };

namespace detail {
/// Helper templates to deduce the first argument of a callback parameter.
template <typename Ret, typename Arg, typename... Rest>
Arg first_argument_type(Ret (*)(Arg, Rest...));
template <typename Ret, typename F, typename Arg, typename... Rest>
Arg first_argument_type(Ret (F::*)(Arg, Rest...));
template <typename Ret, typename F, typename Arg, typename... Rest>
Arg first_argument_type(Ret (F::*)(Arg, Rest...) const);
template <typename F>
decltype(first_argument_type(&F::operator())) first_argument_type(F);

/// Type definition of the first argument to the given callable 'T'.
template <typename T>
using first_argument = decltype(first_argument_type(std::declval<T>()));

/// Walk all of the regions, blocks, or operations nested under (and including)
/// the given operation. Regions, blocks and operations at the same nesting
/// level are visited in lexicographical order. The walk order for enclosing
/// regions, blocks and operations with respect to their nested ones is
/// specified by 'order'. These methods are invoked for void-returning
/// callbacks. A callback on a block or operation is allowed to erase that block
/// or operation only if the walk is in post-order. See non-void method for
/// pre-order erasure.
void walk(Operation *op, function_ref<void(Region *)> callback,
          WalkOrder order);
void walk(Operation *op, function_ref<void(Block *)> callback, WalkOrder order);
void walk(Operation *op, function_ref<void(Operation *)> callback,
          WalkOrder order);
/// Walk all of the regions, blocks, or operations nested under (and including)
/// the given operation. Regions, blocks and operations at the same nesting
/// level are visited in lexicographical order. The walk order for enclosing
/// regions, blocks and operations with respect to their nested ones is
/// specified by 'order'. This method is invoked for skippable or interruptible
/// callbacks. A callback on a block or operation is allowed to erase that block
/// or operation if either:
///   * the walk is in post-order, or
///   * the walk is in pre-order and the walk is skipped after the erasure.
WalkResult walk(Operation *op, function_ref<WalkResult(Region *)> callback,
                WalkOrder order);
WalkResult walk(Operation *op, function_ref<WalkResult(Block *)> callback,
                WalkOrder order);
WalkResult walk(Operation *op, function_ref<WalkResult(Operation *)> callback,
                WalkOrder order);

// Below are a set of functions to walk nested operations. Users should favor
// the direct `walk` methods on the IR classes(Operation/Block/etc) over these
// methods. They are also templated to allow for statically dispatching based
// upon the type of the callback function.

/// Walk all of the regions, blocks, or operations nested under (and including)
/// the given operation. Regions, blocks and operations at the same nesting
/// level are visited in lexicographical order. The walk order for enclosing
/// regions, blocks and operations with respect to their nested ones is
/// specified by 'Order' (post-order by default). A callback on a block or
/// operation is allowed to erase that block or operation if either:
///   * the walk is in post-order, or
///   * the walk is in pre-order and the walk is skipped after the erasure.
/// This method is selected for callbacks that operate on Region*, Block*, and
/// Operation*.
///
/// Example:
///   op->walk([](Region *r) { ... });
///   op->walk([](Block *b) { ... });
///   op->walk([](Operation *op) { ... });
template <
    WalkOrder Order = WalkOrder::PostOrder, typename FuncTy,
    typename ArgT = detail::first_argument<FuncTy>,
    typename RetT = decltype(std::declval<FuncTy>()(std::declval<ArgT>()))>
typename std::enable_if<
    llvm::is_one_of<ArgT, Operation *, Region *, Block *>::value, RetT>::type
walk(Operation *op, FuncTy &&callback) {
  return detail::walk(op, function_ref<RetT(ArgT)>(callback), Order);
}

/// Walk all of the operations of type 'ArgT' nested under and including the
/// given operation. Regions, blocks and operations at the same nesting
/// level are visited in lexicographical order. The walk order for enclosing
/// regions, blocks and operations with respect to their nested ones is
/// specified by 'order' (post-order by default). This method is selected for
/// void-returning callbacks that operate on a specific derived operation type.
/// A callback on an operation is allowed to erase that operation only if the
/// walk is in post-order. See non-void method for pre-order erasure.
///
/// Example:
///   op->walk([](ReturnOp op) { ... });
template <
    WalkOrder Order = WalkOrder::PostOrder, typename FuncTy,
    typename ArgT = detail::first_argument<FuncTy>,
    typename RetT = decltype(std::declval<FuncTy>()(std::declval<ArgT>()))>
typename std::enable_if<
    !llvm::is_one_of<ArgT, Operation *, Region *, Block *>::value &&
        std::is_same<RetT, void>::value,
    RetT>::type
walk(Operation *op, FuncTy &&callback) {
  auto wrapperFn = [&](Operation *op) {
    if (auto derivedOp = dyn_cast<ArgT>(op))
      callback(derivedOp);
  };
  return detail::walk(op, function_ref<RetT(Operation *)>(wrapperFn), Order);
}

/// Walk all of the operations of type 'ArgT' nested under and including the
/// given operation. Regions, blocks and operations at the same nesting level
/// are visited in lexicographical order. The walk order for enclosing regions,
/// blocks and operations with respect to their nested ones is specified by
/// 'Order' (post-order by default). This method is selected for WalkReturn
/// returning skippable or interruptible callbacks that operate on a specific
/// derived operation type. A callback on an operation is allowed to erase that
/// operation if either:
///   * the walk is in post-order, or
///   * the walk is in pre-order and the walk is skipped after the erasure.
///
/// Example:
///   op->walk([](ReturnOp op) {
///     if (some_invariant)
///       return WalkResult::skip();
///     if (another_invariant)
///       return WalkResult::interrupt();
///     return WalkResult::advance();
///   });
template <
    WalkOrder Order = WalkOrder::PostOrder, typename FuncTy,
    typename ArgT = detail::first_argument<FuncTy>,
    typename RetT = decltype(std::declval<FuncTy>()(std::declval<ArgT>()))>
typename std::enable_if<
    !llvm::is_one_of<ArgT, Operation *, Region *, Block *>::value &&
        std::is_same<RetT, WalkResult>::value,
    RetT>::type
walk(Operation *op, FuncTy &&callback) {
  auto wrapperFn = [&](Operation *op) {
    if (auto derivedOp = dyn_cast<ArgT>(op))
      return callback(derivedOp);
    return WalkResult::advance();
  };
  return detail::walk(op, function_ref<RetT(Operation *)>(wrapperFn), Order);
<<<<<<< HEAD
=======
}

/// Generic walkers with stage aware callbacks.

/// Walk all the operations nested under (and including) the given operation,
/// with the callback being invoked on each operation N+1 times, where N is the
/// number of regions attached to the operation. The `stage` input to the
/// callback indicates the current walk stage. This method is invoked for void
/// returning callbacks.
void walk(Operation *op,
          function_ref<void(Operation *, const WalkStage &stage)> callback);

/// Walk all the operations nested under (and including) the given operation,
/// with the callback being invoked on each operation N+1 times, where N is the
/// number of regions attached to the operation. The `stage` input to the
/// callback indicates the current walk stage. This method is invoked for
/// skippable or interruptible callbacks.
WalkResult
walk(Operation *op,
     function_ref<WalkResult(Operation *, const WalkStage &stage)> callback);

/// Walk all of the operations nested under and including the given operation.
/// This method is selected for stage-aware callbacks that operate on
/// Operation*.
///
/// Example:
///   op->walk([](Operation *op, const WalkStage &stage) { ... });
template <typename FuncTy, typename ArgT = detail::first_argument<FuncTy>,
          typename RetT = decltype(std::declval<FuncTy>()(
              std::declval<ArgT>(), std::declval<const WalkStage &>()))>
typename std::enable_if<std::is_same<ArgT, Operation *>::value, RetT>::type
walk(Operation *op, FuncTy &&callback) {
  return detail::walk(op,
                      function_ref<RetT(ArgT, const WalkStage &)>(callback));
}

/// Walk all of the operations of type 'ArgT' nested under and including the
/// given operation. This method is selected for void returning callbacks that
/// operate on a specific derived operation type.
///
/// Example:
///   op->walk([](ReturnOp op, const WalkStage &stage) { ... });
template <typename FuncTy, typename ArgT = detail::first_argument<FuncTy>,
          typename RetT = decltype(std::declval<FuncTy>()(
              std::declval<ArgT>(), std::declval<const WalkStage &>()))>
typename std::enable_if<!std::is_same<ArgT, Operation *>::value &&
                            std::is_same<RetT, void>::value,
                        RetT>::type
walk(Operation *op, FuncTy &&callback) {
  auto wrapperFn = [&](Operation *op, const WalkStage &stage) {
    if (auto derivedOp = dyn_cast<ArgT>(op))
      callback(derivedOp, stage);
  };
  return detail::walk(
      op, function_ref<RetT(Operation *, const WalkStage &)>(wrapperFn));
}

/// Walk all of the operations of type 'ArgT' nested under and including the
/// given operation. This method is selected for WalkReturn returning
/// interruptible callbacks that operate on a specific derived operation type.
///
/// Example:
///   op->walk(op, [](ReturnOp op, const WalkStage &stage) {
///     if (some_invariant)
///       return WalkResult::interrupt();
///     return WalkResult::advance();
///   });
template <typename FuncTy, typename ArgT = detail::first_argument<FuncTy>,
          typename RetT = decltype(std::declval<FuncTy>()(
              std::declval<ArgT>(), std::declval<const WalkStage &>()))>
typename std::enable_if<!std::is_same<ArgT, Operation *>::value &&
                            std::is_same<RetT, WalkResult>::value,
                        RetT>::type
walk(Operation *op, FuncTy &&callback) {
  auto wrapperFn = [&](Operation *op, const WalkStage &stage) {
    if (auto derivedOp = dyn_cast<ArgT>(op))
      return callback(derivedOp, stage);
    return WalkResult::advance();
  };
  return detail::walk(
      op, function_ref<RetT(Operation *, const WalkStage &)>(wrapperFn));
>>>>>>> 2ab1d525
}

/// Utility to provide the return type of a templated walk method.
template <typename FnT>
using walkResultType = decltype(walk(nullptr, std::declval<FnT>()));
} // namespace detail

} // namespace mlir

#endif<|MERGE_RESOLUTION|>--- conflicted
+++ resolved
@@ -56,8 +56,6 @@
 
   /// Returns true if the walk was skipped.
   bool wasSkipped() const { return result == Skip; }
-<<<<<<< HEAD
-=======
 };
 
 /// Traversal order for region, block and operation walk utilities.
@@ -96,11 +94,7 @@
 private:
   const int numRegions;
   int nextRegion;
->>>>>>> 2ab1d525
 };
-
-/// Traversal order for region, block and operation walk utilities.
-enum class WalkOrder { PreOrder, PostOrder };
 
 namespace detail {
 /// Helper templates to deduce the first argument of a callback parameter.
@@ -237,8 +231,6 @@
     return WalkResult::advance();
   };
   return detail::walk(op, function_ref<RetT(Operation *)>(wrapperFn), Order);
-<<<<<<< HEAD
-=======
 }
 
 /// Generic walkers with stage aware callbacks.
@@ -320,7 +312,6 @@
   };
   return detail::walk(
       op, function_ref<RetT(Operation *, const WalkStage &)>(wrapperFn));
->>>>>>> 2ab1d525
 }
 
 /// Utility to provide the return type of a templated walk method.
