//===- Location.h - MLIR Location Classes -----------------------*- C++ -*-===//
//
// Part of the LLVM Project, under the Apache License v2.0 with LLVM Exceptions.
// See https://llvm.org/LICENSE.txt for license information.
// SPDX-License-Identifier: Apache-2.0 WITH LLVM-exception
//
//===----------------------------------------------------------------------===//
//
// These classes provide the ability to relate MLIR objects back to source
// location position information.
//
//===----------------------------------------------------------------------===//

#ifndef MLIR_IR_LOCATION_H
#define MLIR_IR_LOCATION_H

#include "mlir/IR/Attributes.h"
#include "llvm/Support/PointerLikeTypeTraits.h"

namespace mlir {

<<<<<<< HEAD
class Identifier;
=======
class Location;
class WalkResult;
>>>>>>> a2ce6ee6

//===----------------------------------------------------------------------===//
// LocationAttr
//===----------------------------------------------------------------------===//

/// Location objects represent source locations information in MLIR.
/// LocationAttr acts as the anchor for all Location based attributes.
class LocationAttr : public Attribute {
public:
  using Attribute::Attribute;

  /// Walk all of the locations nested under, and including, the current.
  WalkResult walk(function_ref<WalkResult(Location)> walkFn);

  /// Methods for support type inquiry through isa, cast, and dyn_cast.
  static bool classof(Attribute attr);
};

//===----------------------------------------------------------------------===//
// Location
//===----------------------------------------------------------------------===//

/// This class defines the main interface for locations in MLIR and acts as a
/// non-nullable wrapper around a LocationAttr.
class Location {
public:
  Location(LocationAttr loc) : impl(loc) {
    assert(loc && "location should never be null.");
  }
  Location(const LocationAttr::ImplType *impl) : impl(impl) {
    assert(impl && "location should never be null.");
  }

  /// Return the context this location is uniqued in.
  MLIRContext *getContext() const { return impl.getContext(); }

  /// Access the impl location attribute.
  operator LocationAttr() const { return impl; }
  LocationAttr *operator->() const { return const_cast<LocationAttr *>(&impl); }

  /// Type casting utilities on the underlying location.
  template <typename U> bool isa() const { return impl.isa<U>(); }
  template <typename U> U dyn_cast() const { return impl.dyn_cast<U>(); }
  template <typename U> U cast() const { return impl.cast<U>(); }

  /// Comparison operators.
  bool operator==(Location rhs) const { return impl == rhs.impl; }
  bool operator!=(Location rhs) const { return !(*this == rhs); }

  /// Print the location.
  void print(raw_ostream &os) const { impl.print(os); }
  void dump() const { impl.dump(); }

  friend ::llvm::hash_code hash_value(Location arg);

  /// Methods for supporting PointerLikeTypeTraits.
  const void *getAsOpaquePointer() const { return impl.getAsOpaquePointer(); }
  static Location getFromOpaquePointer(const void *pointer) {
    return LocationAttr(reinterpret_cast<const AttributeStorage *>(pointer));
  }

protected:
  /// The internal backing location attribute.
  LocationAttr impl;
};

inline raw_ostream &operator<<(raw_ostream &os, const Location &loc) {
  loc.print(os);
  return os;
}

// Make Location hashable.
inline ::llvm::hash_code hash_value(Location arg) {
  return hash_value(arg.impl);
}

<<<<<<< HEAD
} // end namespace mlir
=======
} // namespace mlir
>>>>>>> a2ce6ee6

//===----------------------------------------------------------------------===//
// Tablegen Attribute Declarations
//===----------------------------------------------------------------------===//

#define GET_ATTRDEF_CLASSES
#include "mlir/IR/BuiltinLocationAttributes.h.inc"

namespace mlir {

//===----------------------------------------------------------------------===//
// OpaqueLoc
//===----------------------------------------------------------------------===//

/// Returns an instance of opaque location which contains a given pointer to
/// an object. The corresponding MLIR location is set to UnknownLoc.
template <typename T>
inline Location OpaqueLoc::get(T underlyingLocation, MLIRContext *context) {
  return get(reinterpret_cast<uintptr_t>(underlyingLocation), TypeID::get<T>(),
             UnknownLoc::get(context));
}
} // namespace mlir

//===----------------------------------------------------------------------===//
// LLVM Utilities
//===----------------------------------------------------------------------===//

namespace llvm {

// Type hash just like pointers.
template <> struct DenseMapInfo<mlir::Location> {
  static mlir::Location getEmptyKey() {
    auto pointer = llvm::DenseMapInfo<void *>::getEmptyKey();
    return mlir::Location::getFromOpaquePointer(pointer);
  }
  static mlir::Location getTombstoneKey() {
    auto pointer = llvm::DenseMapInfo<void *>::getTombstoneKey();
    return mlir::Location::getFromOpaquePointer(pointer);
  }
  static unsigned getHashValue(mlir::Location val) {
    return mlir::hash_value(val);
  }
  static bool isEqual(mlir::Location LHS, mlir::Location RHS) {
    return LHS == RHS;
  }
};

/// We align LocationStorage by 8, so allow LLVM to steal the low bits.
template <> struct PointerLikeTypeTraits<mlir::Location> {
public:
  static inline void *getAsVoidPointer(mlir::Location I) {
    return const_cast<void *>(I.getAsOpaquePointer());
  }
  static inline mlir::Location getFromVoidPointer(void *P) {
    return mlir::Location::getFromOpaquePointer(P);
  }
  static constexpr int NumLowBitsAvailable =
      PointerLikeTypeTraits<mlir::Attribute>::NumLowBitsAvailable;
};

} // namespace llvm

#endif<|MERGE_RESOLUTION|>--- conflicted
+++ resolved
@@ -19,12 +19,8 @@
 
 namespace mlir {
 
-<<<<<<< HEAD
-class Identifier;
-=======
 class Location;
 class WalkResult;
->>>>>>> a2ce6ee6
 
 //===----------------------------------------------------------------------===//
 // LocationAttr
@@ -101,11 +97,7 @@
   return hash_value(arg.impl);
 }
 
-<<<<<<< HEAD
-} // end namespace mlir
-=======
 } // namespace mlir
->>>>>>> a2ce6ee6
 
 //===----------------------------------------------------------------------===//
 // Tablegen Attribute Declarations
