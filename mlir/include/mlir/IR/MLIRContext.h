//===- MLIRContext.h - MLIR Global Context Class ----------------*- C++ -*-===//
//
// Part of the LLVM Project, under the Apache License v2.0 with LLVM Exceptions.
// See https://llvm.org/LICENSE.txt for license information.
// SPDX-License-Identifier: Apache-2.0 WITH LLVM-exception
//
//===----------------------------------------------------------------------===//

#ifndef MLIR_IR_MLIRCONTEXT_H
#define MLIR_IR_MLIRCONTEXT_H

#include "mlir/Support/LLVM.h"
#include "mlir/Support/TypeID.h"
#include <functional>
#include <memory>
#include <vector>

namespace llvm {
class ThreadPool;
} // namespace llvm

namespace mlir {
<<<<<<< HEAD
class AbstractOperation;
=======
>>>>>>> 2ab1d525
class DebugActionManager;
class DiagnosticEngine;
class Dialect;
class DialectRegistry;
class InFlightDiagnostic;
class Location;
class MLIRContextImpl;
class RegisteredOperationName;
class StorageUniquer;

/// MLIRContext is the top-level object for a collection of MLIR operations. It
/// holds immortal uniqued objects like types, and the tables used to unique
/// them.
///
/// MLIRContext gets a redundant "MLIR" prefix because otherwise it ends up with
/// a very generic name ("Context") and because it is uncommon for clients to
/// interact with it.
///
/// The context wrap some multi-threading facilities, and in particular by
/// default it will implicitly create a thread pool.
/// This can be undesirable if multiple context exists at the same time or if a
/// process will be long-lived and create and destroy contexts.
/// To control better thread spawning, an externally owned ThreadPool can be
/// injected in the context. For example:
///
///  llvm::ThreadPool myThreadPool;
///  while (auto *request = nextCompilationRequests()) {
///    MLIRContext ctx(registry, MLIRContext::Threading::DISABLED);
///    ctx.setThreadPool(myThreadPool);
///    processRequest(request, cxt);
///  }
///
class MLIRContext {
public:
  enum class Threading { DISABLED, ENABLED };
  /// Create a new Context.
<<<<<<< HEAD
  explicit MLIRContext();
  explicit MLIRContext(const DialectRegistry &registry);
=======
  explicit MLIRContext(Threading multithreading = Threading::ENABLED);
  explicit MLIRContext(const DialectRegistry &registry,
                       Threading multithreading = Threading::ENABLED);
>>>>>>> 2ab1d525
  ~MLIRContext();

  /// Return information about all IR dialects loaded in the context.
  std::vector<Dialect *> getLoadedDialects();

  /// Return the dialect registry associated with this context.
  const DialectRegistry &getDialectRegistry();

  /// Append the contents of the given dialect registry to the registry
  /// associated with this context.
  void appendDialectRegistry(const DialectRegistry &registry);

  /// Return information about all available dialects in the registry in this
  /// context.
  std::vector<StringRef> getAvailableDialects();

  /// Get a registered IR dialect with the given namespace. If an exact match is
  /// not found, then return nullptr.
  Dialect *getLoadedDialect(StringRef name);

  /// Get a registered IR dialect for the given derived dialect type. The
  /// derived type must provide a static 'getDialectNamespace' method.
  template <typename T>
  T *getLoadedDialect() {
    return static_cast<T *>(getLoadedDialect(T::getDialectNamespace()));
  }

  /// Get (or create) a dialect for the given derived dialect type. The derived
  /// type must provide a static 'getDialectNamespace' method.
  template <typename T>
  T *getOrLoadDialect() {
    return static_cast<T *>(
        getOrLoadDialect(T::getDialectNamespace(), TypeID::get<T>(), [this]() {
          std::unique_ptr<T> dialect(new T(this));
          return dialect;
        }));
  }

  /// Load a dialect in the context.
  template <typename Dialect>
  void loadDialect() {
    getOrLoadDialect<Dialect>();
  }

  /// Load a list dialects in the context.
  template <typename Dialect, typename OtherDialect, typename... MoreDialects>
  void loadDialect() {
    getOrLoadDialect<Dialect>();
    loadDialect<OtherDialect, MoreDialects...>();
  }

  /// Load all dialects available in the registry in this context.
  void loadAllAvailableDialects();

  /// Get (or create) a dialect for the given derived dialect name.
  /// The dialect will be loaded from the registry if no dialect is found.
  /// If no dialect is loaded for this name and none is available in the
  /// registry, returns nullptr.
  Dialect *getOrLoadDialect(StringRef name);

  /// Return true if we allow to create operation for unregistered dialects.
  bool allowsUnregisteredDialects();

  /// Enables creating operations in unregistered dialects.
  void allowUnregisteredDialects(bool allow = true);

  /// Return true if multi-threading is enabled by the context.
  bool isMultithreadingEnabled();

  /// Set the flag specifying if multi-threading is disabled by the context.
  /// The command line debugging flag `--mlir-disable-threading` is overriding
  /// this call and making it a no-op!
  void disableMultithreading(bool disable = true);
  void enableMultithreading(bool enable = true) {
    disableMultithreading(!enable);
  }

  /// Set a new thread pool to be used in this context. This method requires
  /// that multithreading is disabled for this context prior to the call. This
  /// allows to share a thread pool across multiple contexts, as well as
  /// decoupling the lifetime of the threads from the contexts. The thread pool
  /// must outlive the context. Multi-threading will be enabled as part of this
  /// method.
  /// The command line debugging flag `--mlir-disable-threading` will still
  /// prevent threading from being enabled and threading won't be enabled after
  /// this call in this case.
  void setThreadPool(llvm::ThreadPool &pool);

  /// Return the number of threads used by the thread pool in this context. The
  /// number of computed hardware threads can change over the lifetime of a
  /// process based on affinity changes, so users should use the number of
  /// threads actually in the thread pool for dispatching work. Returns 1 if
  /// multithreading is disabled.
  unsigned getNumThreads();

  /// Return the thread pool used by this context. This method requires that
  /// multithreading be enabled within the context, and should generally not be
  /// used directly. Users should instead prefer the threading utilities within
  /// Threading.h.
  llvm::ThreadPool &getThreadPool();

  /// Return true if we should attach the operation to diagnostics emitted via
  /// Operation::emit.
  bool shouldPrintOpOnDiagnostic();

  /// Set the flag specifying if we should attach the operation to diagnostics
  /// emitted via Operation::emit.
  void printOpOnDiagnostic(bool enable);

  /// Return true if we should attach the current stacktrace to diagnostics when
  /// emitted.
  bool shouldPrintStackTraceOnDiagnostic();

  /// Set the flag specifying if we should attach the current stacktrace when
  /// emitting diagnostics.
  void printStackTraceOnDiagnostic(bool enable);

  /// Return information about all registered operations.  This isn't very
  /// efficient: typically you should ask the operations about their properties
  /// directly.
  std::vector<RegisteredOperationName> getRegisteredOperations();

  /// Return true if this operation name is registered in this context.
  bool isOperationRegistered(StringRef name);

  // This is effectively private given that only MLIRContext.cpp can see the
  // MLIRContextImpl type.
  MLIRContextImpl &getImpl() { return *impl; }

  /// Returns the diagnostic engine for this context.
  DiagnosticEngine &getDiagEngine();

  /// Returns the storage uniquer used for creating affine constructs.
  StorageUniquer &getAffineUniquer();

  /// Returns the storage uniquer used for constructing type storage instances.
  /// This should not be used directly.
  StorageUniquer &getTypeUniquer();

  /// Returns the storage uniquer used for constructing attribute storage
  /// instances. This should not be used directly.
  StorageUniquer &getAttributeUniquer();

  /// Returns the manager of debug actions within the context.
  DebugActionManager &getDebugActionManager();

  /// These APIs are tracking whether the context will be used in a
  /// multithreading environment: this has no effect other than enabling
  /// assertions on misuses of some APIs.
  void enterMultiThreadedExecution();
  void exitMultiThreadedExecution();

  /// Get a dialect for the provided namespace and TypeID: abort the program if
  /// a dialect exist for this namespace with different TypeID. If a dialect has
  /// not been loaded for this namespace/TypeID yet, use the provided ctor to
  /// create one on the fly and load it. Returns a pointer to the dialect owned
  /// by the context.
  /// The use of this method is in general discouraged in favor of
  /// 'getOrLoadDialect<DialectClass>()'.
  Dialect *getOrLoadDialect(StringRef dialectNamespace, TypeID dialectID,
                            function_ref<std::unique_ptr<Dialect>()> ctor);

  /// Returns a hash of the registry of the context that may be used to give
  /// a rough indicator of if the state of the context registry has changed. The
  /// context registry correlates to loaded dialects and their entities
  /// (attributes, operations, types, etc.).
  llvm::hash_code getRegistryHash();

private:
  const std::unique_ptr<MLIRContextImpl> impl;

  MLIRContext(const MLIRContext &) = delete;
  void operator=(const MLIRContext &) = delete;
};

//===----------------------------------------------------------------------===//
// MLIRContext CommandLine Options
//===----------------------------------------------------------------------===//

/// Register a set of useful command-line options that can be used to configure
/// various flags within the MLIRContext. These flags are used when constructing
/// an MLIR context for initialization.
void registerMLIRContextCLOptions();

} // namespace mlir

#endif // MLIR_IR_MLIRCONTEXT_H<|MERGE_RESOLUTION|>--- conflicted
+++ resolved
@@ -20,10 +20,6 @@
 } // namespace llvm
 
 namespace mlir {
-<<<<<<< HEAD
-class AbstractOperation;
-=======
->>>>>>> 2ab1d525
 class DebugActionManager;
 class DiagnosticEngine;
 class Dialect;
@@ -60,14 +56,9 @@
 public:
   enum class Threading { DISABLED, ENABLED };
   /// Create a new Context.
-<<<<<<< HEAD
-  explicit MLIRContext();
-  explicit MLIRContext(const DialectRegistry &registry);
-=======
   explicit MLIRContext(Threading multithreading = Threading::ENABLED);
   explicit MLIRContext(const DialectRegistry &registry,
                        Threading multithreading = Threading::ENABLED);
->>>>>>> 2ab1d525
   ~MLIRContext();
 
   /// Return information about all IR dialects loaded in the context.
