//===- Operation.h - MLIR Operation Class -----------------------*- C++ -*-===//
//
// Part of the LLVM Project, under the Apache License v2.0 with LLVM Exceptions.
// See https://llvm.org/LICENSE.txt for license information.
// SPDX-License-Identifier: Apache-2.0 WITH LLVM-exception
//
//===----------------------------------------------------------------------===//
//
// This file defines the Operation class.
//
//===----------------------------------------------------------------------===//

#ifndef MLIR_IR_OPERATION_H
#define MLIR_IR_OPERATION_H

#include "mlir/IR/Block.h"
#include "mlir/IR/BuiltinAttributes.h"
#include "mlir/IR/Diagnostics.h"
#include "mlir/IR/OperationSupport.h"
#include "mlir/IR/Region.h"
#include "llvm/ADT/Twine.h"

namespace mlir {
/// Operation is a basic unit of execution within MLIR. Operations can
/// be nested within `Region`s held by other operations effectively forming a
/// tree. Child operations are organized into operation blocks represented by a
/// 'Block' class.
class alignas(8) Operation final
    : public llvm::ilist_node_with_parent<Operation, Block>,
      private llvm::TrailingObjects<Operation, detail::OperandStorage,
                                    BlockOperand, Region, OpOperand> {
public:
  /// Create a new Operation with the specific fields.
  static Operation *create(Location location, OperationName name,
                           TypeRange resultTypes, ValueRange operands,
                           ArrayRef<NamedAttribute> attributes,
                           BlockRange successors, unsigned numRegions);

  /// Overload of create that takes an existing DictionaryAttr to avoid
  /// unnecessarily uniquing a list of attributes.
  static Operation *create(Location location, OperationName name,
                           TypeRange resultTypes, ValueRange operands,
                           DictionaryAttr attributes, BlockRange successors,
                           unsigned numRegions);

  /// Create a new Operation from the fields stored in `state`.
  static Operation *create(const OperationState &state);

  /// Create a new Operation with the specific fields.
  static Operation *create(Location location, OperationName name,
                           TypeRange resultTypes, ValueRange operands,
                           DictionaryAttr attributes,
                           BlockRange successors = {},
                           RegionRange regions = {});

  /// The name of an operation is the key identifier for it.
  OperationName getName() { return name; }

  /// If this operation has a registered operation description, return it.
  /// Otherwise return None.
  Optional<RegisteredOperationName> getRegisteredInfo() {
    return getName().getRegisteredInfo();
  }

  /// Returns true if this operation has a registered operation description,
  /// otherwise false.
  bool isRegistered() { return getName().isRegistered(); }

  /// Remove this operation from its parent block and delete it.
  void erase();

  /// Remove the operation from its parent block, but don't delete it.
  void remove();

  /// Create a deep copy of this operation, remapping any operands that use
  /// values outside of the operation using the map that is provided (leaving
  /// them alone if no entry is present).  Replaces references to cloned
  /// sub-operations to the corresponding operation that is copied, and adds
  /// those mappings to the map.
  Operation *clone(BlockAndValueMapping &mapper);
  Operation *clone();

  /// Create a partial copy of this operation without traversing into attached
  /// regions. The new operation will have the same number of regions as the
  /// original one, but they will be left empty.
  /// Operands are remapped using `mapper` (if present), and `mapper` is updated
  /// to contain the results.
  Operation *cloneWithoutRegions(BlockAndValueMapping &mapper);

  /// Create a partial copy of this operation without traversing into attached
  /// regions. The new operation will have the same number of regions as the
  /// original one, but they will be left empty.
  Operation *cloneWithoutRegions();

  /// Returns the operation block that contains this operation.
  Block *getBlock() { return block; }

  /// Return the context this operation is associated with.
  MLIRContext *getContext() { return location->getContext(); }

  /// Return the dialect this operation is associated with, or nullptr if the
  /// associated dialect is not loaded.
  Dialect *getDialect() { return getName().getDialect(); }

  /// The source location the operation was defined or derived from.
  Location getLoc() { return location; }

  /// Set the source location the operation was defined or derived from.
  void setLoc(Location loc) { location = loc; }

  /// Returns the region to which the instruction belongs. Returns nullptr if
  /// the instruction is unlinked.
  Region *getParentRegion() { return block ? block->getParent() : nullptr; }

  /// Returns the closest surrounding operation that contains this operation
  /// or nullptr if this is a top-level operation.
  Operation *getParentOp() { return block ? block->getParentOp() : nullptr; }

  /// Return the closest surrounding parent operation that is of type 'OpTy'.
  template <typename OpTy> OpTy getParentOfType() {
    auto *op = this;
    while ((op = op->getParentOp()))
      if (auto parentOp = dyn_cast<OpTy>(op))
        return parentOp;
    return OpTy();
  }

  /// Returns the closest surrounding parent operation with trait `Trait`.
  template <template <typename T> class Trait>
  Operation *getParentWithTrait() {
    Operation *op = this;
    while ((op = op->getParentOp()))
      if (op->hasTrait<Trait>())
        return op;
    return nullptr;
  }

  /// Return true if this operation is a proper ancestor of the `other`
  /// operation.
  bool isProperAncestor(Operation *other);

  /// Return true if this operation is an ancestor of the `other` operation. An
  /// operation is considered as its own ancestor, use `isProperAncestor` to
  /// avoid this.
  bool isAncestor(Operation *other) {
    return this == other || isProperAncestor(other);
  }

  /// Replace any uses of 'from' with 'to' within this operation.
  void replaceUsesOfWith(Value from, Value to);

  /// Replace all uses of results of this operation with the provided 'values'.
  template <typename ValuesT>
  void replaceAllUsesWith(ValuesT &&values) {
    getResults().replaceAllUsesWith(std::forward<ValuesT>(values));
  }

  /// Destroys this operation and its subclass data.
  void destroy();

  /// This drops all operand uses from this operation, which is an essential
  /// step in breaking cyclic dependences between references when they are to
  /// be deleted.
  void dropAllReferences();

  /// Drop uses of all values defined by this operation or its nested regions.
  void dropAllDefinedValueUses();

  /// Unlink this operation from its current block and insert it right before
  /// `existingOp` which may be in the same or another block in the same
  /// function.
  void moveBefore(Operation *existingOp);

  /// Unlink this operation from its current block and insert it right before
  /// `iterator` in the specified block.
  void moveBefore(Block *block, llvm::iplist<Operation>::iterator iterator);

  /// Unlink this operation from its current block and insert it right after
  /// `existingOp` which may be in the same or another block in the same
  /// function.
  void moveAfter(Operation *existingOp);

  /// Unlink this operation from its current block and insert it right after
  /// `iterator` in the specified block.
  void moveAfter(Block *block, llvm::iplist<Operation>::iterator iterator);

  /// Given an operation 'other' that is within the same parent block, return
  /// whether the current operation is before 'other' in the operation list
  /// of the parent block.
  /// Note: This function has an average complexity of O(1), but worst case may
  /// take O(N) where N is the number of operations within the parent block.
  bool isBeforeInBlock(Operation *other);

  void print(raw_ostream &os, const OpPrintingFlags &flags = llvm::None);
  void print(raw_ostream &os, AsmState &state,
             const OpPrintingFlags &flags = llvm::None);
  void dump();

  //===--------------------------------------------------------------------===//
  // Operands
  //===--------------------------------------------------------------------===//

  /// Replace the current operands of this operation with the ones provided in
  /// 'operands'.
  void setOperands(ValueRange operands);

  /// Replace the operands beginning at 'start' and ending at 'start' + 'length'
  /// with the ones provided in 'operands'. 'operands' may be smaller or larger
  /// than the range pointed to by 'start'+'length'.
  void setOperands(unsigned start, unsigned length, ValueRange operands);

  /// Insert the given operands into the operand list at the given 'index'.
  void insertOperands(unsigned index, ValueRange operands);

  unsigned getNumOperands() {
    return LLVM_LIKELY(hasOperandStorage) ? getOperandStorage().size() : 0;
  }

  Value getOperand(unsigned idx) { return getOpOperand(idx).get(); }
  void setOperand(unsigned idx, Value value) {
    return getOpOperand(idx).set(value);
  }

  /// Erase the operand at position `idx`.
  void eraseOperand(unsigned idx) { eraseOperands(idx); }

  /// Erase the operands starting at position `idx` and ending at position
  /// 'idx'+'length'.
  void eraseOperands(unsigned idx, unsigned length = 1) {
    getOperandStorage().eraseOperands(idx, length);
  }

  /// Erases the operands that have their corresponding bit set in
  /// `eraseIndices` and removes them from the operand list.
  void eraseOperands(const llvm::BitVector &eraseIndices) {
    getOperandStorage().eraseOperands(eraseIndices);
  }

  // Support operand iteration.
  using operand_range = OperandRange;
  using operand_iterator = operand_range::iterator;

  operand_iterator operand_begin() { return getOperands().begin(); }
  operand_iterator operand_end() { return getOperands().end(); }

  /// Returns an iterator on the underlying Value's.
  operand_range getOperands() {
    MutableArrayRef<OpOperand> operands = getOpOperands();
    return OperandRange(operands.data(), operands.size());
  }

  MutableArrayRef<OpOperand> getOpOperands() {
    return LLVM_LIKELY(hasOperandStorage) ? getOperandStorage().getOperands()
                                          : MutableArrayRef<OpOperand>();
  }

  OpOperand &getOpOperand(unsigned idx) {
    return getOperandStorage().getOperands()[idx];
  }

  // Support operand type iteration.
  using operand_type_iterator = operand_range::type_iterator;
  using operand_type_range = operand_range::type_range;
  operand_type_iterator operand_type_begin() { return operand_begin(); }
  operand_type_iterator operand_type_end() { return operand_end(); }
  operand_type_range getOperandTypes() { return getOperands().getTypes(); }

  //===--------------------------------------------------------------------===//
  // Results
  //===--------------------------------------------------------------------===//

  /// Return the number of results held by this operation.
  unsigned getNumResults() { return numResults; }

  /// Get the 'idx'th result of this operation.
  OpResult getResult(unsigned idx) { return OpResult(getOpResultImpl(idx)); }

  /// Support result iteration.
  using result_range = ResultRange;
  using result_iterator = result_range::iterator;

  result_iterator result_begin() { return getResults().begin(); }
  result_iterator result_end() { return getResults().end(); }
  result_range getResults() {
    return numResults == 0 ? result_range(nullptr, 0)
                           : result_range(getInlineOpResult(0), numResults);
  }

  result_range getOpResults() { return getResults(); }
  OpResult getOpResult(unsigned idx) { return getResult(idx); }

  /// Support result type iteration.
  using result_type_iterator = result_range::type_iterator;
  using result_type_range = result_range::type_range;
  result_type_iterator result_type_begin() { return getResultTypes().begin(); }
  result_type_iterator result_type_end() { return getResultTypes().end(); }
  result_type_range getResultTypes() { return getResults().getTypes(); }

  //===--------------------------------------------------------------------===//
  // Attributes
  //===--------------------------------------------------------------------===//

  // Operations may optionally carry a list of attributes that associate
  // constants to names.  Attributes may be dynamically added and removed over
  // the lifetime of an operation.

  /// Return all of the attributes on this operation.
  ArrayRef<NamedAttribute> getAttrs() { return attrs.getValue(); }

  /// Return all of the attributes on this operation as a DictionaryAttr.
  DictionaryAttr getAttrDictionary() { return attrs; }

  /// Set the attribute dictionary on this operation.
  void setAttrs(DictionaryAttr newAttrs) {
    assert(newAttrs && "expected valid attribute dictionary");
    attrs = newAttrs;
  }
  void setAttrs(ArrayRef<NamedAttribute> newAttrs) {
    setAttrs(DictionaryAttr::get(getContext(), newAttrs));
  }

  /// Return the specified attribute if present, null otherwise.
  Attribute getAttr(StringAttr name) { return attrs.get(name); }
  Attribute getAttr(StringRef name) { return attrs.get(name); }

  template <typename AttrClass>
  AttrClass getAttrOfType(StringAttr name) {
    return getAttr(name).dyn_cast_or_null<AttrClass>();
  }
  template <typename AttrClass>
  AttrClass getAttrOfType(StringRef name) {
    return getAttr(name).dyn_cast_or_null<AttrClass>();
  }

  /// Return true if the operation has an attribute with the provided name,
  /// false otherwise.
  bool hasAttr(StringAttr name) { return attrs.contains(name); }
  bool hasAttr(StringRef name) { return attrs.contains(name); }
  template <typename AttrClass, typename NameT>
  bool hasAttrOfType(NameT &&name) {
    return static_cast<bool>(
        getAttrOfType<AttrClass>(std::forward<NameT>(name)));
  }

  /// If the an attribute exists with the specified name, change it to the new
  /// value. Otherwise, add a new attribute with the specified name/value.
  void setAttr(StringAttr name, Attribute value) {
    NamedAttrList attributes(attrs);
    if (attributes.set(name, value) != value)
      attrs = attributes.getDictionary(getContext());
  }
  void setAttr(StringRef name, Attribute value) {
    setAttr(StringAttr::get(getContext(), name), value);
  }

  /// Remove the attribute with the specified name if it exists. Return the
  /// attribute that was erased, or nullptr if there was no attribute with such
  /// name.
  Attribute removeAttr(StringAttr name) {
    NamedAttrList attributes(attrs);
    Attribute removedAttr = attributes.erase(name);
    if (removedAttr)
      attrs = attributes.getDictionary(getContext());
    return removedAttr;
  }
  Attribute removeAttr(StringRef name) {
    return removeAttr(StringAttr::get(getContext(), name));
  }

  /// A utility iterator that filters out non-dialect attributes.
  class dialect_attr_iterator
      : public llvm::filter_iterator<ArrayRef<NamedAttribute>::iterator,
                                     bool (*)(NamedAttribute)> {
    static bool filter(NamedAttribute attr) {
      // Dialect attributes are prefixed by the dialect name, like operations.
      return attr.getName().strref().count('.');
    }

    explicit dialect_attr_iterator(ArrayRef<NamedAttribute>::iterator it,
                                   ArrayRef<NamedAttribute>::iterator end)
        : llvm::filter_iterator<ArrayRef<NamedAttribute>::iterator,
                                bool (*)(NamedAttribute)>(it, end, &filter) {}

    // Allow access to the constructor.
    friend Operation;
  };
  using dialect_attr_range = iterator_range<dialect_attr_iterator>;

  /// Return a range corresponding to the dialect attributes for this operation.
  dialect_attr_range getDialectAttrs() {
    auto attrs = getAttrs();
    return {dialect_attr_iterator(attrs.begin(), attrs.end()),
            dialect_attr_iterator(attrs.end(), attrs.end())};
  }
  dialect_attr_iterator dialect_attr_begin() {
    auto attrs = getAttrs();
    return dialect_attr_iterator(attrs.begin(), attrs.end());
  }
  dialect_attr_iterator dialect_attr_end() {
    auto attrs = getAttrs();
    return dialect_attr_iterator(attrs.end(), attrs.end());
  }

  /// Set the dialect attributes for this operation, and preserve all dependent.
  template <typename DialectAttrT>
  void setDialectAttrs(DialectAttrT &&dialectAttrs) {
    NamedAttrList attrs;
    attrs.append(std::begin(dialectAttrs), std::end(dialectAttrs));
    for (auto attr : getAttrs())
      if (!attr.getName().strref().contains('.'))
        attrs.push_back(attr);
    setAttrs(attrs.getDictionary(getContext()));
  }

  //===--------------------------------------------------------------------===//
  // Blocks
  //===--------------------------------------------------------------------===//

  /// Returns the number of regions held by this operation.
  unsigned getNumRegions() { return numRegions; }

  /// Returns the regions held by this operation.
  MutableArrayRef<Region> getRegions() {
    auto *regions = getTrailingObjects<Region>();
    return {regions, numRegions};
  }

  /// Returns the region held by this operation at position 'index'.
  Region &getRegion(unsigned index) {
    assert(index < numRegions && "invalid region index");
    return getRegions()[index];
  }

  //===--------------------------------------------------------------------===//
  // Successors
  //===--------------------------------------------------------------------===//

  MutableArrayRef<BlockOperand> getBlockOperands() {
    return {getTrailingObjects<BlockOperand>(), numSuccs};
  }

  // Successor iteration.
  using succ_iterator = SuccessorRange::iterator;
  succ_iterator successor_begin() { return getSuccessors().begin(); }
  succ_iterator successor_end() { return getSuccessors().end(); }
  SuccessorRange getSuccessors() { return SuccessorRange(this); }

  bool hasSuccessors() { return numSuccs != 0; }
  unsigned getNumSuccessors() { return numSuccs; }

  Block *getSuccessor(unsigned index) {
    assert(index < getNumSuccessors());
    return getBlockOperands()[index].get();
  }
  void setSuccessor(Block *block, unsigned index);

  //===--------------------------------------------------------------------===//
  // Accessors for various properties of operations
  //===--------------------------------------------------------------------===//

  /// Attempt to fold this operation with the specified constant operand values
  /// - the elements in "operands" will correspond directly to the operands of
  /// the operation, but may be null if non-constant. If folding is successful,
  /// this fills in the `results` vector. If not, `results` is unspecified.
  LogicalResult fold(ArrayRef<Attribute> operands,
                     SmallVectorImpl<OpFoldResult> &results);

  /// Returns true if the operation was registered with a particular trait, e.g.
  /// hasTrait<OperandsAreSignlessIntegerLike>().
  template <template <typename T> class Trait> bool hasTrait() {
<<<<<<< HEAD
    const AbstractOperation *abstractOp = getAbstractOperation();
    return abstractOp ? abstractOp->hasTrait<Trait>() : false;
  }

  /// Returns true if the operation is *might* have the provided trait. This
  /// means that either the operation is unregistered, or it was registered with
  /// the provide trait.
  template <template <typename T> class Trait> bool mightHaveTrait() {
    const AbstractOperation *abstractOp = getAbstractOperation();
    return abstractOp ? abstractOp->hasTrait<Trait>() : true;
=======
    return name.hasTrait<Trait>();
  }

  /// Returns true if the operation *might* have the provided trait. This
  /// means that either the operation is unregistered, or it was registered with
  /// the provide trait.
  template <template <typename T> class Trait> bool mightHaveTrait() {
    return name.mightHaveTrait<Trait>();
>>>>>>> a2ce6ee6
  }

  //===--------------------------------------------------------------------===//
  // Operation Walkers
  //===--------------------------------------------------------------------===//

  /// Walk the operation by calling the callback for each nested operation
  /// (including this one), block or region, depending on the callback provided.
  /// Regions, blocks and operations at the same nesting level are visited in
  /// lexicographical order. The walk order for enclosing regions, blocks and
  /// operations with respect to their nested ones is specified by 'Order'
  /// (post-order by default). A callback on a block or operation is allowed to
  /// erase that block or operation if either:
  ///   * the walk is in post-order, or
  ///   * the walk is in pre-order and the walk is skipped after the erasure.
  ///
  /// The callback method can take any of the following forms:
  ///   void(Operation*) : Walk all operations opaquely.
  ///     * op->walk([](Operation *nestedOp) { ...});
  ///   void(OpT) : Walk all operations of the given derived type.
  ///     * op->walk([](ReturnOp returnOp) { ...});
  ///   WalkResult(Operation*|OpT) : Walk operations, but allow for
  ///                                interruption/skipping.
  ///     * op->walk([](... op) {
  ///         // Skip the walk of this op based on some invariant.
  ///         if (some_invariant)
  ///           return WalkResult::skip();
  ///         // Interrupt, i.e cancel, the walk based on some invariant.
  ///         if (another_invariant)
  ///           return WalkResult::interrupt();
  ///         return WalkResult::advance();
  ///       });
  template <WalkOrder Order = WalkOrder::PostOrder, typename FnT,
            typename RetT = detail::walkResultType<FnT>>
  RetT walk(FnT &&callback) {
    return detail::walk<Order>(this, std::forward<FnT>(callback));
  }

  //===--------------------------------------------------------------------===//
  // Uses
  //===--------------------------------------------------------------------===//

  /// Drop all uses of results of this operation.
  void dropAllUses() {
    for (OpResult result : getOpResults())
      result.dropAllUses();
  }

  using use_iterator = result_range::use_iterator;
  using use_range = result_range::use_range;

  use_iterator use_begin() { return getResults().use_begin(); }
  use_iterator use_end() { return getResults().use_end(); }

  /// Returns a range of all uses, which is useful for iterating over all uses.
  use_range getUses() { return getResults().getUses(); }

  /// Returns true if this operation has exactly one use.
  bool hasOneUse() { return llvm::hasSingleElement(getUses()); }

  /// Returns true if this operation has no uses.
  bool use_empty() { return getResults().use_empty(); }

  /// Returns true if the results of this operation are used outside of the
  /// given block.
  bool isUsedOutsideOfBlock(Block *block) {
    return llvm::any_of(getOpResults(), [block](OpResult result) {
      return result.isUsedOutsideOfBlock(block);
    });
  }

  //===--------------------------------------------------------------------===//
  // Users
  //===--------------------------------------------------------------------===//

  using user_iterator = ValueUserIterator<use_iterator, OpOperand>;
  using user_range = iterator_range<user_iterator>;

  user_iterator user_begin() { return user_iterator(use_begin()); }
  user_iterator user_end() { return user_iterator(use_end()); }

  /// Returns a range of all users.
  user_range getUsers() { return {user_begin(), user_end()}; }

  //===--------------------------------------------------------------------===//
  // Other
  //===--------------------------------------------------------------------===//

  /// Emit an error with the op name prefixed, like "'dim' op " which is
  /// convenient for verifiers.
  InFlightDiagnostic emitOpError(const Twine &message = {});

  /// Emit an error about fatal conditions with this operation, reporting up to
  /// any diagnostic handlers that may be listening.
  InFlightDiagnostic emitError(const Twine &message = {});

  /// Emit a warning about this operation, reporting up to any diagnostic
  /// handlers that may be listening.
  InFlightDiagnostic emitWarning(const Twine &message = {});

  /// Emit a remark about this operation, reporting up to any diagnostic
  /// handlers that may be listening.
  InFlightDiagnostic emitRemark(const Twine &message = {});

private:
  //===--------------------------------------------------------------------===//
  // Ordering
  //===--------------------------------------------------------------------===//

  /// This value represents an invalid index ordering for an operation within a
  /// block.
  static constexpr unsigned kInvalidOrderIdx = -1;

  /// This value represents the stride to use when computing a new order for an
  /// operation.
  static constexpr unsigned kOrderStride = 5;

  /// Update the order index of this operation of this operation if necessary,
  /// potentially recomputing the order of the parent block.
  void updateOrderIfNecessary();

  /// Returns true if this operation has a valid order.
  bool hasValidOrder() { return orderIndex != kInvalidOrderIdx; }

private:
  Operation(Location location, OperationName name, unsigned numResults,
            unsigned numSuccessors, unsigned numRegions,
            DictionaryAttr attributes, bool hasOperandStorage);

  // Operations are deleted through the destroy() member because they are
  // allocated with malloc.
  ~Operation();

  /// Returns the additional size necessary for allocating the given objects
  /// before an Operation in-memory.
  static size_t prefixAllocSize(unsigned numOutOfLineResults,
                                unsigned numInlineResults) {
    return sizeof(detail::OutOfLineOpResult) * numOutOfLineResults +
           sizeof(detail::InlineOpResult) * numInlineResults;
  }
  /// Returns the additional size allocated before this Operation in-memory.
  size_t prefixAllocSize() {
    unsigned numResults = getNumResults();
    unsigned numOutOfLineResults = OpResult::getNumTrailing(numResults);
    unsigned numInlineResults = OpResult::getNumInline(numResults);
    return prefixAllocSize(numOutOfLineResults, numInlineResults);
  }

  /// Returns the operand storage object.
  detail::OperandStorage &getOperandStorage() {
    assert(hasOperandStorage && "expected operation to have operand storage");
    return *getTrailingObjects<detail::OperandStorage>();
  }

  /// Returns a pointer to the use list for the given out-of-line result.
  detail::OutOfLineOpResult *getOutOfLineOpResult(unsigned resultNumber) {
    // Out-of-line results are stored in reverse order after (before in memory)
    // the inline results.
    return reinterpret_cast<detail::OutOfLineOpResult *>(getInlineOpResult(
               detail::OpResultImpl::getMaxInlineResults() - 1)) -
           ++resultNumber;
  }

  /// Returns a pointer to the use list for the given inline result.
  detail::InlineOpResult *getInlineOpResult(unsigned resultNumber) {
    // Inline results are stored in reverse order before the operation in
    // memory.
    return reinterpret_cast<detail::InlineOpResult *>(this) - ++resultNumber;
  }

  /// Returns a pointer to the use list for the given result, which may be
  /// either inline or out-of-line.
  detail::OpResultImpl *getOpResultImpl(unsigned resultNumber) {
    unsigned maxInlineResults = detail::OpResultImpl::getMaxInlineResults();
    if (resultNumber < maxInlineResults)
      return getInlineOpResult(resultNumber);
    return getOutOfLineOpResult(resultNumber - maxInlineResults);
  }

  /// Provide a 'getParent' method for ilist_node_with_parent methods.
  /// We mark it as a const function because ilist_node_with_parent specifically
  /// requires a 'getParent() const' method. Once ilist_node removes this
  /// constraint, we should drop the const to fit the rest of the MLIR const
  /// model.
  Block *getParent() const { return block; }

  /// The operation block that contains this operation.
  Block *block = nullptr;

  /// This holds information about the source location the operation was defined
  /// or derived from.
  Location location;

  /// Relative order of this operation in its parent block. Used for
  /// O(1) local dominance checks between operations.
  mutable unsigned orderIndex = 0;

  const unsigned numResults;
  const unsigned numSuccs;
  const unsigned numRegions : 31;

  /// This bit signals whether this operation has an operand storage or not. The
  /// operand storage may be elided for operations that are known to never have
  /// operands.
  bool hasOperandStorage : 1;

  /// This holds the name of the operation.
  OperationName name;

  /// This holds general named attributes for the operation.
  DictionaryAttr attrs;

  // allow ilist_traits access to 'block' field.
  friend struct llvm::ilist_traits<Operation>;

  // allow block to access the 'orderIndex' field.
  friend class Block;

  // allow value to access the 'ResultStorage' methods.
  friend class Value;

  // allow ilist_node_with_parent to access the 'getParent' method.
  friend class llvm::ilist_node_with_parent<Operation, Block>;

  // This stuff is used by the TrailingObjects template.
  friend llvm::TrailingObjects<Operation, detail::OperandStorage, BlockOperand,
                               Region, OpOperand>;
  size_t numTrailingObjects(OverloadToken<detail::OperandStorage>) const {
    return hasOperandStorage ? 1 : 0;
  }
  size_t numTrailingObjects(OverloadToken<BlockOperand>) const {
    return numSuccs;
  }
  size_t numTrailingObjects(OverloadToken<Region>) const { return numRegions; }
};

inline raw_ostream &operator<<(raw_ostream &os, const Operation &op) {
  const_cast<Operation &>(op).print(os, OpPrintingFlags().useLocalScope());
  return os;
}

} // namespace mlir

namespace llvm {
/// Provide isa functionality for operation casts.
template <typename T> struct isa_impl<T, ::mlir::Operation> {
  static inline bool doit(const ::mlir::Operation &op) {
    return T::classof(const_cast<::mlir::Operation *>(&op));
  }
};

/// Provide specializations for operation casts as the resulting T is value
/// typed.
template <typename T> struct cast_retty_impl<T, ::mlir::Operation *> {
  using ret_type = T;
};
template <typename T> struct cast_retty_impl<T, ::mlir::Operation> {
  using ret_type = T;
};
template <class T>
struct cast_convert_val<T, ::mlir::Operation, ::mlir::Operation> {
  static T doit(::mlir::Operation &val) { return T(&val); }
};
template <class T>
struct cast_convert_val<T, ::mlir::Operation *, ::mlir::Operation *> {
  static T doit(::mlir::Operation *val) { return T(val); }
};
} // namespace llvm

#endif // MLIR_IR_OPERATION_H<|MERGE_RESOLUTION|>--- conflicted
+++ resolved
@@ -468,18 +468,6 @@
   /// Returns true if the operation was registered with a particular trait, e.g.
   /// hasTrait<OperandsAreSignlessIntegerLike>().
   template <template <typename T> class Trait> bool hasTrait() {
-<<<<<<< HEAD
-    const AbstractOperation *abstractOp = getAbstractOperation();
-    return abstractOp ? abstractOp->hasTrait<Trait>() : false;
-  }
-
-  /// Returns true if the operation is *might* have the provided trait. This
-  /// means that either the operation is unregistered, or it was registered with
-  /// the provide trait.
-  template <template <typename T> class Trait> bool mightHaveTrait() {
-    const AbstractOperation *abstractOp = getAbstractOperation();
-    return abstractOp ? abstractOp->hasTrait<Trait>() : true;
-=======
     return name.hasTrait<Trait>();
   }
 
@@ -488,7 +476,6 @@
   /// the provide trait.
   template <template <typename T> class Trait> bool mightHaveTrait() {
     return name.mightHaveTrait<Trait>();
->>>>>>> a2ce6ee6
   }
 
   //===--------------------------------------------------------------------===//
