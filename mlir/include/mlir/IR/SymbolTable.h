//===- SymbolTable.h - MLIR Symbol Table Class ------------------*- C++ -*-===//
//
// Part of the LLVM Project, under the Apache License v2.0 with LLVM Exceptions.
// See https://llvm.org/LICENSE.txt for license information.
// SPDX-License-Identifier: Apache-2.0 WITH LLVM-exception
//
//===----------------------------------------------------------------------===//

#ifndef MLIR_IR_SYMBOLTABLE_H
#define MLIR_IR_SYMBOLTABLE_H

#include "mlir/IR/Attributes.h"
#include "mlir/IR/OpDefinition.h"
#include "llvm/ADT/SetVector.h"
#include "llvm/ADT/StringMap.h"

namespace mlir {

/// This class allows for representing and managing the symbol table used by
/// operations with the 'SymbolTable' trait. Inserting into and erasing from
/// this SymbolTable will also insert and erase from the Operation given to it
/// at construction.
class SymbolTable {
public:
  /// Build a symbol table with the symbols within the given operation.
  SymbolTable(Operation *symbolTableOp);

  /// Look up a symbol with the specified name, returning null if no such
  /// name exists. Names never include the @ on them.
  Operation *lookup(StringRef name) const;
  template <typename T>
  T lookup(StringRef name) const {
    return dyn_cast_or_null<T>(lookup(name));
  }

  /// Look up a symbol with the specified name, returning null if no such
  /// name exists. Names never include the @ on them.
  Operation *lookup(StringAttr name) const;
  template <typename T>
  T lookup(StringAttr name) const {
    return dyn_cast_or_null<T>(lookup(name));
  }

  /// Erase the given symbol from the table.
  void erase(Operation *symbol);

  /// Insert a new symbol into the table, and rename it as necessary to avoid
  /// collisions. Also insert at the specified location in the body of the
  /// associated operation if it is not already there. It is asserted that the
  /// symbol is not inside another operation. Return the name of the symbol
  /// after insertion as attribute.
  StringAttr insert(Operation *symbol, Block::iterator insertPt = {});

  /// Return the name of the attribute used for symbol names.
  static StringRef getSymbolAttrName() { return "sym_name"; }

  /// Returns the associated operation.
  Operation *getOp() const { return symbolTableOp; }

  /// Return the name of the attribute used for symbol visibility.
  static StringRef getVisibilityAttrName() { return "sym_visibility"; }

  //===--------------------------------------------------------------------===//
  // Symbol Utilities
  //===--------------------------------------------------------------------===//

  /// An enumeration detailing the different visibility types that a symbol may
  /// have.
  enum class Visibility {
    /// The symbol is public and may be referenced anywhere internal or external
    /// to the visible references in the IR.
    Public,

    /// The symbol is private and may only be referenced by SymbolRefAttrs local
    /// to the operations within the current symbol table.
    Private,

    /// The symbol is visible to the current IR, which may include operations in
    /// symbol tables above the one that owns the current symbol. `Nested`
    /// visibility allows for referencing a symbol outside of its current symbol
    /// table, while retaining the ability to observe all uses.
    Nested,
  };

  /// Returns the name of the given symbol operation, aborting if no symbol is
  /// present.
  static StringAttr getSymbolName(Operation *symbol);

  /// Sets the name of the given symbol operation.
  static void setSymbolName(Operation *symbol, StringAttr name);
  static void setSymbolName(Operation *symbol, StringRef name) {
    setSymbolName(symbol, StringAttr::get(symbol->getContext(), name));
  }

  /// Returns the visibility of the given symbol operation.
  static Visibility getSymbolVisibility(Operation *symbol);
  /// Sets the visibility of the given symbol operation.
  static void setSymbolVisibility(Operation *symbol, Visibility vis);

  /// Returns the nearest symbol table from a given operation `from`. Returns
  /// nullptr if no valid parent symbol table could be found.
  static Operation *getNearestSymbolTable(Operation *from);

  /// Walks all symbol table operations nested within, and including, `op`. For
  /// each symbol table operation, the provided callback is invoked with the op
  /// and a boolean signifying if the symbols within that symbol table can be
  /// treated as if all uses within the IR are visible to the caller.
  /// `allSymUsesVisible` identifies whether all of the symbol uses of symbols
  /// within `op` are visible.
  static void walkSymbolTables(Operation *op, bool allSymUsesVisible,
                               function_ref<void(Operation *, bool)> callback);

  /// Returns the operation registered with the given symbol name with the
  /// regions of 'symbolTableOp'. 'symbolTableOp' is required to be an operation
  /// with the 'OpTrait::SymbolTable' trait.
  static Operation *lookupSymbolIn(Operation *op, StringAttr symbol);
  static Operation *lookupSymbolIn(Operation *op, StringRef symbol) {
    return lookupSymbolIn(op, StringAttr::get(op->getContext(), symbol));
  }
  static Operation *lookupSymbolIn(Operation *op, SymbolRefAttr symbol);
  /// A variant of 'lookupSymbolIn' that returns all of the symbols referenced
  /// by a given SymbolRefAttr. Returns failure if any of the nested references
  /// could not be resolved.
  static LogicalResult lookupSymbolIn(Operation *op, SymbolRefAttr symbol,
                                      SmallVectorImpl<Operation *> &symbols);

  /// Returns the operation registered with the given symbol name within the
  /// closest parent operation of, or including, 'from' with the
  /// 'OpTrait::SymbolTable' trait. Returns nullptr if no valid symbol was
  /// found.
  static Operation *lookupNearestSymbolFrom(Operation *from, StringAttr symbol);
  static Operation *lookupNearestSymbolFrom(Operation *from,
                                            SymbolRefAttr symbol);
  template <typename T>
  static T lookupNearestSymbolFrom(Operation *from, StringAttr symbol) {
    return dyn_cast_or_null<T>(lookupNearestSymbolFrom(from, symbol));
  }
  template <typename T>
  static T lookupNearestSymbolFrom(Operation *from, SymbolRefAttr symbol) {
    return dyn_cast_or_null<T>(lookupNearestSymbolFrom(from, symbol));
  }

  /// This class represents a specific symbol use.
  class SymbolUse {
  public:
    SymbolUse(Operation *op, SymbolRefAttr symbolRef)
        : owner(op), symbolRef(symbolRef) {}

    /// Return the operation user of this symbol reference.
    Operation *getUser() const { return owner; }

    /// Return the symbol reference that this use represents.
    SymbolRefAttr getSymbolRef() const { return symbolRef; }

  private:
    /// The operation that this access is held by.
    Operation *owner;

    /// The symbol reference that this use represents.
    SymbolRefAttr symbolRef;
  };

  /// This class implements a range of SymbolRef uses.
  class UseRange {
  public:
    UseRange(std::vector<SymbolUse> &&uses) : uses(std::move(uses)) {}

    using iterator = std::vector<SymbolUse>::const_iterator;
    iterator begin() const { return uses.begin(); }
    iterator end() const { return uses.end(); }
    bool empty() const { return uses.empty(); }

  private:
    std::vector<SymbolUse> uses;
  };

  /// Get an iterator range for all of the uses, for any symbol, that are nested
  /// within the given operation 'from'. This does not traverse into any nested
  /// symbol tables. This function returns None if there are any unknown
  /// operations that may potentially be symbol tables.
  static Optional<UseRange> getSymbolUses(Operation *from);
  static Optional<UseRange> getSymbolUses(Region *from);

  /// Get all of the uses of the given symbol that are nested within the given
  /// operation 'from'. This does not traverse into any nested symbol tables.
  /// This function returns None if there are any unknown operations that may
  /// potentially be symbol tables.
  static Optional<UseRange> getSymbolUses(StringAttr symbol, Operation *from);
  static Optional<UseRange> getSymbolUses(Operation *symbol, Operation *from);
  static Optional<UseRange> getSymbolUses(StringAttr symbol, Region *from);
  static Optional<UseRange> getSymbolUses(Operation *symbol, Region *from);

  /// Return if the given symbol is known to have no uses that are nested
  /// within the given operation 'from'. This does not traverse into any nested
  /// symbol tables. This function will also return false if there are any
  /// unknown operations that may potentially be symbol tables. This doesn't
  /// necessarily mean that there are no uses, we just can't conservatively
  /// prove it.
  static bool symbolKnownUseEmpty(StringAttr symbol, Operation *from);
  static bool symbolKnownUseEmpty(Operation *symbol, Operation *from);
  static bool symbolKnownUseEmpty(StringAttr symbol, Region *from);
  static bool symbolKnownUseEmpty(Operation *symbol, Region *from);

  /// Attempt to replace all uses of the given symbol 'oldSymbol' with the
  /// provided symbol 'newSymbol' that are nested within the given operation
  /// 'from'. This does not traverse into any nested symbol tables. If there are
  /// any unknown operations that may potentially be symbol tables, no uses are
  /// replaced and failure is returned.
<<<<<<< HEAD
  static LogicalResult replaceAllSymbolUses(StringRef oldSymbol,
                                            StringRef newSymbol,
                                            Operation *from);
  static LogicalResult replaceAllSymbolUses(Operation *oldSymbol,
                                            StringRef newSymbolName,
                                            Operation *from);
  static LogicalResult replaceAllSymbolUses(StringRef oldSymbol,
                                            StringRef newSymbol, Region *from);
  static LogicalResult replaceAllSymbolUses(Operation *oldSymbol,
                                            StringRef newSymbolName,
=======
  static LogicalResult replaceAllSymbolUses(StringAttr oldSymbol,
                                            StringAttr newSymbol,
                                            Operation *from);
  static LogicalResult replaceAllSymbolUses(Operation *oldSymbol,
                                            StringAttr newSymbolName,
                                            Operation *from);
  static LogicalResult replaceAllSymbolUses(StringAttr oldSymbol,
                                            StringAttr newSymbol, Region *from);
  static LogicalResult replaceAllSymbolUses(Operation *oldSymbol,
                                            StringAttr newSymbolName,
>>>>>>> 2ab1d525
                                            Region *from);

private:
  Operation *symbolTableOp;

  /// This is a mapping from a name to the symbol with that name.  They key is
  /// always known to be a StringAttr.
  DenseMap<Attribute, Operation *> symbolTable;

  /// This is used when name conflicts are detected.
  unsigned uniquingCounter = 0;
};

raw_ostream &operator<<(raw_ostream &os, SymbolTable::Visibility visibility);

//===----------------------------------------------------------------------===//
// SymbolTableCollection
//===----------------------------------------------------------------------===//

/// This class represents a collection of `SymbolTable`s. This simplifies
/// certain algorithms that run recursively on nested symbol tables. Symbol
/// tables are constructed lazily to reduce the upfront cost of constructing
/// unnecessary tables.
class SymbolTableCollection {
public:
  /// Look up a symbol with the specified name within the specified symbol table
  /// operation, returning null if no such name exists.
  Operation *lookupSymbolIn(Operation *symbolTableOp, StringAttr symbol);
  Operation *lookupSymbolIn(Operation *symbolTableOp, SymbolRefAttr name);
  template <typename T, typename NameT>
  T lookupSymbolIn(Operation *symbolTableOp, NameT &&name) const {
    return dyn_cast_or_null<T>(
        lookupSymbolIn(symbolTableOp, std::forward<NameT>(name)));
  }
  /// A variant of 'lookupSymbolIn' that returns all of the symbols referenced
  /// by a given SymbolRefAttr when resolved within the provided symbol table
  /// operation. Returns failure if any of the nested references could not be
  /// resolved.
  LogicalResult lookupSymbolIn(Operation *symbolTableOp, SymbolRefAttr name,
                               SmallVectorImpl<Operation *> &symbols);

  /// Returns the operation registered with the given symbol name within the
  /// closest parent operation of, or including, 'from' with the
  /// 'OpTrait::SymbolTable' trait. Returns nullptr if no valid symbol was
  /// found.
  Operation *lookupNearestSymbolFrom(Operation *from, StringAttr symbol);
  Operation *lookupNearestSymbolFrom(Operation *from, SymbolRefAttr symbol);
  template <typename T>
  T lookupNearestSymbolFrom(Operation *from, StringAttr symbol) {
    return dyn_cast_or_null<T>(lookupNearestSymbolFrom(from, symbol));
  }
  template <typename T>
  T lookupNearestSymbolFrom(Operation *from, SymbolRefAttr symbol) {
    return dyn_cast_or_null<T>(lookupNearestSymbolFrom(from, symbol));
  }

  /// Lookup, or create, a symbol table for an operation.
  SymbolTable &getSymbolTable(Operation *op);

private:
  /// The constructed symbol tables nested within this table.
  DenseMap<Operation *, std::unique_ptr<SymbolTable>> symbolTables;
};

//===----------------------------------------------------------------------===//
// SymbolUserMap
//===----------------------------------------------------------------------===//

/// This class represents a map of symbols to users, and provides efficient
/// implementations of symbol queries related to users; such as collecting the
/// users of a symbol, replacing all uses, etc.
class SymbolUserMap {
public:
  /// Build a user map for all of the symbols defined in regions nested under
  /// 'symbolTableOp'. A reference to the provided symbol table collection is
  /// kept by the user map to ensure efficient lookups, thus the lifetime should
  /// extend beyond that of this map.
  SymbolUserMap(SymbolTableCollection &symbolTable, Operation *symbolTableOp);

  /// Return the users of the provided symbol operation.
  ArrayRef<Operation *> getUsers(Operation *symbol) const {
    auto it = symbolToUsers.find(symbol);
    return it != symbolToUsers.end() ? it->second.getArrayRef() : llvm::None;
  }

  /// Return true if the given symbol has no uses.
<<<<<<< HEAD
  bool use_empty(Operation *symbol) const {
=======
  bool useEmpty(Operation *symbol) const {
>>>>>>> 2ab1d525
    return !symbolToUsers.count(symbol);
  }

  /// Replace all of the uses of the given symbol with `newSymbolName`.
<<<<<<< HEAD
  void replaceAllUsesWith(Operation *symbol, StringRef newSymbolName);
=======
  void replaceAllUsesWith(Operation *symbol, StringAttr newSymbolName);
>>>>>>> 2ab1d525

private:
  /// A reference to the symbol table used to construct this map.
  SymbolTableCollection &symbolTable;

  /// A map of symbol operations to symbol users.
<<<<<<< HEAD
  DenseMap<Operation *, llvm::SetVector<Operation *>> symbolToUsers;
=======
  DenseMap<Operation *, SetVector<Operation *>> symbolToUsers;
>>>>>>> 2ab1d525
};

//===----------------------------------------------------------------------===//
// SymbolTable Trait Types
//===----------------------------------------------------------------------===//

namespace detail {
LogicalResult verifySymbolTable(Operation *op);
LogicalResult verifySymbol(Operation *op);
} // namespace detail

namespace OpTrait {
/// A trait used to provide symbol table functionalities to a region operation.
/// This operation must hold exactly 1 region. Once attached, all operations
/// that are directly within the region, i.e not including those within child
/// regions, that contain a 'SymbolTable::getSymbolAttrName()' StringAttr will
/// be verified to ensure that the names are uniqued. These operations must also
/// adhere to the constraints defined by the `Symbol` trait, even if they do not
/// inherit from it.
template <typename ConcreteType>
class SymbolTable : public TraitBase<ConcreteType, SymbolTable> {
public:
  static LogicalResult verifyTrait(Operation *op) {
    return ::mlir::detail::verifySymbolTable(op);
  }

  /// Look up a symbol with the specified name, returning null if no such
  /// name exists. Symbol names never include the @ on them. Note: This
  /// performs a linear scan of held symbols.
  Operation *lookupSymbol(StringAttr name) {
    return mlir::SymbolTable::lookupSymbolIn(this->getOperation(), name);
  }
  template <typename T>
  T lookupSymbol(StringAttr name) {
    return dyn_cast_or_null<T>(lookupSymbol(name));
  }
  Operation *lookupSymbol(SymbolRefAttr symbol) {
    return mlir::SymbolTable::lookupSymbolIn(this->getOperation(), symbol);
  }
  template <typename T>
  T lookupSymbol(SymbolRefAttr symbol) {
    return dyn_cast_or_null<T>(lookupSymbol(symbol));
  }

  Operation *lookupSymbol(StringRef name) {
    return mlir::SymbolTable::lookupSymbolIn(this->getOperation(), name);
  }
  template <typename T>
  T lookupSymbol(StringRef name) {
    return dyn_cast_or_null<T>(lookupSymbol(name));
  }
};

} // namespace OpTrait

//===----------------------------------------------------------------------===//
// Visibility parsing implementation.
//===----------------------------------------------------------------------===//

namespace impl {
/// Parse an optional visibility attribute keyword (i.e., public, private, or
/// nested) without quotes in a string attribute named 'attrName'.
ParseResult parseOptionalVisibilityKeyword(OpAsmParser &parser,
                                           NamedAttrList &attrs);
} // namespace impl

} // namespace mlir

/// Include the generated symbol interfaces.
#include "mlir/IR/SymbolInterfaces.h.inc"

#endif // MLIR_IR_SYMBOLTABLE_H<|MERGE_RESOLUTION|>--- conflicted
+++ resolved
@@ -206,18 +206,6 @@
   /// 'from'. This does not traverse into any nested symbol tables. If there are
   /// any unknown operations that may potentially be symbol tables, no uses are
   /// replaced and failure is returned.
-<<<<<<< HEAD
-  static LogicalResult replaceAllSymbolUses(StringRef oldSymbol,
-                                            StringRef newSymbol,
-                                            Operation *from);
-  static LogicalResult replaceAllSymbolUses(Operation *oldSymbol,
-                                            StringRef newSymbolName,
-                                            Operation *from);
-  static LogicalResult replaceAllSymbolUses(StringRef oldSymbol,
-                                            StringRef newSymbol, Region *from);
-  static LogicalResult replaceAllSymbolUses(Operation *oldSymbol,
-                                            StringRef newSymbolName,
-=======
   static LogicalResult replaceAllSymbolUses(StringAttr oldSymbol,
                                             StringAttr newSymbol,
                                             Operation *from);
@@ -228,7 +216,6 @@
                                             StringAttr newSymbol, Region *from);
   static LogicalResult replaceAllSymbolUses(Operation *oldSymbol,
                                             StringAttr newSymbolName,
->>>>>>> 2ab1d525
                                             Region *from);
 
 private:
@@ -315,31 +302,19 @@
   }
 
   /// Return true if the given symbol has no uses.
-<<<<<<< HEAD
-  bool use_empty(Operation *symbol) const {
-=======
   bool useEmpty(Operation *symbol) const {
->>>>>>> 2ab1d525
     return !symbolToUsers.count(symbol);
   }
 
   /// Replace all of the uses of the given symbol with `newSymbolName`.
-<<<<<<< HEAD
-  void replaceAllUsesWith(Operation *symbol, StringRef newSymbolName);
-=======
   void replaceAllUsesWith(Operation *symbol, StringAttr newSymbolName);
->>>>>>> 2ab1d525
 
 private:
   /// A reference to the symbol table used to construct this map.
   SymbolTableCollection &symbolTable;
 
   /// A map of symbol operations to symbol users.
-<<<<<<< HEAD
-  DenseMap<Operation *, llvm::SetVector<Operation *>> symbolToUsers;
-=======
   DenseMap<Operation *, SetVector<Operation *>> symbolToUsers;
->>>>>>> 2ab1d525
 };
 
 //===----------------------------------------------------------------------===//
