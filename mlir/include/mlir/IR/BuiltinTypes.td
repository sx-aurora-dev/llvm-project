--- conflicted
+++ resolved
@@ -23,14 +23,9 @@
 // remove the definitions in OpBase.td, and repoint users to this file instead.
 
 // Base class for Builtin dialect types.
-<<<<<<< HEAD
-class Builtin_Type<string name, string baseCppClass = "::mlir::Type">
-    : TypeDef<Builtin_Dialect, name, baseCppClass> {
-=======
 class Builtin_Type<string name, list<Trait> traits = [],
                    string baseCppClass = "::mlir::Type">
     : TypeDef<Builtin_Dialect, name, traits, baseCppClass> {
->>>>>>> 2ab1d525
   let mnemonic = ?;
 }
 
@@ -270,13 +265,9 @@
 // MemRefType
 //===----------------------------------------------------------------------===//
 
-<<<<<<< HEAD
-def Builtin_MemRef : Builtin_Type<"MemRef", "BaseMemRefType"> {
-=======
 def Builtin_MemRef : Builtin_Type<"MemRef", [
     DeclareTypeInterfaceMethods<SubElementTypeInterface>, ShapedTypeInterface
   ], "BaseMemRefType"> {
->>>>>>> 2ab1d525
   let summary = "Shaped reference to a region of memory";
   let description = [{
     Syntax:
@@ -287,12 +278,7 @@
 
     stride-list ::= `[` (dimension (`,` dimension)*)? `]`
     strided-layout ::= `offset:` dimension `,` `strides: ` stride-list
-<<<<<<< HEAD
-    semi-affine-map-composition ::= (semi-affine-map `,` )* semi-affine-map
-    layout-specification ::= semi-affine-map-composition | strided-layout
-=======
     layout-specification ::= semi-affine-map | strided-layout | attribute-value
->>>>>>> 2ab1d525
     memory-space ::= attribute-value
     ```
 
@@ -310,8 +296,6 @@
     on the rank. Other uses of this type are disallowed or will have undefined
     behavior.
 
-<<<<<<< HEAD
-=======
     Are accepted as elements:
 
     - built-in integer types;
@@ -321,7 +305,6 @@
     - another memref type;
     - any other type implementing `MemRefElementTypeInterface`.
 
->>>>>>> 2ab1d525
     ##### Codegen of Unranked Memref
 
     Using unranked memref in codegen besides the case mentioned above is highly
@@ -367,11 +350,7 @@
     ```
 
     The core syntax and representation of a layout specification is a
-<<<<<<< HEAD
-    [semi-affine map](Dialects/Affine.md#semi-affine-maps). Additionally,
-=======
     [semi-affine map](Affine.md/#semi-affine-maps). Additionally,
->>>>>>> 2ab1d525
     syntactic sugar is supported to make certain layout specifications more
     intuitive to read. For the moment, a `memref` supports parsing a strided
     form which is converted to a semi-affine map automatically.
@@ -466,11 +445,7 @@
     ##### Index Map
 
     An index map is a one-to-one
-<<<<<<< HEAD
-    [semi-affine map](Dialects/Affine.md#semi-affine-maps) that transforms a
-=======
     [semi-affine map](Affine.md/#semi-affine-maps) that transforms a
->>>>>>> 2ab1d525
     multidimensional index from one index space to another. For example, the
     following figure shows an index map which maps a 2-dimensional index from a
     2x2 index space to a 3x3 index space, using symbols `S0` and `S1` as
@@ -488,11 +463,7 @@
 
     ##### Layout Map
 
-<<<<<<< HEAD
-    A layout map is a [semi-affine map](Dialects/Affine.md#semi-affine-maps)
-=======
     A layout map is a [semi-affine map](Affine.md/#semi-affine-maps)
->>>>>>> 2ab1d525
     which encodes logical to physical index space mapping, by mapping input
     dimensions to their ordering from most-major (slowest varying) to most-minor
     (fastest varying). Therefore, an identity layout map corresponds to a
@@ -514,39 +485,6 @@
     #layout_tiled = (i, j) -> (i floordiv 64, j floordiv 64, i mod 64, j mod 64)
     ```
 
-<<<<<<< HEAD
-    ##### Affine Map Composition
-
-    A memref specifies a semi-affine map composition as part of its type. A
-    semi-affine map composition is a composition of semi-affine maps beginning
-    with zero or more index maps, and ending with a layout map. The composition
-    must be conformant: the number of dimensions of the range of one map, must
-    match the number of dimensions of the domain of the next map in the
-    composition.
-
-    The semi-affine map composition specified in the memref type, maps from
-    accesses used to index the memref in load/store operations to other index
-    spaces (i.e. logical to physical index mapping). Each of the
-    [semi-affine maps](Affine.md) and thus its composition is required
-    to be one-to-one.
-
-    The semi-affine map composition can be used in dependence analysis, memory
-    access pattern analysis, and for performance optimizations like
-    vectorization, copy elision and in-place updates. If an affine map
-    composition is not specified for the memref, the identity affine map is
-    assumed.
-
-    ##### Strided MemRef
-
-    A memref may specify strides as part of its type. A stride specification is
-    a list of integer values that are either static or `?` (dynamic case).
-    Strides encode the distance, in number of elements, in (linear) memory
-    between successive entries along a particular dimension. A stride
-    specification is syntactic sugar for an equivalent strided memref
-    representation using semi-affine maps. For example,
-    `memref<42x16xf32, offset: 33, strides: [1, 64]>` specifies a non-contiguous
-    memory region of `42` by `16` `f32` elements such that:
-=======
     ##### Strided MemRef
 
     A memref may specify a strided layout as part of its type. A stride
@@ -559,7 +497,6 @@
 
     For example, `memref<42x16xf32, offset: 33, strides: [1, 64]>` specifies a
     non-contiguous memory region of `42` by `16` `f32` elements such that:
->>>>>>> 2ab1d525
 
     1.  the minimal size of the enclosing memory region must be
         `33 + 42 * 1 + 16 * 64 = 1066` elements;
@@ -585,46 +522,12 @@
   let parameters = (ins
     ArrayRefParameter<"int64_t">:$shape,
     "Type":$elementType,
-<<<<<<< HEAD
-    ArrayRefParameter<"AffineMap">:$affineMaps,
-=======
     "MemRefLayoutAttrInterface":$layout,
->>>>>>> 2ab1d525
     "Attribute":$memorySpace
   );
   let builders = [
     TypeBuilderWithInferredContext<(ins
       "ArrayRef<int64_t>":$shape, "Type":$elementType,
-<<<<<<< HEAD
-      CArg<"ArrayRef<AffineMap>", "{}">:$affineMaps,
-      CArg<"Attribute", "{}">:$memorySpace
-    ), [{
-      // Drop identity maps from the composition. This may lead to the
-      // composition becoming empty, which is interpreted as an implicit
-      // identity.
-      auto nonIdentityMaps = llvm::make_filter_range(affineMaps,
-        [](AffineMap map) { return !map.isIdentity(); });
-      // Drop default memory space value and replace it with empty attribute.
-      Attribute nonDefaultMemorySpace = skipDefaultMemorySpace(memorySpace);
-      return $_get(elementType.getContext(), shape, elementType,
-                   llvm::to_vector<4>(nonIdentityMaps), nonDefaultMemorySpace);
-    }]>,
-    /// [deprecated] `Attribute`-based form should be used instead.
-    TypeBuilderWithInferredContext<(ins
-      "ArrayRef<int64_t>":$shape, "Type":$elementType,
-      "ArrayRef<AffineMap>":$affineMaps,
-      "unsigned":$memorySpace
-    ), [{
-      // Convert deprecated integer-like memory space to Attribute.
-      Attribute memorySpaceAttr =
-          wrapIntegerMemorySpace(memorySpace, elementType.getContext());
-      return MemRefType::get(shape, elementType, affineMaps, memorySpaceAttr);
-    }]>
-  ];
-  let extraClassDeclaration = [{
-    /// This is a builder type that keeps local references to arguments.
-    /// Arguments that are passed into the builder must out-live the builder.
-=======
       CArg<"MemRefLayoutAttrInterface", "{}">:$layout,
       CArg<"Attribute", "{}">:$memorySpace)>,
     TypeBuilderWithInferredContext<(ins
@@ -650,7 +553,6 @@
 
     /// This is a builder type that keeps local references to arguments.
     /// Arguments that are passed into the builder must outlive the builder.
->>>>>>> 2ab1d525
     class Builder;
 
     /// [deprecated] Returns the memory space in old raw integer representation.
@@ -714,11 +616,7 @@
 
   let builders = [
     TypeBuilderWithInferredContext<(ins
-<<<<<<< HEAD
-      "Identifier":$dialectNamespace, CArg<"StringRef", "{}">:$typeData
-=======
       "StringAttr":$dialectNamespace, CArg<"StringRef", "{}">:$typeData
->>>>>>> 2ab1d525
     ), [{
       return $_get(dialectNamespace.getContext(), dialectNamespace, typeData);
     }]>
@@ -731,28 +629,18 @@
 // RankedTensorType
 //===----------------------------------------------------------------------===//
 
-<<<<<<< HEAD
-def Builtin_RankedTensor : Builtin_Type<"RankedTensor", "TensorType"> {
-=======
 def Builtin_RankedTensor : Builtin_Type<"RankedTensor", [
     DeclareTypeInterfaceMethods<SubElementTypeInterface>, ShapedTypeInterface
   ], "TensorType"> {
->>>>>>> 2ab1d525
   let summary = "Multi-dimensional array with a fixed number of dimensions";
   let description = [{
     Syntax:
 
     ```
-<<<<<<< HEAD
-    tensor-type ::= `tensor` `<` dimension-list type `>`
-    dimension-list ::= (dimension `x`)*
-    dimension ::= `?` | decimal-literal
-=======
     tensor-type ::= `tensor` `<` dimension-list type (`,` encoding)? `>`
     dimension-list ::= (dimension `x`)*
     dimension ::= `?` | decimal-literal
     encoding ::= attribute-value
->>>>>>> 2ab1d525
     ```
 
     Values with tensor type represents aggregate N-dimensional data values, and
@@ -765,11 +653,6 @@
     low level buffer access, MLIR has a [`memref` type](#memref-type). This
     abstracted runtime representation holds both the tensor data values as well
     as information about the (potentially dynamic) shape of the tensor. The
-<<<<<<< HEAD
-    [`dim` operation](Dialects/Standard.md#dim-operation) returns the size of a
-    dimension from a value of tensor type.
-
-=======
     [`dim` operation](MemRef.md/#memrefdim-mlirmemrefdimop) returns the size of a
     dimension from a value of tensor type.
 
@@ -781,7 +664,6 @@
     and must be respected by all passes that operate on tensor types.
     TODO: provide this interface, and document it further.
 
->>>>>>> 2ab1d525
     Note: hexadecimal integer literals are not allowed in tensor type
     declarations to avoid confusion between `0xf32` and `0 x f32`. Zero sizes
     are allowed in tensors and treated as other sizes, e.g.,
@@ -809,33 +691,19 @@
 
     // Zero-element tensor of f32 type (hexadecimal literals not allowed here).
     tensor<0xf32>
-<<<<<<< HEAD
-=======
 
     // Tensor with an encoding attribute (where #ENCODING is a named alias).
     tensor<?x?xf64, #ENCODING>
->>>>>>> 2ab1d525
     ```
   }];
   let parameters = (ins
     ArrayRefParameter<"int64_t">:$shape,
-<<<<<<< HEAD
-    "Type":$elementType
-=======
     "Type":$elementType,
     "Attribute":$encoding
->>>>>>> 2ab1d525
   );
 
   let builders = [
     TypeBuilderWithInferredContext<(ins
-<<<<<<< HEAD
-      "ArrayRef<int64_t>":$shape, "Type":$elementType
-    ), [{
-      return $_get(elementType.getContext(), shape, elementType);
-    }]>
-  ];
-=======
       "ArrayRef<int64_t>":$shape,
       "Type":$elementType,
       CArg<"Attribute", "{}">:$encoding
@@ -858,7 +726,6 @@
     /// Arguments that are passed into the builder must outlive the builder.
     class Builder;
   }];
->>>>>>> 2ab1d525
   let skipDefaultBuilders = 1;
   let genVerifyDecl = 1;
 }
@@ -936,13 +803,9 @@
 // UnrankedMemRefType
 //===----------------------------------------------------------------------===//
 
-<<<<<<< HEAD
-def Builtin_UnrankedMemRef : Builtin_Type<"UnrankedMemRef", "BaseMemRefType"> {
-=======
 def Builtin_UnrankedMemRef : Builtin_Type<"UnrankedMemRef", [
     DeclareTypeInterfaceMethods<SubElementTypeInterface>, ShapedTypeInterface
   ], "BaseMemRefType"> {
->>>>>>> 2ab1d525
   let summary = "Shaped reference, with unknown rank, to a region of memory";
   let description = [{
     Syntax:
@@ -988,8 +851,6 @@
     }]>
   ];
   let extraClassDeclaration = [{
-<<<<<<< HEAD
-=======
     using ShapedType::Trait<UnrankedMemRefType>::clone;
     using ShapedType::Trait<UnrankedMemRefType>::getElementTypeBitWidth;
     using ShapedType::Trait<UnrankedMemRefType>::getRank;
@@ -1000,7 +861,6 @@
     using ShapedType::Trait<UnrankedMemRefType>::getDimSize;
     using ShapedType::Trait<UnrankedMemRefType>::getDynamicDimIndex;
 
->>>>>>> 2ab1d525
     ArrayRef<int64_t> getShape() const { return llvm::None; }
 
     /// [deprecated] Returns the memory space in old raw integer representation.
@@ -1015,13 +875,9 @@
 // UnrankedTensorType
 //===----------------------------------------------------------------------===//
 
-<<<<<<< HEAD
-def Builtin_UnrankedTensor : Builtin_Type<"UnrankedTensor", "TensorType"> {
-=======
 def Builtin_UnrankedTensor : Builtin_Type<"UnrankedTensor", [
     DeclareTypeInterfaceMethods<SubElementTypeInterface>, ShapedTypeInterface
   ], "TensorType"> {
->>>>>>> 2ab1d525
   let summary = "Multi-dimensional array with unknown dimensions";
   let description = [{
     Syntax:
@@ -1048,8 +904,6 @@
     }]>
   ];
   let extraClassDeclaration = [{
-<<<<<<< HEAD
-=======
     using ShapedType::Trait<UnrankedTensorType>::clone;
     using ShapedType::Trait<UnrankedTensorType>::getElementTypeBitWidth;
     using ShapedType::Trait<UnrankedTensorType>::getRank;
@@ -1060,7 +914,6 @@
     using ShapedType::Trait<UnrankedTensorType>::getDimSize;
     using ShapedType::Trait<UnrankedTensorType>::getDynamicDimIndex;
 
->>>>>>> 2ab1d525
     ArrayRef<int64_t> getShape() const { return llvm::None; }
   }];
   let skipDefaultBuilders = 1;
@@ -1071,32 +924,14 @@
 // VectorType
 //===----------------------------------------------------------------------===//
 
-<<<<<<< HEAD
-def Builtin_Vector : Builtin_Type<"Vector", "ShapedType"> {
-=======
 def Builtin_Vector : Builtin_Type<"Vector", [
     DeclareTypeInterfaceMethods<SubElementTypeInterface>, ShapedTypeInterface
   ], "Type"> {
->>>>>>> 2ab1d525
   let summary = "Multi-dimensional SIMD vector type";
   let description = [{
     Syntax:
 
     ```
-<<<<<<< HEAD
-    vector-type ::= `vector` `<` static-dimension-list vector-element-type `>`
-    vector-element-type ::= float-type | integer-type
-
-    static-dimension-list ::= (decimal-literal `x`)+
-    ```
-
-    The vector type represents a SIMD style vector, used by target-specific
-    operation sets like AVX. While the most common use is for 1D vectors (e.g.
-    vector<16 x f32>) we also support multidimensional registers on targets that
-    support them (like TPUs).
-
-    Vector shapes must be positive decimal integers.
-=======
     vector-type ::= `vector` `<` vector-dim-list vector-element-type `>`
     vector-element-type ::= float-type | integer-type | index-type
     vector-dim-list := (static-dim-list `x`)? (`[` static-dim-list `]` `x`)?
@@ -1115,19 +950,11 @@
 
     Vector shapes must be positive decimal integers. 0D vectors are allowed by
     omitting the dimension: `vector<f32>`.
->>>>>>> 2ab1d525
 
     Note: hexadecimal integer literals are not allowed in vector type
     declarations, `vector<0x42xi32>` is invalid because it is interpreted as a
     2D vector with shape `(0, 42)` and zero shapes are not allowed.
 
-<<<<<<< HEAD
-
-    Examples:
-
-    ```mlir
-    vector<3x42xi32>
-=======
     Examples:
 
     ```mlir
@@ -1142,28 +969,10 @@
 
     // A 2D mixed fixed/scalable vector that contains 4 scalable vectors of 4 f32 elements.
     vector<4x[4]xf32>
->>>>>>> 2ab1d525
     ```
   }];
   let parameters = (ins
     ArrayRefParameter<"int64_t">:$shape,
-<<<<<<< HEAD
-    "Type":$elementType
-  );
-
-  let builders = [
-    TypeBuilderWithInferredContext<(ins
-      "ArrayRef<int64_t>":$shape, "Type":$elementType
-    ), [{
-      return $_get(elementType.getContext(), shape, elementType);
-    }]>
-  ];
-  let extraClassDeclaration = [{
-    /// Returns true of the given type can be used as an element of a vector
-    /// type. In particular, vectors can consist of integer or float primitives.
-    static bool isValidElementType(Type t) {
-      return t.isa<IntegerType, FloatType>();
-=======
     "Type":$elementType,
     "unsigned":$numScalableDims
   );
@@ -1191,15 +1000,12 @@
     /// Returns true if the vector contains scalable dimensions.
     bool isScalable() const {
       return getNumScalableDims() > 0;
->>>>>>> 2ab1d525
     }
 
     /// Get or create a new VectorType with the same shape as `this` and an
     /// element type of bitwidth scaled by `scale`.
     /// Return null if the scaled element type cannot be represented.
     VectorType scaleElementBitwidth(unsigned scale);
-<<<<<<< HEAD
-=======
 
     /// Returns if this type is ranked (always true).
     bool hasRank() const { return true; }
@@ -1208,7 +1014,6 @@
     /// provided shape is `None`, the current shape of the type is used.
     VectorType cloneWith(Optional<ArrayRef<int64_t>> shape,
                          Type elementType) const;
->>>>>>> 2ab1d525
   }];
   let skipDefaultBuilders = 1;
   let genVerifyDecl = 1;
