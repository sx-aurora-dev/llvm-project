//===- AffineExpr.h - MLIR Affine Expr Class --------------------*- C++ -*-===//
//
// Part of the LLVM Project, under the Apache License v2.0 with LLVM Exceptions.
// See https://llvm.org/LICENSE.txt for license information.
// SPDX-License-Identifier: Apache-2.0 WITH LLVM-exception
//
//===----------------------------------------------------------------------===//
//
// An affine expression is an affine combination of dimension identifiers and
// symbols, including ceildiv/floordiv/mod by a constant integer.
//
//===----------------------------------------------------------------------===//

#ifndef MLIR_IR_AFFINE_EXPR_H
#define MLIR_IR_AFFINE_EXPR_H

#include "mlir/Support/LLVM.h"
#include "llvm/ADT/DenseMapInfo.h"
#include "llvm/ADT/Hashing.h"
#include "llvm/Support/Casting.h"
#include <functional>
#include <type_traits>

namespace mlir {

class MLIRContext;
class AffineMap;
class IntegerSet;

namespace detail {

struct AffineExprStorage;
struct AffineBinaryOpExprStorage;
struct AffineDimExprStorage;
struct AffineSymbolExprStorage;
struct AffineConstantExprStorage;

} // namespace detail

enum class AffineExprKind {
  Add,
  /// RHS of mul is always a constant or a symbolic expression.
  Mul,
  /// RHS of mod is always a constant or a symbolic expression with a positive
  /// value.
  Mod,
  /// RHS of floordiv is always a constant or a symbolic expression.
  FloorDiv,
  /// RHS of ceildiv is always a constant or a symbolic expression.
  CeilDiv,

  /// This is a marker for the last affine binary op. The range of binary
  /// op's is expected to be this element and earlier.
  LAST_AFFINE_BINARY_OP = CeilDiv,

  /// Constant integer.
  Constant,
  /// Dimensional identifier.
  DimId,
  /// Symbolic identifier.
  SymbolId,
};

/// Base type for affine expression.
/// AffineExpr's are immutable value types with intuitive operators to
/// operate on chainable, lightweight compositions.
/// An AffineExpr is an interface to the underlying storage type pointer.
class AffineExpr {
public:
  using ImplType = detail::AffineExprStorage;

  constexpr AffineExpr() : expr(nullptr) {}
  /* implicit */ AffineExpr(const ImplType *expr)
      : expr(const_cast<ImplType *>(expr)) {}

  bool operator==(AffineExpr other) const { return expr == other.expr; }
  bool operator!=(AffineExpr other) const { return !(*this == other); }
  bool operator==(int64_t v) const;
  bool operator!=(int64_t v) const { return !(*this == v); }
  explicit operator bool() const { return expr; }

  bool operator!() const { return expr == nullptr; }

  template <typename U>
  bool isa() const;
  template <typename U>
  U dyn_cast() const;
  template <typename U>
  U dyn_cast_or_null() const;
  template <typename U>
  U cast() const;

  MLIRContext *getContext() const;

  /// Return the classification for this type.
  AffineExprKind getKind() const;

  void print(raw_ostream &os) const;
  void dump() const;

  /// Returns true if this expression is made out of only symbols and
  /// constants, i.e., it does not involve dimensional identifiers.
  bool isSymbolicOrConstant() const;

  /// Returns true if this is a pure affine expression, i.e., multiplication,
  /// floordiv, ceildiv, and mod is only allowed w.r.t constants.
  bool isPureAffine() const;

  /// Returns the greatest known integral divisor of this affine expression. The
  /// result is always positive.
  int64_t getLargestKnownDivisor() const;

  /// Return true if the affine expression is a multiple of 'factor'.
  bool isMultipleOf(int64_t factor) const;

  /// Return true if the affine expression involves AffineDimExpr `position`.
  bool isFunctionOfDim(unsigned position) const;

  /// Return true if the affine expression involves AffineSymbolExpr `position`.
  bool isFunctionOfSymbol(unsigned position) const;

  /// Walk all of the AffineExpr's in this expression in postorder.
  void walk(std::function<void(AffineExpr)> callback) const;

  /// This method substitutes any uses of dimensions and symbols (e.g.
  /// dim#0 with dimReplacements[0]) and returns the modified expression tree.
  /// This is a dense replacement method: a replacement must be specified for
  /// every single dim and symbol.
  AffineExpr replaceDimsAndSymbols(ArrayRef<AffineExpr> dimReplacements,
                                   ArrayRef<AffineExpr> symReplacements) const;

  /// Dim-only version of replaceDimsAndSymbols.
  AffineExpr replaceDims(ArrayRef<AffineExpr> dimReplacements) const;

  /// Symbol-only version of replaceDimsAndSymbols.
  AffineExpr replaceSymbols(ArrayRef<AffineExpr> symReplacements) const;

  /// Sparse replace method. Replace `expr` by `replacement` and return the
  /// modified expression tree.
  AffineExpr replace(AffineExpr expr, AffineExpr replacement) const;

  /// Sparse replace method. If `*this` appears in `map` replaces it by
  /// `map[*this]` and return the modified expression tree. Otherwise traverse
  /// `*this` and apply replace with `map` on its subexpressions.
  AffineExpr replace(const DenseMap<AffineExpr, AffineExpr> &map) const;

<<<<<<< HEAD
  /// Replace dims[0 .. numDims - 1] by dims[shift .. shift + numDims - 1].
  AffineExpr shiftDims(unsigned numDims, unsigned shift) const;

  /// Replace symbols[0 .. numSymbols - 1] by
  ///         symbols[shift .. shift + numSymbols - 1].
  AffineExpr shiftSymbols(unsigned numSymbols, unsigned shift) const;
=======
  /// Replace dims[offset ... numDims)
  /// by dims[offset + shift ... shift + numDims).
  AffineExpr shiftDims(unsigned numDims, unsigned shift,
                       unsigned offset = 0) const;

  /// Replace symbols[offset ... numSymbols)
  /// by symbols[offset + shift ... shift + numSymbols).
  AffineExpr shiftSymbols(unsigned numSymbols, unsigned shift,
                          unsigned offset = 0) const;
>>>>>>> a2ce6ee6

  AffineExpr operator+(int64_t v) const;
  AffineExpr operator+(AffineExpr other) const;
  AffineExpr operator-() const;
  AffineExpr operator-(int64_t v) const;
  AffineExpr operator-(AffineExpr other) const;
  AffineExpr operator*(int64_t v) const;
  AffineExpr operator*(AffineExpr other) const;
  AffineExpr floorDiv(uint64_t v) const;
  AffineExpr floorDiv(AffineExpr other) const;
  AffineExpr ceilDiv(uint64_t v) const;
  AffineExpr ceilDiv(AffineExpr other) const;
  AffineExpr operator%(uint64_t v) const;
  AffineExpr operator%(AffineExpr other) const;

  /// Compose with an AffineMap.
  /// Returns the composition of this AffineExpr with `map`.
  ///
  /// Prerequisites:
  /// `this` and `map` are composable, i.e. that the number of AffineDimExpr of
  /// `this` is smaller than the number of results of `map`. If a result of a
  /// map does not have a corresponding AffineDimExpr, that result simply does
  /// not appear in the produced AffineExpr.
  ///
  /// Example:
  ///   expr: `d0 + d2`
  ///   map:  `(d0, d1, d2)[s0, s1] -> (d0 + s1, d1 + s0, d0 + d1 + d2)`
  ///   returned expr: `d0 * 2 + d1 + d2 + s1`
  AffineExpr compose(AffineMap map) const;

  friend ::llvm::hash_code hash_value(AffineExpr arg);

  /// Methods supporting C API.
  const void *getAsOpaquePointer() const {
    return static_cast<const void *>(expr);
  }
  static AffineExpr getFromOpaquePointer(const void *pointer) {
    return AffineExpr(
        reinterpret_cast<ImplType *>(const_cast<void *>(pointer)));
  }

protected:
  ImplType *expr;
};

/// Affine binary operation expression. An affine binary operation could be an
/// add, mul, floordiv, ceildiv, or a modulo operation. (Subtraction is
/// represented through a multiply by -1 and add.) These expressions are always
/// constructed in a simplified form. For eg., the LHS and RHS operands can't
/// both be constants. There are additional canonicalizing rules depending on
/// the op type: see checks in the constructor.
class AffineBinaryOpExpr : public AffineExpr {
public:
  using ImplType = detail::AffineBinaryOpExprStorage;
  /* implicit */ AffineBinaryOpExpr(AffineExpr::ImplType *ptr);
  AffineExpr getLHS() const;
  AffineExpr getRHS() const;
};

/// A dimensional identifier appearing in an affine expression.
class AffineDimExpr : public AffineExpr {
public:
  using ImplType = detail::AffineDimExprStorage;
  /* implicit */ AffineDimExpr(AffineExpr::ImplType *ptr);
  unsigned getPosition() const;
};

/// A symbolic identifier appearing in an affine expression.
class AffineSymbolExpr : public AffineExpr {
public:
  using ImplType = detail::AffineDimExprStorage;
  /* implicit */ AffineSymbolExpr(AffineExpr::ImplType *ptr);
  unsigned getPosition() const;
};

/// An integer constant appearing in affine expression.
class AffineConstantExpr : public AffineExpr {
public:
  using ImplType = detail::AffineConstantExprStorage;
  /* implicit */ AffineConstantExpr(AffineExpr::ImplType *ptr = nullptr);
  int64_t getValue() const;
};

/// Make AffineExpr hashable.
inline ::llvm::hash_code hash_value(AffineExpr arg) {
  return ::llvm::hash_value(arg.expr);
}

inline AffineExpr operator+(int64_t val, AffineExpr expr) { return expr + val; }
inline AffineExpr operator*(int64_t val, AffineExpr expr) { return expr * val; }
inline AffineExpr operator-(int64_t val, AffineExpr expr) {
  return expr * (-1) + val;
}

/// These free functions allow clients of the API to not use classes in detail.
AffineExpr getAffineDimExpr(unsigned position, MLIRContext *context);
AffineExpr getAffineSymbolExpr(unsigned position, MLIRContext *context);
AffineExpr getAffineConstantExpr(int64_t constant, MLIRContext *context);
AffineExpr getAffineBinaryOpExpr(AffineExprKind kind, AffineExpr lhs,
                                 AffineExpr rhs);

/// Constructs an affine expression from a flat ArrayRef. If there are local
/// identifiers (neither dimensional nor symbolic) that appear in the sum of
/// products expression, 'localExprs' is expected to have the AffineExpr
/// for it, and is substituted into. The ArrayRef 'eq' is expected to be in the
/// format [dims, symbols, locals, constant term].
AffineExpr getAffineExprFromFlatForm(ArrayRef<int64_t> flatExprs,
                                     unsigned numDims, unsigned numSymbols,
                                     ArrayRef<AffineExpr> localExprs,
                                     MLIRContext *context);

raw_ostream &operator<<(raw_ostream &os, AffineExpr expr);

template <typename U>
bool AffineExpr::isa() const {
  if (std::is_same<U, AffineBinaryOpExpr>::value)
    return getKind() <= AffineExprKind::LAST_AFFINE_BINARY_OP;
  if (std::is_same<U, AffineDimExpr>::value)
    return getKind() == AffineExprKind::DimId;
  if (std::is_same<U, AffineSymbolExpr>::value)
    return getKind() == AffineExprKind::SymbolId;
  if (std::is_same<U, AffineConstantExpr>::value)
    return getKind() == AffineExprKind::Constant;
}
template <typename U>
U AffineExpr::dyn_cast() const {
  if (isa<U>())
    return U(expr);
  return U(nullptr);
}
template <typename U>
U AffineExpr::dyn_cast_or_null() const {
  return (!*this || !isa<U>()) ? U(nullptr) : U(expr);
}
template <typename U>
U AffineExpr::cast() const {
  assert(isa<U>());
  return U(expr);
}

/// Simplify an affine expression by flattening and some amount of simple
/// analysis. This has complexity linear in the number of nodes in 'expr'.
/// Returns the simplified expression, which is the same as the input expression
/// if it can't be simplified. When `expr` is semi-affine, a simplified
/// semi-affine expression is constructed in the sorted order of dimension and
/// symbol positions.
AffineExpr simplifyAffineExpr(AffineExpr expr, unsigned numDims,
                              unsigned numSymbols);

namespace detail {
template <int N>
void bindDims(MLIRContext *ctx) {}

template <int N, typename AffineExprTy, typename... AffineExprTy2>
void bindDims(MLIRContext *ctx, AffineExprTy &e, AffineExprTy2 &...exprs) {
  e = getAffineDimExpr(N, ctx);
  bindDims<N + 1, AffineExprTy2 &...>(ctx, exprs...);
}

template <int N>
void bindSymbols(MLIRContext *ctx) {}

template <int N, typename AffineExprTy, typename... AffineExprTy2>
void bindSymbols(MLIRContext *ctx, AffineExprTy &e, AffineExprTy2 &...exprs) {
  e = getAffineSymbolExpr(N, ctx);
  bindSymbols<N + 1, AffineExprTy2 &...>(ctx, exprs...);
}
} // namespace detail

/// Bind a list of AffineExpr references to DimExpr at positions:
///   [0 .. sizeof...(exprs)]
template <typename... AffineExprTy>
void bindDims(MLIRContext *ctx, AffineExprTy &...exprs) {
  detail::bindDims<0>(ctx, exprs...);
}

/// Bind a list of AffineExpr references to SymbolExpr at positions:
///   [0 .. sizeof...(exprs)]
template <typename... AffineExprTy>
void bindSymbols(MLIRContext *ctx, AffineExprTy &...exprs) {
  detail::bindSymbols<0>(ctx, exprs...);
}

} // namespace mlir

namespace llvm {

// AffineExpr hash just like pointers
template <>
struct DenseMapInfo<mlir::AffineExpr> {
  static mlir::AffineExpr getEmptyKey() {
    auto pointer = llvm::DenseMapInfo<void *>::getEmptyKey();
    return mlir::AffineExpr(static_cast<mlir::AffineExpr::ImplType *>(pointer));
  }
  static mlir::AffineExpr getTombstoneKey() {
    auto pointer = llvm::DenseMapInfo<void *>::getTombstoneKey();
    return mlir::AffineExpr(static_cast<mlir::AffineExpr::ImplType *>(pointer));
  }
  static unsigned getHashValue(mlir::AffineExpr val) {
    return mlir::hash_value(val);
  }
  static bool isEqual(mlir::AffineExpr LHS, mlir::AffineExpr RHS) {
    return LHS == RHS;
  }
};

} // namespace llvm

#endif // MLIR_IR_AFFINE_EXPR_H<|MERGE_RESOLUTION|>--- conflicted
+++ resolved
@@ -144,14 +144,6 @@
   /// `*this` and apply replace with `map` on its subexpressions.
   AffineExpr replace(const DenseMap<AffineExpr, AffineExpr> &map) const;
 
-<<<<<<< HEAD
-  /// Replace dims[0 .. numDims - 1] by dims[shift .. shift + numDims - 1].
-  AffineExpr shiftDims(unsigned numDims, unsigned shift) const;
-
-  /// Replace symbols[0 .. numSymbols - 1] by
-  ///         symbols[shift .. shift + numSymbols - 1].
-  AffineExpr shiftSymbols(unsigned numSymbols, unsigned shift) const;
-=======
   /// Replace dims[offset ... numDims)
   /// by dims[offset + shift ... shift + numDims).
   AffineExpr shiftDims(unsigned numDims, unsigned shift,
@@ -161,7 +153,6 @@
   /// by symbols[offset + shift ... shift + numSymbols).
   AffineExpr shiftSymbols(unsigned numSymbols, unsigned shift,
                           unsigned offset = 0) const;
->>>>>>> a2ce6ee6
 
   AffineExpr operator+(int64_t v) const;
   AffineExpr operator+(AffineExpr other) const;
