--- conflicted
+++ resolved
@@ -567,11 +567,7 @@
   : Type<CPred<"isOpaqueTypeWithName($_self, \""#dialect#"\", \""#name#"\")">,
          summary, "::mlir::OpaqueType">,
     BuildableType<"::mlir::OpaqueType::get("
-<<<<<<< HEAD
-                  "$_builder.getIdentifier(\"" # dialect # "\"), \""
-=======
                   "$_builder.getStringAttr(\"" # dialect # "\"), \""
->>>>>>> 2ab1d525
                   # name # "\")">;
 
 // Function Type
@@ -758,15 +754,12 @@
 
 def AnyTensor : TensorOf<[AnyType]>;
 
-<<<<<<< HEAD
-=======
 // Unranked Memref type
 class UnrankedTensorOf<list<Type> allowedTypes> :
     ShapedContainerType<allowedTypes,
                         IsUnrankedTensorTypePred,
                         "unranked.tensor", "::mlir::UnrankedTensorType">;
 
->>>>>>> 2ab1d525
 def AnyRankedTensor : RankedTensorOf<[AnyType]>;
 
 // TODO: Have an easy way to add another constraint to a type.
@@ -1950,21 +1943,12 @@
 // Trait represents a trait regarding an attribute, operation, or type.
 class Trait;
 
-<<<<<<< HEAD
-// NativeOpTrait corresponds to the MLIR C++ OpTrait mechanism. The
-// purpose to wrap around C++ symbol string with this class is to make
-// traits specified for ops in TableGen less alien and more integrated.
-class NativeOpTrait<string name> : OpTrait {
-  string trait = name;
-  string cppNamespace = "::mlir::OpTrait";
-=======
 // NativeTrait corresponds to the MLIR C++ trait mechanism. The purpose to wrap
 // around C++ symbol string with this class is to make traits specified for
 // entities in TableGen less alien and more integrated.
 class NativeTrait<string name, string entityType> : Trait {
   string trait = name;
   string cppNamespace = "::mlir::" # entityType # "Trait";
->>>>>>> 2ab1d525
 }
 
 // ParamNativeTrait corresponds to the template-parameterized traits in the C++
@@ -2101,12 +2085,9 @@
     Tensorizable,
   ];
 }
-<<<<<<< HEAD
-=======
 
 // Op's regions have a single block.
 def SingleBlock : NativeOpTrait<"SingleBlock">;
->>>>>>> 2ab1d525
 
 // Op's regions have a single block with the specified terminator.
 class SingleBlockImplicitTerminator<string op>
@@ -2187,14 +2168,7 @@
 // C++. The purpose to wrap around C++ symbol string with this class is to make
 // interfaces specified for ops in TableGen less alien and more integrated.
 class OpInterfaceTrait<string name, code verifyBody = [{}]>
-<<<<<<< HEAD
-          : NativeOpTrait<""> {
-  let trait = name # "::Trait";
-  let cppNamespace = "";
-
-=======
     : InterfaceTrait<name>, OpTrait {
->>>>>>> 2ab1d525
   // Specify the body of the verification function. `$_op` will be replaced with
   // the operation being verified.
   code verify = verifyBody;
@@ -2940,7 +2914,6 @@
 // declaration will be generated; this provides a way to define complicated
 // builders entirely in C++. If a `body` string is provided, the `Base::get`
 // method should be invoked using `$_get`, e.g.:
-<<<<<<< HEAD
 //
 // ```
 // AttrOrTypeBuilder<(ins "int":$integerArg, CArg<"float", "3.0f">:$floatArg), [{
@@ -2951,18 +2924,6 @@
 // This is necessary because the `body` is also used to generate `getChecked`
 // methods, which have a different underlying `Base::get*` call.
 //
-=======
-//
-// ```
-// AttrOrTypeBuilder<(ins "int":$integerArg, CArg<"float", "3.0f">:$floatArg), [{
-//   return $_get($_ctxt, integerArg, floatArg);
-// }]>
-// ```
-//
-// This is necessary because the `body` is also used to generate `getChecked`
-// methods, which have a different underlying `Base::get*` call.
-//
->>>>>>> 2ab1d525
 class AttrOrTypeBuilder<dag parameters, code bodyCode = ""> {
   dag dagParams = parameters;
   code body = bodyCode;
@@ -2990,12 +2951,8 @@
 
 // Define a new attribute or type, named `name`, that inherits from the given
 // C++ base class.
-<<<<<<< HEAD
-class AttrOrTypeDef<string valueType, string name, string baseCppClass> {
-=======
 class AttrOrTypeDef<string valueType, string name, list<Trait> defTraits,
                     string baseCppClass> {
->>>>>>> 2ab1d525
   // The name of the C++ base class to use for this def.
   string cppBaseClassName = baseCppClass;
 
@@ -3049,12 +3006,9 @@
   //
   // Note that builders should only be provided when a def has parameters.
   list<AttrOrTypeBuilder> builders = ?;
-<<<<<<< HEAD
-=======
 
   // The list of traits attached to this def.
   list<Trait> traits = defTraits;
->>>>>>> 2ab1d525
 
   // Use the lowercased name as the keyword for parsing/printing. Specify only
   // if you want tblgen to generate declarations and/or definitions of
@@ -3068,14 +3022,11 @@
   code printer = ?;
   code parser = ?;
 
-<<<<<<< HEAD
-=======
   // Custom assembly format. Requires 'mnemonic' to be specified. Cannot be
   // specified at the same time as either 'printer' or 'parser'. The generated
   // printer requires 'genAccessors' to be true.
   string assemblyFormat = ?;
 
->>>>>>> 2ab1d525
   // If set, generate accessors for each parameter.
   bit genAccessors = 1;
 
@@ -3089,17 +3040,6 @@
   // Extra code to include in the class declaration.
   code extraClassDeclaration = [{}];
 }
-<<<<<<< HEAD
-
-// Define a new attribute, named `name`, belonging to `dialect` that inherits
-// from the given C++ base class.
-class AttrDef<Dialect dialect, string name,
-              string baseCppClass = "::mlir::Attribute">
-    : DialectAttr<dialect, CPred<"">, /*descr*/"">,
-      AttrOrTypeDef<"Attr", name, baseCppClass> {
-  // The name of the C++ Attribute class.
-  string cppClassName = name # "Attr";
-=======
 
 // Define a new attribute, named `name`, belonging to `dialect` that inherits
 // from the given C++ base class.
@@ -3127,7 +3067,6 @@
   // expand to `getAttrOfType<IntegerAttr>("val").getValue().getSExtValue()`.
   let convertFromStorage = "$_self.cast<" # dialect.cppNamespace #
                                  "::" # cppClassName # ">()";
->>>>>>> 2ab1d525
 
   // A code block used to build the value 'Type' of an Attribute when
   // initializing its storage instance. This field is optional, and if not
@@ -3144,12 +3083,6 @@
 
 // Define a new type, named `name`, belonging to `dialect` that inherits from
 // the given C++ base class.
-<<<<<<< HEAD
-class TypeDef<Dialect dialect, string name,
-              string baseCppClass = "::mlir::Type">
-    : DialectType<dialect, CPred<"">, /*descr*/"", name # "Type">,
-      AttrOrTypeDef<"Type", name, baseCppClass> {
-=======
 class TypeDef<Dialect dialect, string name, list<Trait> traits = [],
               string baseCppClass = "::mlir::Type">
     : DialectType<dialect, CPred<"">, /*descr*/"", name # "Type">,
@@ -3157,7 +3090,6 @@
   // Make it possible to use such type as parameters for other types.
   string cppType = dialect.cppNamespace # "::" # cppClassName;
 
->>>>>>> 2ab1d525
   // A constant builder provided when the type has no parameters.
   let builderCall = !if(!empty(parameters),
                            "$_builder.getType<" # dialect.cppNamespace #
@@ -3170,11 +3102,7 @@
 
 // 'Parameters' should be subclasses of this or simple strings (which is a
 // shorthand for AttrOrTypeParameter<"C++Type">).
-<<<<<<< HEAD
-class AttrOrTypeParameter<string type, string desc> {
-=======
 class AttrOrTypeParameter<string type, string desc, string accessorType = ""> {
->>>>>>> 2ab1d525
   // Custom memory allocation code for storage constructor.
   code allocator = ?;
   // Custom comparator used to compare two instances for equality.
@@ -3190,11 +3118,6 @@
   string summary = desc;
   // The format string for the asm syntax (documentation only).
   string syntax = ?;
-<<<<<<< HEAD
-}
-class AttrParameter<string type, string desc> : AttrOrTypeParameter<type, desc>;
-class TypeParameter<string type, string desc> : AttrOrTypeParameter<type, desc>;
-=======
   // The default parameter parser is `::mlir::parseField<T>($_parser)`, which
   // returns `FailureOr<T>`. Overload `parseField` to support parsing for your
   // type. Or you can provide a customer printer. For attributes, "$_type" will
@@ -3209,7 +3132,6 @@
  : AttrOrTypeParameter<type, desc, accessorType>;
 class TypeParameter<string type, string desc, string accessorType = "">
  : AttrOrTypeParameter<type, desc, accessorType>;
->>>>>>> 2ab1d525
 
 // For StringRefs, which require allocation.
 class StringRefParameter<string desc = ""> :
@@ -3252,13 +3174,8 @@
 // This is a special parameter used for AttrDefs that represents a `mlir::Type`
 // that is also used as the value `Type` of the attribute. Only one parameter
 // of the attribute may be of this type.
-<<<<<<< HEAD
-class AttributeSelfTypeParameter<string desc> :
-    AttrOrTypeParameter<"::mlir::Type", desc> {}
-=======
 class AttributeSelfTypeParameter<string desc,
                                  string derivedType = "::mlir::Type"> :
     AttrOrTypeParameter<derivedType, desc> {}
->>>>>>> 2ab1d525
 
 #endif // OP_BASE