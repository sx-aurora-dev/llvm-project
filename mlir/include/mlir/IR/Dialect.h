--- conflicted
+++ resolved
@@ -28,14 +28,9 @@
 
 using DialectAllocatorFunction = std::function<Dialect *(MLIRContext *)>;
 using DialectAllocatorFunctionRef = function_ref<Dialect *(MLIRContext *)>;
-<<<<<<< HEAD
-using InterfaceAllocatorFunction =
-    std::function<std::unique_ptr<DialectInterface>(Dialect *)>;
-=======
 using DialectInterfaceAllocatorFunction =
     std::function<std::unique_ptr<DialectInterface>(Dialect *)>;
 using ObjectInterfaceAllocatorFunction = std::function<void(MLIRContext *)>;
->>>>>>> 2ab1d525
 
 /// Dialects are groups of MLIR operations, types and attributes, as well as
 /// behavior associated with the entire group.  For example, hooks into other
@@ -297,24 +292,12 @@
 
   using MapTy =
       std::map<std::string, std::pair<TypeID, DialectAllocatorFunction>>;
-<<<<<<< HEAD
-  using InterfaceMapTy =
-      DenseMap<TypeID,
-               SmallVector<std::pair<TypeID, InterfaceAllocatorFunction>, 2>>;
-
-public:
-  explicit DialectRegistry() {}
-
-  template <typename ConcreteDialect>
-  void insert() {
-=======
   using InterfaceMapTy = DenseMap<TypeID, DelayedInterfaces>;
 
 public:
   explicit DialectRegistry();
 
   template <typename ConcreteDialect> void insert() {
->>>>>>> 2ab1d525
     insert(TypeID::get<ConcreteDialect>(),
            ConcreteDialect::getDialectNamespace(),
            static_cast<DialectAllocatorFunction>(([](MLIRContext *ctx) {
@@ -334,12 +317,8 @@
   /// Add a new dialect constructor to the registry. The constructor must be
   /// calling MLIRContext::getOrLoadDialect in order for the context to take
   /// ownership of the dialect and for delayed interface registration to happen.
-<<<<<<< HEAD
-  void insert(TypeID typeID, StringRef name, DialectAllocatorFunction ctor);
-=======
   void insert(TypeID typeID, StringRef name,
               const DialectAllocatorFunction &ctor);
->>>>>>> 2ab1d525
 
   /// Return an allocation function for constructing the dialect identified by
   /// its namespace, or nullptr if the namespace is not in this registry.
@@ -367,11 +346,7 @@
   /// the registry.
   template <typename DialectTy>
   void addDialectInterface(TypeID interfaceTypeID,
-<<<<<<< HEAD
-                           InterfaceAllocatorFunction allocator) {
-=======
                            DialectInterfaceAllocatorFunction allocator) {
->>>>>>> 2ab1d525
     addDialectInterface(DialectTy::getDialectNamespace(), interfaceTypeID,
                         allocator);
   }
@@ -386,8 +361,6 @@
         });
   }
 
-<<<<<<< HEAD
-=======
   /// Add an external op interface model for an op that belongs to a dialect,
   /// both provided as template parameters. The dialect must be present in the
   /// registry.
@@ -417,7 +390,6 @@
     addStorageUserInterface<TypeTy, ModelTy>(DialectTy::getDialectNamespace());
   }
 
->>>>>>> 2ab1d525
   /// Register any interfaces required for the given dialect (based on its
   /// TypeID). Users are not expected to call this directly.
   void registerDelayedInterfaces(Dialect *dialect) const;
@@ -426,9 +398,6 @@
   /// Add an interface constructed with the given allocation function to the
   /// dialect identified by its namespace.
   void addDialectInterface(StringRef dialectName, TypeID interfaceTypeID,
-<<<<<<< HEAD
-                           InterfaceAllocatorFunction allocator);
-=======
                            const DialectInterfaceAllocatorFunction &allocator);
 
   /// Add an attribute/operation/type interface constructible with the given
@@ -447,7 +416,6 @@
                          ObjectTy::template attachInterface<ModelTy>(*context);
                        });
   }
->>>>>>> 2ab1d525
 
   MapTy registry;
   InterfaceMapTy interfaces;
