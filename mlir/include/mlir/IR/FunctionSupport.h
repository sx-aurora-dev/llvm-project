--- conflicted
+++ resolved
@@ -96,11 +96,7 @@
 /// Get a FunctionLike operation's body.
 Region &getFunctionBody(Operation *op);
 
-<<<<<<< HEAD
-} // namespace impl
-=======
 } // namespace function_like_impl
->>>>>>> a2ce6ee6
 
 namespace OpTrait {
 
@@ -155,11 +151,7 @@
   bool isExternal() { return empty(); }
 
   Region &getBody() {
-<<<<<<< HEAD
-    return ::mlir::impl::getFunctionBody(this->getOperation());
-=======
     return function_like_impl::getFunctionBody(this->getOperation());
->>>>>>> a2ce6ee6
   }
 
   /// Delete all blocks from this function.
@@ -226,9 +218,6 @@
   /// hide this one if the concrete class does not use FunctionType for the
   /// function type under the hood.
   FunctionType getType() {
-<<<<<<< HEAD
-    return ::mlir::impl::getFunctionType(this->getOperation());
-=======
     return function_like_impl::getFunctionType(this->getOperation());
   }
 
@@ -246,7 +235,6 @@
                                          TypeRange resultTypes) {
     return getType().getWithArgsAndResults(argIndices, argTypes, resultIndices,
                                            resultTypes);
->>>>>>> a2ce6ee6
   }
 
   /// Return the type of this function without the specified arguments and
@@ -702,11 +690,7 @@
 
 template <typename ConcreteType>
 void FunctionLike<ConcreteType>::setType(FunctionType newType) {
-<<<<<<< HEAD
-  ::mlir::impl::setFunctionType(this->getOperation(), newType);
-=======
   function_like_impl::setFunctionType(this->getOperation(), newType);
->>>>>>> a2ce6ee6
 }
 
 //===----------------------------------------------------------------------===//
@@ -718,20 +702,10 @@
 void FunctionLike<ConcreteType>::setArgAttrs(
     unsigned index, ArrayRef<NamedAttribute> attributes) {
   assert(index < getNumArguments() && "invalid argument number");
-<<<<<<< HEAD
-  SmallString<8> nameOut;
-  getArgAttrName(index, nameOut);
-
-  Operation *op = this->getOperation();
-  if (attributes.empty())
-    return (void)op->removeAttr(nameOut);
-  op->setAttr(nameOut, DictionaryAttr::get(op->getContext(), attributes));
-=======
   Operation *op = this->getOperation();
   return function_like_impl::detail::setArgResAttrDict(
       op, function_like_impl::getArgDictAttrName(), getNumArguments(), index,
       DictionaryAttr::get(op->getContext(), attributes));
->>>>>>> a2ce6ee6
 }
 
 template <typename ConcreteType>
@@ -780,13 +754,9 @@
     unsigned index, ArrayRef<NamedAttribute> attributes) {
   assert(index < getNumResults() && "invalid result number");
   Operation *op = this->getOperation();
-<<<<<<< HEAD
-  op->setAttr(nameOut, DictionaryAttr::get(op->getContext(), attributes));
-=======
   return function_like_impl::detail::setArgResAttrDict(
       op, function_like_impl::getResultDictAttrName(), getNumResults(), index,
       DictionaryAttr::get(op->getContext(), attributes));
->>>>>>> a2ce6ee6
 }
 
 template <typename ConcreteType>
