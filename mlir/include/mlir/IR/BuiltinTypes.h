//===- BuiltinTypes.h - MLIR Builtin Type Classes ---------------*- C++ -*-===//
//
// Part of the LLVM Project, under the Apache License v2.0 with LLVM Exceptions.
// See https://llvm.org/LICENSE.txt for license information.
// SPDX-License-Identifier: Apache-2.0 WITH LLVM-exception
//
//===----------------------------------------------------------------------===//

#ifndef MLIR_IR_BUILTINTYPES_H
#define MLIR_IR_BUILTINTYPES_H

<<<<<<< HEAD
#include "mlir/IR/Attributes.h"
#include "mlir/IR/Types.h"
=======
#include "BuiltinAttributeInterfaces.h"
#include "SubElementInterfaces.h"
>>>>>>> a2ce6ee6

namespace llvm {
struct fltSemantics;
} // namespace llvm

namespace mlir {
class AffineExpr;
class AffineMap;
class FloatType;
class IndexType;
class IntegerType;
<<<<<<< HEAD
=======
class StringAttr;
>>>>>>> a2ce6ee6
class TypeRange;

//===----------------------------------------------------------------------===//
// FloatType
//===----------------------------------------------------------------------===//

class FloatType : public Type {
public:
  using Type::Type;

  // Convenience factories.
  static FloatType getBF16(MLIRContext *ctx);
  static FloatType getF16(MLIRContext *ctx);
  static FloatType getF32(MLIRContext *ctx);
  static FloatType getF64(MLIRContext *ctx);
  static FloatType getF80(MLIRContext *ctx);
  static FloatType getF128(MLIRContext *ctx);

  /// Methods for support type inquiry through isa, cast, and dyn_cast.
  static bool classof(Type type);

  /// Return the bitwidth of this float type.
  unsigned getWidth();

  /// Get or create a new FloatType with bitwidth scaled by `scale`.
  /// Return null if the scaled element type cannot be represented.
  FloatType scaleElementBitwidth(unsigned scale);

  /// Return the floating semantics of this float type.
  const llvm::fltSemantics &getFloatSemantics();
};

//===----------------------------------------------------------------------===//
// ShapedType
//===----------------------------------------------------------------------===//

/// This is a common base class between Vector, UnrankedTensor, RankedTensor,
/// and MemRef types because they share behavior and semantics around shape,
/// rank, and fixed element type. Any type with these semantics should inherit
/// from ShapedType.
class ShapedType : public Type {
public:
  using Type::Type;

  // TODO: merge these two special values in a single one used everywhere.
  // Unfortunately, uses of `-1` have crept deep into the codebase now and are
  // hard to track.
  static constexpr int64_t kDynamicSize = -1;
  static constexpr int64_t kDynamicStrideOrOffset =
      std::numeric_limits<int64_t>::min();

  /// Return clone of this type with new shape and element type.
  ShapedType clone(ArrayRef<int64_t> shape, Type elementType);
  ShapedType clone(ArrayRef<int64_t> shape);
  ShapedType clone(Type elementType);

  /// Return the element type.
  Type getElementType() const;

  /// If an element type is an integer or a float, return its width. Otherwise,
  /// abort.
  unsigned getElementTypeBitWidth() const;

  /// If it has static shape, return the number of elements. Otherwise, abort.
  int64_t getNumElements() const;

  /// If this is a ranked type, return the rank. Otherwise, abort.
  int64_t getRank() const;

  /// Whether or not this is a ranked type. Memrefs, vectors and ranked tensors
  /// have a rank, while unranked tensors do not.
  bool hasRank() const;

  /// If this is a ranked type, return the shape. Otherwise, abort.
  ArrayRef<int64_t> getShape() const;

  /// If this is unranked type or any dimension has unknown size (<0), it
  /// doesn't have static shape. If all dimensions have known size (>= 0), it
  /// has static shape.
  bool hasStaticShape() const;

  /// If this has a static shape and the shape is equal to `shape` return true.
  bool hasStaticShape(ArrayRef<int64_t> shape) const;

  /// If this is a ranked type, return the number of dimensions with dynamic
  /// size. Otherwise, abort.
  int64_t getNumDynamicDims() const;

  /// If this is ranked type, return the size of the specified dimension.
  /// Otherwise, abort.
  int64_t getDimSize(unsigned idx) const;

  /// Returns true if this dimension has a dynamic size (for ranked types);
  /// aborts for unranked types.
  bool isDynamicDim(unsigned idx) const;

  /// Returns the position of the dynamic dimension relative to just the dynamic
  /// dimensions, given its `index` within the shape.
  unsigned getDynamicDimIndex(unsigned index) const;

  /// Get the total amount of bits occupied by a value of this type.  This does
  /// not take into account any memory layout or widening constraints, e.g. a
  /// vector<3xi57> is reported to occupy 3x57=171 bit, even though in practice
  /// it will likely be stored as in a 4xi64 vector register.  Fail an assertion
  /// if the size cannot be computed statically, i.e. if the type has a dynamic
  /// shape or if its elemental type does not have a known bit width.
  int64_t getSizeInBits() const;

  /// Methods for support type inquiry through isa, cast, and dyn_cast.
  static bool classof(Type type);

  /// Whether the given dimension size indicates a dynamic dimension.
  static constexpr bool isDynamic(int64_t dSize) {
    return dSize == kDynamicSize;
  }
  static constexpr bool isDynamicStrideOrOffset(int64_t dStrideOrOffset) {
    return dStrideOrOffset == kDynamicStrideOrOffset;
  }
};

//===----------------------------------------------------------------------===//
// TensorType
//===----------------------------------------------------------------------===//

/// Tensor types represent multi-dimensional arrays, and have two variants:
/// RankedTensorType and UnrankedTensorType.
class TensorType : public ShapedType {
public:
  using ShapedType::ShapedType;

  /// Return true if the specified element type is ok in a tensor.
  static bool isValidElementType(Type type);

  /// Methods for support type inquiry through isa, cast, and dyn_cast.
  static bool classof(Type type);
};

//===----------------------------------------------------------------------===//
// BaseMemRefType
<<<<<<< HEAD
=======
//===----------------------------------------------------------------------===//

/// Base MemRef for Ranked and Unranked variants
class BaseMemRefType : public ShapedType {
public:
  using ShapedType::ShapedType;

  /// Return true if the specified element type is ok in a memref.
  static bool isValidElementType(Type type);

  /// Methods for support type inquiry through isa, cast, and dyn_cast.
  static bool classof(Type type);

  /// Returns the memory space in which data referred to by this memref resides.
  Attribute getMemorySpace() const;

  /// [deprecated] Returns the memory space in old raw integer representation.
  /// New `Attribute getMemorySpace()` method should be used instead.
  unsigned getMemorySpaceAsInt() const;
};

} // namespace mlir

//===----------------------------------------------------------------------===//
// Tablegen Type Declarations
//===----------------------------------------------------------------------===//

#define GET_TYPEDEF_CLASSES
#include "mlir/IR/BuiltinTypes.h.inc"

//===----------------------------------------------------------------------===//
// Tablegen Interface Declarations
//===----------------------------------------------------------------------===//

#include "mlir/IR/BuiltinTypeInterfaces.h.inc"

namespace mlir {

//===----------------------------------------------------------------------===//
// MemRefType
>>>>>>> a2ce6ee6
//===----------------------------------------------------------------------===//

/// This is a builder type that keeps local references to arguments. Arguments
/// that are passed into the builder must outlive the builder.
class MemRefType::Builder {
public:
<<<<<<< HEAD
  using ShapedType::ShapedType;
=======
  // Build from another MemRefType.
  explicit Builder(MemRefType other)
      : shape(other.getShape()), elementType(other.getElementType()),
        layout(other.getLayout()), memorySpace(other.getMemorySpace()) {}

  // Build from scratch.
  Builder(ArrayRef<int64_t> shape, Type elementType)
      : shape(shape), elementType(elementType) {}

  Builder &setShape(ArrayRef<int64_t> newShape) {
    shape = newShape;
    return *this;
  }
>>>>>>> a2ce6ee6

  Builder &setElementType(Type newElementType) {
    elementType = newElementType;
    return *this;
  }

  Builder &setLayout(MemRefLayoutAttrInterface newLayout) {
    layout = newLayout;
    return *this;
  }

<<<<<<< HEAD
  /// Returns the memory space in which data referred to by this memref resides.
  Attribute getMemorySpace() const;

  /// [deprecated] Returns the memory space in old raw integer representation.
  /// New `Attribute getMemorySpace()` method should be used instead.
  unsigned getMemorySpaceAsInt() const;
=======
  Builder &setMemorySpace(Attribute newMemorySpace) {
    memorySpace = newMemorySpace;
    return *this;
  }

  // [deprecated] `setMemorySpace(Attribute)` should be used instead.
  Builder &setMemorySpace(unsigned newMemorySpace);

  operator MemRefType() {
    return MemRefType::get(shape, elementType, layout, memorySpace);
  }

private:
  ArrayRef<int64_t> shape;
  Type elementType;
  MemRefLayoutAttrInterface layout;
  Attribute memorySpace;
>>>>>>> a2ce6ee6
};

} // end namespace mlir

//===----------------------------------------------------------------------===//
// Tablegen Type Declarations
//===----------------------------------------------------------------------===//

#define GET_TYPEDEF_CLASSES
#include "mlir/IR/BuiltinTypes.h.inc"

namespace mlir {
//===----------------------------------------------------------------------===//
<<<<<<< HEAD
// MemRefType
//===----------------------------------------------------------------------===//

/// This is a builder type that keeps local references to arguments. Arguments
/// that are passed into the builder must out-live the builder.
class MemRefType::Builder {
public:
  // Build from another MemRefType.
  explicit Builder(MemRefType other)
      : shape(other.getShape()), elementType(other.getElementType()),
        affineMaps(other.getAffineMaps()), memorySpace(other.getMemorySpace()) {
  }

  // Build from scratch.
  Builder(ArrayRef<int64_t> shape, Type elementType)
      : shape(shape), elementType(elementType), affineMaps() {}

  Builder &setShape(ArrayRef<int64_t> newShape) {
    shape = newShape;
    return *this;
  }

  Builder &setElementType(Type newElementType) {
    elementType = newElementType;
    return *this;
  }

  Builder &setAffineMaps(ArrayRef<AffineMap> newAffineMaps) {
    affineMaps = newAffineMaps;
    return *this;
  }

  Builder &setMemorySpace(Attribute newMemorySpace) {
    memorySpace = newMemorySpace;
    return *this;
  }

  // [deprecated] `setMemorySpace(Attribute)` should be used instead.
  Builder &setMemorySpace(unsigned newMemorySpace);

  operator MemRefType() {
    return MemRefType::get(shape, elementType, affineMaps, memorySpace);
=======
// RankedTensorType
//===----------------------------------------------------------------------===//

/// This is a builder type that keeps local references to arguments. Arguments
/// that are passed into the builder must outlive the builder.
class RankedTensorType::Builder {
public:
  /// Build from another RankedTensorType.
  explicit Builder(RankedTensorType other)
      : shape(other.getShape()), elementType(other.getElementType()),
        encoding(other.getEncoding()) {}

  /// Build from scratch.
  Builder(ArrayRef<int64_t> shape, Type elementType, Attribute encoding)
      : shape(shape), elementType(elementType), encoding(encoding) {}

  Builder &setShape(ArrayRef<int64_t> newShape) {
    shape = newShape;
    return *this;
  }

  Builder &setElementType(Type newElementType) {
    elementType = newElementType;
    return *this;
  }

  Builder &setEncoding(Attribute newEncoding) {
    encoding = newEncoding;
    return *this;
  }

  /// Erase a dim from shape @pos.
  Builder &dropDim(unsigned pos) {
    assert(pos < shape.size() && "overflow");
    if (storage.empty())
      storage.append(shape.begin(), shape.end());
    storage.erase(storage.begin() + pos);
    shape = {storage.data(), storage.size()};
    return *this;
  }

  operator RankedTensorType() {
    return RankedTensorType::get(shape, elementType, encoding);
  }

private:
  ArrayRef<int64_t> shape;
  // Owning shape data for copy-on-write operations.
  SmallVector<int64_t> storage;
  Type elementType;
  Attribute encoding;
};

//===----------------------------------------------------------------------===//
// VectorType
//===----------------------------------------------------------------------===//

/// This is a builder type that keeps local references to arguments. Arguments
/// that are passed into the builder must outlive the builder.
class VectorType::Builder {
public:
  /// Build from another VectorType.
  explicit Builder(VectorType other)
      : shape(other.getShape()), elementType(other.getElementType()),
        numScalableDims(other.getNumScalableDims()) {}

  /// Build from scratch.
  Builder(ArrayRef<int64_t> shape, Type elementType,
          unsigned numScalableDims = 0)
      : shape(shape), elementType(elementType),
        numScalableDims(numScalableDims) {}

  Builder &setShape(ArrayRef<int64_t> newShape,
                    unsigned newNumScalableDims = 0) {
    numScalableDims = newNumScalableDims;
    shape = newShape;
    return *this;
  }

  Builder &setElementType(Type newElementType) {
    elementType = newElementType;
    return *this;
  }

  /// Erase a dim from shape @pos.
  Builder &dropDim(unsigned pos) {
    assert(pos < shape.size() && "overflow");
    if (pos >= shape.size() - numScalableDims)
      numScalableDims--;
    if (storage.empty())
      storage.append(shape.begin(), shape.end());
    storage.erase(storage.begin() + pos);
    shape = {storage.data(), storage.size()};
    return *this;
  }

  /// In the particular case where the vector has a single dimension that we
  /// drop, return the scalar element type.
  // TODO: unify once we have a VectorType that supports 0-D.
  operator Type() {
    if (shape.empty())
      return elementType;
    return VectorType::get(shape, elementType, numScalableDims);
>>>>>>> a2ce6ee6
  }

private:
  ArrayRef<int64_t> shape;
<<<<<<< HEAD
  Type elementType;
  ArrayRef<AffineMap> affineMaps;
  Attribute memorySpace;
};
=======
  // Owning shape data for copy-on-write operations.
  SmallVector<int64_t> storage;
  Type elementType;
  unsigned numScalableDims;
};

/// Given an `originalShape` and a `reducedShape` assumed to be a subset of
/// `originalShape` with some `1` entries erased, return the set of indices
/// that specifies which of the entries of `originalShape` are dropped to obtain
/// `reducedShape`. The returned mask can be applied as a projection to
/// `originalShape` to obtain the `reducedShape`. This mask is useful to track
/// which dimensions must be kept when e.g. compute MemRef strides under
/// rank-reducing operations. Return None if reducedShape cannot be obtained
/// by dropping only `1` entries in `originalShape`.
llvm::Optional<llvm::SmallDenseSet<unsigned>>
computeRankReductionMask(ArrayRef<int64_t> originalShape,
                         ArrayRef<int64_t> reducedShape);

/// Enum that captures information related to verifier error conditions on
/// slice insert/extract type of ops.
enum class SliceVerificationResult {
  Success,
  RankTooLarge,
  SizeMismatch,
  ElemTypeMismatch,
  // Error codes to ops with a memory space and a layout annotation.
  MemSpaceMismatch,
  LayoutMismatch
};

/// Check if `originalType` can be rank reduced to `candidateReducedType` type
/// by dropping some dimensions with static size `1`.
/// Return `SliceVerificationResult::Success` on success or an appropriate error
/// code.
SliceVerificationResult isRankReducedType(ShapedType originalType,
                                          ShapedType candidateReducedType);
>>>>>>> a2ce6ee6

//===----------------------------------------------------------------------===//
// Deferred Method Definitions
//===----------------------------------------------------------------------===//

inline bool BaseMemRefType::classof(Type type) {
  return type.isa<MemRefType, UnrankedMemRefType>();
}

inline bool BaseMemRefType::isValidElementType(Type type) {
  return type.isIntOrIndexOrFloat() ||
         type.isa<ComplexType, MemRefType, VectorType, UnrankedMemRefType>() ||
         type.isa<MemRefElementTypeInterface>();
}

inline bool FloatType::classof(Type type) {
  return type.isa<BFloat16Type, Float16Type, Float32Type, Float64Type,
                  Float80Type, Float128Type>();
}

inline FloatType FloatType::getBF16(MLIRContext *ctx) {
  return BFloat16Type::get(ctx);
}

inline FloatType FloatType::getF16(MLIRContext *ctx) {
  return Float16Type::get(ctx);
}

inline FloatType FloatType::getF32(MLIRContext *ctx) {
  return Float32Type::get(ctx);
}

inline FloatType FloatType::getF64(MLIRContext *ctx) {
  return Float64Type::get(ctx);
}

inline FloatType FloatType::getF80(MLIRContext *ctx) {
  return Float80Type::get(ctx);
}

inline FloatType FloatType::getF128(MLIRContext *ctx) {
  return Float128Type::get(ctx);
}

inline bool ShapedType::classof(Type type) {
  return type.isa<RankedTensorType, VectorType, UnrankedTensorType,
                  UnrankedMemRefType, MemRefType>();
}

inline bool TensorType::classof(Type type) {
  return type.isa<RankedTensorType, UnrankedTensorType>();
}

//===----------------------------------------------------------------------===//
// Type Utilities
//===----------------------------------------------------------------------===//

/// Returns the strides of the MemRef if the layout map is in strided form.
/// MemRefs with a layout map in strided form include:
///   1. empty or identity layout map, in which case the stride information is
///      the canonical form computed from sizes;
///   2. single affine map layout of the form `K + k0 * d0 + ... kn * dn`,
///      where K and ki's are constants or symbols.
///
/// A stride specification is a list of integer values that are either static
/// or dynamic (encoded with getDynamicStrideOrOffset()). Strides encode the
/// distance in the number of elements between successive entries along a
/// particular dimension.
///
/// For example, `memref<42x16xf32, (64 * d0 + d1)>` specifies a view into a
/// non-contiguous memory region of `42` by `16` `f32` elements in which the
/// distance between two consecutive elements along the outer dimension is `1`
/// and the distance between two consecutive elements along the inner dimension
/// is `64`.
///
/// The convention is that the strides for dimensions d0, .. dn appear in
/// order to make indexing intuitive into the result.
LogicalResult getStridesAndOffset(MemRefType t,
                                  SmallVectorImpl<int64_t> &strides,
                                  int64_t &offset);
LogicalResult getStridesAndOffset(MemRefType t,
                                  SmallVectorImpl<AffineExpr> &strides,
                                  AffineExpr &offset);

/// Given a list of strides (in which MemRefType::getDynamicStrideOrOffset()
/// represents a dynamic value), return the single result AffineMap which
/// represents the linearized strided layout map. Dimensions correspond to the
/// offset followed by the strides in order. Symbols are inserted for each
/// dynamic dimension in order. A stride cannot take value `0`.
///
/// Examples:
/// =========
///
///   1. For offset: 0 strides: ?, ?, 1 return
///         (i, j, k)[M, N]->(M * i + N * j + k)
///
///   2. For offset: 3 strides: 32, ?, 16 return
///         (i, j, k)[M]->(3 + 32 * i + M * j + 16 * k)
///
///   3. For offset: ? strides: ?, ?, ? return
///         (i, j, k)[off, M, N, P]->(off + M * i + N * j + P * k)
AffineMap makeStridedLinearLayoutMap(ArrayRef<int64_t> strides, int64_t offset,
                                     MLIRContext *context);

/// Return a version of `t` with identity layout if it can be determined
/// statically that the layout is the canonical contiguous strided layout.
/// Otherwise pass `t`'s layout into `simplifyAffineMap` and return a copy of
/// `t` with simplified layout.
MemRefType canonicalizeStridedLayout(MemRefType t);

/// Return a version of `t` with a layout that has all dynamic offset and
/// strides. This is used to erase the static layout.
MemRefType eraseStridedLayout(MemRefType t);

/// Given MemRef `sizes` that are either static or dynamic, returns the
/// canonical "contiguous" strides AffineExpr. Strides are multiplicative and
/// once a dynamic dimension is encountered, all canonical strides become
/// dynamic and need to be encoded with a different symbol.
/// For canonical strides expressions, the offset is always 0 and and fastest
/// varying stride is always `1`.
///
/// Examples:
///   - memref<3x4x5xf32> has canonical stride expression
///         `20*exprs[0] + 5*exprs[1] + exprs[2]`.
///   - memref<3x?x5xf32> has canonical stride expression
///         `s0*exprs[0] + 5*exprs[1] + exprs[2]`.
///   - memref<3x4x?xf32> has canonical stride expression
///         `s1*exprs[0] + s0*exprs[1] + exprs[2]`.
AffineExpr makeCanonicalStridedLayoutExpr(ArrayRef<int64_t> sizes,
                                          ArrayRef<AffineExpr> exprs,
                                          MLIRContext *context);

/// Return the result of makeCanonicalStrudedLayoutExpr for the common case
/// where `exprs` is {d0, d1, .., d_(sizes.size()-1)}
AffineExpr makeCanonicalStridedLayoutExpr(ArrayRef<int64_t> sizes,
                                          MLIRContext *context);

/// Return true if the layout for `t` is compatible with strided semantics.
bool isStrided(MemRefType t);

/// Return the layout map in strided linear layout AffineMap form.
/// Return null if the layout is not compatible with a strided layout.
AffineMap getStridedLinearLayoutMap(MemRefType t);

<<<<<<< HEAD
} // end namespace mlir
=======
/// Helper determining if a memref is static-shape and contiguous-row-major
/// layout, while still allowing for an arbitrary offset (any static or
/// dynamic value).
bool isStaticShapeAndContiguousRowMajor(MemRefType memrefType);

} // namespace mlir
>>>>>>> a2ce6ee6

#endif // MLIR_IR_BUILTINTYPES_H<|MERGE_RESOLUTION|>--- conflicted
+++ resolved
@@ -9,13 +9,8 @@
 #ifndef MLIR_IR_BUILTINTYPES_H
 #define MLIR_IR_BUILTINTYPES_H
 
-<<<<<<< HEAD
-#include "mlir/IR/Attributes.h"
-#include "mlir/IR/Types.h"
-=======
 #include "BuiltinAttributeInterfaces.h"
 #include "SubElementInterfaces.h"
->>>>>>> a2ce6ee6
 
 namespace llvm {
 struct fltSemantics;
@@ -27,10 +22,7 @@
 class FloatType;
 class IndexType;
 class IntegerType;
-<<<<<<< HEAD
-=======
 class StringAttr;
->>>>>>> a2ce6ee6
 class TypeRange;
 
 //===----------------------------------------------------------------------===//
@@ -170,8 +162,6 @@
 
 //===----------------------------------------------------------------------===//
 // BaseMemRefType
-<<<<<<< HEAD
-=======
 //===----------------------------------------------------------------------===//
 
 /// Base MemRef for Ranked and Unranked variants
@@ -212,16 +202,12 @@
 
 //===----------------------------------------------------------------------===//
 // MemRefType
->>>>>>> a2ce6ee6
 //===----------------------------------------------------------------------===//
 
 /// This is a builder type that keeps local references to arguments. Arguments
 /// that are passed into the builder must outlive the builder.
 class MemRefType::Builder {
 public:
-<<<<<<< HEAD
-  using ShapedType::ShapedType;
-=======
   // Build from another MemRefType.
   explicit Builder(MemRefType other)
       : shape(other.getShape()), elementType(other.getElementType()),
@@ -235,7 +221,6 @@
     shape = newShape;
     return *this;
   }
->>>>>>> a2ce6ee6
 
   Builder &setElementType(Type newElementType) {
     elementType = newElementType;
@@ -247,14 +232,6 @@
     return *this;
   }
 
-<<<<<<< HEAD
-  /// Returns the memory space in which data referred to by this memref resides.
-  Attribute getMemorySpace() const;
-
-  /// [deprecated] Returns the memory space in old raw integer representation.
-  /// New `Attribute getMemorySpace()` method should be used instead.
-  unsigned getMemorySpaceAsInt() const;
-=======
   Builder &setMemorySpace(Attribute newMemorySpace) {
     memorySpace = newMemorySpace;
     return *this;
@@ -272,64 +249,9 @@
   Type elementType;
   MemRefLayoutAttrInterface layout;
   Attribute memorySpace;
->>>>>>> a2ce6ee6
-};
-
-} // end namespace mlir
-
-//===----------------------------------------------------------------------===//
-// Tablegen Type Declarations
-//===----------------------------------------------------------------------===//
-
-#define GET_TYPEDEF_CLASSES
-#include "mlir/IR/BuiltinTypes.h.inc"
-
-namespace mlir {
-//===----------------------------------------------------------------------===//
-<<<<<<< HEAD
-// MemRefType
-//===----------------------------------------------------------------------===//
-
-/// This is a builder type that keeps local references to arguments. Arguments
-/// that are passed into the builder must out-live the builder.
-class MemRefType::Builder {
-public:
-  // Build from another MemRefType.
-  explicit Builder(MemRefType other)
-      : shape(other.getShape()), elementType(other.getElementType()),
-        affineMaps(other.getAffineMaps()), memorySpace(other.getMemorySpace()) {
-  }
-
-  // Build from scratch.
-  Builder(ArrayRef<int64_t> shape, Type elementType)
-      : shape(shape), elementType(elementType), affineMaps() {}
-
-  Builder &setShape(ArrayRef<int64_t> newShape) {
-    shape = newShape;
-    return *this;
-  }
-
-  Builder &setElementType(Type newElementType) {
-    elementType = newElementType;
-    return *this;
-  }
-
-  Builder &setAffineMaps(ArrayRef<AffineMap> newAffineMaps) {
-    affineMaps = newAffineMaps;
-    return *this;
-  }
-
-  Builder &setMemorySpace(Attribute newMemorySpace) {
-    memorySpace = newMemorySpace;
-    return *this;
-  }
-
-  // [deprecated] `setMemorySpace(Attribute)` should be used instead.
-  Builder &setMemorySpace(unsigned newMemorySpace);
-
-  operator MemRefType() {
-    return MemRefType::get(shape, elementType, affineMaps, memorySpace);
-=======
+};
+
+//===----------------------------------------------------------------------===//
 // RankedTensorType
 //===----------------------------------------------------------------------===//
 
@@ -433,17 +355,10 @@
     if (shape.empty())
       return elementType;
     return VectorType::get(shape, elementType, numScalableDims);
->>>>>>> a2ce6ee6
   }
 
 private:
   ArrayRef<int64_t> shape;
-<<<<<<< HEAD
-  Type elementType;
-  ArrayRef<AffineMap> affineMaps;
-  Attribute memorySpace;
-};
-=======
   // Owning shape data for copy-on-write operations.
   SmallVector<int64_t> storage;
   Type elementType;
@@ -480,7 +395,6 @@
 /// code.
 SliceVerificationResult isRankReducedType(ShapedType originalType,
                                           ShapedType candidateReducedType);
->>>>>>> a2ce6ee6
 
 //===----------------------------------------------------------------------===//
 // Deferred Method Definitions
@@ -625,15 +539,11 @@
 /// Return null if the layout is not compatible with a strided layout.
 AffineMap getStridedLinearLayoutMap(MemRefType t);
 
-<<<<<<< HEAD
-} // end namespace mlir
-=======
 /// Helper determining if a memref is static-shape and contiguous-row-major
 /// layout, while still allowing for an arbitrary offset (any static or
 /// dynamic value).
 bool isStaticShapeAndContiguousRowMajor(MemRefType memrefType);
 
 } // namespace mlir
->>>>>>> a2ce6ee6
 
 #endif // MLIR_IR_BUILTINTYPES_H