//===- BuiltinOps.td - Builtin operation definitions -------*- tablegen -*-===//
//
// Part of the LLVM Project, under the Apache License v2.0 with LLVM Exceptions.
// See https://llvm.org/LICENSE.txt for license information.
// SPDX-License-Identifier: Apache-2.0 WITH LLVM-exception
//
//===----------------------------------------------------------------------===//
//
// Defines the set of builtin MLIR operations, or the set of operations
// necessary for the validity of and defining the IR.
//
//===----------------------------------------------------------------------===//

#ifndef BUILTIN_OPS
#define BUILTIN_OPS

include "mlir/IR/BuiltinDialect.td"
include "mlir/IR/OpAsmInterface.td"
include "mlir/IR/RegionKindInterface.td"
include "mlir/IR/SymbolInterfaces.td"
include "mlir/Interfaces/CallInterfaces.td"
include "mlir/Interfaces/CastInterfaces.td"
<<<<<<< HEAD
=======
include "mlir/Interfaces/DataLayoutInterfaces.td"
>>>>>>> a2ce6ee6
include "mlir/Interfaces/SideEffectInterfaces.td"

// Base class for Builtin dialect ops.
class Builtin_Op<string mnemonic, list<OpTrait> traits = []> :
    Op<Builtin_Dialect, mnemonic, traits>;

//===----------------------------------------------------------------------===//
// FuncOp
//===----------------------------------------------------------------------===//

def FuncOp : Builtin_Op<"func", [
  AffineScope, AutomaticAllocationScope, CallableOpInterface, FunctionLike,
  IsolatedFromAbove, Symbol
]> {
  let summary = "An operation with a name containing a single `SSACFG` region";
  let description = [{
    Operations within the function cannot implicitly capture values defined
    outside of the function, i.e. Functions are `IsolatedFromAbove`. All
    external references must use function arguments or attributes that establish
    a symbolic connection (e.g. symbols referenced by name via a string
    attribute like SymbolRefAttr). An external function declaration (used when
    referring to a function declared in some other module) has no body. While
    the MLIR textual form provides a nice inline syntax for function arguments,
    they are internally represented as “block arguments” to the first block in
    the region.

    Only dialect attribute names may be specified in the attribute dictionaries
    for function arguments, results, or the function itself.

    Example:

    ```mlir
    // External function definitions.
    func @abort()
    func @scribble(i32, i64, memref<? x 128 x f32, #layout_map0>) -> f64

    // A function that returns its argument twice:
    func @count(%x: i64) -> (i64, i64)
      attributes {fruit: "banana"} {
      return %x, %x: i64, i64
    }

    // A function with an argument attribute
    func @example_fn_arg(%x: i32 {swift.self = unit})

    // A function with a result attribute
    func @example_fn_result() -> (f64 {dialectName.attrName = 0 : i64})

    // A function with an attribute
    func @example_fn_attr() attributes {dialectName.attrName = false}
    ```
  }];

  let arguments = (ins SymbolNameAttr:$sym_name,
                       TypeAttr:$type,
                       OptionalAttr<StrAttr>:$sym_visibility);
  let regions = (region AnyRegion:$body);

  let builders = [OpBuilder<(ins
    "StringRef":$name, "FunctionType":$type,
    CArg<"ArrayRef<NamedAttribute>", "{}">:$attrs,
    CArg<"ArrayRef<DictionaryAttr>", "{}">:$argAttrs)
  >];
  let extraClassDeclaration = [{
    static FuncOp create(Location location, StringRef name, FunctionType type,
                         ArrayRef<NamedAttribute> attrs = {});
    static FuncOp create(Location location, StringRef name, FunctionType type,
                         Operation::dialect_attr_range attrs);
    static FuncOp create(Location location, StringRef name, FunctionType type,
                         ArrayRef<NamedAttribute> attrs,
                         ArrayRef<DictionaryAttr> argAttrs);

    /// Create a deep copy of this function and all of its blocks, remapping any
    /// operands that use values outside of the function using the map that is
    /// provided (leaving them alone if no entry is present). If the mapper
    /// contains entries for function arguments, these arguments are not
    /// included in the new function. Replaces references to cloned sub-values
    /// with the corresponding value that is copied, and adds those mappings to
    /// the mapper.
    FuncOp clone(BlockAndValueMapping &mapper);
    FuncOp clone();

    /// Clone the internal blocks and attributes from this function into dest.
    /// Any cloned blocks are appended to the back of dest. This function
    /// asserts that the attributes of the current function and dest are
    /// compatible.
    void cloneInto(FuncOp dest, BlockAndValueMapping &mapper);

    //===------------------------------------------------------------------===//
    // CallableOpInterface
    //===------------------------------------------------------------------===//

    /// Returns the region on the current operation that is callable. This may
    /// return null in the case of an external callable object, e.g. an external
    /// function.
    ::mlir::Region *getCallableRegion() { return isExternal() ? nullptr : &getBody(); }

    /// Returns the results types that the callable region produces when
    /// executed.
    ArrayRef<Type> getCallableResults() { return getType().getResults(); }

    //===------------------------------------------------------------------===//
    // SymbolOpInterface Methods
    //===------------------------------------------------------------------===//

    bool isDeclaration() { return isExternal(); }

  private:
    // This trait needs access to the hooks defined below.
    friend class OpTrait::FunctionLike<FuncOp>;

    /// Returns the number of arguments. This is a hook for
    /// OpTrait::FunctionLike.
    unsigned getNumFuncArguments() { return getType().getInputs().size(); }

    /// Returns the number of results. This is a hook for OpTrait::FunctionLike.
    unsigned getNumFuncResults() { return getType().getResults().size(); }

    /// Hook for OpTrait::FunctionLike, called after verifying that the 'type'
    /// attribute is present and checks if it holds a function type. Ensures
    /// getType, getNumFuncArguments, and getNumFuncResults can be called
    /// safely.
    LogicalResult verifyType() {
      auto type = getTypeAttr().getValue();
      if (!type.isa<FunctionType>())
        return emitOpError("requires '" + getTypeAttrName() +
                           "' attribute of function type");
      return success();
    }
  }];
  let parser = [{ return ::parseFuncOp(parser, result); }];
  let printer = [{ return ::print(*this, p); }];
  let verifier = [{ return ::verify(*this); }];
}

//===----------------------------------------------------------------------===//
// ModuleOp
//===----------------------------------------------------------------------===//

def ModuleOp : Builtin_Op<"module", [
    AffineScope, IsolatedFromAbove, NoRegionArguments, SymbolTable, Symbol,
    OpAsmOpInterface
  ] # GraphRegionNoTerminator.traits> {
  let summary = "A top level container operation";
  let description = [{
    A `module` represents a top-level container operation. It contains a single
    [graph region](../LangRef.md#control-flow-and-ssacfg-regions) containing a single block
    which can contain any operations and does not have a terminator. Operations
    within this region cannot implicitly capture values defined outside the module,
    i.e. Modules are [IsolatedFromAbove](../Traits.md#isolatedfromabove). Modules have
    an optional [symbol name](../SymbolsAndSymbolTables.md) which can be used to refer
    to them in operations.

    Example:

    ```mlir
    module {
      func @foo()
    }
    ```
  }];

  let arguments = (ins OptionalAttr<SymbolNameAttr>:$sym_name,
                       OptionalAttr<StrAttr>:$sym_visibility);
  let regions = (region SizedRegion<1>:$body);

  let assemblyFormat = "($sym_name^)? attr-dict-with-keyword $body";
  let builders = [OpBuilder<(ins CArg<"Optional<StringRef>", "{}">:$name)>];
  let extraClassDeclaration = [{
    /// Construct a module from the given location with an optional name.
    static ModuleOp create(Location loc, Optional<StringRef> name = llvm::None);

    /// Return the name of this module if present.
    Optional<StringRef> getName() { return sym_name(); }

    //===------------------------------------------------------------------===//
    // SymbolOpInterface Methods
    //===------------------------------------------------------------------===//

    /// A ModuleOp may optionally define a symbol.
    bool isOptionalSymbol() { return true; }

    //===------------------------------------------------------------------===//
    // DataLayoutOpInterface Methods
    //===------------------------------------------------------------------===//

    DataLayoutSpecInterface getDataLayoutSpec();

    //===------------------------------------------------------------------===//
    // OpAsmOpInterface Methods
    //===------------------------------------------------------------------===//

    static ::llvm::StringRef getDefaultDialect() {
      return "builtin";
    }
  }];
  let verifier = [{ return ::verify(*this); }];

  // We need to ensure the block inside the region is properly terminated;
  // the auto-generated builders do not guarantee that.
  let skipDefaultBuilders = 1;
}

//===----------------------------------------------------------------------===//
// UnrealizedConversionCastOp
//===----------------------------------------------------------------------===//

def UnrealizedConversionCastOp : Builtin_Op<"unrealized_conversion_cast", [
    DeclareOpInterfaceMethods<CastOpInterface>, NoSideEffect
  ]> {
  let summary = "An unrealized conversion from one set of types to another";
  let description = [{
    An `unrealized_conversion_cast` operation represents an unrealized
    conversion from one set of types to another, that is used to enable the
    inter-mixing of different type systems. This operation should not be
    attributed any special representational or execution semantics, and is
    generally only intended to be used to satisfy the temporary intermixing of
    type systems during the conversion of one type system to another.

    This operation may produce results of arity 1-N, and accept as input
    operands of arity 0-N.

    Example:

    ```mlir
    // An unrealized 0-1 conversion. These types of conversions are useful in
    // cases where a type is removed from the type system, but not all uses have
    // been converted. For example, imagine we have a tuple type that is
    // expanded to its element types. If only some uses of an empty tuple type
    // instance are converted we still need an instance of the tuple type, but
    // have no inputs to the unrealized conversion.
    %result = unrealized_conversion_cast to !bar.tuple_type<>

    // An unrealized 1-1 conversion.
    %result1 = unrealized_conversion_cast %operand : !foo.type to !bar.lowered_type

    // An unrealized 1-N conversion.
    %results2:2 = unrealized_conversion_cast %tuple_operand : !foo.tuple_type<!foo.type, !foo.type> to !foo.type, !foo.type

    // An unrealized N-1 conversion.
    %result3 = unrealized_conversion_cast %operand, %operand : !foo.type, !foo.type to !bar.tuple_type<!foo.type, !foo.type>
    ```
  }];

  let arguments = (ins Variadic<AnyType>:$inputs);
  let results = (outs Variadic<AnyType>:$outputs);
  let assemblyFormat = [{
    ($inputs^ `:` type($inputs))? `to` type($outputs) attr-dict
  }];
  let hasFolder = 1;
}

//===----------------------------------------------------------------------===//
// UnrealizedConversionCastOp
//===----------------------------------------------------------------------===//

def UnrealizedConversionCastOp : Builtin_Op<"unrealized_conversion_cast", [
    DeclareOpInterfaceMethods<CastOpInterface>, NoSideEffect
  ]> {
  let summary = "An unrealized conversion from one set of types to another";
  let description = [{
    An `unrealized_conversion_cast` operation represents an unrealized
    conversion from one set of types to another, that is used to enable the
    inter-mixing of different type systems. This operation should not be
    attributed any special representational or execution semantics, and is
    generally only intended to be used to satisfy the temporary intermixing of
    type systems during the conversion of one type system to another.

    This operation may produce results of arity 1-N, and accept as input
    operands of arity 0-N.

    Example:

    ```mlir
    // An unrealized 0-1 conversion. These types of conversions are useful in
    // cases where a type is removed from the type system, but not all uses have
    // been converted. For example, imagine we have a tuple type that is
    // expanded to its element types. If only some uses of an empty tuple type
    // instance are converted we still need an instance of the tuple type, but
    // have no inputs to the unrealized conversion.
    %result = unrealized_conversion_cast to !bar.tuple_type<>

    // An unrealized 1-1 conversion.
    %result1 = unrealized_conversion_cast %operand : !foo.type to !bar.lowered_type

    // An unrealized 1-N conversion.
    %results2:2 = unrealized_conversion_cast %tuple_operand : !foo.tuple_type<!foo.type, !foo.type> to !foo.type, !foo.type

    // An unrealized N-1 conversion.
    %result3 = unrealized_conversion_cast %operand, %operand : !foo.type, !foo.type to !bar.tuple_type<!foo.type, !foo.type>
    ```
  }];

  let arguments = (ins Variadic<AnyType>:$inputs);
  let results = (outs Variadic<AnyType>:$outputs);
  let assemblyFormat = [{
    ($inputs^ `:` type($inputs))? `to` type($outputs) attr-dict
  }];
  let hasFolder = 1;
}

#endif // BUILTIN_OPS<|MERGE_RESOLUTION|>--- conflicted
+++ resolved
@@ -20,10 +20,7 @@
 include "mlir/IR/SymbolInterfaces.td"
 include "mlir/Interfaces/CallInterfaces.td"
 include "mlir/Interfaces/CastInterfaces.td"
-<<<<<<< HEAD
-=======
 include "mlir/Interfaces/DataLayoutInterfaces.td"
->>>>>>> a2ce6ee6
 include "mlir/Interfaces/SideEffectInterfaces.td"
 
 // Base class for Builtin dialect ops.
@@ -276,53 +273,4 @@
   let hasFolder = 1;
 }
 
-//===----------------------------------------------------------------------===//
-// UnrealizedConversionCastOp
-//===----------------------------------------------------------------------===//
-
-def UnrealizedConversionCastOp : Builtin_Op<"unrealized_conversion_cast", [
-    DeclareOpInterfaceMethods<CastOpInterface>, NoSideEffect
-  ]> {
-  let summary = "An unrealized conversion from one set of types to another";
-  let description = [{
-    An `unrealized_conversion_cast` operation represents an unrealized
-    conversion from one set of types to another, that is used to enable the
-    inter-mixing of different type systems. This operation should not be
-    attributed any special representational or execution semantics, and is
-    generally only intended to be used to satisfy the temporary intermixing of
-    type systems during the conversion of one type system to another.
-
-    This operation may produce results of arity 1-N, and accept as input
-    operands of arity 0-N.
-
-    Example:
-
-    ```mlir
-    // An unrealized 0-1 conversion. These types of conversions are useful in
-    // cases where a type is removed from the type system, but not all uses have
-    // been converted. For example, imagine we have a tuple type that is
-    // expanded to its element types. If only some uses of an empty tuple type
-    // instance are converted we still need an instance of the tuple type, but
-    // have no inputs to the unrealized conversion.
-    %result = unrealized_conversion_cast to !bar.tuple_type<>
-
-    // An unrealized 1-1 conversion.
-    %result1 = unrealized_conversion_cast %operand : !foo.type to !bar.lowered_type
-
-    // An unrealized 1-N conversion.
-    %results2:2 = unrealized_conversion_cast %tuple_operand : !foo.tuple_type<!foo.type, !foo.type> to !foo.type, !foo.type
-
-    // An unrealized N-1 conversion.
-    %result3 = unrealized_conversion_cast %operand, %operand : !foo.type, !foo.type to !bar.tuple_type<!foo.type, !foo.type>
-    ```
-  }];
-
-  let arguments = (ins Variadic<AnyType>:$inputs);
-  let results = (outs Variadic<AnyType>:$outputs);
-  let assemblyFormat = [{
-    ($inputs^ `:` type($inputs))? `to` type($outputs) attr-dict
-  }];
-  let hasFolder = 1;
-}
-
 #endif // BUILTIN_OPS