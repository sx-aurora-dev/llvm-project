//===- Utils.h - General analysis utilities ---------------------*- C++ -*-===//
//
// Part of the LLVM Project, under the Apache License v2.0 with LLVM Exceptions.
// See https://llvm.org/LICENSE.txt for license information.
// SPDX-License-Identifier: Apache-2.0 WITH LLVM-exception
//
//===----------------------------------------------------------------------===//
//
// This header file defines prototypes for various transformation utilities for
// memref's and non-loop IR structures. These are not passes by themselves but
// are used either by passes, optimization sequences, or in turn by other
// transformation utilities.
//
//===----------------------------------------------------------------------===//

#ifndef MLIR_ANALYSIS_UTILS_H
#define MLIR_ANALYSIS_UTILS_H

#include "mlir/Analysis/AffineStructures.h"
#include "mlir/IR/AffineMap.h"
#include "mlir/IR/Block.h"
#include "mlir/IR/Location.h"
#include "mlir/Support/LLVM.h"
#include "llvm/ADT/SmallVector.h"
#include <memory>

namespace mlir {

class AffineForOp;
class Block;
class Location;
struct MemRefAccess;
class Operation;
class Value;

/// Populates 'loops' with IVs of the loops surrounding 'op' ordered from
/// the outermost 'affine.for' operation to the innermost one.
//  TODO: handle 'affine.if' ops.
void getLoopIVs(Operation &op, SmallVectorImpl<AffineForOp> *loops);

/// Populates 'ops' with IVs of the loops surrounding `op`, along with
/// `affine.if` operations interleaved between these loops, ordered from the
/// outermost `affine.for` or `affine.if` operation to the innermost one.
void getEnclosingAffineForAndIfOps(Operation &op,
                                   SmallVectorImpl<Operation *> *ops);

/// Returns the nesting depth of this operation, i.e., the number of loops
/// surrounding this operation.
unsigned getNestingDepth(Operation *op);

/// Returns whether a loop is a parallel loop and contains a reduction loop.
bool isLoopParallelAndContainsReduction(AffineForOp forOp);

/// Returns in 'sequentialLoops' all sequential loops in loop nest rooted
/// at 'forOp'.
void getSequentialLoops(AffineForOp forOp,
                        llvm::SmallDenseSet<Value, 8> *sequentialLoops);

/// Enumerates different result statuses of slice computation by
/// `computeSliceUnion`
// TODO: Identify and add different kinds of failures during slice computation.
struct SliceComputationResult {
  enum ResultEnum {
    Success,
    IncorrectSliceFailure, // Slice is computed, but it is incorrect.
    GenericFailure,        // Unable to compute src loop computation slice.
  } value;
  SliceComputationResult(ResultEnum v) : value(v) {}
};

/// ComputationSliceState aggregates loop IVs, loop bound AffineMaps and their
/// associated operands for a set of loops within a loop nest (typically the
/// set of loops surrounding a store operation). Loop bound AffineMaps which
/// are non-null represent slices of that loop's iteration space.
struct ComputationSliceState {
  // List of sliced loop IVs (ordered from outermost to innermost).
  // EX: 'ivs[i]' has lower bound 'lbs[i]' and upper bound 'ubs[i]'.
  SmallVector<Value, 4> ivs;
  // List of lower bound AffineMaps.
  SmallVector<AffineMap, 4> lbs;
  // List of upper bound AffineMaps.
  SmallVector<AffineMap, 4> ubs;
  // List of lower bound operands (lbOperands[i] are used by 'lbs[i]').
  std::vector<SmallVector<Value, 4>> lbOperands;
  // List of upper bound operands (ubOperands[i] are used by 'ubs[i]').
  std::vector<SmallVector<Value, 4>> ubOperands;
  // Slice loop nest insertion point in target loop nest.
  Block::iterator insertPoint;
  // Adds to 'cst' with constraints which represent the slice bounds on 'ivs'
  // in 'this'. Specifically, the values in 'ivs' are added to 'cst' as dim
  // identifiers and the values in 'lb/ubOperands' are added as symbols.
  // Constraints are added for all loop IV bounds (dim or symbol), and
  // constraints are added for slice bounds in 'lbs'/'ubs'.
  // Returns failure if we cannot add loop bounds because of unsupported cases.
  LogicalResult getAsConstraints(FlatAffineValueConstraints *cst);

  /// Adds to 'cst' constraints which represent the original loop bounds on
  /// 'ivs' in 'this'. This corresponds to the original domain of the loop nest
  /// from which the slice is being computed. Returns failure if we cannot add
  /// loop bounds because of unsupported cases.
  LogicalResult getSourceAsConstraints(FlatAffineValueConstraints &cst);

  // Clears all bounds and operands in slice state.
  void clearBounds();

  /// Returns true if the computation slice is empty.
  bool isEmpty() const { return ivs.empty(); }

  /// Returns true if the computation slice encloses all the iterations of the
  /// sliced loop nest. Returns false if it does not. Returns llvm::None if it
  /// cannot determine if the slice is maximal or not.
  // TODO: Cache 'isMaximal' so that we don't recompute it when the slice
  // information hasn't changed.
  Optional<bool> isMaximal() const;

<<<<<<< HEAD
=======
  /// Checks the validity of the slice computed. This is done using the
  /// following steps:
  /// 1. Get the new domain of the slice that would be created if fusion
  /// succeeds. This domain gets constructed with source loop IVS and
  /// destination loop IVS as dimensions.
  /// 2. Project out the dimensions of the destination loop from the domain
  /// above calculated in step(1) to express it purely in terms of the source
  /// loop IVs.
  /// 3. Calculate a set difference between the iterations of the new domain and
  /// the original domain of the source loop.
  /// If this difference is empty, the slice is declared to be valid. Otherwise,
  /// return false as it implies that the effective fusion results in at least
  /// one iteration of the slice that was not originally in the source's domain.
  /// If the validity cannot be determined, returns llvm:None.
  Optional<bool> isSliceValid();

>>>>>>> 2ab1d525
  void dump() const;

private:
  /// Fast check to determine if the computation slice is maximal. Returns true
  /// if each slice dimension maps to an existing dst dimension and both the src
  /// and the dst loops for those dimensions have the same bounds. Returns false
  /// if both the src and the dst loops don't have the same bounds. Returns
  /// llvm::None if none of the above can be proven.
  Optional<bool> isSliceMaximalFastCheck() const;
};

/// Computes the computation slice loop bounds for one loop nest as affine maps
/// of the other loop nest's IVs and symbols, using 'dependenceConstraints'
/// computed between 'depSourceAccess' and 'depSinkAccess'.
/// If 'isBackwardSlice' is true, a backwards slice is computed in which the
/// slice bounds of loop nest surrounding 'depSourceAccess' are computed in
/// terms of loop IVs and symbols of the loop nest surrounding 'depSinkAccess'
/// at 'loopDepth'.
/// If 'isBackwardSlice' is false, a forward slice is computed in which the
/// slice bounds of loop nest surrounding 'depSinkAccess' are computed in terms
/// of loop IVs and symbols of the loop nest surrounding 'depSourceAccess' at
/// 'loopDepth'.
/// The slice loop bounds and associated operands are returned in 'sliceState'.
//
//  Backward slice example:
//
//    affine.for %i0 = 0 to 10 {
//      affine.store %cst, %0[%i0] : memref<100xf32>  // 'depSourceAccess'
//    }
//    affine.for %i1 = 0 to 10 {
//      %v = affine.load %0[%i1] : memref<100xf32>    // 'depSinkAccess'
//    }
//
//    // Backward computation slice of loop nest '%i0'.
//    affine.for %i0 = (d0) -> (d0)(%i1) to (d0) -> (d0 + 1)(%i1) {
//      affine.store %cst, %0[%i0] : memref<100xf32>  // 'depSourceAccess'
//    }
//
//  Forward slice example:
//
//    affine.for %i0 = 0 to 10 {
//      affine.store %cst, %0[%i0] : memref<100xf32>  // 'depSourceAccess'
//    }
//    affine.for %i1 = 0 to 10 {
//      %v = affine.load %0[%i1] : memref<100xf32>    // 'depSinkAccess'
//    }
//
//    // Forward computation slice of loop nest '%i1'.
//    affine.for %i1 = (d0) -> (d0)(%i0) to (d0) -> (d0 + 1)(%i0) {
//      %v = affine.load %0[%i1] : memref<100xf32>    // 'depSinkAccess'
//    }
//
void getComputationSliceState(Operation *depSourceOp, Operation *depSinkOp,
                              FlatAffineValueConstraints *dependenceConstraints,
                              unsigned loopDepth, bool isBackwardSlice,
                              ComputationSliceState *sliceState);

/// Return the number of iterations for the `slicetripCountMap` provided.
uint64_t getSliceIterationCount(
    const llvm::SmallDenseMap<Operation *, uint64_t, 8> &sliceTripCountMap);

/// Builds a map 'tripCountMap' from AffineForOp to constant trip count for
/// loop nest surrounding represented by slice loop bounds in 'slice'. Returns
/// true on success, false otherwise (if a non-constant trip count was
/// encountered).
bool buildSliceTripCountMap(
    const ComputationSliceState &slice,
    llvm::SmallDenseMap<Operation *, uint64_t, 8> *tripCountMap);

/// Computes in 'sliceUnion' the union of all slice bounds computed at
/// 'loopDepth' between all dependent pairs of ops in 'opsA' and 'opsB', and
/// then verifies if it is valid. The parameter 'numCommonLoops' is the number
/// of loops common to the operations in 'opsA' and 'opsB'. If 'isBackwardSlice'
/// is true, computes slice bounds for loop nest surrounding ops in 'opsA', as a
/// function of IVs and symbols of loop nest surrounding ops in 'opsB' at
/// 'loopDepth'. If 'isBackwardSlice' is false, computes slice bounds for loop
/// nest surrounding ops in 'opsB', as a function of IVs and symbols of loop
/// nest surrounding ops in 'opsA' at 'loopDepth'. Returns
/// 'SliceComputationResult::Success' if union was computed correctly, an
/// appropriate 'failure' otherwise.
// TODO: Change this API to take 'forOpA'/'forOpB'.
SliceComputationResult
computeSliceUnion(ArrayRef<Operation *> opsA, ArrayRef<Operation *> opsB,
                  unsigned loopDepth, unsigned numCommonLoops,
                  bool isBackwardSlice, ComputationSliceState *sliceUnion);

/// Creates a clone of the computation contained in the loop nest surrounding
/// 'srcOpInst', slices the iteration space of src loop based on slice bounds
/// in 'sliceState', and inserts the computation slice at the beginning of the
/// operation block of the loop at 'dstLoopDepth' in the loop nest surrounding
/// 'dstOpInst'. Returns the top-level loop of the computation slice on
/// success, returns nullptr otherwise.
// Loop depth is a crucial optimization choice that determines where to
// materialize the results of the backward slice - presenting a trade-off b/w
// storage and redundant computation in several cases.
// TODO: Support computation slices with common surrounding loops.
AffineForOp insertBackwardComputationSlice(Operation *srcOpInst,
                                           Operation *dstOpInst,
                                           unsigned dstLoopDepth,
                                           ComputationSliceState *sliceState);

/// A region of a memref's data space; this is typically constructed by
/// analyzing load/store op's on this memref and the index space of loops
/// surrounding such op's.
// For example, the memref region for a load operation at loop depth = 1:
//
//    affine.for %i = 0 to 32 {
//      affine.for %ii = %i to (d0) -> (d0 + 8) (%i) {
//        affine.load %A[%ii]
//      }
//    }
//
// Region:  {memref = %A, write = false, {%i <= m0 <= %i + 7} }
// The last field is a 2-d FlatAffineValueConstraints symbolic in %i.
//
struct MemRefRegion {
  explicit MemRefRegion(Location loc) : loc(loc) {}

  /// Computes the memory region accessed by this memref with the region
  /// represented as constraints symbolic/parametric in 'loopDepth' loops
  /// surrounding opInst. The computed region's 'cst' field has exactly as many
  /// dimensional identifiers as the rank of the memref, and *potentially*
  /// additional symbolic identifiers which could include any of the loop IVs
  /// surrounding opInst up until 'loopDepth' and another additional Function
  /// symbols involved with the access (for eg., those appear in affine.apply's,
  /// loop bounds, etc.). If 'sliceState' is non-null, operands from
  /// 'sliceState' are added as symbols, and the following constraints are added
  /// to the system:
  /// *) Inequality constraints which represent loop bounds for 'sliceState'
  ///    operands which are loop IVS (these represent the destination loop IVs
  ///    of the slice, and are added as symbols to MemRefRegion's constraint
  ///    system).
  /// *) Inequality constraints for the slice bounds in 'sliceState', which
  ///    represent the bounds on the loop IVs in this constraint system w.r.t
  ///    to slice operands (which correspond to symbols).
  /// If 'addMemRefDimBounds' is true, constant upper/lower bounds
  /// [0, memref.getDimSize(i)) are added for each MemRef dimension 'i'.
  ///
  ///  For example, the memref region for this operation at loopDepth = 1 will
  ///  be:
  ///
  ///    affine.for %i = 0 to 32 {
  ///      affine.for %ii = %i to (d0) -> (d0 + 8) (%i) {
  ///        load %A[%ii]
  ///      }
  ///    }
  ///
  ///   {memref = %A, write = false, {%i <= m0 <= %i + 7} }
  /// The last field is a 2-d FlatAffineValueConstraints symbolic in %i.
  ///
  LogicalResult compute(Operation *op, unsigned loopDepth,
                        const ComputationSliceState *sliceState = nullptr,
                        bool addMemRefDimBounds = true);

  FlatAffineValueConstraints *getConstraints() { return &cst; }
  const FlatAffineValueConstraints *getConstraints() const { return &cst; }
  bool isWrite() const { return write; }
  void setWrite(bool flag) { write = flag; }

  /// Returns a constant upper bound on the number of elements in this region if
  /// bounded by a known constant (always possible for static shapes), None
  /// otherwise. Note that the symbols of the region are treated specially,
  /// i.e., the returned bounding constant holds for *any given* value of the
  /// symbol identifiers. The 'shape' vector is set to the corresponding
  /// dimension-wise bounds major to minor. The number of elements and all the
  /// dimension-wise bounds are guaranteed to be non-negative. We use int64_t
  /// instead of uint64_t since index types can be at most int64_t. `lbs` are
  /// set to the lower bounds for each of the rank dimensions, and lbDivisors
  /// contains the corresponding denominators for floorDivs.
  Optional<int64_t> getConstantBoundingSizeAndShape(
      SmallVectorImpl<int64_t> *shape = nullptr,
      std::vector<SmallVector<int64_t, 4>> *lbs = nullptr,
      SmallVectorImpl<int64_t> *lbDivisors = nullptr) const;

  /// Gets the lower and upper bound map for the dimensional identifier at
  /// `pos`.
  void getLowerAndUpperBound(unsigned pos, AffineMap &lbMap,
                             AffineMap &ubMap) const;

  /// A wrapper around FlatAffineValueConstraints::getConstantBoundOnDimSize().
  /// 'pos' corresponds to the position of the memref shape's dimension (major
  /// to minor) which matches 1:1 with the dimensional identifier positions in
  /// 'cst'.
  Optional<int64_t>
  getConstantBoundOnDimSize(unsigned pos,
                            SmallVectorImpl<int64_t> *lb = nullptr,
                            int64_t *lbFloorDivisor = nullptr) const {
    assert(pos < getRank() && "invalid position");
    return cst.getConstantBoundOnDimSize(pos, lb);
  }

  /// Returns the size of this MemRefRegion in bytes.
  Optional<int64_t> getRegionSize();

  // Wrapper around FlatAffineValueConstraints::unionBoundingBox.
  LogicalResult unionBoundingBox(const MemRefRegion &other);

  /// Returns the rank of the memref that this region corresponds to.
  unsigned getRank() const;

  /// Memref that this region corresponds to.
  Value memref;

  /// Read or write.
  bool write = false;

  /// If there is more than one load/store op associated with the region, the
  /// location information would correspond to one of those op's.
  Location loc;

  /// Region (data space) of the memref accessed. This set will thus have at
  /// least as many dimensional identifiers as the shape dimensionality of the
  /// memref, and these are the leading dimensions of the set appearing in that
  /// order (major to minor / outermost to innermost). There may be additional
  /// identifiers since getMemRefRegion() is called with a specific loop depth,
  /// and thus the region is symbolic in the outer surrounding loops at that
  /// depth.
  // TODO: Replace this to exploit HyperRectangularSet.
  FlatAffineValueConstraints cst;
};

/// Returns the size of memref data in bytes if it's statically shaped, None
/// otherwise.
Optional<uint64_t> getMemRefSizeInBytes(MemRefType memRefType);

/// Checks a load or store op for an out of bound access; returns failure if the
/// access is out of bounds along any of the dimensions, success otherwise.
/// Emits a diagnostic error (with location information) if emitError is true.
template <typename LoadOrStoreOpPointer>
LogicalResult boundCheckLoadOrStoreOp(LoadOrStoreOpPointer loadOrStoreOp,
                                      bool emitError = true);

/// Returns the number of surrounding loops common to both A and B.
unsigned getNumCommonSurroundingLoops(Operation &a, Operation &b);

/// Gets the memory footprint of all data touched in the specified memory space
/// in bytes; if the memory space is unspecified, considers all memory spaces.
Optional<int64_t> getMemoryFootprintBytes(AffineForOp forOp,
                                          int memorySpace = -1);

/// Simplify the integer set by simplifying the underlying affine expressions by
/// flattening and some simple inference. Also, drop any duplicate constraints.
/// Returns the simplified integer set. This method runs in time linear in the
/// number of constraints.
IntegerSet simplifyIntegerSet(IntegerSet set);

/// Returns the innermost common loop depth for the set of operations in 'ops'.
unsigned getInnermostCommonLoopDepth(
    ArrayRef<Operation *> ops,
    SmallVectorImpl<AffineForOp> *surroundingLoops = nullptr);

} // namespace mlir

#endif // MLIR_ANALYSIS_UTILS_H<|MERGE_RESOLUTION|>--- conflicted
+++ resolved
@@ -113,8 +113,6 @@
   // information hasn't changed.
   Optional<bool> isMaximal() const;
 
-<<<<<<< HEAD
-=======
   /// Checks the validity of the slice computed. This is done using the
   /// following steps:
   /// 1. Get the new domain of the slice that would be created if fusion
@@ -131,7 +129,6 @@
   /// If the validity cannot be determined, returns llvm:None.
   Optional<bool> isSliceValid();
 
->>>>>>> 2ab1d525
   void dump() const;
 
 private:
