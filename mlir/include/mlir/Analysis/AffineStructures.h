--- conflicted
+++ resolved
@@ -95,53 +95,8 @@
 
   ~FlatAffineConstraints() override = default;
 
-<<<<<<< HEAD
-  // Clears any existing data and reserves memory for the specified constraints.
-  void reset(unsigned numReservedInequalities, unsigned numReservedEqualities,
-             unsigned numReservedCols, unsigned numDims, unsigned numSymbols,
-             unsigned numLocals = 0, ArrayRef<Value> idArgs = {});
-
-  void reset(unsigned numDims = 0, unsigned numSymbols = 0,
-             unsigned numLocals = 0, ArrayRef<Value> idArgs = {});
-
-  /// Appends constraints from 'other' into this. This is equivalent to an
-  /// intersection with no simplification of any sort attempted.
-  void append(const FlatAffineConstraints &other);
-
-  /// Checks for emptiness by performing variable elimination on all
-  /// identifiers, running the GCD test on each equality constraint, and
-  /// checking for invalid constraints. Returns true if the GCD test fails for
-  /// any equality, or if any invalid constraints are discovered on any row.
-  /// Returns false otherwise.
-  bool isEmpty() const;
-
-  /// Runs the GCD test on all equality constraints. Returns 'true' if this test
-  /// fails on any equality. Returns 'false' otherwise.
-  /// This test can be used to disprove the existence of a solution. If it
-  /// returns true, no integer solution to the equality constraints can exist.
-  bool isEmptyByGCDTest() const;
-
-  /// Returns true if the set of constraints is found to have no solution,
-  /// false if a solution exists. Uses the same algorithm as findIntegerSample.
-  bool isIntegerEmpty() const;
-
-  // Returns a matrix where each row is a vector along which the polytope is
-  // bounded. The span of the returned vectors is guaranteed to contain all
-  // such vectors. The returned vectors are NOT guaranteed to be linearly
-  // independent. This function should not be called on empty sets.
-  Matrix getBoundedDirections() const;
-
-  /// Find an integer sample point satisfying the constraints using a
-  /// branch and bound algorithm with generalized basis reduction, with some
-  /// additional processing using Simplex for unbounded sets.
-  ///
-  /// Returns an integer sample point if one exists, or an empty Optional
-  /// otherwise.
-  Optional<SmallVector<int64_t, 8>> findIntegerSample() const;
-=======
   /// Return the kind of this FlatAffineConstraints.
   Kind getKind() const override { return Kind::FlatAffineConstraints; }
->>>>>>> 2ab1d525
 
   static bool classof(const IntegerPolyhedron *cst) {
     return cst->getKind() == Kind::FlatAffineConstraints;
@@ -323,15 +278,9 @@
   LogicalResult addAffineForOpDomain(AffineForOp forOp);
 
   /// Adds constraints (lower and upper bounds) for each loop in the loop nest
-<<<<<<< HEAD
-  /// described by the bound maps 'lbMaps' and 'ubMaps' of a computation slice.
-  /// Every pair ('lbMaps[i]', 'ubMaps[i]') describes the bounds of a loop in
-  /// the nest, sorted outer-to-inner. 'operands' contains the bound operands
-=======
   /// described by the bound maps `lbMaps` and `ubMaps` of a computation slice.
   /// Every pair (`lbMaps[i]`, `ubMaps[i]`) describes the bounds of a loop in
   /// the nest, sorted outer-to-inner. `operands` contains the bound operands
->>>>>>> 2ab1d525
   /// for a single bound map. All the bound maps will use the same bound
   /// operands. Note that some loops described by a computation slice might not
   /// exist yet in the IR so the Value attached to those dimension identifiers
@@ -454,23 +403,6 @@
   /// Changes all symbol identifiers which are loop IVs to dim identifiers.
   void convertLoopIVSymbolsToDims();
 
-<<<<<<< HEAD
-  /// Sets the values.size() identifiers starting at pos to the specified values
-  /// and removes them.
-  void setAndEliminate(unsigned pos, ArrayRef<int64_t> values);
-
-  /// Tries to fold the specified identifier to a constant using a trivial
-  /// equality detection; if successful, the constant is substituted for the
-  /// identifier everywhere in the constraint system and then removed from the
-  /// system.
-  LogicalResult constantFoldId(unsigned pos);
-
-  /// This method calls constantFoldId for the specified range of identifiers,
-  /// 'num' identifiers starting at position 'pos'.
-  void constantFoldIdRange(unsigned pos, unsigned num);
-
-=======
->>>>>>> 2ab1d525
   /// Updates the constraints to be the smallest bounding (enclosing) box that
   /// contains the points of `this` set and that of `other`, with the symbols
   /// being treated specially. For each of the dimensions, the min of the lower
