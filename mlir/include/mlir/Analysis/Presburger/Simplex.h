//===- Simplex.h - MLIR Simplex Class ---------------------------*- C++ -*-===//
//
// Part of the LLVM Project, under the Apache License v2.0 with LLVM Exceptions.
// See https://llvm.org/LICENSE.txt for license information.
// SPDX-License-Identifier: Apache-2.0 WITH LLVM-exception
//
//===----------------------------------------------------------------------===//
//
// Functionality to perform analysis on an IntegerPolyhedron. In particular,
// support for performing emptiness checks and redundancy checks.
//
//===----------------------------------------------------------------------===//

#ifndef MLIR_ANALYSIS_PRESBURGER_SIMPLEX_H
#define MLIR_ANALYSIS_PRESBURGER_SIMPLEX_H

#include "mlir/Analysis/Presburger/Fraction.h"
#include "mlir/Analysis/Presburger/IntegerPolyhedron.h"
#include "mlir/Analysis/Presburger/Matrix.h"
#include "mlir/Support/LogicalResult.h"
#include "llvm/ADT/ArrayRef.h"
#include "llvm/ADT/Optional.h"
#include "llvm/ADT/SmallVector.h"
#include "llvm/Support/StringSaver.h"
#include "llvm/Support/raw_ostream.h"

namespace mlir {

class GBRSimplex;

/// The Simplex class implements a version of the Simplex and Generalized Basis
/// Reduction algorithms, which can perform analysis of integer sets with affine
/// inequalities and equalities. A Simplex can be constructed
/// by specifying the dimensionality of the set. It supports adding affine
/// inequalities and equalities, and can perform emptiness checks, i.e., it can
/// find a solution to the set of constraints if one exists, or say that the
/// set is empty if no solution exists. Currently, this only works for bounded
/// sets. Furthermore, it can find a subset of these constraints that are
/// redundant, i.e. a subset of constraints that doesn't constrain the affine
/// set further after adding the non-redundant constraints. Simplex can also be
/// constructed from an IntegerPolyhedron object.
///
/// The implementation of the Simplex and SimplexBase classes, other than the
/// functionality for sampling, is based on the paper
/// "Simplify: A Theorem Prover for Program Checking"
/// by D. Detlefs, G. Nelson, J. B. Saxe.
///
/// We define variables, constraints, and unknowns. Consider the example of a
/// two-dimensional set defined by 1 + 2x + 3y >= 0 and 2x - 3y >= 0. Here,
/// x, y, are variables while 1 + 2x + 3y >= 0, 2x - 3y >= 0 are
/// constraints. Unknowns are either variables or constraints, i.e., x, y,
/// 1 + 2x + 3y >= 0, 2x - 3y >= 0 are all unknowns.
///
/// The implementation involves a matrix called a tableau, which can be thought
/// of as a 2D matrix of rational numbers having number of rows equal to the
/// number of constraints and number of columns equal to one plus the number of
/// variables. In our implementation, instead of storing rational numbers, we
/// store a common denominator for each row, so it is in fact a matrix of
/// integers with number of rows equal to number of constraints and number of
/// columns equal to _two_ plus the number of variables. For example, instead of
/// storing a row of three rationals [1/2, 2/3, 3], we would store [6, 3, 4, 18]
/// since 3/6 = 1/2, 4/6 = 2/3, and 18/6 = 3.
///
/// Every row and column except the first and second columns is associated with
/// an unknown and every unknown is associated with a row or column. The second
/// column represents the constant, explained in more detail below. An unknown
/// associated with a row or column is said to be in row or column position
/// respectively.
///
/// The vectors var and con store information about the variables and
/// constraints respectively, namely, whether they are in row or column
/// position, which row or column they are associated with, and whether they
/// correspond to a variable or a constraint.
///
/// An unknown is addressed by its index. If the index i is non-negative, then
/// the variable var[i] is being addressed. If the index i is negative, then
/// the constraint con[~i] is being addressed. Effectively this maps
/// 0 -> var[0], 1 -> var[1], -1 -> con[0], -2 -> con[1], etc. rowUnknown[r] and
/// colUnknown[c] are the indexes of the unknowns associated with row r and
/// column c, respectively.
///
/// The unknowns in column position are together called the basis. Initially the
/// basis is the set of variables -- in our example above, the initial basis is
/// x, y.
///
/// The unknowns in row position are represented in terms of the basis unknowns.
/// If the basis unknowns are u_1, u_2, ... u_m, and a row in the tableau is
/// d, c, a_1, a_2, ... a_m, this represents the unknown for that row as
/// (c + a_1*u_1 + a_2*u_2 + ... + a_m*u_m)/d. In our running example, if the
/// basis is the initial basis of x, y, then the constraint 1 + 2x + 3y >= 0
/// would be represented by the row [1, 1, 2, 3].
///
/// The association of unknowns to rows and columns can be changed by a process
/// called pivoting, where a row unknown and a column unknown exchange places
/// and the remaining row variables' representation is changed accordingly
/// by eliminating the old column unknown in favour of the new column unknown.
/// If we had pivoted the column for x with the row for 2x - 3y >= 0,
/// the new row for x would be [2, 1, 3] since x = (1*(2x - 3y) + 3*y)/2.
/// See the documentation for the pivot member function for details.
///
/// The association of unknowns to rows and columns is called the _tableau
/// configuration_. The _sample value_ of an unknown in a particular tableau
/// configuration is its value if all the column unknowns were set to zero.
/// Concretely, for unknowns in column position the sample value is zero and
/// for unknowns in row position the sample value is the constant term divided
/// by the common denominator.
///
/// The tableau configuration is called _consistent_ if the sample value of all
/// restricted unknowns is non-negative. Initially there are no constraints, and
/// the tableau is consistent. When a new constraint is added, its sample value
/// in the current tableau configuration may be negative. In that case, we try
/// to find a series of pivots to bring us to a consistent tableau
/// configuration, i.e. we try to make the new constraint's sample value
/// non-negative without making that of any other constraints negative. (See
/// findPivot and findPivotRow for details.) If this is not possible, then the
/// set of constraints is mutually contradictory and the tableau is marked
/// _empty_, which means the set of constraints has no solution.
///
/// The Simplex class supports redundancy checking via detectRedundant and
/// isMarkedRedundant. A redundant constraint is one which is never violated as
/// long as the other constraints are not violated, i.e., removing a redundant
/// constraint does not change the set of solutions to the constraints. As a
/// heuristic, constraints that have been marked redundant can be ignored for
/// most operations. Therefore, these constraints are kept in rows 0 to
/// nRedundant - 1, where nRedundant is a member variable that tracks the number
/// of constraints that have been marked redundant.
///
/// This Simplex class also supports taking snapshots of the current state
/// and rolling back to prior snapshots. This works by maintaining an undo log
/// of operations. Snapshots are just pointers to a particular location in the
/// log, and rolling back to a snapshot is done by reverting each log entry's
/// operation from the end until we reach the snapshot's location.
///
/// Finding an integer sample is done with the Generalized Basis Reduction
/// algorithm. See the documentation for findIntegerSample and reduceBasis.
///
/// The SimplexBase class contains some basic functionality. In the future,
/// lexicographic optimization will be supported by a class inheriting from
/// SimplexBase. Functionality that will not supported by that class is placed
/// in `Simplex`.

class SimplexBase {
public:
  enum class Direction { Up, Down };

  SimplexBase() = delete;
  explicit SimplexBase(unsigned nVar);
  explicit SimplexBase(const IntegerPolyhedron &constraints);

  /// Returns true if the tableau is empty (has conflicting constraints),
  /// false otherwise.
  bool isEmpty() const;

  /// Add an inequality to the tableau. If coeffs is c_0, c_1, ... c_n, where n
  /// is the current number of variables, then the corresponding inequality is
  /// c_n + c_0*x_0 + c_1*x_1 + ... + c_{n-1}*x_{n-1} >= 0.
  void addInequality(ArrayRef<int64_t> coeffs);

  /// Returns the number of variables in the tableau.
  unsigned getNumVariables() const;

  /// Returns the number of constraints in the tableau.
  unsigned getNumConstraints() const;

  /// Add an equality to the tableau. If coeffs is c_0, c_1, ... c_n, where n
  /// is the current number of variables, then the corresponding equality is
  /// c_n + c_0*x_0 + c_1*x_1 + ... + c_{n-1}*x_{n-1} == 0.
  void addEquality(ArrayRef<int64_t> coeffs);

  /// Add new variables to the end of the list of variables.
  void appendVariable(unsigned count = 1);

  /// Mark the tableau as being empty.
  void markEmpty();

  /// Get a snapshot of the current state. This is used for rolling back.
  unsigned getSnapshot() const;

  /// Rollback to a snapshot. This invalidates all later snapshots.
  void rollback(unsigned snapshot);

  /// Add all the constraints from the given IntegerPolyhedron.
  void intersectIntegerPolyhedron(const IntegerPolyhedron &poly);

  /// Returns a rational sample point. Returns an empty optional if Simplex is
  /// empty.
  Optional<SmallVector<Fraction, 8>> getRationalSample() const;

<<<<<<< HEAD
  /// Returns a rational sample point. This should not be called when Simplex is
  /// empty.
  SmallVector<Fraction, 8> getRationalSample() const;

=======
>>>>>>> 2ab1d525
  /// Returns the current sample point if it is integral. Otherwise, returns
  /// None.
  Optional<SmallVector<int64_t, 8>> getSamplePointIfIntegral() const;

  /// Print the tableau's internal state.
  void print(raw_ostream &os) const;
  void dump() const;

protected:
  enum class Orientation { Row, Column };

  /// An Unknown is either a variable or a constraint. It is always associated
  /// with either a row or column. Whether it's a row or a column is specified
  /// by the orientation and pos identifies the specific row or column it is
  /// associated with. If the unknown is restricted, then it has a
  /// non-negativity constraint associated with it, i.e., its sample value must
  /// always be non-negative and if it cannot be made non-negative without
  /// violating other constraints, the tableau is empty.
  struct Unknown {
    Unknown(Orientation oOrientation, bool oRestricted, unsigned oPos)
        : pos(oPos), orientation(oOrientation), restricted(oRestricted) {}
    unsigned pos;
    Orientation orientation;
    bool restricted : 1;

    void print(raw_ostream &os) const {
      os << (orientation == Orientation::Row ? "r" : "c");
      os << pos;
      if (restricted)
        os << " [>=0]";
    }
  };

  struct Pivot {
    unsigned row, column;
  };

  /// Find a pivot to change the sample value of row in the specified
  /// direction. The returned pivot row will be row if and only
  /// if the unknown is unbounded in the specified direction.
  ///
  /// Returns a (row, col) pair denoting a pivot, or an empty Optional if
  /// no valid pivot exists.
  Optional<Pivot> findPivot(int row, Direction direction) const;

  /// Swap the row with the column in the tableau's data structures but not the
  /// tableau itself. This is used by pivot.
  void swapRowWithCol(unsigned row, unsigned col);

  /// Pivot the row with the column.
  void pivot(unsigned row, unsigned col);
  void pivot(Pivot pair);

  /// Returns the unknown associated with index.
  const Unknown &unknownFromIndex(int index) const;
  /// Returns the unknown associated with col.
  const Unknown &unknownFromColumn(unsigned col) const;
  /// Returns the unknown associated with row.
  const Unknown &unknownFromRow(unsigned row) const;
  /// Returns the unknown associated with index.
  Unknown &unknownFromIndex(int index);
  /// Returns the unknown associated with col.
  Unknown &unknownFromColumn(unsigned col);
  /// Returns the unknown associated with row.
  Unknown &unknownFromRow(unsigned row);

  /// Add a new row to the tableau and the associated data structures.
  unsigned addRow(ArrayRef<int64_t> coeffs);

  /// Normalize the given row by removing common factors between the numerator
  /// and the denominator.
  void normalizeRow(unsigned row);

  /// Swap the two rows/columns in the tableau and associated data structures.
  void swapRows(unsigned i, unsigned j);
  void swapColumns(unsigned i, unsigned j);

  /// Restore the unknown to a non-negative sample value.
  ///
  /// Returns success if the unknown was successfully restored to a non-negative
  /// sample value, failure otherwise.
  LogicalResult restoreRow(Unknown &u);

  /// Enum to denote operations that need to be undone during rollback.
  enum class UndoLogEntry {
    RemoveLastConstraint,
    RemoveLastVariable,
    UnmarkEmpty,
    UnmarkLastRedundant
  };

  /// Undo the operation represented by the log entry.
  void undo(UndoLogEntry entry);

  /// Find a row that can be used to pivot the column in the specified
  /// direction. If skipRow is not null, then this row is excluded
  /// from consideration. The returned pivot will maintain all constraints
  /// except the column itself and skipRow, if it is set. (if these unknowns
  /// are restricted).
  ///
  /// Returns the row to pivot to, or an empty Optional if the column
  /// is unbounded in the specified direction.
  Optional<unsigned> findPivotRow(Optional<unsigned> skipRow,
                                  Direction direction, unsigned col) const;

  /// The number of rows in the tableau.
  unsigned nRow;

  /// The number of columns in the tableau, including the common denominator
  /// and the constant column.
  unsigned nCol;

  /// The number of redundant rows in the tableau. These are the first
  /// nRedundant rows.
  unsigned nRedundant;

  /// The matrix representing the tableau.
  Matrix tableau;

  /// This is true if the tableau has been detected to be empty, false
  /// otherwise.
  bool empty;

  /// Holds a log of operations, used for rolling back to a previous state.
  SmallVector<UndoLogEntry, 8> undoLog;

  /// These hold the indexes of the unknown at a given row or column position.
  /// We keep these as signed integers since that makes it convenient to check
  /// if an index corresponds to a variable or a constraint by checking the
  /// sign.
  ///
  /// colUnknown is padded with two null indexes at the front since the first
  /// two columns don't correspond to any unknowns.
  SmallVector<int, 8> rowUnknown, colUnknown;

  /// These hold information about each unknown.
  SmallVector<Unknown, 8> con, var;
};

class Simplex : public SimplexBase {
public:
  Simplex() = delete;
  explicit Simplex(unsigned nVar) : SimplexBase(nVar) {}
  explicit Simplex(const IntegerPolyhedron &constraints)
      : SimplexBase(constraints) {}

  /// Compute the maximum or minimum value of the given row, depending on
  /// direction. The specified row is never pivoted. On return, the row may
  /// have a negative sample value if the direction is down.
  ///
  /// Returns a Fraction denoting the optimum, or a null value if no optimum
  /// exists, i.e., if the expression is unbounded in this direction.
  Optional<Fraction> computeRowOptimum(Direction direction, unsigned row);

  /// Compute the maximum or minimum value of the given expression, depending on
  /// direction. Should not be called when the Simplex is empty.
  ///
  /// Returns a Fraction denoting the optimum, or a null value if no optimum
  /// exists, i.e., if the expression is unbounded in this direction.
  Optional<Fraction> computeOptimum(Direction direction,
                                    ArrayRef<int64_t> coeffs);

  /// Returns whether the perpendicular of the specified constraint is a
  /// is a direction along which the polytope is bounded.
  bool isBoundedAlongConstraint(unsigned constraintIndex);

  /// Returns whether the specified constraint has been marked as redundant.
  /// Constraints are numbered from 0 starting at the first added inequality.
  /// Equalities are added as a pair of inequalities and so correspond to two
  /// inequalities with successive indices.
  bool isMarkedRedundant(unsigned constraintIndex) const;

  /// Finds a subset of constraints that is redundant, i.e., such that
  /// the set of solutions does not change if these constraints are removed.
  /// Marks these constraints as redundant. Whether a specific constraint has
  /// been marked redundant can be queried using isMarkedRedundant.
  void detectRedundant();

  /// Returns a (min, max) pair denoting the minimum and maximum integer values
  /// of the given expression.
  std::pair<int64_t, int64_t> computeIntegerBounds(ArrayRef<int64_t> coeffs);

  /// Returns true if the polytope is unbounded, i.e., extends to infinity in
  /// some direction. Otherwise, returns false.
  bool isUnbounded();

  /// Make a tableau to represent a pair of points in the given tableaus, one in
  /// tableau A and one in B.
  static Simplex makeProduct(const Simplex &a, const Simplex &b);

  /// Returns an integer sample point if one exists, or None
  /// otherwise. This should only be called for bounded sets.
  Optional<SmallVector<int64_t, 8>> findIntegerSample();

  /// Check if the specified inequality already holds in the polytope.
  bool isRedundantInequality(ArrayRef<int64_t> coeffs);

  /// Check if the specified equality already holds in the polytope.
  bool isRedundantEquality(ArrayRef<int64_t> coeffs);

  /// Returns true if this Simplex's polytope is a rational subset of `poly`.
  /// Otherwise, returns false.
  bool isRationalSubsetOf(const IntegerPolyhedron &poly);

private:
  friend class GBRSimplex;

  /// Compute the maximum or minimum of the specified Unknown, depending on
  /// direction. The specified unknown may be pivoted. If the unknown is
  /// restricted, it will have a non-negative sample value on return.
  /// Should not be called if the Simplex is empty.
  ///
  /// Returns a Fraction denoting the optimum, or a null value if no optimum
  /// exists, i.e., if the expression is unbounded in this direction.
  Optional<Fraction> computeOptimum(Direction direction, Unknown &u);

  /// Mark the specified unknown redundant. This operation is added to the undo
  /// log and will be undone by rollbacks. The specified unknown must be in row
  /// orientation.
  void markRowRedundant(Unknown &u);

  /// Reduce the given basis, starting at the specified level, using general
  /// basis reduction.
  void reduceBasis(Matrix &basis, unsigned level);
};

} // namespace mlir

#endif // MLIR_ANALYSIS_PRESBURGER_SIMPLEX_H<|MERGE_RESOLUTION|>--- conflicted
+++ resolved
@@ -186,13 +186,6 @@
   /// empty.
   Optional<SmallVector<Fraction, 8>> getRationalSample() const;
 
-<<<<<<< HEAD
-  /// Returns a rational sample point. This should not be called when Simplex is
-  /// empty.
-  SmallVector<Fraction, 8> getRationalSample() const;
-
-=======
->>>>>>> 2ab1d525
   /// Returns the current sample point if it is integral. Otherwise, returns
   /// None.
   Optional<SmallVector<int64_t, 8>> getSamplePointIfIntegral() const;
