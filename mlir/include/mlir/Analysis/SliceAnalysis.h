//===- SliceAnalysis.h - Analysis for Transitive UseDef chains --*- C++ -*-===//
//
// Part of the LLVM Project, under the Apache License v2.0 with LLVM Exceptions.
// See https://llvm.org/LICENSE.txt for license information.
// SPDX-License-Identifier: Apache-2.0 WITH LLVM-exception
//
//===----------------------------------------------------------------------===//

#ifndef MLIR_ANALYSIS_SLICEANALYSIS_H_
#define MLIR_ANALYSIS_SLICEANALYSIS_H_

#include <functional>
#include <vector>

#include "mlir/Support/LLVM.h"

#include "llvm/ADT/SetVector.h"

namespace mlir {

class Operation;
class Value;

/// Type of the condition to limit the propagation of transitive use-defs.
/// This can be used in particular to limit the propagation to a given Scope or
/// to avoid passing through certain types of operation in a configurable
/// manner.
using TransitiveFilter = llvm::function_ref<bool(Operation *)>;

/// Fills `forwardSlice` with the computed forward slice (i.e. all
/// the transitive uses of op), **without** including that operation.
///
/// This additionally takes a TransitiveFilter which acts as a frontier:
/// when looking at uses transitively, an operation that does not pass the
/// filter is never propagated through. This allows in particular to carve out
/// the scope within a ForOp or the scope within an IfOp.
///
/// The implementation traverses the use chains in postorder traversal for
/// efficiency reasons: if an operation is already in `forwardSlice`, no
/// need to traverse its uses again. Since use-def chains form a DAG, this
/// terminates.
///
/// Upon return to the root call, `forwardSlice` is filled with a
/// postorder list of uses (i.e. a reverse topological order). To get a proper
/// topological order, we just just reverse the order in `forwardSlice` before
/// returning.
///
/// Example starting from node 0
/// ============================
///
///               0
///    ___________|___________
///    1       2      3      4
///    |_______|      |______|
///    |   |             |
///    |   5             6
///    |___|_____________|
///      |               |
///      7               8
///      |_______________|
///              |
///              9
///
/// Assuming all local orders match the numbering order:
/// 1. after getting back to the root getForwardSlice, `forwardSlice` may
///    contain:
///      {9, 7, 8, 5, 1, 2, 6, 3, 4}
/// 2. reversing the result of 1. gives:
///      {4, 3, 6, 2, 1, 5, 8, 7, 9}
///
<<<<<<< HEAD
void getForwardSlice(Operation *op, llvm::SetVector<Operation *> *forwardSlice,
=======
void getForwardSlice(Operation *op, SetVector<Operation *> *forwardSlice,
>>>>>>> a2ce6ee6
                     TransitiveFilter filter = nullptr /* pass-through*/);

/// Value-rooted version of `getForwardSlice`. Return the union of all forward
/// slices for the uses of the value `root`.
<<<<<<< HEAD
void getForwardSlice(Value root, llvm::SetVector<Operation *> *forwardSlice,
=======
void getForwardSlice(Value root, SetVector<Operation *> *forwardSlice,
>>>>>>> a2ce6ee6
                     TransitiveFilter filter = nullptr /* pass-through*/);

/// Fills `backwardSlice` with the computed backward slice (i.e.
/// all the transitive defs of op), **without** including that operation.
///
/// This additionally takes a TransitiveFilter which acts as a frontier:
/// when looking at defs transitively, an operation that does not pass the
/// filter is never propagated through. This allows in particular to carve out
/// the scope within a ForOp or the scope within an IfOp.
///
/// The implementation traverses the def chains in postorder traversal for
/// efficiency reasons: if an operation is already in `backwardSlice`, no
/// need to traverse its definitions again. Since useuse-def chains form a DAG,
/// this terminates.
///
/// Upon return to the root call, `backwardSlice` is filled with a
/// postorder list of defs. This happens to be a topological order, from the
/// point of view of the use-def chains.
///
/// Example starting from node 8
/// ============================
///
///    1       2      3      4
///    |_______|      |______|
///    |   |             |
///    |   5             6
///    |___|_____________|
///      |               |
///      7               8
///      |_______________|
///              |
///              9
///
/// Assuming all local orders match the numbering order:
///    {1, 2, 5, 3, 4, 6}
///
<<<<<<< HEAD
void getBackwardSlice(Operation *op,
                      llvm::SetVector<Operation *> *backwardSlice,
=======
void getBackwardSlice(Operation *op, SetVector<Operation *> *backwardSlice,
>>>>>>> a2ce6ee6
                      TransitiveFilter filter = nullptr /* pass-through*/);

/// Value-rooted version of `getBackwardSlice`. Return the union of all backward
/// slices for the op defining or owning the value `root`.
<<<<<<< HEAD
void getBackwardSlice(Value root, llvm::SetVector<Operation *> *backwardSlice,
=======
void getBackwardSlice(Value root, SetVector<Operation *> *backwardSlice,
>>>>>>> a2ce6ee6
                      TransitiveFilter filter = nullptr /* pass-through*/);

/// Iteratively computes backward slices and forward slices until
/// a fixed point is reached. Returns an `SetVector<Operation *>` which
/// **includes** the original operation.
///
/// This allows building a slice (i.e. multi-root DAG where everything
/// that is reachable from an Value in forward and backward direction is
/// contained in the slice).
/// This is the abstraction we need to materialize all the operations for
/// supervectorization without worrying about orderings and Value
/// replacements.
///
/// Example starting from any node
/// ==============================
///
///    1       2      3      4
///    |_______|      |______|
///    |   |             |   |
///    |   5             6___|
///    |___|_____________|   |
///      |               |   |
///      7               8   |
///      |_______________|   |
///              |           |
///              9          10
///
/// Return the whole DAG in some topological order.
///
/// The implementation works by just filling up a worklist with iterative
/// alternate calls to `getBackwardSlice` and `getForwardSlice`.
///
/// The following section describes some additional implementation
/// considerations for a potentially more efficient implementation but they are
/// just an intuition without proof, we still use a worklist for now.
///
/// Additional implementation considerations
/// ========================================
/// Consider the defs-op-uses hourglass.
///    ____
///    \  /  defs (in some topological order)
///     \/
///     op
///     /\
///    /  \  uses (in some topological order)
///   /____\
///
/// We want to iteratively apply `getSlice` to construct the whole
/// list of Operation that are reachable by (use|def)+ from op.
/// We want the resulting slice in topological order.
/// Ideally we would like the ordering to be maintained in-place to avoid
/// copying Operation at each step. Keeping this ordering by construction
/// seems very unclear, so we list invariants in the hope of seeing whether
/// useful properties pop up.
///
/// In the following:
///   we use |= for set inclusion;
///   we use << for set topological ordering (i.e. each pair is ordered).
///
/// Assumption:
/// ===========
/// We wish to maintain the following property by a recursive argument:
///   """
///      defs << {op} <<uses are in topological order.
///   """
/// The property clearly holds for 0 and 1-sized uses and defs;
///
/// Invariants:
///   2. defs and uses are in topological order internally, by construction;
///   3. for any {x} |= defs, defs(x) |= defs;    because all go through op
///   4. for any {x} |= uses,    defs |= defs(x); because all go through op
///   5. for any {x} |= defs,    uses |= uses(x); because all go through op
///   6. for any {x} |= uses, uses(x) |= uses;    because all go through op
///
/// Intuitively, we should be able to recurse like:
///   preorder(defs) - op - postorder(uses)
/// and keep things ordered but this is still hand-wavy and not worth the
/// trouble for now: punt to a simple worklist-based solution.
///
<<<<<<< HEAD
llvm::SetVector<Operation *>
=======
SetVector<Operation *>
>>>>>>> a2ce6ee6
getSlice(Operation *op,
         TransitiveFilter backwardFilter = nullptr /* pass-through*/,
         TransitiveFilter forwardFilter = nullptr /* pass-through*/);

/// Multi-root DAG topological sort.
/// Performs a topological sort of the Operation in the `toSort` SetVector.
/// Returns a topologically sorted SetVector.
SetVector<Operation *> topologicalSort(const SetVector<Operation *> &toSort);

} // namespace mlir

#endif // MLIR_ANALYSIS_SLICEANALYSIS_H_<|MERGE_RESOLUTION|>--- conflicted
+++ resolved
@@ -68,20 +68,12 @@
 /// 2. reversing the result of 1. gives:
 ///      {4, 3, 6, 2, 1, 5, 8, 7, 9}
 ///
-<<<<<<< HEAD
-void getForwardSlice(Operation *op, llvm::SetVector<Operation *> *forwardSlice,
-=======
 void getForwardSlice(Operation *op, SetVector<Operation *> *forwardSlice,
->>>>>>> a2ce6ee6
                      TransitiveFilter filter = nullptr /* pass-through*/);
 
 /// Value-rooted version of `getForwardSlice`. Return the union of all forward
 /// slices for the uses of the value `root`.
-<<<<<<< HEAD
-void getForwardSlice(Value root, llvm::SetVector<Operation *> *forwardSlice,
-=======
 void getForwardSlice(Value root, SetVector<Operation *> *forwardSlice,
->>>>>>> a2ce6ee6
                      TransitiveFilter filter = nullptr /* pass-through*/);
 
 /// Fills `backwardSlice` with the computed backward slice (i.e.
@@ -118,21 +110,12 @@
 /// Assuming all local orders match the numbering order:
 ///    {1, 2, 5, 3, 4, 6}
 ///
-<<<<<<< HEAD
-void getBackwardSlice(Operation *op,
-                      llvm::SetVector<Operation *> *backwardSlice,
-=======
 void getBackwardSlice(Operation *op, SetVector<Operation *> *backwardSlice,
->>>>>>> a2ce6ee6
                       TransitiveFilter filter = nullptr /* pass-through*/);
 
 /// Value-rooted version of `getBackwardSlice`. Return the union of all backward
 /// slices for the op defining or owning the value `root`.
-<<<<<<< HEAD
-void getBackwardSlice(Value root, llvm::SetVector<Operation *> *backwardSlice,
-=======
 void getBackwardSlice(Value root, SetVector<Operation *> *backwardSlice,
->>>>>>> a2ce6ee6
                       TransitiveFilter filter = nullptr /* pass-through*/);
 
 /// Iteratively computes backward slices and forward slices until
@@ -212,11 +195,7 @@
 /// and keep things ordered but this is still hand-wavy and not worth the
 /// trouble for now: punt to a simple worklist-based solution.
 ///
-<<<<<<< HEAD
-llvm::SetVector<Operation *>
-=======
 SetVector<Operation *>
->>>>>>> a2ce6ee6
 getSlice(Operation *op,
          TransitiveFilter backwardFilter = nullptr /* pass-through*/,
          TransitiveFilter forwardFilter = nullptr /* pass-through*/);
