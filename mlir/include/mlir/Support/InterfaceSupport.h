//===- InterfaceSupport.h - MLIR Interface Support Classes ------*- C++ -*-===//
//
// Part of the LLVM Project, under the Apache License v2.0 with LLVM Exceptions.
// See https://llvm.org/LICENSE.txt for license information.
// SPDX-License-Identifier: Apache-2.0 WITH LLVM-exception
//
//===----------------------------------------------------------------------===//
//
// This file defines several support classes for defining interfaces.
//
//===----------------------------------------------------------------------===//

#ifndef MLIR_SUPPORT_INTERFACESUPPORT_H
#define MLIR_SUPPORT_INTERFACESUPPORT_H

#include "mlir/Support/TypeID.h"
#include "llvm/ADT/ArrayRef.h"
#include "llvm/ADT/DenseMap.h"
#include "llvm/Support/TypeName.h"

namespace mlir {
namespace detail {
//===----------------------------------------------------------------------===//
// Interface
//===----------------------------------------------------------------------===//

/// This class represents an abstract interface. An interface is a simplified
/// mechanism for attaching concept based polymorphism to a class hierarchy. An
/// interface is comprised of two components:
/// * The derived interface class: This is what users interact with, and invoke
///   methods on.
/// * An interface `Trait` class: This is the class that is attached to the
///   object implementing the interface. It is the mechanism with which models
///   are specialized.
///
/// Derived interfaces types must provide the following template types:
/// * ConcreteType: The CRTP derived type.
/// * ValueT: The opaque type the derived interface operates on. For example
///           `Operation*` for operation interfaces, or `Attribute` for
///           attribute interfaces.
/// * Traits: A class that contains definitions for a 'Concept' and a 'Model'
///           class. The 'Concept' class defines an abstract virtual interface,
///           where as the 'Model' class implements this interface for a
///           specific derived T type. Both of these classes *must* not contain
///           non-static data. A simple example is shown below:
///
/// ```c++
///    struct ExampleInterfaceTraits {
///      struct Concept {
///        virtual unsigned getNumInputs(T t) const = 0;
///      };
///      template <typename DerivedT> class Model {
///        unsigned getNumInputs(T t) const final {
///          return cast<DerivedT>(t).getNumInputs();
///        }
///      };
///    };
/// ```
///
/// * BaseType: A desired base type for the interface. This is a class that
///             provides that provides specific functionality for the `ValueT`
///             value. For instance the specific `Op` that will wrap the
///             `Operation*` for an `OpInterface`.
/// * BaseTrait: The base type for the interface trait. This is the base class
///              to use for the interface trait that will be attached to each
///              instance of `ValueT` that implements this interface.
///
template <typename ConcreteType, typename ValueT, typename Traits,
          typename BaseType,
          template <typename, template <typename> class> class BaseTrait>
class Interface : public BaseType {
public:
  using Concept = typename Traits::Concept;
  template <typename T> using Model = typename Traits::template Model<T>;
  template <typename T>
  using FallbackModel = typename Traits::template FallbackModel<T>;
  using InterfaceBase =
      Interface<ConcreteType, ValueT, Traits, BaseType, BaseTrait>;
  template <typename T, typename U>
  using ExternalModel = typename Traits::template ExternalModel<T, U>;

  /// This is a special trait that registers a given interface with an object.
  template <typename ConcreteT>
  struct Trait : public BaseTrait<ConcreteT, Trait> {
    using ModelT = Model<ConcreteT>;

    /// Define an accessor for the ID of this interface.
    static TypeID getInterfaceID() { return TypeID::get<ConcreteType>(); }
  };

  /// Construct an interface from an instance of the value type.
  Interface(ValueT t = ValueT())
      : BaseType(t), impl(t ? ConcreteType::getInterfaceFor(t) : nullptr) {
    assert((!t || impl) && "expected value to provide interface instance");
  }
  Interface(std::nullptr_t) : BaseType(ValueT()), impl(nullptr) {}

  /// Construct an interface instance from a type that implements this
  /// interface's trait.
  template <typename T, typename std::enable_if_t<
                            std::is_base_of<Trait<T>, T>::value> * = nullptr>
  Interface(T t)
      : BaseType(t), impl(t ? ConcreteType::getInterfaceFor(t) : nullptr) {
    assert((!t || impl) && "expected value to provide interface instance");
  }

  /// Support 'classof' by checking if the given object defines the concrete
  /// interface.
  static bool classof(ValueT t) { return ConcreteType::getInterfaceFor(t); }

  /// Define an accessor for the ID of this interface.
  static TypeID getInterfaceID() { return TypeID::get<ConcreteType>(); }

protected:
  /// Get the raw concept in the correct derived concept type.
  const Concept *getImpl() const { return impl; }
  Concept *getImpl() { return impl; }

private:
  /// A pointer to the impl concept object.
  Concept *impl;
};

//===----------------------------------------------------------------------===//
// InterfaceMap
//===----------------------------------------------------------------------===//

/// Utility to filter a given sequence of types base upon a predicate.
template <bool>
struct FilterTypeT {
  template <class E>
  using type = std::tuple<E>;
};
template <>
struct FilterTypeT<false> {
  template <class E>
  using type = std::tuple<>;
};
template <template <class> class Pred, class... Es>
struct FilterTypes {
  using type = decltype(std::tuple_cat(
      std::declval<
          typename FilterTypeT<Pred<Es>::value>::template type<Es>>()...));
};

namespace {
/// Type trait indicating whether all template arguments are
/// trivially-destructible.
template <typename... Args>
struct all_trivially_destructible;

template <typename Arg, typename... Args>
struct all_trivially_destructible<Arg, Args...> {
  static constexpr const bool value =
      std::is_trivially_destructible<Arg>::value &&
      all_trivially_destructible<Args...>::value;
};

template <>
struct all_trivially_destructible<> {
  static constexpr const bool value = true;
};
} // namespace

/// This class provides an efficient mapping between a given `Interface` type,
/// and a particular implementation of its concept.
class InterfaceMap {
  /// Trait to check if T provides a static 'getInterfaceID' method.
  template <typename T, typename... Args>
  using has_get_interface_id = decltype(T::getInterfaceID());
  template <typename T>
  using detect_get_interface_id = llvm::is_detected<has_get_interface_id, T>;
  template <typename... Types>
  using num_interface_types = typename std::tuple_size<
      typename FilterTypes<detect_get_interface_id, Types...>::type>;

public:
  InterfaceMap(InterfaceMap &&) = default;
  InterfaceMap &operator=(InterfaceMap &&rhs) {
    for (auto &it : interfaces)
      free(it.second);
    interfaces = std::move(rhs.interfaces);
    return *this;
  }
  ~InterfaceMap() {
    for (auto &it : interfaces)
      free(it.second);
  }

  /// Construct an InterfaceMap with the given set of template types. For
  /// convenience given that object trait lists may contain other non-interface
  /// types, not all of the types need to be interfaces. The provided types that
  /// do not represent interfaces are not added to the interface map.
  template <typename... Types>
  static std::enable_if_t<num_interface_types<Types...>::value != 0,
                          InterfaceMap>
  get() {
    // Filter the provided types for those that are interfaces.
    using FilteredTupleType =
        typename FilterTypes<detect_get_interface_id, Types...>::type;
    return getImpl((FilteredTupleType *)nullptr);
  }

  template <typename... Types>
  static std::enable_if_t<num_interface_types<Types...>::value == 0,
                          InterfaceMap>
  get() {
    return InterfaceMap();
  }

  /// Returns an instance of the concept object for the given interface if it
  /// was registered to this map, null otherwise.
  template <typename T> typename T::Concept *lookup() const {
    return reinterpret_cast<typename T::Concept *>(lookup(T::getInterfaceID()));
<<<<<<< HEAD
=======
  }

  /// Returns true if the interface map contains an interface for the given id.
  bool contains(TypeID interfaceID) const { return lookup(interfaceID); }

  /// Create an InterfaceMap given with the implementation of the interfaces.
  /// The use of this constructor is in general discouraged in favor of
  /// 'InterfaceMap::get<InterfaceA, ...>()'.
  InterfaceMap(MutableArrayRef<std::pair<TypeID, void *>> elements)
      : interfaces(elements.begin(), elements.end()) {
    llvm::sort(interfaces, [](const auto &lhs, const auto &rhs) {
      return compare(lhs.first, rhs.first);
    });
  }

  /// Insert the given models as implementations of the corresponding interfaces
  /// for the concrete attribute class.
  template <typename... IfaceModels>
  void insert() {
    static_assert(all_trivially_destructible<IfaceModels...>::value,
                  "interface models must be trivially destructible");
    std::pair<TypeID, void *> elements[] = {
        std::make_pair(IfaceModels::Interface::getInterfaceID(),
                       new (malloc(sizeof(IfaceModels))) IfaceModels())...};
    insert(elements);
>>>>>>> 2ab1d525
  }

private:
  /// Compare two TypeID instances by comparing the underlying pointer.
  static bool compare(TypeID lhs, TypeID rhs) {
    return lhs.getAsOpaquePointer() < rhs.getAsOpaquePointer();
  }

  InterfaceMap() = default;
<<<<<<< HEAD
  InterfaceMap(MutableArrayRef<std::pair<TypeID, void *>> elements)
      : interfaces(elements.begin(), elements.end()) {
    llvm::sort(interfaces, [](const auto &lhs, const auto &rhs) {
      return compare(lhs.first, rhs.first);
    });
  }
=======

  void insert(ArrayRef<std::pair<TypeID, void *>> elements);
>>>>>>> 2ab1d525

  template <typename... Ts>
  static InterfaceMap getImpl(std::tuple<Ts...> *) {
    std::pair<TypeID, void *> elements[] = {std::make_pair(
        Ts::getInterfaceID(),
        new (malloc(sizeof(typename Ts::ModelT))) typename Ts::ModelT())...};
    return InterfaceMap(elements);
  }

  /// Returns an instance of the concept object for the given interface id if it
  /// was registered to this map, null otherwise.
  void *lookup(TypeID id) const {
<<<<<<< HEAD
    auto it = llvm::lower_bound(interfaces, id, [](const auto &it, TypeID id) {
      return compare(it.first, id);
    });
=======
    const auto *it =
        llvm::lower_bound(interfaces, id, [](const auto &it, TypeID id) {
          return compare(it.first, id);
        });
>>>>>>> 2ab1d525
    return (it != interfaces.end() && it->first == id) ? it->second : nullptr;
  }

  /// A list of interface instances, sorted by TypeID.
  SmallVector<std::pair<TypeID, void *>> interfaces;
};

} // namespace detail
} // namespace mlir

#endif<|MERGE_RESOLUTION|>--- conflicted
+++ resolved
@@ -212,8 +212,6 @@
   /// was registered to this map, null otherwise.
   template <typename T> typename T::Concept *lookup() const {
     return reinterpret_cast<typename T::Concept *>(lookup(T::getInterfaceID()));
-<<<<<<< HEAD
-=======
   }
 
   /// Returns true if the interface map contains an interface for the given id.
@@ -239,7 +237,6 @@
         std::make_pair(IfaceModels::Interface::getInterfaceID(),
                        new (malloc(sizeof(IfaceModels))) IfaceModels())...};
     insert(elements);
->>>>>>> 2ab1d525
   }
 
 private:
@@ -249,17 +246,8 @@
   }
 
   InterfaceMap() = default;
-<<<<<<< HEAD
-  InterfaceMap(MutableArrayRef<std::pair<TypeID, void *>> elements)
-      : interfaces(elements.begin(), elements.end()) {
-    llvm::sort(interfaces, [](const auto &lhs, const auto &rhs) {
-      return compare(lhs.first, rhs.first);
-    });
-  }
-=======
 
   void insert(ArrayRef<std::pair<TypeID, void *>> elements);
->>>>>>> 2ab1d525
 
   template <typename... Ts>
   static InterfaceMap getImpl(std::tuple<Ts...> *) {
@@ -272,16 +260,10 @@
   /// Returns an instance of the concept object for the given interface id if it
   /// was registered to this map, null otherwise.
   void *lookup(TypeID id) const {
-<<<<<<< HEAD
-    auto it = llvm::lower_bound(interfaces, id, [](const auto &it, TypeID id) {
-      return compare(it.first, id);
-    });
-=======
     const auto *it =
         llvm::lower_bound(interfaces, id, [](const auto &it, TypeID id) {
           return compare(it.first, id);
         });
->>>>>>> 2ab1d525
     return (it != interfaces.end() && it->first == id) ? it->second : nullptr;
   }
 
