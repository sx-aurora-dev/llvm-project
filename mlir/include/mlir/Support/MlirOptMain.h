//===- MlirOptMain.h - MLIR Optimizer Driver main ---------------*- C++ -*-===//
//
// Part of the LLVM Project, under the Apache License v2.0 with LLVM Exceptions.
// See https://llvm.org/LICENSE.txt for license information.
// SPDX-License-Identifier: Apache-2.0 WITH LLVM-exception
//
//===----------------------------------------------------------------------===//
//
// Main entry function for mlir-opt for when built as standalone binary.
//
//===----------------------------------------------------------------------===//

#ifndef MLIR_SUPPORT_MLIROPTMAIN_H
#define MLIR_SUPPORT_MLIROPTMAIN_H

#include "mlir/Support/LogicalResult.h"
#include "llvm/ADT/StringRef.h"

#include <cstdlib>
#include <memory>

namespace llvm {
class raw_ostream;
class MemoryBuffer;
} // namespace llvm

namespace mlir {
class DialectRegistry;
class PassPipelineCLParser;
class PassManager;

/// This defines the function type used to setup the pass manager. This can be
/// used to pass in a callback to setup a default pass pipeline to be applied on
/// the loaded IR.
using PassPipelineFn = llvm::function_ref<LogicalResult(PassManager &pm)>;

/// Perform the core processing behind `mlir-opt`:
/// - outputStream is the stream where the resulting IR is printed.
/// - buffer is the in-memory file to parser and process.
/// - passPipeline is the specification of the pipeline that will be applied.
/// - registry should contain all the dialects that can be parsed in the source.
/// - splitInputFile will look for a "-----" marker in the input file, and load
/// each chunk in an individual ModuleOp processed separately.
/// - verifyDiagnostics enables a verification mode where comments starting with
/// "expected-(error|note|remark|warning)" are parsed in the input and matched
/// against emitted diagnostics.
/// - verifyPasses enables the IR verifier in-between each pass in the pipeline.
/// - allowUnregisteredDialects allows to parse and create operation without
/// registering the Dialect in the MLIRContext.
/// - preloadDialectsInContext will trigger the upfront loading of all
///   dialects from the global registry in the MLIRContext. This option is
///   deprecated and will be removed soon.
LogicalResult MlirOptMain(llvm::raw_ostream &outputStream,
                          std::unique_ptr<llvm::MemoryBuffer> buffer,
                          const PassPipelineCLParser &passPipeline,
                          DialectRegistry &registry, bool splitInputFile,
                          bool verifyDiagnostics, bool verifyPasses,
                          bool allowUnregisteredDialects,
                          bool preloadDialectsInContext = false);

/// Support a callback to setup the pass manager.
/// - passManagerSetupFn is the callback invoked to setup the pass manager to
///   apply on the loaded IR.
LogicalResult MlirOptMain(llvm::raw_ostream &outputStream,
                          std::unique_ptr<llvm::MemoryBuffer> buffer,
                          PassPipelineFn passManagerSetupFn,
                          DialectRegistry &registry, bool splitInputFile,
                          bool verifyDiagnostics, bool verifyPasses,
                          bool allowUnregisteredDialects,
                          bool preloadDialectsInContext = false);

/// Implementation for tools like `mlir-opt`.
/// - toolName is used for the header displayed by `--help`.
/// - registry should contain all the dialects that can be parsed in the source.
/// - preloadDialectsInContext will trigger the upfront loading of all
///   dialects from the global registry in the MLIRContext. This option is
///   deprecated and will be removed soon.
LogicalResult MlirOptMain(int argc, char **argv, llvm::StringRef toolName,
                          DialectRegistry &registry,
                          bool preloadDialectsInContext = false);

/// Helper wrapper to return the result of MlirOptMain directly from main.
///
/// Example:
///
///     int main(int argc, char **argv) {
///       // ...
///       return mlir::asMainReturnCode(mlir::MlirOptMain(
///           argc, argv, /* ... */);
///     }
///
inline int asMainReturnCode(LogicalResult r) {
  return r.succeeded() ? EXIT_SUCCESS : EXIT_FAILURE;
}

} // namespace mlir

<<<<<<< HEAD
} // end namespace mlir

=======
>>>>>>> 2ab1d525
#endif // MLIR_SUPPORT_MLIROPTMAIN_H<|MERGE_RESOLUTION|>--- conflicted
+++ resolved
@@ -95,9 +95,4 @@
 
 } // namespace mlir
 
-<<<<<<< HEAD
-} // end namespace mlir
-
-=======
->>>>>>> 2ab1d525
 #endif // MLIR_SUPPORT_MLIROPTMAIN_H