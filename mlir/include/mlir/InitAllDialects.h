//===- InitAllDialects.h - MLIR Dialects Registration -----------*- C++ -*-===//
//
// Part of the LLVM Project, under the Apache License v2.0 with LLVM Exceptions.
// See https://llvm.org/LICENSE.txt for license information.
// SPDX-License-Identifier: Apache-2.0 WITH LLVM-exception
//
//===----------------------------------------------------------------------===//
//
// This file defines a helper to trigger the registration of all dialects and
// passes to the system.
//
//===----------------------------------------------------------------------===//

#ifndef MLIR_INITALLDIALECTS_H_
#define MLIR_INITALLDIALECTS_H_

#include "mlir/Dialect/AMX/AMXDialect.h"
#include "mlir/Dialect/Affine/IR/AffineOps.h"
#include "mlir/Dialect/Arithmetic/IR/Arithmetic.h"
#include "mlir/Dialect/ArmNeon/ArmNeonDialect.h"
#include "mlir/Dialect/ArmSVE/ArmSVEDialect.h"
#include "mlir/Dialect/Async/IR/Async.h"
#include "mlir/Dialect/Bufferization/IR/Bufferization.h"
#include "mlir/Dialect/Complex/IR/Complex.h"
#include "mlir/Dialect/DLTI/DLTI.h"
#include "mlir/Dialect/EmitC/IR/EmitC.h"
#include "mlir/Dialect/GPU/GPUDialect.h"
<<<<<<< HEAD
#include "mlir/Dialect/LLVMIR/LLVMArmSVEDialect.h"
#include "mlir/Dialect/LLVMIR/LLVMDialect.h"
#include "mlir/Dialect/LLVMIR/NVVMDialect.h"
#include "mlir/Dialect/LLVMIR/ROCDLDialect.h"
#include "mlir/Dialect/Linalg/IR/LinalgOps.h"
#include "mlir/Dialect/Math/IR/Math.h"
=======
#include "mlir/Dialect/LLVMIR/LLVMDialect.h"
#include "mlir/Dialect/LLVMIR/NVVMDialect.h"
#include "mlir/Dialect/LLVMIR/ROCDLDialect.h"
#include "mlir/Dialect/Linalg/IR/Linalg.h"
#include "mlir/Dialect/Math/IR/Math.h"
#include "mlir/Dialect/MemRef/IR/MemRef.h"
>>>>>>> 2ab1d525
#include "mlir/Dialect/OpenACC/OpenACC.h"
#include "mlir/Dialect/OpenMP/OpenMPDialect.h"
#include "mlir/Dialect/PDL/IR/PDL.h"
#include "mlir/Dialect/PDLInterp/IR/PDLInterp.h"
#include "mlir/Dialect/Quant/QuantOps.h"
#include "mlir/Dialect/SCF/SCF.h"
#include "mlir/Dialect/SPIRV/IR/SPIRVDialect.h"
#include "mlir/Dialect/Shape/IR/Shape.h"
#include "mlir/Dialect/SparseTensor/IR/SparseTensor.h"
#include "mlir/Dialect/StandardOps/IR/Ops.h"
#include "mlir/Dialect/Tensor/IR/Tensor.h"
#include "mlir/Dialect/Tensor/IR/TensorInferTypeOpInterfaceImpl.h"
#include "mlir/Dialect/Tosa/IR/TosaOps.h"
#include "mlir/Dialect/Vector/VectorOps.h"
#include "mlir/Dialect/X86Vector/X86VectorDialect.h"
#include "mlir/IR/Dialect.h"

namespace mlir {

/// Add all the MLIR dialects to the provided registry.
inline void registerAllDialects(DialectRegistry &registry) {
  // clang-format off
  registry.insert<acc::OpenACCDialect,
                  AffineDialect,
                  arith::ArithmeticDialect,
                  amx::AMXDialect,
                  arm_neon::ArmNeonDialect,
                  async::AsyncDialect,
                  bufferization::BufferizationDialect,
                  complex::ComplexDialect,
                  DLTIDialect,
                  emitc::EmitCDialect,
                  gpu::GPUDialect,
                  LLVM::LLVMDialect,
<<<<<<< HEAD
                  LLVM::LLVMArmSVEDialect,
                  linalg::LinalgDialect,
                  math::MathDialect,
=======
                  linalg::LinalgDialect,
                  math::MathDialect,
                  memref::MemRefDialect,
>>>>>>> 2ab1d525
                  scf::SCFDialect,
                  omp::OpenMPDialect,
                  pdl::PDLDialect,
                  pdl_interp::PDLInterpDialect,
                  quant::QuantizationDialect,
                  spirv::SPIRVDialect,
                  StandardOpsDialect,
                  arm_sve::ArmSVEDialect,
                  vector::VectorDialect,
                  NVVM::NVVMDialect,
                  ROCDL::ROCDLDialect,
                  shape::ShapeDialect,
                  sparse_tensor::SparseTensorDialect,
                  tensor::TensorDialect,
                  tosa::TosaDialect,
                  x86vector::X86VectorDialect>();
  // clang-format on
  tensor::registerInferTypeOpInterfaceExternalModels(registry);
}

/// Append all the MLIR dialects to the registry contained in the given context.
inline void registerAllDialects(MLIRContext &context) {
  DialectRegistry registry;
  registerAllDialects(registry);
  context.appendDialectRegistry(registry);
}

/// Append all the MLIR dialects to the registry contained in the given context.
inline void registerAllDialects(MLIRContext &context) {
  DialectRegistry registry;
  registerAllDialects(registry);
  context.appendDialectRegistry(registry);
}

} // namespace mlir

#endif // MLIR_INITALLDIALECTS_H_<|MERGE_RESOLUTION|>--- conflicted
+++ resolved
@@ -25,21 +25,12 @@
 #include "mlir/Dialect/DLTI/DLTI.h"
 #include "mlir/Dialect/EmitC/IR/EmitC.h"
 #include "mlir/Dialect/GPU/GPUDialect.h"
-<<<<<<< HEAD
-#include "mlir/Dialect/LLVMIR/LLVMArmSVEDialect.h"
-#include "mlir/Dialect/LLVMIR/LLVMDialect.h"
-#include "mlir/Dialect/LLVMIR/NVVMDialect.h"
-#include "mlir/Dialect/LLVMIR/ROCDLDialect.h"
-#include "mlir/Dialect/Linalg/IR/LinalgOps.h"
-#include "mlir/Dialect/Math/IR/Math.h"
-=======
 #include "mlir/Dialect/LLVMIR/LLVMDialect.h"
 #include "mlir/Dialect/LLVMIR/NVVMDialect.h"
 #include "mlir/Dialect/LLVMIR/ROCDLDialect.h"
 #include "mlir/Dialect/Linalg/IR/Linalg.h"
 #include "mlir/Dialect/Math/IR/Math.h"
 #include "mlir/Dialect/MemRef/IR/MemRef.h"
->>>>>>> 2ab1d525
 #include "mlir/Dialect/OpenACC/OpenACC.h"
 #include "mlir/Dialect/OpenMP/OpenMPDialect.h"
 #include "mlir/Dialect/PDL/IR/PDL.h"
@@ -74,15 +65,9 @@
                   emitc::EmitCDialect,
                   gpu::GPUDialect,
                   LLVM::LLVMDialect,
-<<<<<<< HEAD
-                  LLVM::LLVMArmSVEDialect,
-                  linalg::LinalgDialect,
-                  math::MathDialect,
-=======
                   linalg::LinalgDialect,
                   math::MathDialect,
                   memref::MemRefDialect,
->>>>>>> 2ab1d525
                   scf::SCFDialect,
                   omp::OpenMPDialect,
                   pdl::PDLDialect,
@@ -110,13 +95,6 @@
   context.appendDialectRegistry(registry);
 }
 
-/// Append all the MLIR dialects to the registry contained in the given context.
-inline void registerAllDialects(MLIRContext &context) {
-  DialectRegistry registry;
-  registerAllDialects(registry);
-  context.appendDialectRegistry(registry);
-}
-
 } // namespace mlir
 
 #endif // MLIR_INITALLDIALECTS_H_