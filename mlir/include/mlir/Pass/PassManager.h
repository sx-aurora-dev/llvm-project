//===- PassManager.h - Pass Management Interface ----------------*- C++ -*-===//
//
// Part of the LLVM Project, under the Apache License v2.0 with LLVM Exceptions.
// See https://llvm.org/LICENSE.txt for license information.
// SPDX-License-Identifier: Apache-2.0 WITH LLVM-exception
//
//===----------------------------------------------------------------------===//

#ifndef MLIR_PASS_PASSMANAGER_H
#define MLIR_PASS_PASSMANAGER_H

#include "mlir/IR/Dialect.h"
#include "mlir/IR/OperationSupport.h"
#include "mlir/Support/LogicalResult.h"
#include "mlir/Support/Timing.h"
#include "llvm/ADT/Optional.h"
#include "llvm/ADT/SmallVector.h"
#include "llvm/ADT/iterator.h"
#include "llvm/Support/raw_ostream.h"

#include <functional>
#include <vector>

namespace llvm {
class Any;
} // namespace llvm

namespace mlir {
class AnalysisManager;
class MLIRContext;
class Operation;
class Pass;
class PassInstrumentation;
class PassInstrumentor;
class StringAttr;

namespace detail {
struct OpPassManagerImpl;
class OpToOpPassAdaptor;
class PassCrashReproducerGenerator;
struct PassExecutionState;
} // namespace detail

//===----------------------------------------------------------------------===//
// OpPassManager
//===----------------------------------------------------------------------===//

/// This class represents a pass manager that runs passes on a specific
/// operation type. This class is not constructed directly, but nested within
/// other OpPassManagers or the top-level PassManager.
class OpPassManager {
public:
  enum class Nesting { Implicit, Explicit };
  OpPassManager(StringAttr name, Nesting nesting = Nesting::Explicit);
  OpPassManager(StringRef name, Nesting nesting = Nesting::Explicit);
  OpPassManager(OpPassManager &&rhs);
  OpPassManager(const OpPassManager &rhs);
  ~OpPassManager();
  OpPassManager &operator=(const OpPassManager &rhs);

  /// Iterator over the passes in this pass manager.
  using pass_iterator =
      llvm::pointee_iterator<MutableArrayRef<std::unique_ptr<Pass>>::iterator>;
  pass_iterator begin();
  pass_iterator end();
  iterator_range<pass_iterator> getPasses() { return {begin(), end()}; }

  using const_pass_iterator =
      llvm::pointee_iterator<ArrayRef<std::unique_ptr<Pass>>::const_iterator>;
  const_pass_iterator begin() const;
  const_pass_iterator end() const;
  iterator_range<const_pass_iterator> getPasses() const {
    return {begin(), end()};
  }

  /// Nest a new operation pass manager for the given operation kind under this
  /// pass manager.
  OpPassManager &nest(StringAttr nestedName);
  OpPassManager &nest(StringRef nestedName);
  template <typename OpT> OpPassManager &nest() {
    return nest(OpT::getOperationName());
  }

  /// Add the given pass to this pass manager. If this pass has a concrete
  /// operation type, it must be the same type as this pass manager.
  void addPass(std::unique_ptr<Pass> pass);

  /// Clear the pipeline, but not the other options set on this OpPassManager.
  void clear();

  /// Add the given pass to a nested pass manager for the given operation kind
  /// `OpT`.
  template <typename OpT> void addNestedPass(std::unique_ptr<Pass> pass) {
    nest<OpT>().addPass(std::move(pass));
  }

  /// Returns the number of passes held by this manager.
  size_t size() const;

  /// Return the operation name that this pass manager operates on.
  StringAttr getOpName(MLIRContext &context) const;

  /// Return the operation name that this pass manager operates on.
  StringRef getOpName() const;

  /// Returns the internal implementation instance.
  detail::OpPassManagerImpl &getImpl();

  /// Prints out the passes of the pass manager as the textual representation
  /// of pipelines.
  /// Note: The quality of the string representation depends entirely on the
  /// the correctness of per-pass overrides of Pass::printAsTextualPipeline.
  void printAsTextualPipeline(raw_ostream &os);

  /// Raw dump of the pass manager to llvm::errs().
  void dump();

  /// Merge the pass statistics of this class into 'other'.
  void mergeStatisticsInto(OpPassManager &other);

  /// Register dependent dialects for the current pass manager.
  /// This is forwarding to every pass in this PassManager, see the
  /// documentation for the same method on the Pass class.
  void getDependentDialects(DialectRegistry &dialects) const;

  /// Enable or disable the implicit nesting on this particular PassManager.
  /// This will also apply to any newly nested PassManager built from this
  /// instance.
  void setNesting(Nesting nesting);

  /// Return the current nesting mode.
  Nesting getNesting();

private:
  /// Initialize all of the passes within this pass manager with the given
  /// initialization generation. The initialization generation is used to detect
  /// if a pass manager has already been initialized.
  LogicalResult initialize(MLIRContext *context, unsigned newInitGeneration);

  /// A pointer to an internal implementation instance.
  std::unique_ptr<detail::OpPassManagerImpl> impl;

  /// Allow access to initialize.
  friend detail::OpToOpPassAdaptor;

  /// Allow access to the constructor.
  friend class PassManager;
  friend class Pass;

  /// Allow access.
  friend detail::OpPassManagerImpl;
};

//===----------------------------------------------------------------------===//
// PassManager
//===----------------------------------------------------------------------===//

/// An enum describing the different display modes for the information within
/// the pass manager.
enum class PassDisplayMode {
  // In this mode the results are displayed in a list sorted by total,
  // with each pass/analysis instance aggregated into one unique result.
  List,

  // In this mode the results are displayed in a nested pipeline view that
  // mirrors the internal pass pipeline that is being executed in the pass
  // manager.
  Pipeline,
};

/// The main pass manager and pipeline builder.
class PassManager : public OpPassManager {
public:
  /// Create a new pass manager under the given context with a specific nesting
  /// style. The created pass manager can schedule operations that match
  /// `operationName`.
  PassManager(MLIRContext *ctx, Nesting nesting = Nesting::Explicit,
              StringRef operationName = "builtin.module");
  PassManager(MLIRContext *ctx, StringRef operationName)
      : PassManager(ctx, Nesting::Explicit, operationName) {}
  ~PassManager();

  /// Run the passes within this manager on the provided operation. The
  /// specified operation must have the same name as the one provided the pass
  /// manager on construction.
  LogicalResult run(Operation *op);

  /// Return an instance of the context.
  MLIRContext *getContext() const { return context; }

  /// Enable support for the pass manager to generate a reproducer on the event
  /// of a crash or a pass failure. `outputFile` is a .mlir filename used to
  /// write the generated reproducer. If `genLocalReproducer` is true, the pass
  /// manager will attempt to generate a local reproducer that contains the
  /// smallest pipeline.
  void enableCrashReproducerGeneration(StringRef outputFile,
                                       bool genLocalReproducer = false);

  /// Streams on which to output crash reproducer.
  struct ReproducerStream {
    virtual ~ReproducerStream() = default;

    /// Description of the reproducer stream.
    virtual StringRef description() = 0;

    /// Stream on which to output reproducer.
    virtual raw_ostream &os() = 0;
  };

  /// Method type for constructing ReproducerStream.
  using ReproducerStreamFactory =
      std::function<std::unique_ptr<ReproducerStream>(std::string &error)>;

  /// Enable support for the pass manager to generate a reproducer on the event
  /// of a crash or a pass failure. `factory` is used to construct the streams
  /// to write the generated reproducer to. If `genLocalReproducer` is true, the
  /// pass manager will attempt to generate a local reproducer that contains the
  /// smallest pipeline.
  void enableCrashReproducerGeneration(ReproducerStreamFactory factory,
                                       bool genLocalReproducer = false);

  /// Runs the verifier after each individual pass.
  void enableVerifier(bool enabled = true);

  //===--------------------------------------------------------------------===//
  // Instrumentations
  //===--------------------------------------------------------------------===//

  /// Add the provided instrumentation to the pass manager.
  void addInstrumentation(std::unique_ptr<PassInstrumentation> pi);

  //===--------------------------------------------------------------------===//
  // IR Printing

  /// A configuration struct provided to the IR printer instrumentation.
  class IRPrinterConfig {
  public:
    using PrintCallbackFn = function_ref<void(raw_ostream &)>;

    /// Initialize the configuration.
    /// * 'printModuleScope' signals if the top-level module IR should always be
    ///   printed. This should only be set to true when multi-threading is
    ///   disabled, otherwise we may try to print IR that is being modified
    ///   asynchronously.
    /// * 'printAfterOnlyOnChange' signals that when printing the IR after a
    ///   pass, in the case of a non-failure, we should first check if any
    ///   potential mutations were made. This allows for reducing the number of
    ///   logs that don't contain meaningful changes.
    /// * 'printAfterOnlyOnFailure' signals that when printing the IR after a
    ///   pass, we only print in the case of a failure.
    ///     - This option should *not* be used with the other `printAfter` flags
    ///       above.
    /// * 'opPrintingFlags' sets up the printing flags to use when printing the
    ///   IR.
    explicit IRPrinterConfig(
        bool printModuleScope = false, bool printAfterOnlyOnChange = false,
        bool printAfterOnlyOnFailure = false,
        OpPrintingFlags opPrintingFlags = OpPrintingFlags());
    virtual ~IRPrinterConfig();

    /// A hook that may be overridden by a derived config that checks if the IR
    /// of 'operation' should be dumped *before* the pass 'pass' has been
    /// executed. If the IR should be dumped, 'printCallback' should be invoked
    /// with the stream to dump into.
    virtual void printBeforeIfEnabled(Pass *pass, Operation *operation,
                                      PrintCallbackFn printCallback);

    /// A hook that may be overridden by a derived config that checks if the IR
    /// of 'operation' should be dumped *after* the pass 'pass' has been
    /// executed. If the IR should be dumped, 'printCallback' should be invoked
    /// with the stream to dump into.
    virtual void printAfterIfEnabled(Pass *pass, Operation *operation,
                                     PrintCallbackFn printCallback);

    /// Returns true if the IR should always be printed at the top-level scope.
    bool shouldPrintAtModuleScope() const { return printModuleScope; }

    /// Returns true if the IR should only printed after a pass if the IR
    /// "changed".
    bool shouldPrintAfterOnlyOnChange() const { return printAfterOnlyOnChange; }

    /// Returns true if the IR should only printed after a pass if the pass
    /// "failed".
    bool shouldPrintAfterOnlyOnFailure() const {
      return printAfterOnlyOnFailure;
    }

    /// Returns the printing flags to be used to print the IR.
    OpPrintingFlags getOpPrintingFlags() const { return opPrintingFlags; }

  private:
    /// A flag that indicates if the IR should be printed at module scope.
    bool printModuleScope;

    /// A flag that indicates that the IR after a pass should only be printed if
    /// a change is detected.
    bool printAfterOnlyOnChange;

    /// A flag that indicates that the IR after a pass should only be printed if
    /// the pass failed.
    bool printAfterOnlyOnFailure;

    /// Flags to control printing behavior.
    OpPrintingFlags opPrintingFlags;
  };

  /// Add an instrumentation to print the IR before and after pass execution,
  /// using the provided configuration.
  void enableIRPrinting(std::unique_ptr<IRPrinterConfig> config);

  /// Add an instrumentation to print the IR before and after pass execution,
  /// using the provided fields to generate a default configuration:
  /// * 'shouldPrintBeforePass' and 'shouldPrintAfterPass' correspond to filter
  ///   functions that take a 'Pass *' and `Operation *`. These function should
  ///   return true if the IR should be printed or not.
  /// * 'printModuleScope' signals if the module IR should be printed, even
  ///   for non module passes.
  /// * 'printAfterOnlyOnChange' signals that when printing the IR after a
  ///   pass, in the case of a non-failure, we should first check if any
  ///   potential mutations were made.
  /// * 'printAfterOnlyOnFailure' signals that when printing the IR after a
  ///   pass, we only print in the case of a failure.
  ///     - This option should *not* be used with the other `printAfter` flags
  ///       above.
  /// * 'out' corresponds to the stream to output the printed IR to.
  /// * 'opPrintingFlags' sets up the printing flags to use when printing the
  ///   IR.
  void enableIRPrinting(
      std::function<bool(Pass *, Operation *)> shouldPrintBeforePass =
          [](Pass *, Operation *) { return true; },
      std::function<bool(Pass *, Operation *)> shouldPrintAfterPass =
          [](Pass *, Operation *) { return true; },
      bool printModuleScope = true, bool printAfterOnlyOnChange = true,
      bool printAfterOnlyOnFailure = false, raw_ostream &out = llvm::errs(),
      OpPrintingFlags opPrintingFlags = OpPrintingFlags());

  //===--------------------------------------------------------------------===//
  // Pass Timing

  /// Add an instrumentation to time the execution of passes and the computation
  /// of analyses. Timing will be reported by nesting timers into the provided
  /// `timingScope`.
  ///
  /// Note: Timing should be enabled after all other instrumentations to avoid
  /// any potential "ghost" timing from other instrumentations being
  /// unintentionally included in the timing results.
  void enableTiming(TimingScope &timingScope);

  /// Add an instrumentation to time the execution of passes and the computation
  /// of analyses. The pass manager will take ownership of the timing manager
  /// passed to the function and timing will be reported by nesting timers into
  /// the timing manager's root scope.
  ///
  /// Note: Timing should be enabled after all other instrumentations to avoid
  /// any potential "ghost" timing from other instrumentations being
  /// unintentionally included in the timing results.
  void enableTiming(std::unique_ptr<TimingManager> tm);

  /// Add an instrumentation to time the execution of passes and the computation
  /// of analyses. Creates a temporary TimingManager owned by this PassManager
  /// which will be used to report timing.
  ///
  /// Note: Timing should be enabled after all other instrumentations to avoid
  /// any potential "ghost" timing from other instrumentations being
  /// unintentionally included in the timing results.
  void enableTiming();

  //===--------------------------------------------------------------------===//
  // Pass Statistics

  /// Prompts the pass manager to print the statistics collected for each of the
  /// held passes after each call to 'run'.
  void
  enableStatistics(PassDisplayMode displayMode = PassDisplayMode::Pipeline);

private:
  /// Dump the statistics of the passes within this pass manager.
  void dumpStatistics();

  /// Run the pass manager with crash recovery enabled.
  LogicalResult runWithCrashRecovery(Operation *op, AnalysisManager am);

  /// Run the passes of the pass manager, and return the result.
  LogicalResult runPasses(Operation *op, AnalysisManager am);

  /// Context this PassManager was initialized with.
  MLIRContext *context;

  /// Flag that specifies if pass statistics should be dumped.
  Optional<PassDisplayMode> passStatisticsMode;

  /// A manager for pass instrumentations.
  std::unique_ptr<PassInstrumentor> instrumentor;

<<<<<<< HEAD
  /// An optional factory to use when generating a crash reproducer if valid.
  ReproducerStreamFactory crashReproducerStreamFactory;
=======
  /// An optional crash reproducer generator, if this pass manager is setup to
  /// generate reproducers.
  std::unique_ptr<detail::PassCrashReproducerGenerator> crashReproGenerator;
>>>>>>> 2ab1d525

  /// A hash key used to detect when reinitialization is necessary.
  llvm::hash_code initializationKey;

  /// Flag that specifies if pass timing is enabled.
  bool passTiming : 1;

  /// A flag that indicates if the IR should be verified in between passes.
  bool verifyPasses : 1;
};

/// Register a set of useful command-line options that can be used to configure
/// a pass manager. The values of these options can be applied via the
/// 'applyPassManagerCLOptions' method below.
void registerPassManagerCLOptions();

/// Apply any values provided to the pass manager options that were registered
/// with 'registerPassManagerOptions'.
void applyPassManagerCLOptions(PassManager &pm);

/// Apply any values provided to the timing manager options that were registered
/// with `registerDefaultTimingManagerOptions`. This is a handy helper function
/// if you do not want to bother creating your own timing manager and passing it
/// to the pass manager.
void applyDefaultTimingPassManagerCLOptions(PassManager &pm);

} // namespace mlir

#endif // MLIR_PASS_PASSMANAGER_H<|MERGE_RESOLUTION|>--- conflicted
+++ resolved
@@ -392,14 +392,9 @@
   /// A manager for pass instrumentations.
   std::unique_ptr<PassInstrumentor> instrumentor;
 
-<<<<<<< HEAD
-  /// An optional factory to use when generating a crash reproducer if valid.
-  ReproducerStreamFactory crashReproducerStreamFactory;
-=======
   /// An optional crash reproducer generator, if this pass manager is setup to
   /// generate reproducers.
   std::unique_ptr<detail::PassCrashReproducerGenerator> crashReproGenerator;
->>>>>>> 2ab1d525
 
   /// A hash key used to detect when reinitialization is necessary.
   llvm::hash_code initializationKey;
