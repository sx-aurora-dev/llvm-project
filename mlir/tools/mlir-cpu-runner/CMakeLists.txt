set(LLVM_LINK_COMPONENTS
  Core
  Support
  nativecodegen
  native
  )

add_llvm_tool(mlir-cpu-runner
  mlir-cpu-runner.cpp
  )
llvm_update_compile_flags(mlir-cpu-runner)
target_link_libraries(mlir-cpu-runner PRIVATE
  MLIRAnalysis
  MLIRExecutionEngine
  MLIRIR
  MLIRJitRunner
  MLIRLLVMIR
  MLIRLLVMToLLVMIRTranslation
<<<<<<< HEAD
  MLIROpenMP
  MLIROpenMPToLLVMIRTranslation
=======
  MLIRToLLVMIRTranslationRegistration
>>>>>>> 2ab1d525
  MLIRParser
  MLIRTargetLLVMIRExport
  MLIRSupport
  )<|MERGE_RESOLUTION|>--- conflicted
+++ resolved
@@ -16,12 +16,7 @@
   MLIRJitRunner
   MLIRLLVMIR
   MLIRLLVMToLLVMIRTranslation
-<<<<<<< HEAD
-  MLIROpenMP
-  MLIROpenMPToLLVMIRTranslation
-=======
   MLIRToLLVMIRTranslationRegistration
->>>>>>> 2ab1d525
   MLIRParser
   MLIRTargetLLVMIRExport
   MLIRSupport
