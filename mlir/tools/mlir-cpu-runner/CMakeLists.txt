--- conflicted
+++ resolved
@@ -16,12 +16,7 @@
   MLIRJitRunner
   MLIRLLVMIR
   MLIRLLVMToLLVMIRTranslation
-<<<<<<< HEAD
-  MLIROpenMP
-  MLIROpenMPToLLVMIRTranslation
-=======
   MLIRToLLVMIRTranslationRegistration
->>>>>>> a2ce6ee6
   MLIRParser
   MLIRTargetLLVMIRExport
   MLIRSupport
