--- conflicted
+++ resolved
@@ -21,11 +21,8 @@
     MLIRSCFTestPasses
     MLIRShapeTestPasses
     MLIRSPIRVTestPasses
-<<<<<<< HEAD
-=======
     MLIRStandardOpsTestPasses
     MLIRVectorTestPasses
->>>>>>> a2ce6ee6
     MLIRTestAnalysis
     MLIRTestDialect
     MLIRTestIR
