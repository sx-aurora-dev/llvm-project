set(LLVM_LINK_COMPONENTS
  Linker
)

if (MLIR_ENABLE_SPIRV_CPU_RUNNER)
  message(STATUS "Building SPIR-V CPU runner")

  add_llvm_tool(mlir-spirv-cpu-runner
    mlir-spirv-cpu-runner.cpp
  )

  llvm_update_compile_flags(mlir-spirv-cpu-runner)

  get_property(conversion_libs GLOBAL PROPERTY MLIR_CONVERSION_LIBS)

  target_link_libraries(mlir-spirv-cpu-runner PRIVATE
    ${conversion_libs}
    MLIRAnalysis
    MLIRArithmetic
    MLIRExecutionEngine
<<<<<<< HEAD
    MLIRGPU
=======
    MLIRGPUOps
>>>>>>> 2ab1d525
    MLIRIR
    MLIRJitRunner
    MLIRLLVMIR
    MLIRLLVMToLLVMIRTranslation
<<<<<<< HEAD
=======
    MLIRMemRef
>>>>>>> 2ab1d525
    MLIRParser
    MLIRSPIRV
    MLIRStandard
    MLIRTargetLLVMIRExport
    MLIRTransforms
    MLIRTranslation
    MLIRSupport
  )
endif()<|MERGE_RESOLUTION|>--- conflicted
+++ resolved
@@ -18,19 +18,12 @@
     MLIRAnalysis
     MLIRArithmetic
     MLIRExecutionEngine
-<<<<<<< HEAD
-    MLIRGPU
-=======
     MLIRGPUOps
->>>>>>> 2ab1d525
     MLIRIR
     MLIRJitRunner
     MLIRLLVMIR
     MLIRLLVMToLLVMIRTranslation
-<<<<<<< HEAD
-=======
     MLIRMemRef
->>>>>>> 2ab1d525
     MLIRParser
     MLIRSPIRV
     MLIRStandard
