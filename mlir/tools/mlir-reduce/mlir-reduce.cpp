--- conflicted
+++ resolved
@@ -30,39 +30,12 @@
 int main(int argc, char **argv) {
   registerAllPasses();
 
-<<<<<<< HEAD
-  llvm::InitLLVM y(argc, argv);
-
-  registerMLIRContextCLOptions();
-  registerPassManagerCLOptions();
-
-  llvm::cl::ParseCommandLineOptions(argc, argv,
-                                    "MLIR test case reduction tool.\n");
-
-  std::string errorMessage;
-
-  auto testscript = openInputFile(testFilename, &errorMessage);
-  if (!testscript)
-    llvm::report_fatal_error(errorMessage);
-
-  auto output = openOutputFile(outputFilename, &errorMessage);
-  if (!output)
-    llvm::report_fatal_error(errorMessage);
-
-  mlir::DialectRegistry registry;
-  registerAllDialects(registry);
-#ifdef MLIR_INCLUDE_TESTS
-  mlir::test::registerTestDialect(registry);
-#endif
-  mlir::MLIRContext context(registry);
-=======
   DialectRegistry registry;
   registerAllDialects(registry);
 #ifdef MLIR_INCLUDE_TESTS
   test::registerTestDialect(registry);
 #endif
   MLIRContext context(registry);
->>>>>>> a2ce6ee6
 
   return failed(mlirReduceMain(argc, argv, context));
 }