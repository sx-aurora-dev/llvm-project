set(LLVM_OPTIONAL_SOURCES
  mlir-vulkan-runner.cpp
  vulkan-runtime-wrappers.cpp
  VulkanRuntime.cpp
  VulkanRuntime.h
  )

if (MLIR_ENABLE_VULKAN_RUNNER)
  message(STATUS "Building the Vulkan runner")

  # At first try "FindVulkan" from:
  # https://cmake.org/cmake/help/v3.7/module/FindVulkan.html
  if (NOT CMAKE_VERSION VERSION_LESS 3.7.0)
    find_package(Vulkan)
  endif()

  # If Vulkan is not found try a path specified by VULKAN_SDK.
  if (NOT Vulkan_FOUND)
    if ("$ENV{VULKAN_SDK}" STREQUAL "")
      message(FATAL_ERROR "Please use at least CMAKE 3.7.0 or provide "
                          "VULKAN_SDK path as an environment variable")
    endif()

    find_library(Vulkan_LIBRARY vulkan HINTS "$ENV{VULKAN_SDK}/lib" REQUIRED)
    if (Vulkan_LIBRARY)
      set(Vulkan_FOUND ON)
      set(Vulkan_INCLUDE_DIR "$ENV{VULKAN_SDK}/include")
      message(STATUS "Found Vulkan: " ${Vulkan_LIBRARY})
    endif()
  endif()

  if (NOT Vulkan_FOUND)
    message(FATAL_ERROR "Cannot find Vulkan library")
  endif()

  add_llvm_library(vulkan-runtime-wrappers SHARED
    vulkan-runtime-wrappers.cpp
    VulkanRuntime.cpp
  )

  target_include_directories(vulkan-runtime-wrappers
    PUBLIC
    ${Vulkan_INCLUDE_DIR}
  )

  # *IMPORTANT*: This library cannot depend on LLVM libraries. Otherwise,
  # it may cause LLVM version conflict when used together with other shared
  # libraries depending on LLVM. Notably, Mesa, who implements Vulkan
  # drivers on Linux, depends on the system libLLVM.so.
  target_link_libraries(vulkan-runtime-wrappers
    PUBLIC
    ${Vulkan_LIBRARY}
  )

  get_property(conversion_libs GLOBAL PROPERTY MLIR_CONVERSION_LIBS)
  set(LIBS
    ${conversion_libs}
    MLIRAnalysis
    MLIRArithmetic
    MLIRExecutionEngine
<<<<<<< HEAD
    MLIRGPU
    MLIRIR
    MLIRJitRunner
    MLIRLLVMIR
    MLIRLLVMToLLVMIRTranslation
=======
    MLIRGPUOps
    MLIRIR
    MLIRJitRunner
    MLIRLLVMIR
    MLIRLLVMCommonConversion
    MLIRLLVMToLLVMIRTranslation
    MLIRMemRef
    MLIRMemRefToLLVM
>>>>>>> a2ce6ee6
    MLIRParser
    MLIRSPIRV
    MLIRSPIRVTransforms
    MLIRStandard
    MLIRSupport
    MLIRTargetLLVMIRExport
    MLIRTransforms
    MLIRTranslation
    ${Vulkan_LIBRARY}
  )

  # Manually expand the target library, since our MLIR libraries
  # aren't plugged into the LLVM dependency tracking. If we don't
  # do this then we can't insert the CodeGen library after ourselves
  llvm_expand_pseudo_components(TARGET_LIBS AllTargetsCodeGens)
  # Prepend LLVM in front of every target, this is how the library
  # are named with CMake
  SET(targets_to_link)
  FOREACH(t ${TARGET_LIBS})
    LIST(APPEND targets_to_link "LLVM${t}")
  ENDFOREACH(t)

  add_llvm_tool(mlir-vulkan-runner
    mlir-vulkan-runner.cpp

    DEPENDS
    vulkan-runtime-wrappers
  )
  llvm_update_compile_flags(mlir-vulkan-runner)
  target_link_libraries(mlir-vulkan-runner PRIVATE ${LIBS})

endif()<|MERGE_RESOLUTION|>--- conflicted
+++ resolved
@@ -58,13 +58,6 @@
     MLIRAnalysis
     MLIRArithmetic
     MLIRExecutionEngine
-<<<<<<< HEAD
-    MLIRGPU
-    MLIRIR
-    MLIRJitRunner
-    MLIRLLVMIR
-    MLIRLLVMToLLVMIRTranslation
-=======
     MLIRGPUOps
     MLIRIR
     MLIRJitRunner
@@ -73,7 +66,6 @@
     MLIRLLVMToLLVMIRTranslation
     MLIRMemRef
     MLIRMemRefToLLVM
->>>>>>> a2ce6ee6
     MLIRParser
     MLIRSPIRV
     MLIRSPIRVTransforms
