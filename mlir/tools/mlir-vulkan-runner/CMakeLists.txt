--- conflicted
+++ resolved
@@ -58,13 +58,6 @@
     MLIRAnalysis
     MLIRArithmetic
     MLIRExecutionEngine
-<<<<<<< HEAD
-    MLIRGPU
-    MLIRIR
-    MLIRJitRunner
-    MLIRLLVMIR
-    MLIRLLVMToLLVMIRTranslation
-=======
     MLIRGPUOps
     MLIRIR
     MLIRJitRunner
@@ -73,7 +66,6 @@
     MLIRLLVMToLLVMIRTranslation
     MLIRMemRef
     MLIRMemRefToLLVM
->>>>>>> 2ab1d525
     MLIRParser
     MLIRSPIRV
     MLIRSPIRVTransforms
