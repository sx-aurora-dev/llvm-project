--- conflicted
+++ resolved
@@ -980,11 +980,7 @@
 }
 
 /// Generate the parser for a parameter to a custom directive.
-<<<<<<< HEAD
-static void genCustomParameterParser(Element &param, OpMethodBody &body) {
-=======
 static void genCustomParameterParser(Element &param, MethodBody &body) {
->>>>>>> a2ce6ee6
   if (auto *attr = dyn_cast<AttributeVariable>(&param)) {
     body << attr->getVar()->name << "Attr";
   } else if (isa<AttrDictDirective>(&param)) {
@@ -1064,15 +1060,12 @@
       StringRef listName = getTypeListName(dir->getOperand(), lengthKind);
       if (lengthKind == ArgumentLengthKind::Optional) {
         body << llvm::formatv("    ::mlir::Type {0}Type;\n", listName);
-<<<<<<< HEAD
-=======
       } else if (lengthKind == ArgumentLengthKind::VariadicOfVariadic) {
         body << llvm::formatv(
             "    llvm::SmallVector<llvm::SmallVector<::mlir::Type>> "
             "{0}TypeGroups;\n",
             listName);
       }
->>>>>>> a2ce6ee6
     } else if (auto *dir = dyn_cast<RefDirective>(&param)) {
       Element *input = dir->getOperand();
       if (auto *operand = dyn_cast<OperandVariable>(input)) {
@@ -1116,13 +1109,6 @@
                             var->name);
     } else if (auto *operand = dyn_cast<OperandVariable>(&param)) {
       const NamedTypeConstraint *var = operand->getVar();
-<<<<<<< HEAD
-      if (!var->isOptional())
-        continue;
-      body << llvm::formatv("    if ({0}Operand.hasValue())\n"
-                            "      {0}Operands.push_back(*{0}Operand);\n",
-                            var->name);
-=======
       if (var->isOptional()) {
         body << llvm::formatv("    if ({0}Operand.hasValue())\n"
                               "      {0}Operands.push_back(*{0}Operand);\n",
@@ -1135,7 +1121,6 @@
             "    }\n",
             var->name, var->constraint.getVariadicOfVariadicSegmentSizeAttr());
       }
->>>>>>> a2ce6ee6
     } else if (auto *dir = dyn_cast<TypeDirective>(&param)) {
       ArgumentLengthKind lengthKind;
       StringRef listName = getTypeListName(dir->getOperand(), lengthKind);
@@ -1721,14 +1706,9 @@
 
 /// Generate the printer for the 'attr-dict' directive.
 static void genAttrDictPrinter(OperationFormat &fmt, Operator &op,
-<<<<<<< HEAD
-                               OpMethodBody &body, bool withKeyword) {
-  body << "  p.printOptionalAttrDict" << (withKeyword ? "WithKeyword" : "")
-=======
                                MethodBody &body, bool withKeyword) {
   body << "  _odsPrinter.printOptionalAttrDict"
        << (withKeyword ? "WithKeyword" : "")
->>>>>>> a2ce6ee6
        << "((*this)->getAttrs(), /*elidedAttrs=*/{";
   // Elide the variadic segment size attributes if necessary.
   if (!fmt.allOperands &&
@@ -1780,33 +1760,15 @@
 
 /// Generate the printer for a custom directive parameter.
 static void genCustomDirectiveParameterPrinter(Element *element,
-<<<<<<< HEAD
-                                               OpMethodBody &body) {
-  if (auto *attr = dyn_cast<AttributeVariable>(element)) {
-    body << attr->getVar()->name << "Attr()";
-=======
                                                const Operator &op,
                                                MethodBody &body) {
   if (auto *attr = dyn_cast<AttributeVariable>(element)) {
     body << op.getGetterName(attr->getVar()->name) << "Attr()";
->>>>>>> a2ce6ee6
 
   } else if (isa<AttrDictDirective>(element)) {
     body << "getOperation()->getAttrDictionary()";
 
   } else if (auto *operand = dyn_cast<OperandVariable>(element)) {
-<<<<<<< HEAD
-    body << operand->getVar()->name << "()";
-
-  } else if (auto *region = dyn_cast<RegionVariable>(element)) {
-    body << region->getVar()->name << "()";
-
-  } else if (auto *successor = dyn_cast<SuccessorVariable>(element)) {
-    body << successor->getVar()->name << "()";
-
-  } else if (auto *dir = dyn_cast<RefDirective>(element)) {
-    genCustomDirectiveParameterPrinter(dir->getOperand(), body);
-=======
     body << op.getGetterName(operand->getVar()->name) << "()";
 
   } else if (auto *region = dyn_cast<RegionVariable>(element)) {
@@ -1817,21 +1779,12 @@
 
   } else if (auto *dir = dyn_cast<RefDirective>(element)) {
     genCustomDirectiveParameterPrinter(dir->getOperand(), op, body);
->>>>>>> a2ce6ee6
 
   } else if (auto *dir = dyn_cast<TypeDirective>(element)) {
     auto *typeOperand = dir->getOperand();
     auto *operand = dyn_cast<OperandVariable>(typeOperand);
     auto *var = operand ? operand->getVar()
                         : cast<ResultVariable>(typeOperand)->getVar();
-<<<<<<< HEAD
-    if (var->isVariadic())
-      body << var->name << "().getTypes()";
-    else if (var->isOptional())
-      body << llvm::formatv("({0}() ? {0}().getType() : Type())", var->name);
-    else
-      body << var->name << "().getType()";
-=======
     std::string name = op.getGetterName(var->name);
     if (var->isVariadic())
       body << name << "().getTypes()";
@@ -1839,7 +1792,6 @@
       body << llvm::formatv("({0}() ? {0}().getType() : Type())", name);
     else
       body << name << "().getType()";
->>>>>>> a2ce6ee6
   } else {
     llvm_unreachable("unknown custom directive parameter");
   }
@@ -1851,11 +1803,7 @@
   body << "  print" << customDir->getName() << "(_odsPrinter, *this";
   for (Element &param : customDir->getArguments()) {
     body << ", ";
-<<<<<<< HEAD
-    genCustomDirectiveParameterPrinter(&param, body);
-=======
     genCustomDirectiveParameterPrinter(&param, op, body);
->>>>>>> a2ce6ee6
   }
   body << ");\n";
 }
@@ -1983,27 +1931,6 @@
 }
 
 /// Generate the check for the anchor of an optional group.
-<<<<<<< HEAD
-static void genOptionalGroupPrinterAnchor(Element *anchor, OpMethodBody &body) {
-  TypeSwitch<Element *>(anchor)
-      .Case<OperandVariable, ResultVariable>([&](auto *element) {
-        const NamedTypeConstraint *var = element->getVar();
-        if (var->isOptional())
-          body << "  if (" << var->name << "()) {\n";
-        else if (var->isVariadic())
-          body << "  if (!" << var->name << "().empty()) {\n";
-      })
-      .Case<RegionVariable>([&](RegionVariable *element) {
-        const NamedRegion *var = element->getVar();
-        // TODO: Add a check for optional regions here when ODS supports it.
-        body << "  if (!" << var->name << "().empty()) {\n";
-      })
-      .Case<TypeDirective>([&](TypeDirective *element) {
-        genOptionalGroupPrinterAnchor(element->getOperand(), body);
-      })
-      .Case<FunctionalTypeDirective>([&](FunctionalTypeDirective *element) {
-        genOptionalGroupPrinterAnchor(element->getInputs(), body);
-=======
 static void genOptionalGroupPrinterAnchor(Element *anchor, const Operator &op,
                                           MethodBody &body) {
   TypeSwitch<Element *>(anchor)
@@ -2026,7 +1953,6 @@
       })
       .Case<FunctionalTypeDirective>([&](FunctionalTypeDirective *element) {
         genOptionalGroupPrinterAnchor(element->getInputs(), op, body);
->>>>>>> a2ce6ee6
       })
       .Case<AttributeVariable>([&](AttributeVariable *attr) {
         body << "  if ((*this)->getAttr(\"" << attr->getVar()->name
@@ -2034,11 +1960,7 @@
       });
 }
 
-<<<<<<< HEAD
-void OperationFormat::genElementPrinter(Element *element, OpMethodBody &body,
-=======
 void OperationFormat::genElementPrinter(Element *element, MethodBody &body,
->>>>>>> a2ce6ee6
                                         Operator &op, bool &shouldEmitSpace,
                                         bool &lastWasPunctuation) {
   if (LiteralElement *literal = dyn_cast<LiteralElement>(element))
@@ -2047,11 +1969,7 @@
 
   // Emit a whitespace element.
   if (isa<NewlineElement>(element)) {
-<<<<<<< HEAD
-    body << "  p.printNewline();\n";
-=======
     body << "  _odsPrinter.printNewline();\n";
->>>>>>> a2ce6ee6
     return;
   }
   if (SpaceElement *space = dyn_cast<SpaceElement>(element))
@@ -2062,11 +1980,7 @@
   if (OptionalElement *optional = dyn_cast<OptionalElement>(element)) {
     // Emit the check for the presence of the anchor element.
     Element *anchor = optional->getAnchor();
-<<<<<<< HEAD
-    genOptionalGroupPrinterAnchor(anchor, body);
-=======
     genOptionalGroupPrinterAnchor(anchor, op, body);
->>>>>>> a2ce6ee6
 
     // If the anchor is a unit attribute, we don't need to print it. When
     // parsing, we will add this attribute if this group is present.
@@ -2186,10 +2100,6 @@
     body << "  ::llvm::interleaveComma(getOperation()->getSuccessors(), "
             "_odsPrinter);\n";
   } else if (auto *dir = dyn_cast<TypeDirective>(element)) {
-<<<<<<< HEAD
-    body << "  p << ";
-    genTypeOperandPrinter(dir->getOperand(), body) << ";\n";
-=======
     if (auto *operand = dyn_cast<OperandVariable>(dir->getOperand())) {
       if (operand->getVar()->isVariadicOfVariadic()) {
         body << llvm::formatv(
@@ -2228,7 +2138,6 @@
     body << "  _odsPrinter << ";
     genTypeOperandPrinter(dir->getOperand(), op, body, /*useArrayRef=*/false)
         << ";\n";
->>>>>>> a2ce6ee6
   } else if (auto *dir = dyn_cast<FunctionalTypeDirective>(element)) {
     body << "  _odsPrinter.printFunctionalType(";
     genTypeOperandPrinter(dir->getInputs(), op, body) << ", ";
@@ -2253,253 +2162,6 @@
 }
 
 //===----------------------------------------------------------------------===//
-<<<<<<< HEAD
-// FormatLexer
-//===----------------------------------------------------------------------===//
-
-namespace {
-/// This class represents a specific token in the input format.
-class Token {
-public:
-  enum Kind {
-    // Markers.
-    eof,
-    error,
-
-    // Tokens with no info.
-    l_paren,
-    r_paren,
-    caret,
-    comma,
-    equal,
-    less,
-    greater,
-    question,
-
-    // Keywords.
-    keyword_start,
-    kw_attr_dict,
-    kw_attr_dict_w_keyword,
-    kw_custom,
-    kw_functional_type,
-    kw_operands,
-    kw_ref,
-    kw_regions,
-    kw_results,
-    kw_successors,
-    kw_type,
-    keyword_end,
-
-    // String valued tokens.
-    identifier,
-    literal,
-    variable,
-  };
-  Token(Kind kind, StringRef spelling) : kind(kind), spelling(spelling) {}
-
-  /// Return the bytes that make up this token.
-  StringRef getSpelling() const { return spelling; }
-
-  /// Return the kind of this token.
-  Kind getKind() const { return kind; }
-
-  /// Return a location for this token.
-  llvm::SMLoc getLoc() const {
-    return llvm::SMLoc::getFromPointer(spelling.data());
-  }
-
-  /// Return if this token is a keyword.
-  bool isKeyword() const { return kind > keyword_start && kind < keyword_end; }
-
-private:
-  /// Discriminator that indicates the kind of token this is.
-  Kind kind;
-
-  /// A reference to the entire token contents; this is always a pointer into
-  /// a memory buffer owned by the source manager.
-  StringRef spelling;
-};
-
-/// This class implements a simple lexer for operation assembly format strings.
-class FormatLexer {
-public:
-  FormatLexer(llvm::SourceMgr &mgr, Operator &op);
-
-  /// Lex the next token and return it.
-  Token lexToken();
-
-  /// Emit an error to the lexer with the given location and message.
-  Token emitError(llvm::SMLoc loc, const Twine &msg);
-  Token emitError(const char *loc, const Twine &msg);
-
-  Token emitErrorAndNote(llvm::SMLoc loc, const Twine &msg, const Twine &note);
-
-private:
-  Token formToken(Token::Kind kind, const char *tokStart) {
-    return Token(kind, StringRef(tokStart, curPtr - tokStart));
-  }
-
-  /// Return the next character in the stream.
-  int getNextChar();
-
-  /// Lex an identifier, literal, or variable.
-  Token lexIdentifier(const char *tokStart);
-  Token lexLiteral(const char *tokStart);
-  Token lexVariable(const char *tokStart);
-
-  llvm::SourceMgr &srcMgr;
-  Operator &op;
-  StringRef curBuffer;
-  const char *curPtr;
-};
-} // end anonymous namespace
-
-FormatLexer::FormatLexer(llvm::SourceMgr &mgr, Operator &op)
-    : srcMgr(mgr), op(op) {
-  curBuffer = srcMgr.getMemoryBuffer(mgr.getMainFileID())->getBuffer();
-  curPtr = curBuffer.begin();
-}
-
-Token FormatLexer::emitError(llvm::SMLoc loc, const Twine &msg) {
-  srcMgr.PrintMessage(loc, llvm::SourceMgr::DK_Error, msg);
-  llvm::SrcMgr.PrintMessage(op.getLoc()[0], llvm::SourceMgr::DK_Note,
-                            "in custom assembly format for this operation");
-  return formToken(Token::error, loc.getPointer());
-}
-Token FormatLexer::emitErrorAndNote(llvm::SMLoc loc, const Twine &msg,
-                                    const Twine &note) {
-  srcMgr.PrintMessage(loc, llvm::SourceMgr::DK_Error, msg);
-  llvm::SrcMgr.PrintMessage(op.getLoc()[0], llvm::SourceMgr::DK_Note,
-                            "in custom assembly format for this operation");
-  srcMgr.PrintMessage(loc, llvm::SourceMgr::DK_Note, note);
-  return formToken(Token::error, loc.getPointer());
-}
-Token FormatLexer::emitError(const char *loc, const Twine &msg) {
-  return emitError(llvm::SMLoc::getFromPointer(loc), msg);
-}
-
-int FormatLexer::getNextChar() {
-  char curChar = *curPtr++;
-  switch (curChar) {
-  default:
-    return (unsigned char)curChar;
-  case 0: {
-    // A nul character in the stream is either the end of the current buffer or
-    // a random nul in the file. Disambiguate that here.
-    if (curPtr - 1 != curBuffer.end())
-      return 0;
-
-    // Otherwise, return end of file.
-    --curPtr;
-    return EOF;
-  }
-  case '\n':
-  case '\r':
-    // Handle the newline character by ignoring it and incrementing the line
-    // count. However, be careful about 'dos style' files with \n\r in them.
-    // Only treat a \n\r or \r\n as a single line.
-    if ((*curPtr == '\n' || (*curPtr == '\r')) && *curPtr != curChar)
-      ++curPtr;
-    return '\n';
-  }
-}
-
-Token FormatLexer::lexToken() {
-  const char *tokStart = curPtr;
-
-  // This always consumes at least one character.
-  int curChar = getNextChar();
-  switch (curChar) {
-  default:
-    // Handle identifiers: [a-zA-Z_]
-    if (isalpha(curChar) || curChar == '_')
-      return lexIdentifier(tokStart);
-
-    // Unknown character, emit an error.
-    return emitError(tokStart, "unexpected character");
-  case EOF:
-    // Return EOF denoting the end of lexing.
-    return formToken(Token::eof, tokStart);
-
-  // Lex punctuation.
-  case '^':
-    return formToken(Token::caret, tokStart);
-  case ',':
-    return formToken(Token::comma, tokStart);
-  case '=':
-    return formToken(Token::equal, tokStart);
-  case '<':
-    return formToken(Token::less, tokStart);
-  case '>':
-    return formToken(Token::greater, tokStart);
-  case '?':
-    return formToken(Token::question, tokStart);
-  case '(':
-    return formToken(Token::l_paren, tokStart);
-  case ')':
-    return formToken(Token::r_paren, tokStart);
-
-  // Ignore whitespace characters.
-  case 0:
-  case ' ':
-  case '\t':
-  case '\n':
-    return lexToken();
-
-  case '`':
-    return lexLiteral(tokStart);
-  case '$':
-    return lexVariable(tokStart);
-  }
-}
-
-Token FormatLexer::lexLiteral(const char *tokStart) {
-  assert(curPtr[-1] == '`');
-
-  // Lex a literal surrounded by ``.
-  while (const char curChar = *curPtr++) {
-    if (curChar == '`')
-      return formToken(Token::literal, tokStart);
-  }
-  return emitError(curPtr - 1, "unexpected end of file in literal");
-}
-
-Token FormatLexer::lexVariable(const char *tokStart) {
-  if (!isalpha(curPtr[0]) && curPtr[0] != '_')
-    return emitError(curPtr - 1, "expected variable name");
-
-  // Otherwise, consume the rest of the characters.
-  while (isalnum(*curPtr) || *curPtr == '_')
-    ++curPtr;
-  return formToken(Token::variable, tokStart);
-}
-
-Token FormatLexer::lexIdentifier(const char *tokStart) {
-  // Match the rest of the identifier regex: [0-9a-zA-Z_\-]*
-  while (isalnum(*curPtr) || *curPtr == '_' || *curPtr == '-')
-    ++curPtr;
-
-  // Check to see if this identifier is a keyword.
-  StringRef str(tokStart, curPtr - tokStart);
-  Token::Kind kind =
-      StringSwitch<Token::Kind>(str)
-          .Case("attr-dict", Token::kw_attr_dict)
-          .Case("attr-dict-with-keyword", Token::kw_attr_dict_w_keyword)
-          .Case("custom", Token::kw_custom)
-          .Case("functional-type", Token::kw_functional_type)
-          .Case("operands", Token::kw_operands)
-          .Case("ref", Token::kw_ref)
-          .Case("regions", Token::kw_regions)
-          .Case("results", Token::kw_results)
-          .Case("successors", Token::kw_successors)
-          .Case("type", Token::kw_type)
-          .Default(Token::identifier);
-  return Token(kind, str);
-}
-
-//===----------------------------------------------------------------------===//
-=======
->>>>>>> a2ce6ee6
 // FormatParser
 //===----------------------------------------------------------------------===//
 
@@ -2619,18 +2281,12 @@
   LogicalResult parseCustomDirectiveParameter(
       std::vector<std::unique_ptr<Element>> &parameters);
   LogicalResult parseFunctionalTypeDirective(std::unique_ptr<Element> &element,
-<<<<<<< HEAD
-                                             Token tok, ParserContext context);
-  LogicalResult parseOperandsDirective(std::unique_ptr<Element> &element,
-                                       llvm::SMLoc loc, ParserContext context);
-=======
                                              FormatToken tok,
                                              ParserContext context);
   LogicalResult parseOperandsDirective(std::unique_ptr<Element> &element,
                                        llvm::SMLoc loc, ParserContext context);
   LogicalResult parseQualifiedDirective(std::unique_ptr<Element> &element,
                                         FormatToken tok, ParserContext context);
->>>>>>> a2ce6ee6
   LogicalResult parseReferenceDirective(std::unique_ptr<Element> &element,
                                         llvm::SMLoc loc, ParserContext context);
   LogicalResult parseRegionsDirective(std::unique_ptr<Element> &element,
@@ -2640,13 +2296,8 @@
   LogicalResult parseSuccessorsDirective(std::unique_ptr<Element> &element,
                                          llvm::SMLoc loc,
                                          ParserContext context);
-<<<<<<< HEAD
-  LogicalResult parseTypeDirective(std::unique_ptr<Element> &element, Token tok,
-                                   ParserContext context);
-=======
   LogicalResult parseTypeDirective(std::unique_ptr<Element> &element,
                                    FormatToken tok, ParserContext context);
->>>>>>> a2ce6ee6
   LogicalResult parseTypeDirectiveOperand(std::unique_ptr<Element> &element,
                                           bool isRefChild = false);
 
@@ -3035,15 +2686,6 @@
   if (curToken.isKeyword())
     return parseDirective(element, context);
   // Literals.
-<<<<<<< HEAD
-  if (curToken.getKind() == Token::literal)
-    return parseLiteral(element, context);
-  // Optionals.
-  if (curToken.getKind() == Token::l_paren)
-    return parseOptional(element, context);
-  // Variables.
-  if (curToken.getKind() == Token::variable)
-=======
   if (curToken.getKind() == FormatToken::literal)
     return parseLiteral(element, context);
   // Optionals.
@@ -3051,7 +2693,6 @@
     return parseOptional(element, context);
   // Variables.
   if (curToken.getKind() == FormatToken::variable)
->>>>>>> a2ce6ee6
     return parseVariable(element, context);
   return emitError(curToken.getLoc(),
                    "expected directive, literal, variable, or optional group");
@@ -3059,11 +2700,7 @@
 
 LogicalResult FormatParser::parseVariable(std::unique_ptr<Element> &element,
                                           ParserContext context) {
-<<<<<<< HEAD
-  Token varTok = curToken;
-=======
   FormatToken varTok = curToken;
->>>>>>> a2ce6ee6
   consumeToken();
 
   StringRef name = varTok.getSpelling().drop_front();
@@ -3143,33 +2780,6 @@
 
 LogicalResult FormatParser::parseDirective(std::unique_ptr<Element> &element,
                                            ParserContext context) {
-<<<<<<< HEAD
-  Token dirTok = curToken;
-  consumeToken();
-
-  switch (dirTok.getKind()) {
-  case Token::kw_attr_dict:
-    return parseAttrDictDirective(element, dirTok.getLoc(), context,
-                                  /*withKeyword=*/false);
-  case Token::kw_attr_dict_w_keyword:
-    return parseAttrDictDirective(element, dirTok.getLoc(), context,
-                                  /*withKeyword=*/true);
-  case Token::kw_custom:
-    return parseCustomDirective(element, dirTok.getLoc(), context);
-  case Token::kw_functional_type:
-    return parseFunctionalTypeDirective(element, dirTok, context);
-  case Token::kw_operands:
-    return parseOperandsDirective(element, dirTok.getLoc(), context);
-  case Token::kw_regions:
-    return parseRegionsDirective(element, dirTok.getLoc(), context);
-  case Token::kw_results:
-    return parseResultsDirective(element, dirTok.getLoc(), context);
-  case Token::kw_successors:
-    return parseSuccessorsDirective(element, dirTok.getLoc(), context);
-  case Token::kw_ref:
-    return parseReferenceDirective(element, dirTok.getLoc(), context);
-  case Token::kw_type:
-=======
   FormatToken dirTok = curToken;
   consumeToken();
 
@@ -3197,7 +2807,6 @@
   case FormatToken::kw_ref:
     return parseReferenceDirective(element, dirTok.getLoc(), context);
   case FormatToken::kw_type:
->>>>>>> a2ce6ee6
     return parseTypeDirective(element, dirTok, context);
 
   default:
@@ -3207,11 +2816,7 @@
 
 LogicalResult FormatParser::parseLiteral(std::unique_ptr<Element> &element,
                                          ParserContext context) {
-<<<<<<< HEAD
-  Token literalTok = curToken;
-=======
   FormatToken literalTok = curToken;
->>>>>>> a2ce6ee6
   if (context != TopLevelContext) {
     return emitError(
         literalTok.getLoc(),
@@ -3252,17 +2857,10 @@
   consumeToken();
 
   // Parse the child elements for this optional group.
-<<<<<<< HEAD
-  std::vector<std::unique_ptr<Element>> elements;
-  Optional<unsigned> anchorIdx;
-  do {
-    if (failed(parseOptionalChildElement(elements, anchorIdx)))
-=======
   std::vector<std::unique_ptr<Element>> thenElements, elseElements;
   Optional<unsigned> anchorIdx;
   do {
     if (failed(parseOptionalChildElement(thenElements, anchorIdx)))
->>>>>>> a2ce6ee6
       return ::mlir::failure();
   } while (curToken.getKind() != FormatToken::r_paren);
   consumeToken();
@@ -3306,15 +2904,9 @@
                      "first parsable element of an operand group must be "
                      "an attribute, literal, operand, or region");
 
-<<<<<<< HEAD
-  auto parseStart = parseBegin - elements.begin();
-  element = std::make_unique<OptionalElement>(std::move(elements), *anchorIdx,
-                                              parseStart);
-=======
   auto parseStart = parseBegin - thenElements.begin();
   element = std::make_unique<OptionalElement>(
       std::move(thenElements), std::move(elseElements), *anchorIdx, parseStart);
->>>>>>> a2ce6ee6
   return ::mlir::success();
 }
 
@@ -3491,14 +3083,8 @@
   return ::mlir::success();
 }
 
-<<<<<<< HEAD
-LogicalResult
-FormatParser::parseFunctionalTypeDirective(std::unique_ptr<Element> &element,
-                                           Token tok, ParserContext context) {
-=======
 LogicalResult FormatParser::parseFunctionalTypeDirective(
     std::unique_ptr<Element> &element, FormatToken tok, ParserContext context) {
->>>>>>> a2ce6ee6
   llvm::SMLoc loc = tok.getLoc();
   if (context != TopLevelContext)
     return emitError(
@@ -3544,17 +3130,11 @@
     return emitError(loc, "'ref' is only valid within a `custom` directive");
 
   std::unique_ptr<Element> operand;
-<<<<<<< HEAD
-  if (failed(parseToken(Token::l_paren, "expected '(' before argument list")) ||
-      failed(parseElement(operand, RefDirectiveContext)) ||
-      failed(parseToken(Token::r_paren, "expected ')' after argument list")))
-=======
   if (failed(parseToken(FormatToken::l_paren,
                         "expected '(' before argument list")) ||
       failed(parseElement(operand, RefDirectiveContext)) ||
       failed(
           parseToken(FormatToken::r_paren, "expected ')' after argument list")))
->>>>>>> a2ce6ee6
     return ::mlir::failure();
 
   element = std::make_unique<RefDirective>(std::move(operand));
@@ -3613,30 +3193,19 @@
 }
 
 LogicalResult
-<<<<<<< HEAD
-FormatParser::parseTypeDirective(std::unique_ptr<Element> &element, Token tok,
-                                 ParserContext context) {
-=======
 FormatParser::parseTypeDirective(std::unique_ptr<Element> &element,
                                  FormatToken tok, ParserContext context) {
->>>>>>> a2ce6ee6
   llvm::SMLoc loc = tok.getLoc();
   if (context == TypeDirectiveContext)
     return emitError(loc, "'type' cannot be used as a child of another `type`");
 
   bool isRefChild = context == RefDirectiveContext;
   std::unique_ptr<Element> operand;
-<<<<<<< HEAD
-  if (failed(parseToken(Token::l_paren, "expected '(' before argument list")) ||
-      failed(parseTypeDirectiveOperand(operand, isRefChild)) ||
-      failed(parseToken(Token::r_paren, "expected ')' after argument list")))
-=======
   if (failed(parseToken(FormatToken::l_paren,
                         "expected '(' before argument list")) ||
       failed(parseTypeDirectiveOperand(operand, isRefChild)) ||
       failed(
           parseToken(FormatToken::r_paren, "expected ')' after argument list")))
->>>>>>> a2ce6ee6
     return ::mlir::failure();
 
   element = std::make_unique<TypeDirective>(std::move(operand));
