--- conflicted
+++ resolved
@@ -49,12 +49,6 @@
     llvm::cl::desc("Mark intrinsics that match the specified "
                    "regexp as taking alias.scopes and noalias metadata"),
     llvm::cl::cat(intrinsicGenCat));
-
-static llvm::cl::opt<std::string> accessGroupRegexp(
-    "llvmir-intrinsics-access-group-regexp",
-    llvm::cl::desc("Mark intrinsics that match the specified "
-                   "regexp as taking an access group metadata"),
-    llvm::cl::cat(IntrinsicGenCat));
 
 // Used to represent the indices of overloadable operands/results.
 using IndicesTy = llvm::SmallBitVector;
@@ -208,13 +202,10 @@
   bool requiresAccessGroup =
       !accessGroupRegexp.empty() && accessGroupMatcher.match(record.getName());
 
-<<<<<<< HEAD
-=======
   llvm::Regex aliasScopesMatcher(aliasScopesRegexp);
   bool requiresAliasScopes =
       !aliasScopesRegexp.empty() && aliasScopesMatcher.match(record.getName());
 
->>>>>>> 2ab1d525
   // Prepare strings for traits, if any.
   llvm::SmallVector<llvm::StringRef, 2> traits;
   if (intr.isCommutative())
@@ -227,13 +218,10 @@
                                                  "LLVM_Type");
   if (requiresAccessGroup)
     operands.push_back("OptionalAttr<SymbolRefArrayAttr>:$access_groups");
-<<<<<<< HEAD
-=======
   if (requiresAliasScopes) {
     operands.push_back("OptionalAttr<SymbolRefArrayAttr>:$alias_scopes");
     operands.push_back("OptionalAttr<SymbolRefArrayAttr>:$noalias_scopes");
   }
->>>>>>> 2ab1d525
 
   // Emit the definition.
   os << "def LLVM_" << intr.getProperRecordName() << " : " << opBaseClass
@@ -244,12 +232,8 @@
   os << ", ";
   printBracketedRange(traits, os);
   os << ", " << intr.getNumResults() << ", "
-<<<<<<< HEAD
-     << (requiresAccessGroup ? "1" : "0") << ">, Arguments<(ins"
-=======
      << (requiresAccessGroup ? "1" : "0") << ", "
      << (requiresAliasScopes ? "1" : "0") << ">, Arguments<(ins"
->>>>>>> 2ab1d525
      << (operands.empty() ? "" : " ");
   llvm::interleaveComma(operands, os);
   os << ")>;\n\n";
