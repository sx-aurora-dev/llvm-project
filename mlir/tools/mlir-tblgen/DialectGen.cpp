--- conflicted
+++ resolved
@@ -101,10 +101,7 @@
   void initialize();
   friend class ::mlir::MLIRContext;
 public:
-<<<<<<< HEAD
-=======
   ~{0}() override;
->>>>>>> a2ce6ee6
   static constexpr ::llvm::StringLiteral getDialectNamespace() {
     return ::llvm::StringLiteral("{1}");
   }
