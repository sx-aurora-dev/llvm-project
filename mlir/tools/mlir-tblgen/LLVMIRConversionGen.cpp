--- conflicted
+++ resolved
@@ -129,22 +129,13 @@
     if (isOperandName(op, name)) {
       auto result =
           isVariadicOperand
-<<<<<<< HEAD
-              ? formatv("moduleTranslation.lookupValues(op.{0}())", name)
-              : formatv("moduleTranslation.lookupValue(op.{0}())", name);
-=======
               ? formatv("moduleTranslation.lookupValues(op.{0}())", getterName)
               : formatv("moduleTranslation.lookupValue(op.{0}())", getterName);
->>>>>>> 2ab1d525
       bs << result;
     } else if (isAttributeName(op, name)) {
       bs << formatv("op.{0}()", getterName);
     } else if (isResultName(op, name)) {
-<<<<<<< HEAD
-      bs << formatv("moduleTranslation.mapValue(op.{0}())", name);
-=======
       bs << formatv("moduleTranslation.mapValue(op.{0}())", getterName);
->>>>>>> 2ab1d525
     } else if (name == "_resultType") {
       bs << "moduleTranslation.convertType(op.getResult().getType())";
     } else if (name == "_hasResult") {
