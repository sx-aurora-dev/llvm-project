//===- OpDocGen.cpp - MLIR operation documentation generator --------------===//
//
// Part of the LLVM Project, under the Apache License v2.0 with LLVM Exceptions.
// See https://llvm.org/LICENSE.txt for license information.
// SPDX-License-Identifier: Apache-2.0 WITH LLVM-exception
//
//===----------------------------------------------------------------------===//
//
// OpDocGen uses the description of operations to generate documentation for the
// operations.
//
//===----------------------------------------------------------------------===//

#include "DocGenUtilities.h"
#include "OpGenHelpers.h"
#include "mlir/Support/IndentedOstream.h"
#include "mlir/TableGen/AttrOrTypeDef.h"
#include "mlir/TableGen/GenInfo.h"
#include "mlir/TableGen/Operator.h"
#include "llvm/ADT/DenseMap.h"
#include "llvm/ADT/StringExtras.h"
#include "llvm/Support/CommandLine.h"
#include "llvm/Support/FormatVariadic.h"
#include "llvm/Support/Regex.h"
#include "llvm/Support/Signals.h"
#include "llvm/TableGen/Error.h"
#include "llvm/TableGen/Record.h"
#include "llvm/TableGen/TableGenBackend.h"

#include <set>

using namespace llvm;
using namespace mlir;
using namespace mlir::tblgen;

using mlir::tblgen::Operator;

extern llvm::cl::opt<std::string> selectedDialect;

// Emit the description by aligning the text to the left per line (e.g.,
// removing the minimum indentation across the block).
//
// This expects that the description in the tablegen file is already formatted
// in a way the user wanted but has some additional indenting due to being
// nested in the op definition.
void mlir::tblgen::emitDescription(StringRef description, raw_ostream &os) {
  raw_indented_ostream ros(os);
  ros.printReindented(description.rtrim(" \t"));
}

// Emits `str` with trailing newline if not empty.
static void emitIfNotEmpty(StringRef str, raw_ostream &os) {
  if (!str.empty()) {
    emitDescription(str, os);
    os << "\n";
  }
}

/// Emit the given named constraint.
template <typename T>
static void emitNamedConstraint(const T &it, raw_ostream &os) {
  if (!it.name.empty())
    os << "| `" << it.name << "`";
  else
    os << "&laquo;unnamed&raquo;";
  os << " | " << it.constraint.getSummary() << "\n";
}

//===----------------------------------------------------------------------===//
// Operation Documentation
//===----------------------------------------------------------------------===//

/// Emit the assembly format of an operation.
static void emitAssemblyFormat(StringRef opName, StringRef format,
                               raw_ostream &os) {
  os << "\nSyntax:\n\n```\noperation ::= `" << opName << "` ";

  // Print the assembly format aligned.
  unsigned indent = strlen("operation ::= ");
  std::pair<StringRef, StringRef> split = format.split('\n');
  os << split.first.trim() << "\n";
  do {
    split = split.second.split('\n');
    StringRef formatChunk = split.first.trim();
    if (!formatChunk.empty())
      os.indent(indent) << formatChunk << "\n";
  } while (!split.second.empty());
  os << "```\n\n";
}

static void emitOpTraitsDoc(const Operator &op, raw_ostream &os) {
  // TODO: We should link to the trait/documentation of it. That also means we
  // should add descriptions to traits that can be queried.
  // Collect using set to sort effects, interfaces & traits.
  std::set<std::string> effects, interfaces, traits;
  for (auto &trait : op.getTraits()) {
    if (isa<PredTrait>(&trait))
      continue;

    std::string name = trait.getDef().getName().str();
    StringRef ref = name;
    StringRef traitName = trait.getDef().getValueAsString("trait");
    traitName.consume_back("::Trait");
    traitName.consume_back("::Impl");
    if (ref.startswith("anonymous_"))
      name = traitName.str();
    if (isa<InterfaceTrait>(&trait)) {
      if (trait.getDef().isSubClassOf("SideEffectsTraitBase")) {
        auto effectName = trait.getDef().getValueAsString("baseEffectName");
        effectName.consume_front("::");
        effectName.consume_front("mlir::");
        std::string effectStr;
        llvm::raw_string_ostream os(effectStr);
        os << effectName << "{";
        auto list = trait.getDef().getValueAsListOfDefs("effects");
        llvm::interleaveComma(list, os, [&](Record *rec) {
          StringRef effect = rec->getValueAsString("effect");
          effect.consume_front("::");
          effect.consume_front("mlir::");
          os << effect << " on " << rec->getValueAsString("resource");
        });
        os << "}";
        effects.insert(os.str());
        name.append(llvm::formatv(" ({0})", traitName).str());
      }
      interfaces.insert(name);
      continue;
    }

    traits.insert(name);
  }
  if (!traits.empty()) {
    llvm::interleaveComma(traits, os << "\nTraits: ");
    os << "\n";
  }
  if (!interfaces.empty()) {
    llvm::interleaveComma(interfaces, os << "\nInterfaces: ");
    os << "\n";
  }
  if (!effects.empty()) {
    llvm::interleaveComma(effects, os << "\nEffects: ");
    os << "\n";
  }
}

static void emitOpDoc(Operator op, raw_ostream &os) {
  os << llvm::formatv("### `{0}` ({1})\n", op.getOperationName(),
                      op.getQualCppClassName());

  // Emit the summary, syntax, and description if present.
  if (op.hasSummary())
    os << "\n" << op.getSummary() << "\n\n";
  if (op.hasAssemblyFormat())
    emitAssemblyFormat(op.getOperationName(), op.getAssemblyFormat().trim(),
                       os);
  if (op.hasDescription())
    mlir::tblgen::emitDescription(op.getDescription(), os);

  emitOpTraitsDoc(op, os);

  // Emit attributes.
  if (op.getNumAttributes() != 0) {
    // TODO: Attributes are only documented by TableGen name, with no further
    // info. This should be improved.
    os << "\n#### Attributes:\n\n";
    os << "| Attribute | MLIR Type | Description |\n"
       << "| :-------: | :-------: | ----------- |\n";
    for (const auto &it : op.getAttributes()) {
      StringRef storageType = it.attr.getStorageType();
      os << "| `" << it.name << "` | " << storageType << " | "
         << it.attr.getSummary() << "\n";
    }
  }

  // Emit each of the operands.
  if (op.getNumOperands() != 0) {
    os << "\n#### Operands:\n\n";
    os << "| Operand | Description |\n"
       << "| :-----: | ----------- |\n";
    for (const auto &it : op.getOperands())
      emitNamedConstraint(it, os);
  }

  // Emit results.
  if (op.getNumResults() != 0) {
    os << "\n#### Results:\n\n";
    os << "| Result | Description |\n"
       << "| :----: | ----------- |\n";
    for (const auto &it : op.getResults())
      emitNamedConstraint(it, os);
  }

  // Emit successors.
  if (op.getNumSuccessors() != 0) {
    os << "\n#### Successors:\n\n";
    os << "| Successor | Description |\n"
       << "| :-------: | ----------- |\n";
    for (const auto &it : op.getSuccessors())
      emitNamedConstraint(it, os);
  }

  os << "\n";
}

static void emitOpDoc(const RecordKeeper &recordKeeper, raw_ostream &os) {
  auto opDefs = getRequestedOpDefinitions(recordKeeper);

  os << "<!-- Autogenerated by mlir-tblgen; don't manually edit -->\n";
  for (const llvm::Record *opDef : opDefs)
    emitOpDoc(Operator(opDef), os);
}

//===----------------------------------------------------------------------===//
// Type Documentation
//===----------------------------------------------------------------------===//

static void emitTypeDoc(const Type &type, raw_ostream &os) {
  os << "### " << type.getSummary() << "\n";
  emitDescription(type.getDescription(), os);
  os << "\n";
}

//===----------------------------------------------------------------------===//
// TypeDef Documentation
//===----------------------------------------------------------------------===//

<<<<<<< HEAD
/// Emit the assembly format of a type.
static void emitTypeAssemblyFormat(TypeDef td, raw_ostream &os) {
  SmallVector<AttrOrTypeParameter, 4> parameters;
  td.getParameters(parameters);
  if (parameters.size() == 0) {
    os << "\nSyntax: `!" << td.getDialect().getName() << "." << td.getMnemonic()
       << "`\n";
=======
static void emitAttrOrTypeDefAssemblyFormat(const AttrOrTypeDef &def,
                                            raw_ostream &os) {
  ArrayRef<AttrOrTypeParameter> parameters = def.getParameters();
  if (parameters.empty()) {
    os << "\nSyntax: `!" << def.getDialect().getName() << "."
       << def.getMnemonic() << "`\n";
>>>>>>> 2ab1d525
    return;
  }

  os << "\nSyntax:\n\n```\n!" << def.getDialect().getName() << "."
     << def.getMnemonic() << "<\n";
  for (const auto &it : llvm::enumerate(parameters)) {
    const AttrOrTypeParameter &param = it.value();
    os << "  " << param.getSyntax();
    if (it.index() < (parameters.size() - 1))
      os << ",";
    os << "   # " << param.getName() << "\n";
  }
  os << ">\n```\n";
}

static void emitAttrOrTypeDefDoc(const AttrOrTypeDef &def, raw_ostream &os) {
  os << llvm::formatv("### {0}\n", def.getCppClassName());

<<<<<<< HEAD
  // Emit the summary, syntax, and description if present.
  if (td.hasSummary())
    os << "\n" << td.getSummary() << "\n";
  if (td.getMnemonic() && td.getPrinterCode() && *td.getPrinterCode() == "" &&
      td.getParserCode() && *td.getParserCode() == "")
    emitTypeAssemblyFormat(td, os);
  if (td.hasDescription()) {
    os << "\n";
    mlir::tblgen::emitDescription(td.getDescription(), os);
  }

  // Emit attribute documentation.
  SmallVector<AttrOrTypeParameter, 4> parameters;
  td.getParameters(parameters);
=======
  // Emit the summary if present.
  if (def.hasSummary())
    os << "\n" << def.getSummary() << "\n";

  // Emit the syntax if present.
  if (def.getMnemonic() && def.getPrinterCode() == StringRef() &&
      def.getParserCode() == StringRef())
    emitAttrOrTypeDefAssemblyFormat(def, os);

  // Emit the description if present.
  if (def.hasDescription()) {
    os << "\n";
    mlir::tblgen::emitDescription(def.getDescription(), os);
  }

  // Emit parameter documentation.
  ArrayRef<AttrOrTypeParameter> parameters = def.getParameters();
>>>>>>> 2ab1d525
  if (!parameters.empty()) {
    os << "\n#### Parameters:\n\n";
    os << "| Parameter | C++ type | Description |\n"
       << "| :-------: | :-------: | ----------- |\n";
    for (const auto &it : parameters) {
      auto desc = it.getSummary();
      os << "| " << it.getName() << " | `" << it.getCppType() << "` | "
         << (desc ? *desc : "") << " |\n";
    }
  }

  os << "\n";
}

static void emitAttrOrTypeDefDoc(const RecordKeeper &recordKeeper,
                                 raw_ostream &os, StringRef recordTypeName) {
  std::vector<llvm::Record *> defs =
      recordKeeper.getAllDerivedDefinitions(recordTypeName);

  os << "<!-- Autogenerated by mlir-tblgen; don't manually edit -->\n";
  for (const llvm::Record *def : defs)
    emitAttrOrTypeDefDoc(AttrOrTypeDef(def), os);
}

//===----------------------------------------------------------------------===//
// Dialect Documentation
//===----------------------------------------------------------------------===//

<<<<<<< HEAD
static void emitDialectDoc(const Dialect &dialect, ArrayRef<Operator> ops,
                           ArrayRef<Type> types, ArrayRef<TypeDef> typeDefs,
                           raw_ostream &os) {
  os << "# ";
  if (dialect.getName().empty())
    os << "Builtin";
  else
    os << "'" << dialect.getName() << "'";
  os << " Dialect\n\n";
=======
static void emitDialectDoc(const Dialect &dialect, ArrayRef<AttrDef> attrDefs,
                           ArrayRef<Operator> ops, ArrayRef<Type> types,
                           ArrayRef<TypeDef> typeDefs, raw_ostream &os) {
  if (selectedDialect.getNumOccurrences() &&
      dialect.getName() != selectedDialect)
    return;
  os << "# '" << dialect.getName() << "' Dialect\n\n";
>>>>>>> 2ab1d525
  emitIfNotEmpty(dialect.getSummary(), os);
  emitIfNotEmpty(dialect.getDescription(), os);

  // Generate a TOC marker except if description already contains one.
  llvm::Regex r("^[[:space:]]*\\[TOC\\]$", llvm::Regex::RegexFlags::Newline);
  if (!r.match(dialect.getDescription()))
    os << "[TOC]\n\n";

  if (!attrDefs.empty()) {
    os << "## Attribute definition\n\n";
    for (const AttrDef &def : attrDefs)
      emitAttrOrTypeDefDoc(def, os);
  }

  // TODO: Add link between use and def for types
  if (!types.empty()) {
    os << "## Type constraint definition\n\n";
    for (const Type &type : types)
      emitTypeDoc(type, os);
  }

  if (!ops.empty()) {
    os << "## Operation definition\n\n";
    for (const Operator &op : ops)
      emitOpDoc(op, os);
  }

  if (!typeDefs.empty()) {
    os << "## Type definition\n\n";
    for (const TypeDef &def : typeDefs)
      emitAttrOrTypeDefDoc(def, os);
  }
}

static void emitDialectDoc(const RecordKeeper &recordKeeper, raw_ostream &os) {
  std::vector<Record *> opDefs = getRequestedOpDefinitions(recordKeeper);
  std::vector<Record *> typeDefs =
      recordKeeper.getAllDerivedDefinitions("DialectType");
  std::vector<Record *> typeDefDefs =
      recordKeeper.getAllDerivedDefinitions("TypeDef");
  std::vector<Record *> attrDefDefs =
      recordKeeper.getAllDerivedDefinitions("AttrDef");

  std::set<Dialect> dialectsWithDocs;

  llvm::StringMap<std::vector<AttrDef>> dialectAttrDefs;
  llvm::StringMap<std::vector<Operator>> dialectOps;
  llvm::StringMap<std::vector<Type>> dialectTypes;
  llvm::StringMap<std::vector<TypeDef>> dialectTypeDefs;
  for (auto *attrDef : attrDefDefs) {
    AttrDef attr(attrDef);
    dialectAttrDefs[attr.getDialect().getName()].push_back(attr);
    dialectsWithDocs.insert(attr.getDialect());
  }
  for (auto *opDef : opDefs) {
    Operator op(opDef);
    dialectOps[op.getDialect().getName()].push_back(op);
    dialectsWithDocs.insert(op.getDialect());
  }
  for (auto *typeDef : typeDefs) {
    Type type(typeDef);
    if (auto dialect = type.getDialect())
      dialectTypes[dialect.getName()].push_back(type);
  }
  for (auto *typeDef : typeDefDefs) {
    TypeDef type(typeDef);
    dialectTypeDefs[type.getDialect().getName()].push_back(type);
    dialectsWithDocs.insert(type.getDialect());
  }

  os << "<!-- Autogenerated by mlir-tblgen; don't manually edit -->\n";
  for (const Dialect &dialect : dialectsWithDocs) {
    StringRef dialectName = dialect.getName();
    emitDialectDoc(dialect, dialectAttrDefs[dialectName],
                   dialectOps[dialectName], dialectTypes[dialectName],
                   dialectTypeDefs[dialectName], os);
  }
}

//===----------------------------------------------------------------------===//
// Gen Registration
//===----------------------------------------------------------------------===//

static mlir::GenRegistration
    genAttrRegister("gen-attrdef-doc",
                    "Generate dialect attribute documentation",
                    [](const RecordKeeper &records, raw_ostream &os) {
                      emitAttrOrTypeDefDoc(records, os, "AttrDef");
                      return false;
                    });

static mlir::GenRegistration
    genOpRegister("gen-op-doc", "Generate dialect documentation",
                  [](const RecordKeeper &records, raw_ostream &os) {
                    emitOpDoc(records, os);
                    return false;
                  });

static mlir::GenRegistration
    genTypeRegister("gen-typedef-doc", "Generate dialect type documentation",
                    [](const RecordKeeper &records, raw_ostream &os) {
                      emitAttrOrTypeDefDoc(records, os, "TypeDef");
                      return false;
                    });

static mlir::GenRegistration
    genRegister("gen-dialect-doc", "Generate dialect documentation",
                [](const RecordKeeper &records, raw_ostream &os) {
                  emitDialectDoc(records, os);
                  return false;
                });<|MERGE_RESOLUTION|>--- conflicted
+++ resolved
@@ -224,22 +224,12 @@
 // TypeDef Documentation
 //===----------------------------------------------------------------------===//
 
-<<<<<<< HEAD
-/// Emit the assembly format of a type.
-static void emitTypeAssemblyFormat(TypeDef td, raw_ostream &os) {
-  SmallVector<AttrOrTypeParameter, 4> parameters;
-  td.getParameters(parameters);
-  if (parameters.size() == 0) {
-    os << "\nSyntax: `!" << td.getDialect().getName() << "." << td.getMnemonic()
-       << "`\n";
-=======
 static void emitAttrOrTypeDefAssemblyFormat(const AttrOrTypeDef &def,
                                             raw_ostream &os) {
   ArrayRef<AttrOrTypeParameter> parameters = def.getParameters();
   if (parameters.empty()) {
     os << "\nSyntax: `!" << def.getDialect().getName() << "."
        << def.getMnemonic() << "`\n";
->>>>>>> 2ab1d525
     return;
   }
 
@@ -258,22 +248,6 @@
 static void emitAttrOrTypeDefDoc(const AttrOrTypeDef &def, raw_ostream &os) {
   os << llvm::formatv("### {0}\n", def.getCppClassName());
 
-<<<<<<< HEAD
-  // Emit the summary, syntax, and description if present.
-  if (td.hasSummary())
-    os << "\n" << td.getSummary() << "\n";
-  if (td.getMnemonic() && td.getPrinterCode() && *td.getPrinterCode() == "" &&
-      td.getParserCode() && *td.getParserCode() == "")
-    emitTypeAssemblyFormat(td, os);
-  if (td.hasDescription()) {
-    os << "\n";
-    mlir::tblgen::emitDescription(td.getDescription(), os);
-  }
-
-  // Emit attribute documentation.
-  SmallVector<AttrOrTypeParameter, 4> parameters;
-  td.getParameters(parameters);
-=======
   // Emit the summary if present.
   if (def.hasSummary())
     os << "\n" << def.getSummary() << "\n";
@@ -291,7 +265,6 @@
 
   // Emit parameter documentation.
   ArrayRef<AttrOrTypeParameter> parameters = def.getParameters();
->>>>>>> 2ab1d525
   if (!parameters.empty()) {
     os << "\n#### Parameters:\n\n";
     os << "| Parameter | C++ type | Description |\n"
@@ -320,17 +293,6 @@
 // Dialect Documentation
 //===----------------------------------------------------------------------===//
 
-<<<<<<< HEAD
-static void emitDialectDoc(const Dialect &dialect, ArrayRef<Operator> ops,
-                           ArrayRef<Type> types, ArrayRef<TypeDef> typeDefs,
-                           raw_ostream &os) {
-  os << "# ";
-  if (dialect.getName().empty())
-    os << "Builtin";
-  else
-    os << "'" << dialect.getName() << "'";
-  os << " Dialect\n\n";
-=======
 static void emitDialectDoc(const Dialect &dialect, ArrayRef<AttrDef> attrDefs,
                            ArrayRef<Operator> ops, ArrayRef<Type> types,
                            ArrayRef<TypeDef> typeDefs, raw_ostream &os) {
@@ -338,7 +300,6 @@
       dialect.getName() != selectedDialect)
     return;
   os << "# '" << dialect.getName() << "' Dialect\n\n";
->>>>>>> 2ab1d525
   emitIfNotEmpty(dialect.getSummary(), os);
   emitIfNotEmpty(dialect.getDescription(), os);
 
