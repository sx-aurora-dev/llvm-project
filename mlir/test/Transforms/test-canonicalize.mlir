--- conflicted
+++ resolved
@@ -1,8 +1,4 @@
-<<<<<<< HEAD
-// RUN: mlir-opt %s -pass-pipeline='func(canonicalize)' | FileCheck %s
-=======
 // RUN: mlir-opt %s -pass-pipeline='builtin.func(canonicalize)' | FileCheck %s
->>>>>>> a2ce6ee6
 
 // CHECK-LABEL: func @remove_op_with_inner_ops_pattern
 func @remove_op_with_inner_ops_pattern() {
@@ -56,10 +52,6 @@
   return %y, %z: i32, i32
 }
 
-<<<<<<< HEAD
-func @typemismatch() -> i32 {
-  %c42 = constant 42.0 : f32
-=======
 
 // CHECK-LABEL: func @test_commutative_multi_cst
 func @test_commutative_multi_cst(%arg0: i32, %arg1: i32) -> (i32, i32) {
@@ -81,7 +73,6 @@
 
 func @typemismatch() -> i32 {
   %c42 = arith.constant 42.0 : f32
->>>>>>> a2ce6ee6
 
   // The "passthrough_fold" folder will naively return its operand, but we don't
   // want to fold here because of the type mismatch.
@@ -89,8 +80,6 @@
   // CHECK: "test.passthrough_fold"
   %0 = "test.passthrough_fold"(%c42) : (f32) -> (i32)
   return %0 : i32
-<<<<<<< HEAD
-=======
 }
 
 // CHECK-LABEL: test_dialect_canonicalizer
@@ -99,5 +88,4 @@
   // CHECK: %[[CST:.*]] = arith.constant 42 : i32
   // CHECK: return %[[CST]]
   return %0 : i32
->>>>>>> a2ce6ee6
 }