--- conflicted
+++ resolved
@@ -28,22 +28,6 @@
   return
 }
 
-<<<<<<< HEAD
-// CHECK: [[C3:%.*]] = constant 3 : index
-// CHECK: [[C6:%.*]] = constant 6 : index
-// CHECK: [[C9:%.*]] = constant 9 : index
-// CHECK: [[C10:%.*]] = constant 10 : index
-// CHECK: [[C4:%.*]] = constant 4 : index
-// CHECK: [[C12:%.*]] = constant 12 : index
-// CHECK: [[C0:%.*]] = constant 0 : index
-// CHECK: [[C1:%.*]] = constant 1 : index
-// CHECK: [[C2:%.*]] = constant 2 : index
-// CHECK: scf.parallel ([[NEW_I0:%.*]]) = ([[C0]]) to ([[C4]]) step ([[C1]]) {
-// CHECK:   [[V0:%.*]] = remi_signed [[NEW_I0]], [[C2]] : index
-// CHECK:   [[I0:%.*]] = divi_signed [[NEW_I0]], [[C2]] : index
-// CHECK:   [[V2:%.*]] = muli [[V0]], [[C10]] : index
-// CHECK:   [[I3:%.*]] = addi [[V2]], [[C9]] : index
-=======
 // CHECK-DAG: [[C12:%.*]] = arith.constant 12 : index
 // CHECK-DAG: [[C10:%.*]] = arith.constant 10 : index
 // CHECK-DAG: [[C9:%.*]] = arith.constant 9 : index
@@ -58,6 +42,5 @@
 // CHECK:   [[I0:%.*]] = arith.divsi [[NEW_I0]], [[C2]] : index
 // CHECK:   [[V2:%.*]] = arith.muli [[V0]], [[C10]] : index
 // CHECK:   [[I3:%.*]] = arith.addi [[V2]], [[C9]] : index
->>>>>>> a2ce6ee6
 // CHECK:   "magic.op"([[I0]], [[C3]], [[C6]], [[I3]], [[C12]]) : (index, index, index, index, index) -> index
 // CHECK:   scf.yield