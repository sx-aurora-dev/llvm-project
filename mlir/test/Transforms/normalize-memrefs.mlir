--- conflicted
+++ resolved
@@ -322,13 +322,8 @@
 
 // CHECK-LABEL: func @affine_parallel_norm
 func @affine_parallel_norm() ->  memref<8xf32, #tile> {
-<<<<<<< HEAD
-  %c = constant 23.0 : f32
-  %a = alloc() : memref<8xf32, #tile>
-=======
   %c = arith.constant 23.0 : f32
   %a = memref.alloc() : memref<8xf32, #tile>
->>>>>>> 2ab1d525
   // CHECK: affine.parallel (%{{.*}}) = (0) to (8) reduce ("assign") -> (memref<2x4xf32>)
   %1 = affine.parallel (%i) = (0) to (8) reduce ("assign") ->  memref<8xf32, #tile> {
     affine.store %c, %a[%i] : memref<8xf32, #tile>
