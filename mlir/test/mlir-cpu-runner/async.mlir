--- conflicted
+++ resolved
@@ -1,11 +1,6 @@
-<<<<<<< HEAD
-// RUN:   mlir-opt %s -async-ref-counting                                      \
-// RUN:               -async-to-async-runtime                                  \
-=======
 // RUN:   mlir-opt %s -async-to-async-runtime                                  \
 // RUN:               -async-runtime-ref-counting                              \
 // RUN:               -async-runtime-ref-counting-opt                          \
->>>>>>> a2ce6ee6
 // RUN:               -convert-async-to-llvm                                   \
 // RUN:               -convert-linalg-to-loops                                 \
 // RUN:               -convert-scf-to-std                                      \
