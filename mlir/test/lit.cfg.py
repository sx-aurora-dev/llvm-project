# -*- Python -*-

import os
import platform
import re
import subprocess
import tempfile

import lit.formats
import lit.util

from lit.llvm import llvm_config
from lit.llvm.subst import ToolSubst
from lit.llvm.subst import FindTool

# Configuration file for the 'lit' test runner.

# name: The name of this test suite.
config.name = 'MLIR'

config.test_format = lit.formats.ShTest(not llvm_config.use_lit_shell)

# suffixes: A list of file extensions to treat as test files.
config.suffixes = ['.td', '.mlir', '.toy', '.ll', '.tc', '.py', '.yaml', '.test', '.pdll', '.c']

# test_source_root: The root path where tests are located.
config.test_source_root = os.path.dirname(__file__)

# test_exec_root: The root path where tests should be run.
config.test_exec_root = os.path.join(config.mlir_obj_root, 'test')

config.substitutions.append(('%PATH%', config.environment['PATH']))
config.substitutions.append(('%shlibext', config.llvm_shlib_ext))
config.substitutions.append(("%mlir_src_root", config.mlir_src_root))
config.substitutions.append(("%host_cxx", config.host_cxx))
config.substitutions.append(("%host_cc", config.host_cc))

llvm_config.with_system_environment(
    ['HOME', 'INCLUDE', 'LIB', 'TMP', 'TEMP'])

llvm_config.use_default_substitutions()

# excludes: A list of directories to exclude from the testsuite. The 'Inputs'
# subdirectories contain auxiliary inputs for various tests in their parent
# directories.
config.excludes = ['Inputs', 'CMakeLists.txt', 'README.txt', 'LICENSE.txt',
                   'lit.cfg.py', 'lit.site.cfg.py']

# test_source_root: The root path where tests are located.
config.test_source_root = os.path.dirname(__file__)

# test_exec_root: The root path where tests should be run.
config.test_exec_root = os.path.join(config.mlir_obj_root, 'test')

# Tweak the PATH to include the tools dir.
llvm_config.with_environment('PATH', config.mlir_tools_dir, append_path=True)
llvm_config.with_environment('PATH', config.llvm_tools_dir, append_path=True)

tool_dirs = [config.mlir_tools_dir, config.llvm_tools_dir]
tools = [
    'mlir-opt',
    'mlir-tblgen',
    'mlir-translate',
    'mlir-lsp-server',
    'mlir-capi-execution-engine-test',
    'mlir-capi-ir-test',
    'mlir-capi-llvm-test',
    'mlir-capi-pass-test',
<<<<<<< HEAD
    'mlir-edsc-builder-api-test',
    'mlir-cpu-runner',
    'mlir-linalg-ods-gen',
    'mlir-reduce',
    'mlir-sdbm-api-test',
=======
    'mlir-capi-sparse-tensor-test',
    'mlir-capi-quant-test',
    'mlir-capi-pdl-test',
    'mlir-cpu-runner',
    'mlir-linalg-ods-yaml-gen',
    'mlir-reduce',
    'mlir-pdll',
>>>>>>> 2ab1d525
]

# The following tools are optional
tools.extend([
    ToolSubst('toy-ch1', unresolved='ignore'),
    ToolSubst('toy-ch2', unresolved='ignore'),
    ToolSubst('toy-ch3', unresolved='ignore'),
    ToolSubst('toy-ch4', unresolved='ignore'),
    ToolSubst('toy-ch5', unresolved='ignore'),
    ToolSubst('%linalg_test_lib_dir', config.linalg_test_lib_dir, unresolved='ignore'),
    ToolSubst('%mlir_runner_utils_dir', config.mlir_runner_utils_dir, unresolved='ignore'),
    ToolSubst('%spirv_wrapper_library_dir', config.spirv_wrapper_library_dir, unresolved='ignore'),
    ToolSubst('%vulkan_wrapper_library_dir', config.vulkan_wrapper_library_dir, unresolved='ignore'),
    ToolSubst('%mlir_integration_test_dir', config.mlir_integration_test_dir, unresolved='ignore'),
<<<<<<< HEAD
=======
])

python_executable = config.python_executable
# Python configuration with sanitizer requires some magic preloading. This will only work on clang/linux.
# TODO: detect Darwin/Windows situation (or mark these tests as unsupported on these platforms).
if "asan" in config.available_features and "Linux" in config.host_os:
  python_executable = f"LD_PRELOAD=$({config.host_cxx} -print-file-name=libclang_rt.asan-{config.host_arch}.so) {config.python_executable}"
tools.extend([
  ToolSubst('%PYTHON', python_executable, unresolved='ignore'),
>>>>>>> 2ab1d525
])
llvm_config.add_tool_substitutions(tools, tool_dirs)


# FileCheck -enable-var-scope is enabled by default in MLIR test
# This option avoids to accidentally reuse variable across -LABEL match,
# it can be explicitly opted-in by prefixing the variable name with $
config.environment['FILECHECK_OPTS'] = "-enable-var-scope --allow-unused-prefixes=false"


if config.native_target in config.targets_to_build:
    config.available_features.add('llvm_has_native_target')



# Add the python path for both the source and binary tree.
# Note that presently, the python sources come from the source tree and the
# binaries come from the build tree. This should be unified to the build tree
# by copying/linking sources to build.
if config.enable_bindings_python:
    llvm_config.with_environment('PYTHONPATH', [
        os.path.join(config.mlir_obj_root, 'python_packages', 'mlir_core'),
        os.path.join(config.mlir_obj_root, 'python_packages', 'mlir_test'),
    ], append_path=True)

if config.enable_assertions:
    config.available_features.add('asserts')
else:
    config.available_features.add('noasserts')<|MERGE_RESOLUTION|>--- conflicted
+++ resolved
@@ -66,13 +66,6 @@
     'mlir-capi-ir-test',
     'mlir-capi-llvm-test',
     'mlir-capi-pass-test',
-<<<<<<< HEAD
-    'mlir-edsc-builder-api-test',
-    'mlir-cpu-runner',
-    'mlir-linalg-ods-gen',
-    'mlir-reduce',
-    'mlir-sdbm-api-test',
-=======
     'mlir-capi-sparse-tensor-test',
     'mlir-capi-quant-test',
     'mlir-capi-pdl-test',
@@ -80,7 +73,6 @@
     'mlir-linalg-ods-yaml-gen',
     'mlir-reduce',
     'mlir-pdll',
->>>>>>> 2ab1d525
 ]
 
 # The following tools are optional
@@ -95,8 +87,6 @@
     ToolSubst('%spirv_wrapper_library_dir', config.spirv_wrapper_library_dir, unresolved='ignore'),
     ToolSubst('%vulkan_wrapper_library_dir', config.vulkan_wrapper_library_dir, unresolved='ignore'),
     ToolSubst('%mlir_integration_test_dir', config.mlir_integration_test_dir, unresolved='ignore'),
-<<<<<<< HEAD
-=======
 ])
 
 python_executable = config.python_executable
@@ -106,8 +96,8 @@
   python_executable = f"LD_PRELOAD=$({config.host_cxx} -print-file-name=libclang_rt.asan-{config.host_arch}.so) {config.python_executable}"
 tools.extend([
   ToolSubst('%PYTHON', python_executable, unresolved='ignore'),
->>>>>>> 2ab1d525
 ])
+
 llvm_config.add_tool_substitutions(tools, tool_dirs)
 
 
