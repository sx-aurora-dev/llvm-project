--- conflicted
+++ resolved
@@ -1,8 +1,4 @@
-<<<<<<< HEAD
-# RUN: %cmake %mlir_src_root/examples/standalone -DCMAKE_CXX_COMPILER=%host_cxx -DCMAKE_C_COMPILER=%host_cc -DLLVM_ENABLE_LIBCXX=%enable_libcxx -DMLIR_DIR=%llvm_lib_dir/cmake/mlir ; %cmake --build . --target check-standalone | tee %t | FileCheck %s
-=======
 # RUN: %cmake_exe %mlir_src_root/examples/standalone -G "%cmake_generator" -DCMAKE_CXX_COMPILER=%host_cxx -DCMAKE_C_COMPILER=%host_cc -DLLVM_ENABLE_LIBCXX=%enable_libcxx -DMLIR_DIR=%mlir_cmake_dir ; %cmake_exe --build . --target check-standalone | tee %t | FileCheck %s
->>>>>>> 2ab1d525
 
 # Note: The number of checked tests is not important. The command will fail
 # if any fail.
