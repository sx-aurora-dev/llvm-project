--- conflicted
+++ resolved
@@ -22,21 +22,6 @@
   return
 }
 
-<<<<<<< HEAD
-// CHECK-LABEL: func @tensor.from_elements() {
-func @tensor.from_elements() {
-  %c0 = "std.constant"() {value = 0: index} : () -> index
-  // CHECK: %0 = tensor.from_elements %c0 : tensor<1xindex>
-  %0 = tensor.from_elements %c0 : tensor<1xindex>
-
-  %c1 = "std.constant"() {value = 1: index} : () -> index
-  // CHECK: %1 = tensor.from_elements %c0, %c1 : tensor<2xindex>
-  %1 = tensor.from_elements %c0, %c1 : tensor<2xindex>
-
-  %c0_f32 = "std.constant"() {value = 0.0: f32} : () -> f32
-  // CHECK: [[C0_F32:%.*]] = constant
-  // CHECK: %2 = tensor.from_elements [[C0_F32]] : tensor<1xf32>
-=======
 // CHECK-LABEL:   func @insert(
 // CHECK-SAME:                  %[[SCALAR:.*]]: f32
 // CHECK-SAME:                  %[[INDEX:.*]]: index
@@ -63,20 +48,16 @@
   %c0_f32 = "arith.constant"() {value = 0.0: f32} : () -> f32
   // CHECK: [[C0_F32:%.*]] = arith.constant
   // CHECK: tensor.from_elements [[C0_F32]] : tensor<1xf32>
->>>>>>> 2ab1d525
   %2 = tensor.from_elements %c0_f32 : tensor<1xf32>
 
   // CHECK: tensor.from_elements : tensor<0xindex>
   %3 = tensor.from_elements : tensor<0xindex>
 
-<<<<<<< HEAD
-=======
   // CHECK: tensor.from_elements %c0, %c1, %c0, %c1, %c0, %c1 : tensor<2x3xindex>
   %4 = tensor.from_elements %c0, %c1, %c0, %c1, %c0, %c1 : tensor<2x3xindex>
 
   // CHECK: tensor.from_elements %c0 : tensor<index>
   %5 = tensor.from_elements %c0 : tensor<index>
->>>>>>> 2ab1d525
   return
 }
 
@@ -85,12 +66,6 @@
     -> tensor<?x3x?xf32> {
   %tnsr = tensor.generate %m, %n {
     ^bb0(%i : index, %j : index, %k : index):
-<<<<<<< HEAD
-      %elem = constant 8.0 : f32
-      tensor.yield %elem : f32
-  } : tensor<?x3x?xf32>
-  return %tnsr : tensor<?x3x?xf32>
-=======
       %elem = arith.constant 8.0 : f32
       tensor.yield %elem : f32
   } : tensor<?x3x?xf32>
@@ -200,5 +175,4 @@
   // CHECK: %{{.*}} = tensor.rank %{{.*}} : tensor<4x4x?xf32>
   %1 = tensor.rank %t : tensor<4x4x?xf32>
   return
->>>>>>> 2ab1d525
 }