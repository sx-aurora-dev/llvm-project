// RUN: mlir-opt <%s -split-input-file -verify-diagnostics

func @dim(%arg : tensor<1x?xf32>) {
  %c2 = arith.constant 2 : index
  tensor.dim %arg, %c2 : tensor<1x?xf32> // expected-error {{'tensor.dim' op index is out of range}}
  return
}

// -----

func @tensor.cast_mismatching_constants(%arg0: tensor<1xf32>) {
  // expected-error@+1 {{operand type 'tensor<1xf32>' and result type 'tensor<2xf32>' are cast incompatible}}
  %0 = tensor.cast %arg0 : tensor<1xf32> to tensor<2xf32>
  return
}

// -----

func @extract_too_many_indices(%arg0: tensor<?xf32>) {
  // expected-error@+1 {{incorrect number of indices for extract_element}}
  %0 = tensor.extract %arg0[] : tensor<?xf32>
  return
}

// -----

<<<<<<< HEAD
func @tensor.from_elements_wrong_result_type() {
  // expected-error@+2 {{'result' must be 1D tensor of any type values, but got 'tensor<*xi32>'}}
  %c0 = constant 0 : i32
=======
func @insert_too_many_indices(%arg0: f32, %arg1: tensor<?xf32>) {
  // expected-error@+1 {{incorrect number of indices}}
  %0 = tensor.insert %arg0 into %arg1[] : tensor<?xf32>
  return
}

// -----

func @tensor.from_elements_wrong_result_type() {
  // expected-error@+2 {{'result' must be statically shaped tensor of any type values, but got 'tensor<*xi32>'}}
  %c0 = arith.constant 0 : i32
>>>>>>> 2ab1d525
  %0 = tensor.from_elements %c0 : tensor<*xi32>
  return
}

// -----

func @tensor.from_elements_wrong_elements_count() {
  // expected-error@+2 {{1 operands present, but expected 2}}
<<<<<<< HEAD
  %c0 = constant 0 : index
=======
  %c0 = arith.constant 0 : index
>>>>>>> 2ab1d525
  %0 = tensor.from_elements %c0 : tensor<2xindex>
  return
}

// -----

func @tensor.generate(%m : index)
    -> tensor<?x3x?xf32> {
  // expected-error @+1 {{must have as many index operands as dynamic extents in the result type}}
  %tnsr = tensor.generate %m {
    ^bb0(%i : index, %j : index, %k : index):
<<<<<<< HEAD
      %elem = constant 8.0 : f32
=======
      %elem = arith.constant 8.0 : f32
>>>>>>> 2ab1d525
      tensor.yield %elem : f32
  } : tensor<?x3x?xf32>
  return %tnsr : tensor<?x3x?xf32>
}

// -----

func @tensor.generate(%m : index, %n : index)
    -> tensor<?x3x?xf32> {
  // expected-error @+1 {{must have one body argument per input dimension}}
  %tnsr = tensor.generate %m, %n {
    ^bb0(%i : index, %j : index):
<<<<<<< HEAD
      %elem = constant 8.0 : f32
=======
      %elem = arith.constant 8.0 : f32
>>>>>>> 2ab1d525
      tensor.yield %elem : f32
  } : tensor<?x3x?xf32>
  return %tnsr : tensor<?x3x?xf32>
}

// -----

func @tensor.generate(%m : index, %n : index)
    -> tensor<?x3x?xf32> {
  // expected-error @+1 {{all body arguments must be index}}
  %tnsr = tensor.generate %m, %n {
    ^bb0(%i : index, %j : index, %k : i64):
<<<<<<< HEAD
      %elem = constant 8.0 : f32
=======
      %elem = arith.constant 8.0 : f32
>>>>>>> 2ab1d525
      tensor.yield %elem : f32
  } : tensor<?x3x?xf32>
  return %tnsr : tensor<?x3x?xf32>
}

// -----

func @tensor.generate(%m : index, %n : index)
    -> tensor<?x3x?xf32> {
  // expected-error @+2 {{op expects regions to end with 'tensor.yield', found 'std.return'}}
  // expected-note @+1 {{in custom textual format, the absence of terminator implies 'tensor.yield'}}
  %tnsr = tensor.generate %m, %n {
    ^bb0(%i : index, %j : index, %k : index):
<<<<<<< HEAD
      %elem = constant 8.0 : f32
=======
      %elem = arith.constant 8.0 : f32
>>>>>>> 2ab1d525
      return %elem : f32
  } : tensor<?x3x?xf32>
  return %tnsr : tensor<?x3x?xf32>
}

// -----

func @tensor.generate(%m : index, %n : index)
    -> tensor<?x3x?xf32> {
  // expected-error @+1 {{body must be terminated with a `yield` operation of the tensor element type}}
  %tnsr = tensor.generate %m, %n {
    ^bb0(%i : index, %j : index, %k : index):
<<<<<<< HEAD
      %elem = constant 8 : i32
      tensor.yield %elem : i32
  } : tensor<?x3x?xf32>
  return %tnsr : tensor<?x3x?xf32>
=======
      %elem = arith.constant 8 : i32
      tensor.yield %elem : i32
  } : tensor<?x3x?xf32>
  return %tnsr : tensor<?x3x?xf32>
}
// -----

func @tensor.reshape_element_type_mismatch(
       %buf: tensor<*xf32>, %shape: tensor<1xi32>) {
  // expected-error @+1 {{element types of source and destination tensor types should be the same}}
  tensor.reshape %buf(%shape) : (tensor<*xf32>, tensor<1xi32>) -> tensor<?xi32>
}

// -----

func @tensor.reshape_dst_ranked_shape_unranked(
       %buf: tensor<*xf32>, %shape: tensor<?xi32>) {
  // expected-error @+1 {{cannot use shape operand with dynamic length to reshape to statically-ranked tensor type}}
  tensor.reshape %buf(%shape) : (tensor<*xf32>, tensor<?xi32>) -> tensor<?xf32>
}

// -----

func @tensor.reshape_dst_shape_rank_mismatch(
       %buf: tensor<*xf32>, %shape: tensor<1xi32>) {
  // expected-error @+1 {{length of shape operand differs from the result's tensor rank}}
  tensor.reshape %buf(%shape)
    : (tensor<*xf32>, tensor<1xi32>) -> tensor<?x?xf32>
}

// -----

func @tensor.reshape_num_elements_mismatch(
       %buf: tensor<1xf32>, %shape: tensor<1xi32>) {
  // expected-error @+1 {{source and destination tensor should have the same number of elements}}
  tensor.reshape %buf(%shape)
    : (tensor<1xf32>, tensor<1xi32>) -> tensor<10xf32>
}

// -----

func @extract_slice_wrong_result_rank(%t: tensor<?xf32>, %idx : index) {
  // expected-error @+1 {{expected rank to be smaller or equal to the other rank.}}
  %0 = tensor.extract_slice %t[0][4][1] : tensor<?xf32> to tensor<?x?xf32>

  return
}

// -----

func @extract_slice_wrong_result_rank(%t: tensor<?xf32>, %idx : index) {
  // expected-error @+1 {{expected element type to be 'f32'}}
  %0 = tensor.extract_slice %t[0][4][1] : tensor<?xf32> to tensor<4xi8>

  return
}

// -----

func @extract_slice_wrong_static_type(%t: tensor<8x16x4xf32>, %idx : index) {
  // expected-error @+1 {{expected type to be 'tensor<?x4x4xf32>' or a rank-reduced version. (size mismatch)}}
  %0 = tensor.extract_slice %t[0, 0, 0][%idx, 4, 4][1, 1, 1]
    : tensor<8x16x4xf32> to tensor<4x4x4xf32>

  return
}

// -----

func @extract_slice_wrong_dynamic_type(%t: tensor<8x16x4xf32>, %idx : index) {
  // expected-error @+1 {{expected type to be 'tensor<4x4x4xf32>' or a rank-reduced version. (size mismatch)}}
  %0 = tensor.extract_slice %t[0, 2, 0][4, 4, 4][1, 1, 1]
    : tensor<8x16x4xf32> to tensor<?x4x4xf32>

  return
}

// -----

func @insert_slice_wrong_result_rank(%t1: tensor<?xf32>, %t2: tensor<?x?xf32>, %idx : index) {
  // expected-error @+1 {{expected rank to be smaller or equal to the other rank.}}
  %0 = tensor.insert_slice %t2 into %t1[0][4][1] : tensor<?x?xf32> into tensor<?xf32>

  return
}

// -----

func @insert_slice_wrong_result_rank(%t1: tensor<4xi8>, %t2: tensor<?xf32>, %idx : index) {
  // expected-error @+1 {{expected element type to be 'f32'}}
  %0 = tensor.insert_slice %t1 into %t2[0][4][1] : tensor<4xi8> into tensor<?xf32>

  return
}

// -----

func @insert_slice_wrong_static_type(%t1: tensor<4x4x4xf32>, %t2: tensor<8x16x4xf32>, %idx : index) {
  // expected-error @+1 {{expected type to be 'tensor<?x4x4xf32>' or a rank-reduced version. (size mismatch)}}
  %0 = tensor.insert_slice %t1 into %t2[0, 0, 0][%idx, 4, 4][1, 1, 1]
    : tensor<4x4x4xf32> into tensor<8x16x4xf32>

  return
}

// -----

func @insert_slice_wrong_dynamic_type(%t1: tensor<?x4x4xf32>, %t2: tensor<8x16x4xf32>, %idx : index) {
  // expected-error @+1 {{expected type to be 'tensor<4x4x4xf32>' or a rank-reduced version. (size mismatch)}}
  %0 = tensor.insert_slice %t1 into %t2[0, 2, 0][4, 4, 4][1, 1, 1]
    : tensor<?x4x4xf32> into tensor<8x16x4xf32>

  return
}

// -----

func @illegal_expanding_reshape_dynamic_tensor
  (%arg0: tensor<?x?x?xf32>) -> tensor<?x?x?x4x?xf32> {
  // expected-error @+1 {{invalid to have a single dimension (2) expanded into multiple dynamic dims (2,4)}}
  %0 = tensor.expand_shape %arg0 [[0], [1], [2, 3, 4]]
      : tensor<?x?x?xf32> into tensor<?x?x?x4x?xf32>
  return %0 : tensor<?x?x?x4x?xf32>
}

// -----


func @illegal_expanding_reshape_static_tensor
    (%arg0: tensor<2x3x20xf32>) -> tensor<2x3x2x4x5xf32> {
  // expected-error @+1 {{expected dimension 2 of collapsed type to be static value of 40}}
  %0 = tensor.expand_shape %arg0 [[0], [1], [2, 3, 4]]
      : tensor<2x3x20xf32> into tensor<2x3x2x4x5xf32>
  return %0 : tensor<2x3x2x4x5xf32>
}

// -----

func @illegal_collapsing_reshape_static_tensor
    (%arg0: tensor<2x3x2x4x5xf32>) -> tensor<2x3x20xf32> {
  // expected-error @+1 {{expected dimension 2 of collapsed type to be static value of 40}}
  %0 = tensor.collapse_shape %arg0 [[0], [1], [2, 3, 4]]
      : tensor<2x3x2x4x5xf32> into tensor<2x3x20xf32>
  return %0 : tensor<2x3x20xf32>
}

// -----

func @illegal_expanding_reshape_mixed_tensor(%arg0 : tensor<?x?xf32>)
    -> tensor<?x4x5xf32> {
  // expected-error @+1 {{expected dimension 1 of collapsed type to be static value of 5}}
  %0 = tensor.expand_shape %arg0 [[0, 1], [2]]
      : tensor<?x?xf32> into tensor<?x4x5xf32>
  return %0 : tensor<?x4x5xf32>
}

// -----

func @illegal_expanding_reshape_mixed_tensor_2(%arg0 : tensor<?x?xf32>)
    -> tensor<?x4x5xf32> {
  // expected-error @+1 {{expected dimension 1 of collapsed type to be static value of 20}}
  %0 = tensor.expand_shape %arg0 [[0], [1, 2]]
      : tensor<?x?xf32> into tensor<?x4x5xf32>
  return %0 : tensor<?x4x5xf32>
}

// -----

func @illegal_collapsing_reshape_mixed_tensor(%arg0 : tensor<?x4x5xf32>) -> tensor<?x?xf32> {
  // expected-error @+1 {{expected dimension 1 of collapsed type to be static value of 5}}
  %0 = tensor.collapse_shape %arg0 [[0, 1], [2]]
      : tensor<?x4x5xf32> into tensor<?x?xf32>
  return %0 : tensor<?x?xf32>
}

// -----

func @illegal_collapsing_reshape_mixed_tensor_2(%arg0 : tensor<?x4x5xf32>)
    -> tensor<?x?xf32> {
  // expected-error @+1 {{expected dimension 1 of collapsed type to be static value of 20}}
  %0 = tensor.collapse_shape %arg0 [[0], [1, 2]]
      : tensor<?x4x5xf32> into tensor<?x?xf32>
  return %0 : tensor<?x?xf32>
}

// -----

func @rank(%0: f32) {
  // expected-error@+1 {{'tensor.rank' op operand #0 must be tensor of any type values}}
  "tensor.rank"(%0): (f32)->index
  return
}

// -----

func @illegal_num_offsets(%arg0 : tensor<?x?x?xf32>, %arg1 : index, %arg2 : index) {
  // expected-error@+1 {{expected 3 offset values}}
  %0 = tensor.extract_slice %arg0[0, 0] [%arg1, %arg2] [1, 1] : tensor<?x?x?xf32> to tensor<?x?x?xf32>
  return
}

// -----

func @illegal_num_offsets(%arg0 : tensor<?x?xf32>, %arg1 : tensor<?x?x?xf32>,
    %arg2 : index, %arg3 : index) {
  // expected-error@+1 {{expected 3 offset values}}
  %0 = tensor.insert_slice %arg0 into %arg1[0, 0] [%arg2, %arg3] [1, 1] : tensor<?x?xf32> into tensor<?x?x?xf32>
  return
>>>>>>> 2ab1d525
}<|MERGE_RESOLUTION|>--- conflicted
+++ resolved
@@ -24,11 +24,6 @@
 
 // -----
 
-<<<<<<< HEAD
-func @tensor.from_elements_wrong_result_type() {
-  // expected-error@+2 {{'result' must be 1D tensor of any type values, but got 'tensor<*xi32>'}}
-  %c0 = constant 0 : i32
-=======
 func @insert_too_many_indices(%arg0: f32, %arg1: tensor<?xf32>) {
   // expected-error@+1 {{incorrect number of indices}}
   %0 = tensor.insert %arg0 into %arg1[] : tensor<?xf32>
@@ -40,7 +35,6 @@
 func @tensor.from_elements_wrong_result_type() {
   // expected-error@+2 {{'result' must be statically shaped tensor of any type values, but got 'tensor<*xi32>'}}
   %c0 = arith.constant 0 : i32
->>>>>>> 2ab1d525
   %0 = tensor.from_elements %c0 : tensor<*xi32>
   return
 }
@@ -49,11 +43,7 @@
 
 func @tensor.from_elements_wrong_elements_count() {
   // expected-error@+2 {{1 operands present, but expected 2}}
-<<<<<<< HEAD
-  %c0 = constant 0 : index
-=======
   %c0 = arith.constant 0 : index
->>>>>>> 2ab1d525
   %0 = tensor.from_elements %c0 : tensor<2xindex>
   return
 }
@@ -65,11 +55,7 @@
   // expected-error @+1 {{must have as many index operands as dynamic extents in the result type}}
   %tnsr = tensor.generate %m {
     ^bb0(%i : index, %j : index, %k : index):
-<<<<<<< HEAD
-      %elem = constant 8.0 : f32
-=======
       %elem = arith.constant 8.0 : f32
->>>>>>> 2ab1d525
       tensor.yield %elem : f32
   } : tensor<?x3x?xf32>
   return %tnsr : tensor<?x3x?xf32>
@@ -82,11 +68,7 @@
   // expected-error @+1 {{must have one body argument per input dimension}}
   %tnsr = tensor.generate %m, %n {
     ^bb0(%i : index, %j : index):
-<<<<<<< HEAD
-      %elem = constant 8.0 : f32
-=======
       %elem = arith.constant 8.0 : f32
->>>>>>> 2ab1d525
       tensor.yield %elem : f32
   } : tensor<?x3x?xf32>
   return %tnsr : tensor<?x3x?xf32>
@@ -99,11 +81,7 @@
   // expected-error @+1 {{all body arguments must be index}}
   %tnsr = tensor.generate %m, %n {
     ^bb0(%i : index, %j : index, %k : i64):
-<<<<<<< HEAD
-      %elem = constant 8.0 : f32
-=======
       %elem = arith.constant 8.0 : f32
->>>>>>> 2ab1d525
       tensor.yield %elem : f32
   } : tensor<?x3x?xf32>
   return %tnsr : tensor<?x3x?xf32>
@@ -117,11 +95,7 @@
   // expected-note @+1 {{in custom textual format, the absence of terminator implies 'tensor.yield'}}
   %tnsr = tensor.generate %m, %n {
     ^bb0(%i : index, %j : index, %k : index):
-<<<<<<< HEAD
-      %elem = constant 8.0 : f32
-=======
       %elem = arith.constant 8.0 : f32
->>>>>>> 2ab1d525
       return %elem : f32
   } : tensor<?x3x?xf32>
   return %tnsr : tensor<?x3x?xf32>
@@ -134,12 +108,6 @@
   // expected-error @+1 {{body must be terminated with a `yield` operation of the tensor element type}}
   %tnsr = tensor.generate %m, %n {
     ^bb0(%i : index, %j : index, %k : index):
-<<<<<<< HEAD
-      %elem = constant 8 : i32
-      tensor.yield %elem : i32
-  } : tensor<?x3x?xf32>
-  return %tnsr : tensor<?x3x?xf32>
-=======
       %elem = arith.constant 8 : i32
       tensor.yield %elem : i32
   } : tensor<?x3x?xf32>
@@ -348,5 +316,4 @@
   // expected-error@+1 {{expected 3 offset values}}
   %0 = tensor.insert_slice %arg0 into %arg1[0, 0] [%arg2, %arg3] [1, 1] : tensor<?x?xf32> into tensor<?x?x?xf32>
   return
->>>>>>> 2ab1d525
 }