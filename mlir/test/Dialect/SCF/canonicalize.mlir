--- conflicted
+++ resolved
@@ -1,18 +1,3 @@
-<<<<<<< HEAD
-// RUN: mlir-opt %s -pass-pipeline='func(canonicalize)' -split-input-file | FileCheck %s
-
-
-// -----
-
-func @single_iteration(%A: memref<?x?x?xi32>) {
-  %c0 = constant 0 : index
-  %c1 = constant 1 : index
-  %c2 = constant 2 : index
-  %c3 = constant 3 : index
-  %c6 = constant 6 : index
-  %c7 = constant 7 : index
-  %c10 = constant 10 : index
-=======
 // RUN: mlir-opt %s -pass-pipeline='builtin.func(canonicalize)' -split-input-file | FileCheck %s
 
 
@@ -26,7 +11,6 @@
   %c6 = arith.constant 6 : index
   %c7 = arith.constant 7 : index
   %c10 = arith.constant 10 : index
->>>>>>> 2ab1d525
   scf.parallel (%i0, %i1, %i2) = (%c0, %c3, %c7) to (%c1, %c6, %c10) step (%c1, %c2, %c3) {
     %c42 = arith.constant 42 : i32
     memref.store %c42, %A[%i0, %i1, %i2] : memref<?x?x?xi32>
@@ -445,8 +429,6 @@
 
 // -----
 
-<<<<<<< HEAD
-=======
 // CHECK-LABEL: @merge_nested_if
 // CHECK-SAME: (%[[ARG0:.*]]: i1, %[[ARG1:.*]]: i1)
 func @merge_nested_if(%arg0: i1, %arg1: i1) {
@@ -488,7 +470,6 @@
 
 // -----
 
->>>>>>> 2ab1d525
 // CHECK-LABEL: @remove_zero_iteration_loop
 func @remove_zero_iteration_loop() {
   %c42 = arith.constant 42 : index
@@ -527,17 +508,10 @@
 
 // CHECK-LABEL: @replace_single_iteration_loop_1
 func @replace_single_iteration_loop_1() {
-<<<<<<< HEAD
-  // CHECK: %[[LB:.*]] = constant 42
-  %c42 = constant 42 : index
-  %c43 = constant 43 : index
-  %c1 = constant 1 : index
-=======
   // CHECK: %[[LB:.*]] = arith.constant 42
   %c42 = arith.constant 42 : index
   %c43 = arith.constant 43 : index
   %c1 = arith.constant 1 : index
->>>>>>> 2ab1d525
   // CHECK: %[[INIT:.*]] = "test.init"
   %init = "test.init"() : () -> i32
   // CHECK-NOT: scf.for
@@ -555,17 +529,10 @@
 
 // CHECK-LABEL: @replace_single_iteration_loop_2
 func @replace_single_iteration_loop_2() {
-<<<<<<< HEAD
-  // CHECK: %[[LB:.*]] = constant 5
-	%c5 = constant 5 : index
-	%c6 = constant 6 : index
-	%c11 = constant 11 : index
-=======
   // CHECK: %[[LB:.*]] = arith.constant 5
   %c5 = arith.constant 5 : index
   %c6 = arith.constant 6 : index
   %c11 = arith.constant 11 : index
->>>>>>> 2ab1d525
   // CHECK: %[[INIT:.*]] = "test.init"
   %init = "test.init"() : () -> i32
   // CHECK-NOT: scf.for
@@ -624,10 +591,7 @@
 }
 
 // -----
-<<<<<<< HEAD
-=======
-
->>>>>>> 2ab1d525
+
 func private @process(%0 : memref<128x128xf32>)
 func private @process_tensor(%0 : tensor<128x128xf32>) -> memref<128x128xf32>
 
@@ -641,20 +605,12 @@
                  %lb : index, %ub : index, %step : index)
   -> (tensor<128x128xf32>, tensor<128x128xf32>, tensor<128x128xf32>)
 {
-<<<<<<< HEAD
-  // CHECK-NEXT: %[[M1:.*]] = tensor_to_memref %[[T1]] : memref<128x128xf32>
-=======
   // CHECK-NEXT: %[[M1:.*]] = bufferization.to_memref %[[T1]] : memref<128x128xf32>
->>>>>>> 2ab1d525
   // CHECK-NEXT: %[[FOR_RES:.*]] = scf.for {{.*}} iter_args(%[[BBARG_T2:.*]] = %[[T2]]) -> (tensor<128x128xf32>) {
   %0:3 = scf.for %arg0 = %lb to %ub step %step iter_args(%arg1 = %t0, %arg2 = %t1, %arg3 = %t2)
     -> (tensor<128x128xf32>, tensor<128x128xf32>, tensor<128x128xf32>)
   {
-<<<<<<< HEAD
-    %m1 = tensor_to_memref %arg2 : memref<128x128xf32>
-=======
     %m1 = bufferization.to_memref %arg2 : memref<128x128xf32>
->>>>>>> 2ab1d525
 
     // CHECK-NEXT:   call @process(%[[M0]]) : (memref<128x128xf32>) -> ()
     call @process(%m0) : (memref<128x128xf32>) -> ()
@@ -664,15 +620,6 @@
 
     // This does not hoist (fails the bbArg has at most a single check).
     // CHECK-NEXT:   %[[T:.*]] = call @process_tensor(%[[BBARG_T2]]) : (tensor<128x128xf32>) -> memref<128x128xf32>
-<<<<<<< HEAD
-    // CHECK-NEXT:   %[[YIELD_T:.*]] = tensor_load %[[T:.*]]
-    %m2 = call @process_tensor(%arg3): (tensor<128x128xf32>) -> memref<128x128xf32>
-    %3 = tensor_load %m2 : memref<128x128xf32>
-
-    // All this stuff goes away, incrementally
-    %1 = tensor_load %m0 : memref<128x128xf32>
-    %2 = tensor_load %m1 : memref<128x128xf32>
-=======
     // CHECK-NEXT:   %[[YIELD_T:.*]] = bufferization.to_tensor %[[T:.*]]
     %m2 = call @process_tensor(%arg3): (tensor<128x128xf32>) -> memref<128x128xf32>
     %3 = bufferization.to_tensor %m2 : memref<128x128xf32>
@@ -680,7 +627,6 @@
     // All this stuff goes away, incrementally
     %1 = bufferization.to_tensor %m0 : memref<128x128xf32>
     %2 = bufferization.to_tensor %m1 : memref<128x128xf32>
->>>>>>> 2ab1d525
 
     // CHECK-NEXT:   scf.yield %[[YIELD_T]] : tensor<128x128xf32>
     scf.yield %1, %2, %3 : tensor<128x128xf32>, tensor<128x128xf32>, tensor<128x128xf32>
@@ -688,13 +634,6 @@
   // CHECK-NEXT: }
   }
 
-<<<<<<< HEAD
-  // CHECK-NEXT: %[[R0:.*]] = tensor_load %[[M0]] : memref<128x128xf32>
-  // CHECK-NEXT: %[[R1:.*]] = tensor_load %[[M1]] : memref<128x128xf32>
-  // CHECK-NEXT: return %[[R0]], %[[R1]], %[[FOR_RES]] : tensor<128x128xf32>, tensor<128x128xf32>, tensor<128x128xf32>
-  return %0#0, %0#1, %0#2 : tensor<128x128xf32>, tensor<128x128xf32>, tensor<128x128xf32>
-}
-=======
   // CHECK-NEXT: %[[R0:.*]] = bufferization.to_tensor %[[M0]] : memref<128x128xf32>
   // CHECK-NEXT: %[[R1:.*]] = bufferization.to_tensor %[[M1]] : memref<128x128xf32>
   // CHECK-NEXT: return %[[R0]], %[[R1]], %[[FOR_RES]] : tensor<128x128xf32>, tensor<128x128xf32>, tensor<128x128xf32>
@@ -1230,5 +1169,4 @@
 // CHECK:     br ^[[bb3]](%[[y:.+]] : i64)
 // CHECK:   ^[[bb3]](%[[z:.+]]: i64):
 // CHECK:     "test.bar"(%[[z]])
-// CHECK:     return
->>>>>>> 2ab1d525
+// CHECK:     return