// RUN: mlir-opt -gpu-async-region %s | FileCheck %s

// CHECK: module attributes {gpu.container_module}
module attributes {gpu.container_module} {

  gpu.module @kernels {
    gpu.func @kernel() kernel { gpu.return }
  }

  func private @foo() -> ()

  // CHECK-LABEL:func @async(%{{.*}}: index)
  func @async(%sz : index) {
    // CHECK: %[[t0:.*]] = gpu.wait async
    // CHECK: %[[t1:.*]] = gpu.launch_func async [%[[t0]]]
    gpu.launch_func @kernels::@kernel
        blocks in (%sz, %sz, %sz) threads in (%sz, %sz, %sz)
    // CHECK: %[[t2:.*]] = gpu.launch_func async [%[[t1]]]
    gpu.launch_func @kernels::@kernel
        blocks in (%sz, %sz, %sz) threads in (%sz, %sz, %sz)
    // CHECK: %[[m:.*]], %[[t3:.*]] = gpu.alloc async [%[[t2]]] ()
    %0 = gpu.alloc() : memref<7xf32>
    // CHECK: %[[t4:.*]] = gpu.dealloc async [%[[t3]]] %[[m]]
    gpu.dealloc %0 : memref<7xf32>
    // CHECK: gpu.wait [%[[t4]]]
    // CHECK: call @foo
    call @foo() : () -> ()
    return
  }

  // CHECK-LABEL:func @defer_wait(%{{.*}}: index)
  func @defer_wait(%sz : index) {
    // CHECK: %[[a0:.*]], %[[f0:.*]] = async.execute
    %a0 = async.execute {
      // CHECK: %[[t:.*]] = gpu.launch_func async
      gpu.launch_func @kernels::@kernel
          blocks in (%sz, %sz, %sz) threads in (%sz, %sz, %sz)
      // CHECK-NOT: gpu.wait
      // CHECK: async.yield %[[t]]
      async.yield
    }

    // CHECK: %[[a1:.*]], %[[f1:.*]] = async.execute
    // CHECK-SAME: %[[f0]]
    %a1 = async.execute [%a0] {
      // CHECK: %[[t:.*]] = gpu.launch_func async
      gpu.launch_func @kernels::@kernel
          blocks in (%sz, %sz, %sz) threads in (%sz, %sz, %sz)
      // CHECK-NOT: gpu.wait
      // CHECK: async.yield %[[t]]
      async.yield
    }

    // CHECK: async.await %[[a1]]
    // CHECK: %[[t:.*]] = async.await %[[f1]]
    // CHECK: gpu.wait [%[[t]]]
    async.await %a1 : !async.token
    return
  }

  // CHECK-LABEL:func @defer_wait_blocked_by_side_effect(%{{.*}}: index)
  func @defer_wait_blocked_by_side_effect(%sz : index) {
    // CHECK: %[[a:.*]] = async.execute
    %a = async.execute {
      // CHECK: %[[t:.*]] = gpu.launch_func async
      gpu.launch_func @kernels::@kernel
          blocks in (%sz, %sz, %sz) threads in (%sz, %sz, %sz)
      // CHECK: gpu.wait [%[[t]]]
      call @foo() : () -> ()
      async.yield
    }

    // CHECK: async.await %[[a]]
    // CHECK-NOT: gpu.wait
    async.await %a : !async.token
    return
  }

  // CHECK-LABEL:func @defer_wait_pass_through(%{{.*}}: index)
  func @defer_wait_pass_through(%sz : index) {
    // CHECK: %[[a0:.*]], %[[f0:.*]] = async.execute
    %a0 = async.execute {
      // CHECK: %[[t:.*]] = gpu.launch_func async
      gpu.launch_func @kernels::@kernel
          blocks in (%sz, %sz, %sz) threads in (%sz, %sz, %sz)
      // CHECK-NOT: gpu.wait
      // CHECK: async.yield %[[t]]
      async.yield
    }

    // CHECK: %[[a1:.*]], %[[f1:.*]] = async.execute
    // CHECK-SAME: %[[f0]]
    %a1 = async.execute [%a0] {
      // CHECK-NOT: gpu.wait
      // CHECK: async.yield %{{.*}}
      async.yield
    }

    // CHECK: async.await %[[a1]]
    // CHECK: %[[t:.*]] = async.await %[[f1]]
    // CHECK: gpu.wait [%[[t]]]
    async.await %a1 : !async.token
    return
  }

  // CHECK-LABEL:func @async_execute_with_result(%{{.*}}: index)
  func @async_execute_with_result(%sz : index) -> index {
    // CHECK: %[[a0:.*]], %[[f0:.*]]:2 = async.execute
    // CHECK-SAME: -> (!async.value<index>, !async.value<!gpu.async.token>)
    %a0, %f0 = async.execute -> !async.value<index> {
      // CHECK: %[[t:.*]] = gpu.launch_func async
      gpu.launch_func @kernels::@kernel
          blocks in (%sz, %sz, %sz) threads in (%sz, %sz, %sz)
      // CHECK-NOT: gpu.wait
      // CHECK: async.yield {{.*}}, %[[t]] : index, !gpu.async.token
      async.yield %sz : index
    }

    // CHECK: async.await %[[a0]] : !async.token
    // CHECK: %[[t:.*]] = async.await %[[f0]]#1 : !async.value<!gpu.async.token>
    // CHECK: gpu.wait [%[[t]]]
    async.await %a0 : !async.token
    // CHECK: %[[x:.*]] = async.await %[[f0]]#0 : !async.value<index>
    %x = async.await %f0 : !async.value<index>
    // CHECK: return %[[x]] : index
    return %x : index
  }

  // CHECK-LABEL:func @async_execute_no_use(%{{.*}}: index)
  func @async_execute_no_use(%sz : index) {
    // CHECK: async.execute {
    %a0 = async.execute {
      // CHECK: %[[t:.*]] = gpu.launch_func async
      gpu.launch_func @kernels::@kernel
          blocks in (%sz, %sz, %sz) threads in (%sz, %sz, %sz)
      // CHECK: gpu.wait [%[[t]]]
      async.yield
    }
    return
  }

  // CHECK-LABEL:func @async_execute_fork(%{{.*}}: index)
  func @async_execute_fork(%sz : index) {
    // CHECK: %[[a0:.*]], %[[f0:.*]]:2 = async.execute
    // CHECK-SAME: -> (!async.value<!gpu.async.token>, !async.value<!gpu.async.token>)
    %a0 = async.execute {
      // CHECK: %[[t:.*]] = gpu.launch_func async
      gpu.launch_func @kernels::@kernel
          blocks in (%sz, %sz, %sz) threads in (%sz, %sz, %sz)
      // CHECK-NOT: gpu.wait
      // CHECK: async.yield %[[t]], %[[t]] : !gpu.async.token, !gpu.async.token
      async.yield
    }
    // CHECK: async.execute [%[[a0]]] (%[[f0]]#0 as {{.*}}: !async.value<!gpu.async.token>)
    %a1 = async.execute [%a0] {
      // CHECK: %[[t:.*]] = gpu.launch_func async
      gpu.launch_func @kernels::@kernel
          blocks in (%sz, %sz, %sz) threads in (%sz, %sz, %sz)
      // CHECK: gpu.wait [%[[t]]]
      async.yield
    }
    // CHECK: async.execute [%[[a0]]] (%[[f0]]#1 as {{.*}}: !async.value<!gpu.async.token>)
    %a2 = async.execute [%a0] {
      // CHECK: %[[t:.*]] = gpu.launch_func async
      gpu.launch_func @kernels::@kernel
          blocks in (%sz, %sz, %sz) threads in (%sz, %sz, %sz)
      // CHECK: gpu.wait [%[[t]]]
      async.yield
    }
    return
  }
<<<<<<< HEAD
=======

  // CHECK-LABEL:func @existing_tokens()
  func @existing_tokens() {
    // CHECK: %[[t0:.*]] = gpu.wait async
    // CHECK-NOT: [{{.*}}]
    %t0 = gpu.wait async
    // CHECK: %[[t1:.*]] = gpu.wait async [%[[t0]], %[[t0]]]
    %t1 = gpu.wait async [%t0]
    // CHECK: %[[m:.*]], %[[t2:.*]] = gpu.alloc async [%[[t1]], %[[t0]]] ()
    %0 = gpu.alloc [%t0] () : memref<7xf32>
    // CHECK: %[[t3:.*]] = gpu.dealloc async [%[[t2]]] %[[m]]
    %t2 = gpu.dealloc async %0 : memref<7xf32>
    // CHECK: gpu.wait [%[[t3]]]
    gpu.wait
    // CHECK: gpu.wait
    // CHECK-NOT: async
    // CHECK-NOT: [{{.*}}]
    gpu.wait
    return
  }
>>>>>>> 2ab1d525
}<|MERGE_RESOLUTION|>--- conflicted
+++ resolved
@@ -169,8 +169,6 @@
     }
     return
   }
-<<<<<<< HEAD
-=======
 
   // CHECK-LABEL:func @existing_tokens()
   func @existing_tokens() {
@@ -191,5 +189,4 @@
     gpu.wait
     return
   }
->>>>>>> 2ab1d525
 }