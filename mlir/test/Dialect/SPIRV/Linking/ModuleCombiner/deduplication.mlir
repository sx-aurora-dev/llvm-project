// RUN: mlir-opt -test-spirv-module-combiner -split-input-file -verify-diagnostics %s | FileCheck %s

// Deduplicate 2 global variables with the same descriptor set and binding.

// CHECK:      module {
// CHECK-NEXT:   spv.module Logical GLSL450 {
// CHECK-NEXT:     spv.GlobalVariable @foo

// CHECK-NEXT:     spv.func @use_foo
// CHECK-NEXT:       spv.mlir.addressof @foo
// CHECK-NEXT:       spv.Load
// CHECK-NEXT:       spv.ReturnValue
// CHECK-NEXT:     }

// CHECK-NEXT:     spv.func @use_bar
// CHECK-NEXT:       spv.mlir.addressof @foo
// CHECK-NEXT:       spv.Load
// CHECK-NEXT:       spv.FAdd
// CHECK-NEXT:       spv.ReturnValue
// CHECK-NEXT:     }
// CHECK-NEXT:   }
// CHECK-NEXT: }

spv.module Logical GLSL450 {
  spv.GlobalVariable @foo bind(1, 0) : !spv.ptr<f32, Input>

  spv.func @use_foo() -> f32 "None" {
    %0 = spv.mlir.addressof @foo : !spv.ptr<f32, Input>
    %1 = spv.Load "Input" %0 : f32
    spv.ReturnValue %1 : f32
  }
}

spv.module Logical GLSL450 {
  spv.GlobalVariable @bar bind(1, 0) : !spv.ptr<f32, Input>

  spv.func @use_bar() -> f32 "None" {
    %0 = spv.mlir.addressof @bar : !spv.ptr<f32, Input>
    %1 = spv.Load "Input" %0 : f32
    %2 = spv.FAdd %1, %1 : f32
    spv.ReturnValue %2 : f32
  }
}

// -----

// Deduplicate 2 global variables with the same descriptor set and binding but different types.

// CHECK:      module {
// CHECK-NEXT: spv.module Logical GLSL450 {
// CHECK-NEXT:   spv.GlobalVariable @foo bind(1, 0)

// CHECK-NEXT:   spv.GlobalVariable @bar bind(1, 0)

// CHECK-NEXT:   spv.func @use_bar
// CHECK-NEXT:     spv.mlir.addressof @bar
// CHECK-NEXT:     spv.Load
// CHECK-NEXT:     spv.ReturnValue
// CHECK-NEXT:   }
// CHECK-NEXT: }
// CHECK-NEXT: }

spv.module Logical GLSL450 {
  spv.GlobalVariable @foo bind(1, 0) : !spv.ptr<i32, Input>
}

spv.module Logical GLSL450 {
  spv.GlobalVariable @bar bind(1, 0) : !spv.ptr<f32, Input>

  spv.func @use_bar() -> f32 "None" {
    %0 = spv.mlir.addressof @bar : !spv.ptr<f32, Input>
    %1 = spv.Load "Input" %0 : f32
    spv.ReturnValue %1 : f32
  }
}

// -----

// Deduplicate 2 global variables with the same built-in attribute.

// CHECK:      module {
// CHECK-NEXT:   spv.module Logical GLSL450 {
// CHECK-NEXT:     spv.GlobalVariable @foo built_in("GlobalInvocationId")
// CHECK-NEXT:     spv.func @use_bar
// CHECK-NEXT:       spv.mlir.addressof @foo
// CHECK-NEXT:       spv.Load
// CHECK-NEXT:       spv.ReturnValue
// CHECK-NEXT:     }
// CHECK-NEXT:   }
// CHECK-NEXT: }

spv.module Logical GLSL450 {
  spv.GlobalVariable @foo built_in("GlobalInvocationId") : !spv.ptr<vector<3xi32>, Input>
}

spv.module Logical GLSL450 {
  spv.GlobalVariable @bar built_in("GlobalInvocationId") : !spv.ptr<vector<3xi32>, Input>

  spv.func @use_bar() -> vector<3xi32> "None" {
    %0 = spv.mlir.addressof @bar : !spv.ptr<vector<3xi32>, Input>
    %1 = spv.Load "Input" %0 : vector<3xi32>
    spv.ReturnValue %1 : vector<3xi32>
  }
}

// -----

// Deduplicate 2 spec constants with the same spec ID.

// CHECK:      module {
// CHECK-NEXT:   spv.module Logical GLSL450 {
// CHECK-NEXT:     spv.SpecConstant @foo spec_id(5)

// CHECK-NEXT:     spv.func @use_foo()
// CHECK-NEXT:       %0 = spv.mlir.referenceof @foo
// CHECK-NEXT:       spv.ReturnValue
// CHECK-NEXT:     }

// CHECK-NEXT:     spv.func @use_bar()
// CHECK-NEXT:       %0 = spv.mlir.referenceof @foo
// CHECK-NEXT:       spv.FAdd
// CHECK-NEXT:       spv.ReturnValue
// CHECK-NEXT:     }
// CHECK-NEXT:   }
// CHECK-NEXT: }

spv.module Logical GLSL450 {
  spv.SpecConstant @foo spec_id(5) = 1. : f32

  spv.func @use_foo() -> (f32) "None" {
    %0 = spv.mlir.referenceof @foo : f32
    spv.ReturnValue %0 : f32
  }
}

spv.module Logical GLSL450 {
  spv.SpecConstant @bar spec_id(5) = 1. : f32

  spv.func @use_bar() -> (f32) "None" {
    %0 = spv.mlir.referenceof @bar : f32
    %1 = spv.FAdd %0, %0 : f32
    spv.ReturnValue %1 : f32
  }
}

// -----

// Don't deduplicate functions with similar ops but different operands.

//       CHECK: spv.module Logical GLSL450 {
//  CHECK-NEXT:   spv.func @foo(%[[ARG0:.+]]: f32, %[[ARG1:.+]]: f32, %[[ARG2:.+]]: f32)
//  CHECK-NEXT:     %[[ADD:.+]] = spv.FAdd %[[ARG0]], %[[ARG1]] : f32
//  CHECK-NEXT:     %[[MUL:.+]] = spv.FMul %[[ADD]], %[[ARG2]] : f32
//  CHECK-NEXT:     spv.ReturnValue %[[MUL]] : f32
//  CHECK-NEXT:   }
//  CHECK-NEXT:   spv.func @foo_1(%[[ARG0:.+]]: f32, %[[ARG1:.+]]: f32, %[[ARG2:.+]]: f32)
//  CHECK-NEXT:     %[[ADD:.+]] = spv.FAdd %[[ARG0]], %[[ARG2]] : f32
//  CHECK-NEXT:     %[[MUL:.+]] = spv.FMul %[[ADD]], %[[ARG1]] : f32
//  CHECK-NEXT:     spv.ReturnValue %[[MUL]] : f32
//  CHECK-NEXT:   }
//  CHECK-NEXT: }

spv.module Logical GLSL450 {
  spv.func @foo(%a: f32, %b: f32, %c: f32) -> f32 "None" {
    %add = spv.FAdd %a, %b: f32
    %mul = spv.FMul %add, %c: f32
    spv.ReturnValue %mul: f32
  }
}

spv.module Logical GLSL450 {
  spv.func @foo(%a: f32, %b: f32, %c: f32) -> f32 "None" {
    %add = spv.FAdd %a, %c: f32
    %mul = spv.FMul %add, %b: f32
    spv.ReturnValue %mul: f32
  }
}

// -----

<<<<<<< HEAD
// CHECK:      module {
// CHECK-NEXT:   spv.module Logical GLSL450 {
// CHECK-NEXT:     spv.SpecConstant @bar spec_id(5)
=======
// TODO: re-enable this test once we have better function deduplication.
>>>>>>> 2ab1d525

// XXXXX:      module {
// XXXXX-NEXT:   spv.module Logical GLSL450 {
// XXXXX-NEXT:     spv.SpecConstant @bar spec_id(5)

// XXXXX-NEXT:     spv.func @foo(%arg0: f32)
// XXXXX-NEXT:       spv.ReturnValue
// XXXXX-NEXT:     }

// XXXXX-NEXT:     spv.func @foo_different_body(%arg0: f32)
// XXXXX-NEXT:       spv.mlir.referenceof
// XXXXX-NEXT:       spv.ReturnValue
// XXXXX-NEXT:     }

// XXXXX-NEXT:     spv.func @baz(%arg0: i32)
// XXXXX-NEXT:       spv.ReturnValue
// XXXXX-NEXT:     }

// XXXXX-NEXT:     spv.func @baz_no_return(%arg0: i32)
// XXXXX-NEXT:       spv.Return
// XXXXX-NEXT:     }

// XXXXX-NEXT:     spv.func @baz_no_return_different_control
// XXXXX-NEXT:       spv.Return
// XXXXX-NEXT:     }

// XXXXX-NEXT:     spv.func @baz_no_return_another_control
// XXXXX-NEXT:       spv.Return
// XXXXX-NEXT:     }

// XXXXX-NEXT:     spv.func @kernel
// XXXXX-NEXT:       spv.Return
// XXXXX-NEXT:     }

// XXXXX-NEXT:     spv.func @kernel_different_attr
// XXXXX-NEXT:       spv.Return
// XXXXX-NEXT:     }
// XXXXX-NEXT:   }
// XXXXX-NEXT:   }

module {
spv.module Logical GLSL450 {
  spv.SpecConstant @bar spec_id(5) = 1. : f32

  spv.func @foo(%arg0: f32) -> (f32) "None" {
    spv.ReturnValue %arg0 : f32
  }

  spv.func @foo_duplicate(%arg0: f32) -> (f32) "None" {
    spv.ReturnValue %arg0 : f32
  }

  spv.func @foo_different_body(%arg0: f32) -> (f32) "None" {
    %0 = spv.mlir.referenceof @bar : f32
    spv.ReturnValue %arg0 : f32
  }

  spv.func @baz(%arg0: i32) -> (i32) "None" {
    spv.ReturnValue %arg0 : i32
  }

  spv.func @baz_no_return(%arg0: i32) "None" {
    spv.Return
  }

  spv.func @baz_no_return_duplicate(%arg0: i32) -> () "None" {
    spv.Return
  }

  spv.func @baz_no_return_different_control(%arg0: i32) -> () "Inline" {
    spv.Return
  }

  spv.func @baz_no_return_another_control(%arg0: i32) -> () "Inline|Pure" {
    spv.Return
  }

  spv.func @kernel(
    %arg0: f32,
    %arg1: !spv.ptr<!spv.struct<(!spv.array<12 x f32>)>, CrossWorkgroup>) "None"
  attributes {spv.entry_point_abi = {local_size = dense<[32, 1, 1]> : vector<3xi32>}} {
    spv.Return
  }

  spv.func @kernel_different_attr(
    %arg0: f32,
    %arg1: !spv.ptr<!spv.struct<(!spv.array<12 x f32>)>, CrossWorkgroup>) "None"
  attributes {spv.entry_point_abi = {local_size = dense<[64, 1, 1]> : vector<3xi32>}} {
    spv.Return
  }
}
}<|MERGE_RESOLUTION|>--- conflicted
+++ resolved
@@ -178,13 +178,7 @@
 
 // -----
 
-<<<<<<< HEAD
-// CHECK:      module {
-// CHECK-NEXT:   spv.module Logical GLSL450 {
-// CHECK-NEXT:     spv.SpecConstant @bar spec_id(5)
-=======
 // TODO: re-enable this test once we have better function deduplication.
->>>>>>> 2ab1d525
 
 // XXXXX:      module {
 // XXXXX-NEXT:   spv.module Logical GLSL450 {
