// RUN: mlir-opt -test-spirv-module-combiner -split-input-file -verify-diagnostics %s | FileCheck %s

// Combine modules without the same symbols

// CHECK:      module {
// CHECK-NEXT:   spv.module Logical GLSL450 {
// CHECK-NEXT:     spv.SpecConstant @m1_sc
<<<<<<< HEAD
// CHECK-NEXT:     spv.SpecConstant @m2_sc
=======
// CHECK-NEXT:     spv.GlobalVariable @m1_gv bind(1, 0)
// CHECK-NEXT:     spv.func @no_op
// CHECK-NEXT:       spv.Return
// CHECK-NEXT:     }
// CHECK-NEXT:     spv.EntryPoint "GLCompute" @no_op
// CHECK-NEXT:     spv.ExecutionMode @no_op "LocalSize", 32, 1, 1

// CHECK-NEXT:     spv.SpecConstant @m2_sc
// CHECK-NEXT:     spv.GlobalVariable @m2_gv bind(0, 1)
>>>>>>> 2ab1d525
// CHECK-NEXT:     spv.func @variable_init_spec_constant
// CHECK-NEXT:       spv.mlir.referenceof @m2_sc
// CHECK-NEXT:       spv.Variable init
// CHECK-NEXT:       spv.Return
// CHECK-NEXT:     }
// CHECK-NEXT:   }
// CHECK-NEXT: }

module {
spv.module Logical GLSL450 {
  spv.SpecConstant @m1_sc = 42.42 : f32
<<<<<<< HEAD
=======
  spv.GlobalVariable @m1_gv bind(1, 0): !spv.ptr<f32, Input>
  spv.func @no_op() -> () "None" {
    spv.Return
  }
  spv.EntryPoint "GLCompute" @no_op
  spv.ExecutionMode @no_op "LocalSize", 32, 1, 1
>>>>>>> 2ab1d525
}

spv.module Logical GLSL450 {
  spv.SpecConstant @m2_sc = 42 : i32
<<<<<<< HEAD
=======
  spv.GlobalVariable @m2_gv bind(0, 1): !spv.ptr<f32, Input>
>>>>>>> 2ab1d525
  spv.func @variable_init_spec_constant() -> () "None" {
    %0 = spv.mlir.referenceof @m2_sc : i32
    %1 = spv.Variable init(%0) : !spv.ptr<i32, Function>
    spv.Return
  }
}
}

// -----

module {
spv.module Physical64 GLSL450 {
}

// expected-error @+1 {{input modules differ in addressing model, memory model, and/or VCE triple}}
spv.module Logical GLSL450 {
}
}

// -----

module {
spv.module Logical Simple {
}

// expected-error @+1 {{input modules differ in addressing model, memory model, and/or VCE triple}}
spv.module Logical GLSL450 {
}
}

// -----

module {
spv.module Logical GLSL450 {
}

// expected-error @+1 {{input modules differ in addressing model, memory model, and/or VCE triple}}
spv.module Logical GLSL450 requires #spv.vce<v1.0, [Shader], [SPV_KHR_storage_buffer_storage_class]> {
}
}
<|MERGE_RESOLUTION|>--- conflicted
+++ resolved
@@ -5,9 +5,6 @@
 // CHECK:      module {
 // CHECK-NEXT:   spv.module Logical GLSL450 {
 // CHECK-NEXT:     spv.SpecConstant @m1_sc
-<<<<<<< HEAD
-// CHECK-NEXT:     spv.SpecConstant @m2_sc
-=======
 // CHECK-NEXT:     spv.GlobalVariable @m1_gv bind(1, 0)
 // CHECK-NEXT:     spv.func @no_op
 // CHECK-NEXT:       spv.Return
@@ -17,7 +14,6 @@
 
 // CHECK-NEXT:     spv.SpecConstant @m2_sc
 // CHECK-NEXT:     spv.GlobalVariable @m2_gv bind(0, 1)
->>>>>>> 2ab1d525
 // CHECK-NEXT:     spv.func @variable_init_spec_constant
 // CHECK-NEXT:       spv.mlir.referenceof @m2_sc
 // CHECK-NEXT:       spv.Variable init
@@ -29,23 +25,17 @@
 module {
 spv.module Logical GLSL450 {
   spv.SpecConstant @m1_sc = 42.42 : f32
-<<<<<<< HEAD
-=======
   spv.GlobalVariable @m1_gv bind(1, 0): !spv.ptr<f32, Input>
   spv.func @no_op() -> () "None" {
     spv.Return
   }
   spv.EntryPoint "GLCompute" @no_op
   spv.ExecutionMode @no_op "LocalSize", 32, 1, 1
->>>>>>> 2ab1d525
 }
 
 spv.module Logical GLSL450 {
   spv.SpecConstant @m2_sc = 42 : i32
-<<<<<<< HEAD
-=======
   spv.GlobalVariable @m2_gv bind(0, 1): !spv.ptr<f32, Input>
->>>>>>> 2ab1d525
   spv.func @variable_init_spec_constant() -> () "None" {
     %0 = spv.mlir.referenceof @m2_sc : i32
     %1 = spv.Variable init(%0) : !spv.ptr<i32, Function>
