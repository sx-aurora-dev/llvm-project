// RUN: mlir-opt %s -split-input-file -pass-pipeline='builtin.func(canonicalize)' | FileCheck %s

//===----------------------------------------------------------------------===//
// spv.AccessChain
//===----------------------------------------------------------------------===//

func @combine_full_access_chain() -> f32 {
  // CHECK: %[[INDEX:.*]] = spv.Constant 0
  // CHECK-NEXT: %[[VAR:.*]] = spv.Variable
  // CHECK-NEXT: %[[PTR:.*]] = spv.AccessChain %[[VAR]][%[[INDEX]], %[[INDEX]], %[[INDEX]]]
  // CHECK-NEXT: spv.Load "Function" %[[PTR]]
  %c0 = spv.Constant 0: i32
  %0 = spv.Variable : !spv.ptr<!spv.struct<(!spv.array<4x!spv.array<4xf32>>, !spv.array<4xi32>)>, Function>
  %1 = spv.AccessChain %0[%c0] : !spv.ptr<!spv.struct<(!spv.array<4x!spv.array<4xf32>>, !spv.array<4xi32>)>, Function>, i32
  %2 = spv.AccessChain %1[%c0, %c0] : !spv.ptr<!spv.array<4x!spv.array<4xf32>>, Function>, i32, i32
  %3 = spv.Load "Function" %2 : f32
  spv.ReturnValue %3 : f32
}

// -----

func @combine_access_chain_multi_use() -> !spv.array<4xf32> {
  // CHECK: %[[INDEX:.*]] = spv.Constant 0
  // CHECK-NEXT: %[[VAR:.*]] = spv.Variable
  // CHECK-NEXT: %[[PTR_0:.*]] = spv.AccessChain %[[VAR]][%[[INDEX]], %[[INDEX]]]
  // CHECK-NEXT: %[[PTR_1:.*]] = spv.AccessChain %[[VAR]][%[[INDEX]], %[[INDEX]], %[[INDEX]]]
  // CHECK-NEXT: spv.Load "Function" %[[PTR_0]]
  // CHECK-NEXT: spv.Load "Function" %[[PTR_1]]
  %c0 = spv.Constant 0: i32
  %0 = spv.Variable : !spv.ptr<!spv.struct<(!spv.array<4x!spv.array<4xf32>>, !spv.array<4xi32>)>, Function>
  %1 = spv.AccessChain %0[%c0] : !spv.ptr<!spv.struct<(!spv.array<4x!spv.array<4xf32>>, !spv.array<4xi32>)>, Function>, i32
  %2 = spv.AccessChain %1[%c0] : !spv.ptr<!spv.array<4x!spv.array<4xf32>>, Function>, i32
  %3 = spv.AccessChain %2[%c0] : !spv.ptr<!spv.array<4xf32>, Function>, i32
  %4 = spv.Load "Function" %2 : !spv.array<4xf32>
  %5 = spv.Load "Function" %3 : f32
  spv.ReturnValue %4: !spv.array<4xf32>
}

// -----

func @dont_combine_access_chain_without_common_base() -> !spv.array<4xi32> {
  // CHECK: %[[INDEX:.*]] = spv.Constant 1
  // CHECK-NEXT: %[[VAR_0:.*]] = spv.Variable
  // CHECK-NEXT: %[[VAR_1:.*]] = spv.Variable
  // CHECK-NEXT: %[[VAR_0_PTR:.*]] = spv.AccessChain %[[VAR_0]][%[[INDEX]]]
  // CHECK-NEXT: %[[VAR_1_PTR:.*]] = spv.AccessChain %[[VAR_1]][%[[INDEX]]]
  // CHECK-NEXT: spv.Load "Function" %[[VAR_0_PTR]]
  // CHECK-NEXT: spv.Load "Function" %[[VAR_1_PTR]]
  %c1 = spv.Constant 1: i32
  %0 = spv.Variable : !spv.ptr<!spv.struct<(!spv.array<4x!spv.array<4xf32>>, !spv.array<4xi32>)>, Function>
  %1 = spv.Variable : !spv.ptr<!spv.struct<(!spv.array<4x!spv.array<4xf32>>, !spv.array<4xi32>)>, Function>
  %2 = spv.AccessChain %0[%c1] : !spv.ptr<!spv.struct<(!spv.array<4x!spv.array<4xf32>>, !spv.array<4xi32>)>, Function>, i32
  %3 = spv.AccessChain %1[%c1] : !spv.ptr<!spv.struct<(!spv.array<4x!spv.array<4xf32>>, !spv.array<4xi32>)>, Function>, i32
  %4 = spv.Load "Function" %2 : !spv.array<4xi32>
  %5 = spv.Load "Function" %3 : !spv.array<4xi32>
  spv.ReturnValue %4 : !spv.array<4xi32>
}

// -----

//===----------------------------------------------------------------------===//
// spv.Bitcast
//===----------------------------------------------------------------------===//

func @convert_bitcast_full(%arg0 : vector<2xf32>) -> f64 {
  // CHECK: %[[RESULT:.*]] = spv.Bitcast {{%.*}} : vector<2xf32> to f64
  // CHECK-NEXT: spv.ReturnValue %[[RESULT]]
  %0 = spv.Bitcast %arg0 : vector<2xf32> to vector<2xi32>
  %1 = spv.Bitcast %0 : vector<2xi32> to i64
  %2 = spv.Bitcast %1 : i64 to f64
  spv.ReturnValue %2 : f64
}

// -----

func @convert_bitcast_multi_use(%arg0 : vector<2xf32>, %arg1 : !spv.ptr<i64, Uniform>) -> f64 {
  // CHECK: %[[RESULT_0:.*]] = spv.Bitcast {{%.*}} : vector<2xf32> to i64
  // CHECK-NEXT: %[[RESULT_1:.*]] = spv.Bitcast {{%.*}} : vector<2xf32> to f64
  // CHECK-NEXT: spv.Store {{".*"}} {{%.*}}, %[[RESULT_0]]
  // CHECK-NEXT: spv.ReturnValue %[[RESULT_1]]
  %0 = spv.Bitcast %arg0 : vector<2xf32> to i64
  %1 = spv.Bitcast %0 : i64 to f64
  spv.Store "Uniform" %arg1, %0 : i64
  spv.ReturnValue %1 : f64
}

// -----

//===----------------------------------------------------------------------===//
// spv.CompositeExtract
//===----------------------------------------------------------------------===//

// CHECK-LABEL: extract_vector
func @extract_vector() -> (i32, i32, i32) {
<<<<<<< HEAD
  // CHECK: spv.Constant 42 : i32
  // CHECK: spv.Constant -33 : i32
  // CHECK: spv.Constant 6 : i32
=======
  // CHECK-DAG: spv.Constant 6 : i32
  // CHECK-DAG: spv.Constant -33 : i32
  // CHECK-DAG: spv.Constant 42 : i32
>>>>>>> a2ce6ee6
  %0 = spv.Constant dense<[42, -33, 6]> : vector<3xi32>
  %1 = spv.CompositeExtract %0[0 : i32] : vector<3xi32>
  %2 = spv.CompositeExtract %0[1 : i32] : vector<3xi32>
  %3 = spv.CompositeExtract %0[2 : i32] : vector<3xi32>
  return %1, %2, %3 : i32, i32, i32
}

// -----

// CHECK-LABEL: extract_array_final
func @extract_array_final() -> (i32, i32) {
<<<<<<< HEAD
  // CHECK: spv.Constant 4 : i32
  // CHECK: spv.Constant -5 : i32
=======
  // CHECK-DAG: spv.Constant -5 : i32
  // CHECK-DAG: spv.Constant 4 : i32
>>>>>>> a2ce6ee6
  %0 = spv.Constant [dense<[4, -5]> : vector<2xi32>] : !spv.array<1 x vector<2xi32>>
  %1 = spv.CompositeExtract %0[0 : i32, 0 : i32] : !spv.array<1 x vector<2 x i32>>
  %2 = spv.CompositeExtract %0[0 : i32, 1 : i32] : !spv.array<1 x vector<2 x i32>>
  return %1, %2 : i32, i32
}

// -----

// CHECK-LABEL: extract_array_interm
func @extract_array_interm() -> (vector<2xi32>) {
  // CHECK: spv.Constant dense<[4, -5]> : vector<2xi32>
  %0 = spv.Constant [dense<[4, -5]> : vector<2xi32>] : !spv.array<1 x vector<2xi32>>
  %1 = spv.CompositeExtract %0[0 : i32] : !spv.array<1 x vector<2 x i32>>
  return %1 : vector<2xi32>
}

// -----

// CHECK-LABEL: extract_from_not_constant
func @extract_from_not_constant() -> i32 {
  %0 = spv.Variable : !spv.ptr<vector<3xi32>, Function>
  %1 = spv.Load "Function" %0 : vector<3xi32>
  // CHECK: spv.CompositeExtract
  %2 = spv.CompositeExtract %1[0 : i32] : vector<3xi32>
  spv.ReturnValue %2 : i32
}

// -----

//===----------------------------------------------------------------------===//
// spv.Constant
//===----------------------------------------------------------------------===//

// TODO: test constants in different blocks

func @deduplicate_scalar_constant() -> (i32, i32) {
  // CHECK: %[[CST:.*]] = spv.Constant 42 : i32
  %0 = spv.Constant 42 : i32
  %1 = spv.Constant 42 : i32
  // CHECK-NEXT: return %[[CST]], %[[CST]]
  return %0, %1 : i32, i32
}

// -----

func @deduplicate_vector_constant() -> (vector<3xi32>, vector<3xi32>) {
  // CHECK: %[[CST:.*]] = spv.Constant dense<[1, 2, 3]> : vector<3xi32>
  %0 = spv.Constant dense<[1, 2, 3]> : vector<3xi32>
  %1 = spv.Constant dense<[1, 2, 3]> : vector<3xi32>
  // CHECK-NEXT: return %[[CST]], %[[CST]]
  return %0, %1 : vector<3xi32>, vector<3xi32>
}

// -----

func @deduplicate_composite_constant() -> (!spv.array<1 x vector<2xi32>>, !spv.array<1 x vector<2xi32>>) {
  // CHECK: %[[CST:.*]] = spv.Constant [dense<5> : vector<2xi32>] : !spv.array<1 x vector<2xi32>>
  %0 = spv.Constant [dense<5> : vector<2xi32>] : !spv.array<1 x vector<2xi32>>
  %1 = spv.Constant [dense<5> : vector<2xi32>] : !spv.array<1 x vector<2xi32>>
  // CHECK-NEXT: return %[[CST]], %[[CST]]
  return %0, %1 : !spv.array<1 x vector<2xi32>>, !spv.array<1 x vector<2xi32>>
}

// -----

//===----------------------------------------------------------------------===//
// spv.IAdd
//===----------------------------------------------------------------------===//

// CHECK-LABEL: @iadd_zero
// CHECK-SAME: (%[[ARG:.*]]: i32)
func @iadd_zero(%arg0: i32) -> (i32, i32) {
  %zero = spv.Constant 0 : i32
  %0 = spv.IAdd %arg0, %zero : i32
  %1 = spv.IAdd %zero, %arg0 : i32
  // CHECK: return %[[ARG]], %[[ARG]]
  return %0, %1: i32, i32
}

// CHECK-LABEL: @const_fold_scalar_iadd_normal
func @const_fold_scalar_iadd_normal() -> (i32, i32, i32) {
  %c5 = spv.Constant 5 : i32
  %cn8 = spv.Constant -8 : i32

<<<<<<< HEAD
  // CHECK: spv.Constant 10
  // CHECK: spv.Constant -16
  // CHECK: spv.Constant -3
=======
  // CHECK-DAG: spv.Constant -3
  // CHECK-DAG: spv.Constant -16
  // CHECK-DAG: spv.Constant 10
>>>>>>> a2ce6ee6
  %0 = spv.IAdd %c5, %c5 : i32
  %1 = spv.IAdd %cn8, %cn8 : i32
  %2 = spv.IAdd %c5, %cn8 : i32
  return %0, %1, %2: i32, i32, i32
}

// CHECK-LABEL: @const_fold_scalar_iadd_flow
func @const_fold_scalar_iadd_flow() -> (i32, i32, i32, i32) {
  %c1 = spv.Constant 1 : i32
  %c2 = spv.Constant 2 : i32
  %c3 = spv.Constant 4294967295 : i32  // 2^32 - 1: 0xffff ffff
  %c4 = spv.Constant -2147483648 : i32 // -2^31   : 0x8000 0000
  %c5 = spv.Constant -1 : i32          //         : 0xffff ffff
  %c6 = spv.Constant -2 : i32          //         : 0xffff fffe

  // 0x8000 0000 + 0xffff fffe = 0x1 7fff fffe -> 0x7fff fffe
  // CHECK-DAG: spv.Constant 2147483646
  // 0x8000 0000 + 0xffff ffff = 0x1 7fff ffff -> 0x7fff ffff
  // CHECK-DAG: spv.Constant 2147483647
  // 0x0000 0002 + 0xffff ffff = 0x1 0000 0001 -> 0x0000 0001
  // CHECK-DAG: spv.Constant 1
  // 0x0000 0001 + 0xffff ffff = 0x1 0000 0000 -> 0x0000 0000
<<<<<<< HEAD
  // CHECK: spv.Constant 0
  %0 = spv.IAdd %c1, %c3 : i32
  // 0x0000 0002 + 0xffff ffff = 0x1 0000 0001 -> 0x0000 0001
  // CHECK: spv.Constant 1
  %1 = spv.IAdd %c2, %c3 : i32
  // 0x8000 0000 + 0xffff ffff = 0x1 7fff ffff -> 0x7fff ffff
  // CHECK: spv.Constant 2147483647
  %2 = spv.IAdd %c4, %c5 : i32
  // 0x8000 0000 + 0xffff fffe = 0x1 7fff fffe -> 0x7fff fffe
  // CHECK: spv.Constant 2147483646
=======
  // CHECK-DAG: spv.Constant 0
  %0 = spv.IAdd %c1, %c3 : i32
   %1 = spv.IAdd %c2, %c3 : i32
  %2 = spv.IAdd %c4, %c5 : i32
>>>>>>> a2ce6ee6
  %3 = spv.IAdd %c4, %c6 : i32
  return %0, %1, %2, %3: i32, i32, i32, i32
}

// CHECK-LABEL: @const_fold_vector_iadd
func @const_fold_vector_iadd() -> vector<3xi32> {
  %vc1 = spv.Constant dense<[42, -55, 127]> : vector<3xi32>
  %vc2 = spv.Constant dense<[-3, -15, 28]> : vector<3xi32>

  // CHECK: spv.Constant dense<[39, -70, 155]>
  %0 = spv.IAdd %vc1, %vc2 : vector<3xi32>
  return %0: vector<3xi32>
}

// -----

//===----------------------------------------------------------------------===//
// spv.IMul
//===----------------------------------------------------------------------===//

// CHECK-LABEL: @imul_zero_one
// CHECK-SAME: (%[[ARG:.*]]: i32)
func @imul_zero_one(%arg0: i32) -> (i32, i32) {
  // CHECK: %[[ZERO:.*]] = spv.Constant 0
  %zero = spv.Constant 0 : i32
  %one = spv.Constant 1: i32
  %0 = spv.IMul %arg0, %zero : i32
  %1 = spv.IMul %one, %arg0 : i32
  // CHECK: return %[[ZERO]], %[[ARG]]
  return %0, %1: i32, i32
}

// CHECK-LABEL: @const_fold_scalar_imul_normal
func @const_fold_scalar_imul_normal() -> (i32, i32, i32) {
  %c5 = spv.Constant 5 : i32
  %cn8 = spv.Constant -8 : i32
  %c7 = spv.Constant 7 : i32

<<<<<<< HEAD
  // CHECK: spv.Constant 35
  // CHECK: spv.Constant -40
  // CHECK: spv.Constant -56
=======
  // CHECK-DAG: spv.Constant -56
  // CHECK-DAG: spv.Constant -40
  // CHECK-DAG: spv.Constant 35
>>>>>>> a2ce6ee6
  %0 = spv.IMul %c7, %c5 : i32
  %1 = spv.IMul %c5, %cn8 : i32
  %2 = spv.IMul %cn8, %c7 : i32
  return %0, %1, %2: i32, i32, i32
}

// CHECK-LABEL: @const_fold_scalar_imul_flow
func @const_fold_scalar_imul_flow() -> (i32, i32, i32) {
  %c1 = spv.Constant 2 : i32
  %c2 = spv.Constant 4 : i32
  %c3 = spv.Constant 4294967295 : i32  // 2^32 - 1 : 0xffff ffff
  %c4 = spv.Constant 2147483647 : i32  // 2^31 - 1 : 0x7fff ffff
<<<<<<< HEAD

  // (0xffff ffff << 1) = 0x1 ffff fffe -> 0xffff fffe
  // CHECK: %[[CST2:.*]] = spv.Constant -2
  %0 = spv.IMul %c1, %c3 : i32
  // (0x7fff ffff << 1) = 0x0 ffff fffe -> 0xffff fffe
  %1 = spv.IMul %c1, %c4 : i32
  // (0x7fff ffff << 2) = 0x1 ffff fffc -> 0xffff fffc
  // CHECK: %[[CST4:.*]] = spv.Constant -4
=======

  // (0x7fff ffff << 2) = 0x1 ffff fffc -> 0xffff fffc
  // CHECK-DAG: %[[CST4:.*]] = spv.Constant -4

  // (0xffff ffff << 1) = 0x1 ffff fffe -> 0xffff fffe
  // CHECK-DAG: %[[CST2:.*]] = spv.Constant -2
  %0 = spv.IMul %c1, %c3 : i32
  // (0x7fff ffff << 1) = 0x0 ffff fffe -> 0xffff fffe
  %1 = spv.IMul %c1, %c4 : i32
>>>>>>> a2ce6ee6
  %2 = spv.IMul %c4, %c2 : i32
  // CHECK: return %[[CST2]], %[[CST2]], %[[CST4]]
  return %0, %1, %2: i32, i32, i32
}


// CHECK-LABEL: @const_fold_vector_imul
func @const_fold_vector_imul() -> vector<3xi32> {
  %vc1 = spv.Constant dense<[42, -55, 127]> : vector<3xi32>
  %vc2 = spv.Constant dense<[-3, -15, 28]> : vector<3xi32>

  // CHECK: spv.Constant dense<[-126, 825, 3556]>
  %0 = spv.IMul %vc1, %vc2 : vector<3xi32>
  return %0: vector<3xi32>
}

// -----

//===----------------------------------------------------------------------===//
// spv.ISub
//===----------------------------------------------------------------------===//

// CHECK-LABEL: @isub_x_x
func @isub_x_x(%arg0: i32) -> i32 {
  // CHECK: spv.Constant 0
  %0 = spv.ISub %arg0, %arg0: i32
  return %0: i32
}

// CHECK-LABEL: @const_fold_scalar_isub_normal
func @const_fold_scalar_isub_normal() -> (i32, i32, i32) {
  %c5 = spv.Constant 5 : i32
  %cn8 = spv.Constant -8 : i32
  %c7 = spv.Constant 7 : i32

<<<<<<< HEAD
  // CHECK: spv.Constant 2
  // CHECK: spv.Constant 13
  // CHECK: spv.Constant -15
=======
  // CHECK-DAG: spv.Constant -15
  // CHECK-DAG: spv.Constant 13
  // CHECK-DAG: spv.Constant 2
>>>>>>> a2ce6ee6
  %0 = spv.ISub %c7, %c5 : i32
  %1 = spv.ISub %c5, %cn8 : i32
  %2 = spv.ISub %cn8, %c7 : i32
  return %0, %1, %2: i32, i32, i32
}

// CHECK-LABEL: @const_fold_scalar_isub_flow
func @const_fold_scalar_isub_flow() -> (i32, i32, i32, i32) {
  %c1 = spv.Constant 0 : i32
  %c2 = spv.Constant 1 : i32
  %c3 = spv.Constant 4294967295 : i32  // 2^32 - 1 : 0xffff ffff
  %c4 = spv.Constant 2147483647 : i32  // 2^31     : 0x7fff ffff
  %c5 = spv.Constant -1 : i32          //          : 0xffff ffff
  %c6 = spv.Constant -2 : i32          //          : 0xffff fffe

  // 0xffff ffff - 0x7fff ffff -> 0xffff ffff + 0x8000 0001 = 0x1 8000 0000
  // CHECK-DAG: spv.Constant -2147483648
  // 0x0000 0001 - 0xffff ffff -> 0x0000 0001 + 0x0000 0001 = 0x0000 0002
  // CHECK-DAG: spv.Constant 2 :
  // 0x0000 0000 - 0xffff ffff -> 0x0000 0000 + 0x0000 0001 = 0x0000 0001
<<<<<<< HEAD
  // CHECK: spv.Constant 1
  %0 = spv.ISub %c1, %c3 : i32
  // 0x0000 0001 - 0xffff ffff -> 0x0000 0001 + 0x0000 0001 = 0x0000 0002
  // CHECK: spv.Constant 2
  %1 = spv.ISub %c2, %c3 : i32
  // 0xffff ffff - 0x7fff ffff -> 0xffff ffff + 0x8000 0001 = 0x1 8000 0000
  // CHECK: spv.Constant -2147483648
  %2 = spv.ISub %c5, %c4 : i32
  // 0xffff fffe - 0x7fff ffff -> 0xffff fffe + 0x8000 0001 = 0x1 7fff ffff
  // CHECK: spv.Constant 2147483647
=======
  // CHECK-DAG: spv.Constant 1 :
  // 0xffff fffe - 0x7fff ffff -> 0xffff fffe + 0x8000 0001 = 0x1 7fff ffff
  // CHECK-DAG: spv.Constant 2147483647
  %0 = spv.ISub %c1, %c3 : i32
  %1 = spv.ISub %c2, %c3 : i32
  %2 = spv.ISub %c5, %c4 : i32
>>>>>>> a2ce6ee6
  %3 = spv.ISub %c6, %c4 : i32
  return %0, %1, %2, %3: i32, i32, i32, i32
}

// CHECK-LABEL: @const_fold_vector_isub
func @const_fold_vector_isub() -> vector<3xi32> {
  %vc1 = spv.Constant dense<[42, -55, 127]> : vector<3xi32>
  %vc2 = spv.Constant dense<[-3, -15, 28]> : vector<3xi32>

  // CHECK: spv.Constant dense<[45, -40, 99]>
  %0 = spv.ISub %vc1, %vc2 : vector<3xi32>
  return %0: vector<3xi32>
}

// -----

//===----------------------------------------------------------------------===//
// spv.LogicalAnd
//===----------------------------------------------------------------------===//

// CHECK-LABEL: @convert_logical_and_true_false_scalar
// CHECK-SAME: %[[ARG:.+]]: i1
func @convert_logical_and_true_false_scalar(%arg: i1) -> (i1, i1) {
  %true = spv.Constant true
  // CHECK: %[[FALSE:.+]] = spv.Constant false
  %false = spv.Constant false
  %0 = spv.LogicalAnd %true, %arg: i1
  %1 = spv.LogicalAnd %arg, %false: i1
  // CHECK: return %[[ARG]], %[[FALSE]]
  return %0, %1: i1, i1
}

// CHECK-LABEL: @convert_logical_and_true_false_vector
// CHECK-SAME: %[[ARG:.+]]: vector<3xi1>
func @convert_logical_and_true_false_vector(%arg: vector<3xi1>) -> (vector<3xi1>, vector<3xi1>) {
  %true = spv.Constant dense<true> : vector<3xi1>
  // CHECK: %[[FALSE:.+]] = spv.Constant dense<false>
  %false = spv.Constant dense<false> : vector<3xi1>
  %0 = spv.LogicalAnd %true, %arg: vector<3xi1>
  %1 = spv.LogicalAnd %arg, %false: vector<3xi1>
  // CHECK: return %[[ARG]], %[[FALSE]]
  return %0, %1: vector<3xi1>, vector<3xi1>
}

// -----

//===----------------------------------------------------------------------===//
// spv.LogicalNot
//===----------------------------------------------------------------------===//

func @convert_logical_not_to_not_equal(%arg0: vector<3xi64>, %arg1: vector<3xi64>) -> vector<3xi1> {
  // CHECK: %[[RESULT:.*]] = spv.INotEqual {{%.*}}, {{%.*}} : vector<3xi64>
  // CHECK-NEXT: spv.ReturnValue %[[RESULT]] : vector<3xi1>
  %2 = spv.IEqual %arg0, %arg1 : vector<3xi64>
  %3 = spv.LogicalNot %2 : vector<3xi1>
  spv.ReturnValue %3 : vector<3xi1>
}

// -----

func @convert_logical_not_to_equal(%arg0: vector<3xi64>, %arg1: vector<3xi64>) -> vector<3xi1> {
  // CHECK: %[[RESULT:.*]] = spv.IEqual {{%.*}}, {{%.*}} : vector<3xi64>
  // CHECK-NEXT: spv.ReturnValue %[[RESULT]] : vector<3xi1>
  %2 = spv.INotEqual %arg0, %arg1 : vector<3xi64>
  %3 = spv.LogicalNot %2 : vector<3xi1>
  spv.ReturnValue %3 : vector<3xi1>
}

// -----

func @convert_logical_not_parent_multi_use(%arg0: vector<3xi64>, %arg1: vector<3xi64>, %arg2: !spv.ptr<vector<3xi1>, Uniform>) -> vector<3xi1> {
  // CHECK: %[[RESULT_0:.*]] = spv.INotEqual {{%.*}}, {{%.*}} : vector<3xi64>
  // CHECK-NEXT: %[[RESULT_1:.*]] = spv.IEqual {{%.*}}, {{%.*}} : vector<3xi64>
  // CHECK-NEXT: spv.Store "Uniform" {{%.*}}, %[[RESULT_0]]
  // CHECK-NEXT: spv.ReturnValue %[[RESULT_1]]
  %0 = spv.INotEqual %arg0, %arg1 : vector<3xi64>
  %1 = spv.LogicalNot %0 : vector<3xi1>
  spv.Store "Uniform" %arg2, %0 : vector<3xi1>
  spv.ReturnValue %1 : vector<3xi1>
}

// -----

func @convert_logical_not_to_logical_not_equal(%arg0: vector<3xi1>, %arg1: vector<3xi1>) -> vector<3xi1> {
  // CHECK: %[[RESULT:.*]] = spv.LogicalNotEqual {{%.*}}, {{%.*}} : vector<3xi1>
  // CHECK-NEXT: spv.ReturnValue %[[RESULT]] : vector<3xi1>
  %2 = spv.LogicalEqual %arg0, %arg1 : vector<3xi1>
  %3 = spv.LogicalNot %2 : vector<3xi1>
  spv.ReturnValue %3 : vector<3xi1>
}

// -----

func @convert_logical_not_to_logical_equal(%arg0: vector<3xi1>, %arg1: vector<3xi1>) -> vector<3xi1> {
  // CHECK: %[[RESULT:.*]] = spv.LogicalEqual {{%.*}}, {{%.*}} : vector<3xi1>
  // CHECK-NEXT: spv.ReturnValue %[[RESULT]] : vector<3xi1>
  %2 = spv.LogicalNotEqual %arg0, %arg1 : vector<3xi1>
  %3 = spv.LogicalNot %2 : vector<3xi1>
  spv.ReturnValue %3 : vector<3xi1>
}

// -----

//===----------------------------------------------------------------------===//
// spv.LogicalOr
//===----------------------------------------------------------------------===//

// CHECK-LABEL: @convert_logical_or_true_false_scalar
// CHECK-SAME: %[[ARG:.+]]: i1
func @convert_logical_or_true_false_scalar(%arg: i1) -> (i1, i1) {
  // CHECK: %[[TRUE:.+]] = spv.Constant true
  %true = spv.Constant true
  %false = spv.Constant false
  %0 = spv.LogicalOr %true, %arg: i1
  %1 = spv.LogicalOr %arg, %false: i1
  // CHECK: return %[[TRUE]], %[[ARG]]
  return %0, %1: i1, i1
}

// CHECK-LABEL: @convert_logical_or_true_false_vector
// CHECK-SAME: %[[ARG:.+]]: vector<3xi1>
func @convert_logical_or_true_false_vector(%arg: vector<3xi1>) -> (vector<3xi1>, vector<3xi1>) {
  // CHECK: %[[TRUE:.+]] = spv.Constant dense<true>
  %true = spv.Constant dense<true> : vector<3xi1>
  %false = spv.Constant dense<false> : vector<3xi1>
  %0 = spv.LogicalOr %true, %arg: vector<3xi1>
  %1 = spv.LogicalOr %arg, %false: vector<3xi1>
  // CHECK: return %[[TRUE]], %[[ARG]]
  return %0, %1: vector<3xi1>, vector<3xi1>
}

// -----

//===----------------------------------------------------------------------===//
// spv.mlir.selection
//===----------------------------------------------------------------------===//

func @canonicalize_selection_op_scalar_type(%cond: i1) -> () {
  %0 = spv.Constant 0: i32
<<<<<<< HEAD
  // CHECK: %[[TRUE_VALUE:.*]] = spv.Constant 1 : i32
  %1 = spv.Constant 1: i32
  // CHECK: %[[FALSE_VALUE:.*]] = spv.Constant 2 : i32
=======
  // CHECK-DAG: %[[TRUE_VALUE:.*]] = spv.Constant 1 : i32
  %1 = spv.Constant 1: i32
  // CHECK-DAG: %[[FALSE_VALUE:.*]] = spv.Constant 2 : i32
>>>>>>> a2ce6ee6
  %2 = spv.Constant 2: i32
  // CHECK: %[[DST_VAR:.*]] = spv.Variable init({{%.*}}) : !spv.ptr<i32, Function>
  %3 = spv.Variable init(%0) : !spv.ptr<i32, Function>

  // CHECK: %[[SRC_VALUE:.*]] = spv.Select {{%.*}}, %[[TRUE_VALUE]], %[[FALSE_VALUE]] : i1, i32
  // CHECK-NEXT: spv.Store "Function" %[[DST_VAR]], %[[SRC_VALUE]] ["Aligned", 4] : i32
  // CHECK-NEXT: spv.Return
  spv.mlir.selection {
    spv.BranchConditional %cond, ^then, ^else

  ^else:
    spv.Store "Function" %3, %2 ["Aligned", 4]: i32
    spv.Branch ^merge

  ^then:
    spv.Store "Function" %3, %1 ["Aligned", 4]: i32
    spv.Branch ^merge

  ^merge:
    spv.mlir.merge
  }
  spv.Return
}

// -----

func @canonicalize_selection_op_vector_type(%cond: i1) -> () {
  %0 = spv.Constant dense<[0, 1, 2]> : vector<3xi32>
<<<<<<< HEAD
  // CHECK: %[[TRUE_VALUE:.*]] = spv.Constant dense<[1, 2, 3]> : vector<3xi32>
  %1 = spv.Constant dense<[1, 2, 3]> : vector<3xi32>
  // CHECK: %[[FALSE_VALUE:.*]] = spv.Constant dense<[2, 3, 4]> : vector<3xi32>
=======
  // CHECK-DAG: %[[TRUE_VALUE:.*]] = spv.Constant dense<[1, 2, 3]> : vector<3xi32>
  %1 = spv.Constant dense<[1, 2, 3]> : vector<3xi32>
  // CHECK-DAG: %[[FALSE_VALUE:.*]] = spv.Constant dense<[2, 3, 4]> : vector<3xi32>
>>>>>>> a2ce6ee6
  %2 = spv.Constant dense<[2, 3, 4]> : vector<3xi32>
  // CHECK: %[[DST_VAR:.*]] = spv.Variable init({{%.*}}) : !spv.ptr<vector<3xi32>, Function>
  %3 = spv.Variable init(%0) : !spv.ptr<vector<3xi32>, Function>

  // CHECK: %[[SRC_VALUE:.*]] = spv.Select {{%.*}}, %[[TRUE_VALUE]], %[[FALSE_VALUE]] : i1, vector<3xi32>
  // CHECK-NEXT: spv.Store "Function" %[[DST_VAR]], %[[SRC_VALUE]] ["Aligned", 8] : vector<3xi32>
  // CHECK-NEXT: spv.Return
  spv.mlir.selection {
    spv.BranchConditional %cond, ^then, ^else

  ^then:
    spv.Store "Function" %3, %1 ["Aligned", 8]:  vector<3xi32>
    spv.Branch ^merge

  ^else:
    spv.Store "Function" %3, %2 ["Aligned", 8] : vector<3xi32>
    spv.Branch ^merge

  ^merge:
    spv.mlir.merge
  }
  spv.Return
}

// -----

// CHECK-LABEL: cannot_canonicalize_selection_op_0

// Store to a different variables.
func @cannot_canonicalize_selection_op_0(%cond: i1) -> () {
  %0 = spv.Constant dense<[0, 1, 2]> : vector<3xi32>
<<<<<<< HEAD
  // CHECK: %[[SRC_VALUE_0:.*]] = spv.Constant dense<[1, 2, 3]> : vector<3xi32>
  %1 = spv.Constant dense<[1, 2, 3]> : vector<3xi32>
  // CHECK: %[[SRC_VALUE_1:.*]] = spv.Constant dense<[2, 3, 4]> : vector<3xi32>
=======
  // CHECK-DAG: %[[SRC_VALUE_1:.*]] = spv.Constant dense<[2, 3, 4]> : vector<3xi32>
  // CHECK-DAG: %[[SRC_VALUE_0:.*]] = spv.Constant dense<[1, 2, 3]> : vector<3xi32>
  %1 = spv.Constant dense<[1, 2, 3]> : vector<3xi32>
>>>>>>> a2ce6ee6
  %2 = spv.Constant dense<[2, 3, 4]> : vector<3xi32>
  // CHECK: %[[DST_VAR_0:.*]] = spv.Variable init({{%.*}}) : !spv.ptr<vector<3xi32>, Function>
  %3 = spv.Variable init(%0) : !spv.ptr<vector<3xi32>, Function>
  // CHECK: %[[DST_VAR_1:.*]] = spv.Variable init({{%.*}}) : !spv.ptr<vector<3xi32>, Function>
  %4 = spv.Variable init(%0) : !spv.ptr<vector<3xi32>, Function>

  // CHECK: spv.mlir.selection {
  spv.mlir.selection {
    // CHECK: spv.BranchConditional
    // CHECK-SAME: ^bb1(%[[DST_VAR_0]], %[[SRC_VALUE_0]]
    // CHECK-SAME: ^bb1(%[[DST_VAR_1]], %[[SRC_VALUE_1]]
    spv.BranchConditional %cond, ^then, ^else

  ^then:
    // CHECK: ^bb1(%[[ARG0:.*]]: !spv.ptr<vector<3xi32>, Function>, %[[ARG1:.*]]: vector<3xi32>):
    // CHECK: spv.Store "Function" %[[ARG0]], %[[ARG1]] ["Aligned", 8] : vector<3xi32>
    spv.Store "Function" %3, %1 ["Aligned", 8]:  vector<3xi32>
    spv.Branch ^merge

  ^else:
    spv.Store "Function" %4, %2 ["Aligned", 8] : vector<3xi32>
    spv.Branch ^merge

  ^merge:
    spv.mlir.merge
  }
  spv.Return
}

// -----

// CHECK-LABEL: cannot_canonicalize_selection_op_1

// A conditional block consists of more than 2 operations.
func @cannot_canonicalize_selection_op_1(%cond: i1) -> () {
  %0 = spv.Constant dense<[0, 1, 2]> : vector<3xi32>
<<<<<<< HEAD
  // CHECK: %[[SRC_VALUE_0:.*]] = spv.Constant dense<[1, 2, 3]> : vector<3xi32>
  %1 = spv.Constant dense<[1, 2, 3]> : vector<3xi32>
  // CHECK: %[[SRC_VALUE_1:.*]] = spv.Constant dense<[2, 3, 4]> : vector<3xi32>
=======
  // CHECK-DAG: %[[SRC_VALUE_0:.*]] = spv.Constant dense<[1, 2, 3]> : vector<3xi32>
  %1 = spv.Constant dense<[1, 2, 3]> : vector<3xi32>
  // CHECK-DAG: %[[SRC_VALUE_1:.*]] = spv.Constant dense<[2, 3, 4]> : vector<3xi32>
>>>>>>> a2ce6ee6
  %2 = spv.Constant dense<[2, 3, 4]> : vector<3xi32>
  // CHECK: %[[DST_VAR_0:.*]] = spv.Variable init({{%.*}}) : !spv.ptr<vector<3xi32>, Function>
  %3 = spv.Variable init(%0) : !spv.ptr<vector<3xi32>, Function>
  // CHECK: %[[DST_VAR_1:.*]] = spv.Variable init({{%.*}}) : !spv.ptr<vector<3xi32>, Function>
  %4 = spv.Variable init(%0) : !spv.ptr<vector<3xi32>, Function>

  // CHECK: spv.mlir.selection {
  spv.mlir.selection {
    spv.BranchConditional %cond, ^then, ^else

  ^then:
    // CHECK: spv.Store "Function" %[[DST_VAR_0]], %[[SRC_VALUE_0]] ["Aligned", 8] : vector<3xi32>
    spv.Store "Function" %3, %1 ["Aligned", 8] : vector<3xi32>
    // CHECK: spv.Store "Function" %[[DST_VAR_1]], %[[SRC_VALUE_0]] ["Aligned", 8] : vector<3xi32>
    spv.Store "Function" %4, %1 ["Aligned", 8]:  vector<3xi32>
    spv.Branch ^merge

  ^else:
    // CHECK: spv.Store "Function" %[[DST_VAR_1]], %[[SRC_VALUE_1]] ["Aligned", 8] : vector<3xi32>
    spv.Store "Function" %4, %2 ["Aligned", 8] : vector<3xi32>
    spv.Branch ^merge

  ^merge:
    spv.mlir.merge
  }
  spv.Return
}

// -----

// CHECK-LABEL: cannot_canonicalize_selection_op_2

// A control-flow goes into `^then` block from `^else` block.
func @cannot_canonicalize_selection_op_2(%cond: i1) -> () {
  %0 = spv.Constant dense<[0, 1, 2]> : vector<3xi32>
<<<<<<< HEAD
  // CHECK: %[[SRC_VALUE_0:.*]] = spv.Constant dense<[1, 2, 3]> : vector<3xi32>
  %1 = spv.Constant dense<[1, 2, 3]> : vector<3xi32>
  // CHECK: %[[SRC_VALUE_1:.*]] = spv.Constant dense<[2, 3, 4]> : vector<3xi32>
=======
  // CHECK-DAG: %[[SRC_VALUE_0:.*]] = spv.Constant dense<[1, 2, 3]> : vector<3xi32>
  %1 = spv.Constant dense<[1, 2, 3]> : vector<3xi32>
  // CHECK-DAG: %[[SRC_VALUE_1:.*]] = spv.Constant dense<[2, 3, 4]> : vector<3xi32>
>>>>>>> a2ce6ee6
  %2 = spv.Constant dense<[2, 3, 4]> : vector<3xi32>
  // CHECK: %[[DST_VAR:.*]] = spv.Variable init({{%.*}}) : !spv.ptr<vector<3xi32>, Function>
  %3 = spv.Variable init(%0) : !spv.ptr<vector<3xi32>, Function>

  // CHECK: spv.mlir.selection {
  spv.mlir.selection {
    spv.BranchConditional %cond, ^then, ^else

  ^then:
    // CHECK: spv.Store "Function" %[[DST_VAR]], %[[SRC_VALUE_0]] ["Aligned", 8] : vector<3xi32>
    spv.Store "Function" %3, %1 ["Aligned", 8]:  vector<3xi32>
    spv.Branch ^merge

  ^else:
    // CHECK: spv.Store "Function" %[[DST_VAR]], %[[SRC_VALUE_1]] ["Aligned", 8] : vector<3xi32>
    spv.Store "Function" %3, %2 ["Aligned", 8] : vector<3xi32>
    spv.Branch ^then

  ^merge:
    spv.mlir.merge
  }
  spv.Return
}

// -----

// CHECK-LABEL: cannot_canonicalize_selection_op_3

// `spv.Return` as a block terminator.
func @cannot_canonicalize_selection_op_3(%cond: i1) -> () {
  %0 = spv.Constant dense<[0, 1, 2]> : vector<3xi32>
<<<<<<< HEAD
  // CHECK: %[[SRC_VALUE_0:.*]] = spv.Constant dense<[1, 2, 3]> : vector<3xi32>
  %1 = spv.Constant dense<[1, 2, 3]> : vector<3xi32>
  // CHECK: %[[SRC_VALUE_1:.*]] = spv.Constant dense<[2, 3, 4]> : vector<3xi32>
=======
  %1 = spv.Constant dense<[1, 2, 3]> : vector<3xi32>
  // CHECK-DAG: %[[SRC_VALUE_0:.*]] = spv.Constant dense<[1, 2, 3]> : vector<3xi32>
  // CHECK-DAG: %[[SRC_VALUE_1:.*]] = spv.Constant dense<[2, 3, 4]> : vector<3xi32>
>>>>>>> a2ce6ee6
  %2 = spv.Constant dense<[2, 3, 4]> : vector<3xi32>
  // CHECK: %[[DST_VAR:.*]] = spv.Variable init({{%.*}}) : !spv.ptr<vector<3xi32>, Function>
  %3 = spv.Variable init(%0) : !spv.ptr<vector<3xi32>, Function>

  // CHECK: spv.mlir.selection {
  spv.mlir.selection {
    spv.BranchConditional %cond, ^then, ^else

  ^then:
    // CHECK: spv.Store "Function" %[[DST_VAR]], %[[SRC_VALUE_0]] ["Aligned", 8] : vector<3xi32>
    spv.Store "Function" %3, %1 ["Aligned", 8]:  vector<3xi32>
    spv.Return

  ^else:
    // CHECK: spv.Store "Function" %[[DST_VAR]], %[[SRC_VALUE_1]] ["Aligned", 8] : vector<3xi32>
    spv.Store "Function" %3, %2 ["Aligned", 8] : vector<3xi32>
    spv.Branch ^merge

  ^merge:
    spv.mlir.merge
  }
  spv.Return
}

// -----

// CHECK-LABEL: cannot_canonicalize_selection_op_4

// Different memory access attributes.
func @cannot_canonicalize_selection_op_4(%cond: i1) -> () {
  %0 = spv.Constant dense<[0, 1, 2]> : vector<3xi32>
<<<<<<< HEAD
  // CHECK: %[[SRC_VALUE_0:.*]] = spv.Constant dense<[1, 2, 3]> : vector<3xi32>
  %1 = spv.Constant dense<[1, 2, 3]> : vector<3xi32>
  // CHECK: %[[SRC_VALUE_1:.*]] = spv.Constant dense<[2, 3, 4]> : vector<3xi32>
=======
  // CHECK-DAG: %[[SRC_VALUE_0:.*]] = spv.Constant dense<[1, 2, 3]> : vector<3xi32>
  %1 = spv.Constant dense<[1, 2, 3]> : vector<3xi32>
  // CHECK-DAG: %[[SRC_VALUE_1:.*]] = spv.Constant dense<[2, 3, 4]> : vector<3xi32>
>>>>>>> a2ce6ee6
  %2 = spv.Constant dense<[2, 3, 4]> : vector<3xi32>
  // CHECK: %[[DST_VAR:.*]] = spv.Variable init({{%.*}}) : !spv.ptr<vector<3xi32>, Function>
  %3 = spv.Variable init(%0) : !spv.ptr<vector<3xi32>, Function>

  // CHECK: spv.mlir.selection {
  spv.mlir.selection {
    spv.BranchConditional %cond, ^then, ^else

  ^then:
    // CHECK: spv.Store "Function" %[[DST_VAR]], %[[SRC_VALUE_0]] ["Aligned", 4] : vector<3xi32>
    spv.Store "Function" %3, %1 ["Aligned", 4]:  vector<3xi32>
    spv.Branch ^merge

  ^else:
    // CHECK: spv.Store "Function" %[[DST_VAR]], %[[SRC_VALUE_1]] ["Aligned", 8] : vector<3xi32>
    spv.Store "Function" %3, %2 ["Aligned", 8] : vector<3xi32>
    spv.Branch ^merge

  ^merge:
    spv.mlir.merge
  }
  spv.Return
}<|MERGE_RESOLUTION|>--- conflicted
+++ resolved
@@ -92,15 +92,9 @@
 
 // CHECK-LABEL: extract_vector
 func @extract_vector() -> (i32, i32, i32) {
-<<<<<<< HEAD
-  // CHECK: spv.Constant 42 : i32
-  // CHECK: spv.Constant -33 : i32
-  // CHECK: spv.Constant 6 : i32
-=======
   // CHECK-DAG: spv.Constant 6 : i32
   // CHECK-DAG: spv.Constant -33 : i32
   // CHECK-DAG: spv.Constant 42 : i32
->>>>>>> a2ce6ee6
   %0 = spv.Constant dense<[42, -33, 6]> : vector<3xi32>
   %1 = spv.CompositeExtract %0[0 : i32] : vector<3xi32>
   %2 = spv.CompositeExtract %0[1 : i32] : vector<3xi32>
@@ -112,13 +106,8 @@
 
 // CHECK-LABEL: extract_array_final
 func @extract_array_final() -> (i32, i32) {
-<<<<<<< HEAD
-  // CHECK: spv.Constant 4 : i32
-  // CHECK: spv.Constant -5 : i32
-=======
   // CHECK-DAG: spv.Constant -5 : i32
   // CHECK-DAG: spv.Constant 4 : i32
->>>>>>> a2ce6ee6
   %0 = spv.Constant [dense<[4, -5]> : vector<2xi32>] : !spv.array<1 x vector<2xi32>>
   %1 = spv.CompositeExtract %0[0 : i32, 0 : i32] : !spv.array<1 x vector<2 x i32>>
   %2 = spv.CompositeExtract %0[0 : i32, 1 : i32] : !spv.array<1 x vector<2 x i32>>
@@ -203,15 +192,9 @@
   %c5 = spv.Constant 5 : i32
   %cn8 = spv.Constant -8 : i32
 
-<<<<<<< HEAD
-  // CHECK: spv.Constant 10
-  // CHECK: spv.Constant -16
-  // CHECK: spv.Constant -3
-=======
   // CHECK-DAG: spv.Constant -3
   // CHECK-DAG: spv.Constant -16
   // CHECK-DAG: spv.Constant 10
->>>>>>> a2ce6ee6
   %0 = spv.IAdd %c5, %c5 : i32
   %1 = spv.IAdd %cn8, %cn8 : i32
   %2 = spv.IAdd %c5, %cn8 : i32
@@ -234,23 +217,10 @@
   // 0x0000 0002 + 0xffff ffff = 0x1 0000 0001 -> 0x0000 0001
   // CHECK-DAG: spv.Constant 1
   // 0x0000 0001 + 0xffff ffff = 0x1 0000 0000 -> 0x0000 0000
-<<<<<<< HEAD
-  // CHECK: spv.Constant 0
-  %0 = spv.IAdd %c1, %c3 : i32
-  // 0x0000 0002 + 0xffff ffff = 0x1 0000 0001 -> 0x0000 0001
-  // CHECK: spv.Constant 1
-  %1 = spv.IAdd %c2, %c3 : i32
-  // 0x8000 0000 + 0xffff ffff = 0x1 7fff ffff -> 0x7fff ffff
-  // CHECK: spv.Constant 2147483647
-  %2 = spv.IAdd %c4, %c5 : i32
-  // 0x8000 0000 + 0xffff fffe = 0x1 7fff fffe -> 0x7fff fffe
-  // CHECK: spv.Constant 2147483646
-=======
   // CHECK-DAG: spv.Constant 0
   %0 = spv.IAdd %c1, %c3 : i32
    %1 = spv.IAdd %c2, %c3 : i32
   %2 = spv.IAdd %c4, %c5 : i32
->>>>>>> a2ce6ee6
   %3 = spv.IAdd %c4, %c6 : i32
   return %0, %1, %2, %3: i32, i32, i32, i32
 }
@@ -289,15 +259,9 @@
   %cn8 = spv.Constant -8 : i32
   %c7 = spv.Constant 7 : i32
 
-<<<<<<< HEAD
-  // CHECK: spv.Constant 35
-  // CHECK: spv.Constant -40
-  // CHECK: spv.Constant -56
-=======
   // CHECK-DAG: spv.Constant -56
   // CHECK-DAG: spv.Constant -40
   // CHECK-DAG: spv.Constant 35
->>>>>>> a2ce6ee6
   %0 = spv.IMul %c7, %c5 : i32
   %1 = spv.IMul %c5, %cn8 : i32
   %2 = spv.IMul %cn8, %c7 : i32
@@ -310,16 +274,6 @@
   %c2 = spv.Constant 4 : i32
   %c3 = spv.Constant 4294967295 : i32  // 2^32 - 1 : 0xffff ffff
   %c4 = spv.Constant 2147483647 : i32  // 2^31 - 1 : 0x7fff ffff
-<<<<<<< HEAD
-
-  // (0xffff ffff << 1) = 0x1 ffff fffe -> 0xffff fffe
-  // CHECK: %[[CST2:.*]] = spv.Constant -2
-  %0 = spv.IMul %c1, %c3 : i32
-  // (0x7fff ffff << 1) = 0x0 ffff fffe -> 0xffff fffe
-  %1 = spv.IMul %c1, %c4 : i32
-  // (0x7fff ffff << 2) = 0x1 ffff fffc -> 0xffff fffc
-  // CHECK: %[[CST4:.*]] = spv.Constant -4
-=======
 
   // (0x7fff ffff << 2) = 0x1 ffff fffc -> 0xffff fffc
   // CHECK-DAG: %[[CST4:.*]] = spv.Constant -4
@@ -329,7 +283,6 @@
   %0 = spv.IMul %c1, %c3 : i32
   // (0x7fff ffff << 1) = 0x0 ffff fffe -> 0xffff fffe
   %1 = spv.IMul %c1, %c4 : i32
->>>>>>> a2ce6ee6
   %2 = spv.IMul %c4, %c2 : i32
   // CHECK: return %[[CST2]], %[[CST2]], %[[CST4]]
   return %0, %1, %2: i32, i32, i32
@@ -365,15 +318,9 @@
   %cn8 = spv.Constant -8 : i32
   %c7 = spv.Constant 7 : i32
 
-<<<<<<< HEAD
-  // CHECK: spv.Constant 2
-  // CHECK: spv.Constant 13
-  // CHECK: spv.Constant -15
-=======
   // CHECK-DAG: spv.Constant -15
   // CHECK-DAG: spv.Constant 13
   // CHECK-DAG: spv.Constant 2
->>>>>>> a2ce6ee6
   %0 = spv.ISub %c7, %c5 : i32
   %1 = spv.ISub %c5, %cn8 : i32
   %2 = spv.ISub %cn8, %c7 : i32
@@ -394,25 +341,12 @@
   // 0x0000 0001 - 0xffff ffff -> 0x0000 0001 + 0x0000 0001 = 0x0000 0002
   // CHECK-DAG: spv.Constant 2 :
   // 0x0000 0000 - 0xffff ffff -> 0x0000 0000 + 0x0000 0001 = 0x0000 0001
-<<<<<<< HEAD
-  // CHECK: spv.Constant 1
-  %0 = spv.ISub %c1, %c3 : i32
-  // 0x0000 0001 - 0xffff ffff -> 0x0000 0001 + 0x0000 0001 = 0x0000 0002
-  // CHECK: spv.Constant 2
-  %1 = spv.ISub %c2, %c3 : i32
-  // 0xffff ffff - 0x7fff ffff -> 0xffff ffff + 0x8000 0001 = 0x1 8000 0000
-  // CHECK: spv.Constant -2147483648
-  %2 = spv.ISub %c5, %c4 : i32
-  // 0xffff fffe - 0x7fff ffff -> 0xffff fffe + 0x8000 0001 = 0x1 7fff ffff
-  // CHECK: spv.Constant 2147483647
-=======
   // CHECK-DAG: spv.Constant 1 :
   // 0xffff fffe - 0x7fff ffff -> 0xffff fffe + 0x8000 0001 = 0x1 7fff ffff
   // CHECK-DAG: spv.Constant 2147483647
   %0 = spv.ISub %c1, %c3 : i32
   %1 = spv.ISub %c2, %c3 : i32
   %2 = spv.ISub %c5, %c4 : i32
->>>>>>> a2ce6ee6
   %3 = spv.ISub %c6, %c4 : i32
   return %0, %1, %2, %3: i32, i32, i32, i32
 }
@@ -552,15 +486,9 @@
 
 func @canonicalize_selection_op_scalar_type(%cond: i1) -> () {
   %0 = spv.Constant 0: i32
-<<<<<<< HEAD
-  // CHECK: %[[TRUE_VALUE:.*]] = spv.Constant 1 : i32
-  %1 = spv.Constant 1: i32
-  // CHECK: %[[FALSE_VALUE:.*]] = spv.Constant 2 : i32
-=======
   // CHECK-DAG: %[[TRUE_VALUE:.*]] = spv.Constant 1 : i32
   %1 = spv.Constant 1: i32
   // CHECK-DAG: %[[FALSE_VALUE:.*]] = spv.Constant 2 : i32
->>>>>>> a2ce6ee6
   %2 = spv.Constant 2: i32
   // CHECK: %[[DST_VAR:.*]] = spv.Variable init({{%.*}}) : !spv.ptr<i32, Function>
   %3 = spv.Variable init(%0) : !spv.ptr<i32, Function>
@@ -589,15 +517,9 @@
 
 func @canonicalize_selection_op_vector_type(%cond: i1) -> () {
   %0 = spv.Constant dense<[0, 1, 2]> : vector<3xi32>
-<<<<<<< HEAD
-  // CHECK: %[[TRUE_VALUE:.*]] = spv.Constant dense<[1, 2, 3]> : vector<3xi32>
-  %1 = spv.Constant dense<[1, 2, 3]> : vector<3xi32>
-  // CHECK: %[[FALSE_VALUE:.*]] = spv.Constant dense<[2, 3, 4]> : vector<3xi32>
-=======
   // CHECK-DAG: %[[TRUE_VALUE:.*]] = spv.Constant dense<[1, 2, 3]> : vector<3xi32>
   %1 = spv.Constant dense<[1, 2, 3]> : vector<3xi32>
   // CHECK-DAG: %[[FALSE_VALUE:.*]] = spv.Constant dense<[2, 3, 4]> : vector<3xi32>
->>>>>>> a2ce6ee6
   %2 = spv.Constant dense<[2, 3, 4]> : vector<3xi32>
   // CHECK: %[[DST_VAR:.*]] = spv.Variable init({{%.*}}) : !spv.ptr<vector<3xi32>, Function>
   %3 = spv.Variable init(%0) : !spv.ptr<vector<3xi32>, Function>
@@ -629,15 +551,9 @@
 // Store to a different variables.
 func @cannot_canonicalize_selection_op_0(%cond: i1) -> () {
   %0 = spv.Constant dense<[0, 1, 2]> : vector<3xi32>
-<<<<<<< HEAD
-  // CHECK: %[[SRC_VALUE_0:.*]] = spv.Constant dense<[1, 2, 3]> : vector<3xi32>
-  %1 = spv.Constant dense<[1, 2, 3]> : vector<3xi32>
-  // CHECK: %[[SRC_VALUE_1:.*]] = spv.Constant dense<[2, 3, 4]> : vector<3xi32>
-=======
   // CHECK-DAG: %[[SRC_VALUE_1:.*]] = spv.Constant dense<[2, 3, 4]> : vector<3xi32>
   // CHECK-DAG: %[[SRC_VALUE_0:.*]] = spv.Constant dense<[1, 2, 3]> : vector<3xi32>
   %1 = spv.Constant dense<[1, 2, 3]> : vector<3xi32>
->>>>>>> a2ce6ee6
   %2 = spv.Constant dense<[2, 3, 4]> : vector<3xi32>
   // CHECK: %[[DST_VAR_0:.*]] = spv.Variable init({{%.*}}) : !spv.ptr<vector<3xi32>, Function>
   %3 = spv.Variable init(%0) : !spv.ptr<vector<3xi32>, Function>
@@ -674,15 +590,9 @@
 // A conditional block consists of more than 2 operations.
 func @cannot_canonicalize_selection_op_1(%cond: i1) -> () {
   %0 = spv.Constant dense<[0, 1, 2]> : vector<3xi32>
-<<<<<<< HEAD
-  // CHECK: %[[SRC_VALUE_0:.*]] = spv.Constant dense<[1, 2, 3]> : vector<3xi32>
-  %1 = spv.Constant dense<[1, 2, 3]> : vector<3xi32>
-  // CHECK: %[[SRC_VALUE_1:.*]] = spv.Constant dense<[2, 3, 4]> : vector<3xi32>
-=======
   // CHECK-DAG: %[[SRC_VALUE_0:.*]] = spv.Constant dense<[1, 2, 3]> : vector<3xi32>
   %1 = spv.Constant dense<[1, 2, 3]> : vector<3xi32>
   // CHECK-DAG: %[[SRC_VALUE_1:.*]] = spv.Constant dense<[2, 3, 4]> : vector<3xi32>
->>>>>>> a2ce6ee6
   %2 = spv.Constant dense<[2, 3, 4]> : vector<3xi32>
   // CHECK: %[[DST_VAR_0:.*]] = spv.Variable init({{%.*}}) : !spv.ptr<vector<3xi32>, Function>
   %3 = spv.Variable init(%0) : !spv.ptr<vector<3xi32>, Function>
@@ -718,15 +628,9 @@
 // A control-flow goes into `^then` block from `^else` block.
 func @cannot_canonicalize_selection_op_2(%cond: i1) -> () {
   %0 = spv.Constant dense<[0, 1, 2]> : vector<3xi32>
-<<<<<<< HEAD
-  // CHECK: %[[SRC_VALUE_0:.*]] = spv.Constant dense<[1, 2, 3]> : vector<3xi32>
-  %1 = spv.Constant dense<[1, 2, 3]> : vector<3xi32>
-  // CHECK: %[[SRC_VALUE_1:.*]] = spv.Constant dense<[2, 3, 4]> : vector<3xi32>
-=======
   // CHECK-DAG: %[[SRC_VALUE_0:.*]] = spv.Constant dense<[1, 2, 3]> : vector<3xi32>
   %1 = spv.Constant dense<[1, 2, 3]> : vector<3xi32>
   // CHECK-DAG: %[[SRC_VALUE_1:.*]] = spv.Constant dense<[2, 3, 4]> : vector<3xi32>
->>>>>>> a2ce6ee6
   %2 = spv.Constant dense<[2, 3, 4]> : vector<3xi32>
   // CHECK: %[[DST_VAR:.*]] = spv.Variable init({{%.*}}) : !spv.ptr<vector<3xi32>, Function>
   %3 = spv.Variable init(%0) : !spv.ptr<vector<3xi32>, Function>
@@ -758,15 +662,9 @@
 // `spv.Return` as a block terminator.
 func @cannot_canonicalize_selection_op_3(%cond: i1) -> () {
   %0 = spv.Constant dense<[0, 1, 2]> : vector<3xi32>
-<<<<<<< HEAD
-  // CHECK: %[[SRC_VALUE_0:.*]] = spv.Constant dense<[1, 2, 3]> : vector<3xi32>
-  %1 = spv.Constant dense<[1, 2, 3]> : vector<3xi32>
-  // CHECK: %[[SRC_VALUE_1:.*]] = spv.Constant dense<[2, 3, 4]> : vector<3xi32>
-=======
   %1 = spv.Constant dense<[1, 2, 3]> : vector<3xi32>
   // CHECK-DAG: %[[SRC_VALUE_0:.*]] = spv.Constant dense<[1, 2, 3]> : vector<3xi32>
   // CHECK-DAG: %[[SRC_VALUE_1:.*]] = spv.Constant dense<[2, 3, 4]> : vector<3xi32>
->>>>>>> a2ce6ee6
   %2 = spv.Constant dense<[2, 3, 4]> : vector<3xi32>
   // CHECK: %[[DST_VAR:.*]] = spv.Variable init({{%.*}}) : !spv.ptr<vector<3xi32>, Function>
   %3 = spv.Variable init(%0) : !spv.ptr<vector<3xi32>, Function>
@@ -798,15 +696,9 @@
 // Different memory access attributes.
 func @cannot_canonicalize_selection_op_4(%cond: i1) -> () {
   %0 = spv.Constant dense<[0, 1, 2]> : vector<3xi32>
-<<<<<<< HEAD
-  // CHECK: %[[SRC_VALUE_0:.*]] = spv.Constant dense<[1, 2, 3]> : vector<3xi32>
-  %1 = spv.Constant dense<[1, 2, 3]> : vector<3xi32>
-  // CHECK: %[[SRC_VALUE_1:.*]] = spv.Constant dense<[2, 3, 4]> : vector<3xi32>
-=======
   // CHECK-DAG: %[[SRC_VALUE_0:.*]] = spv.Constant dense<[1, 2, 3]> : vector<3xi32>
   %1 = spv.Constant dense<[1, 2, 3]> : vector<3xi32>
   // CHECK-DAG: %[[SRC_VALUE_1:.*]] = spv.Constant dense<[2, 3, 4]> : vector<3xi32>
->>>>>>> a2ce6ee6
   %2 = spv.Constant dense<[2, 3, 4]> : vector<3xi32>
   // CHECK: %[[DST_VAR:.*]] = spv.Variable init({{%.*}}) : !spv.ptr<vector<3xi32>, Function>
   %3 = spv.Variable init(%0) : !spv.ptr<vector<3xi32>, Function>
