--- conflicted
+++ resolved
@@ -443,13 +443,8 @@
   // CHECK-LABEL: @loopOptions
   llvm.func @loopOptions() {
     // CHECK: llvm.br
-<<<<<<< HEAD
-    // CHECK-SAME: llvm.loop = {options = #llvm.loopopts<disable_unroll = true, disable_licm = true, interleave_count = 1>}, parallel_access = [@metadata::@group1]}
-    llvm.br ^bb1 {llvm.loop = {options = #llvm.loopopts<disable_unroll = true, disable_licm = true, interleave_count = 1>}, parallel_access = [@metadata::@group1]}
-=======
     // CHECK-SAME: llvm.loop = {options = #llvm.loopopts<disable_unroll = true, disable_licm = true, interleave_count = 1, disable_pipeline = true, pipeline_initiation_interval = 1>}, parallel_access = [@metadata::@group1]}
     llvm.br ^bb1 {llvm.loop = {options = #llvm.loopopts<disable_unroll = true, disable_licm = true, interleave_count = 1, disable_pipeline = true, pipeline_initiation_interval = 1>}, parallel_access = [@metadata::@group1]}
->>>>>>> 2ab1d525
   ^bb1:
     llvm.return
   }
