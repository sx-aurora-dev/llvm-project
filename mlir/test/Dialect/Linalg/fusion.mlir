--- conflicted
+++ resolved
@@ -672,46 +672,6 @@
 
 // -----
 
-<<<<<<< HEAD
-#map0 = affine_map<(d0, d1, d2) -> (d0, d1 - d2)>
-#map1 = affine_map<(d0, d1, d2, d3)[s0, s1, s2, s3, s4] -> (d0 * s1 + s0 + d1 * s2 + d2 * s3 + d3 * s4)>
-#map2 = affine_map<()[s0] -> (s0 + 3)>
-
-func @fill_and_conv(%arg0: memref<?x?x?x?xf32>, %arg1: memref<2x3x1x1xf32>, %arg2: memref<?x?x?x?xf32>) {
-  %cst = constant 0.000000e+00 : f32
-  linalg.fill(%arg2, %cst) : memref<?x?x?x?xf32>, f32
-
-  %c4 = constant 4 : index
-  %c1 = constant 1 : index
-  %c0 = constant 0 : index
-  %c2 = constant 2 : index
-  %c3 = constant 3 : index
-  %4 = dim %arg1, %c0 : memref<2x3x1x1xf32>
-  %5 = dim %arg1, %c1 : memref<2x3x1x1xf32>
-  %6 = dim %arg0, %c0 : memref<?x?x?x?xf32>
-  %7 = dim %arg0, %c1 : memref<?x?x?x?xf32>
-  %8 = dim %arg0, %c3 : memref<?x?x?x?xf32>
-  %9 = dim %arg2, %c0 : memref<?x?x?x?xf32>
-  %10 = dim %arg2, %c1 : memref<?x?x?x?xf32>
-  %11 = dim %arg2, %c2 : memref<?x?x?x?xf32>
-  %12 = dim %arg2, %c3 : memref<?x?x?x?xf32>
-  %13 = linalg.range %c0 : %6 : %c2 : !linalg.range
-  %14 = linalg.range %c0 : %10 : %c3 : !linalg.range
-  scf.for %arg3 = %c0 to %6 step %c2 {
-    scf.for %arg4 = %c0 to %10 step %c3 {
-      %15 = affine.min #map0(%c2, %c1, %arg3)
-      %16 = affine.apply #map2()[%7]
-      %17 = affine.min #map0(%16, %c4, %arg4)
-      %18 = dim %arg0, %c2 : memref<?x?x?x?xf32>
-      %19 = dim %arg0, %c3 : memref<?x?x?x?xf32>
-      %20 = subview %arg0[%arg3, %arg4, %c0, %c0] [%15, %17, %18, %19] [%c1, %c1, %c1, %c1] : memref<?x?x?x?xf32> to memref<?x?x?x?xf32, #map1>
-      %21 = affine.min #map0(%c2, %c1, %arg3)
-      %22 = affine.min #map0(%c3, %c4, %arg4)
-      %23 = dim %arg2, %c2 : memref<?x?x?x?xf32>
-      %24 = dim %arg2, %c3 : memref<?x?x?x?xf32>
-      %25 = subview %arg2[%arg3, %arg4, %c0, %c0] [%21, %22, %23, %24] [%c1, %c1, %c1, %c1] : memref<?x?x?x?xf32> to memref<?x?x?x?xf32, #map1>
-      linalg.conv(%arg1, %20, %25) {dilations = [1, 1], strides = [1, 1]} : memref<2x3x1x1xf32>, memref<?x?x?x?xf32, #map1>, memref<?x?x?x?xf32, #map1>
-=======
 
 #map0 = affine_map<(d0)[s0] -> (2, -d0 + s0)>
 #map1 = affine_map<(d0)[s0] -> (3, -d0 + s0)>
@@ -739,7 +699,6 @@
       %10 = affine.min #map1(%arg4)[%5]
       %11 = memref.subview %arg2[%arg3, %arg4] [%9, %10] [1, 1] : memref<?x?xf32> to memref<?x?xf32, #map2>
       linalg.conv_2d ins(%8, %arg1 : memref<?x?xf32, #map2>, memref<?x?xf32>) outs(%11 : memref<?x?xf32, #map2>)
->>>>>>> 2ab1d525
     }
   }
   return
