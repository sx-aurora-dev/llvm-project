// RUN: mlir-opt %s | mlir-opt | FileCheck %s
// RUN: mlir-opt %s --mlir-print-op-generic | mlir-opt | FileCheck %s

// TODO: Re-enable LLVM lowering test.
//
// Test that we can lower all the way to LLVM without crashing, don't check results here.
// DISABLED: mlir-opt %s --convert-linalg-to-llvm -o=/dev/null 2>&1

<<<<<<< HEAD
// CHECK-DAG: #[[$permute_0:.*]] = affine_map<(d0, d1, d2) -> (d0, d2, d1)>
// CHECK-DAG: #[[$permute_1:.*]] = affine_map<(d0, d1, d2) -> (d2, d1, d0)>
// CHECK-DAG: #[[$reshape5D01:.*]] = affine_map<(d0, d1, d2, d3, d4) -> (d0, d1)>
// CHECK-DAG: #[[$reshape5D0:.+]] = affine_map<(d0, d1, d2, d3, d4) -> (d0)>
// CHECK-DAG: #[[$reshape5D1:.+]] = affine_map<(d0, d1, d2, d3, d4) -> (d1)>
// CHECK-DAG: #[[$reshape5D2:.*]] = affine_map<(d0, d1, d2, d3, d4) -> (d2)>
// CHECK-DAG: #[[$reshape5D345:.+]] = affine_map<(d0, d1, d2, d3, d4) -> (d2, d3, d4)>
// CHECK-DAG: #[[$reshape5D34:.*]] = affine_map<(d0, d1, d2, d3, d4) -> (d3, d4)>
// CHECK-DAG: #[[$reshapeD012:.*]] = affine_map<(d0, d1, d2) -> (d0, d1, d2)>
// CHECK-DAG: #[[$reshapeD01:.*]] = affine_map<(d0, d1, d2) -> (d0, d1)>
// CHECK-DAG: #[[$reshapeD0:.*]] = affine_map<(d0, d1, d2) -> (d0)>
// CHECK-DAG: #[[$reshapeD12:.*]] = affine_map<(d0, d1, d2) -> (d1, d2)>
// CHECK-DAG: #[[$reshapeD2:.*]] = affine_map<(d0, d1, d2) -> (d2)>
// CHECK-DAG: #[[$strided1D:.*]] = affine_map<(d0)[s0] -> (d0 + s0)>
// CHECK-DAG: #[[$strided2D:.*]] = affine_map<(d0, d1)[s0, s1] -> (d0 * s1 + s0 + d1)>
// CHECK-DAG: #[[$strided2DOFF0:.*]] = affine_map<(d0, d1)[s0] -> (d0 * s0 + d1)>
// CHECK-DAG: #[[$strided3D:.*]] = affine_map<(d0, d1, d2)[s0, s1, s2] -> (d0 * s1 + s0 + d1 * s2 + d2)>
// CHECK-DAG: #[[$strided3DOFF0:.*]] = affine_map<(d0, d1, d2)[s0, s1] -> (d0 * s0 + d1 * s1 + d2)>
// CHECK-DAG: #[[$strided3DT:.*]] = affine_map<(d0, d1, d2)[s0, s1, s2] -> (d2 * s1 + s0 + d1 * s2 + d0)>
// CHECK-DAG: #[[$strided6D:.*]] = affine_map<(d0, d1, d2, d3, d4, d5)[s0, s1, s2, s3, s4, s5] -> (d0 * s1 + s0 + d1 * s2 + d2 * s3 + d3 * s4 + d4 * s5 + d5)>
=======
// CHECK-DAG: #[[$id_2d:.*]] = affine_map<(d0, d1, d2) -> (d0, d2)>
// CHECK-DAG: #[[$id_1d:.*]] = affine_map<(d0, d1, d2) -> (d1)>
// CHECK-DAG: #[[$permute_0:.*]] = affine_map<(d0, d1, d2) -> (d0, d2, d1)>
// CHECK-DAG: #[[$permute_1:.*]] = affine_map<(d0, d1, d2) -> (d2, d1, d0)>
// CHECK-DAG: #[[$strided1D:.*]] = affine_map<(d0)[s0] -> (d0 + s0)>
// CHECK-DAG: #[[$strided2D:.*]] = affine_map<(d0, d1)[s0, s1] -> (d0 * s1 + s0 + d1)>
// CHECK-DAG: #[[$strided3D:.*]] = affine_map<(d0, d1, d2)[s0, s1, s2] -> (d0 * s1 + s0 + d1 * s2 + d2)>
// CHECK-DAG: #[[$strided3DT:.*]] = affine_map<(d0, d1, d2)[s0, s1, s2] -> (d2 * s1 + s0 + d1 * s2 + d0)>
>>>>>>> 2ab1d525

func @pad_dynamic(%arg0: tensor<1x2x2x?xf32>, %low: index, %high: index,
                  %pad_value: f32) -> tensor<6x?x?x?xf32> {
  %0 = linalg.pad_tensor %arg0 low[2, %low, 3, 3] high[3, 3, %high, 2] {
    ^bb0(%arg1: index, %arg2: index, %arg3: index, %arg4: index):
      linalg.yield %pad_value : f32
    } : tensor<1x2x2x?xf32> to tensor<6x?x?x?xf32>
  return %0 : tensor<6x?x?x?xf32>
}
// CHECK-LABEL: func @pad_dynamic
//  CHECK-SAME: %[[ARG0:[a-zA-Z0-9_]*]]
//  CHECK-SAME: %[[LOW:[a-zA-Z0-9_]*]]
//  CHECK-SAME: %[[HIGH:[a-zA-Z0-9_]*]]
//       CHECK:   linalg.pad_tensor %[[ARG0]]
//  CHECK-SAME:     low[2, %[[LOW]], 3, 3]
//  CHECK-SAME:     high[3, 3, %[[HIGH]], 2]
//       CHECK:    : tensor<1x2x2x?xf32> to tensor<6x?x?x?xf32>

// -----

func @pad_static(%arg0: tensor<3x4xf32>, %pad_value: f32) -> tensor<6x9xf32> {
  %0 = linalg.pad_tensor %arg0 low[1, 2] high[2, 3] {
    ^bb0(%arg1 : index, %arg2 : index):
      linalg.yield %pad_value : f32
    } : tensor<3x4xf32> to tensor<6x9xf32>
  return %0 : tensor<6x9xf32>
<<<<<<< HEAD
}
// CHECK-LABEL: func @pad_static
//  CHECK-SAME: %[[ARG0:[a-zA-Z0-9_]*]]
//       CHECK:   linalg.pad_tensor %[[ARG0]] low[1, 2] high[2, 3]
//       CHECK:    : tensor<3x4xf32> to tensor<6x9xf32>

// -----

func @pad_asymmetrical(%arg0: tensor<2x3xf32>, %ub0: index, %ub1: index,
                       %pad_value: f32) -> tensor<?x?xf32> {
  %0 = linalg.pad_tensor %arg0 low[0, 0] high[%ub0, %ub1] {
    ^bb0(%arg1: index, %arg2: index):
      linalg.yield %pad_value : f32
    } : tensor<2x3xf32> to tensor<?x?xf32>
  return %0 : tensor<?x?xf32>
}
// CHECK-LABEL: func @pad_asymmetrical
//  CHECK-SAME: %[[ARG0:[a-zA-Z0-9_]*]]
//  CHECK-SAME: %[[UB0:[a-zA-Z0-9_]*]]
//  CHECK-SAME: %[[UB1:[a-zA-Z0-9_]*]]
//       CHECK:   linalg.pad_tensor %[[ARG0]]
//  CHECK-SAME:     low[0, 0]
//  CHECK-SAME:     high[%[[UB0]], %[[UB1]]]
//       CHECK:    : tensor<2x3xf32> to tensor<?x?xf32>

// -----

func @pad_to_static_size(%arg0: tensor<?x?xf32>, %ub0: index, %ub1: index,
                         %pad_value: f32) -> tensor<2x3xf32> {
  %0 = linalg.pad_tensor %arg0 low[0, 0] high[%ub0, %ub1] {
    ^bb0(%arg1: index, %arg2: index):
      linalg.yield %pad_value : f32
    } : tensor<?x?xf32> to tensor<2x3xf32>
  return %0 : tensor<2x3xf32>
}
// CHECK-LABEL: func @pad_to_static_size
//  CHECK-SAME: %[[ARG0:[a-zA-Z0-9_]*]]
//  CHECK-SAME: %[[UB0:[a-zA-Z0-9_]*]]
//  CHECK-SAME: %[[UB1:[a-zA-Z0-9_]*]]
//       CHECK:   linalg.pad_tensor %[[ARG0]]
//  CHECK-SAME:     low[0, 0]
//  CHECK-SAME:     high[%[[UB0]], %[[UB1]]]
//       CHECK:    : tensor<?x?xf32> to tensor<2x3xf32>

// -----

func @range(%arg0: index, %arg1: index, %arg2: index) {
  %0 = linalg.range %arg0:%arg1:%arg2 : !linalg.range
  return
=======
>>>>>>> 2ab1d525
}
// CHECK-LABEL: func @pad_static
//  CHECK-SAME: %[[ARG0:[a-zA-Z0-9_]*]]
//       CHECK:   linalg.pad_tensor %[[ARG0]] low[1, 2] high[2, 3]
//       CHECK:    : tensor<3x4xf32> to tensor<6x9xf32>

// -----

<<<<<<< HEAD
func @views(%arg0: index, %arg1: index, %arg2: index, %arg3: index, %arg4: index) {
  %c0 = constant 0 : index
  %0 = muli %arg0, %arg0 : index
  %1 = alloc (%0) : memref<?xi8>
  %2 = linalg.range %arg0:%arg1:%arg2 : !linalg.range
  %3 = view %1[%c0][%arg0, %arg0] : memref<?xi8> to memref<?x?xf32>
  %4 = view %1[%c0][%arg0, %arg0] : memref<?xi8> to memref<?x?xvector<4x4xf32>>
  dealloc %1 : memref<?xi8>
=======
func @pad_asymmetrical(%arg0: tensor<2x3xf32>, %ub0: index, %ub1: index,
                       %pad_value: f32) -> tensor<?x?xf32> {
  %0 = linalg.pad_tensor %arg0 low[0, 0] high[%ub0, %ub1] {
    ^bb0(%arg1: index, %arg2: index):
      linalg.yield %pad_value : f32
    } : tensor<2x3xf32> to tensor<?x?xf32>
  return %0 : tensor<?x?xf32>
}
// CHECK-LABEL: func @pad_asymmetrical
//  CHECK-SAME: %[[ARG0:[a-zA-Z0-9_]*]]
//  CHECK-SAME: %[[UB0:[a-zA-Z0-9_]*]]
//  CHECK-SAME: %[[UB1:[a-zA-Z0-9_]*]]
//       CHECK:   linalg.pad_tensor %[[ARG0]]
//  CHECK-SAME:     low[0, 0]
//  CHECK-SAME:     high[%[[UB0]], %[[UB1]]]
//       CHECK:    : tensor<2x3xf32> to tensor<?x?xf32>

// -----

func @pad_to_static_size(%arg0: tensor<?x?xf32>, %ub0: index, %ub1: index,
                         %pad_value: f32) -> tensor<2x3xf32> {
  %0 = linalg.pad_tensor %arg0 low[0, 0] high[%ub0, %ub1] {
    ^bb0(%arg1: index, %arg2: index):
      linalg.yield %pad_value : f32
    } : tensor<?x?xf32> to tensor<2x3xf32>
  return %0 : tensor<2x3xf32>
}
// CHECK-LABEL: func @pad_to_static_size
//  CHECK-SAME: %[[ARG0:[a-zA-Z0-9_]*]]
//  CHECK-SAME: %[[UB0:[a-zA-Z0-9_]*]]
//  CHECK-SAME: %[[UB1:[a-zA-Z0-9_]*]]
//       CHECK:   linalg.pad_tensor %[[ARG0]]
//  CHECK-SAME:     low[0, 0]
//  CHECK-SAME:     high[%[[UB0]], %[[UB1]]]
//       CHECK:    : tensor<?x?xf32> to tensor<2x3xf32>

// -----

func @views(%arg0: index) {
  %c0 = arith.constant 0 : index
  %0 = arith.muli %arg0, %arg0 : index
  %1 = memref.alloc (%0) : memref<?xi8>
  %3 = memref.view %1[%c0][%arg0, %arg0] : memref<?xi8> to memref<?x?xf32>
  %4 = memref.view %1[%c0][%arg0, %arg0] : memref<?xi8> to memref<?x?xvector<4x4xf32>>
  memref.dealloc %1 : memref<?xi8>
>>>>>>> 2ab1d525
  return
}
// CHECK-LABEL: func @views
//  CHECK:  arith.muli %{{.*}}, %{{.*}} : index
//  CHECK-NEXT:  memref.alloc(%{{.*}}) : memref<?xi8>
//  CHECK-NEXT:  memref.view %{{.*}}[%{{.*}}][%{{.*}}] :
//  CHECK-SAME:     memref<?xi8> to memref<?x?xf32>
<<<<<<< HEAD
//  CHECK-NEXT:  view %{{.*}}[%{{.*}}][%{{.*}}] :
=======
//  CHECK-NEXT:  memref.view %{{.*}}[%{{.*}}][%{{.*}}] :
>>>>>>> 2ab1d525
//  CHECK-SAME:     memref<?xi8> to memref<?x?xvector<4x4xf32>>
//  CHECK-NEXT:  memref.dealloc %{{.*}} : memref<?xi8>

// -----

func @ops(%arg0: memref<?x?xf32, offset: ?, strides: [?, 1]>,
          %arg1: memref<?xf32, offset: ?, strides: [1]>,
          %arg2: memref<?xf32, offset: ?, strides: [1]>,
          %arg3: memref<f32>) {
  linalg.matmul ins(%arg0, %arg0 : memref<?x?xf32, offset: ?, strides: [?, 1]>,
                                   memref<?x?xf32, offset: ?, strides: [?, 1]>)
               outs(%arg0 : memref<?x?xf32, offset: ?, strides: [?, 1]>)
  linalg.matvec ins(%arg0, %arg1: memref<?x?xf32, offset: ?, strides: [?, 1]>,
                                  memref<?xf32, offset: ?, strides: [1]>)
               outs(%arg2: memref<?xf32, offset: ?, strides: [1]>)
  linalg.dot ins(%arg1, %arg2: memref<?xf32, offset: ?, strides: [1]>,
                               memref<?xf32, offset: ?, strides: [1]>)
            outs(%arg3: memref<f32>)
  return
}
// CHECK-LABEL: func @ops(%
// CHECK: linalg.matmul
// CHECK-SAME:   ins(%{{.*}}, %{{.*}} : memref<?x?xf32, #[[$strided2D]]>,
// CHECK-SAME:                          memref<?x?xf32, #[[$strided2D]]>)
// CHECK-SAME:  outs(%{{.*}} : memref<?x?xf32, #[[$strided2D]]>)
// CHECK: linalg.matvec
// CHECK-SAME:   ins(%{{.*}}, %{{.*}}: memref<?x?xf32, #[[$strided2D]]>,
// CHECK-SAME:                         memref<?xf32, #[[$strided1D]]>)
// CHECK-SAME:  outs(%{{.*}}: memref<?xf32, #[[$strided1D]]>)
// CHECK: linalg.dot
// CHECK-SAME:   ins(%{{.*}}, %{{.*}}: memref<?xf32, #[[$strided1D]]>,
// CHECK-SAME:                         memref<?xf32, #[[$strided1D]]>)
// CHECK-SAME:  outs(%{{.*}}: memref<f32>)

// -----

<<<<<<< HEAD

=======
>>>>>>> 2ab1d525
func @fill_view(%arg0: memref<?xf32, offset: ?, strides: [1]>, %arg1: f32) {
  linalg.fill(%arg1, %arg0) : f32, memref<?xf32, offset: ?, strides: [1]>
  return
}
// CHECK-LABEL: func @fill_view(
//       CHECK:  %{{.*}}: memref<?xf32, #[[$strided1D]]>, %{{.*}}: f32) {
//       CHECK:   linalg.fill(%{{.*}}, %{{.*}}) : f32, memref<?xf32, #[[$strided1D]]>

// -----

func @transpose(%arg0: memref<?x?x?xf32, offset: ?, strides: [?, ?, 1]>) {
  %0 = memref.transpose %arg0 (i, j, k) -> (k, j, i) : memref<?x?x?xf32, offset: ?, strides: [?, ?, 1]> to memref<?x?x?xf32, affine_map<(d0, d1, d2)[s0, s1, s2] -> (d2 * s1 + s0 + d1 * s2 + d0)>>
  return
}
// CHECK-LABEL: func @transpose
//       CHECK:   memref.transpose %{{.*}} ([[i:.*]], [[j:.*]], [[k:.*]]) -> ([[k]], [[j]], [[i]]) :
//  CHECK-SAME:      memref<?x?x?xf32, #[[$strided3D]]> to memref<?x?x?xf32, #[[$strided3DT]]>

// -----


func @fill_view3(%arg0: memref<?x?x?xf32, offset: ?, strides: [?, ?, 1]>, %arg1: f32) {
  linalg.fill(%arg1, %arg0) : f32, memref<?x?x?xf32, offset: ?, strides: [?, ?, 1]>
  return
}
// CHECK-LABEL: func @fill_view3(
//       CHECK:  %{{.*}}: memref<?x?x?xf32, #[[$strided3D]]>, %{{.*}}: f32) {
//       CHECK:   linalg.fill(%{{.*}}, %{{.*}}) : f32, memref<?x?x?xf32, #[[$strided3D]]>

// -----


func @copy_view(%arg0: memref<?xf32, offset: ?, strides: [1]>,
                %arg1: memref<?xf32, offset: ?, strides: [1]>) {
  linalg.copy(%arg0, %arg1) : memref<?xf32, offset: ?, strides: [1]>,
                              memref<?xf32, offset: ?, strides: [1]>
  return
}
// CHECK-LABEL: func @copy_view(
//       CHECK:   linalg.copy(%{{.*}}, %{{.*}}) :
//  CHECK-SAME:     memref<?xf32, #[[$strided1D]]>, memref<?xf32, #[[$strided1D]]>

// -----


func @copy_view3(%arg0: memref<?x?x?xf32, offset: ?, strides: [?, ?, 1]>,
                 %arg1: memref<?x?x?xf32, offset: ?, strides: [?, ?, 1]>) {
  linalg.copy(%arg0, %arg1) {inputPermutation = affine_map<(i, j, k) -> (i, k, j)>,
                             outputPermutation = affine_map<(i, j, k) -> (k, j, i)>} :
    memref<?x?x?xf32, offset: ?, strides: [?, ?, 1]>, memref<?x?x?xf32, offset: ?, strides: [?, ?, 1]>
  return
}
// CHECK-LABEL: func @copy_view3(
//       CHECK:  %{{.*}}: memref<?x?x?xf32, #[[$strided3D]]>, %{{.*}}: memref<?x?x?xf32, #[[$strided3D]]>) {
//       CHECK:   linalg.copy(%{{.*}}, %{{.*}}) {
//  CHECK-SAME:     inputPermutation = #[[$permute_0]],
//  CHECK-SAME:     outputPermutation = #[[$permute_1]]} :
<<<<<<< HEAD
//  CHECK-SAME:     memref<?x?x?xf32, #[[$strided3D]]>,
//  CHECK-SAME:     memref<?x?x?xf32, #[[$strided3D]]>

// -----


func @conv_view3(%arg0: memref<?x?x?xf32, offset: ?, strides: [?, ?, 1]>,
                 %arg1: memref<?x?x?xf32, offset: ?, strides: [?, ?, 1]>,
                 %arg2: memref<?x?x?xf32, offset: ?, strides: [?, ?, 1]>) {
  linalg.conv(%arg0, %arg1, %arg2) : memref<?x?x?xf32, offset: ?, strides: [?, ?, 1]>,
                                     memref<?x?x?xf32, offset: ?, strides: [?, ?, 1]>,
                                     memref<?x?x?xf32, offset: ?, strides: [?, ?, 1]>
  return
}
// CHECK-LABEL: func @conv_view3(
//       CHECK:   linalg.conv(%{{.*}}, %{{.*}}, %{{.*}}) :
//  CHECK-SAME:     memref<?x?x?xf32, #[[$strided3D]]>,
=======
>>>>>>> 2ab1d525
//  CHECK-SAME:     memref<?x?x?xf32, #[[$strided3D]]>,
//  CHECK-SAME:     memref<?x?x?xf32, #[[$strided3D]]>

// -----

<<<<<<< HEAD

func @conv_view6(%arg0: memref<?x?x?x?x?x?xf32, offset: ?, strides: [?, ?, ?, ?, ?, 1]>,
                 %arg1: memref<?x?x?x?x?x?xf32, offset: ?, strides: [?, ?, ?, ?, ?, 1]>,
                 %arg2: memref<?x?x?x?x?x?xf32, offset: ?, strides: [?, ?, ?, ?, ?, 1]>) {
  linalg.conv(%arg0, %arg1, %arg2) {dilations = [4, 4, 5, 5], strides = [2, 2, 3, 3]} :
    memref<?x?x?x?x?x?xf32, offset: ?, strides: [?, ?, ?, ?, ?, 1]>,
    memref<?x?x?x?x?x?xf32, offset: ?, strides: [?, ?, ?, ?, ?, 1]>,
    memref<?x?x?x?x?x?xf32, offset: ?, strides: [?, ?, ?, ?, ?, 1]>
  return
}
// CHECK-LABEL: func @conv_view6(
//       CHECK:   linalg.conv(%{{.*}}, %{{.*}}, %{{.*}}) {
//  CHECK-SAME:     dilations = [4, 4, 5, 5], strides = [2, 2, 3, 3]} :
//  CHECK-SAME:     memref<?x?x?x?x?x?xf32, #[[$strided6D]]>,
//  CHECK-SAME:     memref<?x?x?x?x?x?xf32, #[[$strided6D]]>,
//  CHECK-SAME:     memref<?x?x?x?x?x?xf32, #[[$strided6D]]>

// -----

func @conv_padding(%arg0: memref<?x?x?x?xf32>,
                   %arg1: memref<?x?x?x?xf32>,
                   %arg2: memref<?x?x?x?xf32>) {
  linalg.conv(%arg0, %arg1, %arg2) {dilations = [1, 1],
                                    padding = dense<[[0, 1], [1, 1]]> : tensor<2x2xi64>,
                                    strides = [1, 1]} :
    memref<?x?x?x?xf32>, memref<?x?x?x?xf32>, memref<?x?x?x?xf32>
  return
}

// CHECK-LABEL: func @conv_padding(
//       CHECK:   linalg.conv(%{{.*}}, %{{.*}}, %{{.*}}) {
//  CHECK-SAME:     dilations = [1, 1],
//  CHECK-SAME:     padding = dense<[
//  CHECK-SAME:                      [0, 1], [1, 1]]> : tensor<2x2xi64>,
//  CHECK-SAME:     strides = [1, 1]} :
//  CHECK-SAME:     memref<?x?x?x?xf32>,
//  CHECK-SAME:     memref<?x?x?x?xf32>,
//  CHECK-SAME:     memref<?x?x?x?xf32>

// -----

func @pooling_max(%arg0: memref<?x?x?xf32>,
                  %arg1: memref<?x?x?xi32>,
                  %arg2: memref<?x?x?xf32>) {
  linalg.pooling_max(%arg0, %arg1, %arg2) {strides = [2, 1, 2]}:
    memref<?x?x?xf32>, memref<?x?x?xi32>, memref<?x?x?xf32>
  return
}
// CHECK-LABEL: func @pooling_max
//       CHECK:   linalg.pooling_max(%{{.*}}, %{{.*}}, %{{.*}})
//  CHECK-SAME:   {strides = [2, 1, 2]}
//  CHECK-SAME:   memref<?x?x?xf32>, memref<?x?x?xi32>, memref<?x?x?xf32>

// -----

func @pooling_min(%arg0: memref<?x?x?xf32>,
                  %arg1: memref<?x?x?xi32>,
                  %arg2: memref<?x?x?xf32>) {
  linalg.pooling_min(%arg0, %arg1, %arg2) {strides = [2, 1, 2]}:
    memref<?x?x?xf32>, memref<?x?x?xi32>, memref<?x?x?xf32>
  return
}
// CHECK-LABEL: func @pooling_min
//       CHECK:   linalg.pooling_min(%{{.*}}, %{{.*}}, %{{.*}})
//  CHECK-SAME:   {strides = [2, 1, 2]}
//  CHECK-SAME:   memref<?x?x?xf32>, memref<?x?x?xi32>, memref<?x?x?xf32>

// -----

func @pooling_sum(%arg0: memref<?x?x?xf32>,
                  %arg1: memref<?x?x?xi32>,
                  %arg2: memref<?x?x?xf32>) {
  linalg.pooling_sum(%arg0, %arg1, %arg2) {strides = [2, 1, 2]}:
    memref<?x?x?xf32>, memref<?x?x?xi32>, memref<?x?x?xf32>
  return
}
// CHECK-LABEL: func @pooling_sum
//       CHECK:   linalg.pooling_sum(%{{.*}}, %{{.*}}, %{{.*}})
//  CHECK-SAME:   {strides = [2, 1, 2]}
//  CHECK-SAME:   memref<?x?x?xf32>, memref<?x?x?xi32>, memref<?x?x?xf32>

// -----

=======
>>>>>>> 2ab1d525
#accesses_0 = [
  affine_map<(i, j, k) -> (j, i)>,
  affine_map<(i, j, k) -> ()>,
  affine_map<(i, j, k) -> (i, k, i + j)>
]

#trait_0 = {
  indexing_maps = #accesses_0,
  iterator_types = ["parallel", "parallel", "parallel"],
  library_call = "some_external_function_name_1"
}

func @generic(%arg0: memref<?x?xvector<3x4xi4>, offset: ?, strides: [?, 1]>,
              %arg1: memref<?x?x?xf32, offset: ?, strides: [?, ?, 1]>) {
<<<<<<< HEAD
  linalg.generic #trait_0
       ins(%arg0 : memref<?x?xvector<3x4xi4>, offset: ?, strides: [?, 1]>)
=======
  %cst = arith.constant 0.0 : f32
  linalg.generic #trait_0
       ins(%arg0, %cst : memref<?x?xvector<3x4xi4>, offset: ?, strides: [?, 1]>, f32)
>>>>>>> 2ab1d525
      outs(%arg1 : memref<?x?x?xf32, offset: ?, strides: [?, ?, 1]>)
      attrs = {foo = 1} {
    ^bb(%0: vector<3x4xi4>, %1: f32, %2: f32) :
      linalg.yield %1 : f32
  }
  return
}
// CHECK-LABEL: func @generic
//       CHECK:   linalg.generic {
//  CHECK-SAME:     indexing_maps = [#{{[0-9a-z]*}}, #{{[0-9a-z]*}}, #{{[0-9a-z]*}}],
//  CHECK-SAME:     iterator_types = ["parallel", "parallel", "parallel"],
//  CHECK-SAME:     library_call = "some_external_function_name_1"}
//  CHECK-SAME:      ins({{.*}}, {{.*}} : memref<?x?xvector<3x4xi4>, #[[$strided2D]]>, f32)
//  CHECK-SAME:     outs({{.*}} : memref<?x?x?xf32, #[[$strided3D]]>)
//  CHECK-SAME:     {foo = 1 : i64}

func @generic_with_tensor_input(%arg0: tensor<?x?xvector<3x4xi4>>,
                                %arg1: memref<?x?x?xf32, offset: ?, strides: [?, ?, 1]>) {
<<<<<<< HEAD
  linalg.generic #trait_0
       ins(%arg0 : tensor<?x?xvector<3x4xi4>>)
=======
  %cst = arith.constant 0.0 : f32
  linalg.generic #trait_0
       ins(%arg0, %cst : tensor<?x?xvector<3x4xi4>>, f32)
>>>>>>> 2ab1d525
      outs(%arg1 : memref<?x?x?xf32, offset: ?, strides: [?, ?, 1]>)
      attrs = {foo = 1} {
    ^bb(%0: vector<3x4xi4>, %1: f32, %2: f32) :
      linalg.yield %1 : f32
  }
  return
}
// CHECK-LABEL: func @generic_with_tensor_input
//       CHECK:   linalg.generic {
//  CHECK-SAME:     indexing_maps = [#{{.*}}, #{{.*}}], iterator_types = ["parallel", "parallel", "parallel"],
//  CHECK-SAME:     library_call = "some_external_function_name_1"}
//  CHECK-SAME:     ins({{.*}}, {{.*}} : tensor<?x?xvector<3x4xi4>>, f32)
//  CHECK-SAME:     outs({{.*}} : memref<?x?x?xf32, #[[$strided3D]]>)
//  CHECK-SAME:     {foo = 1 : i64}

// -----

#map0 = affine_map<(d0, d1, d2) -> (d0, d1, d2)>
func @generic_without_inputs(%arg0 : memref<?x?x?xf32>) {
  linalg.generic  {indexing_maps = [#map0],
                   iterator_types = ["parallel", "parallel", "parallel"]}
                  outs(%arg0 : memref<?x?x?xf32>) {
   ^bb0(%arg3: f32):  // no predecessors
      %cst = arith.constant 0.000000e+00 : f32
      linalg.yield %cst : f32
    }
  return
}

// CHECK-LABEL: func @generic_without_inputs
//       CHECK:   linalg.generic
//   CHECK-NOT:     ins

// -----

#accesses_1 = [
  affine_map<(i, j, k) -> (j, i)>,
  affine_map<(i, j, k) -> (i, k, i + j)>,
  affine_map<(i, j, k) -> (i, k, i + j)>
]

#trait_1 = {
  indexing_maps = #accesses_1,
  iterator_types = ["parallel", "parallel", "parallel"],
  library_call = "some_external_function_name_1"
}

func @generic_with_tensor_input_and_output(
    %arg0: tensor<?x?xvector<3x4xi4>>, %arg1: tensor<?x?x?xf32>)
    -> (tensor<?x?x?xf32>) {
  %0 = linalg.generic #trait_1
       ins(%arg0, %arg1 : tensor<?x?xvector<3x4xi4>>, tensor<?x?x?xf32>)
      outs(%arg1 : tensor<?x?x?xf32>)
      attrs = {foo = 1} {
    ^bb(%0: vector<3x4xi4>, %1: f32, %2: f32) :
      %f0 = arith.constant 0.0 : f32
      linalg.yield %f0 : f32
  } -> tensor<?x?x?xf32>
  return %0 : tensor<?x?x?xf32>
}
// CHECK-LABEL: func @generic_with_tensor_input_and_output
//       CHECK:   linalg.generic {
//  CHECK-SAME:     indexing_maps = [#{{.*}}, #{{.*}}], iterator_types = ["parallel", "parallel", "parallel"],
//  CHECK-SAME:     library_call = "some_external_function_name_1"}
//  CHECK-SAME:      ins({{.*}} : tensor<?x?xvector<3x4xi4>>, tensor<?x?x?xf32>)
//  CHECK-SAME:     outs({{.*}} : tensor<?x?x?xf32>)
//  CHECK-SAME:     {foo = 1 : i64}
//       CHECK:     -> tensor<?x?x?xf32>
//       CHECK:   return {{.*}} : tensor<?x?x?xf32>

// -----

<<<<<<< HEAD
#accesses_2 = [
  affine_map<(i, j, k) -> (j, i)>,
  affine_map<(i, j, k) -> (i, k, i + j)>,
  affine_map<(i, j, k) -> (i, k, i + j)>
]

#trait_2 = {
  indexing_maps = #accesses_2,
  iterator_types = ["parallel", "parallel", "parallel"],
  library_call = "some_external_function_name_1"
}

func @indexed_generic_with_tensor_input_and_output(
    %arg0: tensor<?x?xvector<3x4xi4>>, %arg1: tensor<?x?x?xf32>)
    -> (tensor<?x?x?xf32>) {
  %0 = linalg.indexed_generic #trait_2
       ins(%arg0, %arg1 : tensor<?x?xvector<3x4xi4>>, tensor<?x?x?xf32>)
      outs(%arg1 : tensor<?x?x?xf32>)
      attrs = {foo = 1} {
    ^bb(%i: index, %j: index, %k: index, %0: vector<3x4xi4>, %1: f32, %2: f32) :
      %f0 = constant 0.0 : f32
      linalg.yield %f0 : f32
  } -> tensor<?x?x?xf32>
  return %0 : tensor<?x?x?xf32>
}
// CHECK-LABEL: func @indexed_generic_with_tensor_input_and_output
//       CHECK:   linalg.indexed_generic {
//  CHECK-SAME:     indexing_maps = [#{{.*}}, #{{.*}}], iterator_types = ["parallel", "parallel", "parallel"],
//  CHECK-SAME:     library_call = "some_external_function_name_1"}
//  CHECK-SAME:      ins({{.*}} : tensor<?x?xvector<3x4xi4>>, tensor<?x?x?xf32>)
//  CHECK-SAME:     outs({{.*}} : tensor<?x?x?xf32>)
//  CHECK-SAME:     {foo = 1 : i64}
//       CHECK:     -> tensor<?x?x?xf32>
//       CHECK:   return {{.*}} : tensor<?x?x?xf32>
=======
func @generic_with_multiple_tensor_outputs(
    %arg0: tensor<?xi32>, %arg1: tensor<?xi32>, %arg2: i32)
    -> (tensor<i32>, tensor<i32>) {
  %c0 = arith.constant 0 : index
  %0 = linalg.init_tensor [] : tensor<i32>
  %1 = linalg.fill(%arg2, %0) : i32, tensor<i32> -> tensor<i32>
  %2 = linalg.init_tensor [] : tensor<i32>
  %3 = linalg.fill(%arg2, %2) : i32, tensor<i32> -> tensor<i32>
  %4:2 = linalg.generic {
    indexing_maps = [affine_map<(d0) -> (d0)>, affine_map<(d0) -> (d0)>, affine_map<(d0) -> ()>, affine_map<(d0) -> ()>],
    iterator_types = ["reduction"]}
    ins(%arg0, %arg1 : tensor<?xi32>, tensor<?xi32>)
    outs(%1, %3 : tensor<i32>, tensor<i32>) {
  ^bb0(%arg3: i32, %arg4: i32, %arg5: i32, %arg6: i32):  // no predecessors
    %5 = arith.cmpi sge, %arg3, %arg5 : i32
    %6 = select %5, %arg3, %arg5 : i32
    %7 = arith.cmpi eq, %arg3, %arg5 : i32
    %8 = arith.cmpi slt, %arg4, %arg6 : i32
    %9 = select %8, %arg4, %arg6 : i32
    %10 = select %5, %arg4, %arg6 : i32
    %11 = select %7, %9, %10 : i32
    linalg.yield %6, %11 : i32, i32
  } -> (tensor<i32>, tensor<i32>)
  return %4#0, %4#1 : tensor<i32>, tensor<i32>
}
// CHECK-LABEL: func @generic_with_multiple_tensor_outputs
//       CHECK:   %{{.*}} = linalg.generic {
//  CHECK-SAME:      ins({{.*}} : tensor<?xi32>, tensor<?xi32>)
//  CHECK-SAME:     outs({{.*}} : tensor<i32>, tensor<i32>)
//       CHECK:   } -> (tensor<i32>, tensor<i32>)
>>>>>>> 2ab1d525

// -----

#broadcast_access = [
  affine_map<(i, j) -> ()>,
  affine_map<(i, j) -> (i, j)>
]

#trait_broadcast = {
  indexing_maps = #broadcast_access,
  iterator_types = ["parallel", "parallel"],
  library_call = "some_broadcast_external_fn"
}

func @generic_op_zero_rank(%arg0: tensor<f32>, %arg1 : tensor<3x4xf32>) -> (tensor<3x4xf32>)
{
  %0 = linalg.generic #trait_broadcast
       ins(%arg0 : tensor<f32>)
      outs(%arg1 : tensor<3x4xf32>) {
    ^bb(%a: f32, %b: f32) :
      linalg.yield %a : f32
  } -> tensor<3x4xf32>
  return %0 : tensor<3x4xf32>
}

// -----


#accesses_3 = [
  affine_map<(i, j, k) -> (j, i)>,
  affine_map<(i, j, k) -> (i, k, i + j)>
]

#trait_3 = {
  indexing_maps = #accesses_3,
  iterator_types = ["parallel", "parallel", "parallel"],
  library_call = "some_external_function_name_2"
}

func @generic_region(%arg0: memref<?x?xvector<3x4xi4>, offset: ?, strides: [?, 1]>,
                     %arg1: memref<?x?x?xf32, offset: ?, strides: [?, ?, 1]>) {
  linalg.generic #trait_3
       ins(%arg0 : memref<?x?xvector<3x4xi4>, offset: ?, strides: [?, 1]>)
      outs(%arg1 : memref<?x?x?xf32, offset: ?, strides: [?, ?, 1]>)
      attrs = {foo = 1} {
    ^bb(%a: vector<3x4xi4>, %b: f32) :
      %0 = linalg.index 0 : index
      %1 = linalg.index 1 : index
      %2 = linalg.index 2 : index
      linalg.yield %b : f32
  }
  return
}
// CHECK-LABEL: func @generic_region
//       CHECK:   linalg.generic {
//  CHECK-SAME:     indexing_maps = [#{{[0-9a-z]*}}, #{{[0-9a-z]*}}],
//  CHECK-SAME:     iterator_types = ["parallel", "parallel", "parallel"],
//  CHECK-SAME:     library_call = "some_external_function_name_2"
//  CHECK-SAME:      ins({{.*}} : memref<?x?xvector<3x4xi4>, #[[$strided2D]]>)
//  CHECK-SAME:     outs({{.*}} : memref<?x?x?xf32, #[[$strided3D]]>)
//  CHECK-SAME:     attrs = {foo = 1 : i64} {
//       CHECK:  ^{{.*}}(%{{.*}}: vector<3x4xi4>, %{{.*}}: f32):
//       CHECK:    %{{.*}} = linalg.index 0 : index
//       CHECK:    %{{.*}} = linalg.index 1 : index
//       CHECK:    %{{.*}} = linalg.index 2 : index
//       CHECK:    linalg.yield %{{.*}} : f32

<<<<<<< HEAD
func @indexed_generic(%arg0: memref<?x?xvector<3x4xi4>, offset: ?, strides: [?, 1]>,
                      %arg1: memref<?x?x?xf32, offset: ?, strides: [?, ?, 1]>) {
  linalg.indexed_generic #trait_3
       ins(%arg0 : memref<?x?xvector<3x4xi4>, offset: ?, strides: [?, 1]>)
      outs(%arg1 : memref<?x?x?xf32, offset: ?, strides: [?, ?, 1]>)
      attrs = {foo = 1} {
    ^bb(%i: index, %j: index, %k: index, %a: vector<3x4xi4>, %b: f32) :
      linalg.yield %b : f32
  }
  return
}
// CHECK-LABEL: func @indexed_generic
//       CHECK:   linalg.indexed_generic {
//  CHECK-SAME:     indexing_maps = [#{{[0-9a-z]*}}, #{{[0-9a-z]*}}],
//  CHECK-SAME:     iterator_types = ["parallel", "parallel", "parallel"],
//  CHECK-SAME:     library_call = "some_external_function_name_2"
//  CHECK-SAME:      ins({{.*}} : memref<?x?xvector<3x4xi4>, #[[$strided2D]]>)
//  CHECK-SAME:     outs({{.*}} : memref<?x?x?xf32, #[[$strided3D]]>)
//  CHECK-SAME:     {foo = 1 : i64}
//       CHECK:    ^{{.*}}(%{{.*}}: index, %{{.*}}: index, %{{.*}}: index, %{{.*}}: vector<3x4xi4>, %{{.*}}: f32):
//       CHECK:      linalg.yield %{{.*}} : f32
//       CHECK:    }

// -----

func @reshape_static(%arg0: memref<3x4x5xf32>, %arg1: tensor<3x4x5xf32>, %arg2: tensor<3x?x5xf32>) {
  // Reshapes that collapse and expand back a contiguous buffer.
  %0 = linalg.reshape %arg0 [affine_map<(i, j, k) -> (i, j)>,
                             affine_map<(i, j, k) -> (k)>] :
    memref<3x4x5xf32> into memref<12x5xf32>
  %r0 = linalg.reshape %0 [affine_map<(i, j, k) -> (i, j)>,
                           affine_map<(i, j, k) -> (k)>] :
    memref<12x5xf32> into memref<3x4x5xf32>
  %1 = linalg.reshape %arg0 [affine_map<(i, j, k) -> (i)>,
                             affine_map<(i, j, k) -> (j, k)>] :
    memref<3x4x5xf32> into memref<3x20xf32>
  %r1 = linalg.reshape %1 [affine_map<(i, j, k) -> (i)>,
                           affine_map<(i, j, k) -> (j, k)>] :
    memref<3x20xf32> into memref<3x4x5xf32>
  %2 = linalg.reshape %arg0 [affine_map<(i, j, k) -> (i, j, k)>] :
    memref<3x4x5xf32> into memref<60xf32>
  %r2 = linalg.reshape %2 [affine_map<(i, j, k) -> (i, j, k)>] :
    memref<60xf32> into memref<3x4x5xf32>
  // Reshapes that expand and collapse back a contiguous buffer with some 1's.
  %3 = linalg.reshape %arg0 [affine_map<(i, j, k, l, m) -> (i, j)>,
                             affine_map<(i, j, k, l, m) -> (k)>,
                             affine_map<(i, j, k, l, m) -> (l, m)>] :
    memref<3x4x5xf32> into memref<1x3x4x1x5xf32>
  %r3 = linalg.reshape %3 [affine_map<(i, j, k, l, m) -> (i, j)>,
                           affine_map<(i, j, k, l, m) -> (k)>,
                           affine_map<(i, j, k, l, m) -> (l, m)>] :
    memref<1x3x4x1x5xf32> into memref<3x4x5xf32>
  // Reshapes on tensors.
  %t0 = linalg.tensor_reshape %arg1 [affine_map<(i, j, k, l, m) -> (i, j)>,
                                     affine_map<(i, j, k, l, m) -> (k)>,
                                     affine_map<(i, j, k, l, m) -> (l, m)>] :
    tensor<3x4x5xf32> into tensor<1x3x4x1x5xf32>
  %rt0 = linalg.tensor_reshape %t0 [affine_map<(i, j, k, l, m) -> (i, j)>,
                                    affine_map<(i, j, k, l, m) -> (k)>,
                                    affine_map<(i, j, k, l, m) -> (l, m)>] :
    tensor<1x3x4x1x5xf32> into tensor<3x4x5xf32>
  %t1 = linalg.tensor_reshape %arg2 [affine_map<(i, j, k, l, m) -> (i, j)>,
                                     affine_map<(i, j, k, l, m) -> (k)>,
                                     affine_map<(i, j, k, l, m) -> (l, m)>] :
    tensor<3x?x5xf32> into tensor<1x3x?x1x5xf32>
  %rt1 = linalg.tensor_reshape %t1 [affine_map<(i, j, k, l, m) -> (i)>,
                                    affine_map<(i, j, k, l, m) -> (j, k)>,
                                    affine_map<(i, j, k, l, m) -> (l, m)>] :
    tensor<1x3x?x1x5xf32> into tensor<1x?x5xf32>
  return
}
// CHECK-LABEL: func @reshape_static
//       CHECK:   linalg.reshape {{.*}} [#[[$reshapeD01]], #[[$reshapeD2]]]
//  CHECK-SAME:     memref<3x4x5xf32> into memref<12x5xf32>
//       CHECK:   linalg.reshape {{.*}} [#[[$reshapeD01]], #[[$reshapeD2]]]
//  CHECK-SAME:     memref<12x5xf32> into memref<3x4x5xf32>
//       CHECK:   linalg.reshape {{.*}} [#[[$reshapeD0]], #[[$reshapeD12]]]
//  CHECK-SAME:     memref<3x4x5xf32> into memref<3x20xf32>
//       CHECK:   linalg.reshape {{.*}} [#[[$reshapeD0]], #[[$reshapeD12]]]
//  CHECK-SAME:     memref<3x20xf32> into memref<3x4x5xf32>
//       CHECK:   linalg.reshape {{.*}} [#[[$reshapeD012]]]
//  CHECK-SAME:     memref<3x4x5xf32> into memref<60xf32>
//       CHECK:   linalg.reshape {{.*}} [#[[$reshapeD012]]]
//  CHECK-SAME:     memref<60xf32> into memref<3x4x5xf32>
//       CHECK:   linalg.reshape {{.*}} [#[[$reshape5D01]], #[[$reshape5D2]], #[[$reshape5D34]]]
//  CHECK-SAME:     memref<3x4x5xf32> into memref<1x3x4x1x5xf32>
//       CHECK:   linalg.reshape {{.*}} [#[[$reshape5D01]], #[[$reshape5D2]], #[[$reshape5D34]]]
//  CHECK-SAME:     memref<1x3x4x1x5xf32> into memref<3x4x5xf32>
//
//       CHECK:   linalg.tensor_reshape {{.*}}: tensor<3x4x5xf32> into tensor<1x3x4x1x5xf32>
//       CHECK:   linalg.tensor_reshape {{.*}}: tensor<1x3x4x1x5xf32> into tensor<3x4x5xf32>
//       CHECK:   linalg.tensor_reshape {{.*}}: tensor<3x?x5xf32> into tensor<1x3x?x1x5xf32>
//       CHECK:   linalg.tensor_reshape {{.*}}: tensor<1x3x?x1x5xf32> into tensor<1x?x5xf32>

// -----

func @reshape_dynamic(%arg0: memref<?x?x?xf32>,
                      %arg1: memref<?x?x?xf32, offset : 0, strides : [?, ?, 1]>,
                      %arg2: memref<?x?x?xf32, offset : ?, strides : [?, ?, 1]>) {
  %0 = linalg.reshape %arg0 [affine_map<(i, j, k) -> (i, j)>,
                             affine_map<(i, j, k) -> (k)>] :
    memref<?x?x?xf32> into memref<?x?xf32>
  %r0 = linalg.reshape %0 [affine_map<(i, j, k) -> (i, j)>,
                           affine_map<(i, j, k) -> (k)>] :
    memref<?x?xf32> into memref<?x4x?xf32>
  %1 = linalg.reshape %arg1 [affine_map<(i, j, k) -> (i, j)>,
                             affine_map<(i, j, k) -> (k)>] :
    memref<?x?x?xf32, offset : 0, strides : [?, ?, 1]> into
    memref<?x?xf32, offset : 0, strides : [?, 1]>
  %r1 = linalg.reshape %1 [affine_map<(i, j, k) -> (i, j)>,
                           affine_map<(i, j, k) -> (k)>] :
    memref<?x?xf32, offset : 0, strides : [?, 1]> into
    memref<?x4x?xf32, offset : 0, strides : [?, ?, 1]>
  %2 = linalg.reshape %arg2 [affine_map<(i, j, k) -> (i, j)>,
                             affine_map<(i, j, k) -> (k)>] :
    memref<?x?x?xf32, offset : ?, strides : [?, ?, 1]> into
    memref<?x?xf32, offset : ?, strides : [?, 1]>
  %r2 = linalg.reshape %2 [affine_map<(i, j, k) -> (i, j)>,
                           affine_map<(i, j, k) -> (k)>] :
    memref<?x?xf32, offset : ?, strides : [?, 1]> into
    memref<?x4x?xf32, offset : ?, strides : [?, ?, 1]>
  return
}

// CHECK-LABEL: func @reshape
//       CHECK:   linalg.reshape {{.*}} [#[[$reshapeD01]], #[[$reshapeD2]]]
//  CHECK-SAME:     memref<?x?x?xf32> into memref<?x?xf32>
//       CHECK:   linalg.reshape {{.*}} [#[[$reshapeD01]], #[[$reshapeD2]]]
//  CHECK-SAME:     memref<?x?xf32> into memref<?x4x?xf32>
//       CHECK:   linalg.reshape {{.*}} [#[[$reshapeD01]], #[[$reshapeD2]]]
//  CHECK-SAME:     memref<?x?x?xf32, #[[$strided3DOFF0]]> into memref<?x?xf32, #[[$strided2DOFF0]]>
//       CHECK:   linalg.reshape {{.*}} [#[[$reshapeD01]], #[[$reshapeD2]]]
//  CHECK-SAME:     memref<?x?xf32, #[[$strided2DOFF0]]> into memref<?x4x?xf32, #[[$strided3DOFF0]]>
//       CHECK:   linalg.reshape {{.*}} [#[[$reshapeD01]], #[[$reshapeD2]]]
//  CHECK-SAME:     memref<?x?x?xf32, #[[$strided3D]]> into memref<?x?xf32, #[[$strided2D]]>
//       CHECK:   linalg.reshape {{.*}} [#[[$reshapeD01]], #[[$reshapeD2]]]
//  CHECK-SAME:     memref<?x?xf32, #[[$strided2D]]> into memref<?x4x?xf32, #[[$strided3D]]>
=======
// -----

>>>>>>> 2ab1d525

func @named_ops(%a3: memref<?x?x?xf32>, %b3: memref<?x?x?xf32>, %c3: memref<?x?x?xf32>,
                %ta3: tensor<?x?x?xf32>, %tb3: tensor<?x?x?xf32>, %tc3: tensor<?x?x?xf32>)
  -> (tensor<?x?x?xf32>, tensor<?x?x?xf32>)
{
  linalg.batch_matmul ins(%a3, %b3: memref<?x?x?xf32>, memref<?x?x?xf32>)
                     outs(%c3: memref<?x?x?xf32>)
  linalg.batch_matmul ins(%ta3, %tb3: tensor<?x?x?xf32>, tensor<?x?x?xf32>)
                     outs(%c3: memref<?x?x?xf32>)
  %res1 = linalg.batch_matmul
                      ins(%ta3, %tb3: tensor<?x?x?xf32>, tensor<?x?x?xf32>)
                     outs(%tc3: tensor<?x?x?xf32>)
                  -> tensor<?x?x?xf32>
  %res2 = linalg.batch_matmul
                      ins(%ta3, %b3: tensor<?x?x?xf32>, memref<?x?x?xf32>)
                     outs(%tc3: tensor<?x?x?xf32>)
                  -> tensor<?x?x?xf32>
  return %res1, %res2 : tensor<?x?x?xf32>, tensor<?x?x?xf32>
}
// CHECK-LABEL: func @named_ops
//       CHECK:   linalg.batch_matmul
//       CHECK:   linalg.batch_matmul
//       CHECK:   linalg.batch_matmul
//       CHECK:   linalg.batch_matmul

// -----

#attr = {"foo"}
func @init_tensor(%arg0 : index, %arg1 : index)
{
  %0 = linalg.init_tensor [3, 42] : tensor<3x42xf32>
  %1 = linalg.init_tensor [4, %arg0, %arg1, 5] : tensor<4x?x?x5xf32>
  %2 = linalg.init_tensor [2, 2] : tensor<2x2xf32, #attr>
  return
}
// CHECK-LABEL: func @init_tensor
//       CHECK:   linalg.init_tensor [3, 42] : tensor<3x42xf32>
//       CHECK:   linalg.init_tensor [4, %{{.*}}, %{{.*}}, 5] : tensor<4x?x?x5xf32>
//       CHECK:   linalg.init_tensor [2, 2] : tensor<2x2xf32, {foo}>

// -----

func @fill_tensor(%arg0 : index, %arg1 : index, %arg2 : f32) -> tensor<?x?xf32> {
  %0 = linalg.init_tensor [%arg0, %arg1] : tensor<?x?xf32>
  %1 = linalg.fill(%arg2, %0) : f32, tensor<?x?xf32> -> tensor<?x?xf32>
  return %1 : tensor<?x?xf32>
}
// CHECK: %{{.+}} = linalg.fill(%{{.+}}, %{{.+}}) : f32, tensor<?x?xf32> -> tensor<?x?xf32>

// -----

#accesses_4 = [
  affine_map<(i, j) -> (i, j)>,
  affine_map<(i, j) -> (i, j)>,
  affine_map<(i, j) -> (i, j)>
]

#trait_4 = {
  indexing_maps = #accesses_4,
  iterator_types = ["parallel", "parallel"]
}

func @tiled_loop(%lhs: tensor<24x64xi8>, %rhs: tensor<24x64xi8>,
                 %out: tensor<24x64xi8>) -> tensor<24x64xi8> {
 %c0 = arith.constant 0 : index
 %c1 = arith.constant 1 : index
 %c4 = arith.constant 4 : index
 %c24 = arith.constant 24 : index
 %c64 = arith.constant 64 : index
 %prod = linalg.tiled_loop (%i) = (%c0) to (%c24) step (%c4)
      ins(%lhs_ = %lhs: tensor<24x64xi8>, %rhs_ = %rhs: tensor<24x64xi8>)
      outs(%out_ = %out: tensor<24x64xi8>) {
    %lhs_sub = tensor.extract_slice %lhs_[%i, 0] [%c4, %c64] [1, 1]
        : tensor<24x64xi8> to tensor<?x?xi8>
    %rhs_sub = tensor.extract_slice %rhs_[%i, 0] [%c4, %c64] [1, 1]
        : tensor<24x64xi8> to tensor<?x?xi8>
    %out_sub = tensor.extract_slice %out_[%i, 0] [%c4, %c64] [1, 1]
        : tensor<24x64xi8> to tensor<?x?xi8>

    %sum = linalg.generic #trait_4
        ins(%lhs_sub, %rhs_sub : tensor<?x?xi8>, tensor<?x?xi8>)
        outs(%out_sub : tensor<?x?xi8>) {
      ^bb(%l: i8, %r: i8, %o: i8) :
        %s = arith.addi %l, %r : i8
        linalg.yield %s : i8
      } -> tensor<?x?xi8>

    %sum_sub = tensor.insert_slice %sum into %out_[%i, 0][%c4, %c64][1, 1]
      : tensor<?x?xi8> into tensor<24x64xi8>
    linalg.yield %sum_sub : tensor<24x64xi8>
  }
  return %prod : tensor<24x64xi8>
}
// CHECK-LABEL: func @tiled_loop
// CHECK-NOT: iterators[

// -----

#id_3d = affine_map<(d0, d1, d2) -> (d0, d1, d2)>
#id_2d = affine_map<(d0, d1, d2) -> (d0, d2)>
#id_1d = affine_map<(d0, d1, d2) -> (d1)>

#trait_5 = {
  indexing_maps = [
    #id_3d,
    #id_2d,
    #id_1d,
    #id_1d
  ],
  iterator_types = ["reduction", "parallel", "reduction"]
}

func @tiled_loop_reduction(%input_3d: tensor<16x24x32xf32>,
                           %input_2d: tensor<16x32xf32>,
                           %input_1d: tensor<24xf32>,
                           %output: tensor<24xf32>) -> tensor<24xf32> {
  %c0 = arith.constant 0 : index
  %c1 = arith.constant 1 : index
  %c2 = arith.constant 2 : index
  %c4 = arith.constant 4 : index
  %c8 = arith.constant 8 : index
  %X = tensor.dim %input_3d, %c0 : tensor<16x24x32xf32>
  %Y = tensor.dim %input_3d, %c1 : tensor<16x24x32xf32>
  %Z = tensor.dim %input_3d, %c2 : tensor<16x24x32xf32>
  %result = linalg.tiled_loop (%i, %j, %k)
      = (%c0, %c0, %c0) to (%X, %Y, %Z) step (%c2, %c4, %c8)
      ins(%i3d_ = %input_3d: tensor<16x24x32xf32>,
          %i2d_ = %input_2d: tensor<16x32xf32>,
          %i1d_ = %input_1d: tensor<24xf32>)
      outs(%o_ =  %output: tensor<24xf32>)
      iterators["reduction", "parallel", "reduction"]
      distribution["block_x", "block_y", "none"] {
    %sub_3d = tensor.extract_slice %i3d_[%i, %j, %k][2, 4, 8][1, 1, 1]
      : tensor<16x24x32xf32> to tensor<2x4x8xf32>
    %sub_2d = tensor.extract_slice %i2d_[%i, %k][2, 8][1, 1]
      : tensor<16x32xf32> to tensor<2x8xf32>
    %sub_1d = tensor.extract_slice %i1d_[%j] [4] [1]
      : tensor<24xf32> to tensor<4xf32>
    %sub_out = tensor.extract_slice %o_[%j] [4] [1]
      : tensor<24xf32> to tensor<4xf32>
    %acc = linalg.generic #trait_5
      ins(%sub_3d, %sub_2d, %sub_1d
        : tensor<2x4x8xf32>, tensor<2x8xf32>, tensor<4xf32>)
      outs(%sub_out : tensor<4xf32>)  {
    ^bb0(%i3d: f32, %i2d: f32, %i1d: f32, %o: f32):
      %0 = arith.addf %i3d, %i2d : f32
      %1 = arith.addf %0, %i1d : f32
      linalg.yield %1 : f32
    } -> tensor<4xf32>

    %sum_sub = tensor.insert_slice %acc into %o_[%j][4][1]
      : tensor<4xf32> into tensor<24xf32>
    linalg.yield %sum_sub : tensor<24xf32>
  }
  return %result : tensor<24xf32>
}
<<<<<<< HEAD
//     CHECK: func @legal_collapsing_reshape_dynamic_tensor
//     CHECK:   linalg.tensor_reshape %{{.+}} [#[[$reshape5D0]], #[[$reshape5D1]], #[[$reshape5D345]]]
=======
// CHECK-LABEL: func @tiled_loop_reduction
// CHECK: iterators[
>>>>>>> 2ab1d525

// -----

#trait_6 = {
  indexing_maps = [
    #id_3d,
    #id_2d,
    #id_1d,
    #id_1d
  ],
  iterator_types = ["reduction", "parallel", "reduction"]
}
#map_1 = affine_map<(d0, d1, d2)[s0] -> (d0 * 768 + s0 + d1 * 32 + d2)>
#map_2 = affine_map<(d0, d1)[s0] -> (d0 * 32 + s0 + d1)>
#map_3 = affine_map<(d0)[s0] -> (d0 + s0)>

func @tiled_loop_on_buffers(%input_3d: memref<16x24x32xf32>,
                            %input_2d: memref<16x32xf32>,
                            %input_1d: memref<24xf32>,
                            %output: memref<24xf32>) {
  %c0 = arith.constant 0 : index
  %c1 = arith.constant 1 : index
  %c2 = arith.constant 2 : index
  %c4 = arith.constant 4 : index
  %c8 = arith.constant 8 : index
  %X = memref.dim %input_3d, %c0 : memref<16x24x32xf32>
  %Y = memref.dim %input_3d, %c1 : memref<16x24x32xf32>
  %Z = memref.dim %input_3d, %c2 : memref<16x24x32xf32>
  linalg.tiled_loop (%i, %j, %k) = (%c0, %c0, %c0)
      to (%X, %Y, %Z) step (%c2, %c4, %c8)
      ins(%i3d_ = %input_3d: memref<16x24x32xf32>,
          %i2d_ = %input_2d: memref<16x32xf32>,
          %i1d_ = %input_1d: memref<24xf32>)
      outs(%o_ =  %output: memref<24xf32>)
      iterators["reduction", "parallel", "reduction"] {
    %sub_3d = memref.subview %i3d_[%i, %j, %k][2, 4, 8][1, 1, 1]
      : memref<16x24x32xf32> to memref<2x4x8xf32, #map_1>
    %sub_2d = memref.subview %i2d_[%i, %k][2, 8][1, 1]
      : memref<16x32xf32> to memref<2x8xf32, #map_2>
    %sub_1d = memref.subview %i1d_[%j] [4] [1]
      : memref<24xf32> to memref<4xf32, #map_3>
    %sub_out = memref.subview %o_[%j] [4] [1]
      : memref<24xf32> to memref<4xf32, #map_3>
    linalg.generic #trait_6
      ins(%sub_3d, %sub_2d, %sub_1d
        : memref<2x4x8xf32, #map_1>,
          memref<2x8xf32, #map_2>,
          memref<4xf32, #map_3>)
      outs(%sub_out : memref<4xf32, #map_3>)  {
    ^bb0(%i3d: f32, %i2d: f32, %i1d: f32, %o: f32):
      %0 = arith.addf %i3d, %i2d : f32
      %1 = arith.addf %0, %i1d : f32
      linalg.yield %1 : f32
    }
    linalg.yield
  }
  return
}
<<<<<<< HEAD
//     CHECK: func @legal_collapsing_reshape_dynamic_memref
//     CHECK:   linalg.reshape %{{.+}} [#[[$reshape5D0]], #[[$reshape5D1]], #[[$reshape5D345]]]

// -----

func @fill_tensor(%arg0 : index, %arg1 : index, %arg2 : f32) -> tensor<?x?xf32> {
  %0 = linalg.init_tensor [%arg0, %arg1] : tensor<?x?xf32>
  %1 = linalg.fill(%0, %arg2) : tensor<?x?xf32>, f32 -> tensor<?x?xf32>
  return %1 : tensor<?x?xf32>
}
// CHECK: %{{.+}} = linalg.fill(%{{.+}}, %{{.+}}) : tensor<?x?xf32>, f32 -> tensor<?x?xf32>

// -----

#accesses_4 = [
  affine_map<(i, j) -> (i, j)>,
  affine_map<(i, j) -> (i, j)>,
  affine_map<(i, j) -> (i, j)>
]

#trait_4 = {
  indexing_maps = #accesses_4,
  iterator_types = ["parallel", "parallel"]
}

func @tiled_loop(%lhs: tensor<24x64xi8>, %rhs: tensor<24x64xi8>,
                 %out: tensor<24x64xi8>) -> tensor<24x64xi8> {
 %c0 = constant 0 : index
 %c1 = constant 1 : index
 %c4 = constant 4 : index
 %c24 = constant 24 : index
 %c64 = constant 64 : index
 %prod = linalg.tiled_loop (%i) = (%c0) to (%c24) step (%c4)
      ins(%lhs, %rhs : tensor<24x64xi8>, tensor<24x64xi8>)
      outs(%out : tensor<24x64xi8>) {
    %lhs_sub = subtensor %lhs[%i, 0] [%c4, %c64] [1, 1]
        : tensor<24x64xi8> to tensor<?x?xi8>
    %rhs_sub = subtensor %rhs[%i, 0] [%c4, %c64] [1, 1]
        : tensor<24x64xi8> to tensor<?x?xi8>
    %out_sub = subtensor %out[%i, 0] [%c4, %c64] [1, 1]
        : tensor<24x64xi8> to tensor<?x?xi8>

    %sum = linalg.generic #trait_4
        ins(%lhs_sub, %rhs_sub : tensor<?x?xi8>, tensor<?x?xi8>)
        outs(%out_sub : tensor<?x?xi8>) {
      ^bb(%l: i8, %r: i8, %o: i8) :
        %s = addi %l, %r : i8
        linalg.yield %s : i8
      } -> tensor<?x?xi8>

    %sum_sub = subtensor_insert %sum into %out[%i, 0][%c4, %c64][1, 1]
      : tensor<?x?xi8> into tensor<24x64xi8>
    linalg.yield %sum_sub : tensor<24x64xi8>
  }
  return %prod : tensor<24x64xi8>
}
// CHECK-LABEL: func @tiled_loop
// CHECK-NOT: iterators[

// -----

#id_3d = affine_map<(d0, d1, d2) -> (d0, d1, d2)>
#id_2d = affine_map<(d0, d1, d2) -> (d0, d2)>
#id_1d = affine_map<(d0, d1, d2) -> (d1)>

#trait_5 = {
  indexing_maps = [
    #id_3d,
    #id_2d,
    #id_1d,
    #id_1d
  ],
  iterator_types = ["reduction", "parallel", "reduction"]
}

func @tiled_loop_reduction(%input_3d: tensor<16x24x32xf32>,
                           %input_2d: tensor<16x32xf32>,
                           %input_1d: tensor<24xf32>,
                           %output: tensor<24xf32>) -> tensor<24xf32> {
  %c0 = constant 0 : index
  %c1 = constant 1 : index
  %c2 = constant 2 : index
  %c4 = constant 4 : index
  %c8 = constant 8 : index
  %X = dim %input_3d, %c0 : tensor<16x24x32xf32>
  %Y = dim %input_3d, %c1 : tensor<16x24x32xf32>
  %Z = dim %input_3d, %c2 : tensor<16x24x32xf32>
  %result = linalg.tiled_loop (%i, %j, %k)
      = (%c0, %c0, %c0) to (%X, %Y, %Z) step (%c2, %c4, %c8)
      ins(%input_3d, %input_2d: tensor<16x24x32xf32>, tensor<16x32xf32>)
      outs( %output: tensor<24xf32>)
      iterators["reduction", "parallel", "reduction"] {
    %sub_3d = subtensor %input_3d[%i, %j, %k][2, 4, 8][1, 1, 1]
      : tensor<16x24x32xf32> to tensor<2x4x8xf32>
    %sub_2d = subtensor %input_2d[%i, %k][2, 8][1, 1]
      : tensor<16x32xf32> to tensor<2x8xf32>
    %sub_1d = subtensor %input_1d[%j] [4] [1]
      : tensor<24xf32> to tensor<4xf32>
    %sub_out = subtensor %output[%j] [4] [1]
      : tensor<24xf32> to tensor<4xf32>
    %acc = linalg.generic #trait_5
      ins(%sub_3d, %sub_2d, %sub_1d
        : tensor<2x4x8xf32>, tensor<2x8xf32>, tensor<4xf32>)
      outs(%sub_out : tensor<4xf32>)  {
    ^bb0(%i3d: f32, %i2d: f32, %i1d: f32, %o: f32):
      %0 = addf %i3d, %i2d : f32
      %1 = addf %0, %i1d : f32
      linalg.yield %1 : f32
    } -> tensor<4xf32>

    %sum_sub = subtensor_insert %acc into %output[%j][%c4][1]
      : tensor<4xf32> into tensor<24xf32>
    linalg.yield %sum_sub : tensor<24xf32>
  }
  return %result : tensor<24xf32>
}
// CHECK-LABEL: func @tiled_loop_reduction
=======
// CHECK-LABEL: func @tiled_loop_on_buffers
>>>>>>> 2ab1d525
// CHECK: iterators[<|MERGE_RESOLUTION|>--- conflicted
+++ resolved
@@ -6,28 +6,6 @@
 // Test that we can lower all the way to LLVM without crashing, don't check results here.
 // DISABLED: mlir-opt %s --convert-linalg-to-llvm -o=/dev/null 2>&1
 
-<<<<<<< HEAD
-// CHECK-DAG: #[[$permute_0:.*]] = affine_map<(d0, d1, d2) -> (d0, d2, d1)>
-// CHECK-DAG: #[[$permute_1:.*]] = affine_map<(d0, d1, d2) -> (d2, d1, d0)>
-// CHECK-DAG: #[[$reshape5D01:.*]] = affine_map<(d0, d1, d2, d3, d4) -> (d0, d1)>
-// CHECK-DAG: #[[$reshape5D0:.+]] = affine_map<(d0, d1, d2, d3, d4) -> (d0)>
-// CHECK-DAG: #[[$reshape5D1:.+]] = affine_map<(d0, d1, d2, d3, d4) -> (d1)>
-// CHECK-DAG: #[[$reshape5D2:.*]] = affine_map<(d0, d1, d2, d3, d4) -> (d2)>
-// CHECK-DAG: #[[$reshape5D345:.+]] = affine_map<(d0, d1, d2, d3, d4) -> (d2, d3, d4)>
-// CHECK-DAG: #[[$reshape5D34:.*]] = affine_map<(d0, d1, d2, d3, d4) -> (d3, d4)>
-// CHECK-DAG: #[[$reshapeD012:.*]] = affine_map<(d0, d1, d2) -> (d0, d1, d2)>
-// CHECK-DAG: #[[$reshapeD01:.*]] = affine_map<(d0, d1, d2) -> (d0, d1)>
-// CHECK-DAG: #[[$reshapeD0:.*]] = affine_map<(d0, d1, d2) -> (d0)>
-// CHECK-DAG: #[[$reshapeD12:.*]] = affine_map<(d0, d1, d2) -> (d1, d2)>
-// CHECK-DAG: #[[$reshapeD2:.*]] = affine_map<(d0, d1, d2) -> (d2)>
-// CHECK-DAG: #[[$strided1D:.*]] = affine_map<(d0)[s0] -> (d0 + s0)>
-// CHECK-DAG: #[[$strided2D:.*]] = affine_map<(d0, d1)[s0, s1] -> (d0 * s1 + s0 + d1)>
-// CHECK-DAG: #[[$strided2DOFF0:.*]] = affine_map<(d0, d1)[s0] -> (d0 * s0 + d1)>
-// CHECK-DAG: #[[$strided3D:.*]] = affine_map<(d0, d1, d2)[s0, s1, s2] -> (d0 * s1 + s0 + d1 * s2 + d2)>
-// CHECK-DAG: #[[$strided3DOFF0:.*]] = affine_map<(d0, d1, d2)[s0, s1] -> (d0 * s0 + d1 * s1 + d2)>
-// CHECK-DAG: #[[$strided3DT:.*]] = affine_map<(d0, d1, d2)[s0, s1, s2] -> (d2 * s1 + s0 + d1 * s2 + d0)>
-// CHECK-DAG: #[[$strided6D:.*]] = affine_map<(d0, d1, d2, d3, d4, d5)[s0, s1, s2, s3, s4, s5] -> (d0 * s1 + s0 + d1 * s2 + d2 * s3 + d3 * s4 + d4 * s5 + d5)>
-=======
 // CHECK-DAG: #[[$id_2d:.*]] = affine_map<(d0, d1, d2) -> (d0, d2)>
 // CHECK-DAG: #[[$id_1d:.*]] = affine_map<(d0, d1, d2) -> (d1)>
 // CHECK-DAG: #[[$permute_0:.*]] = affine_map<(d0, d1, d2) -> (d0, d2, d1)>
@@ -36,7 +14,6 @@
 // CHECK-DAG: #[[$strided2D:.*]] = affine_map<(d0, d1)[s0, s1] -> (d0 * s1 + s0 + d1)>
 // CHECK-DAG: #[[$strided3D:.*]] = affine_map<(d0, d1, d2)[s0, s1, s2] -> (d0 * s1 + s0 + d1 * s2 + d2)>
 // CHECK-DAG: #[[$strided3DT:.*]] = affine_map<(d0, d1, d2)[s0, s1, s2] -> (d2 * s1 + s0 + d1 * s2 + d0)>
->>>>>>> 2ab1d525
 
 func @pad_dynamic(%arg0: tensor<1x2x2x?xf32>, %low: index, %high: index,
                   %pad_value: f32) -> tensor<6x?x?x?xf32> {
@@ -63,7 +40,6 @@
       linalg.yield %pad_value : f32
     } : tensor<3x4xf32> to tensor<6x9xf32>
   return %0 : tensor<6x9xf32>
-<<<<<<< HEAD
 }
 // CHECK-LABEL: func @pad_static
 //  CHECK-SAME: %[[ARG0:[a-zA-Z0-9_]*]]
@@ -110,67 +86,6 @@
 
 // -----
 
-func @range(%arg0: index, %arg1: index, %arg2: index) {
-  %0 = linalg.range %arg0:%arg1:%arg2 : !linalg.range
-  return
-=======
->>>>>>> 2ab1d525
-}
-// CHECK-LABEL: func @pad_static
-//  CHECK-SAME: %[[ARG0:[a-zA-Z0-9_]*]]
-//       CHECK:   linalg.pad_tensor %[[ARG0]] low[1, 2] high[2, 3]
-//       CHECK:    : tensor<3x4xf32> to tensor<6x9xf32>
-
-// -----
-
-<<<<<<< HEAD
-func @views(%arg0: index, %arg1: index, %arg2: index, %arg3: index, %arg4: index) {
-  %c0 = constant 0 : index
-  %0 = muli %arg0, %arg0 : index
-  %1 = alloc (%0) : memref<?xi8>
-  %2 = linalg.range %arg0:%arg1:%arg2 : !linalg.range
-  %3 = view %1[%c0][%arg0, %arg0] : memref<?xi8> to memref<?x?xf32>
-  %4 = view %1[%c0][%arg0, %arg0] : memref<?xi8> to memref<?x?xvector<4x4xf32>>
-  dealloc %1 : memref<?xi8>
-=======
-func @pad_asymmetrical(%arg0: tensor<2x3xf32>, %ub0: index, %ub1: index,
-                       %pad_value: f32) -> tensor<?x?xf32> {
-  %0 = linalg.pad_tensor %arg0 low[0, 0] high[%ub0, %ub1] {
-    ^bb0(%arg1: index, %arg2: index):
-      linalg.yield %pad_value : f32
-    } : tensor<2x3xf32> to tensor<?x?xf32>
-  return %0 : tensor<?x?xf32>
-}
-// CHECK-LABEL: func @pad_asymmetrical
-//  CHECK-SAME: %[[ARG0:[a-zA-Z0-9_]*]]
-//  CHECK-SAME: %[[UB0:[a-zA-Z0-9_]*]]
-//  CHECK-SAME: %[[UB1:[a-zA-Z0-9_]*]]
-//       CHECK:   linalg.pad_tensor %[[ARG0]]
-//  CHECK-SAME:     low[0, 0]
-//  CHECK-SAME:     high[%[[UB0]], %[[UB1]]]
-//       CHECK:    : tensor<2x3xf32> to tensor<?x?xf32>
-
-// -----
-
-func @pad_to_static_size(%arg0: tensor<?x?xf32>, %ub0: index, %ub1: index,
-                         %pad_value: f32) -> tensor<2x3xf32> {
-  %0 = linalg.pad_tensor %arg0 low[0, 0] high[%ub0, %ub1] {
-    ^bb0(%arg1: index, %arg2: index):
-      linalg.yield %pad_value : f32
-    } : tensor<?x?xf32> to tensor<2x3xf32>
-  return %0 : tensor<2x3xf32>
-}
-// CHECK-LABEL: func @pad_to_static_size
-//  CHECK-SAME: %[[ARG0:[a-zA-Z0-9_]*]]
-//  CHECK-SAME: %[[UB0:[a-zA-Z0-9_]*]]
-//  CHECK-SAME: %[[UB1:[a-zA-Z0-9_]*]]
-//       CHECK:   linalg.pad_tensor %[[ARG0]]
-//  CHECK-SAME:     low[0, 0]
-//  CHECK-SAME:     high[%[[UB0]], %[[UB1]]]
-//       CHECK:    : tensor<?x?xf32> to tensor<2x3xf32>
-
-// -----
-
 func @views(%arg0: index) {
   %c0 = arith.constant 0 : index
   %0 = arith.muli %arg0, %arg0 : index
@@ -178,7 +93,6 @@
   %3 = memref.view %1[%c0][%arg0, %arg0] : memref<?xi8> to memref<?x?xf32>
   %4 = memref.view %1[%c0][%arg0, %arg0] : memref<?xi8> to memref<?x?xvector<4x4xf32>>
   memref.dealloc %1 : memref<?xi8>
->>>>>>> 2ab1d525
   return
 }
 // CHECK-LABEL: func @views
@@ -186,11 +100,7 @@
 //  CHECK-NEXT:  memref.alloc(%{{.*}}) : memref<?xi8>
 //  CHECK-NEXT:  memref.view %{{.*}}[%{{.*}}][%{{.*}}] :
 //  CHECK-SAME:     memref<?xi8> to memref<?x?xf32>
-<<<<<<< HEAD
-//  CHECK-NEXT:  view %{{.*}}[%{{.*}}][%{{.*}}] :
-=======
 //  CHECK-NEXT:  memref.view %{{.*}}[%{{.*}}][%{{.*}}] :
->>>>>>> 2ab1d525
 //  CHECK-SAME:     memref<?xi8> to memref<?x?xvector<4x4xf32>>
 //  CHECK-NEXT:  memref.dealloc %{{.*}} : memref<?xi8>
 
@@ -227,10 +137,6 @@
 
 // -----
 
-<<<<<<< HEAD
-
-=======
->>>>>>> 2ab1d525
 func @fill_view(%arg0: memref<?xf32, offset: ?, strides: [1]>, %arg1: f32) {
   linalg.fill(%arg1, %arg0) : f32, memref<?xf32, offset: ?, strides: [1]>
   return
@@ -288,117 +194,11 @@
 //       CHECK:   linalg.copy(%{{.*}}, %{{.*}}) {
 //  CHECK-SAME:     inputPermutation = #[[$permute_0]],
 //  CHECK-SAME:     outputPermutation = #[[$permute_1]]} :
-<<<<<<< HEAD
 //  CHECK-SAME:     memref<?x?x?xf32, #[[$strided3D]]>,
 //  CHECK-SAME:     memref<?x?x?xf32, #[[$strided3D]]>
 
 // -----
 
-
-func @conv_view3(%arg0: memref<?x?x?xf32, offset: ?, strides: [?, ?, 1]>,
-                 %arg1: memref<?x?x?xf32, offset: ?, strides: [?, ?, 1]>,
-                 %arg2: memref<?x?x?xf32, offset: ?, strides: [?, ?, 1]>) {
-  linalg.conv(%arg0, %arg1, %arg2) : memref<?x?x?xf32, offset: ?, strides: [?, ?, 1]>,
-                                     memref<?x?x?xf32, offset: ?, strides: [?, ?, 1]>,
-                                     memref<?x?x?xf32, offset: ?, strides: [?, ?, 1]>
-  return
-}
-// CHECK-LABEL: func @conv_view3(
-//       CHECK:   linalg.conv(%{{.*}}, %{{.*}}, %{{.*}}) :
-//  CHECK-SAME:     memref<?x?x?xf32, #[[$strided3D]]>,
-=======
->>>>>>> 2ab1d525
-//  CHECK-SAME:     memref<?x?x?xf32, #[[$strided3D]]>,
-//  CHECK-SAME:     memref<?x?x?xf32, #[[$strided3D]]>
-
-// -----
-
-<<<<<<< HEAD
-
-func @conv_view6(%arg0: memref<?x?x?x?x?x?xf32, offset: ?, strides: [?, ?, ?, ?, ?, 1]>,
-                 %arg1: memref<?x?x?x?x?x?xf32, offset: ?, strides: [?, ?, ?, ?, ?, 1]>,
-                 %arg2: memref<?x?x?x?x?x?xf32, offset: ?, strides: [?, ?, ?, ?, ?, 1]>) {
-  linalg.conv(%arg0, %arg1, %arg2) {dilations = [4, 4, 5, 5], strides = [2, 2, 3, 3]} :
-    memref<?x?x?x?x?x?xf32, offset: ?, strides: [?, ?, ?, ?, ?, 1]>,
-    memref<?x?x?x?x?x?xf32, offset: ?, strides: [?, ?, ?, ?, ?, 1]>,
-    memref<?x?x?x?x?x?xf32, offset: ?, strides: [?, ?, ?, ?, ?, 1]>
-  return
-}
-// CHECK-LABEL: func @conv_view6(
-//       CHECK:   linalg.conv(%{{.*}}, %{{.*}}, %{{.*}}) {
-//  CHECK-SAME:     dilations = [4, 4, 5, 5], strides = [2, 2, 3, 3]} :
-//  CHECK-SAME:     memref<?x?x?x?x?x?xf32, #[[$strided6D]]>,
-//  CHECK-SAME:     memref<?x?x?x?x?x?xf32, #[[$strided6D]]>,
-//  CHECK-SAME:     memref<?x?x?x?x?x?xf32, #[[$strided6D]]>
-
-// -----
-
-func @conv_padding(%arg0: memref<?x?x?x?xf32>,
-                   %arg1: memref<?x?x?x?xf32>,
-                   %arg2: memref<?x?x?x?xf32>) {
-  linalg.conv(%arg0, %arg1, %arg2) {dilations = [1, 1],
-                                    padding = dense<[[0, 1], [1, 1]]> : tensor<2x2xi64>,
-                                    strides = [1, 1]} :
-    memref<?x?x?x?xf32>, memref<?x?x?x?xf32>, memref<?x?x?x?xf32>
-  return
-}
-
-// CHECK-LABEL: func @conv_padding(
-//       CHECK:   linalg.conv(%{{.*}}, %{{.*}}, %{{.*}}) {
-//  CHECK-SAME:     dilations = [1, 1],
-//  CHECK-SAME:     padding = dense<[
-//  CHECK-SAME:                      [0, 1], [1, 1]]> : tensor<2x2xi64>,
-//  CHECK-SAME:     strides = [1, 1]} :
-//  CHECK-SAME:     memref<?x?x?x?xf32>,
-//  CHECK-SAME:     memref<?x?x?x?xf32>,
-//  CHECK-SAME:     memref<?x?x?x?xf32>
-
-// -----
-
-func @pooling_max(%arg0: memref<?x?x?xf32>,
-                  %arg1: memref<?x?x?xi32>,
-                  %arg2: memref<?x?x?xf32>) {
-  linalg.pooling_max(%arg0, %arg1, %arg2) {strides = [2, 1, 2]}:
-    memref<?x?x?xf32>, memref<?x?x?xi32>, memref<?x?x?xf32>
-  return
-}
-// CHECK-LABEL: func @pooling_max
-//       CHECK:   linalg.pooling_max(%{{.*}}, %{{.*}}, %{{.*}})
-//  CHECK-SAME:   {strides = [2, 1, 2]}
-//  CHECK-SAME:   memref<?x?x?xf32>, memref<?x?x?xi32>, memref<?x?x?xf32>
-
-// -----
-
-func @pooling_min(%arg0: memref<?x?x?xf32>,
-                  %arg1: memref<?x?x?xi32>,
-                  %arg2: memref<?x?x?xf32>) {
-  linalg.pooling_min(%arg0, %arg1, %arg2) {strides = [2, 1, 2]}:
-    memref<?x?x?xf32>, memref<?x?x?xi32>, memref<?x?x?xf32>
-  return
-}
-// CHECK-LABEL: func @pooling_min
-//       CHECK:   linalg.pooling_min(%{{.*}}, %{{.*}}, %{{.*}})
-//  CHECK-SAME:   {strides = [2, 1, 2]}
-//  CHECK-SAME:   memref<?x?x?xf32>, memref<?x?x?xi32>, memref<?x?x?xf32>
-
-// -----
-
-func @pooling_sum(%arg0: memref<?x?x?xf32>,
-                  %arg1: memref<?x?x?xi32>,
-                  %arg2: memref<?x?x?xf32>) {
-  linalg.pooling_sum(%arg0, %arg1, %arg2) {strides = [2, 1, 2]}:
-    memref<?x?x?xf32>, memref<?x?x?xi32>, memref<?x?x?xf32>
-  return
-}
-// CHECK-LABEL: func @pooling_sum
-//       CHECK:   linalg.pooling_sum(%{{.*}}, %{{.*}}, %{{.*}})
-//  CHECK-SAME:   {strides = [2, 1, 2]}
-//  CHECK-SAME:   memref<?x?x?xf32>, memref<?x?x?xi32>, memref<?x?x?xf32>
-
-// -----
-
-=======
->>>>>>> 2ab1d525
 #accesses_0 = [
   affine_map<(i, j, k) -> (j, i)>,
   affine_map<(i, j, k) -> ()>,
@@ -413,14 +213,9 @@
 
 func @generic(%arg0: memref<?x?xvector<3x4xi4>, offset: ?, strides: [?, 1]>,
               %arg1: memref<?x?x?xf32, offset: ?, strides: [?, ?, 1]>) {
-<<<<<<< HEAD
-  linalg.generic #trait_0
-       ins(%arg0 : memref<?x?xvector<3x4xi4>, offset: ?, strides: [?, 1]>)
-=======
   %cst = arith.constant 0.0 : f32
   linalg.generic #trait_0
        ins(%arg0, %cst : memref<?x?xvector<3x4xi4>, offset: ?, strides: [?, 1]>, f32)
->>>>>>> 2ab1d525
       outs(%arg1 : memref<?x?x?xf32, offset: ?, strides: [?, ?, 1]>)
       attrs = {foo = 1} {
     ^bb(%0: vector<3x4xi4>, %1: f32, %2: f32) :
@@ -439,14 +234,9 @@
 
 func @generic_with_tensor_input(%arg0: tensor<?x?xvector<3x4xi4>>,
                                 %arg1: memref<?x?x?xf32, offset: ?, strides: [?, ?, 1]>) {
-<<<<<<< HEAD
-  linalg.generic #trait_0
-       ins(%arg0 : tensor<?x?xvector<3x4xi4>>)
-=======
   %cst = arith.constant 0.0 : f32
   linalg.generic #trait_0
        ins(%arg0, %cst : tensor<?x?xvector<3x4xi4>>, f32)
->>>>>>> 2ab1d525
       outs(%arg1 : memref<?x?x?xf32, offset: ?, strides: [?, ?, 1]>)
       attrs = {foo = 1} {
     ^bb(%0: vector<3x4xi4>, %1: f32, %2: f32) :
@@ -519,42 +309,6 @@
 
 // -----
 
-<<<<<<< HEAD
-#accesses_2 = [
-  affine_map<(i, j, k) -> (j, i)>,
-  affine_map<(i, j, k) -> (i, k, i + j)>,
-  affine_map<(i, j, k) -> (i, k, i + j)>
-]
-
-#trait_2 = {
-  indexing_maps = #accesses_2,
-  iterator_types = ["parallel", "parallel", "parallel"],
-  library_call = "some_external_function_name_1"
-}
-
-func @indexed_generic_with_tensor_input_and_output(
-    %arg0: tensor<?x?xvector<3x4xi4>>, %arg1: tensor<?x?x?xf32>)
-    -> (tensor<?x?x?xf32>) {
-  %0 = linalg.indexed_generic #trait_2
-       ins(%arg0, %arg1 : tensor<?x?xvector<3x4xi4>>, tensor<?x?x?xf32>)
-      outs(%arg1 : tensor<?x?x?xf32>)
-      attrs = {foo = 1} {
-    ^bb(%i: index, %j: index, %k: index, %0: vector<3x4xi4>, %1: f32, %2: f32) :
-      %f0 = constant 0.0 : f32
-      linalg.yield %f0 : f32
-  } -> tensor<?x?x?xf32>
-  return %0 : tensor<?x?x?xf32>
-}
-// CHECK-LABEL: func @indexed_generic_with_tensor_input_and_output
-//       CHECK:   linalg.indexed_generic {
-//  CHECK-SAME:     indexing_maps = [#{{.*}}, #{{.*}}], iterator_types = ["parallel", "parallel", "parallel"],
-//  CHECK-SAME:     library_call = "some_external_function_name_1"}
-//  CHECK-SAME:      ins({{.*}} : tensor<?x?xvector<3x4xi4>>, tensor<?x?x?xf32>)
-//  CHECK-SAME:     outs({{.*}} : tensor<?x?x?xf32>)
-//  CHECK-SAME:     {foo = 1 : i64}
-//       CHECK:     -> tensor<?x?x?xf32>
-//       CHECK:   return {{.*}} : tensor<?x?x?xf32>
-=======
 func @generic_with_multiple_tensor_outputs(
     %arg0: tensor<?xi32>, %arg1: tensor<?xi32>, %arg2: i32)
     -> (tensor<i32>, tensor<i32>) {
@@ -585,7 +339,6 @@
 //  CHECK-SAME:      ins({{.*}} : tensor<?xi32>, tensor<?xi32>)
 //  CHECK-SAME:     outs({{.*}} : tensor<i32>, tensor<i32>)
 //       CHECK:   } -> (tensor<i32>, tensor<i32>)
->>>>>>> 2ab1d525
 
 // -----
 
@@ -653,148 +406,8 @@
 //       CHECK:    %{{.*}} = linalg.index 2 : index
 //       CHECK:    linalg.yield %{{.*}} : f32
 
-<<<<<<< HEAD
-func @indexed_generic(%arg0: memref<?x?xvector<3x4xi4>, offset: ?, strides: [?, 1]>,
-                      %arg1: memref<?x?x?xf32, offset: ?, strides: [?, ?, 1]>) {
-  linalg.indexed_generic #trait_3
-       ins(%arg0 : memref<?x?xvector<3x4xi4>, offset: ?, strides: [?, 1]>)
-      outs(%arg1 : memref<?x?x?xf32, offset: ?, strides: [?, ?, 1]>)
-      attrs = {foo = 1} {
-    ^bb(%i: index, %j: index, %k: index, %a: vector<3x4xi4>, %b: f32) :
-      linalg.yield %b : f32
-  }
-  return
-}
-// CHECK-LABEL: func @indexed_generic
-//       CHECK:   linalg.indexed_generic {
-//  CHECK-SAME:     indexing_maps = [#{{[0-9a-z]*}}, #{{[0-9a-z]*}}],
-//  CHECK-SAME:     iterator_types = ["parallel", "parallel", "parallel"],
-//  CHECK-SAME:     library_call = "some_external_function_name_2"
-//  CHECK-SAME:      ins({{.*}} : memref<?x?xvector<3x4xi4>, #[[$strided2D]]>)
-//  CHECK-SAME:     outs({{.*}} : memref<?x?x?xf32, #[[$strided3D]]>)
-//  CHECK-SAME:     {foo = 1 : i64}
-//       CHECK:    ^{{.*}}(%{{.*}}: index, %{{.*}}: index, %{{.*}}: index, %{{.*}}: vector<3x4xi4>, %{{.*}}: f32):
-//       CHECK:      linalg.yield %{{.*}} : f32
-//       CHECK:    }
-
-// -----
-
-func @reshape_static(%arg0: memref<3x4x5xf32>, %arg1: tensor<3x4x5xf32>, %arg2: tensor<3x?x5xf32>) {
-  // Reshapes that collapse and expand back a contiguous buffer.
-  %0 = linalg.reshape %arg0 [affine_map<(i, j, k) -> (i, j)>,
-                             affine_map<(i, j, k) -> (k)>] :
-    memref<3x4x5xf32> into memref<12x5xf32>
-  %r0 = linalg.reshape %0 [affine_map<(i, j, k) -> (i, j)>,
-                           affine_map<(i, j, k) -> (k)>] :
-    memref<12x5xf32> into memref<3x4x5xf32>
-  %1 = linalg.reshape %arg0 [affine_map<(i, j, k) -> (i)>,
-                             affine_map<(i, j, k) -> (j, k)>] :
-    memref<3x4x5xf32> into memref<3x20xf32>
-  %r1 = linalg.reshape %1 [affine_map<(i, j, k) -> (i)>,
-                           affine_map<(i, j, k) -> (j, k)>] :
-    memref<3x20xf32> into memref<3x4x5xf32>
-  %2 = linalg.reshape %arg0 [affine_map<(i, j, k) -> (i, j, k)>] :
-    memref<3x4x5xf32> into memref<60xf32>
-  %r2 = linalg.reshape %2 [affine_map<(i, j, k) -> (i, j, k)>] :
-    memref<60xf32> into memref<3x4x5xf32>
-  // Reshapes that expand and collapse back a contiguous buffer with some 1's.
-  %3 = linalg.reshape %arg0 [affine_map<(i, j, k, l, m) -> (i, j)>,
-                             affine_map<(i, j, k, l, m) -> (k)>,
-                             affine_map<(i, j, k, l, m) -> (l, m)>] :
-    memref<3x4x5xf32> into memref<1x3x4x1x5xf32>
-  %r3 = linalg.reshape %3 [affine_map<(i, j, k, l, m) -> (i, j)>,
-                           affine_map<(i, j, k, l, m) -> (k)>,
-                           affine_map<(i, j, k, l, m) -> (l, m)>] :
-    memref<1x3x4x1x5xf32> into memref<3x4x5xf32>
-  // Reshapes on tensors.
-  %t0 = linalg.tensor_reshape %arg1 [affine_map<(i, j, k, l, m) -> (i, j)>,
-                                     affine_map<(i, j, k, l, m) -> (k)>,
-                                     affine_map<(i, j, k, l, m) -> (l, m)>] :
-    tensor<3x4x5xf32> into tensor<1x3x4x1x5xf32>
-  %rt0 = linalg.tensor_reshape %t0 [affine_map<(i, j, k, l, m) -> (i, j)>,
-                                    affine_map<(i, j, k, l, m) -> (k)>,
-                                    affine_map<(i, j, k, l, m) -> (l, m)>] :
-    tensor<1x3x4x1x5xf32> into tensor<3x4x5xf32>
-  %t1 = linalg.tensor_reshape %arg2 [affine_map<(i, j, k, l, m) -> (i, j)>,
-                                     affine_map<(i, j, k, l, m) -> (k)>,
-                                     affine_map<(i, j, k, l, m) -> (l, m)>] :
-    tensor<3x?x5xf32> into tensor<1x3x?x1x5xf32>
-  %rt1 = linalg.tensor_reshape %t1 [affine_map<(i, j, k, l, m) -> (i)>,
-                                    affine_map<(i, j, k, l, m) -> (j, k)>,
-                                    affine_map<(i, j, k, l, m) -> (l, m)>] :
-    tensor<1x3x?x1x5xf32> into tensor<1x?x5xf32>
-  return
-}
-// CHECK-LABEL: func @reshape_static
-//       CHECK:   linalg.reshape {{.*}} [#[[$reshapeD01]], #[[$reshapeD2]]]
-//  CHECK-SAME:     memref<3x4x5xf32> into memref<12x5xf32>
-//       CHECK:   linalg.reshape {{.*}} [#[[$reshapeD01]], #[[$reshapeD2]]]
-//  CHECK-SAME:     memref<12x5xf32> into memref<3x4x5xf32>
-//       CHECK:   linalg.reshape {{.*}} [#[[$reshapeD0]], #[[$reshapeD12]]]
-//  CHECK-SAME:     memref<3x4x5xf32> into memref<3x20xf32>
-//       CHECK:   linalg.reshape {{.*}} [#[[$reshapeD0]], #[[$reshapeD12]]]
-//  CHECK-SAME:     memref<3x20xf32> into memref<3x4x5xf32>
-//       CHECK:   linalg.reshape {{.*}} [#[[$reshapeD012]]]
-//  CHECK-SAME:     memref<3x4x5xf32> into memref<60xf32>
-//       CHECK:   linalg.reshape {{.*}} [#[[$reshapeD012]]]
-//  CHECK-SAME:     memref<60xf32> into memref<3x4x5xf32>
-//       CHECK:   linalg.reshape {{.*}} [#[[$reshape5D01]], #[[$reshape5D2]], #[[$reshape5D34]]]
-//  CHECK-SAME:     memref<3x4x5xf32> into memref<1x3x4x1x5xf32>
-//       CHECK:   linalg.reshape {{.*}} [#[[$reshape5D01]], #[[$reshape5D2]], #[[$reshape5D34]]]
-//  CHECK-SAME:     memref<1x3x4x1x5xf32> into memref<3x4x5xf32>
-//
-//       CHECK:   linalg.tensor_reshape {{.*}}: tensor<3x4x5xf32> into tensor<1x3x4x1x5xf32>
-//       CHECK:   linalg.tensor_reshape {{.*}}: tensor<1x3x4x1x5xf32> into tensor<3x4x5xf32>
-//       CHECK:   linalg.tensor_reshape {{.*}}: tensor<3x?x5xf32> into tensor<1x3x?x1x5xf32>
-//       CHECK:   linalg.tensor_reshape {{.*}}: tensor<1x3x?x1x5xf32> into tensor<1x?x5xf32>
-
-// -----
-
-func @reshape_dynamic(%arg0: memref<?x?x?xf32>,
-                      %arg1: memref<?x?x?xf32, offset : 0, strides : [?, ?, 1]>,
-                      %arg2: memref<?x?x?xf32, offset : ?, strides : [?, ?, 1]>) {
-  %0 = linalg.reshape %arg0 [affine_map<(i, j, k) -> (i, j)>,
-                             affine_map<(i, j, k) -> (k)>] :
-    memref<?x?x?xf32> into memref<?x?xf32>
-  %r0 = linalg.reshape %0 [affine_map<(i, j, k) -> (i, j)>,
-                           affine_map<(i, j, k) -> (k)>] :
-    memref<?x?xf32> into memref<?x4x?xf32>
-  %1 = linalg.reshape %arg1 [affine_map<(i, j, k) -> (i, j)>,
-                             affine_map<(i, j, k) -> (k)>] :
-    memref<?x?x?xf32, offset : 0, strides : [?, ?, 1]> into
-    memref<?x?xf32, offset : 0, strides : [?, 1]>
-  %r1 = linalg.reshape %1 [affine_map<(i, j, k) -> (i, j)>,
-                           affine_map<(i, j, k) -> (k)>] :
-    memref<?x?xf32, offset : 0, strides : [?, 1]> into
-    memref<?x4x?xf32, offset : 0, strides : [?, ?, 1]>
-  %2 = linalg.reshape %arg2 [affine_map<(i, j, k) -> (i, j)>,
-                             affine_map<(i, j, k) -> (k)>] :
-    memref<?x?x?xf32, offset : ?, strides : [?, ?, 1]> into
-    memref<?x?xf32, offset : ?, strides : [?, 1]>
-  %r2 = linalg.reshape %2 [affine_map<(i, j, k) -> (i, j)>,
-                           affine_map<(i, j, k) -> (k)>] :
-    memref<?x?xf32, offset : ?, strides : [?, 1]> into
-    memref<?x4x?xf32, offset : ?, strides : [?, ?, 1]>
-  return
-}
-
-// CHECK-LABEL: func @reshape
-//       CHECK:   linalg.reshape {{.*}} [#[[$reshapeD01]], #[[$reshapeD2]]]
-//  CHECK-SAME:     memref<?x?x?xf32> into memref<?x?xf32>
-//       CHECK:   linalg.reshape {{.*}} [#[[$reshapeD01]], #[[$reshapeD2]]]
-//  CHECK-SAME:     memref<?x?xf32> into memref<?x4x?xf32>
-//       CHECK:   linalg.reshape {{.*}} [#[[$reshapeD01]], #[[$reshapeD2]]]
-//  CHECK-SAME:     memref<?x?x?xf32, #[[$strided3DOFF0]]> into memref<?x?xf32, #[[$strided2DOFF0]]>
-//       CHECK:   linalg.reshape {{.*}} [#[[$reshapeD01]], #[[$reshapeD2]]]
-//  CHECK-SAME:     memref<?x?xf32, #[[$strided2DOFF0]]> into memref<?x4x?xf32, #[[$strided3DOFF0]]>
-//       CHECK:   linalg.reshape {{.*}} [#[[$reshapeD01]], #[[$reshapeD2]]]
-//  CHECK-SAME:     memref<?x?x?xf32, #[[$strided3D]]> into memref<?x?xf32, #[[$strided2D]]>
-//       CHECK:   linalg.reshape {{.*}} [#[[$reshapeD01]], #[[$reshapeD2]]]
-//  CHECK-SAME:     memref<?x?xf32, #[[$strided2D]]> into memref<?x4x?xf32, #[[$strided3D]]>
-=======
-// -----
-
->>>>>>> 2ab1d525
+// -----
+
 
 func @named_ops(%a3: memref<?x?x?xf32>, %b3: memref<?x?x?xf32>, %c3: memref<?x?x?xf32>,
                 %ta3: tensor<?x?x?xf32>, %tb3: tensor<?x?x?xf32>, %tc3: tensor<?x?x?xf32>)
@@ -951,13 +564,8 @@
   }
   return %result : tensor<24xf32>
 }
-<<<<<<< HEAD
-//     CHECK: func @legal_collapsing_reshape_dynamic_tensor
-//     CHECK:   linalg.tensor_reshape %{{.+}} [#[[$reshape5D0]], #[[$reshape5D1]], #[[$reshape5D345]]]
-=======
 // CHECK-LABEL: func @tiled_loop_reduction
 // CHECK: iterators[
->>>>>>> 2ab1d525
 
 // -----
 
@@ -1016,125 +624,5 @@
   }
   return
 }
-<<<<<<< HEAD
-//     CHECK: func @legal_collapsing_reshape_dynamic_memref
-//     CHECK:   linalg.reshape %{{.+}} [#[[$reshape5D0]], #[[$reshape5D1]], #[[$reshape5D345]]]
-
-// -----
-
-func @fill_tensor(%arg0 : index, %arg1 : index, %arg2 : f32) -> tensor<?x?xf32> {
-  %0 = linalg.init_tensor [%arg0, %arg1] : tensor<?x?xf32>
-  %1 = linalg.fill(%0, %arg2) : tensor<?x?xf32>, f32 -> tensor<?x?xf32>
-  return %1 : tensor<?x?xf32>
-}
-// CHECK: %{{.+}} = linalg.fill(%{{.+}}, %{{.+}}) : tensor<?x?xf32>, f32 -> tensor<?x?xf32>
-
-// -----
-
-#accesses_4 = [
-  affine_map<(i, j) -> (i, j)>,
-  affine_map<(i, j) -> (i, j)>,
-  affine_map<(i, j) -> (i, j)>
-]
-
-#trait_4 = {
-  indexing_maps = #accesses_4,
-  iterator_types = ["parallel", "parallel"]
-}
-
-func @tiled_loop(%lhs: tensor<24x64xi8>, %rhs: tensor<24x64xi8>,
-                 %out: tensor<24x64xi8>) -> tensor<24x64xi8> {
- %c0 = constant 0 : index
- %c1 = constant 1 : index
- %c4 = constant 4 : index
- %c24 = constant 24 : index
- %c64 = constant 64 : index
- %prod = linalg.tiled_loop (%i) = (%c0) to (%c24) step (%c4)
-      ins(%lhs, %rhs : tensor<24x64xi8>, tensor<24x64xi8>)
-      outs(%out : tensor<24x64xi8>) {
-    %lhs_sub = subtensor %lhs[%i, 0] [%c4, %c64] [1, 1]
-        : tensor<24x64xi8> to tensor<?x?xi8>
-    %rhs_sub = subtensor %rhs[%i, 0] [%c4, %c64] [1, 1]
-        : tensor<24x64xi8> to tensor<?x?xi8>
-    %out_sub = subtensor %out[%i, 0] [%c4, %c64] [1, 1]
-        : tensor<24x64xi8> to tensor<?x?xi8>
-
-    %sum = linalg.generic #trait_4
-        ins(%lhs_sub, %rhs_sub : tensor<?x?xi8>, tensor<?x?xi8>)
-        outs(%out_sub : tensor<?x?xi8>) {
-      ^bb(%l: i8, %r: i8, %o: i8) :
-        %s = addi %l, %r : i8
-        linalg.yield %s : i8
-      } -> tensor<?x?xi8>
-
-    %sum_sub = subtensor_insert %sum into %out[%i, 0][%c4, %c64][1, 1]
-      : tensor<?x?xi8> into tensor<24x64xi8>
-    linalg.yield %sum_sub : tensor<24x64xi8>
-  }
-  return %prod : tensor<24x64xi8>
-}
-// CHECK-LABEL: func @tiled_loop
-// CHECK-NOT: iterators[
-
-// -----
-
-#id_3d = affine_map<(d0, d1, d2) -> (d0, d1, d2)>
-#id_2d = affine_map<(d0, d1, d2) -> (d0, d2)>
-#id_1d = affine_map<(d0, d1, d2) -> (d1)>
-
-#trait_5 = {
-  indexing_maps = [
-    #id_3d,
-    #id_2d,
-    #id_1d,
-    #id_1d
-  ],
-  iterator_types = ["reduction", "parallel", "reduction"]
-}
-
-func @tiled_loop_reduction(%input_3d: tensor<16x24x32xf32>,
-                           %input_2d: tensor<16x32xf32>,
-                           %input_1d: tensor<24xf32>,
-                           %output: tensor<24xf32>) -> tensor<24xf32> {
-  %c0 = constant 0 : index
-  %c1 = constant 1 : index
-  %c2 = constant 2 : index
-  %c4 = constant 4 : index
-  %c8 = constant 8 : index
-  %X = dim %input_3d, %c0 : tensor<16x24x32xf32>
-  %Y = dim %input_3d, %c1 : tensor<16x24x32xf32>
-  %Z = dim %input_3d, %c2 : tensor<16x24x32xf32>
-  %result = linalg.tiled_loop (%i, %j, %k)
-      = (%c0, %c0, %c0) to (%X, %Y, %Z) step (%c2, %c4, %c8)
-      ins(%input_3d, %input_2d: tensor<16x24x32xf32>, tensor<16x32xf32>)
-      outs( %output: tensor<24xf32>)
-      iterators["reduction", "parallel", "reduction"] {
-    %sub_3d = subtensor %input_3d[%i, %j, %k][2, 4, 8][1, 1, 1]
-      : tensor<16x24x32xf32> to tensor<2x4x8xf32>
-    %sub_2d = subtensor %input_2d[%i, %k][2, 8][1, 1]
-      : tensor<16x32xf32> to tensor<2x8xf32>
-    %sub_1d = subtensor %input_1d[%j] [4] [1]
-      : tensor<24xf32> to tensor<4xf32>
-    %sub_out = subtensor %output[%j] [4] [1]
-      : tensor<24xf32> to tensor<4xf32>
-    %acc = linalg.generic #trait_5
-      ins(%sub_3d, %sub_2d, %sub_1d
-        : tensor<2x4x8xf32>, tensor<2x8xf32>, tensor<4xf32>)
-      outs(%sub_out : tensor<4xf32>)  {
-    ^bb0(%i3d: f32, %i2d: f32, %i1d: f32, %o: f32):
-      %0 = addf %i3d, %i2d : f32
-      %1 = addf %0, %i1d : f32
-      linalg.yield %1 : f32
-    } -> tensor<4xf32>
-
-    %sum_sub = subtensor_insert %acc into %output[%j][%c4][1]
-      : tensor<4xf32> into tensor<24xf32>
-    linalg.yield %sum_sub : tensor<24xf32>
-  }
-  return %result : tensor<24xf32>
-}
-// CHECK-LABEL: func @tiled_loop_reduction
-=======
 // CHECK-LABEL: func @tiled_loop_on_buffers
->>>>>>> 2ab1d525
 // CHECK: iterators[