// RUN: mlir-opt %s -linalg-tile="tile-sizes=2,3,4" -split-input-file | FileCheck %s
// RUN: mlir-opt %s -linalg-tile="tile-sizes=2,3,4 loop-type=tiled_loop distribution-types=block_x,block_y,none" -split-input-file | FileCheck %s -check-prefix=TLOOP

// CHECK-LABEL: func @matmul_tensors(
// CHECK-SAME:    %[[TA:[0-9a-z]+]]: tensor<?x?xf32>
// CHECK-SAME:    %[[TB:[0-9a-z]+]]: tensor<?x?xf32>
// CHECK-SAME:    %[[TC:[0-9a-z]+]]: tensor<?x?xf32>) -> tensor<?x?xf32> {
func @matmul_tensors(
  %arg0: tensor<?x?xf32>, %arg1: tensor<?x?xf32>, %arg2: tensor<?x?xf32>)
    -> tensor<?x?xf32> {
//      CHECK: %[[TD0:.*]] = scf.for {{.*}} to {{.*}} step {{.*}} iter_args(%[[TC0:.*]] = %[[TC]]) -> (tensor<?x?xf32>) {
//      CHECK:   %[[TD1:.*]] = scf.for {{.*}} to {{.*}} step {{.*}} iter_args(%[[TC1:.*]] = %[[TC0]]) -> (tensor<?x?xf32>) {
//      CHECK:     %[[TD2:.*]] = scf.for {{.*}} to {{.*}} step {{.*}} iter_args(%[[TC2:.*]] = %[[TC1]]) -> (tensor<?x?xf32>) {
//      CHECK:       %[[sTA:.*]] = tensor.extract_slice %[[TA]][{{.*}}] : tensor<?x?xf32> to tensor<?x?xf32>
//      CHECK:       %[[sTB:.*]] = tensor.extract_slice %[[TB]][{{.*}}] : tensor<?x?xf32> to tensor<?x?xf32>
//      CHECK:       %[[sTC:.*]] = tensor.extract_slice %[[TC2]][{{.*}}] : tensor<?x?xf32> to tensor<?x?xf32>
//      CHECK:       %[[sTD:.*]] = linalg.matmul ins(%[[sTA]], %[[sTB]] : tensor<?x?xf32>, tensor<?x?xf32>)
// CHECK-SAME:                                  outs(%[[sTC]] : tensor<?x?xf32>)  -> tensor<?x?xf32>
//      CHECK:       %[[TD:.*]] = tensor.insert_slice %[[sTD]] into %[[TC2]][{{.*}}]  : tensor<?x?xf32> into tensor<?x?xf32>
//      CHECK:       scf.yield %[[TD]] : tensor<?x?xf32>
//      CHECK:     scf.yield %[[TD2]] : tensor<?x?xf32>
//      CHECK:   scf.yield %[[TD1]] : tensor<?x?xf32>
  %0 = linalg.matmul  ins(%arg0, %arg1: tensor<?x?xf32>, tensor<?x?xf32>)
                     outs(%arg2: tensor<?x?xf32>)
    -> tensor<?x?xf32>

//      CHECK: return %[[TD0]] : tensor<?x?xf32>
  return %0 : tensor<?x?xf32>
}

// TLOOP-LABEL: func @matmul_tensors
// TLOOP-SAME: (%[[ARG_0:.*]]: [[TY:.*]], %[[ARG_1:.*]]: [[TY]],
// TLOOP-SAME: %[[ARG_2:.*]]: [[TY]]) -> [[TY]] {

// TLOOP-DAG: %[[C0:.*]] = arith.constant 0 : index
// TLOOP-DAG: %[[C1:.*]] = arith.constant 1 : index
// TLOOP-DAG: %[[C2:.*]] = arith.constant 2 : index
// TLOOP-DAG: %[[C3:.*]] = arith.constant 3 : index
// TLOOP-DAG: %[[C4:.*]] = arith.constant 4 : index

// TLOOP: %[[ARG_0_X:.*]] = tensor.dim %[[ARG_0]], %[[C0]] : [[TY]]
// TLOOP: %[[ARG_0_Y:.*]] = tensor.dim %[[ARG_0]], %[[C1]] : [[TY]]
// TLOOP: %[[ARG_1_Y:.*]] = tensor.dim %[[ARG_1]], %[[C1]] : [[TY]]

// TLOOP: %{{.*}} = linalg.tiled_loop (%[[I:.*]], %[[J:.*]], %[[K:.*]]) =
// TLOOP-SAME: (%[[C0]], %[[C0]], %[[C0]])
// TLOOP-SAME: to (%[[ARG_0_X]], %[[ARG_1_Y]], %[[ARG_0_Y]])
// TLOOP-SAME: step (%[[C2]], %[[C3]], %[[C4]])
// TLOOP-SAME: ins (%[[A0:.*]] = %[[ARG_0]]: [[TY]], %[[A1:.*]] = %[[ARG_1]]: [[TY]])
// TLOOP-SAME: outs (%[[A2:.*]] = %[[ARG_2]]: [[TY]])
// TLOOP-SAME: iterators["parallel", "parallel", "reduction"]
// TLOOP-SAME: distribution["block_x", "block_y", "none"] {

// TLOOP: %[[SUB_ARG_0:.*]] = tensor.extract_slice %[[A0]][%[[I]], %[[K]]]
// TLOOP: %[[SUB_ARG_1:.*]] = tensor.extract_slice %[[A1]][%[[K]], %[[J]]]
// TLOOP: %[[SUB_ARG_2:.*]] = tensor.extract_slice %[[A2]][%[[I]], %[[J]]]

// TLOOP: %[[PROD:.*]] = linalg.matmul ins(%[[SUB_ARG_0]], %[[SUB_ARG_1]]
// TLOOP-SE: outs(%[[SUB_ARG_2]] : [[TY]]) -> [[TY]]

// TLOOP: %[[O:.*]] = tensor.insert_slice %[[PROD]] into %[[A2]][%[[I]], %[[J]]]
// TLOOP: linalg.yield %[[O]] : [[TY]]

// -----

func @generic_op_tensors(
  %arg0 : tensor<?x?x?xf32>, %arg1 : tensor<?x?x?xf32>) -> tensor<?x?x?xf32> {
  %c0 = arith.constant 0 : index
  %c1 = arith.constant 1 : index
  %c2 = arith.constant 2 : index
  %0 = tensor.dim %arg0, %c0 : tensor<?x?x?xf32>
  %1 = tensor.dim %arg0, %c1 : tensor<?x?x?xf32>
  %2 = tensor.dim %arg0, %c2 : tensor<?x?x?xf32>
  %3 = linalg.init_tensor [%0, %1, %2] : tensor<?x?x?xf32>
  %4 = linalg.generic
    {indexing_maps = [affine_map<(d0, d1, d2) -> (d0, d1, d2)>,
                      affine_map<(d0, d1, d2) -> (d0, d2, d1)>,
                      affine_map<(d0, d1, d2) -> (d2, d1, d0)>],
     iterator_types = ["parallel", "parallel", "parallel"]}
    ins(%arg0, %arg1 : tensor<?x?x?xf32>, tensor<?x?x?xf32>)
    outs(%3 : tensor<?x?x?xf32>) {
    ^bb0(%arg2 : f32, %arg3: f32, %arg4: f32):
      %5 = arith.addf %arg2, %arg3 : f32
      linalg.yield %5 : f32
    } -> tensor<?x?x?xf32>
  return %4 : tensor<?x?x?xf32>
}

// CHECK-LABEL: func @generic_op_tensors
//  CHECK-SAME:   %[[ARG0:[a-zA-Z0-9_]+]]: tensor<?x?x?xf32>
//  CHECK-SAME:   %[[ARG1:[a-zA-Z0-9_]+]]: tensor<?x?x?xf32>
//       CHECK:   %[[INIT:.+]] = linalg.init_tensor
//       CHECK:   %[[TD0:.+]] = scf.for %{{.+}} to %{{.+}} step %{{.+}} iter_args(%[[TC0:.+]] = %[[INIT]]) -> (tensor<?x?x?xf32>) {
//       CHECK:     %[[TD1:.+]] = scf.for %{{.+}} to %{{.+}} step %{{.+}} iter_args(%[[TC1:.+]] = %[[TC0]]) -> (tensor<?x?x?xf32>) {
//       CHECK:       %[[TD2:.+]] = scf.for %{{.+}} to %{{.+}} step %{{.+}} iter_args(%[[TC2:.+]] = %[[TC1]]) -> (tensor<?x?x?xf32>) {
//       CHECK:       %[[STARG0:.+]] = tensor.extract_slice %[[ARG0]][{{.+}}] : tensor<?x?x?xf32> to tensor<?x?x?xf32>
//       CHECK:       %[[STARG1:.+]] = tensor.extract_slice %[[ARG1]][{{.+}}] : tensor<?x?x?xf32> to tensor<?x?x?xf32>
//       CHECK:       %[[STARG2:.+]] = tensor.extract_slice %[[TC2]][{{.+}}] : tensor<?x?x?xf32> to tensor<?x?x?xf32>
//       CHECK:       %[[STRETURN:.+]] = linalg.generic
//  CHECK-SAME:         ins(%[[STARG0]], %[[STARG1]] : tensor<?x?x?xf32>, tensor<?x?x?xf32>)
//  CHECK-SAME:         outs(%[[STARG2]] : tensor<?x?x?xf32>)
//       CHECK:       %[[TD:.+]] = tensor.insert_slice %[[STRETURN]] into %[[TC2]]
//       CHECK:       scf.yield %[[TD]]
//       CHECK:     }
//       CHECK:     scf.yield %[[TD2]]
//       CHECK:   }
//       CHECK:   scf.yield %[[TD1]]
//       CHECK: }
//       CHECK: return %[[TD0]]

// TLOOP-LABEL: func @generic_op_tensors(
// TLOOP-SAME:    %[[ARG_0:.*]]: [[TY:.*]],
// TLOOP-SAME:    %[[ARG_1:.*]]: [[TY]]) -> [[TY]] {

// TLOOP-DAG: %[[C0:.*]] = arith.constant 0 : index
// TLOOP-DAG: %[[C1:.*]] = arith.constant 1 : index
// TLOOP-DAG: %[[C2:.*]] = arith.constant 2 : index
// TLOOP-DAG: %[[C3:.*]] = arith.constant 3 : index
// TLOOP-DAG: %[[C4:.*]] = arith.constant 4 : index

// TLOOP:     %[[INIT:.*]] = linalg.init_tensor
// TLOOP:     %[[ARG_0_X:.*]] = tensor.dim %[[ARG_0]], %[[C0]] : [[TY]]
// TLOOP:     %[[ARG_0_Y:.*]] = tensor.dim %[[ARG_0]], %[[C1]] : [[TY]]
// TLOOP:     %[[ARG_0_Z:.*]] = tensor.dim %[[ARG_0]], %[[C2]] : [[TY]]

// TLOOP:     %{{.*}} = linalg.tiled_loop (%{{.*}}, %{{.*}}, %{{.*}}) =
// TLOOP-SAME: (%[[C0]], %[[C0]], %[[C0]])
// TLOOP-SAME: to (%[[ARG_0_X]], %[[ARG_0_Y]], %[[ARG_0_Z]])
// TLOOP-SAME: step (%[[C2]], %[[C3]], %[[C4]])
// TLOOP-SAME: ins (%{{.*}} = %[[ARG_0]]: [[TY]], %{{.*}} = %[[ARG_1]]: [[TY]])
// TLOOP-SAME: outs (%{{.*}} = %[[INIT]]: [[TY]])
// TLOOP-SAME: distribution["block_x", "block_y", "none"] {

// -----

<<<<<<< HEAD
func @indexed_generic_op_tensors(
  %arg0 : tensor<?x?x?xf32>, %arg1 : tensor<?x?x?xf32>) -> tensor<?x?x?xf32> {
  %c0 = constant 0 : index
  %c1 = constant 1 : index
  %c2 = constant 2 : index
  %0 = dim %arg0, %c0 : tensor<?x?x?xf32>
  %1 = dim %arg0, %c1 : tensor<?x?x?xf32>
  %2 = dim %arg0, %c2 : tensor<?x?x?xf32>
  %3 = linalg.init_tensor [%0, %1, %2] : tensor<?x?x?xf32>
  %4 = linalg.indexed_generic
    {indexing_maps = [affine_map<(d0, d1, d2) -> (d0, d1, d2)>,
                      affine_map<(d0, d1, d2) -> (d0, d2, d1)>,
                      affine_map<(d0, d1, d2) -> (d2, d1, d0)>],
=======
//  CHECK-DAG:  #[[MAP0:.*]] = affine_map<(d0)[s0] -> (2, -d0 + s0)>
//  CHECK-DAG:  #[[MAP1:.*]] = affine_map<(d0) -> (d0 + 3)>
//  CHECK-DAG:  #[[MAP2:.*]] = affine_map<(d0) -> (d0 + 4)>

//      CHECK:  fold_extract_slice
// CHECK-SAME:    %[[ARG0:[0-9a-zA-Z]*]]: tensor<?x128xf32>
// CHECK-SAME:    %[[ARG1:[0-9a-zA-Z]*]]: tensor<?x42xf32>
func @fold_extract_slice(
  %arg0 : tensor<?x128xf32>, %arg1 : tensor<?x42xf32>, %arg2 : tensor<?x42x?xf32>) -> tensor<?x42xf32> {

  //      CHECK:    %[[C0:.*]] = arith.constant 0
  %c0 = arith.constant 0 : index

  //      CHECK:    %[[DIM:.*]] = tensor.dim %[[ARG1]], %[[C0]]
  %0 = tensor.dim %arg1, %c0 : tensor<?x42xf32>
  %1 = tensor.extract_slice %arg0[3, 4] [%0, 42] [1, 1] : tensor<?x128xf32> to tensor<?x42xf32>

  //      CHECK:    scf.for %[[IV0:[0-9a-zA-Z]*]] =
  //      CHECK:      scf.for %[[IV1:[0-9a-zA-Z]*]] =

  // Fold the existing extract slice op into the one created by the tiling.
  //      CHECK:        %[[SIZE0:.*]] = affine.min #[[MAP0]](%[[IV0]])[%[[DIM]]
  //      CHECK:        %[[OFF0:.*]] = affine.apply #[[MAP1]](%[[IV0]]
  //      CHECK:        %[[OFF1:.*]] = affine.apply #[[MAP2]](%[[IV1]]
  //      CHECK:        %[[T0:.*]] = tensor.extract_slice %[[ARG0]]
  // CHECK-SAME:                                          %[[OFF0]], %[[OFF1]]
  // CHECK-SAME:                                          %[[SIZE0]], 3
  // CHECK-SAME:                                          1, 1
  //      CHECK:        {{.*}} = linalg.generic {{.*}} ins(%[[T0]]
  %2 = linalg.generic
    {indexing_maps = [affine_map<(d0, d1, d2) -> (d0, d1)>,
                      affine_map<(d0, d1, d2) -> (d0, d1, d2)>,
                      affine_map<(d0, d1, d2) -> (d0, d1)>],
>>>>>>> 2ab1d525
     iterator_types = ["parallel", "parallel", "parallel"]}
    ins(%1, %arg2 : tensor<?x42xf32>, tensor<?x42x?xf32>)
    outs(%arg1 : tensor<?x42xf32>) {
    ^bb0(%arg3 : f32, %arg4: f32, %arg5: f32):
      %5 = arith.addf %arg3, %arg5 : f32
      linalg.yield %5 : f32
    } -> tensor<?x42xf32>
  return %2 : tensor<?x42xf32>
}
<<<<<<< HEAD

// CHECK-LABEL: func @indexed_generic_op_tensors
//  CHECK-SAME:   %[[ARG0:[a-zA-Z0-9_]+]]: tensor<?x?x?xf32>
//  CHECK-SAME:   %[[ARG1:[a-zA-Z0-9_]+]]: tensor<?x?x?xf32>
//       CHECK:   %[[INIT:.+]] = linalg.init_tensor
//       CHECK:   %[[TD0:.+]] = scf.for %{{.+}} to %{{.+}} step %{{.+}} iter_args(%[[TC0:.+]] = %[[INIT]]) -> (tensor<?x?x?xf32>) {
//       CHECK:     %[[TD1:.+]] = scf.for %{{.+}} to %{{.+}} step %{{.+}} iter_args(%[[TC1:.+]] = %[[TC0]]) -> (tensor<?x?x?xf32>) {
//       CHECK:       %[[TD2:.+]] = scf.for %{{.+}} to %{{.+}} step %{{.+}} iter_args(%[[TC2:.+]] = %[[TC1]]) -> (tensor<?x?x?xf32>) {
//       CHECK:       %[[STARG0:.+]] = subtensor %[[ARG0]][{{.+}}] : tensor<?x?x?xf32> to tensor<?x?x?xf32>
//       CHECK:       %[[STARG1:.+]] = subtensor %[[ARG1]][{{.+}}] : tensor<?x?x?xf32> to tensor<?x?x?xf32>
//       CHECK:       %[[STARG2:.+]] = subtensor %[[TC2]][{{.+}}] : tensor<?x?x?xf32> to tensor<?x?x?xf32>
//       CHECK:       %[[STRETURN:.+]] = linalg.indexed_generic
//  CHECK-SAME:         ins(%[[STARG0]], %[[STARG1]] : tensor<?x?x?xf32>, tensor<?x?x?xf32>)
//  CHECK-SAME:         outs(%[[STARG2]] : tensor<?x?x?xf32>)
//       CHECK:       %[[TD:.+]] = subtensor_insert %[[STRETURN]] into %[[TC2]]
//       CHECK:       scf.yield %[[TD]]
//       CHECK:     }
//       CHECK:     scf.yield %[[TD2]]
//       CHECK:   }
//       CHECK:   scf.yield %[[TD1]]
//       CHECK: }
//       CHECK: return %[[TD0]]

// -----

func @fill_tensors(%arg0 : index, %arg1 : index, %arg2 : f32) -> tensor<?x?xf32> {
  %0 = linalg.init_tensor [%arg0, %arg1] : tensor<?x?xf32>
  %1 = linalg.fill(%0, %arg2) : tensor<?x?xf32>, f32 -> tensor<?x?xf32>
  return %1 : tensor<?x?xf32>
}
//       CHECK: func @fill_tensors
//       CHECK:   %[[INIT:.+]] = linalg.init_tensor
//       CHECK:   %[[RESULT:.+]] = scf.for %[[IV0:[a-zA-z0-9_]+]]
//  CHECK-SAME:     iter_args(%[[ARG4:.+]] = %[[INIT]]) -> (tensor<?x?xf32>) {
//       CHECK:     %[[YIELD_1:.+]] = scf.for %[[IV1:[a-zA-Z0-9_]+]]
//  CHECK-SAME:       iter_args(%[[ARG6:.+]] = %[[ARG4]]) -> (tensor<?x?xf32>) {
//       CHECK:       %[[FILL_TILE:.+]] = subtensor %[[ARG6]][%[[IV0]], %[[IV1]]]
//       CHECK:       %[[RESULT_TILE:.+]] = linalg.fill(%[[FILL_TILE]], %{{.+}})
//       CHECK:       %[[YIELD_2:.+]] = subtensor_insert %[[RESULT_TILE]]
//  CHECK-SAME:         into %[[ARG6]][%[[IV0]], %[[IV1]]]
//       CHECK:       scf.yield %[[YIELD_2]]
//       CHECK:     }
//       CHECK:     scf.yield %[[YIELD_1]]
//       CHECK:   }
//       CHECK:   return %[[RESULT]]
=======
>>>>>>> 2ab1d525
<|MERGE_RESOLUTION|>--- conflicted
+++ resolved
@@ -133,21 +133,6 @@
 
 // -----
 
-<<<<<<< HEAD
-func @indexed_generic_op_tensors(
-  %arg0 : tensor<?x?x?xf32>, %arg1 : tensor<?x?x?xf32>) -> tensor<?x?x?xf32> {
-  %c0 = constant 0 : index
-  %c1 = constant 1 : index
-  %c2 = constant 2 : index
-  %0 = dim %arg0, %c0 : tensor<?x?x?xf32>
-  %1 = dim %arg0, %c1 : tensor<?x?x?xf32>
-  %2 = dim %arg0, %c2 : tensor<?x?x?xf32>
-  %3 = linalg.init_tensor [%0, %1, %2] : tensor<?x?x?xf32>
-  %4 = linalg.indexed_generic
-    {indexing_maps = [affine_map<(d0, d1, d2) -> (d0, d1, d2)>,
-                      affine_map<(d0, d1, d2) -> (d0, d2, d1)>,
-                      affine_map<(d0, d1, d2) -> (d2, d1, d0)>],
-=======
 //  CHECK-DAG:  #[[MAP0:.*]] = affine_map<(d0)[s0] -> (2, -d0 + s0)>
 //  CHECK-DAG:  #[[MAP1:.*]] = affine_map<(d0) -> (d0 + 3)>
 //  CHECK-DAG:  #[[MAP2:.*]] = affine_map<(d0) -> (d0 + 4)>
@@ -181,7 +166,6 @@
     {indexing_maps = [affine_map<(d0, d1, d2) -> (d0, d1)>,
                       affine_map<(d0, d1, d2) -> (d0, d1, d2)>,
                       affine_map<(d0, d1, d2) -> (d0, d1)>],
->>>>>>> 2ab1d525
      iterator_types = ["parallel", "parallel", "parallel"]}
     ins(%1, %arg2 : tensor<?x42xf32>, tensor<?x42x?xf32>)
     outs(%arg1 : tensor<?x42xf32>) {
@@ -191,51 +175,3 @@
     } -> tensor<?x42xf32>
   return %2 : tensor<?x42xf32>
 }
-<<<<<<< HEAD
-
-// CHECK-LABEL: func @indexed_generic_op_tensors
-//  CHECK-SAME:   %[[ARG0:[a-zA-Z0-9_]+]]: tensor<?x?x?xf32>
-//  CHECK-SAME:   %[[ARG1:[a-zA-Z0-9_]+]]: tensor<?x?x?xf32>
-//       CHECK:   %[[INIT:.+]] = linalg.init_tensor
-//       CHECK:   %[[TD0:.+]] = scf.for %{{.+}} to %{{.+}} step %{{.+}} iter_args(%[[TC0:.+]] = %[[INIT]]) -> (tensor<?x?x?xf32>) {
-//       CHECK:     %[[TD1:.+]] = scf.for %{{.+}} to %{{.+}} step %{{.+}} iter_args(%[[TC1:.+]] = %[[TC0]]) -> (tensor<?x?x?xf32>) {
-//       CHECK:       %[[TD2:.+]] = scf.for %{{.+}} to %{{.+}} step %{{.+}} iter_args(%[[TC2:.+]] = %[[TC1]]) -> (tensor<?x?x?xf32>) {
-//       CHECK:       %[[STARG0:.+]] = subtensor %[[ARG0]][{{.+}}] : tensor<?x?x?xf32> to tensor<?x?x?xf32>
-//       CHECK:       %[[STARG1:.+]] = subtensor %[[ARG1]][{{.+}}] : tensor<?x?x?xf32> to tensor<?x?x?xf32>
-//       CHECK:       %[[STARG2:.+]] = subtensor %[[TC2]][{{.+}}] : tensor<?x?x?xf32> to tensor<?x?x?xf32>
-//       CHECK:       %[[STRETURN:.+]] = linalg.indexed_generic
-//  CHECK-SAME:         ins(%[[STARG0]], %[[STARG1]] : tensor<?x?x?xf32>, tensor<?x?x?xf32>)
-//  CHECK-SAME:         outs(%[[STARG2]] : tensor<?x?x?xf32>)
-//       CHECK:       %[[TD:.+]] = subtensor_insert %[[STRETURN]] into %[[TC2]]
-//       CHECK:       scf.yield %[[TD]]
-//       CHECK:     }
-//       CHECK:     scf.yield %[[TD2]]
-//       CHECK:   }
-//       CHECK:   scf.yield %[[TD1]]
-//       CHECK: }
-//       CHECK: return %[[TD0]]
-
-// -----
-
-func @fill_tensors(%arg0 : index, %arg1 : index, %arg2 : f32) -> tensor<?x?xf32> {
-  %0 = linalg.init_tensor [%arg0, %arg1] : tensor<?x?xf32>
-  %1 = linalg.fill(%0, %arg2) : tensor<?x?xf32>, f32 -> tensor<?x?xf32>
-  return %1 : tensor<?x?xf32>
-}
-//       CHECK: func @fill_tensors
-//       CHECK:   %[[INIT:.+]] = linalg.init_tensor
-//       CHECK:   %[[RESULT:.+]] = scf.for %[[IV0:[a-zA-z0-9_]+]]
-//  CHECK-SAME:     iter_args(%[[ARG4:.+]] = %[[INIT]]) -> (tensor<?x?xf32>) {
-//       CHECK:     %[[YIELD_1:.+]] = scf.for %[[IV1:[a-zA-Z0-9_]+]]
-//  CHECK-SAME:       iter_args(%[[ARG6:.+]] = %[[ARG4]]) -> (tensor<?x?xf32>) {
-//       CHECK:       %[[FILL_TILE:.+]] = subtensor %[[ARG6]][%[[IV0]], %[[IV1]]]
-//       CHECK:       %[[RESULT_TILE:.+]] = linalg.fill(%[[FILL_TILE]], %{{.+}})
-//       CHECK:       %[[YIELD_2:.+]] = subtensor_insert %[[RESULT_TILE]]
-//  CHECK-SAME:         into %[[ARG6]][%[[IV0]], %[[IV1]]]
-//       CHECK:       scf.yield %[[YIELD_2]]
-//       CHECK:     }
-//       CHECK:     scf.yield %[[YIELD_1]]
-//       CHECK:   }
-//       CHECK:   return %[[RESULT]]
-=======
->>>>>>> 2ab1d525
