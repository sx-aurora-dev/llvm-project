// RUN: mlir-opt %s -linalg-promote-subviews | FileCheck %s
// RUN: mlir-opt %s -linalg-promote-subviews="test-promote-dynamic" | FileCheck %s --check-prefix=DYNAMIC
// RUN: mlir-opt %s -linalg-promote-subviews="test-use-alloca" | FileCheck %s --check-prefix=ALLOCA

#map1 = affine_map<(d0) -> (d0 + 2)>
#map2 = affine_map<(d0) -> (d0 + 4)>
#map3 = affine_map<(d0) -> (d0 + 3)>

// CHECK-DAG: #[[$strided2D:.*]] = affine_map<(d0, d1)[s0, s1] -> (d0 * s1 + s0 + d1)>

func @matmul_f32(%A: memref<?xi8>, %M: index, %N: index, %K: index) {
  %c4 = arith.constant 4 : index
  %c3 = arith.constant 3 : index
  %c2 = arith.constant 2 : index
  %c0 = arith.constant 0 : index
  %c1 = arith.constant 1 : index
  %3 = memref.view %A[%c0][%M, %K] : memref<?xi8> to memref<?x?xf32>
  %4 = memref.view %A[%c0][%K, %N] : memref<?xi8> to memref<?x?xf32>
  %5 = memref.view %A[%c0][%M, %N] : memref<?xi8> to memref<?x?xf32>
  %6 = memref.dim %3, %c0 : memref<?x?xf32>
  %7 = memref.dim %3, %c1 : memref<?x?xf32>
  %8 = memref.dim %4, %c1 : memref<?x?xf32>
  scf.for %arg4 = %c0 to %6 step %c2 {
    scf.for %arg5 = %c0 to %8 step %c3 {
      scf.for %arg6 = %c0 to %7 step %c4 {
        %11 = memref.subview %3[%arg4, %arg6][%c2, %c4][1, 1] : memref<?x?xf32> to memref<?x?xf32, offset: ?, strides: [?, 1]>
        %14 = memref.subview %4[%arg6, %arg5][%c4, %c3][1, 1] : memref<?x?xf32> to memref<?x?xf32, offset: ?, strides: [?, 1]>
        %17 = memref.subview %5[%arg4, %arg5][%c2, %c3][1, 1] : memref<?x?xf32> to memref<?x?xf32, offset: ?, strides: [?, 1]>
        linalg.matmul
          ins(%11, %14: memref<?x?xf32, offset: ?, strides: [?, 1]>,
                        memref<?x?xf32, offset: ?, strides: [?, 1]>)
         outs(%17: memref<?x?xf32, offset: ?, strides: [?, 1]>)
      }
    }
  }
  return
}

// CHECK-LABEL: func @matmul_f32(%{{.*}}: memref<?xi8>, %{{.*}}: index, %{{.*}}: index, %{{.*}}: index) {
//       CHECK:   scf.for %{{.*}} = %{{.*}} to %{{.*}} step %{{.*}} {
//       CHECK:     scf.for %{{.*}} = %{{.*}} to %{{.*}} step %{{.*}} {
//       CHECK:       scf.for %{{.*}} = %{{.*}} to %{{.*}} step %{{.*}} {
//       CHECK:         %[[vA:.*]] = memref.subview {{.*}} : memref<?x?xf32>
//       CHECK:         %[[vB:.*]] = memref.subview {{.*}} : memref<?x?xf32>
//       CHECK:         %[[vC:.*]] = memref.subview {{.*}} : memref<?x?xf32>
///
<<<<<<< HEAD
//       CHECK:         %[[tmpA:.*]] = alloc() : memref<32xi8>
//      ALLOCA:         %[[tmpA:.*]] = alloca() : memref<32xi8>
//       CHECK:         %[[fullA:.*]] = std.view %[[tmpA]][{{.*}}][{{.*}}] : memref<32xi8> to memref<?x?xf32>
//     DYNAMIC:         std.view %{{.*}}[{{.*}}][{{.*}}] : memref<?xi8> to memref<?x?xf32>
//       CHECK:         %[[partialA:.*]] = subview %[[fullA]]{{.*}} : memref<?x?xf32> to memref<?x?xf32, #[[$strided2D]]>
///
//       CHECK:         %[[tmpB:.*]] = alloc() : memref<48xi8>
//      ALLOCA:         %[[tmpB:.*]] = alloca() : memref<48xi8>
//       CHECK:         %[[fullB:.*]] = std.view %[[tmpB]][{{.*}}][{{.*}}] : memref<48xi8> to memref<?x?xf32>
//     DYNAMIC:         std.view %{{.*}}[{{.*}}][{{.*}}] : memref<?xi8> to memref<?x?xf32>
//       CHECK:         %[[partialB:.*]] = subview %[[fullB]]{{.*}} : memref<?x?xf32> to memref<?x?xf32, #[[$strided2D]]>
///
//       CHECK:         %[[tmpC:.*]] = alloc() : memref<24xi8>
//      ALLOCA:         %[[tmpC:.*]] = alloca() : memref<24xi8>
//       CHECK:         %[[fullC:.*]] = std.view %[[tmpC]][{{.*}}][{{.*}}] : memref<24xi8> to memref<?x?xf32>
//     DYNAMIC:         std.view %{{.*}}[{{.*}}][{{.*}}] : memref<?xi8> to memref<?x?xf32>
//       CHECK:         %[[partialC:.*]] = subview %[[fullC]]{{.*}} : memref<?x?xf32> to memref<?x?xf32, #[[$strided2D]]>
=======
//       CHECK:         %[[tmpA:.*]] = memref.alloc() : memref<32xi8>
//      ALLOCA:         %[[tmpA:.*]] = memref.alloca() : memref<32xi8>
//       CHECK:         %[[fullA:.*]] = memref.view %[[tmpA]][{{.*}}][{{.*}}] : memref<32xi8> to memref<?x?xf32>
//     DYNAMIC:         memref.view %{{.*}}[{{.*}}][{{.*}}] : memref<?xi8> to memref<?x?xf32>
//       CHECK:         %[[partialA:.*]] = memref.subview %[[fullA]]{{.*}} : memref<?x?xf32> to memref<?x?xf32, #[[$strided2D]]>
///
//       CHECK:         %[[tmpB:.*]] = memref.alloc() : memref<48xi8>
//      ALLOCA:         %[[tmpB:.*]] = memref.alloca() : memref<48xi8>
//       CHECK:         %[[fullB:.*]] = memref.view %[[tmpB]][{{.*}}][{{.*}}] : memref<48xi8> to memref<?x?xf32>
//     DYNAMIC:         memref.view %{{.*}}[{{.*}}][{{.*}}] : memref<?xi8> to memref<?x?xf32>
//       CHECK:         %[[partialB:.*]] = memref.subview %[[fullB]]{{.*}} : memref<?x?xf32> to memref<?x?xf32, #[[$strided2D]]>
///
//       CHECK:         %[[tmpC:.*]] = memref.alloc() : memref<24xi8>
//      ALLOCA:         %[[tmpC:.*]] = memref.alloca() : memref<24xi8>
//       CHECK:         %[[fullC:.*]] = memref.view %[[tmpC]][{{.*}}][{{.*}}] : memref<24xi8> to memref<?x?xf32>
//     DYNAMIC:         memref.view %{{.*}}[{{.*}}][{{.*}}] : memref<?xi8> to memref<?x?xf32>
//       CHECK:         %[[partialC:.*]] = memref.subview %[[fullC]]{{.*}} : memref<?x?xf32> to memref<?x?xf32, #[[$strided2D]]>
>>>>>>> 2ab1d525

//       CHECK:         linalg.copy(%[[vA]], %[[partialA]]) : memref<?x?xf32, #[[$strided2D]]>, memref<?x?xf32, #[[$strided2D]]>
//       CHECK:         linalg.copy(%[[vB]], %[[partialB]]) : memref<?x?xf32, #[[$strided2D]]>, memref<?x?xf32, #[[$strided2D]]>
//       CHECK:         linalg.copy(%[[vC]], %[[partialC]]) : memref<?x?xf32, #[[$strided2D]]>, memref<?x?xf32, #[[$strided2D]]>
//
//       CHECK:         linalg.matmul ins(%[[partialA]], %[[partialB]]{{.*}} outs(%[[partialC]]
//
//       CHECK:         linalg.copy(%[[partialC]], %[[vC]]) :
//       CHECK:           memref<?x?xf32, #[[$strided2D]]>,
//       CHECK:           memref<?x?xf32, #[[$strided2D]]>
//
//       CHECK:         memref.dealloc %[[tmpA]] : memref<32xi8>
//       CHECK:         memref.dealloc %[[tmpB]] : memref<48xi8>
//       CHECK:         memref.dealloc %[[tmpC]] : memref<24xi8>
//  ALLOCA-NOT:         memref.dealloc %[[tmpA]] : memref<32xi8>
//  ALLOCA-NOT:         memref.dealloc %[[tmpB]] : memref<48xi8>
//  ALLOCA-NOT:         memref.dealloc %[[tmpC]] : memref<24xi8>

// -----

func @matmul_f64(%A: memref<?xi8>, %M: index, %N: index, %K: index) {
  %c4 = arith.constant 4 : index
  %c3 = arith.constant 3 : index
  %c2 = arith.constant 2 : index
  %c0 = arith.constant 0 : index
  %c1 = arith.constant 1 : index
  %3 = memref.view %A[%c0][%M, %K] : memref<?xi8> to memref<?x?xf64>
  %4 = memref.view %A[%c0][%K, %N] : memref<?xi8> to memref<?x?xf64>
  %5 = memref.view %A[%c0][%M, %N] : memref<?xi8> to memref<?x?xf64>
  %6 = memref.dim %3, %c0 : memref<?x?xf64>
  %7 = memref.dim %3, %c1 : memref<?x?xf64>
  %8 = memref.dim %4, %c1 : memref<?x?xf64>
  scf.for %arg4 = %c0 to %6 step %c2 {
    scf.for %arg5 = %c0 to %8 step %c3 {
      scf.for %arg6 = %c0 to %7 step %c4 {
        %11 = memref.subview %3[%arg4, %arg6][%c2, %c4][1, 1] : memref<?x?xf64> to memref<?x?xf64, offset: ?, strides: [?, 1]>
        %14 = memref.subview %4[%arg6, %arg5][%c4, %c3][1, 1] : memref<?x?xf64> to memref<?x?xf64, offset: ?, strides: [?, 1]>
        %17 = memref.subview %5[%arg4, %arg5][%c2, %c3][1, 1] : memref<?x?xf64> to memref<?x?xf64, offset: ?, strides: [?, 1]>
        linalg.matmul
          ins(%11, %14: memref<?x?xf64, offset: ?, strides: [?, 1]>,
                        memref<?x?xf64, offset: ?, strides: [?, 1]>)
         outs(%17: memref<?x?xf64, offset: ?, strides: [?, 1]>)
      }
    }
  }
  return
}

// CHECK-LABEL: func @matmul_f64(%{{.*}}: memref<?xi8>, %{{.*}}: index, %{{.*}}: index, %{{.*}}: index) {
//       CHECK:   scf.for %{{.*}} = %{{.*}} to %{{.*}} step %{{.*}} {
//       CHECK:     scf.for %{{.*}} = %{{.*}} to %{{.*}} step %{{.*}} {
//       CHECK:       scf.for %{{.*}} = %{{.*}} to %{{.*}} step %{{.*}} {
//       CHECK:         %[[vA_f64:.*]] = memref.subview {{.*}} : memref<?x?xf64>
//       CHECK:         %[[vB_f64:.*]] = memref.subview {{.*}} : memref<?x?xf64>
//       CHECK:         %[[vC_f64:.*]] = memref.subview {{.*}} : memref<?x?xf64>
///
<<<<<<< HEAD
//       CHECK:         %[[tmpA_f64:.*]] = alloc() : memref<64xi8>
//       CHECK:         %[[fullA_f64:.*]] = std.view %[[tmpA_f64]][{{.*}}][{{.*}}] : memref<64xi8> to memref<?x?xf64>
//     DYNAMIC:         std.view %{{.*}}[{{.*}}][{{.*}}] : memref<?xi8> to memref<?x?xf64>
//       CHECK:         %[[partialA_f64:.*]] = subview %[[fullA_f64]][0, 0] [%{{.*}}, %{{.*}}] [1, 1] : memref<?x?xf64> to memref<?x?xf64, #[[$strided2D]]>
///
//       CHECK:         %[[tmpB_f64:.*]] = alloc() : memref<96xi8>
//       CHECK:         %[[fullB_f64:.*]] = std.view %[[tmpB_f64]][{{.*}}][{{.*}}] : memref<96xi8> to memref<?x?xf64>
//     DYNAMIC:         std.view %{{.*}}[{{.*}}][{{.*}}] : memref<?xi8> to memref<?x?xf64>
//       CHECK:         %[[partialB_f64:.*]] = subview %[[fullB_f64]][0, 0] [%{{.*}}, %{{.*}}] [1, 1] : memref<?x?xf64> to memref<?x?xf64, #[[$strided2D]]>
///
//       CHECK:         %[[tmpC_f64:.*]] = alloc() : memref<48xi8>
//       CHECK:         %[[fullC_f64:.*]] = std.view %[[tmpC_f64]][{{.*}}][{{.*}}] : memref<48xi8> to memref<?x?xf64>
//     DYNAMIC:         std.view %{{.*}}[{{.*}}][{{.*}}] : memref<?xi8> to memref<?x?xf64>
//       CHECK:         %[[partialC_f64:.*]] = subview %[[fullC_f64]][0, 0] [%{{.*}}, %{{.*}}] [1, 1] : memref<?x?xf64> to memref<?x?xf64, #[[$strided2D]]>
=======
//       CHECK:         %[[tmpA_f64:.*]] = memref.alloc() : memref<64xi8>
//       CHECK:         %[[fullA_f64:.*]] = memref.view %[[tmpA_f64]][{{.*}}][{{.*}}] : memref<64xi8> to memref<?x?xf64>
//     DYNAMIC:         memref.view %{{.*}}[{{.*}}][{{.*}}] : memref<?xi8> to memref<?x?xf64>
//       CHECK:         %[[partialA_f64:.*]] = memref.subview %[[fullA_f64]][0, 0] [%{{.*}}, %{{.*}}] [1, 1] : memref<?x?xf64> to memref<?x?xf64, #[[$strided2D]]>
///
//       CHECK:         %[[tmpB_f64:.*]] = memref.alloc() : memref<96xi8>
//       CHECK:         %[[fullB_f64:.*]] = memref.view %[[tmpB_f64]][{{.*}}][{{.*}}] : memref<96xi8> to memref<?x?xf64>
//     DYNAMIC:         memref.view %{{.*}}[{{.*}}][{{.*}}] : memref<?xi8> to memref<?x?xf64>
//       CHECK:         %[[partialB_f64:.*]] = memref.subview %[[fullB_f64]][0, 0] [%{{.*}}, %{{.*}}] [1, 1] : memref<?x?xf64> to memref<?x?xf64, #[[$strided2D]]>
///
//       CHECK:         %[[tmpC_f64:.*]] = memref.alloc() : memref<48xi8>
//       CHECK:         %[[fullC_f64:.*]] = memref.view %[[tmpC_f64]][{{.*}}][{{.*}}] : memref<48xi8> to memref<?x?xf64>
//     DYNAMIC:         memref.view %{{.*}}[{{.*}}][{{.*}}] : memref<?xi8> to memref<?x?xf64>
//       CHECK:         %[[partialC_f64:.*]] = memref.subview %[[fullC_f64]][0, 0] [%{{.*}}, %{{.*}}] [1, 1] : memref<?x?xf64> to memref<?x?xf64, #[[$strided2D]]>
>>>>>>> 2ab1d525

//       CHECK:         linalg.copy(%[[vA_f64]], %[[partialA_f64]]) : memref<?x?xf64, #[[$strided2D]]>, memref<?x?xf64, #[[$strided2D]]>
//       CHECK:         linalg.copy(%[[vB_f64]], %[[partialB_f64]]) : memref<?x?xf64, #[[$strided2D]]>, memref<?x?xf64, #[[$strided2D]]>
//       CHECK:         linalg.copy(%[[vC_f64]], %[[partialC_f64]]) : memref<?x?xf64, #[[$strided2D]]>, memref<?x?xf64, #[[$strided2D]]>
//
//       CHECK:         linalg.matmul ins(%[[partialA_f64]], %[[partialB_f64]]{{.*}} outs(%[[partialC_f64]]
//
//       CHECK:         linalg.copy(%[[partialC_f64]], %[[vC_f64]]) :
//       CHECK:           memref<?x?xf64, #[[$strided2D]]>,
//       CHECK:           memref<?x?xf64, #[[$strided2D]]>
//
//       CHECK:         memref.dealloc %[[tmpA_f64]] : memref<64xi8>
//       CHECK:         memref.dealloc %[[tmpB_f64]] : memref<96xi8>
//       CHECK:         memref.dealloc %[[tmpC_f64]] : memref<48xi8><|MERGE_RESOLUTION|>--- conflicted
+++ resolved
@@ -44,25 +44,6 @@
 //       CHECK:         %[[vB:.*]] = memref.subview {{.*}} : memref<?x?xf32>
 //       CHECK:         %[[vC:.*]] = memref.subview {{.*}} : memref<?x?xf32>
 ///
-<<<<<<< HEAD
-//       CHECK:         %[[tmpA:.*]] = alloc() : memref<32xi8>
-//      ALLOCA:         %[[tmpA:.*]] = alloca() : memref<32xi8>
-//       CHECK:         %[[fullA:.*]] = std.view %[[tmpA]][{{.*}}][{{.*}}] : memref<32xi8> to memref<?x?xf32>
-//     DYNAMIC:         std.view %{{.*}}[{{.*}}][{{.*}}] : memref<?xi8> to memref<?x?xf32>
-//       CHECK:         %[[partialA:.*]] = subview %[[fullA]]{{.*}} : memref<?x?xf32> to memref<?x?xf32, #[[$strided2D]]>
-///
-//       CHECK:         %[[tmpB:.*]] = alloc() : memref<48xi8>
-//      ALLOCA:         %[[tmpB:.*]] = alloca() : memref<48xi8>
-//       CHECK:         %[[fullB:.*]] = std.view %[[tmpB]][{{.*}}][{{.*}}] : memref<48xi8> to memref<?x?xf32>
-//     DYNAMIC:         std.view %{{.*}}[{{.*}}][{{.*}}] : memref<?xi8> to memref<?x?xf32>
-//       CHECK:         %[[partialB:.*]] = subview %[[fullB]]{{.*}} : memref<?x?xf32> to memref<?x?xf32, #[[$strided2D]]>
-///
-//       CHECK:         %[[tmpC:.*]] = alloc() : memref<24xi8>
-//      ALLOCA:         %[[tmpC:.*]] = alloca() : memref<24xi8>
-//       CHECK:         %[[fullC:.*]] = std.view %[[tmpC]][{{.*}}][{{.*}}] : memref<24xi8> to memref<?x?xf32>
-//     DYNAMIC:         std.view %{{.*}}[{{.*}}][{{.*}}] : memref<?xi8> to memref<?x?xf32>
-//       CHECK:         %[[partialC:.*]] = subview %[[fullC]]{{.*}} : memref<?x?xf32> to memref<?x?xf32, #[[$strided2D]]>
-=======
 //       CHECK:         %[[tmpA:.*]] = memref.alloc() : memref<32xi8>
 //      ALLOCA:         %[[tmpA:.*]] = memref.alloca() : memref<32xi8>
 //       CHECK:         %[[fullA:.*]] = memref.view %[[tmpA]][{{.*}}][{{.*}}] : memref<32xi8> to memref<?x?xf32>
@@ -80,7 +61,6 @@
 //       CHECK:         %[[fullC:.*]] = memref.view %[[tmpC]][{{.*}}][{{.*}}] : memref<24xi8> to memref<?x?xf32>
 //     DYNAMIC:         memref.view %{{.*}}[{{.*}}][{{.*}}] : memref<?xi8> to memref<?x?xf32>
 //       CHECK:         %[[partialC:.*]] = memref.subview %[[fullC]]{{.*}} : memref<?x?xf32> to memref<?x?xf32, #[[$strided2D]]>
->>>>>>> 2ab1d525
 
 //       CHECK:         linalg.copy(%[[vA]], %[[partialA]]) : memref<?x?xf32, #[[$strided2D]]>, memref<?x?xf32, #[[$strided2D]]>
 //       CHECK:         linalg.copy(%[[vB]], %[[partialB]]) : memref<?x?xf32, #[[$strided2D]]>, memref<?x?xf32, #[[$strided2D]]>
@@ -137,22 +117,6 @@
 //       CHECK:         %[[vB_f64:.*]] = memref.subview {{.*}} : memref<?x?xf64>
 //       CHECK:         %[[vC_f64:.*]] = memref.subview {{.*}} : memref<?x?xf64>
 ///
-<<<<<<< HEAD
-//       CHECK:         %[[tmpA_f64:.*]] = alloc() : memref<64xi8>
-//       CHECK:         %[[fullA_f64:.*]] = std.view %[[tmpA_f64]][{{.*}}][{{.*}}] : memref<64xi8> to memref<?x?xf64>
-//     DYNAMIC:         std.view %{{.*}}[{{.*}}][{{.*}}] : memref<?xi8> to memref<?x?xf64>
-//       CHECK:         %[[partialA_f64:.*]] = subview %[[fullA_f64]][0, 0] [%{{.*}}, %{{.*}}] [1, 1] : memref<?x?xf64> to memref<?x?xf64, #[[$strided2D]]>
-///
-//       CHECK:         %[[tmpB_f64:.*]] = alloc() : memref<96xi8>
-//       CHECK:         %[[fullB_f64:.*]] = std.view %[[tmpB_f64]][{{.*}}][{{.*}}] : memref<96xi8> to memref<?x?xf64>
-//     DYNAMIC:         std.view %{{.*}}[{{.*}}][{{.*}}] : memref<?xi8> to memref<?x?xf64>
-//       CHECK:         %[[partialB_f64:.*]] = subview %[[fullB_f64]][0, 0] [%{{.*}}, %{{.*}}] [1, 1] : memref<?x?xf64> to memref<?x?xf64, #[[$strided2D]]>
-///
-//       CHECK:         %[[tmpC_f64:.*]] = alloc() : memref<48xi8>
-//       CHECK:         %[[fullC_f64:.*]] = std.view %[[tmpC_f64]][{{.*}}][{{.*}}] : memref<48xi8> to memref<?x?xf64>
-//     DYNAMIC:         std.view %{{.*}}[{{.*}}][{{.*}}] : memref<?xi8> to memref<?x?xf64>
-//       CHECK:         %[[partialC_f64:.*]] = subview %[[fullC_f64]][0, 0] [%{{.*}}, %{{.*}}] [1, 1] : memref<?x?xf64> to memref<?x?xf64, #[[$strided2D]]>
-=======
 //       CHECK:         %[[tmpA_f64:.*]] = memref.alloc() : memref<64xi8>
 //       CHECK:         %[[fullA_f64:.*]] = memref.view %[[tmpA_f64]][{{.*}}][{{.*}}] : memref<64xi8> to memref<?x?xf64>
 //     DYNAMIC:         memref.view %{{.*}}[{{.*}}][{{.*}}] : memref<?xi8> to memref<?x?xf64>
@@ -167,7 +131,6 @@
 //       CHECK:         %[[fullC_f64:.*]] = memref.view %[[tmpC_f64]][{{.*}}][{{.*}}] : memref<48xi8> to memref<?x?xf64>
 //     DYNAMIC:         memref.view %{{.*}}[{{.*}}][{{.*}}] : memref<?xi8> to memref<?x?xf64>
 //       CHECK:         %[[partialC_f64:.*]] = memref.subview %[[fullC_f64]][0, 0] [%{{.*}}, %{{.*}}] [1, 1] : memref<?x?xf64> to memref<?x?xf64, #[[$strided2D]]>
->>>>>>> 2ab1d525
 
 //       CHECK:         linalg.copy(%[[vA_f64]], %[[partialA_f64]]) : memref<?x?xf64, #[[$strided2D]]>, memref<?x?xf64, #[[$strided2D]]>
 //       CHECK:         linalg.copy(%[[vB_f64]], %[[partialB_f64]]) : memref<?x?xf64, #[[$strided2D]]>, memref<?x?xf64, #[[$strided2D]]>
