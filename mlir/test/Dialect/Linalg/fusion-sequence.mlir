--- conflicted
+++ resolved
@@ -61,18 +61,6 @@
   func @sequence_of_matmul(%arg0: memref<?x?xf32>, %arg1: memref<?x?xf32>,
                            %arg2: memref<?x?xf32>, %arg3: memref<?x?xf32>,
                            %arg4: memref<?x?xf32>) {
-<<<<<<< HEAD
-    %cst = constant 0.000000e+00 : f32
-    %c0 = constant 0 : index
-    %c1 = constant 1 : index
-    %m = dim %arg0, %c0 : memref<?x?xf32>
-    %n1 = dim %arg1, %c1 : memref<?x?xf32>
-    %n2 = dim %arg2, %c1 : memref<?x?xf32>
-    %n3 = dim %arg3, %c1 : memref<?x?xf32>
-    %0 = alloc(%m, %n1) : memref<?x?xf32>
-    %1 = alloc(%m, %n2) : memref<?x?xf32>
-    linalg.fill(%0, %cst) : memref<?x?xf32>, f32
-=======
     %cst = arith.constant 0.000000e+00 : f32
     %c0 = arith.constant 0 : index
     %c1 = arith.constant 1 : index
@@ -83,7 +71,6 @@
     %0 = memref.alloc(%m, %n1) : memref<?x?xf32>
     %1 = memref.alloc(%m, %n2) : memref<?x?xf32>
     linalg.fill(%cst, %0) : f32, memref<?x?xf32>
->>>>>>> a2ce6ee6
     linalg.matmul ins(%arg0, %arg1 : memref<?x?xf32>, memref<?x?xf32>)
       outs(%0 : memref<?x?xf32>)
     linalg.fill(%cst, %1) : f32, memref<?x?xf32>
@@ -154,31 +141,19 @@
 //       CHECK:     scf.yield
 //       CHECK:   }
 
-<<<<<<< HEAD
-=======
-
->>>>>>> a2ce6ee6
+
 // -----
 
 module {
   func @tensor_op_fusion(%arg0: tensor<?x?xf32>, %arg1: tensor<?x?xf32>,
                          %arg2: tensor<?x?xf32>, %arg3: tensor<?xf32>)
     -> tensor<?x?xf32> {
-<<<<<<< HEAD
-    %c0 = constant 0 : index
-    %c1 = constant 1 : index
-    %0 = linalg.matmul ins(%arg0, %arg1 : tensor<?x?xf32>, tensor<?x?xf32>)
-      outs(%arg2 : tensor<?x?xf32>) -> tensor<?x?xf32>
-    %1 = dim %0, %c0 : tensor<?x?xf32>
-    %2 = dim %0, %c1 : tensor<?x?xf32>
-=======
     %c0 = arith.constant 0 : index
     %c1 = arith.constant 1 : index
     %0 = linalg.matmul ins(%arg0, %arg1 : tensor<?x?xf32>, tensor<?x?xf32>)
       outs(%arg2 : tensor<?x?xf32>) -> tensor<?x?xf32>
     %1 = tensor.dim %0, %c0 : tensor<?x?xf32>
     %2 = tensor.dim %0, %c1 : tensor<?x?xf32>
->>>>>>> a2ce6ee6
     %3 = linalg.init_tensor [%1, %2] : tensor<?x?xf32>
     %4 = linalg.generic
       {indexing_maps = [affine_map<(d0, d1) -> (d0, d1)>,
@@ -188,11 +163,7 @@
       ins(%0, %arg3 : tensor<?x?xf32>, tensor<?xf32>)
       outs(%3 : tensor<?x?xf32>) {
       ^bb0(%arg4: f32, %arg5: f32, %arg6: f32):
-<<<<<<< HEAD
-        %5 = addf %arg4, %arg5 : f32
-=======
         %5 = arith.addf %arg4, %arg5 : f32
->>>>>>> a2ce6ee6
         linalg.yield %5 : f32
       } -> tensor<?x?xf32>
     return %4 : tensor<?x?xf32>
@@ -206,30 +177,18 @@
 //       CHECK:   %[[INIT:.+]] = linalg.init_tensor
 //       CHECK:   %[[R0:.+]] = scf.for %{{.+}} to %{{.+}} step %{{.+}} iter_args(%[[ARG5:.+]] = %[[INIT]]) -> (tensor<?x?xf32>) {
 //       CHECK:     %[[R1:.+]] = scf.for %{{.+}} to %{{.+}} step %{{.+}} iter_args(%[[ARG7:.+]] = %[[ARG5]]) -> (tensor<?x?xf32>) {
-<<<<<<< HEAD
-//   CHECK-DAG:       %[[STARG3:.+]] = subtensor %[[ARG3]]
-//   CHECK-DAG:       %[[STARG7:.+]] = subtensor %[[ARG7]]
-//   CHECK-DAG:       %[[STARG0:.+]] = subtensor %[[ARG0]]
-//   CHECK-DAG:       %[[STARG1:.+]] = subtensor %[[ARG1]]
-//   CHECK-DAG:       %[[STARG2:.+]] = subtensor %[[ARG2]]
-=======
 //   CHECK-DAG:       %[[STARG3:.+]] = tensor.extract_slice %[[ARG3]]
 //   CHECK-DAG:       %[[STARG7:.+]] = tensor.extract_slice %[[ARG7]]
 //   CHECK-DAG:       %[[STARG0:.+]] = tensor.extract_slice %[[ARG0]]
 //   CHECK-DAG:       %[[STARG1:.+]] = tensor.extract_slice %[[ARG1]]
 //   CHECK-DAG:       %[[STARG2:.+]] = tensor.extract_slice %[[ARG2]]
->>>>>>> a2ce6ee6
 //       CHECK:       %[[T0:.+]] = linalg.matmul
 //  CHECK-SAME:         ins(%[[STARG0]], %[[STARG1]] : tensor<?x?xf32>, tensor<?x?xf32>)
 //  CHECK-SAME:         outs(%[[STARG2]] : tensor<?x?xf32>) -> tensor<?x?xf32>
 //       CHECK:       %[[T1:.+]] = linalg.generic
 //  CHECK-SAME:         ins(%[[T0:.+]], %[[STARG3]] : tensor<?x?xf32>, tensor<?xf32>)
 //  CHECK-SAME:         outs(%[[STARG7]] : tensor<?x?xf32>)
-<<<<<<< HEAD
-//       CHECK:       %[[RESULT:.+]] = subtensor_insert %[[T1]] into %[[ARG7]]
-=======
 //       CHECK:       %[[RESULT:.+]] = tensor.insert_slice %[[T1]] into %[[ARG7]]
->>>>>>> a2ce6ee6
 //       CHECK:       scf.yield %[[RESULT]]
 //       CHECK:     }
 //       CHECK:     scf.yield %[[R1]]
@@ -241,13 +200,8 @@
 module {
   func @tensor_matmul_fusion(%arg0: tensor<?x?xf32>, %arg1: tensor<?x?xf32>,
                              %arg2: tensor<?x?xf32>, %arg3: tensor<?x?xf32>,
-<<<<<<< HEAD
-			     %arg4: tensor<?x?xf32>, %arg5: tensor<?x?xf32>,
-			     %arg6: tensor<?x?xf32>) -> tensor<?x?xf32> {
-=======
            %arg4: tensor<?x?xf32>, %arg5: tensor<?x?xf32>,
            %arg6: tensor<?x?xf32>) -> tensor<?x?xf32> {
->>>>>>> a2ce6ee6
     %0 = linalg.matmul ins(%arg0, %arg1 : tensor<?x?xf32>, tensor<?x?xf32>)
       outs(%arg2 : tensor<?x?xf32>) -> tensor<?x?xf32> // [M, N0] * [N0, N1]
     %1 = linalg.matmul ins(%0, %arg3 : tensor<?x?xf32>, tensor<?x?xf32>)
@@ -257,15 +211,11 @@
     return %2 : tensor<?x?xf32>
   }
 }
-<<<<<<< HEAD
-// CHECK-LABEL: func @tensor_matmul_fusion(
-=======
 
 //       CHECK: #[[MAP0:.+]] = affine_map<(d0)[s0] -> (16, -d0 + s0)>
 //       CHECK: #[[MAP1:.+]] = affine_map<(d0)[s0, s1] -> (-d0 + s0, 16, -d0 + s1)>
 
 //       CHECK: func @tensor_matmul_fusion(
->>>>>>> a2ce6ee6
 //  CHECK-SAME:   %[[ARG0:[a-zA-Z0-9_]+]]: tensor<?x?xf32>
 //  CHECK-SAME:   %[[ARG1:[a-zA-Z0-9_]+]]: tensor<?x?xf32>
 //  CHECK-SAME:   %[[ARG2:[a-zA-Z0-9_]+]]: tensor<?x?xf32>
@@ -273,42 +223,6 @@
 //  CHECK-SAME:   %[[ARG4:[a-zA-Z0-9_]+]]: tensor<?x?xf32>
 //  CHECK-SAME:   %[[ARG5:[a-zA-Z0-9_]+]]: tensor<?x?xf32>
 //  CHECK-SAME:   %[[ARG6:[a-zA-Z0-9_]+]]: tensor<?x?xf32>) -> tensor<?x?xf32> {
-<<<<<<< HEAD
-//   CHECK-DAG:   %[[C0:.+]] = constant 0 : index
-//   CHECK-DAG:   %[[C1:.+]] = constant 1 : index
-//       CHECK:   %[[R0:.+]] = scf.for %[[IV0:[a-zA-Z0-9_]+]] =
-//  CHECK-SAME:     iter_args(%[[ARG8:.+]] = %[[ARG6]]) -> (tensor<?x?xf32>) {
-//       CHECK:       %[[N3:.+]] = dim %[[ARG8]], %[[C1]]
-//       CHECK:       %[[STARG6:.+]] = subtensor %[[ARG8]][%[[IV0]], 0]
-//  CHECK-SAME:         [%{{[a-zA-Z0-9_]+}}, %[[N3]]]
-//       CHECK:       %[[N2:.+]] = dim %[[ARG3]], %[[C1]]
-//       CHECK:       %[[N1:.+]] = dim %[[ARG1]], %[[C1]]
-//       CHECK:       %[[STARG3:.+]] = subtensor %[[ARG3]][0, 0]
-//  CHECK-SAME:         [%[[N1]], %[[N2]]]
-//       CHECK:       %[[STARG4:.+]] = subtensor %[[ARG4]][%[[IV0]], 0]
-//  CHECK-SAME:         [%{{[a-zA-Z0-9_]+}}, %[[N2]]]
-//       CHECK:       %[[N0:.+]] = dim %[[ARG0]], %[[C1]]
-//       CHECK:       %[[STARG0:.+]] = subtensor %[[ARG0]][%[[IV0]], 0]
-//  CHECK-SAME:         [%{{[a-zA-Z0-9_]+}}, %[[N0]]]
-//       CHECK:       %[[STARG1:.+]] = subtensor %[[ARG1]][0, 0]
-//  CHECK-SAME:         [%[[N0]], %[[N1]]]
-//       CHECK:       %[[STARG2:.+]] = subtensor %[[ARG2]][%[[IV0]], 0]
-//  CHECK-SAME:         [%{{[a-zA-Z0-9_]+}}, %[[N1]]]
-//       CHECK:       %[[T0:.+]] = linalg.matmul
-//  CHECK-SAME:         ins(%[[STARG0]], %[[STARG1]]
-//  CHECK-SAME:         ) outs(%[[STARG2]] : tensor<?x?xf32>)
-//       CHECK:       %[[T1:.+]] = linalg.matmul
-//  CHECK-SAME:         ins(%[[T0]], %[[STARG3]]
-//  CHECK-SAME:         ) outs(%[[STARG4]] : tensor<?x?xf32>)
-//       CHECK:       %[[T2:.+]] = linalg.matmul
-//  CHECK-SAME:         ins(%[[T1]], %[[ARG5]]
-//  CHECK-SAME:         ) outs(%[[STARG6]] : tensor<?x?xf32>)
-//       CHECK:       %[[R1:.+]] = subtensor_insert %[[T2]]
-//  CHECK-SAME:         into %[[ARG8]][%[[IV0]], 0]
-//       CHECK:       scf.yield %[[R1]]
-//       CHECK:     }
-//       CHECK:     return %[[R0]]
-=======
 //   CHECK-DAG:   %[[C0:.+]] = arith.constant 0 : index
 //   CHECK-DAG:   %[[C1:.+]] = arith.constant 1 : index
 //       CHECK:   %[[M:.+]] = tensor.dim %[[ARG0]], %c0 : tensor<?x?xf32>
@@ -340,5 +254,4 @@
 //       CHECK:     %[[R1:.+]] = tensor.insert_slice %[[T2]]
 //  CHECK-SAME:       into %[[ARG8]][%[[IV0]], 0] [%[[TILE_M_1]], %[[N3]]]
 //       CHECK:     scf.yield %[[R1]] : tensor<?x?xf32>
->>>>>>> a2ce6ee6
 //       CHECK:   }