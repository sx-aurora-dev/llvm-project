// RUN: mlir-opt %s -test-linalg-transform-patterns=test-linalg-to-vector-patterns -split-input-file | FileCheck %s

// -----

// CHECK-LABEL: contraction_dot
func @contraction_dot(%A: memref<1584xf32>, %B: memref<1584xf32>, %C: memref<f32>) {

// CHECK: arith.mulf %{{.*}}, %{{.*}} : vector<1584xf32>
// CHECK: vector.multi_reduction <add>, %{{.*}} [0] : vector<1584xf32> to f32
// CHECK: arith.addf %{{.*}}, %{{.*}} : f32
  linalg.dot ins(%A, %B: memref<1584xf32>, memref<1584xf32>)
            outs(%C: memref<f32>)
  return
}

// -----

// CHECK-LABEL: contraction_matvec
func @contraction_matvec(%A: memref<1584x1584xf32>, %B: memref<1584xf32>, %C: memref<1584xf32>) {

// CHECK: arith.mulf %{{.*}}, %{{.*}} : vector<1584x1584xf32>
// CHECK: vector.multi_reduction <add>, %{{.*}} [1] : vector<1584x1584xf32> to vector<1584xf32>
// CHECK: arith.addf %{{.*}}, %{{.*}} : vector<1584xf32>
  linalg.matvec ins(%A, %B: memref<1584x1584xf32>, memref<1584xf32>)
            outs(%C: memref<1584xf32>)
  return
}

// -----

// CHECK-LABEL: contraction_matmul
func @contraction_matmul(%A: memref<1584x1584xf32>, %B: memref<1584x1584xf32>, %C: memref<1584x1584xf32>) {
// CHECK: arith.mulf %{{.*}}, %{{.*}} : vector<1584x1584x1584xf32>
// CHECK: vector.multi_reduction <add>, %{{.*}} [2] : vector<1584x1584x1584xf32> to vector<1584x1584xf32>
// CHECK: arith.addf %{{.*}}, %{{.*}} : vector<1584x1584xf32>
  linalg.matmul ins(%A, %B: memref<1584x1584xf32>, memref<1584x1584xf32>)
            outs(%C: memref<1584x1584xf32>)
  return
}

// -----

// CHECK-LABEL: contraction_batch_matmul
func @contraction_batch_matmul(%A: memref<1584x1584x1584xf32>, %B: memref<1584x1584x1584xf32>, %C: memref<1584x1584x1584xf32>) {
// CHECK: arith.mulf %{{.*}}, %{{.*}} : vector<1584x1584x1584x1584xf32>
// CHECK: vector.multi_reduction <add>, %{{.*}} [3] : vector<1584x1584x1584x1584xf32> to vector<1584x1584x1584xf32>
// CHECK: arith.addf %{{.*}}, %{{.*}} : vector<1584x1584x1584xf32>
  linalg.batch_matmul
    ins(%A, %B: memref<1584x1584x1584xf32>, memref<1584x1584x1584xf32>)
   outs(%C: memref<1584x1584x1584xf32>)
  return
}

// -----

#matmul_trait = {
  args_in = 2,
  args_out = 1,
  indexing_maps = [
    affine_map<(m, n, k) -> (m, k)>,
    affine_map<(m, n, k) -> (k, n)>,
    affine_map<(m, n, k) -> (m, n)>
  ],
  iterator_types = ["parallel", "parallel", "reduction"]
}

<<<<<<< HEAD
// CHECK-DAG: #[[$mk:.*]] = affine_map<(d0, d1, d2) -> (d0, d2)>
// CHECK-DAG: #[[$kn:.*]] = affine_map<(d0, d1, d2) -> (d2, d1)>
// CHECK-DAG: #[[$mn:.*]] = affine_map<(d0, d1, d2) -> (d0, d1)>

// CHECK-LABEL: func @vectorization_test
func @vectorization_test(%A: memref<8x16xf32>, %B: memref<16x32xf32>,
                         %C: memref<8x32xf32>) {
  //       CHECK: vector.transfer_read %{{.*}} : memref<8x16xf32>, vector<8x16xf32>
  //       CHECK: vector.transfer_read %{{.*}} : memref<16x32xf32>, vector<16x32xf32>
  //       CHECK: vector.transfer_read %{{.*}} : memref<8x32xf32>, vector<8x32xf32>
  //       CHECK: vector.contract {indexing_maps = [#[[$mk]], #[[$kn]], #[[$mn]]]
  //  CHECK-SAME:   vector<8x16xf32>, vector<16x32xf32> into vector<8x32xf32>
=======
// CHECK-LABEL: func @vectorization_test
func @vectorization_test(%A: memref<8x16xf32>, %B: memref<16x32xf32>,
                         %C: memref<8x32xf32>) {
  //       CHECK: vector.transfer_read %{{.*}} : memref<8x16xf32>, vector<8x32x16xf32>
  //       CHECK: vector.transfer_read %{{.*}} : memref<16x32xf32>, vector<8x32x16xf32>
  //       CHECK: vector.transfer_read %{{.*}} : memref<8x32xf32>, vector<8x32xf32>
  //       CHECK: %[[MUL:.*]] = arith.mulf %{{.*}}, %{{.*}} : vector<8x32x16xf32>
  //       CHECK: %[[R:.*]] = vector.multi_reduction <add>, %[[MUL]] [2] : vector<8x32x16xf32> to vector<8x32xf32>
  //       CHECK: arith.addf %[[R]], %{{.*}} : vector<8x32xf32>
>>>>>>> 2ab1d525
  //       CHECK: vector.transfer_write %{{.*}}, %{{.*}} : vector<8x32xf32>, memref<8x32xf32>
  linalg.generic #matmul_trait
    ins(%A, %B : memref<8x16xf32>, memref<16x32xf32>)
   outs(%C : memref<8x32xf32>) {
    ^bb(%a: f32, %b: f32, %c: f32) :
      %d = arith.mulf %a, %b: f32
      %e = arith.addf %c, %d: f32
      linalg.yield %e : f32
  }
  return
}

// -----

<<<<<<< HEAD
=======
#matmul_transpose_out_trait = {
  args_in = 2,
  args_out = 1,
  indexing_maps = [
    affine_map<(m, n, k) -> (m, k)>,
    affine_map<(m, n, k) -> (k, n)>,
    affine_map<(m, n, k) -> (n, m)>
  ],
  iterator_types = ["parallel", "parallel", "reduction"]
}

// CHECK-LABEL: func @generic_output_transpose
func @generic_output_transpose(%A: memref<8x16xf32>, %B: memref<16x32xf32>,
                         %C: memref<32x8xf32>) {
  //       CHECK: vector.transfer_read %{{.*}} : memref<8x16xf32>, vector<8x32x16xf32>
  //       CHECK: vector.transfer_read %{{.*}} : memref<16x32xf32>, vector<8x32x16xf32>
  //       CHECK: vector.transfer_read %{{.*}} : memref<32x8xf32>, vector<8x32xf32>
  //       CHECK: %[[MUL:.*]] = arith.mulf %{{.*}}, %{{.*}} : vector<8x32x16xf32>
  //       CHECK: %[[R:.*]] = vector.multi_reduction <add>, %[[MUL]] [2] : vector<8x32x16xf32> to vector<8x32xf32>
  //       CHECK: arith.addf %[[R]], %{{.*}} : vector<8x32xf32>
  //       CHECK: vector.transfer_write %{{.*}}, %{{.*}} : vector<8x32xf32>, memref<32x8xf32>
  linalg.generic #matmul_transpose_out_trait
    ins(%A, %B : memref<8x16xf32>, memref<16x32xf32>)
   outs(%C : memref<32x8xf32>) {
    ^bb(%a: f32, %b: f32, %c: f32) :
      %d = arith.mulf %a, %b: f32
      %e = arith.addf %c, %d: f32
      linalg.yield %e : f32
  }
  return
}

// -----

>>>>>>> 2ab1d525
#matmul_trait = {
  args_in = 2,
  args_out = 1,
  indexing_maps = [
    affine_map<(m, n, k) -> (m, k)>,
    affine_map<(m, n, k) -> (k, n)>,
    affine_map<(m, n, k) -> (m, n)>
  ],
  iterator_types = ["parallel", "parallel", "reduction"]
}

<<<<<<< HEAD
// CHECK-DAG: #[[$mk:.*]] = affine_map<(d0, d1, d2) -> (d0, d2)>
// CHECK-DAG: #[[$kn:.*]] = affine_map<(d0, d1, d2) -> (d2, d1)>
// CHECK-DAG: #[[$mn:.*]] = affine_map<(d0, d1, d2) -> (d0, d1)>

// CHECK-LABEL: func @vectorization_test_integer
func @vectorization_test_integer(%A: memref<8x16xi32>, %B: memref<16x32xi32>,
                                 %C: memref<8x32xi32>) {
  //       CHECK: vector.transfer_read %{{.*}} : memref<8x16xi32>, vector<8x16xi32>
  //       CHECK: vector.transfer_read %{{.*}} : memref<16x32xi32>, vector<16x32xi32>
  //       CHECK: vector.transfer_read %{{.*}} : memref<8x32xi32>, vector<8x32xi32>
  //       CHECK: vector.contract {indexing_maps = [#[[$mk]], #[[$kn]], #[[$mn]]],
  //  CHECK-SAME:   vector<8x16xi32>, vector<16x32xi32> into vector<8x32xi32>
=======
// CHECK-LABEL: func @vectorization_test_integer
func @vectorization_test_integer(%A: memref<8x16xi32>, %B: memref<16x32xi32>,
                                 %C: memref<8x32xi32>) {
  //       CHECK: vector.transfer_read %{{.*}} : memref<8x16xi32>, vector<8x32x16xi32>
  //       CHECK: vector.transfer_read %{{.*}} : memref<16x32xi32>, vector<8x32x16xi32>
  //       CHECK: vector.transfer_read %{{.*}} : memref<8x32xi32>, vector<8x32xi32>
  //       CHECK: %[[MUL:.*]] = arith.muli %{{.*}}, %{{.*}} : vector<8x32x16xi32>
  //       CHECK: %[[R:.*]] = vector.multi_reduction <add>, %[[MUL]] [2] : vector<8x32x16xi32> to vector<8x32xi32>
  //       CHECK: arith.addi %[[R]], %{{.*}} : vector<8x32xi32>

>>>>>>> 2ab1d525
  //       CHECK: vector.transfer_write %{{.*}}, %{{.*}} : vector<8x32xi32>, memref<8x32xi32>
  linalg.generic #matmul_trait
    ins(%A, %B : memref<8x16xi32>, memref<16x32xi32>)
   outs(%C : memref<8x32xi32>) {
    ^bb(%a: i32, %b: i32, %c: i32) :
      %d = arith.muli %a, %b: i32
      %e = arith.addi %c, %d: i32
      linalg.yield %e : i32
  }
  return
}

// -----

// CHECK-LABEL: func @vectorization_test_2
func @vectorization_test_2(%A: memref<8x16xf32>, %B: memref<16x32xf32>,
                         %C: memref<8x32xf32>) {
<<<<<<< HEAD
  //       CHECK: vector.contract {{.*}} :
  //                vector<8x16xf32>, vector<16x32xf32> into vector<8x32xf32>
=======
  //       CHECK: arith.mulf %{{.*}}, %{{.*}} : vector<8x32x16xf32>
  //       CHECK: vector.multi_reduction <add>, %{{.*}} [2] : vector<8x32x16xf32> to vector<8x32xf32>
  //       CHECK: arith.addf %{{.*}}, %{{.*}} : vector<8x32xf32>
>>>>>>> 2ab1d525
  linalg.matmul
    ins(%A, %B: memref<8x16xf32>, memref<16x32xf32>)
   outs(%C: memref<8x32xf32>)
  return
}

// -----

<<<<<<< HEAD
// CHECK-LABEL: func @test_vectorize_fill
func @test_vectorize_fill(%A : memref<8x16xf32>, %arg0 : f32) {
  //       CHECK: %[[V:.*]] = vector.broadcast {{.*}} : f32 to vector<8x16xf32>
  //       CHECK: vector.transfer_write %[[V]], {{.*}} : vector<8x16xf32>, memref<8x16xf32>
  linalg.fill(%A, %arg0) :  memref<8x16xf32>, f32
  return
}
=======
// CHECK-LABEL: func @test_vectorize_scalar_input
func @test_vectorize_scalar_input(%A : memref<8x16xf32>, %arg0 : f32) {
  //       CHECK: %[[V:.*]] = vector.broadcast {{.*}} : f32 to vector<8x16xf32>
  //       CHECK: vector.transfer_write %[[V]], {{.*}} : vector<8x16xf32>, memref<8x16xf32>
  linalg.generic {
    indexing_maps = [affine_map<(m, n) -> ()>, affine_map<(m, n) -> (m, n)>],
    iterator_types = ["parallel", "parallel"]}
   ins(%arg0 : f32)
  outs(%A: memref<8x16xf32>) {
    ^bb(%0: f32, %1: f32) :
      linalg.yield %0 : f32
  }
  return
}

// -----

// CHECK-LABEL: func @test_vectorize_fill
func @test_vectorize_fill(%A : memref<8x16xf32>, %arg0 : f32) {
  //       CHECK: %[[V:.*]] = vector.broadcast {{.*}} : f32 to vector<8x16xf32>
  //       CHECK: vector.transfer_write %[[V]], {{.*}} : vector<8x16xf32>, memref<8x16xf32>
  linalg.fill(%arg0, %A) : f32, memref<8x16xf32>
  return
}
>>>>>>> 2ab1d525

// -----

// CHECK-LABEL: func @test_vectorize_fill
func @test_vectorize_fill_scalar(%A : memref<f32>, %arg0 : f32) {
<<<<<<< HEAD
  //  CHECK-SAME: (%[[M:.*]]: memref<f32>, %[[V:.*]]: f32)
  //       CHECK:   store %[[V]], %[[M]][] : memref<f32>
  linalg.fill(%A, %arg0) :  memref<f32>, f32
=======
  // CHECK-SAME: (%[[M:.*]]: memref<f32>, %[[val:.*]]: f32)
  //      CHECK:   %[[VEC:.*]] = vector.broadcast %[[val]] : f32 to vector<f32>
  //      CHECK:   vector.transfer_write %[[VEC]], %[[M]][] : vector<f32>, memref<f32>
  linalg.fill(%arg0, %A) : f32, memref<f32>
>>>>>>> 2ab1d525
  return
}

// -----

// CHECK-LABEL: func @test_vectorize_copy
func @test_vectorize_copy(%A : memref<8x16xf32>, %B : memref<8x16xf32>) {
  //       CHECK: %[[V:.*]] = vector.transfer_read {{.*}} : memref<8x16xf32>, vector<8x16xf32>
  //       CHECK: vector.transfer_write %[[V]], {{.*}} : vector<8x16xf32>, memref<8x16xf32>
  linalg.copy(%A, %B) :  memref<8x16xf32>, memref<8x16xf32>
  return
}

// -----

// CHECK-LABEL: func @test_vectorize_copy_scalar
func @test_vectorize_copy_scalar(%A : memref<f32>, %B : memref<f32>) {
<<<<<<< HEAD
  //       CHECK: %[[V:.*]] = load {{.*}} : memref<f32>
  //       CHECK: store %[[V]], {{.*}} : memref<f32>
=======
  //  CHECK-SAME: (%[[A:.*]]: memref<f32>, %[[B:.*]]: memref<f32>)
  //       CHECK:   %[[V:.*]] = vector.transfer_read %[[A]][]{{.*}} : memref<f32>, vector<f32>
  //       CHECK:   %[[val:.*]] = vector.extractelement %[[V]][] : vector<f32>
  //       CHECK:   %[[VV:.*]] = vector.broadcast %[[val]] : f32 to vector<f32>
  //       CHECK:   vector.transfer_write %[[VV]], %[[B]][] : vector<f32>, memref<f32>
>>>>>>> 2ab1d525
  linalg.copy(%A, %B) :  memref<f32>, memref<f32>
  return
}

// -----

<<<<<<< HEAD
=======
// CHECK-LABEL: func @test_vectorize_trailing_index
  //  CHECK-SAME: (%[[ARG0:.*]]: memref<1x2x4x8xindex>)
func @test_vectorize_trailing_index(%arg0: memref<1x2x4x8xindex>) {
  //   CHECK-DAG:   %[[CST0:.*]] = arith.constant dense<[0, 1, 2, 3, 4, 5, 6, 7]> : vector<8xindex>
  //   CHECK-DAG:   %[[C0:.*]] = arith.constant 0 : index
  linalg.generic {
    indexing_maps = [
      affine_map<(d0, d1, d2, d3) -> (d0, d1, d2, d3)>],
    iterator_types = ["parallel", "parallel", "parallel", "parallel"]}
  outs(%arg0: memref<1x2x4x8xindex>) {
  ^bb0(%arg1: index):
  //       CHECK:   %[[BCST:.*]] = vector.broadcast %[[CST0]] : vector<8xindex> to vector<1x2x4x8xindex>
  //       CHECK:   vector.transfer_write %[[BCST]], %[[ARG0]][%[[C0]], %[[C0]], %[[C0]], %[[C0]]] {{.*}} : vector<1x2x4x8xindex>, memref<1x2x4x8xindex>
    %0 = linalg.index 3 : index
    linalg.yield %0 : index
  }
  return
}

// -----

// CHECK-LABEL: func @test_vectorize_inner_index
  //  CHECK-SAME: (%[[ARG0:.*]]: memref<1x2x4x8xindex>)
func @test_vectorize_inner_index(%arg0: memref<1x2x4x8xindex>) {
  //   CHECK-DAG:   %[[CST0:.*]] = arith.constant dense<[0, 1]> : vector<2xindex>
  //   CHECK-DAG:   %[[C0:.*]] = arith.constant 0 : index
  linalg.generic {
    indexing_maps = [
      affine_map<(d0, d1, d2, d3) -> (d0, d1, d2, d3)>],
    iterator_types = ["parallel", "parallel", "parallel", "parallel"]}
  outs(%arg0: memref<1x2x4x8xindex>) {
  ^bb0(%arg1: index):
  //       CHECK:   %[[BCST:.*]] = vector.broadcast %[[CST0]] : vector<2xindex> to vector<1x8x4x2xindex>
  //       CHECK:   %[[TRAN:.*]] = vector.transpose %[[BCST]], [0, 3, 2, 1] : vector<1x8x4x2xindex> to vector<1x2x4x8xindex>
  //       CHECK:   vector.transfer_write %[[TRAN]], %[[ARG0]][%[[C0]], %[[C0]], %[[C0]], %[[C0]]] {{.*}} : vector<1x2x4x8xindex>, memref<1x2x4x8xindex>
    %0 = linalg.index 1 : index
    linalg.yield %0 : index
  }
  return
}

// -----

>>>>>>> 2ab1d525
// CHECK-LABEL: func @generic_vectorize
  //  CHECK-SAME: (%[[ARG0:.*]]: memref<4x256xf32>, %[[ARG1:.*]]: memref<4x256xf32>,
  //  CHECK-SAME:  %[[ARG2:.*]]: memref<256xf32>, %[[ARG3:.*]]: f32)
func @generic_vectorize(%arg0: memref<4x256xf32>,
                        %arg1: memref<4x256xf32>,
                        %arg2: memref<256xf32>, %i: f32) {
<<<<<<< HEAD
  //   CHECK-DAG:   %[[CST0:.*]] = constant dense<2.000000e+00> : vector<4x256xf32>
  //   CHECK-DAG:   %[[CST1:.*]] = constant dense<1.000000e+00> : vector<4x256xf32>
  //   CHECK-DAG:   %[[C0:.*]] = constant 0 : index
  %c1_f32 = constant 1.0 : f32
=======
  //   CHECK-DAG:   %[[CST0:.*]] = arith.constant dense<2.000000e+00> : vector<4x256xf32>
  //   CHECK-DAG:   %[[CST1:.*]] = arith.constant dense<1.000000e+00> : vector<4x256xf32>
  //   CHECK-DAG:   %[[C0:.*]] = arith.constant 0 : index
  %c1_f32 = arith.constant 1.0 : f32
>>>>>>> 2ab1d525
  linalg.generic {
    args_in = 0 : i64,
    args_out = 10 : i64,
    indexing_maps = [
      affine_map<(d0, d1) -> (d0, d1)>,
      affine_map<(d0, d1) -> (d1)>,
      affine_map<(d0, d1) -> (d0, d1)>,
      affine_map<(d0, d1) -> (d0, d1)>,
      affine_map<(d0, d1) -> (d0, d1)>,
      affine_map<(d0, d1) -> (d0, d1)>,
      affine_map<(d0, d1) -> (d0, d1)>,
      affine_map<(d0, d1) -> (d0, d1)>,
      affine_map<(d0, d1) -> (d0, d1)>,
      affine_map<(d0, d1) -> (d0, d1)>,
      affine_map<(d0, d1) -> (d0, d1)>,
      affine_map<(d0, d1) -> (d0, d1)>],
    iterator_types = ["parallel", "parallel"]}
  ins(%arg1, %arg2: memref<4x256xf32>, memref<256xf32>)
  outs(
    %arg0, %arg0, %arg0, %arg0, %arg0, %arg0, %arg0, %arg0, %arg0, %arg0 :
    memref<4x256xf32>, memref<4x256xf32>, memref<4x256xf32>, memref<4x256xf32>,
    memref<4x256xf32>, memref<4x256xf32>, memref<4x256xf32>, memref<4x256xf32>,
    memref<4x256xf32>, memref<4x256xf32>) {
  ^bb0(%arg3 : f32, %arg4 : f32, %arg5: f32, %arg6: f32, %arg7: f32, %arg8: f32,
  //       CHECK:   %[[V2:.*]] = vector.transfer_read %[[ARG1]][%[[C0]], %[[C0]]], {{.*}} : memref<4x256xf32>, vector<4x256xf32>
<<<<<<< HEAD
  //       CHECK:   %[[V0:.*]] = vector.transfer_read %[[ARG2]][%[[C0]]], {{.*}} : memref<256xf32>, vector<256xf32>
=======
  //       CHECK:   %[[V0:.*]] = vector.transfer_read %[[ARG2]][%[[C0]]], {{.*}} : memref<256xf32>, vector<4x256xf32>
>>>>>>> 2ab1d525
  //       CHECK:   %[[V3:.*]] = vector.transfer_read %[[ARG0]][%[[C0]], %[[C0]]], {{.*}} : memref<4x256xf32>, vector<4x256xf32>
  //       CHECK:   %[[V1:.*]] = vector.transfer_read %[[ARG0]][%[[C0]], %[[C0]]], {{.*}} : memref<4x256xf32>, vector<4x256xf32>
    %arg9 : f32, %arg10 : f32, %arg11 : f32, %arg12 : f32, %arg13 : f32,
    %arg14 : f32):
<<<<<<< HEAD
  //       CHECK:   %[[V0B:.*]] = vector.broadcast %[[V0]] : vector<256xf32> to vector<4x256xf32>
  //       CHECK:   %[[ADD:.*]] = addf %[[V0B]], %[[V1]] : vector<4x256xf32>
    %6 = addf %arg4, %arg6 : f32
  //       CHECK:   %[[CMP:.*]] = cmpf ogt, %[[V2]], %[[V1]] : vector<4x256xf32>
    %7 = cmpf ogt, %arg3, %arg6 : f32
  //       CHECK:   %[[ARG3B:.*]] = vector.broadcast %[[ARG3]] : f32 to vector<4x256xf32>
    %8 = constant 2.0 : f32
  //       CHECK:   %[[DIV:.*]] = divf %[[V3]], %[[ARG3B]] : vector<4x256xf32>
    %9 = divf %arg5, %i : f32
  //       CHECK:   %[[EXP:.*]] = math.exp2 %[[V3]] : vector<4x256xf32>
    %10 = math.exp2 %arg5 : f32
  //       CHECK:   %[[MUL:.*]] = mulf %[[V3]], %[[CST0]] : vector<4x256xf32>
    %11 = mulf %arg5, %8 : f32
=======
  //       CHECK:   %[[ADD:.*]] = arith.addf %[[V0]], %[[V1]] : vector<4x256xf32>
    %6 = arith.addf %arg4, %arg6 : f32
  //       CHECK:   %[[CMP:.*]] = arith.cmpf ogt, %[[V2]], %[[V1]] : vector<4x256xf32>
    %7 = arith.cmpf ogt, %arg3, %arg6 : f32
  //       CHECK:   %[[ARG3B:.*]] = vector.broadcast %[[ARG3]] : f32 to vector<4x256xf32>
    %8 = arith.constant 2.0 : f32
  //       CHECK:   %[[DIV:.*]] = arith.divf %[[V3]], %[[ARG3B]] : vector<4x256xf32>
    %9 = arith.divf %arg5, %i : f32
  //       CHECK:   %[[EXP:.*]] = math.exp2 %[[V3]] : vector<4x256xf32>
    %10 = math.exp2 %arg5 : f32
  //       CHECK:   %[[MUL:.*]] = arith.mulf %[[V3]], %[[CST0]] : vector<4x256xf32>
    %11 = arith.mulf %arg5, %8 : f32
>>>>>>> 2ab1d525
  //       CHECK:   %[[RSQRT:.*]] = math.rsqrt %[[V3]] : vector<4x256xf32>
    %12 = math.rsqrt %arg5 : f32
  //       CHECK:   %[[SEL:.*]] = select %[[CMP]], %[[V3]], %[[V1]] : vector<4x256xi1>, vector<4x256xf32>
    %13 = select %7, %arg5, %arg6 : f32
<<<<<<< HEAD
  //       CHECK:   %[[V0B:.*]] = vector.broadcast %[[V0]] : vector<256xf32> to vector<4x256xf32>
  //       CHECK:   %[[SUB:.*]] = subf %[[V3]], %[[V0B]] : vector<4x256xf32>
    %14 = subf %arg5, %arg4 : f32
=======
  //       CHECK:   %[[SUB:.*]] = arith.subf %[[V3]], %[[V0]] : vector<4x256xf32>
    %14 = arith.subf %arg5, %arg4 : f32
>>>>>>> 2ab1d525
  //       CHECK:   %[[TAN:.*]] = math.tanh %[[V3]] : vector<4x256xf32>
    %15 = math.tanh %arg5 : f32
  //       CHECK:   vector.transfer_write %[[ADD]], %[[ARG0]][%[[C0]], %[[C0]]] {{.*}} : vector<4x256xf32>, memref<4x256xf32>
  //       CHECK:   vector.transfer_write %[[CST0]], %[[ARG0]][%[[C0]], %[[C0]]] {{.*}} : vector<4x256xf32>, memref<4x256xf32>
  //       CHECK:   vector.transfer_write %[[CST1]], %[[ARG0]][%[[C0]], %[[C0]]] {{.*}} : vector<4x256xf32>, memref<4x256xf32>
  //       CHECK:   vector.transfer_write %[[DIV]], %[[ARG0]][%[[C0]], %[[C0]]] {{.*}} : vector<4x256xf32>, memref<4x256xf32>
  //       CHECK:   vector.transfer_write %[[EXP]], %[[ARG0]][%[[C0]], %[[C0]]] {{.*}} : vector<4x256xf32>, memref<4x256xf32>
  //       CHECK:   vector.transfer_write %[[MUL]], %[[ARG0]][%[[C0]], %[[C0]]] {{.*}} : vector<4x256xf32>, memref<4x256xf32>
  //       CHECK:   vector.transfer_write %[[RSQRT]], %[[ARG0]][%[[C0]], %[[C0]]] {{.*}} : vector<4x256xf32>, memref<4x256xf32>
  //       CHECK:   vector.transfer_write %[[SEL]], %[[ARG0]][%[[C0]], %[[C0]]] {{.*}} : vector<4x256xf32>, memref<4x256xf32>
  //       CHECK:   vector.transfer_write %[[SUB]], %[[ARG0]][%[[C0]], %[[C0]]] {{.*}} : vector<4x256xf32>, memref<4x256xf32>
  //       CHECK:   vector.transfer_write %[[TAN]], %[[ARG0]][%[[C0]], %[[C0]]] {{.*}} : vector<4x256xf32>, memref<4x256xf32>
    linalg.yield %6, %8, %c1_f32, %9, %10, %11, %12, %13, %14, %15 : f32, f32,
      f32, f32, f32, f32, f32, f32, f32, f32
  }
  return
}

<<<<<<< HEAD

// -----

=======
// -----

>>>>>>> 2ab1d525
// CHECK-LABEL: func @generic_vectorize_tensor
//  CHECK-SAME: (%[[ARG0:.*]]: tensor<4x256xf32>, %[[ARG1:.*]]: tensor<4x256xf32>,
//  CHECK-SAME:  %[[ARG2:.*]]: tensor<256xf32>, %[[ARG3:.*]]: f32)
func @generic_vectorize_tensor(%arg0: tensor<4x256xf32>,
  %arg1: tensor<4x256xf32>, %arg2: tensor<256xf32>,
  %i: f32) -> (tensor<4x256xf32>, tensor<4x256xf32>, tensor<4x256xf32>,
    tensor<4x256xf32>, tensor<4x256xf32>, tensor<4x256xf32>, tensor<4x256xf32>,
    tensor<4x256xf32>, tensor<4x256xf32>, tensor<4x256xf32>) {
  %c1_f32 = arith.constant 1.0 : f32
  %r:10 = linalg.generic {
    indexing_maps = [
      affine_map<(d0, d1) -> (d0, d1)>,
      affine_map<(d0, d1) -> (d1)>,
      affine_map<(d0, d1) -> (d0, d1)>,
      affine_map<(d0, d1) -> (d0, d1)>,
      affine_map<(d0, d1) -> (d0, d1)>,
      affine_map<(d0, d1) -> (d0, d1)>,
      affine_map<(d0, d1) -> (d0, d1)>,
      affine_map<(d0, d1) -> (d0, d1)>,
      affine_map<(d0, d1) -> (d0, d1)>,
      affine_map<(d0, d1) -> (d0, d1)>,
      affine_map<(d0, d1) -> (d0, d1)>,
      affine_map<(d0, d1) -> (d0, d1)>],
    iterator_types = ["parallel", "parallel"]}
  ins(%arg1, %arg2: tensor<4x256xf32>, tensor<256xf32>)
  outs(
    %arg0, %arg0, %arg0, %arg0, %arg0, %arg0, %arg0, %arg0, %arg0, %arg0 :
    tensor<4x256xf32>, tensor<4x256xf32>, tensor<4x256xf32>, tensor<4x256xf32>,
    tensor<4x256xf32>, tensor<4x256xf32>, tensor<4x256xf32>, tensor<4x256xf32>,
    tensor<4x256xf32>, tensor<4x256xf32>) {
  ^bb0(%arg3 : f32, %arg4 : f32, %arg5: f32, %arg6: f32, %arg7: f32, %arg8: f32,
    %arg9 : f32, %arg10 : f32, %arg11 : f32, %arg12 : f32, %arg13 : f32,
    %arg14 : f32):
<<<<<<< HEAD
  //   CHECK-DAG:   %[[CST0:.*]] = constant dense<2.000000e+00> : vector<4x256xf32>
  //   CHECK-DAG:   %[[CST1:.*]] = constant dense<1.000000e+00> : vector<4x256xf32>
  //   CHECK-DAG:   %[[C0:.*]] = constant 0 : index
  //       CHECK:   %[[V2:.*]] = vector.transfer_read %[[ARG1]][%[[C0]], %[[C0]]], {{.*}} : tensor<4x256xf32>, vector<4x256xf32>
  //       CHECK:   %[[V0:.*]] = vector.transfer_read %[[ARG2]][%[[C0]]], {{.*}} : tensor<256xf32>, vector<256xf32>
  //       CHECK:   %[[V3:.*]] = vector.transfer_read %[[ARG0]][%[[C0]], %[[C0]]], {{.*}} : tensor<4x256xf32>, vector<4x256xf32>
  //       CHECK:   %[[V1:.*]] = vector.transfer_read %[[ARG0]][%[[C0]], %[[C0]]], {{.*}} : tensor<4x256xf32>, vector<4x256xf32>
  //       CHECK:   %[[V0B:.*]] = vector.broadcast %[[V0]] : vector<256xf32> to vector<4x256xf32>
  //       CHECK:   %[[ADD:.*]] = addf %[[V0B]], %[[V1]] : vector<4x256xf32>
    %6 = addf %arg4, %arg6 : f32
  //       CHECK:   %[[CMP:.*]] = cmpf ogt, %[[V2]], %[[V1]] : vector<4x256xf32>
    %7 = cmpf ogt, %arg3, %arg6 : f32
  //       CHECK:   %[[ARG3B:.*]] = vector.broadcast %[[ARG3]] : f32 to vector<4x256xf32>
    %8 = constant 2.0 : f32
  //       CHECK:   %[[DIV:.*]] = divf %[[V3]], %[[ARG3B]] : vector<4x256xf32>
    %9 = divf %arg5, %i : f32
  //       CHECK:   %[[EXP:.*]] = math.exp2 %[[V3]] : vector<4x256xf32>
    %10 = math.exp2 %arg5 : f32
  //       CHECK:   %[[MUL:.*]] = mulf %[[V3]], %[[CST0]] : vector<4x256xf32>
    %11 = mulf %arg5, %8 : f32
=======
  //   CHECK-DAG:   %[[CST0:.*]] = arith.constant dense<2.000000e+00> : vector<4x256xf32>
  //   CHECK-DAG:   %[[CST1:.*]] = arith.constant dense<1.000000e+00> : vector<4x256xf32>
  //   CHECK-DAG:   %[[C0:.*]] = arith.constant 0 : index
  //       CHECK:   %[[V2:.*]] = vector.transfer_read %[[ARG1]][%[[C0]], %[[C0]]], {{.*}} : tensor<4x256xf32>, vector<4x256xf32>
  //       CHECK:   %[[V0:.*]] = vector.transfer_read %[[ARG2]][%[[C0]]], {{.*}} : tensor<256xf32>, vector<4x256xf32>
  //       CHECK:   %[[V3:.*]] = vector.transfer_read %[[ARG0]][%[[C0]], %[[C0]]], {{.*}} : tensor<4x256xf32>, vector<4x256xf32>
  //       CHECK:   %[[V1:.*]] = vector.transfer_read %[[ARG0]][%[[C0]], %[[C0]]], {{.*}} : tensor<4x256xf32>, vector<4x256xf32>
  //       CHECK:   %[[ADD:.*]] = arith.addf %[[V0]], %[[V1]] : vector<4x256xf32>
    %6 = arith.addf %arg4, %arg6 : f32
  //       CHECK:   %[[CMP:.*]] = arith.cmpf ogt, %[[V2]], %[[V1]] : vector<4x256xf32>
    %7 = arith.cmpf ogt, %arg3, %arg6 : f32
  //       CHECK:   %[[ARG3B:.*]] = vector.broadcast %[[ARG3]] : f32 to vector<4x256xf32>
    %8 = arith.constant 2.0 : f32
  //       CHECK:   %[[DIV:.*]] = arith.divf %[[V3]], %[[ARG3B]] : vector<4x256xf32>
    %9 = arith.divf %arg5, %i : f32
  //       CHECK:   %[[EXP:.*]] = math.exp2 %[[V3]] : vector<4x256xf32>
    %10 = math.exp2 %arg5 : f32
  //       CHECK:   %[[MUL:.*]] = arith.mulf %[[V3]], %[[CST0]] : vector<4x256xf32>
    %11 = arith.mulf %arg5, %8 : f32
>>>>>>> 2ab1d525
  //       CHECK:   %[[RSQRT:.*]] = math.rsqrt %[[V3]] : vector<4x256xf32>
    %12 = math.rsqrt %arg5 : f32
  //       CHECK:   %[[SEL:.*]] = select %[[CMP]], %[[V3]], %[[V1]] : vector<4x256xi1>, vector<4x256xf32>
    %13 = select %7, %arg5, %arg6 : f32
<<<<<<< HEAD
  //       CHECK:   %[[V0B:.*]] = vector.broadcast %[[V0]] : vector<256xf32> to vector<4x256xf32>
  //       CHECK:   %[[SUB:.*]] = subf %[[V3]], %[[V0B]] : vector<4x256xf32>
    %14 = subf %arg5, %arg4 : f32
=======
  //       CHECK:   %[[SUB:.*]] = arith.subf %[[V3]], %[[V0]] : vector<4x256xf32>
    %14 = arith.subf %arg5, %arg4 : f32
>>>>>>> 2ab1d525
  //       CHECK:   %[[TAN:.*]] = math.tanh %[[V3]] : vector<4x256xf32>
    %15 = math.tanh %arg5 : f32
  //       CHECK:   %[[R0:.*]] = vector.transfer_write %[[ADD]], %[[ARG0]][%[[C0]], %[[C0]]] {{.*}} : vector<4x256xf32>, tensor<4x256xf32>
  //       CHECK:   %[[R1:.*]] = vector.transfer_write %[[CST0]], %[[ARG0]][%[[C0]], %[[C0]]] {{.*}} : vector<4x256xf32>, tensor<4x256xf32>
  //       CHECK:   %[[R2:.*]] = vector.transfer_write %[[CST1]], %[[ARG0]][%[[C0]], %[[C0]]] {{.*}} : vector<4x256xf32>, tensor<4x256xf32>
  //       CHECK:   %[[R3:.*]] = vector.transfer_write %[[DIV]], %[[ARG0]][%[[C0]], %[[C0]]] {{.*}} : vector<4x256xf32>, tensor<4x256xf32>
  //       CHECK:   %[[R4:.*]] = vector.transfer_write %[[EXP]], %[[ARG0]][%[[C0]], %[[C0]]] {{.*}} : vector<4x256xf32>, tensor<4x256xf32>
  //       CHECK:   %[[R5:.*]] = vector.transfer_write %[[MUL]], %[[ARG0]][%[[C0]], %[[C0]]] {{.*}} : vector<4x256xf32>, tensor<4x256xf32>
  //       CHECK:   %[[R6:.*]] = vector.transfer_write %[[RSQRT]], %[[ARG0]][%[[C0]], %[[C0]]] {{.*}} : vector<4x256xf32>, tensor<4x256xf32>
  //       CHECK:   %[[R7:.*]] = vector.transfer_write %[[SEL]], %[[ARG0]][%[[C0]], %[[C0]]] {{.*}} : vector<4x256xf32>, tensor<4x256xf32>
  //       CHECK:   %[[R8:.*]] = vector.transfer_write %[[SUB]], %[[ARG0]][%[[C0]], %[[C0]]] {{.*}} : vector<4x256xf32>, tensor<4x256xf32>
  //       CHECK:   %[[R9:.*]] = vector.transfer_write %[[TAN]], %[[ARG0]][%[[C0]], %[[C0]]] {{.*}} : vector<4x256xf32>, tensor<4x256xf32>
    linalg.yield %6, %8, %c1_f32, %9, %10, %11, %12, %13, %14, %15 : f32, f32,
      f32, f32, f32, f32, f32, f32, f32, f32
  } -> (tensor<4x256xf32>, tensor<4x256xf32>, tensor<4x256xf32>,
    tensor<4x256xf32>, tensor<4x256xf32>, tensor<4x256xf32>, tensor<4x256xf32>,
<<<<<<< HEAD
    tensor<4x256xf32>, tensor<4x256xf32>, tensor<4x256xf32>
=======
    tensor<4x256xf32>, tensor<4x256xf32>, tensor<4x256xf32>)
>>>>>>> 2ab1d525
  //       CHECK:   return %[[R0]], %[[R1]], %[[R2]], %[[R3]], %[[R4]], %[[R5]], %[[R6]], %[[R7]], %[[R8]], %[[R9]] : tensor<4x256xf32>, tensor<4x256xf32>, tensor<4x256xf32>, tensor<4x256xf32>, tensor<4x256xf32>, tensor<4x256xf32>, tensor<4x256xf32>, tensor<4x256xf32>, tensor<4x256xf32>, tensor<4x256xf32>
  return %r#0, %r#1, %r#2, %r#3, %r#4, %r#5, %r#6, %r#7, %r#8, %r#9:
    tensor<4x256xf32>, tensor<4x256xf32>, tensor<4x256xf32>,
    tensor<4x256xf32>, tensor<4x256xf32>, tensor<4x256xf32>, tensor<4x256xf32>,
    tensor<4x256xf32>, tensor<4x256xf32>, tensor<4x256xf32>
}

// -----
<<<<<<< HEAD

=======

// CHECK-DAG: #[[$MAP0:.*]] = affine_map<(d0, d1) -> (d0, 0, 0, d1)>
// CHECK-DAG: #[[$MAP1:.*]] = affine_map<(d0) -> (d0, 0, 0, 0)>
// CHECK-DAG: #[[$MAP2:.*]] = affine_map<(d0) -> (0, 0, d0, 0)>
// CHECK-DAG: #[[$MAP3:.*]] = affine_map<(d0, d1) -> (d1, 0, d0, 0)>
//     CHECK: func @generic_vectorize_broadcast_transpose
// CHECK-DAG:   %[[C0:.*]] = arith.constant 0 : index
// CHECK-DAG:   %[[CF:.*]] = arith.constant 0.000000e+00 : f32
//     CHECK:   %[[V0:.*]] = vector.transfer_read %{{.*}}[%[[C0]], %[[C0]]], %[[CF]] {in_bounds = [true, true, true, true], permutation_map = #[[$MAP0]]} : memref<4x4xf32>, vector<4x4x4x4xf32>
//     CHECK:   %[[V1:.*]] = vector.transfer_read %{{.*}}[%[[C0]]], %[[CF]] {in_bounds = [true, true, true, true], permutation_map = #[[$MAP1]]} : memref<4xf32>, vector<4x4x4x4xf32>
//     CHECK:   %[[V2:.*]] = vector.transfer_read %{{.*}}[%[[C0]]], %[[CF]] {in_bounds = [true, true, true, true], permutation_map = #[[$MAP2]]} : memref<4xf32>, vector<4x4x4x4xf32>
//     CHECK:   %[[V3:.*]] = vector.transfer_read %{{.*}}[%[[C0]], %[[C0]]], %[[CF]] {in_bounds = [true, true, true, true], permutation_map = #[[$MAP3]]} : memref<4x4xf32>, vector<4x4x4x4xf32>
//     CHECK:   %[[SUB:.*]] = arith.subf %[[V0]], %[[V1]] : vector<4x4x4x4xf32>
//     CHECK:   %[[ADD0:.*]] = arith.addf %[[V2]], %[[SUB]] : vector<4x4x4x4xf32>
//     CHECK:   %[[ADD1:.*]] = arith.addf %[[V3]], %[[ADD0]] : vector<4x4x4x4xf32>
//     CHECK: vector.transfer_write %[[ADD1]], {{.*}} : vector<4x4x4x4xf32>, memref<4x4x4x4xf32>
func @generic_vectorize_broadcast_transpose(
  %A: memref<4xf32>, %B: memref<4x4xf32>, %C: memref<4x4x4x4xf32>) {
  linalg.generic {
  indexing_maps = [affine_map<(d0, d1, d2, d3) -> (d0, d3)>,
                   affine_map<(d0, d1, d2, d3) -> (d0)>,
                   affine_map<(d0, d1, d2, d3) -> (d2)>,
                   affine_map<(d0, d1, d2, d3) -> (d2, d0)>,
                   affine_map<(d0, d1, d2, d3) -> (d0, d1, d2, d3)>],
  iterator_types = ["parallel", "parallel", "parallel", "parallel"]}
  ins(%B, %A, %A, %B: memref<4x4xf32>, memref<4xf32>, memref<4xf32>, memref<4x4xf32>)
  outs(%C : memref<4x4x4x4xf32>) {
  ^bb0(%arg0: f32, %arg1: f32, %arg2: f32, %arg3: f32, %arg4: f32):  // no predecessors
    %s = arith.subf %arg0, %arg1 : f32
    %a = arith.addf %arg2, %s : f32
    %b = arith.addf %arg3, %a : f32
    linalg.yield %b : f32
  }
  return
}

// -----

// Test different input maps.
#matmul_trait = {
  indexing_maps = [
    affine_map<(d0, d1, d2, d3) -> (d1, d0)>,
    affine_map<(d0, d1, d2, d3) -> (d3, d1)>,
    affine_map<(d0, d1, d2, d3) -> (d3, d1, d0, d2)>,
    affine_map<(d0, d1, d2, d3) -> (d0, d1, d2, d3)>
  ],
  iterator_types = ["parallel", "parallel", "parallel", "parallel"]
}

// CHECK-DAG: #[[MAP0:.*]] = affine_map<(d0, d1) -> (d1, d0, 0, 0)>
// CHECK-DAG: #[[MAP1:.*]] = affine_map<(d0, d1) -> (0, d1, 0, d0)>
// CHECK-DAG: #[[MAP2:.*]] = affine_map<(d0, d1, d2, d3) -> (d2, d1, d3, d0)>
//       CHECK: func @vectorization_transpose
//       CHECK: vector.transfer_read {{.*}}{in_bounds = [true, true, true, true], permutation_map = #[[MAP0]]} : memref<14x7xf32>, vector<7x14x8x16xf32>
//       CHECK: vector.transfer_read {{.*}}{in_bounds = [true, true, true, true], permutation_map = #[[MAP1]]} : memref<16x14xf32>, vector<7x14x8x16xf32>
//       CHECK: vector.transfer_read {{.*}}{in_bounds = [true, true, true, true], permutation_map = #[[MAP2]]} : memref<16x14x7x8xf32>, vector<7x14x8x16xf32>
//       CHECK: arith.addf {{.*}} : vector<7x14x8x16xf32>
//       CHECK: arith.addf {{.*}} : vector<7x14x8x16xf32>
//       CHECK: vector.transfer_write {{.*}} : vector<7x14x8x16xf32>, memref<7x14x8x16xf32>
func @vectorization_transpose(%A: memref<14x7xf32>, %B: memref<16x14xf32>,
                         %C: memref<16x14x7x8xf32>, %D: memref<7x14x8x16xf32>) {
  linalg.generic #matmul_trait
    ins(%A, %B, %C : memref<14x7xf32>, memref<16x14xf32>, memref<16x14x7x8xf32>)
   outs(%D : memref<7x14x8x16xf32>) {
    ^bb(%a: f32, %b: f32, %c: f32, %d: f32) :
      %e = arith.addf %a, %b: f32
      %f = arith.addf %e, %c: f32
      linalg.yield %f : f32
  }
  return
}

// -----

>>>>>>> 2ab1d525
// CHECK-LABEL: func @matmul_tensors
//  CHECK-SAME: (%[[ARG0:.*]]: tensor<8x4xf32>, %[[ARG1:.*]]: tensor<4x12xf32>,
//  CHECK-SAME:  %[[ARG2:.*]]: tensor<8x12xf32>) -> tensor<8x12xf32>
func @matmul_tensors(
  %arg0: tensor<8x4xf32>, %arg1: tensor<4x12xf32>, %arg2: tensor<8x12xf32>)
    -> tensor<8x12xf32> {
<<<<<<< HEAD
  //   CHECK-DAG:   %[[C0:.*]] = constant 0 : index
  //   CHECK-DAG:   %[[VEC_C0:.*]] = constant dense<0.000000e+00> : vector<8x12xf32>
  //   CHECK-DAG:   %[[V0:.*]] = vector.transfer_read %[[ARG0]][%[[C0]], %[[C0]]], {{.*}} : tensor<8x4xf32>, vector<8x4xf32>
  //   CHECK-DAG:   %[[V1:.*]] = vector.transfer_read %[[ARG1]][%[[C0]], %[[C0]]], {{.*}} : tensor<4x12xf32>, vector<4x12xf32>
  //   CHECK-DAG:   %[[V2:.*]] = vector.transfer_read %[[ARG2]][%[[C0]], %[[C0]]], {{.*}} : tensor<8x12xf32>, vector<8x12xf32>
  //
  // linalg contraction lowers to %tmp = vector.contract %a, %b, %c0 followed by addf %c, %tmp.
  // a later canonicalization fuses the add into vector.contract.
  //       CHECK:   %[[C:.*]] = vector.contract {{.*}} iterator_types = ["parallel", "parallel", "reduction"], kind = #vector.kind<add>} %[[V0]], %[[V1]], %[[VEC_C0]] : vector<8x4xf32>, vector<4x12xf32> into vector<8x12xf32>
  //       CHECK:   %[[C2:.*]] = addf %[[V2]], %[[C]] : vector<8x12xf32>
  //       CHECK:   %[[W:.*]] = vector.transfer_write %[[C2]], %[[ARG2]][%[[C0]], %[[C0]]] {masked = [false, false]} : vector<8x12xf32>, tensor<8x12xf32>
=======
  //   CHECK-DAG:   %[[C0:.*]] = arith.constant 0 : index
  //   CHECK-DAG:   %[[V0:.*]] = vector.transfer_read %[[ARG0]][%[[C0]], %[[C0]]], {{.*}} : tensor<8x4xf32>, vector<8x12x4xf32>
  //   CHECK-DAG:   %[[V1:.*]] = vector.transfer_read %[[ARG1]][%[[C0]], %[[C0]]], {{.*}} : tensor<4x12xf32>, vector<8x12x4xf32>
  //   CHECK-DAG:   %[[V2:.*]] = vector.transfer_read %[[ARG2]][%[[C0]], %[[C0]]], {{.*}} : tensor<8x12xf32>, vector<8x12xf32>
  //
  // linalg matmul lowers gets expanded to a 3D reduction, canonicalization later
  // convert it to a 2D contract.
  //       CHECK:   %[[MUL:.*]] = arith.mulf %[[V0]], %[[V1]] : vector<8x12x4xf32>
  //       CHECK:   %[[R:.*]] = vector.multi_reduction <add>, %[[MUL]] [2] : vector<8x12x4xf32> to vector<8x12xf32>
  //       CHECK:   %[[ADD:.*]] = arith.addf %[[R]], %[[V2]] : vector<8x12xf32>
  //       CHECK:   %[[W:.*]] = vector.transfer_write %[[ADD]], %[[ARG2]][%[[C0]], %[[C0]]] {in_bounds = [true, true]} : vector<8x12xf32>, tensor<8x12xf32>
>>>>>>> 2ab1d525
  %0 = linalg.matmul  ins(%arg0, %arg1: tensor<8x4xf32>, tensor<4x12xf32>)
                     outs(%arg2: tensor<8x12xf32>)
    -> tensor<8x12xf32>
  //       CHECK:   return %[[W]] : tensor<8x12xf32>
  return %0 : tensor<8x12xf32>
}

// -----

<<<<<<< HEAD
// CHECK-LABEL: func @matmul_i8_i8_i32
//  CHECK-SAME:  %[[ARG0:[a-z0-9]+]]: memref<4x6xi8>
//  CHECK-SAME:  %[[ARG1:[a-z0-9]+]]: memref<6x12xi8>
//  CHECK-SAME:  %[[ARG2:[a-z0-9]+]]: memref<4x12xi32>
func @matmul_i8_i8_i32(%a: memref<4x6xi8>, %b: memref<6x12xi8>, %c: memref<4x12xi32>) {
  //   CHECK-DAG:   %[[C0:.*]] = constant 0 : index
  //   CHECK-DAG:   %[[VEC_C0:.*]] = constant dense<0> : vector<4x12xi32>
  //   CHECK-DAG:   %[[V0:.*]] = vector.transfer_read %[[ARG0]][%[[C0]], %[[C0]]], {{.*}} : memref<4x6xi8>, vector<4x6xi8>
  //   CHECK-DAG:   %[[V1:.*]] = vector.transfer_read %[[ARG1]][%[[C0]], %[[C0]]], {{.*}} : memref<6x12xi8>, vector<6x12xi8>
  //   CHECK-DAG:   %[[V2:.*]] = vector.transfer_read %[[ARG2]][%[[C0]], %[[C0]]], {{.*}} : memref<4x12xi32>, vector<4x12xi32>
  //   CHECK-DAG:   %[[V0_32:.*]] = sexti %[[V0]] : vector<4x6xi8> to vector<4x6xi32>
  //   CHECK-DAG:   %[[V1_32:.*]] = sexti %[[V1]] : vector<6x12xi8> to vector<6x12xi32>
  //
  // linalg contraction lowers to %tmp = vector.contract %a, %b, %c0 followed by addf %c, %tmp.
  // a later canonicalization fuses the add into vector.contract.
  //       CHECK:   %[[C:.*]] = vector.contract {{.*}} iterator_types = ["parallel", "parallel", "reduction"], kind = #vector.kind<add>} %[[V0_32]], %[[V1_32]], %[[VEC_C0]]
  //  CHECK-SAME:     vector<4x6xi32>, vector<6x12xi32> into vector<4x12xi32>
  //       CHECK:   %[[RES:.*]] = addi %[[V2]], %[[C]] : vector<4x12xi32>
  //       CHECK:   vector.transfer_write %[[RES]], %[[ARG2]][%[[C0]], %[[C0]]] {masked = [false, false]}
  //  CHECK-SAME:     vector<4x12xi32>, memref<4x12xi32>
  linalg.matmul_i8_i8_i32 ins(%a, %b : memref<4x6xi8>, memref<6x12xi8>)
    outs(%c: memref<4x12xi32>)
  return
}

// -----

// CHECK-LABEL: func @pad_static
//   CHECK-NOT:   linalg.pad_tensor
func @pad_static(%arg0: tensor<?x?x?xf32>, %pad_value: f32) -> tensor<2x3x4xf32> {
  //      CHECK: %[[C0:.*]] = constant 0 : index
  //      CHECK: %[[READ:.*]] = vector.transfer_read %{{.*}}[%[[C0]], %[[C0]], %[[C0]]]
  // CHECK-SAME:   : tensor<?x?x?xf32>, vector<2x3x4xf32>
  //      CHECK: %[[INIT:.*]] = linalg.init_tensor [2, 3, 4] : tensor<2x3x4xf32>
  //      CHECK: %[[WRITTEN:.*]] = vector.transfer_write %[[READ]], %[[INIT]][%[[C0]], %[[C0]], %[[C0]]]
  // CHECK-SAME:   {masked = [false, false, false]} : vector<2x3x4xf32>, tensor<2x3x4xf32>
  %c0 = constant 0 : index
  %0 = linalg.pad_tensor %arg0 low[0, %c0, 0] high[0, 0, %c0] {
    ^bb0(%arg1: index, %arg2: index, %arg3: index):
      linalg.yield %pad_value : f32
    } : tensor<?x?x?xf32> to tensor<2x3x4xf32>

  // CHECK: return %[[WRITTEN]] : tensor<2x3x4xf32>
  return %0 : tensor<2x3x4xf32>
}

// CHECK-LABEL: func @pad_static_high_padding
//       CHECK:   linalg.pad_tensor
func @pad_static_high_padding(%arg0: tensor<?x?x?xf32>, %pad_value: f32) -> tensor<2x3x4xf32> {
  %0 = linalg.pad_tensor %arg0 low[0, 0, 0] high[0, 1, 0] {
    ^bb0(%arg1: index, %arg2: index, %arg3: index):
      linalg.yield %pad_value : f32
    } : tensor<?x?x?xf32> to tensor<2x3x4xf32>
  return %0 : tensor<2x3x4xf32>
}

// CHECK-LABEL: func @pad_dynamic
//       CHECK:   linalg.pad_tensor
func @pad_dynamic(%arg0: tensor<1x2x2x?xf32>, %low: index, %high: index,
=======
// CHECK-LABEL: func @pad_static(
//  CHECK-SAME:                  %[[ARG0:.*]]: tensor<2x?x2xf32>, %[[PAD:.*]]: f32
//   CHECK-NOT:   linalg.pad_tensor
//   CHECK-DAG:   %[[C0:.*]] = arith.constant 0 : index
//   CHECK-DAG:   %[[C2:.*]] = arith.constant 2 : index
//   CHECK-DAG:   %[[INIT:.*]] = linalg.init_tensor [2, 3, 4] : tensor<2x3x4xf32>
//   CHECK-DAG:   %[[VEC:.*]] = vector.broadcast %[[PAD]] : f32 to vector<2x3x4xf32>
//       CHECK:   %[[FILL:.*]] = vector.transfer_write %[[VEC]], %[[INIT]]{{.*}} : vector<2x3x4xf32>, tensor<2x3x4xf32>
//       CHECK:   %[[READ:.*]] = vector.transfer_read %[[ARG0]][%[[C0]], %[[C0]], %[[C0]]], %[[PAD]] {in_bounds = [true, false, true]} : tensor<2x?x2xf32>, vector<2x3x2xf32>
//       CHECK:   %[[RESULT:.*]] = vector.transfer_write %[[READ]], %[[FILL]][%[[C0]], %[[C0]], %[[C2]]] {in_bounds = [true, true, true]} : vector<2x3x2xf32>, tensor<2x3x4xf32>
//       CHECK:   return %[[RESULT]]
func @pad_static(%arg0: tensor<2x?x2xf32>, %pad_value: f32) -> tensor<2x3x4xf32> {
  %0 = linalg.pad_tensor %arg0 low[0, 0, 2] high[0, 1, 0] {
    ^bb0(%arg1: index, %arg2: index, %arg3: index):
      linalg.yield %pad_value : f32
    } : tensor<2x?x2xf32> to tensor<2x3x4xf32>
  return %0 : tensor<2x3x4xf32>
}

// -----

// CHECK-LABEL: func @pad_static_source(
//  CHECK-SAME:                  %[[ARG0:.*]]: tensor<2x5x2xf32>, %[[PAD:.*]]: f32
//   CHECK-NOT:   linalg.pad_tensor
//   CHECK-DAG:   %[[C0:.*]] = arith.constant 0 : index
//   CHECK-DAG:   %[[C2:.*]] = arith.constant 2 : index
//       CHECK:   %[[INIT:.*]] = linalg.init_tensor [2, 6, 4] : tensor<2x6x4xf32>
//       CHECK:   %[[VEC:.*]] =  vector.broadcast %[[PAD]] : f32 to vector<2x6x4xf32>
//       CHECK:   %[[FILL:.*]] = vector.transfer_write %[[VEC]], %[[INIT]][%[[C0]], %[[C0]], %[[C0]]] {in_bounds = [true, true, true]} : vector<2x6x4xf32>, tensor<2x6x4xf32>
//       CHECK:   %[[READ:.*]] = vector.transfer_read %[[ARG0]][%[[C0]], %[[C0]], %[[C0]]], %{{.*}} {in_bounds = [true, true, true]} : tensor<2x5x2xf32>, vector<2x5x2xf32>
//       CHECK:   %[[WRITE:.*]] = vector.transfer_write %[[READ]], %[[FILL]][%[[C0]], %[[C0]], %[[C2]]] {in_bounds = [true, true, true]} : vector<2x5x2xf32>, tensor<2x6x4xf32>
//       CHECK:   return %[[WRITE]]
func @pad_static_source(%arg0: tensor<2x5x2xf32>, %pad_value: f32) -> tensor<2x6x4xf32> {
  %0 = linalg.pad_tensor %arg0 low[0, 0, 2] high[0, 1, 0] {
    ^bb0(%arg1: index, %arg2: index, %arg3: index):
      linalg.yield %pad_value : f32
    } : tensor<2x5x2xf32> to tensor<2x6x4xf32>
  return %0 : tensor<2x6x4xf32>
}

// -----

// CHECK-LABEL: func @pad_static_dynamic(
//  CHECK-SAME:                          %[[SRC:.*]]: tensor<1x2x2x?xf32>, %[[LOW:.*]]: index, %[[HIGH:.*]]: index
//   CHECK-NOT:   linalg.pad_tensor
//   CHECK-DAG:   %[[C2:.*]] = arith.constant 2 : index
//   CHECK-DAG:   %[[C3:.*]] = arith.constant 3 : index
//   CHECK-DAG:   %[[C5:.*]] = arith.constant 5 : index
//       CHECK:   %[[V0:.*]] = arith.addi %[[LOW]], %[[C2]] : index
//       CHECK:   %[[V1:.*]] = arith.addi %[[V0]], %[[C3]] : index
//       CHECK:   %[[V2:.*]] = arith.addi %[[HIGH]], %[[C5]] : index
//       CHECK:   %[[DIM3:.*]] = tensor.dim %[[SRC]], %[[C3]] : tensor<1x2x2x?xf32>
//       CHECK:   %[[V4:.*]] = arith.addi %[[DIM3]], %[[C3]] : index
//       CHECK:   %[[V5:.*]] = arith.addi %[[V4]], %[[C2]] : index
//       CHECK:   %[[INIT:.*]] = linalg.init_tensor [6, %[[V1]], %[[V2]], %[[V5]]] : tensor<6x?x?x?xf32>
//       CHECK:   %[[FILL:.*]] = linalg.fill(%{{.*}}, %[[INIT]]) : f32, tensor<6x?x?x?xf32> -> tensor<6x?x?x?xf32>
//       CHECK:   %[[SRCDIM:.*]] = tensor.dim %[[SRC]], %[[C3]] : tensor<1x2x2x?xf32>
//       CHECK:   %[[RESULT:.*]] = tensor.insert_slice %[[SRC]] into %[[FILL]][2, %[[LOW]], 3, 3] [1, 2, 2, %[[SRCDIM]]] [1, 1, 1, 1] : tensor<1x2x2x?xf32> into tensor<6x?x?x?xf32>
//       CHECK:   return %[[RESULT]]
func @pad_static_dynamic(%arg0: tensor<1x2x2x?xf32>, %low: index, %high: index,
>>>>>>> 2ab1d525
                  %pad_value: f32) -> tensor<6x?x?x?xf32> {
  %0 = linalg.pad_tensor %arg0 low[2, %low, 3, 3] high[3, 3, %high, 2] {
    ^bb0(%arg1: index, %arg2: index, %arg3: index, %arg4: index):
      linalg.yield %pad_value : f32
    } : tensor<1x2x2x?xf32> to tensor<6x?x?x?xf32>
  return %0 : tensor<6x?x?x?xf32>
<<<<<<< HEAD
=======
}

// -----

// CHECK-LABEL: func @pad_and_transfer_read
//  CHECK-SAME:     %[[ARG0:.*]]: tensor<5x6xf32>
//   CHECK-NOT:   linalg.pad_tensor
//   CHECK-DAG:   %[[C0:.*]] = arith.constant 0 : index
//   CHECK-DAG:   %[[C5:.*]] = arith.constant 5.0
//       CHECK:   %[[RESULT:.*]] = vector.transfer_read %[[ARG0]][%[[C0]], %[[C0]]], %[[C5]] : tensor<5x6xf32>, vector<7x9xf32>
//       CHECK:   return %[[RESULT]]
func @pad_and_transfer_read(%arg0: tensor<5x6xf32>) -> vector<7x9xf32> {
  %c0 = arith.constant 0 : index
  %c5 = arith.constant 5.0 : f32
  %c6 = arith.constant 6.0 : f32
  %0 = linalg.pad_tensor %arg0 low[0, 0] high[5, 7] {
    ^bb0(%arg1: index, %arg2: index):
      linalg.yield %c5 : f32
  } : tensor<5x6xf32> to tensor<10x13xf32>
  %1 = vector.transfer_read %0[%c0, %c0], %c6
      : tensor<10x13xf32>, vector<7x9xf32>
  return %1 : vector<7x9xf32>
}

// -----

func private @make_vector() -> vector<7x9xf32>

// CHECK-LABEL: func @pad_and_transfer_write_static
//  CHECK-SAME:     %[[ARG0:.*]]: tensor<5x6xf32>
//   CHECK-NOT:   linalg.pad_tensor
//       CHECK:   %[[C0:.*]] = arith.constant 0 : index
//       CHECK:   %[[VEC0:.*]] = call @make_vector() : () -> vector<7x9xf32>
//       CHECK:   %[[RESULT:.*]] = vector.transfer_write %[[VEC0]], %[[ARG0]][%[[C0]], %[[C0]]] : vector<7x9xf32>, tensor<5x6xf32>
//       CHECK:   return %[[RESULT]]
func @pad_and_transfer_write_static(
    %arg0: tensor<5x6xf32>) -> tensor<5x6xf32> {
  %c0 = arith.constant 0 : index
  %c5 = arith.constant 5.0 : f32
  %0 = linalg.pad_tensor %arg0 low[0, 0] high[5, 7] {
    ^bb0(%arg2: index, %arg3: index):
      linalg.yield %c5 : f32
  } : tensor<5x6xf32> to tensor<10x13xf32>
  %1 = call @make_vector() : () -> vector<7x9xf32>
  %2 = vector.transfer_write %1, %0[%c0, %c0]
      : vector<7x9xf32>, tensor<10x13xf32>
  %3 = tensor.extract_slice %2[0, 0] [5, 6] [1, 1] : tensor<10x13xf32> to tensor<5x6xf32>
  return %3 : tensor<5x6xf32>
}

// -----

func private @make_vector() -> vector<7x9xf32>

// CHECK-LABEL: func @pad_and_transfer_write_dynamic_static
//  CHECK-SAME:     %[[ARG0:.*]]: tensor<?x?xf32>, %[[SIZE:.*]]: index, %[[PADDING:.*]]: index
//   CHECK-NOT:   linalg.pad_tensor
//       CHECK:   %[[C0:.*]] = arith.constant 0 : index
//       CHECK:   %[[SUB:.*]] = tensor.extract_slice %[[ARG0]][0, 0] [%[[SIZE]], 6] [1, 1] : tensor<?x?xf32> to tensor<?x6xf32>
//       CHECK:   %[[VEC0:.*]] = call @make_vector() : () -> vector<7x9xf32>
//       CHECK:   %[[RESULT:.*]] = vector.transfer_write %[[VEC0]], %[[SUB]][%[[C0]], %[[C0]]] : vector<7x9xf32>, tensor<?x6xf32>
//       CHECK:   return %[[RESULT]]
func @pad_and_transfer_write_dynamic_static(
    %arg0: tensor<?x?xf32>, %size: index, %padding: index) -> tensor<?x6xf32> {
  %c0 = arith.constant 0 : index
  %c5 = arith.constant 5.0 : f32
  %s = tensor.extract_slice %arg0[0, 0] [%size, 6] [1, 1]
      : tensor<?x?xf32> to tensor<?x6xf32>
  %0 = linalg.pad_tensor %s low[0, 0] high[%padding, 7] {
    ^bb0(%arg2: index, %arg3: index):
      linalg.yield %c5 : f32
  } : tensor<?x6xf32> to tensor<?x13xf32>
  %1 = call @make_vector() : () -> vector<7x9xf32>
  %2 = vector.transfer_write %1, %0[%c0, %c0]
      : vector<7x9xf32>, tensor<?x13xf32>
  %3 = tensor.extract_slice %2[0, 0] [%size, 6] [1, 1] : tensor<?x13xf32> to tensor<?x6xf32>
  return %3 : tensor<?x6xf32>
}

// -----

func private @make_vector() -> tensor<12x13xf32>

// CHECK-LABEL: func @pad_and_insert_slice_source
//  CHECK-SAME:     %[[ARG0:.*]]: tensor<5x6xf32>
//   CHECK-NOT:   linalg.pad_tensor
//   CHECK-DAG:   %[[C0:.*]] = arith.constant 0 : index
//   CHECK-DAG:   %[[C5:.*]] = arith.constant 5.0
//       CHECK:   %[[VEC0:.*]] = call @make_vector() : () -> tensor<12x13xf32>
//       CHECK:   %[[READ:.*]] = vector.transfer_read %[[ARG0]][%[[C0]], %[[C0]]], %[[C5]] : tensor<5x6xf32>, vector<7x9xf32>
//       CHECK:   %[[WRITE:.*]] = vector.transfer_write %[[READ]], %[[VEC0]][%[[C0]], %[[C0]]] {in_bounds = [true, true]} : vector<7x9xf32>, tensor<12x13xf32>
//       CHECK:   return %[[WRITE]]
func @pad_and_insert_slice_source(
    %arg0: tensor<5x6xf32>) -> tensor<12x13xf32> {
  %c0 = arith.constant 0 : index
  %c5 = arith.constant 5.0 : f32
  %0 = linalg.pad_tensor %arg0 low[0, 0] high[2, 3] {
    ^bb0(%arg2: index, %arg3: index):
      linalg.yield %c5 : f32
  } : tensor<5x6xf32> to tensor<7x9xf32>
  %1 = call @make_vector() : () -> tensor<12x13xf32>
  %r = tensor.insert_slice %0 into %1[0, 0][7, 9][1, 1] : tensor<7x9xf32> into tensor<12x13xf32>
  return %r : tensor<12x13xf32>
}

// -----

func private @make_vector() -> tensor<12x13xf32>

// CHECK-LABEL: func @pad_and_insert_slice_dest
// Check the insert slice is not rewritten if the padded result is used by the destination operand.
//       CHECK:   %[[T1:.*]] = call @make_vector() : () -> tensor<12x13xf32>
//       CHECK:   = tensor.insert_slice %[[T1]] into
func @pad_and_insert_slice_dest(
    %arg0: tensor<1x5x6xf32>) -> tensor<1x12x13xf32> {
  %c5 = arith.constant 5.0 : f32
  %0 = linalg.pad_tensor %arg0 low[0, 0, 0] high[0, 7, 7] {
    ^bb0(%arg2: index, %arg3: index, %arg4: index):
      linalg.yield %c5 : f32
  } : tensor<1x5x6xf32> to tensor<1x12x13xf32>
  %1 = call @make_vector() : () -> tensor<12x13xf32>
  %r = tensor.insert_slice %1 into %0[0, 0, 0][1, 12, 13][1, 1, 1] : tensor<12x13xf32> into tensor<1x12x13xf32>
  return %r : tensor<1x12x13xf32>
}

// -----

// CHECK-LABEL: func @pad_tensor_non_const_pad_value
//  CHECK-SAME:     %[[ARG0:.*]]: tensor<5x6xf32>
//   CHECK-NOT:   linalg.pad_tensor
//   CHECK-DAG:   %[[C0:.*]] = arith.constant 0 : index
//   CHECK-DAG:   %[[C3:.*]] = arith.constant 3 : index
//   CHECK-DAG:   %[[C4:.*]] = arith.constant 4 : index
//       CHECK:   %[[FILL:.*]] = tensor.generate
//       CHECK:     %[[RES:.*]] = arith.mulf
//       CHECK:     tensor.yield %[[RES]] : f32
//       CHECK:   %[[READ:.*]] = vector.transfer_read %[[ARG0]][%[[C0]], %[[C0]]], %{{.*}} {in_bounds = [true, true]} : tensor<5x6xf32>, vector<5x6xf32>
//       CHECK:   %[[WRITE:.*]] = vector.transfer_write %[[READ]], %[[FILL]][%[[C3]], %[[C4]]] {in_bounds = [true, true]} : vector<5x6xf32>, tensor<12x13xf32>
//       CHECK:   return %[[WRITE]]
func @pad_tensor_non_const_pad_value(%arg0: tensor<5x6xf32>) -> tensor<12x13xf32> {
  %c0 = arith.constant 0 : index
  %c5 = arith.constant 5.0 : f32
  %0 = linalg.pad_tensor %arg0 low[3, 4] high[4, 3] {
    ^bb0(%arg1: index, %arg2: index):
      %i1 = arith.index_cast %arg1 : index to i32
      %i2 = arith.index_cast %arg2 : index to i32
      %f1 = arith.sitofp %i1 : i32 to f32
      %f2 = arith.sitofp %i2 : i32 to f32
      %m = arith.mulf %f1, %f2 : f32
      linalg.yield %m : f32
  } : tensor<5x6xf32> to tensor<12x13xf32>
  return %0 : tensor<12x13xf32>
}

// -----

// CHECK-LABEL: func @sum_exp
func @sum_exp(%input: tensor<4x16x8xf32>, %output: tensor<4x16xf32>)
  -> tensor<4x16xf32>
{
  // CHECK: vector.transfer_read {{.*}} : tensor<4x16x8xf32>, vector<4x16x8xf32>
  // CHECK: vector.transfer_read {{.*}} {in_bounds = [true, true]} : tensor<4x16xf32>, vector<4x16xf32>
  // CHECK: math.exp {{.*}} : vector<4x16x8xf32>
  // CHECK: vector.multi_reduction <add>, %{{.*}} [2] : vector<4x16x8xf32> to vector<4x16xf32>
  // CHECK: addf {{.*}} : vector<4x16xf32>
  // CHECK: vector.transfer_write {{.*}} : vector<4x16xf32>, tensor<4x16xf32>
  // CHECK: return {{.*}} : tensor<4x16xf32>
  %0 = linalg.generic {
      indexing_maps = [
        affine_map<(d0, d1, d2) -> (d0, d1, d2)>,
        affine_map<(d0, d1, d2) -> (d0, d1)>
      ],
      iterator_types = ["parallel", "parallel", "reduction"]
    } ins(%input : tensor<4x16x8xf32>) outs(%output : tensor<4x16xf32>) {
    ^bb0(%arg0: f32, %arg1: f32):  // no predecessors
      %1 = math.exp %arg0 : f32
      %2 = arith.addf %1, %arg1 : f32
      linalg.yield %2 : f32
    } -> tensor<4x16xf32>
  return %0 : tensor<4x16xf32>
}

// -----

// CHECK-DAG: #[[$M1:.*]] =  affine_map<(d0, d1) -> (d1, d0, 0, 0)>
// CHECK-DAG: #[[$M2:.*]] =  affine_map<(d0, d1) -> (0, 0, d1, d0)>
// CHECK-DAG: #[[$M3:.*]] =  affine_map<(d0, d1) -> (d1, d0)>

// CHECK-LABEL: func @sum_exp_2
func @sum_exp_2(%input: tensor<3x2xf32>, %input_2: tensor<5x4xf32>, %output: tensor<5x2xf32>)
  -> tensor<5x2xf32>
{
  // CHECK: vector.transfer_read {{.*}} {in_bounds = [true, true, true, true], permutation_map = #[[$M1]]} : tensor<3x2xf32>, vector<2x3x4x5xf32>
  // CHECK: vector.transfer_read {{.*}} {in_bounds = [true, true, true, true], permutation_map = #[[$M2]]} : tensor<5x4xf32>, vector<2x3x4x5xf32>
  // CHECK: vector.transfer_read {{.*}} {in_bounds = [true, true], permutation_map = #[[$M3]]} : tensor<5x2xf32>, vector<2x5xf32>
  // CHECK: math.exp {{.*}} : vector<2x3x4x5xf32>
  // CHECK: math.exp {{.*}} : vector<2x3x4x5xf32>
  // CHECK: addf {{.*}} : vector<2x3x4x5xf32>
  // CHECK: vector.multi_reduction <add>, {{.*}}  [1, 2] : vector<2x3x4x5xf32> to vector<2x5xf32>
  // CHECK: addf {{.*}} : vector<2x5xf32>
  // CHECK: vector.transfer_write {{.*}} {in_bounds = [true, true], permutation_map = #[[$M3]]} : vector<2x5xf32>, tensor<5x2xf32>
  // CHECK: return {{.*}} : tensor<5x2xf32>
  %0 = linalg.generic {
      indexing_maps = [
        affine_map<(d0, d1, d2, d3) -> (d1, d0)>,
        affine_map<(d0, d1, d2, d3) -> (d3, d2)>,
        affine_map<(d0, d1, d2, d3) -> (d3, d0)>
      ],
      iterator_types = ["parallel", "reduction", "reduction", "parallel"]
    } ins(%input, %input_2 : tensor<3x2xf32>, tensor<5x4xf32>) outs(%output : tensor<5x2xf32>) {
    ^bb0(%arg0: f32, %arg1: f32, %arg2: f32):  // no predecessors
      %1 = math.exp %arg0 : f32
      %2 = math.exp %arg1 : f32
      %3 = arith.addf %1, %2 : f32
      %4 = arith.addf %3, %arg2 : f32
      linalg.yield %4 : f32
    } -> tensor<5x2xf32>
  return %0 : tensor<5x2xf32>
}

// -----

// CHECK-LABEL:   func @red_max_2d(
func @red_max_2d(%arg0: tensor<4x4xf32>) -> tensor<4xf32> {
  // CHECK: %[[CMINF:.+]] = arith.constant dense<-3.402820e+38> : vector<4xf32>
  // CHECK: linalg.init_tensor [4] : tensor<4xf32>
  // CHECK: vector.transfer_write {{.*}} : vector<4xf32>, tensor<4xf32>
  // CHECK: %[[R:.+]] = vector.multi_reduction <maxf>, {{.*}} [1] : vector<4x4xf32> to vector<4xf32>
  // CHECK: maxf %[[R]], %[[CMINF]] : vector<4xf32>
  // CHECK: vector.transfer_write {{.*}} : vector<4xf32>, tensor<4xf32>
  %ident = arith.constant -3.40282e+38 : f32
  %init = linalg.init_tensor [4] : tensor<4xf32>
  %fill = linalg.fill(%ident, %init) : f32, tensor<4xf32> -> tensor<4xf32>
  %red = linalg.generic {indexing_maps = [affine_map<(d0, d1) -> (d0, d1)>,
                                          affine_map<(d0, d1) -> (d0)>],
                         iterator_types = ["parallel", "reduction"]}
                         ins(%arg0 : tensor<4x4xf32>) outs(%fill : tensor<4xf32>) {
  ^bb0(%in0: f32, %out0: f32):  // no predecessors
    %max = arith.maxf %in0, %out0 : f32
    linalg.yield %max : f32
  } -> tensor<4xf32>
  return %red : tensor<4xf32>
}

// -----

// CHECK-LABEL:   func @red_min_2d(
func @red_min_2d(%arg0: tensor<4x4xf32>) -> tensor<4xf32> {
  // CHECK: %[[CMAXF:.+]] = arith.constant dense<3.402820e+38> : vector<4xf32>
  // CHECK: linalg.init_tensor [4] : tensor<4xf32>
  // CHECK: vector.transfer_write {{.*}} : vector<4xf32>, tensor<4xf32>
  // CHECK: vector.transfer_read {{.*}} : tensor<4x4xf32>, vector<4x4xf32>
  // CHECK: %[[R:.+]] = vector.multi_reduction <minf>, {{.*}} [1] : vector<4x4xf32> to vector<4xf32>
  // CHECK: arith.minf %[[R]], %[[CMAXF]] : vector<4xf32>
  // CHECK: vector.transfer_write {{.*}} : vector<4xf32>, tensor<4xf32>
  %maxf32 = arith.constant 3.40282e+38 : f32
  %init = linalg.init_tensor [4] : tensor<4xf32>
  %fill = linalg.fill(%maxf32, %init) : f32, tensor<4xf32> -> tensor<4xf32>
  %red = linalg.generic {indexing_maps = [affine_map<(d0, d1) -> (d0, d1)>,
                                          affine_map<(d0, d1) -> (d0)>],
                         iterator_types = ["parallel", "reduction"]}
                         ins(%arg0 : tensor<4x4xf32>) outs(%fill : tensor<4xf32>) {
  ^bb0(%in0: f32, %out0: f32):  // no predecessors
    %min = arith.minf %out0, %in0 : f32
    linalg.yield %min : f32
  } -> tensor<4xf32>
  return %red : tensor<4xf32>
}

// -----

// CHECK-LABEL:   func @red_mul_2d(
func @red_mul_2d(%arg0: tensor<4x4xf32>) -> tensor<4xf32> {
  // CHECK: linalg.init_tensor [4] : tensor<4xf32>
  // CHECK: vector.transfer_write {{.*}} : vector<4xf32>, tensor<4xf32>
  // CHECK: vector.transfer_read {{.*}} : tensor<4x4xf32>, vector<4x4xf32>
  // CHECK: vector.multi_reduction <mul>, {{.*}} [1] : vector<4x4xf32> to vector<4xf32>
  // CHECK: mulf {{.*}} : vector<4xf32>
  // CHECK: vector.transfer_write {{.*}} : vector<4xf32>, tensor<4xf32>
  %ident = arith.constant 1.0 : f32
  %init = linalg.init_tensor [4] : tensor<4xf32>
  %fill = linalg.fill(%ident, %init) : f32, tensor<4xf32> -> tensor<4xf32>
  %red = linalg.generic {indexing_maps = [affine_map<(d0, d1) -> (d0, d1)>,
                                          affine_map<(d0, d1) -> (d0)>],
                         iterator_types = ["parallel", "reduction"]}
                         ins(%arg0 : tensor<4x4xf32>) outs(%fill : tensor<4xf32>) {
  ^bb0(%in0: f32, %out0: f32):  // no predecessors
    %mul = arith.mulf %in0, %out0 : f32
    linalg.yield %mul : f32
  } -> tensor<4xf32>
  return %red : tensor<4xf32>
}

// -----

// CHECK-LABEL:   func @red_or_2d(
func @red_or_2d(%arg0: tensor<4x4xi1>) -> tensor<4xi1> {
  // CHECK: linalg.init_tensor [4] : tensor<4xi1>
  // CHECK: vector.transfer_write {{.*}} : vector<4xi1>, tensor<4xi1>
  // CHECK: vector.transfer_read {{.*}} : tensor<4x4xi1>, vector<4x4xi1>
  // CHECK: vector.multi_reduction <or>, {{.*}} [1] : vector<4x4xi1> to vector<4xi1>
  // CHECK: vector.transfer_write {{.*}} : vector<4xi1>, tensor<4xi1>
  %ident = arith.constant false
  %init = linalg.init_tensor [4] : tensor<4xi1>
  %fill = linalg.fill(%ident, %init) : i1, tensor<4xi1> -> tensor<4xi1>
  %red = linalg.generic {indexing_maps = [affine_map<(d0, d1) -> (d0, d1)>,
                                          affine_map<(d0, d1) -> (d0)>],
                         iterator_types = ["parallel", "reduction"]}
                         ins(%arg0 : tensor<4x4xi1>) outs(%fill : tensor<4xi1>) {
  ^bb0(%in0: i1, %out0: i1):  // no predecessors
    %or = arith.ori %in0, %out0 : i1
    linalg.yield %or : i1
  } -> tensor<4xi1>
  return %red : tensor<4xi1>
}

// -----

// CHECK-LABEL:   func @red_and_2d(
func @red_and_2d(%arg0: tensor<4x4xi1>) -> tensor<4xi1> {
  // CHECK: linalg.init_tensor [4] : tensor<4xi1>
  // CHECK: vector.transfer_write {{.*}} : vector<4xi1>, tensor<4xi1>
  // CHECK: vector.transfer_read {{.*}} : tensor<4x4xi1>, vector<4x4xi1>
  // CHECK: vector.multi_reduction <and>, {{.*}} [1] : vector<4x4xi1> to vector<4xi1>
  // CHECK: vector.transfer_write {{.*}} : vector<4xi1>, tensor<4xi1>
  %ident = arith.constant true
  %init = linalg.init_tensor [4] : tensor<4xi1>
  %fill = linalg.fill(%ident, %init) : i1, tensor<4xi1> -> tensor<4xi1>
  %red = linalg.generic {indexing_maps = [affine_map<(d0, d1) -> (d0, d1)>,
                                          affine_map<(d0, d1) -> (d0)>],
                         iterator_types = ["parallel", "reduction"]}
                         ins(%arg0 : tensor<4x4xi1>) outs(%fill : tensor<4xi1>) {
  ^bb0(%in0: i1, %out0: i1):  // no predecessors
    %and = arith.andi %in0, %out0 : i1
    linalg.yield %and : i1
  } -> tensor<4xi1>
  return %red : tensor<4xi1>
}

// -----

// CHECK-LABEL:   func @red_xor_2d(
func @red_xor_2d(%arg0: tensor<4x4xi1>) -> tensor<4xi1> {
  // CHECK: linalg.init_tensor [4] : tensor<4xi1>
  // CHECK: vector.transfer_write {{.*}} : vector<4xi1>, tensor<4xi1>
  // CHECK: vector.transfer_read {{.*}} : tensor<4x4xi1>, vector<4x4xi1>
  // CHECK: vector.multi_reduction <xor>, {{.*}} [1] : vector<4x4xi1> to vector<4xi1>
  // CHECK: vector.transfer_write {{.*}} : vector<4xi1>, tensor<4xi1>
  %ident = arith.constant false
  %init = linalg.init_tensor [4] : tensor<4xi1>
  %fill = linalg.fill(%ident, %init) : i1, tensor<4xi1> -> tensor<4xi1>
  %red = linalg.generic {indexing_maps = [affine_map<(d0, d1) -> (d0, d1)>,
                                          affine_map<(d0, d1) -> (d0)>],
                         iterator_types = ["parallel", "reduction"]}
                         ins(%arg0 : tensor<4x4xi1>) outs(%fill : tensor<4xi1>) {
  ^bb0(%in0: i1, %out0: i1):  // no predecessors
    %xor = arith.xori %in0, %out0 : i1
    linalg.yield %xor : i1
  } -> tensor<4xi1>
  return %red : tensor<4xi1>
}

// -----

// CHECK-DAG: #[[$M5:.*]] = affine_map<(d0, d1) -> (d0, 0)>

// CHECK-LABEL:   func @explicit_broadcast(
func @explicit_broadcast(%arg0: tensor<4x4xf32>, %arg1: tensor<4x1xf32>) -> tensor<4x4xf32> {
  // CHECK: vector.transfer_read {{.*}} {in_bounds = [true, true]} : tensor<4x4xf32>, vector<4x4xf32>
  // CHECK: vector.transfer_read {{.*}} {in_bounds = [true, true], permutation_map = #[[$M5]]} : tensor<4x1xf32>, vector<4x4xf32>
  // CHECK: subf {{.*}} : vector<4x4xf32>
  // CHECK: vector.transfer_write {{.*}} {in_bounds = [true, true]} : vector<4x4xf32>, tensor<4x4xf32>
  %c0 = arith.constant 0.0 : f32
  %init = linalg.init_tensor [4, 4] : tensor<4x4xf32>
  %fill = linalg.fill(%c0, %init) : f32, tensor<4x4xf32> -> tensor<4x4xf32>
  %red = linalg.generic {indexing_maps = [affine_map<(d0, d1) -> (d0, d1)>,
                                          affine_map<(d0, d1) -> (d0, 0)>,
                                          affine_map<(d0, d1) -> (d0, d1)>],
   iterator_types = ["parallel", "parallel"]}
   ins(%arg0, %arg1 : tensor<4x4xf32>, tensor<4x1xf32>)
   outs(%fill : tensor<4x4xf32>) {
    ^bb0(%arg7: f32, %arg8: f32, %arg9: f32):
      %40 = arith.subf %arg7, %arg8 : f32
      linalg.yield %40 : f32
    } -> tensor<4x4xf32>
  return %red : tensor<4x4xf32>
}

// -----

// CHECK-DAG: #[[$M6:.*]] = affine_map<(d0, d1) -> (d0, 0)>

// CHECK-LABEL:   func @fused_broadcast_red_2d
func @fused_broadcast_red_2d(%arg0: tensor<4x4xf32>, %arg1: tensor<4x1xf32>) -> tensor<4xf32> {
  // CHECK: vector.transfer_read {{.*}} {in_bounds = [true, true]} : tensor<4x4xf32>, vector<4x4xf32>
  // CHECK: vector.transfer_read {{.*}} {in_bounds = [true, true], permutation_map = #[[$M6]]} : tensor<4x1xf32>, vector<4x4xf32>
  // CHECK: subf {{.*}} : vector<4x4xf32>
  // CHECK: math.exp {{.*}} : vector<4x4xf32>
  // CHECK: vector.multi_reduction <add>, {{.*}} : vector<4x4xf32> to vector<4xf32>
  // CHECK: addf {{.*}} : vector<4xf32>
  // CHECK: vector.transfer_write {{.*}} {in_bounds = [true]} : vector<4xf32>, tensor<4xf32>
  %c0 = arith.constant 0.0 : f32
  %init = linalg.init_tensor [4] : tensor<4xf32>
  %fill = linalg.fill(%c0, %init) : f32, tensor<4xf32> -> tensor<4xf32>
  %red = linalg.generic {indexing_maps = [affine_map<(d0, d1) -> (d0, d1)>,
                                          affine_map<(d0, d1) -> (d0, 0)>,
                                          affine_map<(d0, d1) -> (d0)>],
   iterator_types = ["parallel", "reduction"]}
   ins(%arg0, %arg1 : tensor<4x4xf32>, tensor<4x1xf32>)
   outs(%fill : tensor<4xf32>) {
    ^bb0(%arg7: f32, %arg8: f32, %arg9: f32):
      %40 = arith.subf %arg7, %arg8 : f32
      %41 = math.exp %40 : f32
      %42 = arith.addf %41, %arg9 : f32
      linalg.yield %42 : f32
    } -> tensor<4xf32>
  return %red : tensor<4xf32>
}

// -----

//  CHECK-LABEL: func @reduce_1d(
//   CHECK-SAME:   %[[A:.*]]: tensor<32xf32>
func @reduce_1d(%arg0: tensor<32xf32>) -> tensor<f32> {
  //  CHECK-DAG: %[[vF0:.*]] = arith.constant dense<0.000000e+00> : vector<f32>
  //  CHECK-DAG: %[[F0:.*]] = arith.constant 0.000000e+00 : f32
  //  CHECK-DAG: %[[C0:.*]] = arith.constant 0 : index
  %f0 = arith.constant 0.000000e+00 : f32

  //      CHECK: %[[init:.*]] = linalg.init_tensor [] : tensor<f32>
  %0 = linalg.init_tensor [] : tensor<f32>

  //      CHECK: %[[f:.*]] = vector.transfer_write %[[vF0]], %[[init]][]
  // CHECK-SAME:   : vector<f32>, tensor<f32>
  %1 = linalg.fill(%f0, %0) : f32, tensor<f32> -> tensor<f32>
  //      CHECK: %[[r:.*]] = vector.transfer_read %[[A]][%[[C0]]]
  // CHECK-SAME:   : tensor<32xf32>, vector<32xf32>
  //      CHECK: %[[f0:.*]] = vector.extractelement %[[vF0]][] : vector<f32>
  //      CHECK: %[[red:.*]] = vector.multi_reduction <add>, %[[r]] [0]
  // CHECK-SAME:   : vector<32xf32> to f32
  //      CHECK: %[[a:.*]] = arith.addf %[[red]], %[[f0]] : f32
  //      CHECK: %[[red_v1:.*]] = vector.broadcast %[[a]] : f32 to vector<f32>
  //      CHECK: %[[res:.*]] = vector.transfer_write %[[red_v1]], %[[f]][]
  // CHECK-SAME:   : vector<f32>, tensor<f32>
  %2 = linalg.generic {
         indexing_maps = [affine_map<(d0) -> (d0)>,
                          affine_map<(d0) -> ()>],
         iterator_types = ["reduction"]}
         ins(%arg0 : tensor<32xf32>)
         outs(%1 : tensor<f32>) {
    ^bb0(%a: f32, %b: f32):  // no predecessors
      %3 = arith.addf %a, %b : f32
      linalg.yield %3 : f32
    } -> tensor<f32>

  return %2 : tensor<f32>
>>>>>>> 2ab1d525
}<|MERGE_RESOLUTION|>--- conflicted
+++ resolved
@@ -64,20 +64,6 @@
   iterator_types = ["parallel", "parallel", "reduction"]
 }
 
-<<<<<<< HEAD
-// CHECK-DAG: #[[$mk:.*]] = affine_map<(d0, d1, d2) -> (d0, d2)>
-// CHECK-DAG: #[[$kn:.*]] = affine_map<(d0, d1, d2) -> (d2, d1)>
-// CHECK-DAG: #[[$mn:.*]] = affine_map<(d0, d1, d2) -> (d0, d1)>
-
-// CHECK-LABEL: func @vectorization_test
-func @vectorization_test(%A: memref<8x16xf32>, %B: memref<16x32xf32>,
-                         %C: memref<8x32xf32>) {
-  //       CHECK: vector.transfer_read %{{.*}} : memref<8x16xf32>, vector<8x16xf32>
-  //       CHECK: vector.transfer_read %{{.*}} : memref<16x32xf32>, vector<16x32xf32>
-  //       CHECK: vector.transfer_read %{{.*}} : memref<8x32xf32>, vector<8x32xf32>
-  //       CHECK: vector.contract {indexing_maps = [#[[$mk]], #[[$kn]], #[[$mn]]]
-  //  CHECK-SAME:   vector<8x16xf32>, vector<16x32xf32> into vector<8x32xf32>
-=======
 // CHECK-LABEL: func @vectorization_test
 func @vectorization_test(%A: memref<8x16xf32>, %B: memref<16x32xf32>,
                          %C: memref<8x32xf32>) {
@@ -87,7 +73,6 @@
   //       CHECK: %[[MUL:.*]] = arith.mulf %{{.*}}, %{{.*}} : vector<8x32x16xf32>
   //       CHECK: %[[R:.*]] = vector.multi_reduction <add>, %[[MUL]] [2] : vector<8x32x16xf32> to vector<8x32xf32>
   //       CHECK: arith.addf %[[R]], %{{.*}} : vector<8x32xf32>
->>>>>>> 2ab1d525
   //       CHECK: vector.transfer_write %{{.*}}, %{{.*}} : vector<8x32xf32>, memref<8x32xf32>
   linalg.generic #matmul_trait
     ins(%A, %B : memref<8x16xf32>, memref<16x32xf32>)
@@ -102,8 +87,6 @@
 
 // -----
 
-<<<<<<< HEAD
-=======
 #matmul_transpose_out_trait = {
   args_in = 2,
   args_out = 1,
@@ -138,7 +121,6 @@
 
 // -----
 
->>>>>>> 2ab1d525
 #matmul_trait = {
   args_in = 2,
   args_out = 1,
@@ -150,20 +132,6 @@
   iterator_types = ["parallel", "parallel", "reduction"]
 }
 
-<<<<<<< HEAD
-// CHECK-DAG: #[[$mk:.*]] = affine_map<(d0, d1, d2) -> (d0, d2)>
-// CHECK-DAG: #[[$kn:.*]] = affine_map<(d0, d1, d2) -> (d2, d1)>
-// CHECK-DAG: #[[$mn:.*]] = affine_map<(d0, d1, d2) -> (d0, d1)>
-
-// CHECK-LABEL: func @vectorization_test_integer
-func @vectorization_test_integer(%A: memref<8x16xi32>, %B: memref<16x32xi32>,
-                                 %C: memref<8x32xi32>) {
-  //       CHECK: vector.transfer_read %{{.*}} : memref<8x16xi32>, vector<8x16xi32>
-  //       CHECK: vector.transfer_read %{{.*}} : memref<16x32xi32>, vector<16x32xi32>
-  //       CHECK: vector.transfer_read %{{.*}} : memref<8x32xi32>, vector<8x32xi32>
-  //       CHECK: vector.contract {indexing_maps = [#[[$mk]], #[[$kn]], #[[$mn]]],
-  //  CHECK-SAME:   vector<8x16xi32>, vector<16x32xi32> into vector<8x32xi32>
-=======
 // CHECK-LABEL: func @vectorization_test_integer
 func @vectorization_test_integer(%A: memref<8x16xi32>, %B: memref<16x32xi32>,
                                  %C: memref<8x32xi32>) {
@@ -174,7 +142,6 @@
   //       CHECK: %[[R:.*]] = vector.multi_reduction <add>, %[[MUL]] [2] : vector<8x32x16xi32> to vector<8x32xi32>
   //       CHECK: arith.addi %[[R]], %{{.*}} : vector<8x32xi32>
 
->>>>>>> 2ab1d525
   //       CHECK: vector.transfer_write %{{.*}}, %{{.*}} : vector<8x32xi32>, memref<8x32xi32>
   linalg.generic #matmul_trait
     ins(%A, %B : memref<8x16xi32>, memref<16x32xi32>)
@@ -192,14 +159,9 @@
 // CHECK-LABEL: func @vectorization_test_2
 func @vectorization_test_2(%A: memref<8x16xf32>, %B: memref<16x32xf32>,
                          %C: memref<8x32xf32>) {
-<<<<<<< HEAD
-  //       CHECK: vector.contract {{.*}} :
-  //                vector<8x16xf32>, vector<16x32xf32> into vector<8x32xf32>
-=======
   //       CHECK: arith.mulf %{{.*}}, %{{.*}} : vector<8x32x16xf32>
   //       CHECK: vector.multi_reduction <add>, %{{.*}} [2] : vector<8x32x16xf32> to vector<8x32xf32>
   //       CHECK: arith.addf %{{.*}}, %{{.*}} : vector<8x32xf32>
->>>>>>> 2ab1d525
   linalg.matmul
     ins(%A, %B: memref<8x16xf32>, memref<16x32xf32>)
    outs(%C: memref<8x32xf32>)
@@ -208,15 +170,6 @@
 
 // -----
 
-<<<<<<< HEAD
-// CHECK-LABEL: func @test_vectorize_fill
-func @test_vectorize_fill(%A : memref<8x16xf32>, %arg0 : f32) {
-  //       CHECK: %[[V:.*]] = vector.broadcast {{.*}} : f32 to vector<8x16xf32>
-  //       CHECK: vector.transfer_write %[[V]], {{.*}} : vector<8x16xf32>, memref<8x16xf32>
-  linalg.fill(%A, %arg0) :  memref<8x16xf32>, f32
-  return
-}
-=======
 // CHECK-LABEL: func @test_vectorize_scalar_input
 func @test_vectorize_scalar_input(%A : memref<8x16xf32>, %arg0 : f32) {
   //       CHECK: %[[V:.*]] = vector.broadcast {{.*}} : f32 to vector<8x16xf32>
@@ -241,22 +194,15 @@
   linalg.fill(%arg0, %A) : f32, memref<8x16xf32>
   return
 }
->>>>>>> 2ab1d525
 
 // -----
 
 // CHECK-LABEL: func @test_vectorize_fill
 func @test_vectorize_fill_scalar(%A : memref<f32>, %arg0 : f32) {
-<<<<<<< HEAD
-  //  CHECK-SAME: (%[[M:.*]]: memref<f32>, %[[V:.*]]: f32)
-  //       CHECK:   store %[[V]], %[[M]][] : memref<f32>
-  linalg.fill(%A, %arg0) :  memref<f32>, f32
-=======
   // CHECK-SAME: (%[[M:.*]]: memref<f32>, %[[val:.*]]: f32)
   //      CHECK:   %[[VEC:.*]] = vector.broadcast %[[val]] : f32 to vector<f32>
   //      CHECK:   vector.transfer_write %[[VEC]], %[[M]][] : vector<f32>, memref<f32>
   linalg.fill(%arg0, %A) : f32, memref<f32>
->>>>>>> 2ab1d525
   return
 }
 
@@ -274,24 +220,17 @@
 
 // CHECK-LABEL: func @test_vectorize_copy_scalar
 func @test_vectorize_copy_scalar(%A : memref<f32>, %B : memref<f32>) {
-<<<<<<< HEAD
-  //       CHECK: %[[V:.*]] = load {{.*}} : memref<f32>
-  //       CHECK: store %[[V]], {{.*}} : memref<f32>
-=======
   //  CHECK-SAME: (%[[A:.*]]: memref<f32>, %[[B:.*]]: memref<f32>)
   //       CHECK:   %[[V:.*]] = vector.transfer_read %[[A]][]{{.*}} : memref<f32>, vector<f32>
   //       CHECK:   %[[val:.*]] = vector.extractelement %[[V]][] : vector<f32>
   //       CHECK:   %[[VV:.*]] = vector.broadcast %[[val]] : f32 to vector<f32>
   //       CHECK:   vector.transfer_write %[[VV]], %[[B]][] : vector<f32>, memref<f32>
->>>>>>> 2ab1d525
   linalg.copy(%A, %B) :  memref<f32>, memref<f32>
   return
 }
 
 // -----
 
-<<<<<<< HEAD
-=======
 // CHECK-LABEL: func @test_vectorize_trailing_index
   //  CHECK-SAME: (%[[ARG0:.*]]: memref<1x2x4x8xindex>)
 func @test_vectorize_trailing_index(%arg0: memref<1x2x4x8xindex>) {
@@ -335,24 +274,16 @@
 
 // -----
 
->>>>>>> 2ab1d525
 // CHECK-LABEL: func @generic_vectorize
   //  CHECK-SAME: (%[[ARG0:.*]]: memref<4x256xf32>, %[[ARG1:.*]]: memref<4x256xf32>,
   //  CHECK-SAME:  %[[ARG2:.*]]: memref<256xf32>, %[[ARG3:.*]]: f32)
 func @generic_vectorize(%arg0: memref<4x256xf32>,
                         %arg1: memref<4x256xf32>,
                         %arg2: memref<256xf32>, %i: f32) {
-<<<<<<< HEAD
-  //   CHECK-DAG:   %[[CST0:.*]] = constant dense<2.000000e+00> : vector<4x256xf32>
-  //   CHECK-DAG:   %[[CST1:.*]] = constant dense<1.000000e+00> : vector<4x256xf32>
-  //   CHECK-DAG:   %[[C0:.*]] = constant 0 : index
-  %c1_f32 = constant 1.0 : f32
-=======
   //   CHECK-DAG:   %[[CST0:.*]] = arith.constant dense<2.000000e+00> : vector<4x256xf32>
   //   CHECK-DAG:   %[[CST1:.*]] = arith.constant dense<1.000000e+00> : vector<4x256xf32>
   //   CHECK-DAG:   %[[C0:.*]] = arith.constant 0 : index
   %c1_f32 = arith.constant 1.0 : f32
->>>>>>> 2ab1d525
   linalg.generic {
     args_in = 0 : i64,
     args_out = 10 : i64,
@@ -378,30 +309,11 @@
     memref<4x256xf32>, memref<4x256xf32>) {
   ^bb0(%arg3 : f32, %arg4 : f32, %arg5: f32, %arg6: f32, %arg7: f32, %arg8: f32,
   //       CHECK:   %[[V2:.*]] = vector.transfer_read %[[ARG1]][%[[C0]], %[[C0]]], {{.*}} : memref<4x256xf32>, vector<4x256xf32>
-<<<<<<< HEAD
-  //       CHECK:   %[[V0:.*]] = vector.transfer_read %[[ARG2]][%[[C0]]], {{.*}} : memref<256xf32>, vector<256xf32>
-=======
   //       CHECK:   %[[V0:.*]] = vector.transfer_read %[[ARG2]][%[[C0]]], {{.*}} : memref<256xf32>, vector<4x256xf32>
->>>>>>> 2ab1d525
   //       CHECK:   %[[V3:.*]] = vector.transfer_read %[[ARG0]][%[[C0]], %[[C0]]], {{.*}} : memref<4x256xf32>, vector<4x256xf32>
   //       CHECK:   %[[V1:.*]] = vector.transfer_read %[[ARG0]][%[[C0]], %[[C0]]], {{.*}} : memref<4x256xf32>, vector<4x256xf32>
     %arg9 : f32, %arg10 : f32, %arg11 : f32, %arg12 : f32, %arg13 : f32,
     %arg14 : f32):
-<<<<<<< HEAD
-  //       CHECK:   %[[V0B:.*]] = vector.broadcast %[[V0]] : vector<256xf32> to vector<4x256xf32>
-  //       CHECK:   %[[ADD:.*]] = addf %[[V0B]], %[[V1]] : vector<4x256xf32>
-    %6 = addf %arg4, %arg6 : f32
-  //       CHECK:   %[[CMP:.*]] = cmpf ogt, %[[V2]], %[[V1]] : vector<4x256xf32>
-    %7 = cmpf ogt, %arg3, %arg6 : f32
-  //       CHECK:   %[[ARG3B:.*]] = vector.broadcast %[[ARG3]] : f32 to vector<4x256xf32>
-    %8 = constant 2.0 : f32
-  //       CHECK:   %[[DIV:.*]] = divf %[[V3]], %[[ARG3B]] : vector<4x256xf32>
-    %9 = divf %arg5, %i : f32
-  //       CHECK:   %[[EXP:.*]] = math.exp2 %[[V3]] : vector<4x256xf32>
-    %10 = math.exp2 %arg5 : f32
-  //       CHECK:   %[[MUL:.*]] = mulf %[[V3]], %[[CST0]] : vector<4x256xf32>
-    %11 = mulf %arg5, %8 : f32
-=======
   //       CHECK:   %[[ADD:.*]] = arith.addf %[[V0]], %[[V1]] : vector<4x256xf32>
     %6 = arith.addf %arg4, %arg6 : f32
   //       CHECK:   %[[CMP:.*]] = arith.cmpf ogt, %[[V2]], %[[V1]] : vector<4x256xf32>
@@ -414,19 +326,12 @@
     %10 = math.exp2 %arg5 : f32
   //       CHECK:   %[[MUL:.*]] = arith.mulf %[[V3]], %[[CST0]] : vector<4x256xf32>
     %11 = arith.mulf %arg5, %8 : f32
->>>>>>> 2ab1d525
   //       CHECK:   %[[RSQRT:.*]] = math.rsqrt %[[V3]] : vector<4x256xf32>
     %12 = math.rsqrt %arg5 : f32
   //       CHECK:   %[[SEL:.*]] = select %[[CMP]], %[[V3]], %[[V1]] : vector<4x256xi1>, vector<4x256xf32>
     %13 = select %7, %arg5, %arg6 : f32
-<<<<<<< HEAD
-  //       CHECK:   %[[V0B:.*]] = vector.broadcast %[[V0]] : vector<256xf32> to vector<4x256xf32>
-  //       CHECK:   %[[SUB:.*]] = subf %[[V3]], %[[V0B]] : vector<4x256xf32>
-    %14 = subf %arg5, %arg4 : f32
-=======
   //       CHECK:   %[[SUB:.*]] = arith.subf %[[V3]], %[[V0]] : vector<4x256xf32>
     %14 = arith.subf %arg5, %arg4 : f32
->>>>>>> 2ab1d525
   //       CHECK:   %[[TAN:.*]] = math.tanh %[[V3]] : vector<4x256xf32>
     %15 = math.tanh %arg5 : f32
   //       CHECK:   vector.transfer_write %[[ADD]], %[[ARG0]][%[[C0]], %[[C0]]] {{.*}} : vector<4x256xf32>, memref<4x256xf32>
@@ -445,14 +350,8 @@
   return
 }
 
-<<<<<<< HEAD
-
-// -----
-
-=======
-// -----
-
->>>>>>> 2ab1d525
+// -----
+
 // CHECK-LABEL: func @generic_vectorize_tensor
 //  CHECK-SAME: (%[[ARG0:.*]]: tensor<4x256xf32>, %[[ARG1:.*]]: tensor<4x256xf32>,
 //  CHECK-SAME:  %[[ARG2:.*]]: tensor<256xf32>, %[[ARG3:.*]]: f32)
@@ -486,28 +385,6 @@
   ^bb0(%arg3 : f32, %arg4 : f32, %arg5: f32, %arg6: f32, %arg7: f32, %arg8: f32,
     %arg9 : f32, %arg10 : f32, %arg11 : f32, %arg12 : f32, %arg13 : f32,
     %arg14 : f32):
-<<<<<<< HEAD
-  //   CHECK-DAG:   %[[CST0:.*]] = constant dense<2.000000e+00> : vector<4x256xf32>
-  //   CHECK-DAG:   %[[CST1:.*]] = constant dense<1.000000e+00> : vector<4x256xf32>
-  //   CHECK-DAG:   %[[C0:.*]] = constant 0 : index
-  //       CHECK:   %[[V2:.*]] = vector.transfer_read %[[ARG1]][%[[C0]], %[[C0]]], {{.*}} : tensor<4x256xf32>, vector<4x256xf32>
-  //       CHECK:   %[[V0:.*]] = vector.transfer_read %[[ARG2]][%[[C0]]], {{.*}} : tensor<256xf32>, vector<256xf32>
-  //       CHECK:   %[[V3:.*]] = vector.transfer_read %[[ARG0]][%[[C0]], %[[C0]]], {{.*}} : tensor<4x256xf32>, vector<4x256xf32>
-  //       CHECK:   %[[V1:.*]] = vector.transfer_read %[[ARG0]][%[[C0]], %[[C0]]], {{.*}} : tensor<4x256xf32>, vector<4x256xf32>
-  //       CHECK:   %[[V0B:.*]] = vector.broadcast %[[V0]] : vector<256xf32> to vector<4x256xf32>
-  //       CHECK:   %[[ADD:.*]] = addf %[[V0B]], %[[V1]] : vector<4x256xf32>
-    %6 = addf %arg4, %arg6 : f32
-  //       CHECK:   %[[CMP:.*]] = cmpf ogt, %[[V2]], %[[V1]] : vector<4x256xf32>
-    %7 = cmpf ogt, %arg3, %arg6 : f32
-  //       CHECK:   %[[ARG3B:.*]] = vector.broadcast %[[ARG3]] : f32 to vector<4x256xf32>
-    %8 = constant 2.0 : f32
-  //       CHECK:   %[[DIV:.*]] = divf %[[V3]], %[[ARG3B]] : vector<4x256xf32>
-    %9 = divf %arg5, %i : f32
-  //       CHECK:   %[[EXP:.*]] = math.exp2 %[[V3]] : vector<4x256xf32>
-    %10 = math.exp2 %arg5 : f32
-  //       CHECK:   %[[MUL:.*]] = mulf %[[V3]], %[[CST0]] : vector<4x256xf32>
-    %11 = mulf %arg5, %8 : f32
-=======
   //   CHECK-DAG:   %[[CST0:.*]] = arith.constant dense<2.000000e+00> : vector<4x256xf32>
   //   CHECK-DAG:   %[[CST1:.*]] = arith.constant dense<1.000000e+00> : vector<4x256xf32>
   //   CHECK-DAG:   %[[C0:.*]] = arith.constant 0 : index
@@ -527,19 +404,12 @@
     %10 = math.exp2 %arg5 : f32
   //       CHECK:   %[[MUL:.*]] = arith.mulf %[[V3]], %[[CST0]] : vector<4x256xf32>
     %11 = arith.mulf %arg5, %8 : f32
->>>>>>> 2ab1d525
   //       CHECK:   %[[RSQRT:.*]] = math.rsqrt %[[V3]] : vector<4x256xf32>
     %12 = math.rsqrt %arg5 : f32
   //       CHECK:   %[[SEL:.*]] = select %[[CMP]], %[[V3]], %[[V1]] : vector<4x256xi1>, vector<4x256xf32>
     %13 = select %7, %arg5, %arg6 : f32
-<<<<<<< HEAD
-  //       CHECK:   %[[V0B:.*]] = vector.broadcast %[[V0]] : vector<256xf32> to vector<4x256xf32>
-  //       CHECK:   %[[SUB:.*]] = subf %[[V3]], %[[V0B]] : vector<4x256xf32>
-    %14 = subf %arg5, %arg4 : f32
-=======
   //       CHECK:   %[[SUB:.*]] = arith.subf %[[V3]], %[[V0]] : vector<4x256xf32>
     %14 = arith.subf %arg5, %arg4 : f32
->>>>>>> 2ab1d525
   //       CHECK:   %[[TAN:.*]] = math.tanh %[[V3]] : vector<4x256xf32>
     %15 = math.tanh %arg5 : f32
   //       CHECK:   %[[R0:.*]] = vector.transfer_write %[[ADD]], %[[ARG0]][%[[C0]], %[[C0]]] {{.*}} : vector<4x256xf32>, tensor<4x256xf32>
@@ -556,11 +426,7 @@
       f32, f32, f32, f32, f32, f32, f32, f32
   } -> (tensor<4x256xf32>, tensor<4x256xf32>, tensor<4x256xf32>,
     tensor<4x256xf32>, tensor<4x256xf32>, tensor<4x256xf32>, tensor<4x256xf32>,
-<<<<<<< HEAD
-    tensor<4x256xf32>, tensor<4x256xf32>, tensor<4x256xf32>
-=======
     tensor<4x256xf32>, tensor<4x256xf32>, tensor<4x256xf32>)
->>>>>>> 2ab1d525
   //       CHECK:   return %[[R0]], %[[R1]], %[[R2]], %[[R3]], %[[R4]], %[[R5]], %[[R6]], %[[R7]], %[[R8]], %[[R9]] : tensor<4x256xf32>, tensor<4x256xf32>, tensor<4x256xf32>, tensor<4x256xf32>, tensor<4x256xf32>, tensor<4x256xf32>, tensor<4x256xf32>, tensor<4x256xf32>, tensor<4x256xf32>, tensor<4x256xf32>
   return %r#0, %r#1, %r#2, %r#3, %r#4, %r#5, %r#6, %r#7, %r#8, %r#9:
     tensor<4x256xf32>, tensor<4x256xf32>, tensor<4x256xf32>,
@@ -569,9 +435,6 @@
 }
 
 // -----
-<<<<<<< HEAD
-
-=======
 
 // CHECK-DAG: #[[$MAP0:.*]] = affine_map<(d0, d1) -> (d0, 0, 0, d1)>
 // CHECK-DAG: #[[$MAP1:.*]] = affine_map<(d0) -> (d0, 0, 0, 0)>
@@ -646,26 +509,12 @@
 
 // -----
 
->>>>>>> 2ab1d525
 // CHECK-LABEL: func @matmul_tensors
 //  CHECK-SAME: (%[[ARG0:.*]]: tensor<8x4xf32>, %[[ARG1:.*]]: tensor<4x12xf32>,
 //  CHECK-SAME:  %[[ARG2:.*]]: tensor<8x12xf32>) -> tensor<8x12xf32>
 func @matmul_tensors(
   %arg0: tensor<8x4xf32>, %arg1: tensor<4x12xf32>, %arg2: tensor<8x12xf32>)
     -> tensor<8x12xf32> {
-<<<<<<< HEAD
-  //   CHECK-DAG:   %[[C0:.*]] = constant 0 : index
-  //   CHECK-DAG:   %[[VEC_C0:.*]] = constant dense<0.000000e+00> : vector<8x12xf32>
-  //   CHECK-DAG:   %[[V0:.*]] = vector.transfer_read %[[ARG0]][%[[C0]], %[[C0]]], {{.*}} : tensor<8x4xf32>, vector<8x4xf32>
-  //   CHECK-DAG:   %[[V1:.*]] = vector.transfer_read %[[ARG1]][%[[C0]], %[[C0]]], {{.*}} : tensor<4x12xf32>, vector<4x12xf32>
-  //   CHECK-DAG:   %[[V2:.*]] = vector.transfer_read %[[ARG2]][%[[C0]], %[[C0]]], {{.*}} : tensor<8x12xf32>, vector<8x12xf32>
-  //
-  // linalg contraction lowers to %tmp = vector.contract %a, %b, %c0 followed by addf %c, %tmp.
-  // a later canonicalization fuses the add into vector.contract.
-  //       CHECK:   %[[C:.*]] = vector.contract {{.*}} iterator_types = ["parallel", "parallel", "reduction"], kind = #vector.kind<add>} %[[V0]], %[[V1]], %[[VEC_C0]] : vector<8x4xf32>, vector<4x12xf32> into vector<8x12xf32>
-  //       CHECK:   %[[C2:.*]] = addf %[[V2]], %[[C]] : vector<8x12xf32>
-  //       CHECK:   %[[W:.*]] = vector.transfer_write %[[C2]], %[[ARG2]][%[[C0]], %[[C0]]] {masked = [false, false]} : vector<8x12xf32>, tensor<8x12xf32>
-=======
   //   CHECK-DAG:   %[[C0:.*]] = arith.constant 0 : index
   //   CHECK-DAG:   %[[V0:.*]] = vector.transfer_read %[[ARG0]][%[[C0]], %[[C0]]], {{.*}} : tensor<8x4xf32>, vector<8x12x4xf32>
   //   CHECK-DAG:   %[[V1:.*]] = vector.transfer_read %[[ARG1]][%[[C0]], %[[C0]]], {{.*}} : tensor<4x12xf32>, vector<8x12x4xf32>
@@ -677,7 +526,6 @@
   //       CHECK:   %[[R:.*]] = vector.multi_reduction <add>, %[[MUL]] [2] : vector<8x12x4xf32> to vector<8x12xf32>
   //       CHECK:   %[[ADD:.*]] = arith.addf %[[R]], %[[V2]] : vector<8x12xf32>
   //       CHECK:   %[[W:.*]] = vector.transfer_write %[[ADD]], %[[ARG2]][%[[C0]], %[[C0]]] {in_bounds = [true, true]} : vector<8x12xf32>, tensor<8x12xf32>
->>>>>>> 2ab1d525
   %0 = linalg.matmul  ins(%arg0, %arg1: tensor<8x4xf32>, tensor<4x12xf32>)
                      outs(%arg2: tensor<8x12xf32>)
     -> tensor<8x12xf32>
@@ -687,67 +535,6 @@
 
 // -----
 
-<<<<<<< HEAD
-// CHECK-LABEL: func @matmul_i8_i8_i32
-//  CHECK-SAME:  %[[ARG0:[a-z0-9]+]]: memref<4x6xi8>
-//  CHECK-SAME:  %[[ARG1:[a-z0-9]+]]: memref<6x12xi8>
-//  CHECK-SAME:  %[[ARG2:[a-z0-9]+]]: memref<4x12xi32>
-func @matmul_i8_i8_i32(%a: memref<4x6xi8>, %b: memref<6x12xi8>, %c: memref<4x12xi32>) {
-  //   CHECK-DAG:   %[[C0:.*]] = constant 0 : index
-  //   CHECK-DAG:   %[[VEC_C0:.*]] = constant dense<0> : vector<4x12xi32>
-  //   CHECK-DAG:   %[[V0:.*]] = vector.transfer_read %[[ARG0]][%[[C0]], %[[C0]]], {{.*}} : memref<4x6xi8>, vector<4x6xi8>
-  //   CHECK-DAG:   %[[V1:.*]] = vector.transfer_read %[[ARG1]][%[[C0]], %[[C0]]], {{.*}} : memref<6x12xi8>, vector<6x12xi8>
-  //   CHECK-DAG:   %[[V2:.*]] = vector.transfer_read %[[ARG2]][%[[C0]], %[[C0]]], {{.*}} : memref<4x12xi32>, vector<4x12xi32>
-  //   CHECK-DAG:   %[[V0_32:.*]] = sexti %[[V0]] : vector<4x6xi8> to vector<4x6xi32>
-  //   CHECK-DAG:   %[[V1_32:.*]] = sexti %[[V1]] : vector<6x12xi8> to vector<6x12xi32>
-  //
-  // linalg contraction lowers to %tmp = vector.contract %a, %b, %c0 followed by addf %c, %tmp.
-  // a later canonicalization fuses the add into vector.contract.
-  //       CHECK:   %[[C:.*]] = vector.contract {{.*}} iterator_types = ["parallel", "parallel", "reduction"], kind = #vector.kind<add>} %[[V0_32]], %[[V1_32]], %[[VEC_C0]]
-  //  CHECK-SAME:     vector<4x6xi32>, vector<6x12xi32> into vector<4x12xi32>
-  //       CHECK:   %[[RES:.*]] = addi %[[V2]], %[[C]] : vector<4x12xi32>
-  //       CHECK:   vector.transfer_write %[[RES]], %[[ARG2]][%[[C0]], %[[C0]]] {masked = [false, false]}
-  //  CHECK-SAME:     vector<4x12xi32>, memref<4x12xi32>
-  linalg.matmul_i8_i8_i32 ins(%a, %b : memref<4x6xi8>, memref<6x12xi8>)
-    outs(%c: memref<4x12xi32>)
-  return
-}
-
-// -----
-
-// CHECK-LABEL: func @pad_static
-//   CHECK-NOT:   linalg.pad_tensor
-func @pad_static(%arg0: tensor<?x?x?xf32>, %pad_value: f32) -> tensor<2x3x4xf32> {
-  //      CHECK: %[[C0:.*]] = constant 0 : index
-  //      CHECK: %[[READ:.*]] = vector.transfer_read %{{.*}}[%[[C0]], %[[C0]], %[[C0]]]
-  // CHECK-SAME:   : tensor<?x?x?xf32>, vector<2x3x4xf32>
-  //      CHECK: %[[INIT:.*]] = linalg.init_tensor [2, 3, 4] : tensor<2x3x4xf32>
-  //      CHECK: %[[WRITTEN:.*]] = vector.transfer_write %[[READ]], %[[INIT]][%[[C0]], %[[C0]], %[[C0]]]
-  // CHECK-SAME:   {masked = [false, false, false]} : vector<2x3x4xf32>, tensor<2x3x4xf32>
-  %c0 = constant 0 : index
-  %0 = linalg.pad_tensor %arg0 low[0, %c0, 0] high[0, 0, %c0] {
-    ^bb0(%arg1: index, %arg2: index, %arg3: index):
-      linalg.yield %pad_value : f32
-    } : tensor<?x?x?xf32> to tensor<2x3x4xf32>
-
-  // CHECK: return %[[WRITTEN]] : tensor<2x3x4xf32>
-  return %0 : tensor<2x3x4xf32>
-}
-
-// CHECK-LABEL: func @pad_static_high_padding
-//       CHECK:   linalg.pad_tensor
-func @pad_static_high_padding(%arg0: tensor<?x?x?xf32>, %pad_value: f32) -> tensor<2x3x4xf32> {
-  %0 = linalg.pad_tensor %arg0 low[0, 0, 0] high[0, 1, 0] {
-    ^bb0(%arg1: index, %arg2: index, %arg3: index):
-      linalg.yield %pad_value : f32
-    } : tensor<?x?x?xf32> to tensor<2x3x4xf32>
-  return %0 : tensor<2x3x4xf32>
-}
-
-// CHECK-LABEL: func @pad_dynamic
-//       CHECK:   linalg.pad_tensor
-func @pad_dynamic(%arg0: tensor<1x2x2x?xf32>, %low: index, %high: index,
-=======
 // CHECK-LABEL: func @pad_static(
 //  CHECK-SAME:                  %[[ARG0:.*]]: tensor<2x?x2xf32>, %[[PAD:.*]]: f32
 //   CHECK-NOT:   linalg.pad_tensor
@@ -808,15 +595,12 @@
 //       CHECK:   %[[RESULT:.*]] = tensor.insert_slice %[[SRC]] into %[[FILL]][2, %[[LOW]], 3, 3] [1, 2, 2, %[[SRCDIM]]] [1, 1, 1, 1] : tensor<1x2x2x?xf32> into tensor<6x?x?x?xf32>
 //       CHECK:   return %[[RESULT]]
 func @pad_static_dynamic(%arg0: tensor<1x2x2x?xf32>, %low: index, %high: index,
->>>>>>> 2ab1d525
                   %pad_value: f32) -> tensor<6x?x?x?xf32> {
   %0 = linalg.pad_tensor %arg0 low[2, %low, 3, 3] high[3, 3, %high, 2] {
     ^bb0(%arg1: index, %arg2: index, %arg3: index, %arg4: index):
       linalg.yield %pad_value : f32
     } : tensor<1x2x2x?xf32> to tensor<6x?x?x?xf32>
   return %0 : tensor<6x?x?x?xf32>
-<<<<<<< HEAD
-=======
 }
 
 // -----
@@ -1273,5 +1057,4 @@
     } -> tensor<f32>
 
   return %2 : tensor<f32>
->>>>>>> 2ab1d525
 }