--- conflicted
+++ resolved
@@ -10,11 +10,6 @@
 
 func @store_number_of_indices(%v : memref<f32>) {
   // expected-error @+3 {{store index operand count not equal to memref rank}}
-<<<<<<< HEAD
-  %c0 = constant 0 : index
-  %f0 = constant 0.0 : f32
-  store %f0, %v[%c0] : memref<f32>
-=======
   %c0 = arith.constant 0 : index
   %f0 = arith.constant 0.0 : f32
   memref.store %f0, %v[%c0] : memref<f32>
@@ -32,7 +27,6 @@
 func @index_parent() {
   // expected-error @+1 {{op expected parent op with LinalgOp interface}}
   linalg.index 0 : index
->>>>>>> a2ce6ee6
 }
 
 // -----
@@ -510,118 +504,6 @@
 
 // -----
 
-<<<<<<< HEAD
-func @illegal_expanding_reshape_mixed_memref_2(%arg0 : memref<?x4x5xf32>) -> memref<?x?xf32>
-{
-  // expected-error @+1 {{expected dimension 1 of collapsed type to be static value of 20}}
-  %0 = linalg.reshape %arg0
-         [affine_map<(d0, d1, d2) -> (d0)>,
-          affine_map<(d0, d1, d2) -> (d1, d2)>] :
-       memref<?x4x5xf32> into memref<?x?xf32>
-  return %0 : memref<?x?xf32>
-}
-
-// -----
-
-func @pad_result_type(%arg0: tensor<?x2x3x4xi32>, %arg1: index, %arg2: i32) -> tensor<?x?x?x8xf32> {
-  // expected-error @+1 {{specified type 'tensor<?x?x?x8xf32>' does not match the inferred type 'tensor<?x?x?x9xi32>}}
-  %0 = linalg.pad_tensor %arg0 low[1, %arg1, 2, 2] high[1, 2, %arg1, 3] {
-  ^bb0(%arg3: index, %arg4: index):  // no predecessors
-    linalg.yield %arg2 : i32
-  } : tensor<?x2x3x4xi32> to tensor<?x?x?x8xf32>
-  return %0 : tensor<?x?x?x8xf32>
-}
-
-// -----
-
-func @pad_number_of_block_args(%arg0: tensor<?x4xi32>, %arg1: i32) -> tensor<?x9xi32> {
-  // expected-error @+1 {{expected the block to have 2 arguments}}
-  %0 = linalg.pad_tensor %arg0 low[1, 2] high[2, 3] {
-  ^bb0(%arg2: index, %arg3: index, %arg4: index):  // no predecessors
-    linalg.yield %arg1 : i32
-  } : tensor<?x4xi32> to tensor<?x9xi32>
-  return %0 : tensor<?x9xi32>
-}
-
-// -----
-
-func @pad_no_block(%arg0: tensor<?x4xi32>, %arg1: i32) -> tensor<?x9xi32> {
-  // expected-error @+1 {{op region #0 ('region') failed to verify constraint: region with 1 blocks}}
-  %0 = linalg.pad_tensor %arg0 low[1, 2] high[2, 3] {
-  } : tensor<?x4xi32> to tensor<?x9xi32>
-  return %0 : tensor<?x9xi32>
-}
-
-// -----
-
-func @pad_block_args(%arg0: tensor<?x4xi32>, %arg1: i32) -> tensor<?x9xi32> {
-  // expected-error @+1 {{op expected block argument 1 to be an index}}
-  %0 = linalg.pad_tensor %arg0 low[1, 2] high[2, 3] {
-  ^bb0(%arg2: i32, %arg3: i32):  // no predecessors
-    linalg.yield %arg1 : i32
-  } : tensor<?x4xi32> to tensor<?x9xi32>
-  return %0 : tensor<?x9xi32>
-}
-
-// -----
-
-func @pad_num_yields(%arg0: tensor<?x4xi32>, %arg1: i32) -> tensor<?x9xi32> {
-  // expected-error @+3 {{op expected single yield operand (got 2)}}
-  %0 = linalg.pad_tensor %arg0 low[1, 2] high[2, 3] {
-  ^bb0(%arg2: index, %arg3: index):  // no predecessors
-    linalg.yield %arg1, %arg1 : i32, i32
-  } : tensor<?x4xi32> to tensor<?x9xi32>
-  return %0 : tensor<?x9xi32>
-}
-
-// -----
-
-func @pad_yield_type(%arg0: tensor<?x4xi32>, %arg1: i8) -> tensor<?x9xi32> {
-  // expected-error @+3 {{op expected yield type to match shape element type}}
-  %0 = linalg.pad_tensor %arg0 low[1, 2] high[2, 3] {
-  ^bb0(%arg2: index, %arg3: index):  // no predecessors
-    linalg.yield %arg1 : i8
-  } : tensor<?x4xi32> to tensor<?x9xi32>
-  return %0 : tensor<?x9xi32>
-}
-
-// -----
-
-func @illegal_fill_tensor_no_return(%arg0 : index, %arg1 : index, %arg2 : f32)
-{
-  %0 = linalg.init_tensor [%arg0, %arg1] : tensor<?x?xf32>
-  // expected-error @+1 {{expected fill op with no result value to use memref type}}
-  linalg.fill(%0, %arg2) : tensor<?x?xf32>, f32
-}
-
-// -----
-
-func @illegal_fill_memref_with_return(%arg0 : memref<?x?xf32>, %arg1 : f32) -> memref<?x?xf32>
-{
-  // expected-error @+1 {{unexpected #results > #outputs}}
-  %0 = linalg.fill(%arg0, %arg1) : memref<?x?xf32>, f32 -> memref<?x?xf32>
-  return %0 : memref<?x?xf32>
-}
-
-// -----
-
-func @illegal_fill_memref_with_tensor_return
-  (%arg0 : memref<?x?xf32>, %arg1 : f32) -> tensor<?x?xf32>
-{
-  // expected-error @+1 {{unexpected #results > #outputs}}
-  %0 = linalg.fill(%arg0, %arg1) : memref<?x?xf32>, f32 -> tensor<?x?xf32>
-  return %0 : tensor<?x?xf32>
-}
-
-// -----
-
-func @illegal_fill_tensor_with_memref_return
-  (%arg0 : tensor<?x?xf32>, %arg1 : f32) -> memref<?x?xf32>
-{
-  // expected-error @+1 {{expected type of operand #0 ('tensor<?x?xf32>') to match type of corresponding result ('memref<?x?xf32>')}}
-  %0 = linalg.fill(%arg0, %arg1) : tensor<?x?xf32>, f32 -> memref<?x?xf32>
-  return %0 : memref<?x?xf32>
-=======
 #map0 = affine_map<(d0) -> (24, -d0 + 192)>
 #map1 = affine_map<(d0, d1)[s0] -> (d0 * 192 + s0 + d1)>
 #map2 = affine_map<(d0) -> (16, -d0 + 192)>
@@ -713,5 +595,4 @@
                 linalg.yield %a : f32
         }
         return
->>>>>>> a2ce6ee6
 }