--- conflicted
+++ resolved
@@ -12,15 +12,9 @@
 // Basic case.
 // CHECK-LABEL: func @f
 func @f() -> (!shape.shape, !shape.shape) {
-<<<<<<< HEAD
-  // CHECK: shape.const_shape [2, 3] : !shape.shape
-  // CHECK: shape.const_shape [4, 5] : !shape.shape
-  %c2 = constant 2 : index
-=======
   // CHECK-DAG: shape.const_shape [2, 3] : !shape.shape
   // CHECK-DAG: shape.const_shape [4, 5] : !shape.shape
   %c2 = arith.constant 2 : index
->>>>>>> a2ce6ee6
   %0 = shape.const_shape [2, 3, 4, 5] : !shape.shape
   %head, %tail = "shape.split_at"(%0, %c2) : (!shape.shape, index) -> (!shape.shape, !shape.shape)
   return %head, %tail : !shape.shape, !shape.shape
@@ -32,15 +26,9 @@
 // Negative split point.
 // CHECK-LABEL: func @f
 func @f() -> (!shape.shape, !shape.shape) {
-<<<<<<< HEAD
-  // CHECK: shape.const_shape [2, 3, 4] : !shape.shape
-  // CHECK: shape.const_shape [5] : !shape.shape
-  %c-1 = constant -1 : index
-=======
   // CHECK-DAG: shape.const_shape [2, 3, 4] : !shape.shape
   // CHECK-DAG: shape.const_shape [5] : !shape.shape
   %c-1 = arith.constant -1 : index
->>>>>>> a2ce6ee6
   %0 = shape.const_shape [2, 3, 4, 5] : !shape.shape
   %head, %tail = "shape.split_at"(%0, %c-1) : (!shape.shape, index) -> (!shape.shape, !shape.shape)
   return %head, %tail : !shape.shape, !shape.shape
@@ -52,11 +40,7 @@
 // CHECK-LABEL: func @f
 func @f() -> (!shape.shape, !shape.shape) {
   // CHECK: shape.split_at
-<<<<<<< HEAD
-  %c5 = constant 5 : index
-=======
   %c5 = arith.constant 5 : index
->>>>>>> a2ce6ee6
   %0 = shape.const_shape [2, 3, 4, 5] : !shape.shape
   %head, %tail = "shape.split_at"(%0, %c5) : (!shape.shape, index) -> (!shape.shape, !shape.shape)
   return %head, %tail : !shape.shape, !shape.shape
@@ -216,15 +200,9 @@
 // CHECK-LABEL: func @f()
 func @f() -> !shape.shape {
   // CHECK: shape.const_shape [3, 5, 11] : !shape.shape
-<<<<<<< HEAD
-  %e0 = constant 3 : index
-  %e1 = constant 5 : index
-  %e2 = constant 11 : index
-=======
   %e0 = arith.constant 3 : index
   %e1 = arith.constant 5 : index
   %e2 = arith.constant 11 : index
->>>>>>> a2ce6ee6
   %ret = shape.from_extents %e0, %e1, %e2 : index, index, index
   return %ret : !shape.shape
 }
@@ -246,11 +224,7 @@
 // CHECK-LABEL: func @no_fold
 func @no_fold(%arg0: index) -> !shape.shape {
   // CHECK-NOT: shape.const_shape
-<<<<<<< HEAD
-  %e0 = constant 3 : index
-=======
   %e0 = arith.constant 3 : index
->>>>>>> a2ce6ee6
   %ret = shape.from_extents %e0, %arg0 : index, index
   return %ret : !shape.shape
 }
@@ -799,11 +773,7 @@
   // CHECK-NEXT: return
   %cs0 = shape.const_shape [8, 1] : !shape.shape
   %cs1 = shape.const_shape [1, -1] : !shape.shape
-<<<<<<< HEAD
-  %cs2 = shape.const_shape [1, -1] : !shape.shape
-=======
   %cs2 = shape.const_shape [8, -1] : !shape.shape
->>>>>>> a2ce6ee6
   %0 = shape.cstr_broadcastable %cs0, %cs1, %cs2 : !shape.shape, !shape.shape, !shape.shape
   "consume.witness"(%0) : (!shape.witness) -> ()
   return
@@ -1001,15 +971,9 @@
   // CHECK: %[[RESULT:.*]] = arith.constant true
   // CHECK: return %[[RESULT]] : i1
   %a = shape.const_shape [1, 2, 3] : !shape.shape
-<<<<<<< HEAD
-  %b = shape.const_shape [1, 2, 3] : tensor<?xindex>
-  %c = shape.const_shape [1, 2, 3] : tensor<?xindex>
-  %result = shape.shape_eq %a, %b, %c : !shape.shape, tensor<?xindex>, tensor<?xindex>
-=======
   %b = shape.const_shape [1, 2, 3] : tensor<3xindex>
   %c = shape.const_shape [1, 2, 3] : tensor<3xindex>
   %result = shape.shape_eq %a, %b, %c : !shape.shape, tensor<3xindex>, tensor<3xindex>
->>>>>>> a2ce6ee6
   return %result : i1
 }
 
@@ -1020,17 +984,10 @@
 func @shape_eq_fold_0() -> i1 {
   // CHECK: %[[RESULT:.*]] = arith.constant false
   // CHECK: return %[[RESULT]] : i1
-<<<<<<< HEAD
-  %a = shape.const_shape [1, 2, 3] : tensor<?xindex>
-  %b = shape.const_shape [4, 5, 6] : tensor<?xindex>
-  %c = shape.const_shape [4, 5, 6] : tensor<?xindex>
-  %result = shape.shape_eq %a, %b, %c : tensor<?xindex>, tensor<?xindex>, tensor<?xindex>
-=======
   %a = shape.const_shape [1, 2, 3] : tensor<3xindex>
   %b = shape.const_shape [4, 5, 6] : tensor<3xindex>
   %c = shape.const_shape [4, 5, 6] : tensor<3xindex>
   %result = shape.shape_eq %a, %b, %c : tensor<3xindex>, tensor<3xindex>, tensor<3xindex>
->>>>>>> a2ce6ee6
   return %result : i1
 }
 
@@ -1131,17 +1088,10 @@
 // Fold `div` for constant indices.
 // CHECK-LABEL: @fold_div_index
 func @fold_div_index() -> index {
-<<<<<<< HEAD
-  // CHECK: %[[RESULT:.*]] = constant 2 : index
-  // CHECK: return %[[RESULT]] : index
-  %c2 = constant 10 : index
-  %c3 = constant 4 : index
-=======
   // CHECK: %[[RESULT:.*]] = arith.constant 2 : index
   // CHECK: return %[[RESULT]] : index
   %c2 = arith.constant 10 : index
   %c3 = arith.constant 4 : index
->>>>>>> a2ce6ee6
   %result = shape.div %c2, %c3 : index, index -> index
   return %result : index
 }
@@ -1151,17 +1101,10 @@
 // Fold `div` for constant indices and lhs is negative.
 // CHECK-LABEL: @fold_div_index_neg_lhs
 func @fold_div_index_neg_lhs() -> index {
-<<<<<<< HEAD
-  // CHECK: %[[RESULT:.*]] = constant -3 : index
-  // CHECK: return %[[RESULT]] : index
-  %c2 = constant -10 : index
-  %c3 = constant 4 : index
-=======
   // CHECK: %[[RESULT:.*]] = arith.constant -3 : index
   // CHECK: return %[[RESULT]] : index
   %c2 = arith.constant -10 : index
   %c3 = arith.constant 4 : index
->>>>>>> a2ce6ee6
   %result = shape.div %c2, %c3 : index, index -> index
   return %result : index
 }
@@ -1171,17 +1114,10 @@
 // Fold `div` for constant indices and rhs is negative.
 // CHECK-LABEL: @fold_div_index_neg_rhs
 func @fold_div_index_neg_rhs() -> index {
-<<<<<<< HEAD
-  // CHECK: %[[RESULT:.*]] = constant -3 : index
-  // CHECK: return %[[RESULT]] : index
-  %c2 = constant 10 : index
-  %c3 = constant -4 : index
-=======
   // CHECK: %[[RESULT:.*]] = arith.constant -3 : index
   // CHECK: return %[[RESULT]] : index
   %c2 = arith.constant 10 : index
   %c3 = arith.constant -4 : index
->>>>>>> a2ce6ee6
   %result = shape.div %c2, %c3 : index, index -> index
   return %result : index
 }
@@ -1194,11 +1130,7 @@
   // CHECK: %[[RESULT:.*]] = shape.const_size 4
   // CHECK: return %[[RESULT]] : !shape.size
   %c2 = shape.const_size 12
-<<<<<<< HEAD
-  %c3 = constant 3 : index
-=======
   %c3 = arith.constant 3 : index
->>>>>>> a2ce6ee6
   %result = shape.div %c2, %c3 : !shape.size, index -> !shape.size
   return %result : !shape.size
 }
