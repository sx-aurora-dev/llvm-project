// Verify the printed output can be parsed.
// RUN: mlir-opt %s | mlir-opt | FileCheck %s
// Verify the generic form can be parsed.
// RUN: mlir-opt -mlir-print-op-generic %s | mlir-opt | FileCheck %s

// CHECK-LABEL: shape_num_elements
func @shape_num_elements(%shape : !shape.shape) -> !shape.size {
  %init = shape.const_size 1
  %num_elements = shape.reduce(%shape, %init) : !shape.shape -> !shape.size {
    ^bb0(%index : index, %extent : !shape.size, %acc : !shape.size):
      %acc_next = shape.mul %acc, %extent
          : !shape.size, !shape.size -> !shape.size
      shape.yield %acc_next : !shape.size
  }
  return %num_elements : !shape.size
}

// CHECK-LABEL: extent_tensor_num_elements
func @extent_tensor_num_elements(%shape : tensor<?xindex>) -> index {
  %init = arith.constant 1 : index
  %num_elements = shape.reduce(%shape, %init) : tensor<?xindex> -> index {
    ^bb0(%index : index, %extent : index, %acc : index):
      %acc_next = shape.mul %acc, %extent : index, index -> index
      shape.yield %acc_next : index
  }
  return %num_elements : index
}

func @test_shape_num_elements_unknown() {
  %0 = "shape.unknown_shape"() : () -> !shape.shape
  %1 = call @shape_num_elements(%0) : (!shape.shape) -> (!shape.size)
  %2 = "shape.print"(%1) : (!shape.size) -> !shape.size
  return
}

func @const_shape() {
  %0 = shape.const_shape [1, 2, 3] : !shape.shape
  %2 = shape.const_shape [4, 5, 6] : tensor<3xindex>
  return
}

func @test_shape_num_elements_fixed() {
  %0 = shape.const_shape [1, 57, 92] : !shape.shape
  %1 = call @shape_num_elements(%0) : (!shape.shape) -> (!shape.size)
  %3 = "shape.print"(%1) : (!shape.size) -> !shape.size
  return
}

func @test_broadcast_fixed() {
  %0 = shape.const_shape [10, 1, 57, 92] : !shape.shape
  %1 = shape.const_shape [4, 57, 92] : !shape.shape
  %2 = shape.broadcast %0, %1 : !shape.shape, !shape.shape -> !shape.shape
  %3 = "shape.print"(%2) : (!shape.shape) -> !shape.shape
  return
}

func @test_broadcast_extents() -> tensor<4xindex> {
  %0 = shape.const_shape [10, 1, 57, 92] : tensor<4xindex>
  %1 = shape.const_shape [4, 57, 92] : tensor<3xindex>
  %2 = shape.broadcast %0, %1 : tensor<4xindex>, tensor<3xindex> -> tensor<4xindex>
  return %2 : tensor<4xindex>
}

func @test_shape_any_fixed() {
  %0 = shape.const_shape [4, 57, 92] : !shape.shape
  %1 = shape.const_shape [4, 57, 92] : !shape.shape
  %2 = "shape.meet"(%0, %1) : (!shape.shape, !shape.shape) -> !shape.shape
  %3 = "shape.print"(%2) : (!shape.shape) -> !shape.shape
  return
}

func @test_shape_any_unknown() {
  %0 = shape.const_shape [4, -1, 92] : !shape.shape
  %1 = shape.const_shape [-1, 57, 92] : !shape.shape
  %2 = "shape.meet"(%0, %1) : (!shape.shape, !shape.shape) -> !shape.shape
  %3 = "shape.print"(%2) : (!shape.shape) -> !shape.shape
  return
}

func @test_shape_any_fixed_mismatch() {
  %0 = shape.const_shape [4, 57, 92] : !shape.shape
  %1 = shape.const_shape [2, 57, 92] : !shape.shape
  %2 = "shape.meet"(%0, %1) : (!shape.shape, !shape.shape) -> !shape.shape
  %3 = "shape.print"(%2) : (!shape.shape) -> !shape.shape
  return
}

func @test_parse_const_shape() {
  %0 = shape.const_shape [] : !shape.shape
  %1 = shape.const_shape [1, 2, 3] : !shape.shape
  %2 = shape.const_shape [1, 2, 3] : tensor<3xindex>
  return
}

func @test_shape_of(%arg0: tensor<?xf32>) -> tensor<?xindex> {
  %0 = shape.shape_of %arg0 : tensor<?xf32> -> tensor<?xindex>
  return %0 : tensor<?xindex>
}

func @test_constraints() {
  %0 = shape.const_shape [] : !shape.shape
  %1 = shape.const_shape [1, 2, 3] : !shape.shape
  %true = arith.constant true
  %w0 = shape.cstr_broadcastable %0, %1 : !shape.shape, !shape.shape
  %w1 = shape.cstr_eq %0, %1 : !shape.shape, !shape.shape
  %w2 = shape.const_witness true
  %w3 = shape.const_witness false
  %w4 = shape.cstr_require %true, "msg"
  %w_all = shape.assuming_all %w0, %w1, %w2, %w3, %w4
  shape.assuming %w_all -> !shape.shape {
    %2 = "shape.any"(%0, %1) : (!shape.shape, !shape.shape) -> !shape.shape
    shape.assuming_yield %2 : !shape.shape
  }
  return
}

func @eq_on_extent_tensors(%lhs : tensor<?xindex>,
<<<<<<< HEAD
                                      %rhs : tensor<?xindex>) {
=======
                           %rhs : tensor<?xindex>) {
>>>>>>> 2ab1d525
  %w0 = shape.cstr_eq %lhs, %rhs : tensor<?xindex>, tensor<?xindex>
  return
}

func @broadcastable_on_extent_tensors(%lhs : tensor<?xindex>,
                                      %rhs : tensor<?xindex>) {
  %w0 = shape.cstr_broadcastable %lhs, %rhs : tensor<?xindex>, tensor<?xindex>
  return
}

func @mul(%size_arg : !shape.size, %index_arg : index) {
  %size_prod = shape.mul %size_arg, %size_arg
      : !shape.size, !shape.size -> !shape.size
  %index_prod = shape.mul %index_arg, %index_arg : index, index -> index
  %mixed_prod = shape.mul %size_arg, %index_arg
      : !shape.size, index -> !shape.size
  return
}

func @div(%size_arg : !shape.size, %index_arg : index) {
  %size_div = shape.div %size_arg, %size_arg
      : !shape.size, !shape.size -> !shape.size
  %index_div = shape.div %index_arg, %index_arg : index, index -> index
  %mixed_div = shape.div %size_arg, %index_arg
      : !shape.size, index -> !shape.size
  return
}

func @add(%size_arg : !shape.size, %index_arg : index) {
  %size_sum = shape.add %size_arg, %size_arg
      : !shape.size, !shape.size -> !shape.size
  %index_sum = shape.add %index_arg, %index_arg : index, index -> index
  %mixed_sum = shape.add %size_arg, %index_arg
      : !shape.size, index -> !shape.size
  return
}

func @const_size() {
  // CHECK: %c1 = shape.const_size 1
  // CHECK: %c2 = shape.const_size 2
  // CHECK: %c2_0 = shape.const_size 2
  %0 = shape.const_size 1
  %1 = shape.const_size 2
  %2 = shape.const_size 2
  return
}

func @test_to_extent_tensor(%arg: !shape.shape) -> tensor<3xindex> {
  %0 = shape.to_extent_tensor %arg : !shape.shape -> tensor<3xindex>
  return %0 : tensor<3xindex>
}

func @test_from_extent_tensor(%arg: tensor<?xindex>) -> !shape.shape {
  %0 = shape.from_extent_tensor %arg : tensor<?xindex>
  return %0 : !shape.shape
}

func @rank(%shape : !shape.shape) -> !shape.size {
  %rank = shape.rank %shape : !shape.shape -> !shape.size
  return %rank : !shape.size
}

func @rank_on_extent_tensor(%shape : tensor<?xindex>) -> index {
  %rank = shape.rank %shape : tensor<?xindex> -> index
  return %rank : index
}

func @shape_eq_on_shapes(%a : !shape.shape, %b : !shape.shape) -> i1 {
  %result = shape.shape_eq %a, %b : !shape.shape, !shape.shape
  return %result : i1
}

func @shape_eq_on_tensors(%a : tensor<?xindex>, %b : tensor<?xindex>) -> i1 {
  %result = shape.shape_eq %a, %b : tensor<?xindex>, tensor<?xindex>
  return %result : i1
}

func @shape_eq_on_mixed(%a : tensor<?xindex>, %b : !shape.shape) -> i1 {
  %result = shape.shape_eq %a, %b : tensor<?xindex>, !shape.shape
  return %result : i1
}

func @get_extent_on_shape(%arg : !shape.shape) -> !shape.size {
  %c0 = shape.const_size 0
  %result = shape.get_extent %arg, %c0 :
      !shape.shape, !shape.size -> !shape.size
  return %result : !shape.size
}

func @get_extent_on_extent_tensor(%arg : tensor<?xindex>) -> index {
  %c0 = arith.constant 0 : index
  %result = shape.get_extent %arg, %c0 : tensor<?xindex>, index -> index
  return %result : index
}

func @get_extent_on_mixed_operands(%arg : tensor<?xindex>) -> !shape.size {
  %c0 = shape.const_size 0
  %result = shape.get_extent %arg, %c0 : tensor<?xindex>, !shape.size -> !shape.size
  return %result : !shape.size
}

func @any() {
  %0 = shape.const_shape [1, 2, 3] : !shape.shape
  %1 = shape.const_shape [4, 5, 6] : !shape.shape
  %2 = "shape.any"(%0, %1) : (!shape.shape, !shape.shape) -> !shape.shape
  %3 = shape.const_shape [1, 2, 3] : tensor<3xindex>
  %4 = shape.const_shape [4, 5, 6] : tensor<3xindex>
  %5 = "shape.any"(%3, %4) : (tensor<3xindex>, tensor<3xindex>) -> tensor<3xindex>
  return
}

func @num_elements_extent_tensor(%arg : tensor<?xindex>) -> index {
  %result = shape.num_elements %arg : tensor<?xindex> -> index
  return %result : index
}

func @num_elements_shape(%arg : !shape.shape) -> !shape.size {
  %result = shape.num_elements %arg : !shape.shape -> !shape.size
  return %result : !shape.size
}

// Testing invoking shape function from another. shape_equal_shapes is merely
// a trivial helper function to invoke elsewhere.
func @shape_equal_shapes(%a : !shape.value_shape, %b : !shape.value_shape) -> !shape.shape {
  %0 = shape.shape_of %a : !shape.value_shape -> !shape.shape
  %1 = shape.shape_of %b : !shape.value_shape -> !shape.shape
  %2 = "shape.meet"(%0, %1) : (!shape.shape, !shape.shape) -> !shape.shape
  return %2 : !shape.shape
}
func @shape_with_shape(%a : !shape.value_shape, %b : !shape.value_shape) -> !shape.shape {
  %0 = shape.shape_of %a : !shape.value_shape -> !shape.shape
  %1 = shape.with_shape %b, %0 : !shape.value_shape, !shape.shape
  %2 = call @shape_equal_shapes(%a, %1) : (!shape.value_shape, !shape.value_shape) -> !shape.shape
  return %2 : !shape.shape
}

func @any_on_shape(%a : !shape.shape, %b : !shape.shape, %c : !shape.shape)
    -> !shape.shape {
  %result = shape.any %a, %b, %c
      : !shape.shape, !shape.shape, !shape.shape -> !shape.shape
  return %result : !shape.shape
}

func @any_on_mixed(%a : tensor<?xindex>,
                   %b : tensor<?xindex>,
                   %c : !shape.shape) -> !shape.shape {
  %result = shape.any %a, %b, %c
      : tensor<?xindex>, tensor<?xindex>, !shape.shape -> !shape.shape
  return %result : !shape.shape
}

func @any_on_extent_tensors(%a : tensor<?xindex>,
                            %b : tensor<?xindex>,
                            %c : tensor<?xindex>) -> tensor<?xindex> {
  %result = shape.any %a, %b, %c
      : tensor<?xindex>, tensor<?xindex>, tensor<?xindex> -> tensor<?xindex>
  return %result : tensor<?xindex>
}

func @is_broadcastable_on_extent_tensors(%a : tensor<?xindex>,
                                         %b : tensor<?xindex>) -> i1 {
  %result = shape.is_broadcastable %a, %b
      : tensor<?xindex>, tensor<?xindex>
  return %result : i1
}

func @is_broadcastable_on_shapes(%a : !shape.shape,
                                 %b : !shape.shape) -> i1 {
  %result = shape.is_broadcastable %a, %b
      : !shape.shape, !shape.shape
  return %result : i1
}

func @shape_upper_bounded_by_constant(%a: !shape.shape) -> !shape.shape {
  %0 = shape.const_shape [4, 57, 92] : !shape.shape
  %1 = shape.max %a, %0 : !shape.shape, !shape.shape -> !shape.shape
  %2 = shape.meet %0, %1, error="exceeded element-wise upper bound" :
    !shape.shape, !shape.shape -> !shape.shape
  return %2 : !shape.shape
}

func @shape_lower_bounded_by_constant(%a: !shape.shape) -> !shape.shape {
  %0 = shape.const_shape [4, 57, 92] : !shape.shape
  %1 = shape.min %a, %0 : !shape.shape, !shape.shape -> !shape.shape
  %2 = shape.meet %0, %1, error="lower bound element-wise exceeded" :
    !shape.shape, !shape.shape -> !shape.shape
  return %2 : !shape.shape
}

func @size_upper_bounded_by_constant(%a: !shape.size) -> !shape.size {
  %0 = shape.const_size 5
  %1 = shape.max %a, %0 : !shape.size, !shape.size -> !shape.size
  %2 = shape.meet %0, %1, error="exceeded element-wise upper bound" :
    !shape.size, !shape.size -> !shape.size
  return %2 : !shape.size
}

func @size_lower_bounded_by_constant(%a: !shape.size) -> !shape.size {
  %0 = shape.const_size 9
  %1 = shape.min %a, %0 : !shape.size, !shape.size -> !shape.size
  %2 = shape.meet %0, %1, error="lower bound element-wise exceeded" :
    !shape.size, !shape.size -> !shape.size
  return %2 : !shape.size
}<|MERGE_RESOLUTION|>--- conflicted
+++ resolved
@@ -115,11 +115,7 @@
 }
 
 func @eq_on_extent_tensors(%lhs : tensor<?xindex>,
-<<<<<<< HEAD
-                                      %rhs : tensor<?xindex>) {
-=======
                            %rhs : tensor<?xindex>) {
->>>>>>> 2ab1d525
   %w0 = shape.cstr_eq %lhs, %rhs : tensor<?xindex>, tensor<?xindex>
   return
 }
