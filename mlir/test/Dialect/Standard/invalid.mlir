// RUN: mlir-opt -split-input-file %s -verify-diagnostics

<<<<<<< HEAD
func @test_index_cast_shape_error(%arg0 : tensor<index>) -> tensor<2xi64> {
  // expected-error @+1 {{all non-scalar operands/results must have the same shape and base type: found 'tensor<2xi64>' and 'tensor<index>'}}
  %0 = index_cast %arg0 : tensor<index> to tensor<2xi64>
  return %0 : tensor<2xi64>
}

// -----

func @test_index_cast_tensor_error(%arg0 : tensor<index>) -> i64 {
  // expected-error @+1 {{if an operand is non-scalar, then there must be at least one non-scalar result}}
  %0 = index_cast %arg0 : tensor<index> to i64
  return %0 : i64
}

// -----

func @transpose_not_permutation(%v : memref<?x?xf32, affine_map<(i, j)[off, M]->(off + M * i + j)>>) {
  // expected-error @+1 {{expected a permutation map}}
  transpose %v (i, j) -> (i, i) : memref<?x?xf32, affine_map<(i, j)[off, M]->(off + M * i + j)>> to memref<?x?xf32, affine_map<(i, j)[off, M]->(off + M * i + j)>>
}

// -----

func @transpose_bad_rank(%v : memref<?x?xf32, affine_map<(i, j)[off, M]->(off + M * i + j)>>) {
  // expected-error @+1 {{expected a permutation map of same rank as the input}}
  transpose %v (i) -> (i) : memref<?x?xf32, affine_map<(i, j)[off, M]->(off + M * i + j)>> to memref<?x?xf32, affine_map<(i, j)[off, M]->(off + M * i + j)>>
}

// -----

func @transpose_wrong_type(%v : memref<?x?xf32, affine_map<(i, j)[off, M]->(off + M * i + j)>>) {
  // expected-error @+1 {{output type 'memref<?x?xf32, affine_map<(d0, d1)[s0, s1] -> (d0 * s1 + s0 + d1)>>' does not match transposed input type 'memref<?x?xf32, affine_map<(d0, d1)[s0, s1] -> (d0 * s1 + s0 + d1)>>'}}
  transpose %v (i, j) -> (j, i) : memref<?x?xf32, affine_map<(i, j)[off, M]->(off + M * i + j)>> to memref<?x?xf32, affine_map<(i, j)[off, M]->(off + M * i + j)>>
}

// -----

func @memref_reinterpret_cast_too_many_offsets(%in: memref<?xf32>) {
  // expected-error @+1 {{expected <= 1 offset values}}
  %out = memref_reinterpret_cast %in to
           offset: [0, 0], sizes: [10, 10], strides: [10, 1]
           : memref<?xf32> to memref<10x10xf32, offset: 0, strides: [10, 1]>
  return
}

// -----

func @memref_reinterpret_cast_incompatible_element_types(%in: memref<*xf32>) {
  // expected-error @+1 {{different element types specified}}
  %out = memref_reinterpret_cast %in to
           offset: [0], sizes: [10], strides: [1]
         : memref<*xf32> to memref<10xi32, offset: 0, strides: [1]>
  return
}

// -----

func @memref_reinterpret_cast_incompatible_memory_space(%in: memref<*xf32>) {
  // expected-error @+1 {{different memory spaces specified}}
  %out = memref_reinterpret_cast %in to
           offset: [0], sizes: [10], strides: [1]
         : memref<*xf32> to memref<10xi32, offset: 0, strides: [1], 2>
  return
}

// -----

func @memref_reinterpret_cast_offset_mismatch(%in: memref<?xf32>) {
  // expected-error @+1 {{expected result type with offset = 2 instead of 1}}
  %out = memref_reinterpret_cast %in to
           offset: [1], sizes: [10], strides: [1]
         : memref<?xf32> to memref<10xf32, offset: 2, strides: [1]>
  return
}

// -----

func @memref_reinterpret_cast_size_mismatch(%in: memref<*xf32>) {
  // expected-error @+1 {{expected result type with size = 10 instead of 1 in dim = 0}}
  %out = memref_reinterpret_cast %in to
           offset: [0], sizes: [10], strides: [1]
         : memref<*xf32> to memref<1xf32, offset: 0, strides: [1]>
  return
}

// -----

func @memref_reinterpret_cast_offset_mismatch(%in: memref<?xf32>) {
  // expected-error @+1 {{expected result type with stride = 2 instead of 1 in dim = 0}}
  %out = memref_reinterpret_cast %in to
           offset: [2], sizes: [10], strides: [2]
         : memref<?xf32> to memref<10xf32, offset: 2, strides: [1]>
=======
func @unsupported_attribute() {
  // expected-error @+1 {{unsupported 'value' attribute: "" : index}}
  %0 = constant "" : index
>>>>>>> a2ce6ee6
  return
}

// -----

func @complex_constant_wrong_array_attribute_length() {
  // expected-error @+1 {{requires 'value' to be a complex constant, represented as array of two values}}
  %0 = constant [1.0 : f32] : complex<f32>
  return
}

// -----

func @complex_constant_wrong_element_types() {
  // expected-error @+1 {{requires attribute's element types ('f32', 'f32') to match the element type of the op's return type ('f64')}}
  %0 = constant [1.0 : f32, -1.0 : f32] : complex<f64>
  return
}

// -----

func @complex_constant_two_different_element_types() {
  // expected-error @+1 {{requires attribute's element types ('f32', 'f64') to match the element type of the op's return type ('f64')}}
  %0 = constant [1.0 : f32, -1.0 : f64] : complex<f64>
  return
}

// -----

func @return_i32_f32() -> (i32, f32) {
  %0 = arith.constant 1 : i32
  %1 = arith.constant 1. : f32
  return %0, %1 : i32, f32
}

func @call() {
  // expected-error @+3 {{op result type mismatch at index 0}}
  // expected-note @+2 {{op result types: 'f32', 'i32'}}
  // expected-note @+1 {{function result types: 'i32', 'f32'}}
  %0:2 = call @return_i32_f32() : () -> (f32, i32)
  return
}<|MERGE_RESOLUTION|>--- conflicted
+++ resolved
@@ -1,103 +1,8 @@
 // RUN: mlir-opt -split-input-file %s -verify-diagnostics
 
-<<<<<<< HEAD
-func @test_index_cast_shape_error(%arg0 : tensor<index>) -> tensor<2xi64> {
-  // expected-error @+1 {{all non-scalar operands/results must have the same shape and base type: found 'tensor<2xi64>' and 'tensor<index>'}}
-  %0 = index_cast %arg0 : tensor<index> to tensor<2xi64>
-  return %0 : tensor<2xi64>
-}
-
-// -----
-
-func @test_index_cast_tensor_error(%arg0 : tensor<index>) -> i64 {
-  // expected-error @+1 {{if an operand is non-scalar, then there must be at least one non-scalar result}}
-  %0 = index_cast %arg0 : tensor<index> to i64
-  return %0 : i64
-}
-
-// -----
-
-func @transpose_not_permutation(%v : memref<?x?xf32, affine_map<(i, j)[off, M]->(off + M * i + j)>>) {
-  // expected-error @+1 {{expected a permutation map}}
-  transpose %v (i, j) -> (i, i) : memref<?x?xf32, affine_map<(i, j)[off, M]->(off + M * i + j)>> to memref<?x?xf32, affine_map<(i, j)[off, M]->(off + M * i + j)>>
-}
-
-// -----
-
-func @transpose_bad_rank(%v : memref<?x?xf32, affine_map<(i, j)[off, M]->(off + M * i + j)>>) {
-  // expected-error @+1 {{expected a permutation map of same rank as the input}}
-  transpose %v (i) -> (i) : memref<?x?xf32, affine_map<(i, j)[off, M]->(off + M * i + j)>> to memref<?x?xf32, affine_map<(i, j)[off, M]->(off + M * i + j)>>
-}
-
-// -----
-
-func @transpose_wrong_type(%v : memref<?x?xf32, affine_map<(i, j)[off, M]->(off + M * i + j)>>) {
-  // expected-error @+1 {{output type 'memref<?x?xf32, affine_map<(d0, d1)[s0, s1] -> (d0 * s1 + s0 + d1)>>' does not match transposed input type 'memref<?x?xf32, affine_map<(d0, d1)[s0, s1] -> (d0 * s1 + s0 + d1)>>'}}
-  transpose %v (i, j) -> (j, i) : memref<?x?xf32, affine_map<(i, j)[off, M]->(off + M * i + j)>> to memref<?x?xf32, affine_map<(i, j)[off, M]->(off + M * i + j)>>
-}
-
-// -----
-
-func @memref_reinterpret_cast_too_many_offsets(%in: memref<?xf32>) {
-  // expected-error @+1 {{expected <= 1 offset values}}
-  %out = memref_reinterpret_cast %in to
-           offset: [0, 0], sizes: [10, 10], strides: [10, 1]
-           : memref<?xf32> to memref<10x10xf32, offset: 0, strides: [10, 1]>
-  return
-}
-
-// -----
-
-func @memref_reinterpret_cast_incompatible_element_types(%in: memref<*xf32>) {
-  // expected-error @+1 {{different element types specified}}
-  %out = memref_reinterpret_cast %in to
-           offset: [0], sizes: [10], strides: [1]
-         : memref<*xf32> to memref<10xi32, offset: 0, strides: [1]>
-  return
-}
-
-// -----
-
-func @memref_reinterpret_cast_incompatible_memory_space(%in: memref<*xf32>) {
-  // expected-error @+1 {{different memory spaces specified}}
-  %out = memref_reinterpret_cast %in to
-           offset: [0], sizes: [10], strides: [1]
-         : memref<*xf32> to memref<10xi32, offset: 0, strides: [1], 2>
-  return
-}
-
-// -----
-
-func @memref_reinterpret_cast_offset_mismatch(%in: memref<?xf32>) {
-  // expected-error @+1 {{expected result type with offset = 2 instead of 1}}
-  %out = memref_reinterpret_cast %in to
-           offset: [1], sizes: [10], strides: [1]
-         : memref<?xf32> to memref<10xf32, offset: 2, strides: [1]>
-  return
-}
-
-// -----
-
-func @memref_reinterpret_cast_size_mismatch(%in: memref<*xf32>) {
-  // expected-error @+1 {{expected result type with size = 10 instead of 1 in dim = 0}}
-  %out = memref_reinterpret_cast %in to
-           offset: [0], sizes: [10], strides: [1]
-         : memref<*xf32> to memref<1xf32, offset: 0, strides: [1]>
-  return
-}
-
-// -----
-
-func @memref_reinterpret_cast_offset_mismatch(%in: memref<?xf32>) {
-  // expected-error @+1 {{expected result type with stride = 2 instead of 1 in dim = 0}}
-  %out = memref_reinterpret_cast %in to
-           offset: [2], sizes: [10], strides: [2]
-         : memref<?xf32> to memref<10xf32, offset: 2, strides: [1]>
-=======
 func @unsupported_attribute() {
   // expected-error @+1 {{unsupported 'value' attribute: "" : index}}
   %0 = constant "" : index
->>>>>>> a2ce6ee6
   return
 }
 
