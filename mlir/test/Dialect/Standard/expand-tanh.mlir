// RUN: mlir-opt %s -test-expand-tanh | FileCheck %s

// CHECK-LABEL: func @tanh
func @tanh(%arg: f32) -> f32 {
  %res = math.tanh %arg : f32
  return %res : f32
}
<<<<<<< HEAD
// CHECK-DAG: %[[ZERO:.+]] = constant 0.000000e+00 : f32
// CHECK-DAG: %[[ONE:.+]] = constant 1.000000e+00 : f32
// CHECK-DAG: %[[TWO:.+]] = constant 2.000000e+00 : f32
// CHECK: %[[DOUBLEDX:.+]] = mulf %arg0, %[[TWO]] : f32
// CHECK: %[[NEGDOUBLEDX:.+]] = negf %[[DOUBLEDX]] : f32
// CHECK: %[[EXP1:.+]] = math.exp %[[NEGDOUBLEDX]] : f32
// CHECK: %[[DIVIDEND1:.+]] = subf %[[ONE]], %[[EXP1]] : f32
// CHECK: %[[DIVISOR1:.+]] = addf %[[ONE]], %[[EXP1]] : f32
// CHECK: %[[RES1:.+]] = divf %[[DIVIDEND1]], %[[DIVISOR1]] : f32
// CHECK: %[[EXP2:.+]] = math.exp %[[DOUBLEDX]] : f32
// CHECK: %[[DIVIDEND2:.+]] = subf %[[EXP2]], %[[ONE]] : f32
// CHECK: %[[DIVISOR2:.+]] = addf %[[EXP2]], %[[ONE]] : f32
// CHECK: %[[RES2:.+]] = divf %[[DIVIDEND2]], %[[DIVISOR2]] : f32
// CHECK: %[[COND:.+]] = cmpf oge, %arg0, %[[ZERO]] : f32
=======
// CHECK-DAG: %[[ZERO:.+]] = arith.constant 0.000000e+00 : f32
// CHECK-DAG: %[[ONE:.+]] = arith.constant 1.000000e+00 : f32
// CHECK-DAG: %[[TWO:.+]] = arith.constant 2.000000e+00 : f32
// CHECK: %[[DOUBLEDX:.+]] = arith.mulf %arg0, %[[TWO]] : f32
// CHECK: %[[NEGDOUBLEDX:.+]] = arith.negf %[[DOUBLEDX]] : f32
// CHECK: %[[EXP1:.+]] = math.exp %[[NEGDOUBLEDX]] : f32
// CHECK: %[[DIVIDEND1:.+]] = arith.subf %[[ONE]], %[[EXP1]] : f32
// CHECK: %[[DIVISOR1:.+]] = arith.addf %[[ONE]], %[[EXP1]] : f32
// CHECK: %[[RES1:.+]] = arith.divf %[[DIVIDEND1]], %[[DIVISOR1]] : f32
// CHECK: %[[EXP2:.+]] = math.exp %[[DOUBLEDX]] : f32
// CHECK: %[[DIVIDEND2:.+]] = arith.subf %[[EXP2]], %[[ONE]] : f32
// CHECK: %[[DIVISOR2:.+]] = arith.addf %[[EXP2]], %[[ONE]] : f32
// CHECK: %[[RES2:.+]] = arith.divf %[[DIVIDEND2]], %[[DIVISOR2]] : f32
// CHECK: %[[COND:.+]] = arith.cmpf oge, %arg0, %[[ZERO]] : f32
>>>>>>> 2ab1d525
// CHECK: %[[RESULT:.+]] = select %[[COND]], %[[RES1]], %[[RES2]] : f32
// CHECK: return %[[RESULT]]<|MERGE_RESOLUTION|>--- conflicted
+++ resolved
@@ -5,22 +5,6 @@
   %res = math.tanh %arg : f32
   return %res : f32
 }
-<<<<<<< HEAD
-// CHECK-DAG: %[[ZERO:.+]] = constant 0.000000e+00 : f32
-// CHECK-DAG: %[[ONE:.+]] = constant 1.000000e+00 : f32
-// CHECK-DAG: %[[TWO:.+]] = constant 2.000000e+00 : f32
-// CHECK: %[[DOUBLEDX:.+]] = mulf %arg0, %[[TWO]] : f32
-// CHECK: %[[NEGDOUBLEDX:.+]] = negf %[[DOUBLEDX]] : f32
-// CHECK: %[[EXP1:.+]] = math.exp %[[NEGDOUBLEDX]] : f32
-// CHECK: %[[DIVIDEND1:.+]] = subf %[[ONE]], %[[EXP1]] : f32
-// CHECK: %[[DIVISOR1:.+]] = addf %[[ONE]], %[[EXP1]] : f32
-// CHECK: %[[RES1:.+]] = divf %[[DIVIDEND1]], %[[DIVISOR1]] : f32
-// CHECK: %[[EXP2:.+]] = math.exp %[[DOUBLEDX]] : f32
-// CHECK: %[[DIVIDEND2:.+]] = subf %[[EXP2]], %[[ONE]] : f32
-// CHECK: %[[DIVISOR2:.+]] = addf %[[EXP2]], %[[ONE]] : f32
-// CHECK: %[[RES2:.+]] = divf %[[DIVIDEND2]], %[[DIVISOR2]] : f32
-// CHECK: %[[COND:.+]] = cmpf oge, %arg0, %[[ZERO]] : f32
-=======
 // CHECK-DAG: %[[ZERO:.+]] = arith.constant 0.000000e+00 : f32
 // CHECK-DAG: %[[ONE:.+]] = arith.constant 1.000000e+00 : f32
 // CHECK-DAG: %[[TWO:.+]] = arith.constant 2.000000e+00 : f32
@@ -35,6 +19,5 @@
 // CHECK: %[[DIVISOR2:.+]] = arith.addf %[[EXP2]], %[[ONE]] : f32
 // CHECK: %[[RES2:.+]] = arith.divf %[[DIVIDEND2]], %[[DIVISOR2]] : f32
 // CHECK: %[[COND:.+]] = arith.cmpf oge, %arg0, %[[ZERO]] : f32
->>>>>>> 2ab1d525
 // CHECK: %[[RESULT:.+]] = select %[[COND]], %[[RES1]], %[[RES2]] : f32
 // CHECK: return %[[RESULT]]