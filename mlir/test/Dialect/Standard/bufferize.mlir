--- conflicted
+++ resolved
@@ -1,19 +1,5 @@
 // RUN: mlir-opt %s -std-bufferize | FileCheck %s
 
-<<<<<<< HEAD
-// CHECK-LABEL:   func @dim(
-// CHECK-SAME:              %[[TENSOR:.*]]: tensor<f32>,
-// CHECK-SAME:              %[[INDEX:.*]]: index) -> index {
-// CHECK:           %[[MEMREF:.*]] = tensor_to_memref %[[TENSOR]] : memref<f32>
-// CHECK:           %[[EXTENT:.*]] = dim %[[MEMREF]], %[[INDEX]] : memref<f32>
-// CHECK:           return %[[EXTENT]] : index
-func @dim(%arg0: tensor<f32>, %arg1: index) -> index {
-  %0 = dim %arg0, %arg1 : tensor<f32>
-  return %0 : index
-}
-
-=======
->>>>>>> 2ab1d525
 // CHECK-LABEL:   func @select(
 // CHECK-SAME:                 %[[PRED:.*]]: i1,
 // CHECK-SAME:                 %[[TRUE_VAL:.*]]: tensor<f32>,
