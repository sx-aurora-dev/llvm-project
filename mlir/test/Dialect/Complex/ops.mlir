--- conflicted
+++ resolved
@@ -23,11 +23,6 @@
   // CHECK: complex.div %[[C]], %[[C]] : complex<f32>
   %div = complex.div %complex, %complex : complex<f32>
 
-<<<<<<< HEAD
-  // CHECK: complex.mul %[[C]], %[[C]] : complex<f32>
-  %prod = complex.mul %complex, %complex : complex<f32>
-
-=======
   // CHECK: complex.eq %[[C]], %[[C]] : complex<f32>
   %eq = complex.eq %complex, %complex : complex<f32>
 
@@ -52,7 +47,6 @@
   // CHECK: complex.sign %[[C]] : complex<f32>
   %sign = complex.sign %complex : complex<f32>
 
->>>>>>> 2ab1d525
   // CHECK: complex.sub %[[C]], %[[C]] : complex<f32>
   %diff = complex.sub %complex, %complex : complex<f32>
   return
