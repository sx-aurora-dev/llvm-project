--- conflicted
+++ resolved
@@ -1,8 +1,4 @@
-<<<<<<< HEAD
-// RUN: mlir-opt %s -pass-pipeline='func(canonicalize)' -split-input-file -allow-unregistered-dialect | FileCheck %s
-=======
 // RUN: mlir-opt %s -pass-pipeline='builtin.func(canonicalize)' -split-input-file -allow-unregistered-dialect | FileCheck %s
->>>>>>> 2ab1d525
 
 // -----
 
@@ -273,19 +269,11 @@
 
 // CHECK-LABEL: cast_transfers
 func @cast_transfers(%A: tensor<4x8xf32>) -> (vector<4x8xf32>) {
-<<<<<<< HEAD
-  %c0 = constant 0 : index
-  %f0 = constant 0.0 : f32
-  %0 = tensor.cast %A : tensor<4x8xf32> to tensor<?x?xf32>
-
-  // CHECK: vector.transfer_read %{{.*}} {masked = [false, false]} : tensor<4x8xf32>, vector<4x8xf32>
-=======
   %c0 = arith.constant 0 : index
   %f0 = arith.constant 0.0 : f32
   %0 = tensor.cast %A : tensor<4x8xf32> to tensor<?x?xf32>
 
   // CHECK: vector.transfer_read %{{.*}} {in_bounds = [true, true]} : tensor<4x8xf32>, vector<4x8xf32>
->>>>>>> 2ab1d525
   %1 = vector.transfer_read %0[%c0, %c0], %f0 : tensor<?x?xf32>, vector<4x8xf32>
 
   return %1 : vector<4x8xf32>
@@ -604,16 +592,6 @@
 }
 
 // CHECK-LABEL: func @bitcast_f16_to_f32
-<<<<<<< HEAD
-//              bit pattern: 0x00000000
-//       CHECK: %[[CST0:.+]] = constant dense<0.000000e+00> : vector<4xf32>
-//              bit pattern: 0x40004000
-//       CHECK: %[[CST1:.+]] = constant dense<2.00390625> : vector<4xf32>
-//       CHECK: return %[[CST0]], %[[CST1]]
-func @bitcast_f16_to_f32() -> (vector<4xf32>, vector<4xf32>) {
-  %cst0 = constant dense<0.0> : vector<8xf16> // bit pattern: 0x0000
-  %cst1 = constant dense<2.0> : vector<8xf16> // bit pattern: 0x4000
-=======
 //              bit pattern: 0x40004000
 //       CHECK-DAG: %[[CST1:.+]] = arith.constant dense<2.00390625> : vector<4xf32>
 //              bit pattern: 0x00000000
@@ -622,7 +600,6 @@
 func @bitcast_f16_to_f32() -> (vector<4xf32>, vector<4xf32>) {
   %cst0 = arith.constant dense<0.0> : vector<8xf16> // bit pattern: 0x0000
   %cst1 = arith.constant dense<2.0> : vector<8xf16> // bit pattern: 0x4000
->>>>>>> 2ab1d525
   %cast0 = vector.bitcast %cst0: vector<8xf16> to vector<4xf32>
   %cast1 = vector.bitcast %cst1: vector<8xf16> to vector<4xf32>
   return %cast0, %cast1: vector<4xf32>, vector<4xf32>
@@ -794,25 +771,6 @@
                    %a_i8: vector<2x3xi8>, %b_i8: vector<3x4xi8>, %c_i8: vector<2x4xi8>)
   -> (vector<2x4xf32>, vector<2x4xi8>)
 {
-<<<<<<< HEAD
-  // CHECK-NOT: constant
-  %vf_0 = constant dense <0.0>: vector<2x4xf32>
-  // CHECK-NOT: addf
-  //     CHECK: %[[D:.*]] = vector.contract {{.*}} %[[A]], %[[B]], %[[C]]
-  %0 = vector.contract #contraction_trait0 %a, %b, %vf_0:
-    vector<2x3xf32>, vector<3x4xf32> into vector<2x4xf32>
-  // CHECK-NOT: addf
-  %1 = addf %0, %c: vector<2x4xf32>
-
-  // CHECK-NOT: constant
-  %vi8_0 = constant dense <0>: vector<2x4xi8>
-  // CHECK-NOT: addi
-  //     CHECK: %[[D_I8:.*]] = vector.contract {{.*}} %[[A_I8]], %[[B_I8]], %[[C_I8]]
-  %i8_0 = vector.contract #contraction_trait0 %a_i8, %b_i8, %vi8_0:
-    vector<2x3xi8>, vector<3x4xi8> into vector<2x4xi8>
-  // CHECK-NOT: addi
-  %i8_1 = addi %i8_0, %c_i8: vector<2x4xi8>
-=======
   // CHECK-NOT: arith.constant
   %vf_0 = arith.constant dense <0.0>: vector<2x4xf32>
   // CHECK-NOT: arith.addf
@@ -830,7 +788,6 @@
     vector<2x3xi8>, vector<3x4xi8> into vector<2x4xi8>
   // CHECK-NOT: arith.addi
   %i8_1 = arith.addi %i8_0, %c_i8: vector<2x4xi8>
->>>>>>> 2ab1d525
 
   // CHECK: return %[[D]], %[[D_I8]]
   return %1, %i8_1: vector<2x4xf32>, vector<2x4xi8>
@@ -844,18 +801,6 @@
 func @transfer_folding_1(%t0: tensor<2x3x4xf32>, %t1: tensor<2x3x4xf32>)
   -> (tensor<2x3x4xf32>, tensor<2x3x4xf32>, tensor<2x3x4xf32>)
 {
-<<<<<<< HEAD
-  %c0 = constant 0 : index
-  %pad = constant 0.0 : f32
-  %v = vector.transfer_read %t0[%c0, %c0, %c0], %pad {masked = [false, false, false]} :
-    tensor<2x3x4xf32>, vector<2x3x4xf32>
-
-  %r0 = vector.transfer_write %v, %t1[%c0, %c0, %c0] {masked = [false, false, false]} :
-    vector<2x3x4xf32>, tensor<2x3x4xf32>
-
-  %t2 = "test.constant"() { value = dense<6.0> : tensor<2x3x4xf32>} : () -> (tensor<2x3x4xf32>)
-  %r1 = vector.transfer_write %v, %t2[%c0, %c0, %c0] {masked = [false, false, false]} :
-=======
   %c0 = arith.constant 0 : index
   %pad = arith.constant 0.0 : f32
   %v = vector.transfer_read %t0[%c0, %c0, %c0], %pad {in_bounds = [true, true, true]} :
@@ -866,23 +811,16 @@
 
   %t2 = "test.constant"() { value = dense<6.0> : tensor<2x3x4xf32>} : () -> (tensor<2x3x4xf32>)
   %r1 = vector.transfer_write %v, %t2[%c0, %c0, %c0] {in_bounds = [true, true, true]} :
->>>>>>> 2ab1d525
     vector<2x3x4xf32>, tensor<2x3x4xf32>
 
 
   // CHECK-NEXT: some_op_that_may_have_side_effects
   %t3 = "some_op_that_may_have_side_effects"() : () -> (tensor<2x3x4xf32>)
-<<<<<<< HEAD
-  %r2 = vector.transfer_write %v, %t0[%c0, %c0, %c0] {masked = [false, false, false]} :
-=======
   %r2 = vector.transfer_write %v, %t0[%c0, %c0, %c0] {in_bounds = [true, true, true]} :
->>>>>>> 2ab1d525
     vector<2x3x4xf32>, tensor<2x3x4xf32>
 
   // CHECK-NEXT: return %[[T0]], %[[T0]], %[[T0]]
   return %r0, %r1, %r2: tensor<2x3x4xf32>, tensor<2x3x4xf32>, tensor<2x3x4xf32>
-<<<<<<< HEAD
-=======
 }
 
 // -----
@@ -1254,5 +1192,4 @@
  %0 = vector.extract_strided_slice %A {offsets = [1, 0], sizes = [1, 4], strides = [1, 1]} : vector<2x4xf32> to vector<1x4xf32>
  %1 = vector.extract %0[0] : vector<1x4xf32>
  return %1 : vector<4xf32>
->>>>>>> 2ab1d525
 }