// RUN: mlir-opt %s -split-input-file -verify-diagnostics

// -----

func @broadcast_to_scalar(%arg0: f32) -> f32 {
  // expected-error@+1 {{custom op 'vector.broadcast' invalid kind of type specified}}
  %0 = vector.broadcast %arg0 : f32 to f32
}

// -----

func @broadcast_rank_too_high(%arg0: vector<4x4xf32>) {
  // expected-error@+1 {{'vector.broadcast' op source rank higher than destination rank}}
  %1 = vector.broadcast %arg0 : vector<4x4xf32> to vector<4xf32>
}

// -----

func @broadcast_rank_too_high_0d(%arg0: vector<1xf32>) {
  // expected-error@+1 {{'vector.broadcast' op source rank higher than destination rank}}
  %1 = vector.broadcast %arg0 : vector<1xf32> to vector<f32>
}

// -----

func @broadcast_dim1_mismatch(%arg0: vector<7xf32>) {
  // expected-error@+1 {{'vector.broadcast' op dimension mismatch (7 vs. 3)}}
  %1 = vector.broadcast %arg0 : vector<7xf32> to vector<3xf32>
}

// -----

func @broadcast_dim2_mismatch(%arg0: vector<4x8xf32>) {
  // expected-error@+1 {{'vector.broadcast' op dimension mismatch (4 vs. 1)}}
  %1 = vector.broadcast %arg0 : vector<4x8xf32> to vector<1x8xf32>
}

// -----

func @broadcast_unknown(%arg0: memref<4x8xf32>) {
  // expected-error@+1 {{'vector.broadcast' op source type is not a vector}}
  %1 = vector.broadcast %arg0 : memref<4x8xf32> to vector<1x8xf32>
}

// -----

func @shuffle_elt_type_mismatch(%arg0: vector<2xf32>, %arg1: vector<2xi32>) {
  // expected-error@+1 {{'vector.shuffle' op failed to verify that second operand v2 and result have same element type}}
  %1 = vector.shuffle %arg0, %arg1 [0, 1] : vector<2xf32>, vector<2xi32>
}

// -----

func @shuffle_rank_mismatch(%arg0: vector<2xf32>, %arg1: vector<4x2xf32>) {
  // expected-error@+1 {{'vector.shuffle' op rank mismatch}}
  %1 = vector.shuffle %arg0, %arg1 [0, 1] : vector<2xf32>, vector<4x2xf32>
}

// -----

func @shuffle_trailing_dim_size_mismatch(%arg0: vector<2x2xf32>, %arg1: vector<2x4xf32>) {
  // expected-error@+1 {{'vector.shuffle' op dimension mismatch}}
  %1 = vector.shuffle %arg0, %arg1 [0, 1] : vector<2x2xf32>, vector<2x4xf32>
}

// -----

func @shuffle_index_out_of_range(%arg0: vector<2xf32>, %arg1: vector<2xf32>) {
  // expected-error@+1 {{'vector.shuffle' op mask index #2 out of range}}
  %1 = vector.shuffle %arg0, %arg1 [0, 4] : vector<2xf32>, vector<2xf32>
}

// -----

func @shuffle_empty_mask(%arg0: vector<2xf32>, %arg1: vector<2xf32>) {
  // expected-error@+1 {{'vector.shuffle' invalid mask length}}
  %1 = vector.shuffle %arg0, %arg1 [] : vector<2xf32>, vector<2xf32>
}

// -----

func @extract_element(%arg0: vector<f32>) {
  %c = arith.constant 3 : i32
  // expected-error@+1 {{expected position to be empty with 0-D vector}}
  %1 = vector.extractelement %arg0[%c : i32] : vector<f32>
}

// -----

func @extract_element(%arg0: vector<4xf32>) {
  %c = arith.constant 3 : i32
  // expected-error@+1 {{expected position for 1-D vector}}
  %1 = vector.extractelement %arg0[] : vector<4xf32>
}

// -----

func @extract_element(%arg0: vector<4x4xf32>) {
  %c = arith.constant 3 : i32
  // expected-error@+1 {{unexpected >1 vector rank}}
  %1 = vector.extractelement %arg0[%c : i32] : vector<4x4xf32>
}

// -----

func @extract_vector_type(%arg0: index) {
  // expected-error@+1 {{expected vector type}}
  %1 = vector.extract %arg0[] : index
}

// -----

func @extract_position_rank_overflow(%arg0: vector<4x8x16xf32>) {
  // expected-error@+1 {{expected position attribute of rank smaller than vector}}
  %1 = vector.extract %arg0[0, 0, 0, 0] : vector<4x8x16xf32>
}

// -----

func @extract_position_rank_overflow_generic(%arg0: vector<4x8x16xf32>) {
  // expected-error@+1 {{expected position attribute of rank smaller than vector}}
  %1 = "vector.extract" (%arg0) { position = [0, 0, 0, 0] } : (vector<4x8x16xf32>) -> (vector<16xf32>)
}

// -----

func @extract_position_overflow(%arg0: vector<4x8x16xf32>) {
  // expected-error@+1 {{expected position attribute #2 to be a non-negative integer smaller than the corresponding vector dimension}}
  %1 = vector.extract %arg0[0, 43, 0] : vector<4x8x16xf32>
}

// -----

func @extract_precise_position_overflow(%arg0: vector<4x8x16xf32>) {
  // expected-error@+1 {{expected position attribute #3 to be a non-negative integer smaller than the corresponding vector dimension}}
  %1 = vector.extract %arg0[3, 7, 16] : vector<4x8x16xf32>
}

// -----

func @extract_position_overflow(%arg0: vector<4x8x16xf32>) {
  // expected-error@+1 {{expected position attribute #3 to be a non-negative integer smaller than the corresponding vector dimension}}
  %1 = vector.extract %arg0[0, 0, -1] : vector<4x8x16xf32>
}

// -----

func @insert_element(%arg0: f32, %arg1: vector<f32>) {
  %c = arith.constant 3 : i32
  // expected-error@+1 {{expected position to be empty with 0-D vector}}
  %0 = vector.insertelement %arg0, %arg1[%c : i32] : vector<f32>
}

// -----

func @insert_element(%arg0: f32, %arg1: vector<4xf32>) {
  %c = arith.constant 3 : i32
  // expected-error@+1 {{expected position for 1-D vector}}
  %0 = vector.insertelement %arg0, %arg1[] : vector<4xf32>
}

// -----

func @insert_element(%arg0: f32, %arg1: vector<4x4xf32>) {
  %c = arith.constant 3 : i32
  // expected-error@+1 {{unexpected >1 vector rank}}
  %0 = vector.insertelement %arg0, %arg1[%c : i32] : vector<4x4xf32>
}

// -----

func @insert_element_wrong_type(%arg0: i32, %arg1: vector<4xf32>) {
  %c = arith.constant 3 : i32
  // expected-error@+1 {{'vector.insertelement' op failed to verify that source operand type matches element type of result}}
  %0 = "vector.insertelement" (%arg0, %arg1, %c) : (i32, vector<4xf32>, i32) -> (vector<4xf32>)
}

// -----

func @insert_vector_type(%a: f32, %b: vector<4x8x16xf32>) {
  // expected-error@+1 {{expected position attribute of rank smaller than dest vector rank}}
  %1 = vector.insert %a, %b[3, 3, 3, 3, 3, 3] : f32 into vector<4x8x16xf32>
}

// -----

func @insert_vector_type(%a: vector<4xf32>, %b: vector<4x8x16xf32>) {
  // expected-error@+1 {{expected position attribute rank + source rank to match dest vector rank}}
  %1 = vector.insert %a, %b[3] : vector<4xf32> into vector<4x8x16xf32>
}

// -----

func @insert_vector_type(%a: f32, %b: vector<4x8x16xf32>) {
  // expected-error@+1 {{expected position attribute rank to match the dest vector rank}}
  %1 = vector.insert %a, %b[3, 3] : f32 into vector<4x8x16xf32>
}

// -----

func @insert_position_overflow(%a: f32, %b: vector<4x8x16xf32>) {
  // expected-error@+1 {{expected position attribute #3 to be a non-negative integer smaller than the corresponding dest vector dimension}}
  %1 = vector.insert %a, %b[0, 0, -1] : f32 into vector<4x8x16xf32>
}

// -----

func @insert_precise_position_overflow(%a: f32, %b: vector<4x8x16xf32>) {
  // expected-error@+1 {{expected position attribute #1 to be a non-negative integer smaller than the corresponding dest vector dimension}}
  %1 = vector.insert %a, %b[4, 7, 15] : f32 into vector<4x8x16xf32>
}

// -----

func @outerproduct_num_operands(%arg0: f32) {
  // expected-error@+1 {{expected at least 2 operands}}
  %1 = vector.outerproduct %arg0 : f32, f32
}
// -----

func @outerproduct_non_vector_operand(%arg0: f32) {
  // expected-error@+1 {{expected vector type for operand #1}}
  %1 = vector.outerproduct %arg0, %arg0 : f32, f32
}

// -----

func @outerproduct_operand_1(%arg0: vector<4xf32>, %arg1: vector<4x8xf32>) {
  // expected-error@+1 {{expected 1-d vector for operand #1}}
  %1 = vector.outerproduct %arg1, %arg1 : vector<4x8xf32>, vector<4x8xf32>
}

// -----

func @outerproduct_operand_2(%arg0: vector<4xf32>, %arg1: vector<4x8xf32>) {
  // expected-error@+1 {{expected 1-d vector for operand #2}}
  %1 = vector.outerproduct %arg0, %arg1 : vector<4xf32>, vector<4x8xf32>
}

// -----

func @outerproduct_result_generic(%arg0: vector<4xf32>, %arg1: vector<8xf32>) {
  // expected-error@+1 {{expected 2-d vector result}}
  %1 = "vector.outerproduct" (%arg0, %arg1) : (vector<4xf32>, vector<8xf32>) -> (vector<8xf32>)
}

// -----

func @outerproduct_operand_1_dim_generic(%arg0: vector<4xf32>, %arg1: vector<8xf32>) {
  // expected-error@+1 {{expected #1 operand dim to match result dim #1}}
  %1 = "vector.outerproduct" (%arg0, %arg1) : (vector<4xf32>, vector<8xf32>) -> (vector<8x16xf32>)
}

// -----

func @outerproduct_operand_2_dim_generic(%arg0: vector<4xf32>, %arg1: vector<8xf32>) {
  // expected-error@+1 {{expected #2 operand dim to match result dim #2}}
  %1 = "vector.outerproduct" (%arg0, %arg1) : (vector<4xf32>, vector<8xf32>) -> (vector<4x16xf32>)
}

// -----

func @outerproduct_axpy_operand(%arg0: vector<4x8xf32>, %arg1: f32) {
  // expected-error@+1 {{expected 1-d vector for operand #1}}
  %1 = vector.outerproduct %arg0, %arg1 : vector<4x8xf32>, f32
}

// -----

func @outerproduct_axpy_result_generic(%arg0: vector<4xf32>, %arg1: f32) {
  // expected-error@+1 {{expected 1-d vector result}}
  %1 = "vector.outerproduct" (%arg0, %arg1) : (vector<4xf32>, f32) -> (vector<4x8xf32>)
}

// -----

func @outerproduct_axpy_operand_dim_generic(%arg0: vector<8xf32>, %arg1: f32) {
  // expected-error@+1 {{expected #1 operand dim to match result dim #1}}
  %1 = "vector.outerproduct" (%arg0, %arg1) : (vector<8xf32>, f32) -> (vector<16xf32>)
}

// -----

func @outerproduct_operand_3_result_type_generic(%arg0: vector<4xf32>, %arg1: vector<8xf32>, %arg2: vector<4x16xf32>) {
  // expected-error@+1 {{expected operand #3 of same type as result type}}
  %1 = "vector.outerproduct" (%arg0, %arg1, %arg2) : (vector<4xf32>, vector<8xf32>, vector<4x16xf32>) -> (vector<4x8xf32>)
}

// -----

func @test_vector.transfer_read(%arg0: memref<?x?xf32>) {
  %c3 = arith.constant 3 : index
  %cst = arith.constant 3.0 : f32
  // expected-error@+1 {{requires two types}}
  %0 = vector.transfer_read %arg0[%c3, %c3], %cst { permutation_map = affine_map<()->(0)> } : memref<?x?xf32>
}

// -----

func @test_vector.transfer_read(%arg0: vector<4x3xf32>) {
  %c3 = arith.constant 3 : index
  %f0 = arith.constant 0.0 : f32
  %vf0 = splat %f0 : vector<4x3xf32>
  // expected-error@+1 {{ requires memref or ranked tensor type}}
  %0 = vector.transfer_read %arg0[%c3, %c3], %vf0 : vector<4x3xf32>, vector<1x1x2x3xf32>
}

// -----

func @test_vector.transfer_read(%arg0: memref<4x3xf32>) {
  %c3 = arith.constant 3 : index
  %f0 = arith.constant 0.0 : f32
  %vf0 = splat %f0 : vector<4x3xf32>
  // expected-error@+1 {{ requires vector type}}
  %0 = vector.transfer_read %arg0[%c3, %c3], %vf0 : memref<4x3xf32>, f32
}

// -----

func @test_vector.transfer_read(%arg0: memref<?x?xf32>) {
  %c3 = arith.constant 3 : index
  %cst = arith.constant 3.0 : f32
  // expected-error@+1 {{requires 2 indices}}
  %0 = vector.transfer_read %arg0[%c3, %c3, %c3], %cst { permutation_map = affine_map<()->(0)> } : memref<?x?xf32>, vector<128xf32>
}

// -----

func @test_vector.transfer_read(%arg0: memref<?x?xf32>) {
  %c3 = arith.constant 3 : index
  %cst = arith.constant 3.0 : f32
  // expected-error@+1 {{requires a permutation_map with input dims of the same rank as the source type}}
  %0 = vector.transfer_read %arg0[%c3, %c3], %cst {permutation_map = affine_map<(d0)->(d0)>} : memref<?x?xf32>, vector<128xf32>
}

// -----

func @test_vector.transfer_read(%arg0: memref<?x?xf32>) {
  %c3 = arith.constant 3 : index
  %cst = arith.constant 3.0 : f32
  // expected-error@+1 {{requires a permutation_map with result dims of the same rank as the vector type}}
  %0 = vector.transfer_read %arg0[%c3, %c3], %cst {permutation_map = affine_map<(d0, d1)->(d0, d1)>} : memref<?x?xf32>, vector<128xf32>
}

// -----

func @test_vector.transfer_read(%arg0: memref<?x?xf32>) {
  %c3 = arith.constant 3 : index
  %cst = arith.constant 3.0 : f32
  // expected-error@+1 {{requires a projected permutation_map (at most one dim or the zero constant can appear in each result)}}
  %0 = vector.transfer_read %arg0[%c3, %c3], %cst {permutation_map = affine_map<(d0, d1)->(d0 + d1)>} : memref<?x?xf32>, vector<128xf32>
}

// -----

func @test_vector.transfer_read(%arg0: memref<?x?xf32>) {
  %c3 = arith.constant 3 : index
  %cst = arith.constant 3.0 : f32
  // expected-error@+1 {{requires a projected permutation_map (at most one dim or the zero constant can appear in each result)}}
  %0 = vector.transfer_read %arg0[%c3, %c3], %cst {permutation_map = affine_map<(d0, d1)->(d0 + 1)>} : memref<?x?xf32>, vector<128xf32>
}

// -----

func @test_vector.transfer_read(%arg0: memref<?x?x?xf32>) {
  %c3 = arith.constant 3 : index
  %cst = arith.constant 3.0 : f32
  // expected-error@+1 {{requires a permutation_map that is a permutation (found one dim used more than once)}}
  %0 = vector.transfer_read %arg0[%c3, %c3, %c3], %cst {permutation_map = affine_map<(d0, d1, d2)->(d0, d0)>} : memref<?x?x?xf32>, vector<3x7xf32>
}

// -----

func @test_vector.transfer_read(%arg0: memref<?x?x?xf32>) {
  %c1 = arith.constant 1 : i1
  %c3 = arith.constant 3 : index
  %cst = arith.constant 3.0 : f32
  // expected-note@+1 {{prior use here}}
  %mask = splat %c1 : vector<3x8x7xi1>
  // expected-error@+1 {{expects different type than prior uses: 'vector<3x7xi1>' vs 'vector<3x8x7xi1>'}}
  %0 = vector.transfer_read %arg0[%c3, %c3, %c3], %cst, %mask {permutation_map = affine_map<(d0, d1, d2)->(d0, 0, d2)>} : memref<?x?x?xf32>, vector<3x8x7xf32>
}

// -----

func @test_vector.transfer_read(%arg0: memref<?x?xvector<4x3xf32>>) {
  %c3 = arith.constant 3 : index
  %f0 = arith.constant 0.0 : f32
  %vf0 = splat %f0 : vector<4x3xf32>
  // expected-error@+1 {{requires source vector element and vector result ranks to match}}
  %0 = vector.transfer_read %arg0[%c3, %c3], %vf0 {permutation_map = affine_map<(d0, d1)->(d0, d1)>} : memref<?x?xvector<4x3xf32>>, vector<3xf32>
}

// -----

func @test_vector.transfer_read(%arg0: memref<?x?xvector<6xf32>>) {
  %c3 = arith.constant 3 : index
  %f0 = arith.constant 0.0 : f32
  %vf0 = splat %f0 : vector<6xf32>
  // expected-error@+1 {{requires the bitwidth of the minor 1-D vector to be an integral multiple of the bitwidth of the minor 1-D vector of the source}}
  %0 = vector.transfer_read %arg0[%c3, %c3], %vf0 : memref<?x?xvector<6xf32>>, vector<3xf32>
}

// -----

func @test_vector.transfer_read(%arg0: memref<?x?xvector<2x3xf32>>) {
  %c3 = arith.constant 3 : index
  %f0 = arith.constant 0.0 : f32
  %vf0 = splat %f0 : vector<2x3xf32>
  // expected-error@+1 {{ expects the optional in_bounds attr of same rank as permutation_map results: affine_map<(d0, d1) -> (d0, d1)>}}
  %0 = vector.transfer_read %arg0[%c3, %c3], %vf0 {in_bounds = [true], permutation_map = affine_map<(d0, d1)->(d0, d1)>} : memref<?x?xvector<2x3xf32>>, vector<1x1x2x3xf32>
}

// -----

func @test_vector.transfer_read(%arg0: memref<?x?xvector<2x3xf32>>) {
  %c3 = arith.constant 3 : index
  %f0 = arith.constant 0.0 : f32
  %vf0 = splat %f0 : vector<2x3xf32>
  // expected-error@+1 {{requires broadcast dimensions to be in-bounds}}
  %0 = vector.transfer_read %arg0[%c3, %c3], %vf0 {in_bounds = [false, true], permutation_map = affine_map<(d0, d1)->(0, d1)>} : memref<?x?xvector<2x3xf32>>, vector<1x1x2x3xf32>
}

// -----

func @test_vector.transfer_read(%arg0: memref<?x?xvector<2x3xf32>>) {
  %c3 = arith.constant 3 : index
  %f0 = arith.constant 0.0 : f32
  %vf0 = splat %f0 : vector<2x3xf32>
  %mask = splat %c1 : vector<2x3xi1>
  // expected-error@+1 {{does not support masks with vector element type}}
  %0 = vector.transfer_read %arg0[%c3, %c3], %vf0, %mask {permutation_map = affine_map<(d0, d1)->(d0, d1)>} : memref<?x?xvector<2x3xf32>>, vector<1x1x2x3xf32>
}

// -----

func @test_vector.transfer_write(%arg0: memref<?x?xf32>) {
  %c3 = arith.constant 3 : index
  %cst = arith.constant 3.0 : f32
  // expected-error@+1 {{requires two types}}
  vector.transfer_write %arg0, %arg0[%c3, %c3] : memref<?x?xf32>
}

// -----

func @test_vector.transfer_write(%arg0: memref<vector<4x3xf32>>) {
  %c3 = arith.constant 3 : index
  %f0 = arith.constant 0.0 : f32
  %vf0 = splat %f0 : vector<4x3xf32>
  // expected-error@+1 {{ requires vector type}}
  vector.transfer_write %arg0, %arg0[%c3, %c3] : memref<vector<4x3xf32>>, vector<4x3xf32>
}

// -----

func @test_vector.transfer_write(%arg0: vector<4x3xf32>) {
  %c3 = arith.constant 3 : index
  %f0 = arith.constant 0.0 : f32
  %vf0 = splat %f0 : vector<4x3xf32>
  // expected-error@+1 {{ requires memref or ranked tensor type}}
  vector.transfer_write %arg0, %arg0[%c3, %c3] : vector<4x3xf32>, f32
}

// -----

func @test_vector.transfer_write(%arg0: memref<?x?xf32>) {
  %c3 = arith.constant 3 : index
  %cst = arith.constant dense<3.0> : vector<128 x f32>
  // expected-error@+1 {{expected 5 operand types but had 4}}
  %0 = "vector.transfer_write"(%cst, %arg0, %c3, %c3, %c3) {permutation_map = affine_map<()->(0)>} : (vector<128xf32>, memref<?x?xf32>, index, index) -> ()
}

// -----

func @test_vector.transfer_write(%arg0: memref<?x?xf32>) {
  %c3 = arith.constant 3 : index
  %cst = arith.constant dense<3.0> : vector<128 x f32>
  // expected-error@+1 {{requires 2 indices}}
  vector.transfer_write %cst, %arg0[%c3, %c3, %c3] {permutation_map = affine_map<()->(0)>} : vector<128xf32>, memref<?x?xf32>
}

// -----

func @test_vector.transfer_write(%arg0: memref<?x?xf32>) {
  %c3 = arith.constant 3 : index
  %cst = arith.constant dense<3.0> : vector<128 x f32>
  // expected-error@+1 {{requires a permutation_map with input dims of the same rank as the source type}}
  vector.transfer_write %cst, %arg0[%c3, %c3] {permutation_map = affine_map<(d0)->(d0)>} : vector<128xf32>, memref<?x?xf32>
}

// -----

func @test_vector.transfer_write(%arg0: memref<?x?xf32>) {
  %c3 = arith.constant 3 : index
  %cst = arith.constant dense<3.0> : vector<128 x f32>
  // expected-error@+1 {{requires a permutation_map with result dims of the same rank as the vector type}}
  vector.transfer_write %cst, %arg0[%c3, %c3] {permutation_map = affine_map<(d0, d1)->(d0, d1)>} : vector<128xf32>, memref<?x?xf32>
}

// -----

func @test_vector.transfer_write(%arg0: memref<?x?xf32>) {
  %c3 = arith.constant 3 : index
  %cst = arith.constant dense<3.0> : vector<128 x f32>
  // expected-error@+1 {{requires a projected permutation_map (at most one dim or the zero constant can appear in each result)}}
  vector.transfer_write %cst, %arg0[%c3, %c3] {permutation_map = affine_map<(d0, d1)->(d0 + d1)>} : vector<128xf32>, memref<?x?xf32>
}

// -----

func @test_vector.transfer_write(%arg0: memref<?x?xf32>) {
  %c3 = arith.constant 3 : index
  %cst = arith.constant dense<3.0> : vector<128 x f32>
  // expected-error@+1 {{requires a projected permutation_map (at most one dim or the zero constant can appear in each result)}}
  vector.transfer_write %cst, %arg0[%c3, %c3] {permutation_map = affine_map<(d0, d1)->(d0 + 1)>} : vector<128xf32>, memref<?x?xf32>
}

// -----

func @test_vector.transfer_write(%arg0: memref<?x?x?xf32>) {
  %c3 = arith.constant 3 : index
  %cst = arith.constant dense<3.0> : vector<3 x 7 x f32>
  // expected-error@+1 {{requires a permutation_map that is a permutation (found one dim used more than once)}}
  vector.transfer_write %cst, %arg0[%c3, %c3, %c3] {permutation_map = affine_map<(d0, d1, d2)->(d0, d0)>} : vector<3x7xf32>, memref<?x?x?xf32>
}

// -----

func @test_vector.transfer_write(%arg0: memref<?xf32>, %arg1: vector<7xf32>) {
  %c3 = arith.constant 3 : index
  %cst = arith.constant 3.0 : f32
  // expected-error@+1 {{should not have broadcast dimensions}}
  vector.transfer_write %arg1, %arg0[%c3]
      {permutation_map = affine_map<(d0) -> (0)>}
      : vector<7xf32>, memref<?xf32>
}

// -----

func @insert_strided_slice(%a: vector<4x4xf32>, %b: vector<4x8x16xf32>) {
  // expected-error@+1 {{expected offsets of same size as destination vector rank}}
  %1 = vector.insert_strided_slice %a, %b {offsets = [100], strides = [1, 1]} : vector<4x4xf32> into vector<4x8x16xf32>
}

// -----

func @insert_strided_slice(%a: vector<4x4xf32>, %b: vector<4x8x16xf32>) {
  // expected-error@+1 {{expected strides of same size as source vector rank}}
  %1 = vector.insert_strided_slice %a, %b {offsets = [2, 2, 2], strides = [1]} : vector<4x4xf32> into vector<4x8x16xf32>
}

// -----

func @insert_strided_slice(%a: vector<4x4xf32>, %b: vector<4x8x16xf32>) {
  // expected-error@+1 {{expected source rank to be smaller than destination rank}}
  %1 = vector.insert_strided_slice %b, %a {offsets = [2, 2], strides = [1, 1, 1]} : vector<4x8x16xf32> into vector<4x4xf32>
}

// -----

func @insert_strided_slice(%a: vector<4x4xf32>, %b: vector<4x8x16xf32>) {
  // expected-error@+1 {{op expected offsets dimension 0 to be confined to [0, 4)}}
  %1 = vector.insert_strided_slice %a, %b {offsets = [100,100,100], strides = [1, 1]} : vector<4x4xf32> into vector<4x8x16xf32>
}

// -----

func @insert_strided_slice(%a: vector<4x4xf32>, %b: vector<4x8x16xf32>) {
  // expected-error@+1 {{op expected strides to be confined to [1, 2)}}
  %1 = vector.insert_strided_slice %a, %b {offsets = [2, 2, 2], strides = [100, 100]} : vector<4x4xf32> into vector<4x8x16xf32>
}

// -----

func @insert_strided_slice(%a: vector<4x4xf32>, %b: vector<4x8x16xf32>) {
  // expected-error@+1 {{op expected sum(offsets, source vector shape) dimension 1 to be confined to [1, 9)}}
  %1 = vector.insert_strided_slice %a, %b {offsets = [2, 7, 2], strides = [1, 1]} : vector<4x4xf32> into vector<4x8x16xf32>
}

// -----

func @extract_strided_slice(%arg0: vector<4x8x16xf32>) {
  // expected-error@+1 {{expected offsets, sizes and strides attributes of same size}}
  %1 = vector.extract_strided_slice %arg0 {offsets = [100], sizes = [2, 2], strides = [1, 1]} : vector<4x8x16xf32> to vector<2x2x16xf32>
}

// -----

func @extract_strided_slice(%arg0: vector<4x8x16xf32>) {
  // expected-error@+1 {{expected offsets attribute of rank smaller than vector rank}}
  %1 = vector.extract_strided_slice %arg0 {offsets = [2, 2, 2, 2], sizes = [2, 2, 2, 2], strides = [1, 1, 1, 1]} : vector<4x8x16xf32> to vector<2x2x16xf32>
}

// -----

func @extract_strided_slice(%arg0: vector<4x8x16xf32>) {
  // expected-error@+1 {{expected offsets attribute of rank smaller than vector rank}}
  %1 = vector.extract_strided_slice %arg0 {offsets = [2, 2, 2, 2], sizes = [2, 2, 2, 2], strides = [1, 1, 1, 1]} : vector<4x8x16xf32> to vector<2x2x16xf32>
}

// -----

func @extract_strided_slice(%arg0: vector<4x8x16xf32>) {
  // expected-error@+1 {{op expected offsets dimension 0 to be confined to [0, 4)}}
  %1 = vector.extract_strided_slice %arg0 {offsets = [100], sizes = [100], strides = [100]} : vector<4x8x16xf32> to vector<100x8x16xf32>
}

// -----

func @extract_strided_slice(%arg0: vector<4x8x16xf32>) {
  // expected-error@+1 {{op expected sizes dimension 0 to be confined to [1, 5)}}
  %1 = vector.extract_strided_slice %arg0 {offsets = [2], sizes = [100], strides = [100]} : vector<4x8x16xf32> to vector<100x8x16xf32>
}

// -----

func @extract_strided_slice(%arg0: vector<4x8x16xf32>) {
  // expected-error@+1 {{op expected strides to be confined to [1, 2)}}
  %1 = vector.extract_strided_slice %arg0 {offsets = [2], sizes = [1], strides = [100]} : vector<4x8x16xf32> to vector<1x8x16xf32>
}

// -----

func @extract_strided_slice(%arg0: vector<4x8x16xf32>) {
  // expected-error@+1 {{op expected strides to be confined to [1, 2)}}
  %1 = vector.extract_strided_slice %arg0 {offsets = [2], sizes = [1], strides = [100]} : vector<4x8x16xf32> to vector<1x8x16xf32>
}

// -----

func @extract_strided_slice(%arg0: vector<4x8x16xf32>) {
  // expected-error@+1 {{op expected sum(offsets, sizes) dimension 0 to be confined to [1, 5)}}
  %1 = vector.extract_strided_slice %arg0 {offsets = [2], sizes = [3], strides = [1]} : vector<4x8x16xf32> to vector<3x8x16xf32>
}

// -----

func @extract_strided_slice(%arg0: vector<4x8x16xf32>) {
  // expected-error@+1 {{op expected result type to be 'vector<2x8x16xf32>'}}
  %1 = vector.extract_strided_slice %arg0 {offsets = [2], sizes = [2], strides = [1]} : vector<4x8x16xf32> to vector<3x1xf32>
}

// -----

#contraction_accesses = [
  affine_map<(b0, f0, f1, c0, c1) -> (c0, b0, c1, f0)>,
  affine_map<(b0, f0, f1, c0, c1) -> (b0, c1, c0, f1)>,
  affine_map<(b0, f0, f1, c0, c1) -> (b0, f0, f1)>,
  affine_map<(b0, f0, f1, c0, c1) -> (b0, f0, f1)>
]
#contraction_trait = {
  indexing_maps = #contraction_accesses,
  iterator_types = ["parallel", "parallel", "parallel", "reduction", "reduction"]
}
func @contraction(%arg0: vector<7x8x16x15xf32>, %arg1: vector<8x16x7x5xf32>,
                  %arg2: vector<8x15x5xf32>, %arg3 :  vector<8x15x8x5xf32>,
                  %arg4 : index) {
  // expected-error@+1 {{expected an indexing map for each vector operand}}
  %0 = vector.contract #contraction_trait %arg0, %arg1, %arg2
      : vector<7x8x16x15xf32>, vector<8x16x7x5xf32> into vector<8x15x5xf32>
}

// -----

#contraction_accesses = [
  affine_map<(b0, f0, f1, c0, c1) -> (c0, c0, c1, f0)>,
  affine_map<(b0, f0, f1, c0, c1) -> (b0, c1, c0, f1)>,
  affine_map<(b0, f0, f1, c0, c1) -> (b0, f0, f1)>
]
#contraction_trait = {
  indexing_maps = #contraction_accesses,
  iterator_types = ["parallel", "parallel", "parallel", "reduction", "reduction"]
}
func @contraction(%arg0: vector<7x8x16x15xf32>, %arg1: vector<8x16x7x5xf32>,
                  %arg2: vector<8x15x5xf32>, %arg3 :  vector<8x15x8x5xf32>,
                  %arg4 : index) {
  // expected-error@+1 {{expected indexing map 0 to be a projected permutation of its inputs}}
  %0 = vector.contract #contraction_trait %arg0, %arg1, %arg2
      : vector<7x8x16x15xf32>, vector<8x16x7x5xf32> into vector<8x15x5xf32>
}

// -----

#contraction_accesses = [
  affine_map<(b0, f0, f1, c0, c1) -> (c0, b0, c1, f0)>,
  affine_map<(b0, f0, f1, c0, c1)[s0] -> (b0, s0, c0, f1)>,
  affine_map<(b0, f0, f1, c0, c1) -> (b0, f0, f1)>
]
#contraction_trait = {
  indexing_maps = #contraction_accesses,
  iterator_types = ["parallel", "parallel", "parallel", "reduction", "reduction"]
}
func @contraction(%arg0: vector<7x8x16x15xf32>, %arg1: vector<8x16x7x5xf32>,
                  %arg2: vector<8x15x5xf32>, %arg3 :  vector<8x15x8x5xf32>,
                  %arg4 : index) {
  // expected-error@+1 {{op expected indexing map 1 to have no symbols}}
  %0 = vector.contract #contraction_trait %arg0, %arg1, %arg2
      : vector<7x8x16x15xf32>, vector<8x16x7x5xf32> into vector<8x15x5xf32>
}

// -----

#contraction_accesses = [
  affine_map<(b0, f0, f1, c0, c1) -> (c0, b0, c1, f0)>,
  affine_map<(b0, f0, f1, c0, c1) -> (b0, c1, c0, f1)>,
  affine_map<(b0, f0, f1, c1) -> (b0, f0, f1)>
]
#contraction_trait = {
  indexing_maps = #contraction_accesses,
  iterator_types = ["parallel", "parallel", "parallel", "reduction", "reduction"]
}
func @contraction(%arg0: vector<7x8x16x15xf32>, %arg1: vector<8x16x7x5xf32>,
                  %arg2: vector<8x15x5xf32>, %arg3 :  vector<8x15x8x5xf32>,
                  %arg4 : index) {
  // expected-error@+1 {{expected indexing map 2 to have 5 number of inputs}}
  %0 = vector.contract #contraction_trait %arg0, %arg1, %arg2
      : vector<7x8x16x15xf32>, vector<8x16x7x5xf32> into vector<8x15x5xf32>
}

// -----

#contraction_accesses = [
  affine_map<(b0, f0, f1, c0, c1) -> (c0, b0, c1, f0)>,
  affine_map<(b0, f0, f1, c0, c1) -> (b0, c1, f1)>,
  affine_map<(b0, f0, f1, c0, c1) -> (b0, f0, f1)>
]
#contraction_trait = {
  indexing_maps = #contraction_accesses,
  iterator_types = ["parallel", "parallel", "parallel", "reduction", "reduction"]
}
func @contraction(%arg0: vector<7x8x16x15xf32>, %arg1: vector<8x16x7x5xf32>,
                  %arg2: vector<8x15x5xf32>, %arg3 :  vector<8x15x8x5xf32>,
                  %arg4 : index) {
  // expected-error@+1 {{expected indexing map 1 to have 4 number of outputs}}
  %0 = vector.contract #contraction_trait %arg0, %arg1, %arg2
      : vector<7x8x16x15xf32>, vector<8x16x7x5xf32> into vector<8x15x5xf32>
}

// -----

#contraction_accesses = [
  affine_map<(b0, f0, f1, b1, b2) -> (b1, b0, b2, f0)>,
  affine_map<(b0, f0, f1, b1, b2) -> (b0, b2, b1, f1)>,
  affine_map<(b0, f0, f1, b1, b2) -> (b0, f0, f1)>
]
#contraction_trait = {
  indexing_maps = #contraction_accesses,
  iterator_types = ["parallel", "parallel", "parallel", "parallel", "parallel"]
}
func @contraction(%arg0: vector<7x8x16x15xf32>, %arg1: vector<8x16x7x5xf32>,
                  %arg2: vector<8x15x5xf32>, %arg3 :  vector<8x15x8x5xf32>,
                  %arg4 : index) {
  // expected-error@+1 {{op expected at least one contracting dimension pair}}
  %0 = vector.contract #contraction_trait %arg0, %arg1, %arg2
      : vector<7x8x16x15xf32>, vector<8x16x7x5xf32> into vector<8x15x5xf32>
}

// -----

#contraction_accesses = [
  affine_map<(b0, f0, f1, c0, c1) -> (c1, b0, c0, f0)>,
  affine_map<(b0, f0, f1, c0, c1) -> (b0, c1, c0, f1)>,
  affine_map<(b0, f0, f1, c0, c1) -> (b0, f0, f1)>
]
#contraction_trait = {
  indexing_maps = #contraction_accesses,
  iterator_types = ["parallel", "parallel", "parallel", "reduction", "reduction"]
}
func @contraction(%arg0: vector<7x8x16x15xf32>, %arg1: vector<8x16x7x5xf32>,
                  %arg2: vector<8x15x5xf32>, %arg3 :  vector<8x15x8x5xf32>,
                  %arg4 : index) {
  // expected-error@+1 {{invalid contracting dimension map}}
  %0 = vector.contract #contraction_trait %arg0, %arg1, %arg2
      : vector<7x8x16x15xf32>, vector<8x16x7x5xf32> into vector<8x15x5xf32>
}

// -----

#contraction_accesses = [
  affine_map<(b0, f0, f1, c0, c1) -> (c0, b0, c1, f0)>,
  affine_map<(b0, f0, f1, c0, c1) -> (f1, c1, c0, b0)>,
  affine_map<(b0, f0, f1, c0, c1) -> (b0, f0, f1)>
]
#contraction_trait = {
  indexing_maps = #contraction_accesses,
  iterator_types = ["parallel", "parallel", "parallel", "reduction", "reduction"]
}
func @contraction(%arg0: vector<7x8x16x15xf32>, %arg1: vector<8x16x7x5xf32>,
                  %arg2: vector<8x15x5xf32>, %arg3 :  vector<8x15x8x5xf32>,
                  %arg4 : index) {
  // expected-error@+1 {{invalid batch dimension map}}
  %0 = vector.contract #contraction_trait %arg0, %arg1, %arg2
      : vector<7x8x16x15xf32>, vector<8x16x7x5xf32> into vector<8x15x5xf32>
}

// -----

#contraction_accesses = [
  affine_map<(b0, f0, f1, c0, c1) -> (c0, b0, c1, f0)>,
  affine_map<(b0, f0, f1, c0, c1) -> (b0, c1, c0, f1)>,
  affine_map<(b0, f0, f1, c0, c1) -> (b0, f0, f1)>
]
#contraction_trait = {
  indexing_maps = #contraction_accesses,
  iterator_types = ["parallel", "parallel", "parallel", "reduction", "reduction"]
}
func @contraction(%arg0: vector<7x8x16x15xf32>, %arg1: vector<8x16x7x5xf32>,
                  %arg2: vector<88x15x5xf32>, %arg3 :  vector<8x15x8x5xf32>,
                  %arg4 : index) {
  // expected-error@+1 {{invalid accumulator/result vector shape}}
  %0 = vector.contract #contraction_trait %arg0, %arg1, %arg2
      : vector<7x8x16x15xf32>, vector<8x16x7x5xf32> into vector<88x15x5xf32>
}

// -----

#contraction_accesses = [
  affine_map<(b0, f0, f1, c0, c1) -> (c0, b0, c1, f0)>,
  affine_map<(b0, f0, f1, c0, c1) -> (b0, c1, c0, f1)>,
  affine_map<(b0, f0, f1, c0, c1) -> (b0, f0, f1)>
]
#contraction_trait = {
  indexing_maps = #contraction_accesses,
  iterator_types = ["parallel", "parallel", "parallel", "reduction", "reduction"]
}
func @contraction(%arg0: vector<7x8x16x15xf32>, %arg1: vector<8x16x7x5xf32>,
                  %arg2: vector<8x15x5xf32>, %arg3 :  vector<8x15x8x5xf32>,
                  %arg4 : index) {
  %lhs_mask = vector.constant_mask [7, 8, 16, 15] : vector<7x8x16x15xi1>
  %rhs_mask = vector.constant_mask [8, 16, 7, 5] : vector<8x16x7x5xi1>
  // expected-error@+1 {{expected zero or exactly 2 vector mask operands}}
  %0 = vector.contract #contraction_trait %arg0, %arg1, %arg2, %lhs_mask
      : vector<7x8x16x15xf32>, vector<8x16x7x5xf32> into vector<8x15x5xf32>
}

// -----

#contraction_accesses = [
        affine_map<(i, j, k) -> (i, k)>,
        affine_map<(i, j, k) -> (k, j)>,
        affine_map<(i, j, k) -> (i, j)>
      ]
#contraction_trait = {
        indexing_maps = #contraction_accesses,
        iterator_types = ["parallel", "parallel", "reduction"]
      }
func @contraction(%arg0: vector<4x3xi32>,
                  %arg1: vector<3x7xf32>,
                  %arg2: vector<4x7xf32>) -> vector<4x7xf32> {
  // expected-error@+1 {{'vector.contract' op failed to verify that lhs and rhs have same element type}}
  %0 = vector.contract #contraction_trait %arg0, %arg1, %arg2
    : vector<4x3xi32>, vector<3x7xf32> into vector<4x7xf32>
}

// -----

#contraction_accesses = [
  affine_map<(m, n, k) -> (m, k)>,
  affine_map<(m, n, k) -> (k, n)>,
  affine_map<(m, n, k) -> (n, m)>
]
#contraction_trait = {
  indexing_maps = #contraction_accesses,
  iterator_types = ["parallel", "parallel", "reduction"]
}
func @contraction(%arg0: vector<2x1xf32>, %arg1: vector<1x3xf32>, %arg2: vector<2x3xf32>)
-> vector<3x2xf32>
{
// expected-error@+1 {{invalid accumulator/result vector shape, expected: 'vector<3x2xf32>'}}
  %0 = vector.contract #contraction_trait %arg0, %arg1, %arg2
    : vector<2x1xf32>, vector<1x3xf32> into vector<2x3xf32>
  return %0 : vector<2x3xf32>
}

// -----

func @create_mask_0d_no_operands() {
  %c1 = arith.constant 1 : index
  // expected-error@+1 {{must specify exactly one operand for 0-D create_mask}}
  %0 = vector.create_mask : vector<i1>
}

// -----

func @create_mask_0d_many_operands() {
  %c1 = arith.constant 1 : index
  %c2 = arith.constant 2 : index
  %c3 = arith.constant 3 : index
  // expected-error@+1 {{must specify exactly one operand for 0-D create_mask}}
  %0 = vector.create_mask %c1, %c2, %c3 : vector<i1>
}

// -----

func @create_mask() {
  %c2 = arith.constant 2 : index
  %c3 = arith.constant 3 : index
  // expected-error@+1 {{must specify an operand for each result vector dimension}}
  %0 = vector.create_mask %c3, %c2 : vector<4x3x7xi1>
}


// -----

func @constant_mask_0d_no_attr() {
  // expected-error@+1 {{array attr must have length 1 for 0-D vectors}}
  %0 = vector.constant_mask [] : vector<i1>
}

// -----

func @constant_mask_0d_bad_attr() {
  // expected-error@+1 {{mask dim size must be either 0 or 1 for 0-D vectors}}
  %0 = vector.constant_mask [2] : vector<i1>
}

// -----

func @constant_mask() {
  // expected-error@+1 {{must specify array attr of size equal vector result rank}}
  %0 = vector.constant_mask [3, 2, 7] : vector<4x3xi1>
}

// -----

func @constant_mask_out_of_bounds() {
  // expected-error@+1 {{array attr of size out of bounds of vector result dimension size}}
  %0 = vector.constant_mask [-1, 2] : vector<4x3xi1>
}

// -----

func @constant_mask_out_of_bounds() {
  // expected-error@+1 {{array attr of size out of bounds of vector result dimension size}}
  %0 = vector.constant_mask [3, 4] : vector<4x3xi1>
}

// -----

func @constant_mask_with_zero_mask_dim_size() {
  // expected-error@+1 {{expected all mask dim sizes to be zeros, as a result of conjunction with zero mask dim}}
  %0 = vector.constant_mask [0, 2] : vector<4x3xi1>
}

// -----

func @print_no_result(%arg0 : f32) -> i32 {
  // expected-error@+1 {{cannot name an operation with no results}}
  %0 = vector.print %arg0 : f32
}

// -----

func @reshape_bad_input_shape(%arg0 : vector<3x2x4xf32>) {
  %c2 = arith.constant 2 : index
  %c3 = arith.constant 3 : index
  %c6 = arith.constant 6 : index
  %c9 = arith.constant 9 : index
  // expected-error@+1 {{invalid input shape for vector type}}
  %1 = vector.reshape %arg0, [%c3, %c6, %c3], [%c2, %c9], [4]
    : vector<3x2x4xf32> to vector<2x3x4xf32>
}

// -----

func @reshape_bad_output_shape(%arg0 : vector<3x2x4xf32>) {
  %c2 = arith.constant 2 : index
  %c3 = arith.constant 3 : index
  %c6 = arith.constant 6 : index
  %c9 = arith.constant 9 : index
  // expected-error@+1 {{invalid output shape for vector type}}
  %1 = vector.reshape %arg0, [%c3, %c6], [%c2, %c9, %c3], [4]
    : vector<3x2x4xf32> to vector<2x3x4xf32>
}

// -----

func @reshape_bad_input_output_shape_product(%arg0 : vector<3x2x4xf32>) {
  %c2 = arith.constant 2 : index
  %c3 = arith.constant 3 : index
  %c6 = arith.constant 6 : index
  %c9 = arith.constant 9 : index
  // expected-error@+1 {{product of input and output shape sizes must match}}
  %1 = vector.reshape %arg0, [%c3, %c6], [%c2, %c6], [4]
    : vector<3x2x4xf32> to vector<2x3x4xf32>
}

// -----

func @reshape_bad_input_fixed_size(%arg0 : vector<3x2x5xf32>) {
  %c2 = arith.constant 2 : index
  %c3 = arith.constant 3 : index
  %c6 = arith.constant 6 : index
  %c9 = arith.constant 9 : index
  // expected-error@+1 {{fixed vector size must match input vector for dim 0}}
  %1 = vector.reshape %arg0, [%c3, %c6], [%c2, %c9], [4]
    : vector<3x2x5xf32> to vector<2x3x4xf32>
}

// -----

func @reshape_bad_output_fixed_size(%arg0 : vector<3x2x4xf32>) {
  %c2 = arith.constant 2 : index
  %c3 = arith.constant 3 : index
  %c6 = arith.constant 6 : index
  %c9 = arith.constant 9 : index
  // expected-error@+1 {{fixed vector size must match output vector for dim 0}}
  %1 = vector.reshape %arg0, [%c3, %c6], [%c2, %c9], [4]
    : vector<3x2x4xf32> to vector<2x3x5xf32>
}

// -----

func @shape_cast_wrong_element_type(%arg0 : vector<5x1x3x2xf32>) {
  // expected-error@+1 {{op source/result vectors must have same element type}}
  %0 = vector.shape_cast %arg0 : vector<5x1x3x2xf32> to vector<15x2xi32>
}

// -----

func @shape_cast_wrong_num_elements(%arg0 : vector<5x1x3x2xf32>) {
  // expected-error@+1 {{op source/result number of elements must match}}
  %0 = vector.shape_cast %arg0 : vector<5x1x3x2xf32> to vector<10x2xf32>
}

// -----

func @shape_cast_invalid_rank_reduction(%arg0 : vector<5x1x3x2xf32>) {
  // expected-error@+1 {{invalid shape cast}}
  %0 = vector.shape_cast %arg0 : vector<5x1x3x2xf32> to vector<2x15xf32>
}

// -----

func @shape_cast_invalid_rank_expansion(%arg0 : vector<15x2xf32>) {
  // expected-error@+1 {{invalid shape cast}}
  %0 = vector.shape_cast %arg0 : vector<15x2xf32> to vector<5x2x3x1xf32>
}

// -----

func @bitcast_not_vector(%arg0 : vector<5x1x3x2xf32>) {
  // expected-error@+1 {{'vector.bitcast' invalid kind of type specified}}
  %0 = vector.bitcast %arg0 : vector<5x1x3x2xf32> to f32
}

// -----

func @bitcast_rank_mismatch_to_0d(%arg0 : vector<1xf32>) {
  // expected-error@+1 {{op failed to verify that all of {source, result} have same rank}}
  %0 = vector.bitcast %arg0 : vector<1xf32> to vector<f32>
}

// -----

func @bitcast_rank_mismatch_from_0d(%arg0 : vector<f32>) {
  // expected-error@+1 {{op failed to verify that all of {source, result} have same rank}}
  %0 = vector.bitcast %arg0 : vector<f32> to vector<1xf32>
}

// -----

func @bitcast_rank_mismatch(%arg0 : vector<5x1x3x2xf32>) {
  // expected-error@+1 {{op failed to verify that all of {source, result} have same rank}}
  %0 = vector.bitcast %arg0 : vector<5x1x3x2xf32> to vector<5x3x2xf32>
}

// -----

func @bitcast_shape_mismatch(%arg0 : vector<5x1x3x2xf32>) {
  // expected-error@+1 {{op dimension size mismatch}}
  %0 = vector.bitcast %arg0 : vector<5x1x3x2xf32> to vector<5x2x3x2xf32>
}

// -----

func @bitcast_sizemismatch(%arg0 : vector<5x1x3x2xf32>) {
  // expected-error@+1 {{op source/result bitwidth of the minor 1-D vectors must be equal}}
  %0 = vector.bitcast %arg0 : vector<5x1x3x2xf32> to vector<5x1x3x3xf16>
}

// -----

func @reduce_unknown_kind(%arg0: vector<16xf32>) -> f32 {
  // expected-error@+1 {{'vector.reduction' op unknown reduction kind: joho}}
  %0 = vector.reduction "joho", %arg0 : vector<16xf32> into f32
}

// -----

func @reduce_elt_type_mismatch(%arg0: vector<16xf32>) -> i32 {
  // expected-error@+1 {{'vector.reduction' op failed to verify that source operand and result have same element type}}
  %0 = vector.reduction "add", %arg0 : vector<16xf32> into i32
}

// -----

func @reduce_unsupported_attr(%arg0: vector<16xf32>) -> i32 {
  // expected-error@+1 {{attribute 'kind' failed to satisfy constraint: string attribute}}
  %0 = vector.reduction 1234, %arg0 : vector<16xf32> into i32
}

// -----

func @reduce_unsupported_third_argument(%arg0: vector<16xf32>, %arg1: f32) -> f32 {
  // expected-error@+1 {{'vector.reduction' unsupported number of operands}}
  %0 = vector.reduction "add", %arg0, %arg1, %arg1 : vector<16xf32> into f32
}

// -----

func @reduce_unsupported_accumulator_kind(%arg0: vector<16xf32>, %arg1: f32) -> f32 {
  // expected-error@+1 {{'vector.reduction' op no accumulator for reduction kind: min}}
  %0 = vector.reduction "minf", %arg0, %arg1 : vector<16xf32> into f32
}

// -----

func @reduce_unsupported_accumulator_type(%arg0: vector<16xi32>, %arg1: i32) -> i32 {
  // expected-error@+1 {{'vector.reduction' op no accumulator for type: 'i32'}}
  %0 = vector.reduction "add", %arg0, %arg1 : vector<16xi32> into i32
}

// -----

func @reduce_unsupported_type(%arg0: vector<16xf32>) -> f32 {
  // expected-error@+1 {{'vector.reduction' op unsupported reduction type}}
  %0 = vector.reduction "xor", %arg0 : vector<16xf32> into f32
}

// -----

func @reduce_unsupported_rank(%arg0: vector<4x16xf32>) -> f32 {
  // expected-error@+1 {{'vector.reduction' op unsupported reduction rank: 2}}
  %0 = vector.reduction "add", %arg0 : vector<4x16xf32> into f32
}

// -----

func @transpose_rank_mismatch(%arg0: vector<4x16x11xf32>) {
  // expected-error@+1 {{'vector.transpose' op vector result rank mismatch: 1}}
  %0 = vector.transpose %arg0, [2, 1, 0] : vector<4x16x11xf32> to vector<100xf32>
}

// -----

func @transpose_length_mismatch(%arg0: vector<4x4xf32>) {
  // expected-error@+1 {{'vector.transpose' op transposition length mismatch: 3}}
  %0 = vector.transpose %arg0, [2, 0, 1] : vector<4x4xf32> to vector<4x4xf32>
}

// -----

func @transpose_index_oob(%arg0: vector<4x4xf32>) {
  // expected-error@+1 {{'vector.transpose' op transposition index out of range: 2}}
  %0 = vector.transpose %arg0, [2, 0] : vector<4x4xf32> to vector<4x4xf32>
}

// -----

func @transpose_index_dup(%arg0: vector<4x4xf32>) {
  // expected-error@+1 {{'vector.transpose' op duplicate position index: 0}}
  %0 = vector.transpose %arg0, [0, 0] : vector<4x4xf32> to vector<4x4xf32>
}

// -----

func @transpose_dim_size_mismatch(%arg0: vector<11x7x3x2xi32>) {
  // expected-error@+1 {{'vector.transpose' op dimension size mismatch at: 0}}
  %0 = vector.transpose %arg0, [3, 0, 1, 2] : vector<11x7x3x2xi32> to vector<2x3x7x11xi32>
}

// -----

func @flat_transpose_type_mismatch(%arg0: vector<16xf32>) {
  // expected-error@+1 {{'vector.flat_transpose' op failed to verify that source operand and result have same element type}}
  %0 = vector.flat_transpose %arg0 { rows = 4: i32, columns = 4: i32 } : vector<16xf32> -> vector<16xf64>
}

// -----

func @type_cast_layout(%arg0: memref<4x3xf32, affine_map<(d0, d1)[s0, s1, s2] -> (d0 * s0 + d1 * s1 + s2)>>) {
  // expected-error@+1 {{expects operand to be a memref with identity layout}}
  %0 = vector.type_cast %arg0: memref<4x3xf32, affine_map<(d0, d1)[s0, s1, s2] -> (d0 * s0 + d1 * s1 + s2)>> to memref<vector<4x3xf32>>
}

// -----

<<<<<<< HEAD
func @store_unsupported_layout(%memref : memref<200x100xf32, affine_map<(d0, d1) -> (d1, d0)>>,
                               %i : index, %j : index, %value : vector<8xf32>) {
  // expected-error@+1 {{'vector.store' op base memref should have a default identity layout}}
  vector.store %value, %memref[%i, %j] : memref<200x100xf32, affine_map<(d0, d1) -> (d1, d0)>>,
                                         vector<8xf32>
=======
func @store_unsupported_layout(%memref : memref<200x100xf32, affine_map<(d0, d1) -> (200*d0 + 2*d1)>>,
                               %i : index, %j : index, %value : vector<8xf32>) {
  // expected-error@+1 {{'vector.store' op most minor memref dim must have unit stride}}
  vector.store %value, %memref[%i, %j] : memref<200x100xf32, affine_map<(d0, d1) -> (200*d0 + 2*d1)>>,
                                         vector<8xf32>
  return
>>>>>>> 2ab1d525
}

// -----

func @vector_memref_mismatch(%memref : memref<200x100xvector<4xf32>>, %i : index,
                             %j : index, %value : vector<8xf32>) {
  // expected-error@+1 {{'vector.store' op base memref and valueToStore vector types should match}}
  vector.store %value, %memref[%i, %j] : memref<200x100xvector<4xf32>>, vector<8xf32>
}

// -----

func @store_base_type_mismatch(%base : memref<?xf64>, %value : vector<16xf32>) {
<<<<<<< HEAD
  %c0 = constant 0 : index
=======
  %c0 = arith.constant 0 : index
>>>>>>> 2ab1d525
  // expected-error@+1 {{'vector.store' op base and valueToStore element type should match}}
  vector.store %value, %base[%c0] : memref<?xf64>, vector<16xf32>
}

// -----

func @store_memref_index_mismatch(%base : memref<?xf32>, %value : vector<16xf32>) {
  // expected-error@+1 {{'vector.store' op requires 1 indices}}
  vector.store %value, %base[] : memref<?xf32>, vector<16xf32>
}

// -----

func @maskedload_base_type_mismatch(%base: memref<?xf64>, %mask: vector<16xi1>, %pass: vector<16xf32>) {
  %c0 = arith.constant 0 : index
  // expected-error@+1 {{'vector.maskedload' op base and result element type should match}}
  %0 = vector.maskedload %base[%c0], %mask, %pass : memref<?xf64>, vector<16xi1>, vector<16xf32> into vector<16xf32>
}

// -----

func @maskedload_dim_mask_mismatch(%base: memref<?xf32>, %mask: vector<15xi1>, %pass: vector<16xf32>) {
  %c0 = arith.constant 0 : index
  // expected-error@+1 {{'vector.maskedload' op expected result dim to match mask dim}}
  %0 = vector.maskedload %base[%c0], %mask, %pass : memref<?xf32>, vector<15xi1>, vector<16xf32> into vector<16xf32>
}

// -----

func @maskedload_pass_thru_type_mask_mismatch(%base: memref<?xf32>, %mask: vector<16xi1>, %pass: vector<16xi32>) {
  %c0 = arith.constant 0 : index
  // expected-error@+1 {{'vector.maskedload' op expected pass_thru of same type as result type}}
  %0 = vector.maskedload %base[%c0], %mask, %pass : memref<?xf32>, vector<16xi1>, vector<16xi32> into vector<16xf32>
}

// -----

func @maskedload_memref_mismatch(%base: memref<?xf32>, %mask: vector<16xi1>, %pass: vector<16xf32>) {
  // expected-error@+1 {{'vector.maskedload' op requires 1 indices}}
  %0 = vector.maskedload %base[], %mask, %pass : memref<?xf32>, vector<16xi1>, vector<16xf32> into vector<16xf32>
}

// -----

func @maskedstore_base_type_mismatch(%base: memref<?xf64>, %mask: vector<16xi1>, %value: vector<16xf32>) {
<<<<<<< HEAD
  %c0 = constant 0 : index
=======
  %c0 = arith.constant 0 : index
>>>>>>> 2ab1d525
  // expected-error@+1 {{'vector.maskedstore' op base and valueToStore element type should match}}
  vector.maskedstore %base[%c0], %mask, %value : memref<?xf64>, vector<16xi1>, vector<16xf32>
}

// -----

func @maskedstore_dim_mask_mismatch(%base: memref<?xf32>, %mask: vector<15xi1>, %value: vector<16xf32>) {
<<<<<<< HEAD
  %c0 = constant 0 : index
=======
  %c0 = arith.constant 0 : index
>>>>>>> 2ab1d525
  // expected-error@+1 {{'vector.maskedstore' op expected valueToStore dim to match mask dim}}
  vector.maskedstore %base[%c0], %mask, %value : memref<?xf32>, vector<15xi1>, vector<16xf32>
}

// -----

func @maskedstore_memref_mismatch(%base: memref<?xf32>, %mask: vector<16xi1>, %value: vector<16xf32>) {
  %c0 = arith.constant 0 : index
  // expected-error@+1 {{'vector.maskedstore' op requires 1 indices}}
  vector.maskedstore %base[%c0, %c0], %mask, %value : memref<?xf32>, vector<16xi1>, vector<16xf32>
}

// -----

func @gather_base_type_mismatch(%base: memref<?xf64>, %indices: vector<16xi32>,
                                %mask: vector<16xi1>, %pass_thru: vector<16xf32>) {
<<<<<<< HEAD
  %c0 = constant 0 : index
=======
  %c0 = arith.constant 0 : index
>>>>>>> 2ab1d525
  // expected-error@+1 {{'vector.gather' op base and result element type should match}}
  %0 = vector.gather %base[%c0][%indices], %mask, %pass_thru
    : memref<?xf64>, vector<16xi32>, vector<16xi1>, vector<16xf32> into vector<16xf32>
}

// -----

func @gather_memref_mismatch(%base: memref<?x?xf64>, %indices: vector<16xi32>,
                             %mask: vector<16xi1>, %pass_thru: vector<16xf64>) {
<<<<<<< HEAD
  %c0 = constant 0 : index
=======
  %c0 = arith.constant 0 : index
>>>>>>> 2ab1d525
  // expected-error@+1 {{'vector.gather' op requires 2 indices}}
  %0 = vector.gather %base[%c0][%indices], %mask, %pass_thru
    : memref<?x?xf64>, vector<16xi32>, vector<16xi1>, vector<16xf64> into vector<16xf64>
}

// -----

func @gather_rank_mismatch(%base: memref<?xf32>, %indices: vector<16xi32>,
                           %mask: vector<16xi1>, %pass_thru: vector<16xf32>) {
<<<<<<< HEAD
  %c0 = constant 0 : index
=======
  %c0 = arith.constant 0 : index
>>>>>>> 2ab1d525
  // expected-error@+1 {{'vector.gather' op result #0 must be  of ranks 1, but got 'vector<2x16xf32>'}}
  %0 = vector.gather %base[%c0][%indices], %mask, %pass_thru
    : memref<?xf32>, vector<16xi32>, vector<16xi1>, vector<16xf32> into vector<2x16xf32>
}

// -----

func @gather_dim_indices_mismatch(%base: memref<?xf32>, %indices: vector<17xi32>,
                                  %mask: vector<16xi1>, %pass_thru: vector<16xf32>) {
<<<<<<< HEAD
  %c0 = constant 0 : index
=======
  %c0 = arith.constant 0 : index
>>>>>>> 2ab1d525
  // expected-error@+1 {{'vector.gather' op expected result dim to match indices dim}}
  %0 = vector.gather %base[%c0][%indices], %mask, %pass_thru
    : memref<?xf32>, vector<17xi32>, vector<16xi1>, vector<16xf32> into vector<16xf32>
}

// -----

func @gather_dim_mask_mismatch(%base: memref<?xf32>, %indices: vector<16xi32>,
                               %mask: vector<17xi1>, %pass_thru: vector<16xf32>) {
<<<<<<< HEAD
  %c0 = constant 0 : index
=======
  %c0 = arith.constant 0 : index
>>>>>>> 2ab1d525
  // expected-error@+1 {{'vector.gather' op expected result dim to match mask dim}}
  %0 = vector.gather %base[%c0][%indices], %mask, %pass_thru
    : memref<?xf32>, vector<16xi32>, vector<17xi1>, vector<16xf32> into vector<16xf32>
}

// -----

func @gather_pass_thru_type_mismatch(%base: memref<?xf32>, %indices: vector<16xi32>,
                                     %mask: vector<16xi1>, %pass_thru: vector<16xf64>) {
<<<<<<< HEAD
  %c0 = constant 0 : index
=======
  %c0 = arith.constant 0 : index
>>>>>>> 2ab1d525
  // expected-error@+1 {{'vector.gather' op expected pass_thru of same type as result type}}
  %0 = vector.gather %base[%c0][%indices], %mask, %pass_thru
    : memref<?xf32>, vector<16xi32>, vector<16xi1>, vector<16xf64> into vector<16xf32>
}

// -----

func @scatter_base_type_mismatch(%base: memref<?xf64>, %indices: vector<16xi32>,
                                 %mask: vector<16xi1>, %value: vector<16xf32>) {
<<<<<<< HEAD
  %c0 = constant 0 : index
=======
  %c0 = arith.constant 0 : index
>>>>>>> 2ab1d525
  // expected-error@+1 {{'vector.scatter' op base and valueToStore element type should match}}
  vector.scatter %base[%c0][%indices], %mask, %value
    : memref<?xf64>, vector<16xi32>, vector<16xi1>, vector<16xf32>
}

// -----

func @scatter_memref_mismatch(%base: memref<?x?xf64>, %indices: vector<16xi32>,
                              %mask: vector<16xi1>, %value: vector<16xf64>) {
<<<<<<< HEAD
  %c0 = constant 0 : index
=======
  %c0 = arith.constant 0 : index
>>>>>>> 2ab1d525
  // expected-error@+1 {{'vector.scatter' op requires 2 indices}}
  vector.scatter %base[%c0][%indices], %mask, %value
    : memref<?x?xf64>, vector<16xi32>, vector<16xi1>, vector<16xf64>
}

// -----

func @scatter_rank_mismatch(%base: memref<?xf32>, %indices: vector<16xi32>,
                            %mask: vector<16xi1>, %value: vector<2x16xf32>) {
<<<<<<< HEAD
  %c0 = constant 0 : index
=======
  %c0 = arith.constant 0 : index
>>>>>>> 2ab1d525
  // expected-error@+1 {{'vector.scatter' op operand #4 must be  of ranks 1, but got 'vector<2x16xf32>'}}
  vector.scatter %base[%c0][%indices], %mask, %value
    : memref<?xf32>, vector<16xi32>, vector<16xi1>, vector<2x16xf32>
}

// -----

func @scatter_dim_indices_mismatch(%base: memref<?xf32>, %indices: vector<17xi32>,
                                   %mask: vector<16xi1>, %value: vector<16xf32>) {
<<<<<<< HEAD
  %c0 = constant 0 : index
=======
  %c0 = arith.constant 0 : index
>>>>>>> 2ab1d525
  // expected-error@+1 {{'vector.scatter' op expected valueToStore dim to match indices dim}}
  vector.scatter %base[%c0][%indices], %mask, %value
    : memref<?xf32>, vector<17xi32>, vector<16xi1>, vector<16xf32>
}

// -----

func @scatter_dim_mask_mismatch(%base: memref<?xf32>, %indices: vector<16xi32>,
                                %mask: vector<17xi1>, %value: vector<16xf32>) {
<<<<<<< HEAD
  %c0 = constant 0 : index
=======
  %c0 = arith.constant 0 : index
>>>>>>> 2ab1d525
  // expected-error@+1 {{'vector.scatter' op expected valueToStore dim to match mask dim}}
  vector.scatter %base[%c0][%indices], %mask, %value
    : memref<?xf32>, vector<16xi32>, vector<17xi1>, vector<16xf32>
}

// -----

func @expand_base_type_mismatch(%base: memref<?xf64>, %mask: vector<16xi1>, %pass_thru: vector<16xf32>) {
  %c0 = arith.constant 0 : index
  // expected-error@+1 {{'vector.expandload' op base and result element type should match}}
  %0 = vector.expandload %base[%c0], %mask, %pass_thru : memref<?xf64>, vector<16xi1>, vector<16xf32> into vector<16xf32>
}

// -----

func @expand_dim_mask_mismatch(%base: memref<?xf32>, %mask: vector<17xi1>, %pass_thru: vector<16xf32>) {
  %c0 = arith.constant 0 : index
  // expected-error@+1 {{'vector.expandload' op expected result dim to match mask dim}}
  %0 = vector.expandload %base[%c0], %mask, %pass_thru : memref<?xf32>, vector<17xi1>, vector<16xf32> into vector<16xf32>
}

// -----

func @expand_pass_thru_mismatch(%base: memref<?xf32>, %mask: vector<16xi1>, %pass_thru: vector<17xf32>) {
  %c0 = arith.constant 0 : index
  // expected-error@+1 {{'vector.expandload' op expected pass_thru of same type as result type}}
  %0 = vector.expandload %base[%c0], %mask, %pass_thru : memref<?xf32>, vector<16xi1>, vector<17xf32> into vector<16xf32>
}

// -----

func @expand_memref_mismatch(%base: memref<?x?xf32>, %mask: vector<16xi1>, %pass_thru: vector<16xf32>) {
  %c0 = arith.constant 0 : index
  // expected-error@+1 {{'vector.expandload' op requires 2 indices}}
  %0 = vector.expandload %base[%c0], %mask, %pass_thru : memref<?x?xf32>, vector<16xi1>, vector<16xf32> into vector<16xf32>
}

// -----

func @compress_base_type_mismatch(%base: memref<?xf64>, %mask: vector<16xi1>, %value: vector<16xf32>) {
<<<<<<< HEAD
  %c0 = constant 0 : index
=======
  %c0 = arith.constant 0 : index
>>>>>>> 2ab1d525
  // expected-error@+1 {{'vector.compressstore' op base and valueToStore element type should match}}
  vector.compressstore %base[%c0], %mask, %value : memref<?xf64>, vector<16xi1>, vector<16xf32>
}

// -----

func @compress_dim_mask_mismatch(%base: memref<?xf32>, %mask: vector<17xi1>, %value: vector<16xf32>) {
<<<<<<< HEAD
  %c0 = constant 0 : index
=======
  %c0 = arith.constant 0 : index
>>>>>>> 2ab1d525
  // expected-error@+1 {{'vector.compressstore' op expected valueToStore dim to match mask dim}}
  vector.compressstore %base[%c0], %mask, %value : memref<?xf32>, vector<17xi1>, vector<16xf32>
}

// -----

func @compress_memref_mismatch(%base: memref<?x?xf32>, %mask: vector<16xi1>, %value: vector<16xf32>) {
  %c0 = arith.constant 0 : index
  // expected-error@+1 {{'vector.compressstore' op requires 2 indices}}
  vector.compressstore %base[%c0, %c0, %c0], %mask, %value : memref<?x?xf32>, vector<16xi1>, vector<16xf32>
}

// -----

func @extract_map_rank(%v: vector<32xf32>, %id : index) {
  // expected-error@+1 {{'vector.extract_map' op expected source and destination vectors of same rank}}
  %0 = vector.extract_map %v[%id] : vector<32xf32> to vector<2x1xf32>
}

// -----

func @extract_map_size(%v: vector<63xf32>, %id : index) {
  // expected-error@+1 {{'vector.extract_map' op source vector dimensions must be a multiple of destination vector dimensions}}
  %0 = vector.extract_map %v[%id] : vector<63xf32> to vector<2xf32>
}

// -----

func @extract_map_id(%v: vector<2x32xf32>, %id : index) {
  // expected-error@+1 {{'vector.extract_map' op expected number of ids must match the number of dimensions distributed}}
  %0 = vector.extract_map %v[%id] : vector<2x32xf32> to vector<1x1xf32>
}

// -----

func @insert_map_rank(%v: vector<2x1xf32>, %v1: vector<32xf32>, %id : index) {
  // expected-error@+1 {{'vector.insert_map' op expected source and destination vectors of same rank}}
  %0 = vector.insert_map %v, %v1[%id] : vector<2x1xf32> into vector<32xf32>
}

// -----

func @insert_map_size(%v: vector<3xf32>, %v1: vector<64xf32>, %id : index) {
  // expected-error@+1 {{'vector.insert_map' op destination vector size must be a multiple of source vector size}}
  %0 = vector.insert_map %v, %v1[%id] : vector<3xf32> into vector<64xf32>
}

// -----

func @insert_map_id(%v: vector<2x1xf32>, %v1: vector<4x32xf32>, %id : index) {
  // expected-error@+1 {{'vector.insert_map' op expected number of ids must match the number of dimensions distributed}}
  %0 = vector.insert_map %v, %v1[%id] : vector<2x1xf32> into vector<4x32xf32>
}
<|MERGE_RESOLUTION|>--- conflicted
+++ resolved
@@ -1186,20 +1186,12 @@
 
 // -----
 
-<<<<<<< HEAD
-func @store_unsupported_layout(%memref : memref<200x100xf32, affine_map<(d0, d1) -> (d1, d0)>>,
-                               %i : index, %j : index, %value : vector<8xf32>) {
-  // expected-error@+1 {{'vector.store' op base memref should have a default identity layout}}
-  vector.store %value, %memref[%i, %j] : memref<200x100xf32, affine_map<(d0, d1) -> (d1, d0)>>,
-                                         vector<8xf32>
-=======
 func @store_unsupported_layout(%memref : memref<200x100xf32, affine_map<(d0, d1) -> (200*d0 + 2*d1)>>,
                                %i : index, %j : index, %value : vector<8xf32>) {
   // expected-error@+1 {{'vector.store' op most minor memref dim must have unit stride}}
   vector.store %value, %memref[%i, %j] : memref<200x100xf32, affine_map<(d0, d1) -> (200*d0 + 2*d1)>>,
                                          vector<8xf32>
   return
->>>>>>> 2ab1d525
 }
 
 // -----
@@ -1213,11 +1205,7 @@
 // -----
 
 func @store_base_type_mismatch(%base : memref<?xf64>, %value : vector<16xf32>) {
-<<<<<<< HEAD
-  %c0 = constant 0 : index
-=======
-  %c0 = arith.constant 0 : index
->>>>>>> 2ab1d525
+  %c0 = arith.constant 0 : index
   // expected-error@+1 {{'vector.store' op base and valueToStore element type should match}}
   vector.store %value, %base[%c0] : memref<?xf64>, vector<16xf32>
 }
@@ -1263,11 +1251,7 @@
 // -----
 
 func @maskedstore_base_type_mismatch(%base: memref<?xf64>, %mask: vector<16xi1>, %value: vector<16xf32>) {
-<<<<<<< HEAD
-  %c0 = constant 0 : index
-=======
-  %c0 = arith.constant 0 : index
->>>>>>> 2ab1d525
+  %c0 = arith.constant 0 : index
   // expected-error@+1 {{'vector.maskedstore' op base and valueToStore element type should match}}
   vector.maskedstore %base[%c0], %mask, %value : memref<?xf64>, vector<16xi1>, vector<16xf32>
 }
@@ -1275,11 +1259,7 @@
 // -----
 
 func @maskedstore_dim_mask_mismatch(%base: memref<?xf32>, %mask: vector<15xi1>, %value: vector<16xf32>) {
-<<<<<<< HEAD
-  %c0 = constant 0 : index
-=======
-  %c0 = arith.constant 0 : index
->>>>>>> 2ab1d525
+  %c0 = arith.constant 0 : index
   // expected-error@+1 {{'vector.maskedstore' op expected valueToStore dim to match mask dim}}
   vector.maskedstore %base[%c0], %mask, %value : memref<?xf32>, vector<15xi1>, vector<16xf32>
 }
@@ -1296,11 +1276,7 @@
 
 func @gather_base_type_mismatch(%base: memref<?xf64>, %indices: vector<16xi32>,
                                 %mask: vector<16xi1>, %pass_thru: vector<16xf32>) {
-<<<<<<< HEAD
-  %c0 = constant 0 : index
-=======
-  %c0 = arith.constant 0 : index
->>>>>>> 2ab1d525
+  %c0 = arith.constant 0 : index
   // expected-error@+1 {{'vector.gather' op base and result element type should match}}
   %0 = vector.gather %base[%c0][%indices], %mask, %pass_thru
     : memref<?xf64>, vector<16xi32>, vector<16xi1>, vector<16xf32> into vector<16xf32>
@@ -1310,11 +1286,7 @@
 
 func @gather_memref_mismatch(%base: memref<?x?xf64>, %indices: vector<16xi32>,
                              %mask: vector<16xi1>, %pass_thru: vector<16xf64>) {
-<<<<<<< HEAD
-  %c0 = constant 0 : index
-=======
-  %c0 = arith.constant 0 : index
->>>>>>> 2ab1d525
+  %c0 = arith.constant 0 : index
   // expected-error@+1 {{'vector.gather' op requires 2 indices}}
   %0 = vector.gather %base[%c0][%indices], %mask, %pass_thru
     : memref<?x?xf64>, vector<16xi32>, vector<16xi1>, vector<16xf64> into vector<16xf64>
@@ -1324,11 +1296,7 @@
 
 func @gather_rank_mismatch(%base: memref<?xf32>, %indices: vector<16xi32>,
                            %mask: vector<16xi1>, %pass_thru: vector<16xf32>) {
-<<<<<<< HEAD
-  %c0 = constant 0 : index
-=======
-  %c0 = arith.constant 0 : index
->>>>>>> 2ab1d525
+  %c0 = arith.constant 0 : index
   // expected-error@+1 {{'vector.gather' op result #0 must be  of ranks 1, but got 'vector<2x16xf32>'}}
   %0 = vector.gather %base[%c0][%indices], %mask, %pass_thru
     : memref<?xf32>, vector<16xi32>, vector<16xi1>, vector<16xf32> into vector<2x16xf32>
@@ -1338,11 +1306,7 @@
 
 func @gather_dim_indices_mismatch(%base: memref<?xf32>, %indices: vector<17xi32>,
                                   %mask: vector<16xi1>, %pass_thru: vector<16xf32>) {
-<<<<<<< HEAD
-  %c0 = constant 0 : index
-=======
-  %c0 = arith.constant 0 : index
->>>>>>> 2ab1d525
+  %c0 = arith.constant 0 : index
   // expected-error@+1 {{'vector.gather' op expected result dim to match indices dim}}
   %0 = vector.gather %base[%c0][%indices], %mask, %pass_thru
     : memref<?xf32>, vector<17xi32>, vector<16xi1>, vector<16xf32> into vector<16xf32>
@@ -1352,11 +1316,7 @@
 
 func @gather_dim_mask_mismatch(%base: memref<?xf32>, %indices: vector<16xi32>,
                                %mask: vector<17xi1>, %pass_thru: vector<16xf32>) {
-<<<<<<< HEAD
-  %c0 = constant 0 : index
-=======
-  %c0 = arith.constant 0 : index
->>>>>>> 2ab1d525
+  %c0 = arith.constant 0 : index
   // expected-error@+1 {{'vector.gather' op expected result dim to match mask dim}}
   %0 = vector.gather %base[%c0][%indices], %mask, %pass_thru
     : memref<?xf32>, vector<16xi32>, vector<17xi1>, vector<16xf32> into vector<16xf32>
@@ -1366,11 +1326,7 @@
 
 func @gather_pass_thru_type_mismatch(%base: memref<?xf32>, %indices: vector<16xi32>,
                                      %mask: vector<16xi1>, %pass_thru: vector<16xf64>) {
-<<<<<<< HEAD
-  %c0 = constant 0 : index
-=======
-  %c0 = arith.constant 0 : index
->>>>>>> 2ab1d525
+  %c0 = arith.constant 0 : index
   // expected-error@+1 {{'vector.gather' op expected pass_thru of same type as result type}}
   %0 = vector.gather %base[%c0][%indices], %mask, %pass_thru
     : memref<?xf32>, vector<16xi32>, vector<16xi1>, vector<16xf64> into vector<16xf32>
@@ -1380,11 +1336,7 @@
 
 func @scatter_base_type_mismatch(%base: memref<?xf64>, %indices: vector<16xi32>,
                                  %mask: vector<16xi1>, %value: vector<16xf32>) {
-<<<<<<< HEAD
-  %c0 = constant 0 : index
-=======
-  %c0 = arith.constant 0 : index
->>>>>>> 2ab1d525
+  %c0 = arith.constant 0 : index
   // expected-error@+1 {{'vector.scatter' op base and valueToStore element type should match}}
   vector.scatter %base[%c0][%indices], %mask, %value
     : memref<?xf64>, vector<16xi32>, vector<16xi1>, vector<16xf32>
@@ -1394,11 +1346,7 @@
 
 func @scatter_memref_mismatch(%base: memref<?x?xf64>, %indices: vector<16xi32>,
                               %mask: vector<16xi1>, %value: vector<16xf64>) {
-<<<<<<< HEAD
-  %c0 = constant 0 : index
-=======
-  %c0 = arith.constant 0 : index
->>>>>>> 2ab1d525
+  %c0 = arith.constant 0 : index
   // expected-error@+1 {{'vector.scatter' op requires 2 indices}}
   vector.scatter %base[%c0][%indices], %mask, %value
     : memref<?x?xf64>, vector<16xi32>, vector<16xi1>, vector<16xf64>
@@ -1408,11 +1356,7 @@
 
 func @scatter_rank_mismatch(%base: memref<?xf32>, %indices: vector<16xi32>,
                             %mask: vector<16xi1>, %value: vector<2x16xf32>) {
-<<<<<<< HEAD
-  %c0 = constant 0 : index
-=======
-  %c0 = arith.constant 0 : index
->>>>>>> 2ab1d525
+  %c0 = arith.constant 0 : index
   // expected-error@+1 {{'vector.scatter' op operand #4 must be  of ranks 1, but got 'vector<2x16xf32>'}}
   vector.scatter %base[%c0][%indices], %mask, %value
     : memref<?xf32>, vector<16xi32>, vector<16xi1>, vector<2x16xf32>
@@ -1422,11 +1366,7 @@
 
 func @scatter_dim_indices_mismatch(%base: memref<?xf32>, %indices: vector<17xi32>,
                                    %mask: vector<16xi1>, %value: vector<16xf32>) {
-<<<<<<< HEAD
-  %c0 = constant 0 : index
-=======
-  %c0 = arith.constant 0 : index
->>>>>>> 2ab1d525
+  %c0 = arith.constant 0 : index
   // expected-error@+1 {{'vector.scatter' op expected valueToStore dim to match indices dim}}
   vector.scatter %base[%c0][%indices], %mask, %value
     : memref<?xf32>, vector<17xi32>, vector<16xi1>, vector<16xf32>
@@ -1436,11 +1376,7 @@
 
 func @scatter_dim_mask_mismatch(%base: memref<?xf32>, %indices: vector<16xi32>,
                                 %mask: vector<17xi1>, %value: vector<16xf32>) {
-<<<<<<< HEAD
-  %c0 = constant 0 : index
-=======
-  %c0 = arith.constant 0 : index
->>>>>>> 2ab1d525
+  %c0 = arith.constant 0 : index
   // expected-error@+1 {{'vector.scatter' op expected valueToStore dim to match mask dim}}
   vector.scatter %base[%c0][%indices], %mask, %value
     : memref<?xf32>, vector<16xi32>, vector<17xi1>, vector<16xf32>
@@ -1481,11 +1417,7 @@
 // -----
 
 func @compress_base_type_mismatch(%base: memref<?xf64>, %mask: vector<16xi1>, %value: vector<16xf32>) {
-<<<<<<< HEAD
-  %c0 = constant 0 : index
-=======
-  %c0 = arith.constant 0 : index
->>>>>>> 2ab1d525
+  %c0 = arith.constant 0 : index
   // expected-error@+1 {{'vector.compressstore' op base and valueToStore element type should match}}
   vector.compressstore %base[%c0], %mask, %value : memref<?xf64>, vector<16xi1>, vector<16xf32>
 }
@@ -1493,11 +1425,7 @@
 // -----
 
 func @compress_dim_mask_mismatch(%base: memref<?xf32>, %mask: vector<17xi1>, %value: vector<16xf32>) {
-<<<<<<< HEAD
-  %c0 = constant 0 : index
-=======
-  %c0 = arith.constant 0 : index
->>>>>>> 2ab1d525
+  %c0 = arith.constant 0 : index
   // expected-error@+1 {{'vector.compressstore' op expected valueToStore dim to match mask dim}}
   vector.compressstore %base[%c0], %mask, %value : memref<?xf32>, vector<17xi1>, vector<16xf32>
 }
