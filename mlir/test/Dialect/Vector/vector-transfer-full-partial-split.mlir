--- conflicted
+++ resolved
@@ -53,22 +53,12 @@
   //      CHECK:   scf.yield %[[yielded]], %[[c0]], %[[c0]] :
   // CHECK-SAME:     memref<?x8xf32>, index, index
   //      CHECK: }
-<<<<<<< HEAD
-  //      CHECK: %[[res:.*]] = vector.transfer_read %[[ifres]]#0[%[[ifres]]#1, %[[ifres]]#2], %[[cst]]
-  // CHECK_SAME:   {masked = [false, false]} : memref<?x8xf32>, vector<4x8xf32>
-
-  //  LINALG-DAG: %[[c0:.*]] = constant 0 : index
-  //  LINALG-DAG: %[[c4:.*]] = constant 4 : index
-  //  LINALG-DAG: %[[c8:.*]] = constant 8 : index
-  //  LINALG-DAG: %[[cst:.*]] = constant 0.000000e+00 : f32
-=======
   //      CHECK: %[[res:.*]] = vector.transfer_read %[[ifres]]#0[%[[ifres]]#1, %[[ifres]]#2], %cst
   // CHECK_SAME:   {in_bounds = [true, true]} : memref<?x8xf32>, vector<4x8xf32>
 
   //  LINALG-DAG: %[[c0:.*]] = arith.constant 0 : index
   //  LINALG-DAG: %[[c4:.*]] = arith.constant 4 : index
   //  LINALG-DAG: %[[c8:.*]] = arith.constant 8 : index
->>>>>>> 2ab1d525
   // alloca for boundary full tile
   //      LINALG: %[[alloc:.*]] = memref.alloca() {alignment = 32 : i64} : memref<4x8xf32>
   // %i + 4 <= dim(%A, 0)
@@ -89,18 +79,11 @@
   //      LINALG:   %[[d0:.*]] = memref.dim %[[A]], %[[c0]] : memref<?x8xf32>
   //      LINALG:   %[[sv0:.*]] = affine.min #[[$bounds_map_4]](%[[d0]], %[[i]], %[[c4]])
   //      LINALG:   %[[sv1:.*]] = affine.min #[[$bounds_map_8]](%[[c8]], %[[j]], %[[c8]])
-<<<<<<< HEAD
-  //      LINALG:   %[[sv:.*]] = subview %[[A]][%[[i]], %[[j]]] [%[[sv0]], %[[sv1]]] [1, 1]
-  // LINALG-SAME:     memref<?x8xf32> to memref<?x?xf32, #[[$map_2d_stride_8x1]]>
-  //      LINALG:   linalg.copy(%[[sv]], %[[alloc]]) : memref<?x?xf32, #[[$map_2d_stride_8x1]]>, memref<4x8xf32>
-  //      LINALG:   %[[yielded:.*]] = memref_cast %[[alloc]] :
-=======
   //      LINALG:   %[[sv:.*]] = memref.subview %[[A]][%[[i]], %[[j]]] [%[[sv0]], %[[sv1]]] [1, 1]
   // LINALG-SAME:     memref<?x8xf32> to memref<?x?xf32, #[[$map_2d_stride_8x1]]>
   //      LINALG:   %[[alloc_view:.*]] = memref.subview %[[alloc]][0, 0] [%[[sv0]], %[[sv1]]] [1, 1]
   //      LINALG:   linalg.copy(%[[sv]], %[[alloc_view]]) : memref<?x?xf32, #[[$map_2d_stride_8x1]]>, memref<?x?xf32, #{{.*}}>
   //      LINALG:   %[[yielded:.*]] = memref.cast %[[alloc]] :
->>>>>>> 2ab1d525
   // LINALG-SAME:     memref<4x8xf32> to memref<?x8xf32>
   //      LINALG:   scf.yield %[[yielded]], %[[c0]], %[[c0]] :
   // LINALG-SAME:     memref<?x8xf32>, index, index
@@ -163,18 +146,10 @@
   //      CHECK: %[[res:.*]] = vector.transfer_read {{.*}} {in_bounds = [true, true]} :
   // CHECK-SAME:   memref<?x8xf32, #[[$map_2d_stride_1]]>, vector<4x8xf32>
 
-<<<<<<< HEAD
-  //  LINALG-DAG: %[[c0:.*]] = constant 0 : index
-  //  LINALG-DAG: %[[c4:.*]] = constant 4 : index
-  //  LINALG-DAG: %[[c7:.*]] = constant 7 : index
-  //  LINALG-DAG: %[[c8:.*]] = constant 8 : index
-  //  LINALG-DAG: %[[cst:.*]] = constant 0.000000e+00 : f32
-=======
   //  LINALG-DAG: %[[c0:.*]] = arith.constant 0 : index
   //  LINALG-DAG: %[[c4:.*]] = arith.constant 4 : index
   //  LINALG-DAG: %[[c7:.*]] = arith.constant 7 : index
   //  LINALG-DAG: %[[c8:.*]] = arith.constant 8 : index
->>>>>>> 2ab1d525
   // alloca for boundary full tile
   //      LINALG: %[[alloc:.*]] = memref.alloca() {alignment = 32 : i64} : memref<4x8xf32>
   // %i + 4 <= dim(%A, 0)
@@ -196,18 +171,11 @@
   //      LINALG:   linalg.fill(%cst, %[[alloc]]) : f32, memref<4x8xf32>
   //      LINALG:   %[[sv0:.*]] = affine.min #[[$bounds_map_4]](%[[c7]], %[[i]], %[[c4]])
   //      LINALG:   %[[sv1:.*]] = affine.min #[[$bounds_map_8]](%[[c8]], %[[j]], %[[c8]])
-<<<<<<< HEAD
-  //      LINALG:   %[[sv:.*]] = subview %[[A]][%[[i]], %[[j]]] [%[[sv0]], %[[sv1]]] [1, 1]
-  // LINALG-SAME:     memref<7x8xf32, #[[$map_2d_stride_1]]> to memref<?x?xf32, #[[$map_2d_stride_1]]>
-  //      LINALG:   linalg.copy(%[[sv]], %[[alloc]]) : memref<?x?xf32, #[[$map_2d_stride_1]]>, memref<4x8xf32>
-  //      LINALG:   %[[yielded:.*]] = memref_cast %[[alloc]] :
-=======
   //      LINALG:   %[[sv:.*]] = memref.subview %[[A]][%[[i]], %[[j]]] [%[[sv0]], %[[sv1]]] [1, 1]
   // LINALG-SAME:     memref<7x8xf32, #[[$map_2d_stride_1]]> to memref<?x?xf32, #[[$map_2d_stride_1]]>
   //      LINALG:   %[[alloc_view:.*]] = memref.subview %[[alloc]][0, 0] [%[[sv0]], %[[sv1]]] [1, 1]
   //      LINALG:   linalg.copy(%[[sv]], %[[alloc_view]]) : memref<?x?xf32, #[[$map_2d_stride_1]]>, memref<?x?xf32, #{{.*}}>
   //      LINALG:   %[[yielded:.*]] = memref.cast %[[alloc]] :
->>>>>>> 2ab1d525
   // LINALG-SAME:     memref<4x8xf32> to memref<?x8xf32, #[[$map_2d_stride_1]]>
   //      LINALG:   scf.yield %[[yielded]], %[[c0]], %[[c0]] :
   // LINALG-SAME:     memref<?x8xf32, #[[$map_2d_stride_1]]>, index, index
