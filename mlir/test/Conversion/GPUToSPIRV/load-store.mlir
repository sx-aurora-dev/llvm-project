// RUN: mlir-opt -convert-gpu-to-spirv %s -o - | FileCheck %s

module attributes {
  gpu.container_module,
  spv.target_env = #spv.target_env<
    #spv.vce<v1.0, [Shader], [SPV_KHR_storage_buffer_storage_class]>, {}>
} {
  func @load_store(%arg0: memref<12x4xf32>, %arg1: memref<12x4xf32>, %arg2: memref<12x4xf32>) {
    %c0 = arith.constant 0 : index
    %c12 = arith.constant 12 : index
    %0 = arith.subi %c12, %c0 : index
    %c1 = arith.constant 1 : index
    %c0_0 = arith.constant 0 : index
    %c4 = arith.constant 4 : index
    %1 = arith.subi %c4, %c0_0 : index
    %c1_1 = arith.constant 1 : index
    %c1_2 = arith.constant 1 : index
    gpu.launch_func @kernels::@load_store_kernel
        blocks in (%0, %c1_2, %c1_2) threads in (%1, %c1_2, %c1_2)
        args(%arg0 : memref<12x4xf32>, %arg1 : memref<12x4xf32>, %arg2 : memref<12x4xf32>,
             %c0 : index, %c0_0 : index, %c1 : index, %c1_1 : index)
    return
  }

  // CHECK-LABEL: spv.module @{{.*}} Logical GLSL450
  gpu.module @kernels {
    // CHECK-DAG: spv.GlobalVariable @[[NUMWORKGROUPSVAR:.*]] built_in("NumWorkgroups") : !spv.ptr<vector<3xi32>, Input>
    // CHECK-DAG: spv.GlobalVariable @[[$LOCALINVOCATIONIDVAR:.*]] built_in("LocalInvocationId") : !spv.ptr<vector<3xi32>, Input>
    // CHECK-DAG: spv.GlobalVariable @[[$WORKGROUPIDVAR:.*]] built_in("WorkgroupId") : !spv.ptr<vector<3xi32>, Input>
    // CHECK-LABEL:    spv.func @load_store_kernel
    // CHECK-SAME: %[[ARG0:.*]]: !spv.ptr<!spv.struct<(!spv.array<48 x f32, stride=4> [0])>, StorageBuffer> {spv.interface_var_abi = #spv.interface_var_abi<(0, 0)>}
    // CHECK-SAME: %[[ARG1:.*]]: !spv.ptr<!spv.struct<(!spv.array<48 x f32, stride=4> [0])>, StorageBuffer> {spv.interface_var_abi = #spv.interface_var_abi<(0, 1)>}
    // CHECK-SAME: %[[ARG2:.*]]: !spv.ptr<!spv.struct<(!spv.array<48 x f32, stride=4> [0])>, StorageBuffer> {spv.interface_var_abi = #spv.interface_var_abi<(0, 2)>}
    // CHECK-SAME: %[[ARG3:.*]]: i32 {spv.interface_var_abi = #spv.interface_var_abi<(0, 3), StorageBuffer>}
    // CHECK-SAME: %[[ARG4:.*]]: i32 {spv.interface_var_abi = #spv.interface_var_abi<(0, 4), StorageBuffer>}
    // CHECK-SAME: %[[ARG5:.*]]: i32 {spv.interface_var_abi = #spv.interface_var_abi<(0, 5), StorageBuffer>}
    // CHECK-SAME: %[[ARG6:.*]]: i32 {spv.interface_var_abi = #spv.interface_var_abi<(0, 6), StorageBuffer>}
    gpu.func @load_store_kernel(%arg0: memref<12x4xf32>, %arg1: memref<12x4xf32>, %arg2: memref<12x4xf32>, %arg3: index, %arg4: index, %arg5: index, %arg6: index) kernel
      attributes {spv.entry_point_abi = {local_size = dense<[16, 1, 1]>: vector<3xi32>}} {
      // CHECK: %[[ADDRESSWORKGROUPID:.*]] = spv.mlir.addressof @[[$WORKGROUPIDVAR]]
      // CHECK: %[[WORKGROUPID:.*]] = spv.Load "Input" %[[ADDRESSWORKGROUPID]]
      // CHECK: %[[WORKGROUPIDX:.*]] = spv.CompositeExtract %[[WORKGROUPID]]{{\[}}0 : i32{{\]}}
      // CHECK: %[[ADDRESSLOCALINVOCATIONID:.*]] = spv.mlir.addressof @[[$LOCALINVOCATIONIDVAR]]
      // CHECK: %[[LOCALINVOCATIONID:.*]] = spv.Load "Input" %[[ADDRESSLOCALINVOCATIONID]]
      // CHECK: %[[LOCALINVOCATIONIDX:.*]] = spv.CompositeExtract %[[LOCALINVOCATIONID]]{{\[}}0 : i32{{\]}}
      %0 = "gpu.block_id"() {dimension = "x"} : () -> index
      %1 = "gpu.block_id"() {dimension = "y"} : () -> index
      %2 = "gpu.block_id"() {dimension = "z"} : () -> index
      %3 = "gpu.thread_id"() {dimension = "x"} : () -> index
      %4 = "gpu.thread_id"() {dimension = "y"} : () -> index
      %5 = "gpu.thread_id"() {dimension = "z"} : () -> index
      %6 = "gpu.grid_dim"() {dimension = "x"} : () -> index
      %7 = "gpu.grid_dim"() {dimension = "y"} : () -> index
      %8 = "gpu.grid_dim"() {dimension = "z"} : () -> index
      %9 = "gpu.block_dim"() {dimension = "x"} : () -> index
      %10 = "gpu.block_dim"() {dimension = "y"} : () -> index
      %11 = "gpu.block_dim"() {dimension = "z"} : () -> index
      // CHECK: %[[INDEX1:.*]] = spv.IAdd %[[ARG3]], %[[WORKGROUPIDX]]
      %12 = arith.addi %arg3, %0 : index
      // CHECK: %[[INDEX2:.*]] = spv.IAdd %[[ARG4]], %[[LOCALINVOCATIONIDX]]
<<<<<<< HEAD
      %13 = addi %arg4, %3 : index
=======
      %13 = arith.addi %arg4, %3 : index
>>>>>>> a2ce6ee6
      // CHECK: %[[ZERO:.*]] = spv.Constant 0 : i32
      // CHECK: %[[OFFSET1_0:.*]] = spv.Constant 0 : i32
      // CHECK: %[[STRIDE1_1:.*]] = spv.Constant 4 : i32
      // CHECK: %[[UPDATE1_1:.*]] = spv.IMul %[[STRIDE1_1]], %[[INDEX1]] : i32
      // CHECK: %[[OFFSET1_1:.*]] = spv.IAdd %[[OFFSET1_0]], %[[UPDATE1_1]] : i32
      // CHECK: %[[STRIDE1_2:.*]] = spv.Constant 1 : i32
      // CHECK: %[[UPDATE1_2:.*]] = spv.IMul %[[STRIDE1_2]], %[[INDEX2]] : i32
      // CHECK: %[[OFFSET1_2:.*]] = spv.IAdd %[[OFFSET1_1]], %[[UPDATE1_2]] : i32
      // CHECK: %[[PTR1:.*]] = spv.AccessChain %[[ARG0]]{{\[}}%[[ZERO]], %[[OFFSET1_2]]{{\]}}
      // CHECK-NEXT: %[[VAL1:.*]] = spv.Load "StorageBuffer" %[[PTR1]]
      %14 = memref.load %arg0[%12, %13] : memref<12x4xf32>
      // CHECK: %[[PTR2:.*]] = spv.AccessChain %[[ARG1]]{{\[}}{{%.*}}, {{%.*}}{{\]}}
      // CHECK-NEXT: %[[VAL2:.*]] = spv.Load "StorageBuffer" %[[PTR2]]
      %15 = memref.load %arg1[%12, %13] : memref<12x4xf32>
      // CHECK: %[[VAL3:.*]] = spv.FAdd %[[VAL1]], %[[VAL2]]
      %16 = arith.addf %14, %15 : f32
      // CHECK: %[[PTR3:.*]] = spv.AccessChain %[[ARG2]]{{\[}}{{%.*}}, {{%.*}}{{\]}}
      // CHECK-NEXT: spv.Store "StorageBuffer" %[[PTR3]], %[[VAL3]]
      memref.store %16, %arg2[%12, %13] : memref<12x4xf32>
      gpu.return
    }
  }
}<|MERGE_RESOLUTION|>--- conflicted
+++ resolved
@@ -58,11 +58,7 @@
       // CHECK: %[[INDEX1:.*]] = spv.IAdd %[[ARG3]], %[[WORKGROUPIDX]]
       %12 = arith.addi %arg3, %0 : index
       // CHECK: %[[INDEX2:.*]] = spv.IAdd %[[ARG4]], %[[LOCALINVOCATIONIDX]]
-<<<<<<< HEAD
-      %13 = addi %arg4, %3 : index
-=======
       %13 = arith.addi %arg4, %3 : index
->>>>>>> a2ce6ee6
       // CHECK: %[[ZERO:.*]] = spv.Constant 0 : i32
       // CHECK: %[[OFFSET1_0:.*]] = spv.Constant 0 : i32
       // CHECK: %[[STRIDE1_1:.*]] = spv.Constant 4 : i32
