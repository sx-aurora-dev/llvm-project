--- conflicted
+++ resolved
@@ -89,18 +89,6 @@
 
 // Lower `const_shape` to `tensor.from_elements`.
 // CHECK-LABEL: @const_shape
-<<<<<<< HEAD
-// CHECK-SAME: () -> tensor<?xindex>
-func @const_shape() -> tensor<?xindex> {
-  // CHECK: %[[C1:.*]] = constant 1 : index
-  // CHECK: %[[C2:.*]] = constant 2 : index
-  // CHECK: %[[C3:.*]] = constant 3 : index
-  // CHECK: %[[TENSOR3:.*]] = tensor.from_elements %[[C1]], %[[C2]], %[[C3]]
-  // CHECK: %[[RESULT:.*]] = tensor.cast %[[TENSOR3]] : tensor<3xindex> to tensor<?xindex>
-  // CHECK: return %[[RESULT]] : tensor<?xindex>
-  %shape = shape.const_shape [1, 2, 3] : tensor<?xindex>
-  return %shape : tensor<?xindex>
-=======
 // CHECK-SAME: () -> tensor<3xindex>
 func @const_shape() -> tensor<3xindex> {
   // CHECK: %[[C1:.*]] = arith.constant 1 : index
@@ -111,22 +99,12 @@
   // CHECK: return %[[RESULT]] : tensor<3xindex>
   %shape = shape.const_shape [1, 2, 3] : tensor<3xindex>
   return %shape : tensor<3xindex>
->>>>>>> 2ab1d525
 }
 
 // -----
 
 // Lower `const_shape` in the case of rank 0.
 // CHECK-LABEL: func @const_shape_zero_elements
-<<<<<<< HEAD
-// CHECK-SAME: () -> tensor<?xindex>
-func @const_shape_zero_elements() -> tensor<?xindex> {
-  // CHECK: %[[TENSOR:.*]] = tensor.from_elements : tensor<0xindex>
-  // CHECK: %[[RESULT:.*]] = tensor.cast %[[TENSOR]] : tensor<0xindex> to tensor<?xindex>
-  // CHECK: return %[[RESULT]] : tensor<?xindex>
-  %shape = shape.const_shape [] : tensor<?xindex>
-  return %shape : tensor<?xindex>
-=======
 // CHECK-SAME: () -> tensor<0xindex>
 func @const_shape_zero_elements() -> tensor<0xindex> {
   // CHECK: %[[TENSOR:.*]] = tensor.from_elements : tensor<0xindex>
@@ -134,7 +112,6 @@
   // CHECK: return %[[RESULT]] : tensor<0xindex>
   %shape = shape.const_shape [] : tensor<0xindex>
   return %shape : tensor<0xindex>
->>>>>>> 2ab1d525
 }
 
 // -----
@@ -226,11 +203,7 @@
 // CHECK-LABEL: @shape_of_unranked
 // CHECK-SAME: (%[[ARG:.*]]: tensor<*xf32>)
 func @shape_of_unranked(%arg : tensor<*xf32>) {
-<<<<<<< HEAD
-  // CHECK: %[[RANK:.*]] = rank %[[ARG]] : tensor<*xf32>
-=======
   // CHECK: %[[RANK:.*]] = tensor.rank %[[ARG]] : tensor<*xf32>
->>>>>>> 2ab1d525
   // CHECK: %[[SHAPE:.*]] = tensor.generate %[[RANK]] {
   // CHECK: ^bb0(%[[I:.*]]: index):
   // CHECK:   %[[EXTENT:.*]] = tensor.dim %[[ARG]], %[[I]] : tensor<*xf32>
@@ -257,15 +230,9 @@
 // CHECK-LABEL: @shape_of_stat
 // CHECK-SAME: (%[[ARG:.*]]: tensor<1x2x3xf32>)
 func @shape_of_stat(%arg : tensor<1x2x3xf32>) {
-<<<<<<< HEAD
-  // CHECK-DAG: %[[C1:.*]] = constant 1 : index
-  // CHECK-DAG: %[[C2:.*]] = constant 2 : index
-  // CHECK-DAG: %[[C3:.*]] = constant 3 : index
-=======
   // CHECK-DAG: %[[C1:.*]] = arith.constant 1 : index
   // CHECK-DAG: %[[C2:.*]] = arith.constant 2 : index
   // CHECK-DAG: %[[C3:.*]] = arith.constant 3 : index
->>>>>>> 2ab1d525
   // CHECK-DAG: %[[SHAPE_UNCASTED:.*]] = tensor.from_elements %[[C1]], %[[C2]], %[[C3]] : tensor<3xindex>
   %shape = shape.shape_of %arg : tensor<1x2x3xf32> -> tensor<?xindex>
   return
@@ -288,17 +255,10 @@
 // CHECK-LABEL: @shape_of_dyn
 // CHECK-SAME: (%[[ARG:.*]]: tensor<1x5x?xf32>)
 func @shape_of_dyn(%arg : tensor<1x5x?xf32>) {
-<<<<<<< HEAD
-  // CHECK-DAG: %[[C1:.*]] = constant 1 : index
-  // CHECK-DAG: %[[C5:.*]] = constant 5 : index
-  // CHECK-DAG: %[[C2:.*]] = constant 2 : index
-  // CHECK-DAG: %[[DYN_DIM:.*]] = dim %[[ARG]], %[[C2]] : tensor<1x5x?xf32>
-=======
   // CHECK-DAG: %[[C1:.*]] = arith.constant 1 : index
   // CHECK-DAG: %[[C5:.*]] = arith.constant 5 : index
   // CHECK-DAG: %[[C2:.*]] = arith.constant 2 : index
   // CHECK-DAG: %[[DYN_DIM:.*]] = tensor.dim %[[ARG]], %[[C2]] : tensor<1x5x?xf32>
->>>>>>> 2ab1d525
   // CHECK-DAG: %[[SHAPE_UNCASTED:.*]] = tensor.from_elements %[[C1]], %[[C5]], %[[DYN_DIM]] : tensor<3xindex>
   %shape = shape.shape_of %arg : tensor<1x5x?xf32> -> tensor<?xindex>
   return
@@ -338,20 +298,6 @@
 // CHECK-LABEL:  @shape_eq
 // CHECK-SAME:   (%[[A:.*]]: tensor<?xindex>, %[[B:.*]]: tensor<?xindex>, %[[C:.*]]: tensor<?xindex>) -> i1
 func @shape_eq(%a : tensor<?xindex>, %b : tensor<?xindex>, %c : tensor<?xindex>) -> i1 {
-<<<<<<< HEAD
-  // CHECK: %[[C0:.*]] = constant 0 : index
-  // CHECK: %[[RANK_A:.*]] = dim %[[A]], %[[C0]] : tensor<?xindex>
-  // CHECK: %[[RANK_B:.*]] = dim %[[B]], %[[C0]] : tensor<?xindex>
-  // CHECK: %[[RANK_EQ:.*]] = cmpi eq, %[[RANK_A]], %[[RANK_B]]
-  // CHECK: %[[SHAPE_EQ:.*]] = scf.if %[[RANK_EQ]] -> (i1) {
-  // CHECK:   %[[C1:.*]] = constant 1 : index
-  // CHECK:   %[[INIT:.*]] = constant true
-  // CHECK:   %[[SHAPE_EQ_INNER:.*]] = scf.for %[[I:.*]] = %[[C0]] to %[[RANK_A]] step %[[C1]] iter_args(%[[CONJ:.*]] = %[[INIT]]) -> (i1) {
-  // CHECK:     %[[EXTENT_A:.*]] = tensor.extract %[[A]][%[[I]]] : tensor<?xindex>
-  // CHECK:     %[[EXTENT_B:.*]] = tensor.extract %[[B]][%[[I]]] : tensor<?xindex>
-  // CHECK:     %[[EXTENT_EQ:.*]] = cmpi eq, %[[EXTENT_A]], %[[EXTENT_B]]
-  // CHECK:     %[[CONJ_NEXT:.*]] = and %[[CONJ]], %[[EXTENT_EQ]]
-=======
   // CHECK: %[[C0:.*]] = arith.constant 0 : index
   // CHECK: %[[RANK_A:.*]] = tensor.dim %[[A]], %[[C0]] : tensor<?xindex>
   // CHECK: %[[RANK_B:.*]] = tensor.dim %[[B]], %[[C0]] : tensor<?xindex>
@@ -364,26 +310,10 @@
   // CHECK:     %[[EXTENT_B:.*]] = tensor.extract %[[B]][%[[I]]] : tensor<?xindex>
   // CHECK:     %[[EXTENT_EQ:.*]] = arith.cmpi eq, %[[EXTENT_A]], %[[EXTENT_B]]
   // CHECK:     %[[CONJ_NEXT:.*]] = arith.andi %[[CONJ]], %[[EXTENT_EQ]]
->>>>>>> 2ab1d525
   // CHECK:     scf.yield %[[CONJ_NEXT]] : i1
   // CHECK:   }
   // CHECK:   scf.yield %[[SHAPE_EQ_INNER]] : i1
   // CHECK: } else {
-<<<<<<< HEAD
-  // CHECK:   %[[SHAPE_EQ_INNER:.*]] = constant false
-  // CHECK:   scf.yield %[[SHAPE_EQ_INNER]] : i1
-  // CHECK: }
-  // CHECK: %[[RANK_C:.*]] = dim %[[C]], %[[C0]] : tensor<?xindex>
-  // CHECK: %[[RANK_EQ:.*]] = cmpi eq, %[[RANK_A]], %[[RANK_C]]
-  // CHECK: %[[SHAPE_EQ2:.*]] = scf.if %[[RANK_EQ]] -> (i1) {
-  // CHECK:   %[[C1:.*]] = constant 1 : index
-  // CHECK:   %[[INIT:.*]] = constant true
-  // CHECK:   %[[SHAPE_EQ_INNER:.*]] = scf.for %[[I:.*]] = %[[C0]] to %[[RANK_A]] step %[[C1]] iter_args(%[[CONJ:.*]] = %[[INIT]]) -> (i1) {
-  // CHECK:     %[[EXTENT_A:.*]] = tensor.extract %[[A]][%[[I]]] : tensor<?xindex>
-  // CHECK:     %[[EXTENT_C:.*]] = tensor.extract %[[C]][%[[I]]] : tensor<?xindex>
-  // CHECK:     %[[EXTENT_EQ:.*]] = cmpi eq, %[[EXTENT_A]], %[[EXTENT_C]]
-  // CHECK:     %[[CONJ_NEXT:.*]] = and %[[CONJ]], %[[EXTENT_EQ]]
-=======
   // CHECK:   %[[SHAPE_EQ_INNER:.*]] = arith.constant false
   // CHECK:   scf.yield %[[SHAPE_EQ_INNER]] : i1
   // CHECK: }
@@ -397,22 +327,14 @@
   // CHECK:     %[[EXTENT_C:.*]] = tensor.extract %[[C]][%[[I]]] : tensor<?xindex>
   // CHECK:     %[[EXTENT_EQ:.*]] = arith.cmpi eq, %[[EXTENT_A]], %[[EXTENT_C]]
   // CHECK:     %[[CONJ_NEXT:.*]] = arith.andi %[[CONJ]], %[[EXTENT_EQ]]
->>>>>>> 2ab1d525
   // CHECK:     scf.yield %[[CONJ_NEXT]] : i1
   // CHECK:   }
   // CHECK:   scf.yield %[[SHAPE_EQ_INNER]] : i1
   // CHECK: } else {
-<<<<<<< HEAD
-  // CHECK:   %[[SHAPE_EQ_INNER:.*]] = constant false
-  // CHECK:   scf.yield %[[SHAPE_EQ_INNER]] : i1
-  // CHECK: }
-  // CHECK: %[[RESULT:.*]] = and %[[SHAPE_EQ]], %[[SHAPE_EQ2]] : i1
-=======
   // CHECK:   %[[SHAPE_EQ_INNER:.*]] = arith.constant false
   // CHECK:   scf.yield %[[SHAPE_EQ_INNER]] : i1
   // CHECK: }
   // CHECK: %[[RESULT:.*]] = arith.andi %[[SHAPE_EQ]], %[[SHAPE_EQ2]] : i1
->>>>>>> 2ab1d525
   // CHECK: return %[[RESULT]] : i1
   %result = shape.shape_eq %a, %b, %c : tensor<?xindex>, tensor<?xindex>, tensor<?xindex>
   return %result : i1
@@ -438,240 +360,6 @@
 // CHECK-SAME:          %[[ARG0:.*]]: tensor<2xindex>,
 // CHECK-SAME:          %[[ARG1:.*]]: tensor<3xindex>,
 // CHECK-SAME:          %[[ARG2:.*]]: tensor<2xindex>)
-<<<<<<< HEAD
-// CHECK:           %[[C0:.*]] = constant 0 : index
-// CHECK:           %[[C1:.*]] = constant 1 : index
-// CHECK:           %[[RANK0:.*]] = dim %[[ARG0]], %[[C0]] : tensor<2xindex>
-// CHECK:           %[[RANK1:.*]] = dim %[[ARG1]], %[[C0]] : tensor<3xindex>
-// CHECK:           %[[RANK2:.*]] = dim %[[ARG2]], %[[C0]] : tensor<2xindex>
-// CHECK:           %[[CMP0:.*]] = cmpi ugt, %[[RANK1]], %[[RANK0]] : index
-// CHECK:           %[[LARGER_DIM:.*]] = select %[[CMP0]], %[[RANK1]], %[[RANK0]] : index
-// CHECK:           %[[CMP1:.*]] = cmpi ugt, %[[RANK2]], %[[LARGER_DIM]] : index
-// CHECK:           %[[MAX_RANK:.*]] = select %[[CMP1]], %[[RANK2]], %[[LARGER_DIM]] : index
-// CHECK:           %[[DIM_DIFF0:.*]] = subi %[[MAX_RANK]], %[[RANK0]] : index
-// CHECK:           %[[DIM_DIFF1:.*]] = subi %[[MAX_RANK]], %[[RANK1]] : index
-// CHECK:           %[[DIM_DIFF2:.*]] = subi %[[MAX_RANK]], %[[RANK2]] : index
-// CHECK:           %[[TRUE:.*]] = constant true
-// CHECK:           %[[ALL_RESULT:.*]] = scf.for %[[IDX:.*]] = %[[C0]] to %[[MAX_RANK]] step %[[C1]] iter_args(%[[ALL_SO_FAR:.*]] = %[[TRUE]]) -> (i1) {
-// CHECK:             %[[C1_0:.*]] = constant 1 : index
-// CHECK:             %[[OUTBOUNDS0:.*]] = cmpi ult, %[[IDX]], %[[DIM_DIFF0]] : index
-// CHECK:             %[[DIM0:.*]] = scf.if %[[OUTBOUNDS0]] -> (index) {
-// CHECK:               scf.yield %[[C1_0]] : index
-// CHECK:             } else {
-// CHECK:               %[[IDX0:.*]] = subi %[[IDX]], %[[DIM_DIFF0]] : index
-// CHECK:               %[[EXTRACTED_0:.*]] = tensor.extract %[[ARG0]]{{\[}}%[[IDX0]]] : tensor<2xindex>
-// CHECK:               %[[DIM0_IS_1:.*]] = cmpi eq, %[[EXTRACTED_0:.*]], %[[C1_0]] : index
-// CHECK:               %[[MAX_DIM0:.*]] = select %[[DIM0_IS_1]], %[[C1_0]], %[[EXTRACTED_0]] : index
-// CHECK:             }
-// CHECK:             %[[VAL_28:.*]] = cmpi ult, %[[IDX]], %[[DIM_DIFF1]] : index
-// CHECK:             %[[DIM1:.*]] = scf.if %[[VAL_28]] -> (index) {
-// CHECK:               scf.yield %[[DIM0]] : index
-// CHECK:             } else {
-// CHECK:               %[[IDX1:.*]] = subi %[[IDX]], %[[DIM_DIFF1]] : index
-// CHECK:               %[[EXTRACTED_1:.*]] = tensor.extract %[[ARG1]]{{\[}}%[[IDX1]]] : tensor<3xindex>
-// CHECK:               %[[DIM1_IS_1:.*]] = cmpi eq, %[[EXTRACTED_1:.*]], %[[C1_0]] : index
-// CHECK:               %[[MAX_DIM1:.*]] = select %[[DIM1_IS_1]], %[[DIM0]], %[[EXTRACTED_1]] : index
-// CHECK:             }
-// CHECK:             %[[VAL_36:.*]] = cmpi ult, %[[IDX]], %[[DIM_DIFF2]] : index
-// CHECK:             %[[DIM2:.*]] = scf.if %[[VAL_36]] -> (index) {
-// CHECK:               scf.yield %[[DIM1]] : index
-// CHECK:             } else {
-// CHECK:               %[[IDX2:.*]] = subi %[[IDX]], %[[DIM_DIFF2]] : index
-// CHECK:               %[[EXTRACTED_2:.*]] = tensor.extract %[[ARG2]]{{\[}}%[[IDX2]]] : tensor<2xindex>
-// CHECK:               %[[DIM2_IS_1:.*]] = cmpi eq, %[[EXTRACTED_2]], %[[C1_0]] : index
-// CHECK:               %[[MAX_DIM2:.*]] = select %[[DIM2_IS_1]], %[[DIM1]], %[[EXTRACTED_2]] : index
-// CHECK:             }
-// CHECK:             %[[OUT_BOUND_0:.*]] = cmpi ult, %[[IDX]], %[[DIM_DIFF0]] : index
-// CHECK:             %[[REDUCTION_0:.*]] = scf.if %[[OUT_BOUND_0]] -> (i1) {
-// CHECK:                scf.yield %[[ALL_SO_FAR]] : i1
-// CHECK:             } else {
-// CHECK:                %[[SHIFTED:.*]] = subi %[[IDX]], %[[DIM_DIFF0]] : index
-// CHECK:                %[[EXTRACTED:.*]] = tensor.extract %arg0[%[[SHIFTED]]] : tensor<2xindex>
-// CHECK:                %[[EQUALS_1:.*]] = cmpi eq, %[[EXTRACTED]], %c1 : index
-// CHECK:                %[[EQUALS_BROADCASTED:.*]] = cmpi eq, %[[EXTRACTED]], %[[DIM2]] : index
-// CHECK:                %[[GOOD:.*]] = or %[[EQUALS_1]], %[[EQUALS_BROADCASTED]] : i1
-// CHECK:                %[[AND_REDUCTION:.*]] = and %[[ALL_SO_FAR]], %[[GOOD]] : i1
-// CHECK:                scf.yield %[[AND_REDUCTION]] : i1
-// CHECK:             }
-// CHECK:             %[[OUT_BOUND_1:.*]] = cmpi ult, %[[IDX]], %[[DIM_DIFF1]] : index
-// CHECK:             %[[SECOND_REDUCTION:.*]] = scf.if %[[OUT_BOUND_1]] -> (i1) {
-// CHECK:                scf.yield %[[REDUCTION_0]] : i1
-// CHECK:             } else {
-// CHECK:                %[[SHIFTED:.*]] = subi %[[IDX]], %[[DIM_DIFF1]] : index
-// CHECK:                %[[EXTRACTED:.*]] = tensor.extract %arg1[%[[SHIFTED]]] : tensor<3xindex>
-// CHECK:                %[[EQUALS_1:.*]] = cmpi eq, %[[EXTRACTED]], %c1 : index
-// CHECK:                %[[EQUALS_BROADCASTED:.*]] = cmpi eq, %[[EXTRACTED]], %[[DIM2]] : index
-// CHECK:                %[[GOOD:.*]] = or %[[EQUALS_1]], %[[EQUALS_BROADCASTED]] : i1
-// CHECK:                %[[AND_REDUCTION:.*]] = and %[[REDUCTION_0]], %[[GOOD]] : i1
-// CHECK:                scf.yield %[[AND_REDUCTION]] : i1
-// CHECK:             }
-// CHECK:             %[[OUT_BOUND_2:.*]] = cmpi ult, %[[IDX]], %[[DIM_DIFF2]] : index
-// CHECK:             %[[FINAL_RESULT:.*]] = scf.if %[[OUT_BOUND_2]] -> (i1) {
-// CHECK:                scf.yield %[[SECOND_REDUCTION]] : i1
-// CHECK:             } else {
-// CHECK:                %[[SHIFTED:.*]] = subi %[[IDX]], %[[DIM_DIFF2]] : index
-// CHECK:                %[[EXTRACTED:.*]] = tensor.extract %arg2[%[[SHIFTED]]] : tensor<2xindex>
-// CHECK:                %[[EQUALS_1:.*]] = cmpi eq, %[[EXTRACTED:.*]], %c1 : index
-// CHECK:                %[[EQUALS_BROADCASTED:.*]] = cmpi eq, %[[EXTRACTED:.*]], %[[DIM2]] : index
-// CHECK:                %[[GOOD:.*]] = or %[[EQUALS_1:.*]], %[[EQUALS_BROADCASTED:.*]] : i1
-// CHECK:                %[[AND_REDUCTION:.*]] = and %[[SECOND_REDUCTION]], %[[GOOD]] : i1
-// CHECK:                scf.yield %[[AND_REDUCTION]] : i1
-// CHECK:             }
-// CHECK:             scf.yield %[[FINAL_RESULT]] : i1
-
-// -----
-
-func @broadcast(%a : tensor<2xindex>, %b : tensor<3xindex>, %c : tensor<2xindex>) -> !shape.witness {
-  %0 = shape.cstr_broadcastable %a, %b, %c : tensor<2xindex>, tensor<3xindex>, tensor<2xindex>
-  return %0 : !shape.witness
-}
-// CHECK-LABEL:   func @broadcast(
-// CHECK-SAME:          %[[ARG0:.*]]: tensor<2xindex>,
-// CHECK-SAME:          %[[ARG1:.*]]: tensor<3xindex>,
-// CHECK-SAME:          %[[ARG2:.*]]: tensor<2xindex>)
-// CHECK:           %[[C0:.*]] = constant 0 : index
-// CHECK:           %[[C1:.*]] = constant 1 : index
-// CHECK:           %[[RANK0:.*]] = dim %[[ARG0]], %[[C0]] : tensor<2xindex>
-// CHECK:           %[[RANK1:.*]] = dim %[[ARG1]], %[[C0]] : tensor<3xindex>
-// CHECK:           %[[RANK2:.*]] = dim %[[ARG2]], %[[C0]] : tensor<2xindex>
-// CHECK:           %[[CMP0:.*]] = cmpi ugt, %[[RANK1]], %[[RANK0]] : index
-// CHECK:           %[[LARGER_DIM:.*]] = select %[[CMP0]], %[[RANK1]], %[[RANK0]] : index
-// CHECK:           %[[CMP1:.*]] = cmpi ugt, %[[RANK2]], %[[LARGER_DIM]] : index
-// CHECK:           %[[MAX_RANK:.*]] = select %[[CMP1]], %[[RANK2]], %[[LARGER_DIM]] : index
-// CHECK:           %[[DIM_DIFF0:.*]] = subi %[[MAX_RANK]], %[[RANK0]] : index
-// CHECK:           %[[DIM_DIFF1:.*]] = subi %[[MAX_RANK]], %[[RANK1]] : index
-// CHECK:           %[[DIM_DIFF2:.*]] = subi %[[MAX_RANK]], %[[RANK2]] : index
-// CHECK:           %[[TRUE:.*]] = constant true
-// CHECK:           %[[ALL_RESULT:.*]] = scf.for %[[IDX:.*]] = %[[C0]] to %[[MAX_RANK]] step %[[C1]] iter_args(%[[ALL_SO_FAR:.*]] = %[[TRUE]]) -> (i1) {
-// CHECK:             %[[C1_0:.*]] = constant 1 : index
-// CHECK:             %[[OUTBOUNDS0:.*]] = cmpi ult, %[[IDX]], %[[DIM_DIFF0]] : index
-// CHECK:             %[[DIM0:.*]] = scf.if %[[OUTBOUNDS0]] -> (index) {
-// CHECK:               scf.yield %[[C1_0]] : index
-// CHECK:             } else {
-// CHECK:               %[[IDX0:.*]] = subi %[[IDX]], %[[DIM_DIFF0]] : index
-// CHECK:               %[[EXTRACTED_0:.*]] = tensor.extract %[[ARG0]]{{\[}}%[[IDX0]]] : tensor<2xindex>
-// CHECK:               %[[DIM0_IS_1:.*]] = cmpi eq, %[[EXTRACTED_0:.*]], %[[C1_0]] : index
-// CHECK:               %[[MAX_DIM0:.*]] = select %[[DIM0_IS_1]], %[[C1_0]], %[[EXTRACTED_0]] : index
-// CHECK:             }
-// CHECK:             %[[VAL_28:.*]] = cmpi ult, %[[IDX]], %[[DIM_DIFF1]] : index
-// CHECK:             %[[DIM1:.*]] = scf.if %[[VAL_28]] -> (index) {
-// CHECK:               scf.yield %[[DIM0]] : index
-// CHECK:             } else {
-// CHECK:               %[[IDX1:.*]] = subi %[[IDX]], %[[DIM_DIFF1]] : index
-// CHECK:               %[[EXTRACTED_1:.*]] = tensor.extract %[[ARG1]]{{\[}}%[[IDX1]]] : tensor<3xindex>
-// CHECK:               %[[DIM1_IS_1:.*]] = cmpi eq, %[[EXTRACTED_1:.*]], %[[C1_0]] : index
-// CHECK:               %[[MAX_DIM1:.*]] = select %[[DIM1_IS_1]], %[[DIM0]], %[[EXTRACTED_1]] : index
-// CHECK:             }
-// CHECK:             %[[VAL_36:.*]] = cmpi ult, %[[IDX]], %[[DIM_DIFF2]] : index
-// CHECK:             %[[DIM2:.*]] = scf.if %[[VAL_36]] -> (index) {
-// CHECK:               scf.yield %[[DIM1]] : index
-// CHECK:             } else {
-// CHECK:               %[[IDX2:.*]] = subi %[[IDX]], %[[DIM_DIFF2]] : index
-// CHECK:               %[[EXTRACTED_2:.*]] = tensor.extract %[[ARG2]]{{\[}}%[[IDX2]]] : tensor<2xindex>
-// CHECK:               %[[DIM2_IS_1:.*]] = cmpi eq, %[[EXTRACTED_2]], %[[C1_0]] : index
-// CHECK:               %[[MAX_DIM2:.*]] = select %[[DIM2_IS_1]], %[[DIM1]], %[[EXTRACTED_2]] : index
-// CHECK:             }
-// CHECK:             %[[OUT_BOUND_0:.*]] = cmpi ult, %[[IDX]], %[[DIM_DIFF0]] : index
-// CHECK:             %[[REDUCTION_0:.*]] = scf.if %[[OUT_BOUND_0]] -> (i1) {
-// CHECK:                scf.yield %[[ALL_SO_FAR]] : i1
-// CHECK:             } else {
-// CHECK:                %[[SHIFTED:.*]] = subi %[[IDX]], %[[DIM_DIFF0]] : index
-// CHECK:                %[[EXTRACTED:.*]] = tensor.extract %arg0[%[[SHIFTED]]] : tensor<2xindex>
-// CHECK:                %[[EQUALS_1:.*]] = cmpi eq, %[[EXTRACTED]], %c1 : index
-// CHECK:                %[[EQUALS_BROADCASTED:.*]] = cmpi eq, %[[EXTRACTED]], %[[DIM2]] : index
-// CHECK:                %[[GOOD:.*]] = or %[[EQUALS_1]], %[[EQUALS_BROADCASTED]] : i1
-// CHECK:                %[[AND_REDUCTION:.*]] = and %[[ALL_SO_FAR]], %[[GOOD]] : i1
-// CHECK:                scf.yield %[[AND_REDUCTION]] : i1
-// CHECK:             }
-// CHECK:             %[[OUT_BOUND_1:.*]] = cmpi ult, %[[IDX]], %[[DIM_DIFF1]] : index
-// CHECK:             %[[SECOND_REDUCTION:.*]] = scf.if %[[OUT_BOUND_1]] -> (i1) {
-// CHECK:                scf.yield %[[REDUCTION_0]] : i1
-// CHECK:             } else {
-// CHECK:                %[[SHIFTED:.*]] = subi %[[IDX]], %[[DIM_DIFF1]] : index
-// CHECK:                %[[EXTRACTED:.*]] = tensor.extract %arg1[%[[SHIFTED]]] : tensor<3xindex>
-// CHECK:                %[[EQUALS_1:.*]] = cmpi eq, %[[EXTRACTED]], %c1 : index
-// CHECK:                %[[EQUALS_BROADCASTED:.*]] = cmpi eq, %[[EXTRACTED]], %[[DIM2]] : index
-// CHECK:                %[[GOOD:.*]] = or %[[EQUALS_1]], %[[EQUALS_BROADCASTED]] : i1
-// CHECK:                %[[AND_REDUCTION:.*]] = and %[[REDUCTION_0]], %[[GOOD]] : i1
-// CHECK:                scf.yield %[[AND_REDUCTION]] : i1
-// CHECK:             }
-// CHECK:             %[[OUT_BOUND_2:.*]] = cmpi ult, %[[IDX]], %[[DIM_DIFF2]] : index
-// CHECK:             %[[FINAL_RESULT:.*]] = scf.if %[[OUT_BOUND_2]] -> (i1) {
-// CHECK:                scf.yield %[[SECOND_REDUCTION]] : i1
-// CHECK:             } else {
-// CHECK:                %[[SHIFTED:.*]] = subi %[[IDX]], %[[DIM_DIFF2]] : index
-// CHECK:                %[[EXTRACTED:.*]] = tensor.extract %arg2[%[[SHIFTED]]] : tensor<2xindex>
-// CHECK:                %[[EQUALS_1:.*]] = cmpi eq, %[[EXTRACTED:.*]], %c1 : index
-// CHECK:                %[[EQUALS_BROADCASTED:.*]] = cmpi eq, %[[EXTRACTED:.*]], %[[DIM2]] : index
-// CHECK:                %[[GOOD:.*]] = or %[[EQUALS_1:.*]], %[[EQUALS_BROADCASTED:.*]] : i1
-// CHECK:                %[[AND_REDUCTION:.*]] = and %[[SECOND_REDUCTION]], %[[GOOD]] : i1
-// CHECK:                scf.yield %[[AND_REDUCTION]] : i1
-// CHECK:             }
-// CHECK:             scf.yield %[[FINAL_RESULT]] : i1
-
-// CHECK:           %[[RESULT:.*]] = shape.cstr_require %[[ALL_RESULT]], "required broadcastable shapes"
-// CHECK:           return %[[RESULT]] : !shape.witness
-// CHECK:         }
-
-// -----
-
-func @broadcast_3_shapes_different_extents(%a : tensor<2xindex>,
-                                           %b : tensor<3xindex>,
-                                           %c : tensor<2xindex>) {
-// CHECK-LABEL:   func @broadcast_3_shapes_different_extents(
-// CHECK-SAME:          %[[ARG0:.*]]: tensor<2xindex>,
-// CHECK-SAME:          %[[ARG1:.*]]: tensor<3xindex>,
-// CHECK-SAME:          %[[ARG2:.*]]: tensor<2xindex>) {
-// CHECK:           %[[C0:.*]] = constant 0 : index
-// CHECK:           %[[RANK0:.*]] = dim %[[ARG0]], %[[C0]] : tensor<2xindex>
-// CHECK:           %[[RANK1:.*]] = dim %[[ARG1]], %[[C0]] : tensor<3xindex>
-// CHECK:           %[[RANK2:.*]] = dim %[[ARG2]], %[[C0]] : tensor<2xindex>
-// CHECK:           %[[CMP0:.*]] = cmpi ugt, %[[RANK1]], %[[RANK0]] : index
-// CHECK:           %[[LARGER_DIM:.*]] = select %[[CMP0]], %[[RANK1]], %[[RANK0]] : index
-// CHECK:           %[[CMP1:.*]] = cmpi ugt, %[[RANK2]], %[[LARGER_DIM]] : index
-// CHECK:           %[[MAX_RANK:.*]] = select %[[CMP1]], %[[RANK2]], %[[LARGER_DIM]] : index
-// CHECK:           %[[DIM_DIFF0:.*]] = subi %[[MAX_RANK]], %[[RANK0]] : index
-// CHECK:           %[[DIM_DIFF1:.*]] = subi %[[MAX_RANK]], %[[RANK1]] : index
-// CHECK:           %[[DIM_DIFF2:.*]] = subi %[[MAX_RANK]], %[[RANK2]] : index
-// CHECK:           %[[RESULT:.*]] = tensor.generate %[[MAX_RANK]]  {
-// CHECK:           ^bb0(%[[IDX:.*]]: index):
-// CHECK:             %[[C1:.*]] = constant 1 : index
-// CHECK:             %[[OUTBOUNDS0:.*]] = cmpi ult, %[[IDX]], %[[DIM_DIFF0]] : index
-// CHECK:             %[[DIM0:.*]] = scf.if %[[OUTBOUNDS0]] -> (index) {
-// CHECK:               scf.yield %[[C1]] : index
-// CHECK:             } else {
-// CHECK:               %[[IDX0:.*]] = subi %[[IDX]], %[[DIM_DIFF0]] : index
-// CHECK:               %[[EXTRACTED_0:.*]] = tensor.extract %[[ARG0]]{{\[}}%[[IDX0]]] : tensor<2xindex>
-// CHECK:               %[[DIM0_IS_1:.*]] = cmpi eq, %[[EXTRACTED_0:.*]], %[[C1]] : index
-// CHECK:               %[[MAX_DIM0:.*]] = select %[[DIM0_IS_1]], %[[C1]], %[[EXTRACTED_0]] : index
-// CHECK:             }
-// CHECK:             %[[VAL_28:.*]] = cmpi ult, %[[IDX]], %[[DIM_DIFF1]] : index
-// CHECK:             %[[DIM1:.*]] = scf.if %[[VAL_28]] -> (index) {
-// CHECK:               scf.yield %[[DIM0]] : index
-// CHECK:             } else {
-// CHECK:               %[[IDX1:.*]] = subi %[[IDX]], %[[DIM_DIFF1]] : index
-// CHECK:               %[[EXTRACTED_1:.*]] = tensor.extract %[[ARG1]]{{\[}}%[[IDX1]]] : tensor<3xindex>
-// CHECK:               %[[DIM1_IS_1:.*]] = cmpi eq, %[[EXTRACTED_1:.*]], %[[C1]] : index
-// CHECK:               %[[MAX_DIM1:.*]] = select %[[DIM1_IS_1]], %[[DIM0]], %[[EXTRACTED_1]] : index
-// CHECK:             }
-// CHECK:             %[[VAL_36:.*]] = cmpi ult, %[[IDX]], %[[DIM_DIFF2]] : index
-// CHECK:             %[[DIM2:.*]] = scf.if %[[VAL_36]] -> (index) {
-// CHECK:               scf.yield %[[DIM1]] : index
-// CHECK:             } else {
-// CHECK:               %[[IDX2:.*]] = subi %[[IDX]], %[[DIM_DIFF2]] : index
-// CHECK:               %[[EXTRACTED_2:.*]] = tensor.extract %[[ARG2]]{{\[}}%[[IDX2]]] : tensor<2xindex>
-// CHECK:               %[[DIM2_IS_1:.*]] = cmpi eq, %[[EXTRACTED_2:.*]], %[[C1]] : index
-// CHECK:               %[[MAX_DIM2:.*]] = select %[[DIM2_IS_1]], %[[DIM1]], %[[EXTRACTED_2]] : index
-// CHECK:             }
-// CHECK:             tensor.yield %[[DIM2]] : index
-// CHECK:           } : tensor<?xindex>
-// CHECK:           return
-// CHECK:         }
-  %0 = shape.broadcast %a, %b, %c
-      : tensor<2xindex>, tensor<3xindex>, tensor<2xindex> -> tensor<?xindex>
-  return
-}
-=======
 // CHECK:           %[[C0:.*]] = arith.constant 0 : index
 // CHECK:           %[[C1:.*]] = arith.constant 1 : index
 // CHECK:           %[[RANK0:.*]] = tensor.dim %[[ARG0]], %[[C0]] : tensor<2xindex>
@@ -915,7 +603,6 @@
   %0 = shape.broadcast %a, %b : tensor<1xindex>, tensor<3xindex> -> tensor<3xindex>
   return %0 : tensor<3xindex>
 }
->>>>>>> 2ab1d525
 
 // -----
 
@@ -923,17 +610,6 @@
 // CHECK-LABEL: @split_at
 // CHECK-SAME: %[[SHAPE:.*]]: tensor<?xindex>, %[[INDEX:.*]]: index
 func @split_at(%shape: tensor<?xindex>, %index: index) -> (tensor<?xindex>, tensor<?xindex>) {
-<<<<<<< HEAD
-  // CHECK-NEXT: %[[C0:.*]] = constant 0 : index
-  // CHECK-NEXT: %[[RANK:.*]] = dim %[[SHAPE]], %[[C0]] : tensor<?xindex>
-  // CHECK-NEXT: %[[POSINDEX:.*]] = addi %[[INDEX]], %[[RANK]] : index
-  // CHECK-NEXT: %[[ISNEG:.*]] = cmpi slt, %[[INDEX]], %[[C0]] : index
-  // CHECK-NEXT: %[[SELECT:.*]] = select %[[ISNEG]], %[[POSINDEX]], %[[INDEX]] : index
-  // CHECK-NEXT: %[[C1:.*]] = constant 1 : index
-  // CHECK-NEXT: %[[HEAD:.*]] = subtensor %[[SHAPE]][%[[C0]]] [%[[SELECT]]] [%[[C1]]] : tensor<?xindex> to tensor<?xindex>
-  // CHECK-NEXT: %[[TAIL_SIZE:.*]] = subi %[[RANK]], %[[SELECT]] : index
-  // CHECK-NEXT: %[[TAIL:.*]] = subtensor %[[SHAPE]][%[[SELECT]]] [%[[TAIL_SIZE]]] [%[[C1]]] : tensor<?xindex> to tensor<?xindex>
-=======
   // CHECK-NEXT: %[[C0:.*]] = arith.constant 0 : index
   // CHECK-NEXT: %[[RANK:.*]] = tensor.dim %[[SHAPE]], %[[C0]] : tensor<?xindex>
   // CHECK-NEXT: %[[POSINDEX:.*]] = arith.addi %[[INDEX]], %[[RANK]] : index
@@ -943,7 +619,6 @@
   // CHECK-NEXT: %[[HEAD:.*]] = tensor.extract_slice %[[SHAPE]][%[[C0]]] [%[[SELECT]]] [%[[C1]]] : tensor<?xindex> to tensor<?xindex>
   // CHECK-NEXT: %[[TAIL_SIZE:.*]] = arith.subi %[[RANK]], %[[SELECT]] : index
   // CHECK-NEXT: %[[TAIL:.*]] = tensor.extract_slice %[[SHAPE]][%[[SELECT]]] [%[[TAIL_SIZE]]] [%[[C1]]] : tensor<?xindex> to tensor<?xindex>
->>>>>>> 2ab1d525
   // CHECK-NEXT: return %[[HEAD]], %[[TAIL]] : tensor<?xindex>, tensor<?xindex>
   %head, %tail = "shape.split_at"(%shape, %index) : (tensor<?xindex>, index) -> (tensor<?xindex>, tensor<?xindex>)
   return %head, %tail : tensor<?xindex>, tensor<?xindex>
