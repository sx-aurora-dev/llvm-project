--- conflicted
+++ resolved
@@ -1,18 +1,5 @@
 // RUN: mlir-opt -lower-affine --split-input-file %s | FileCheck %s
 
-<<<<<<< HEAD
-
-// CHECK-LABEL: func @affine_vector_load
-func @affine_vector_load(%arg0 : index) {
-  %0 = alloc() : memref<100xf32>
-  affine.for %i0 = 0 to 16 {
-    %1 = affine.vector_load %0[%i0 + symbol(%arg0) + 7] : memref<100xf32>, vector<8xf32>
-  }
-// CHECK:       %[[buf:.*]] = alloc
-// CHECK:       %[[a:.*]] = addi %{{.*}}, %{{.*}} : index
-// CHECK-NEXT:  %[[c7:.*]] = constant 7 : index
-// CHECK-NEXT:  %[[b:.*]] = addi %[[a]], %[[c7]] : index
-=======
 // CHECK-LABEL: func @affine_vector_load
 func @affine_vector_load(%arg0 : index) {
   %0 = memref.alloc() : memref<100xf32>
@@ -23,7 +10,6 @@
 // CHECK:       %[[a:.*]] = arith.addi %{{.*}}, %{{.*}} : index
 // CHECK-NEXT:  %[[c7:.*]] = arith.constant 7 : index
 // CHECK-NEXT:  %[[b:.*]] = arith.addi %[[a]], %[[c7]] : index
->>>>>>> 2ab1d525
 // CHECK-NEXT:  vector.load %[[buf]][%[[b]]] : memref<100xf32>, vector<8xf32>
   return
 }
@@ -32,20 +18,6 @@
 
 // CHECK-LABEL: func @affine_vector_store
 func @affine_vector_store(%arg0 : index) {
-<<<<<<< HEAD
-  %0 = alloc() : memref<100xf32>
-  %1 = constant dense<11.0> : vector<4xf32>
-  affine.for %i0 = 0 to 16 {
-    affine.vector_store %1, %0[%i0 - symbol(%arg0) + 7] : memref<100xf32>, vector<4xf32>
-}
-// CHECK:       %[[buf:.*]] = alloc
-// CHECK:       %[[val:.*]] = constant dense
-// CHECK:       %[[c_1:.*]] = constant -1 : index
-// CHECK-NEXT:  %[[a:.*]] = muli %arg0, %[[c_1]] : index
-// CHECK-NEXT:  %[[b:.*]] = addi %{{.*}}, %[[a]] : index
-// CHECK-NEXT:  %[[c7:.*]] = constant 7 : index
-// CHECK-NEXT:  %[[c:.*]] = addi %[[b]], %[[c7]] : index
-=======
   %0 = memref.alloc() : memref<100xf32>
   %1 = arith.constant dense<11.0> : vector<4xf32>
   affine.for %i0 = 0 to 16 {
@@ -58,7 +30,6 @@
 // CHECK-NEXT:  %[[b:.*]] = arith.addi %{{.*}}, %[[a]] : index
 // CHECK-NEXT:  %[[c7:.*]] = arith.constant 7 : index
 // CHECK-NEXT:  %[[c:.*]] = arith.addi %[[b]], %[[c7]] : index
->>>>>>> 2ab1d525
 // CHECK-NEXT:  vector.store %[[val]], %[[buf]][%[[c]]] : memref<100xf32>, vector<4xf32>
   return
 }
