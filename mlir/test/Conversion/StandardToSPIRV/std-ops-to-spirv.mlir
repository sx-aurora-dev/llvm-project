// RUN: mlir-opt -split-input-file -convert-std-to-spirv -verify-diagnostics %s | FileCheck %s

//===----------------------------------------------------------------------===//
// std.select
//===----------------------------------------------------------------------===//

module attributes {
  spv.target_env = #spv.target_env<
    #spv.vce<v1.0, [Int8, Int16, Int64, Float16, Float64, Shader], []>, {}>
} {

// Check integer operation conversions.
// CHECK-LABEL: @int32_scalar
func @int32_scalar(%lhs: i32, %rhs: i32) {
  // CHECK: spv.IAdd %{{.*}}, %{{.*}}: i32
  %0 = arith.addi %lhs, %rhs: i32
  // CHECK: spv.ISub %{{.*}}, %{{.*}}: i32
  %1 = arith.subi %lhs, %rhs: i32
  // CHECK: spv.IMul %{{.*}}, %{{.*}}: i32
  %2 = arith.muli %lhs, %rhs: i32
  // CHECK: spv.SDiv %{{.*}}, %{{.*}}: i32
  %3 = arith.divsi %lhs, %rhs: i32
  // CHECK: spv.UDiv %{{.*}}, %{{.*}}: i32
  %4 = arith.divui %lhs, %rhs: i32
  // CHECK: spv.UMod %{{.*}}, %{{.*}}: i32
  %5 = arith.remui %lhs, %rhs: i32
  // CHECK: spv.GLSL.SMax %{{.*}}, %{{.*}}: i32
  %6 = arith.maxsi %lhs, %rhs : i32
  // CHECK: spv.GLSL.UMax %{{.*}}, %{{.*}}: i32
  %7 = arith.maxui %lhs, %rhs : i32
  // CHECK: spv.GLSL.SMin %{{.*}}, %{{.*}}: i32
  %8 = arith.minsi %lhs, %rhs : i32
  // CHECK: spv.GLSL.UMin %{{.*}}, %{{.*}}: i32
  %9 = arith.minui %lhs, %rhs : i32
  return
}

// CHECK-LABEL: @scalar_srem
// CHECK-SAME: (%[[LHS:.+]]: i32, %[[RHS:.+]]: i32)
func @scalar_srem(%lhs: i32, %rhs: i32) {
  // CHECK: %[[LABS:.+]] = spv.GLSL.SAbs %[[LHS]] : i32
  // CHECK: %[[RABS:.+]] = spv.GLSL.SAbs %[[RHS]] : i32
  // CHECK:  %[[ABS:.+]] = spv.UMod %[[LABS]], %[[RABS]] : i32
  // CHECK:  %[[POS:.+]] = spv.IEqual %[[LHS]], %[[LABS]] : i32
  // CHECK:  %[[NEG:.+]] = spv.SNegate %[[ABS]] : i32
  // CHECK:      %{{.+}} = spv.Select %[[POS]], %[[ABS]], %[[NEG]] : i1, i32
  %0 = arith.remsi %lhs, %rhs: i32
  return
}

// Check float unary operation conversions.
// CHECK-LABEL: @float32_unary_scalar
func @float32_unary_scalar(%arg0: f32) {
  // CHECK: spv.GLSL.FAbs %{{.*}}: f32
  %0 = math.abs %arg0 : f32
  // CHECK: spv.GLSL.Ceil %{{.*}}: f32
<<<<<<< HEAD
  %1 = ceilf %arg0 : f32
  // CHECK: spv.GLSL.Cos %{{.*}}: f32
  %2 = math.cos %arg0 : f32
  // CHECK: spv.GLSL.Exp %{{.*}}: f32
  %3 = math.exp %arg0 : f32
  // CHECK: spv.GLSL.Log %{{.*}}: f32
  %4 = math.log %arg0 : f32
  // CHECK: spv.FNegate %{{.*}}: f32
  %5 = negf %arg0 : f32
  // CHECK: spv.GLSL.InverseSqrt %{{.*}}: f32
  %6 = math.rsqrt %arg0 : f32
  // CHECK: spv.GLSL.Sqrt %{{.*}}: f32
  %7 = math.sqrt %arg0 : f32
  // CHECK: spv.GLSL.Tanh %{{.*}}: f32
  %8 = math.tanh %arg0 : f32
  // CHECK: spv.GLSL.Sin %{{.*}}: f32
  %9 = math.sin %arg0 : f32
=======
  %1 = math.ceil %arg0 : f32
  // CHECK: spv.FNegate %{{.*}}: f32
  %5 = arith.negf %arg0 : f32
>>>>>>> 2ab1d525
  // CHECK: spv.GLSL.Floor %{{.*}}: f32
  %10 = math.floor %arg0 : f32
  return
}

// Check float binary operation conversions.
// CHECK-LABEL: @float32_binary_scalar
func @float32_binary_scalar(%lhs: f32, %rhs: f32) {
  // CHECK: spv.FAdd %{{.*}}, %{{.*}}: f32
  %0 = arith.addf %lhs, %rhs: f32
  // CHECK: spv.FSub %{{.*}}, %{{.*}}: f32
  %1 = arith.subf %lhs, %rhs: f32
  // CHECK: spv.FMul %{{.*}}, %{{.*}}: f32
  %2 = arith.mulf %lhs, %rhs: f32
  // CHECK: spv.FDiv %{{.*}}, %{{.*}}: f32
  %3 = arith.divf %lhs, %rhs: f32
  // CHECK: spv.FRem %{{.*}}, %{{.*}}: f32
  %4 = arith.remf %lhs, %rhs: f32
  // CHECK: spv.GLSL.FMax %{{.*}}, %{{.*}}: f32
  %5 = arith.maxf %lhs, %rhs: f32
  // CHECK: spv.GLSL.FMin %{{.*}}, %{{.*}}: f32
  %6 = arith.minf %lhs, %rhs: f32
  return
}

// Check int vector types.
// CHECK-LABEL: @int_vector234
func @int_vector234(%arg0: vector<2xi8>, %arg1: vector<4xi64>) {
  // CHECK: spv.SDiv %{{.*}}, %{{.*}}: vector<2xi8>
  %0 = arith.divsi %arg0, %arg0: vector<2xi8>
  // CHECK: spv.UDiv %{{.*}}, %{{.*}}: vector<4xi64>
  %1 = arith.divui %arg1, %arg1: vector<4xi64>
  return
}

// CHECK-LABEL: @vector_srem
// CHECK-SAME: (%[[LHS:.+]]: vector<3xi16>, %[[RHS:.+]]: vector<3xi16>)
func @vector_srem(%arg0: vector<3xi16>, %arg1: vector<3xi16>) {
  // CHECK: %[[LABS:.+]] = spv.GLSL.SAbs %[[LHS]] : vector<3xi16>
  // CHECK: %[[RABS:.+]] = spv.GLSL.SAbs %[[RHS]] : vector<3xi16>
  // CHECK:  %[[ABS:.+]] = spv.UMod %[[LABS]], %[[RABS]] : vector<3xi16>
  // CHECK:  %[[POS:.+]] = spv.IEqual %[[LHS]], %[[LABS]] : vector<3xi16>
  // CHECK:  %[[NEG:.+]] = spv.SNegate %[[ABS]] : vector<3xi16>
  // CHECK:      %{{.+}} = spv.Select %[[POS]], %[[ABS]], %[[NEG]] : vector<3xi1>, vector<3xi16>
  %0 = arith.remsi %arg0, %arg1: vector<3xi16>
  return
}

// Check float vector types.
// CHECK-LABEL: @float_vector234
func @float_vector234(%arg0: vector<2xf16>, %arg1: vector<3xf64>) {
  // CHECK: spv.FAdd %{{.*}}, %{{.*}}: vector<2xf16>
  %0 = arith.addf %arg0, %arg0: vector<2xf16>
  // CHECK: spv.FMul %{{.*}}, %{{.*}}: vector<3xf64>
  %1 = arith.mulf %arg1, %arg1: vector<3xf64>
  return
}

// CHECK-LABEL: @one_elem_vector
func @one_elem_vector(%arg0: vector<1xi32>) {
  // CHECK: spv.IAdd %{{.+}}, %{{.+}}: i32
<<<<<<< HEAD
  %0 = addi %arg0, %arg0: vector<1xi32>
=======
  %0 = arith.addi %arg0, %arg0: vector<1xi32>
>>>>>>> 2ab1d525
  return
}

// CHECK-LABEL: @unsupported_5elem_vector
func @unsupported_5elem_vector(%arg0: vector<5xi32>) {
  // CHECK: subi
  %1 = arith.subi %arg0, %arg0: vector<5xi32>
  return
}

// CHECK-LABEL: @unsupported_2x2elem_vector
func @unsupported_2x2elem_vector(%arg0: vector<2x2xi32>) {
  // CHECK: muli
  %2 = arith.muli %arg0, %arg0: vector<2x2xi32>
  return
}

} // end module

// -----

// Check that types are converted to 32-bit when no special capabilities.
module attributes {
  spv.target_env = #spv.target_env<#spv.vce<v1.0, [], []>, {}>
} {

// CHECK-LABEL: @int_vector23
func @int_vector23(%arg0: vector<2xi8>, %arg1: vector<3xi16>) {
  // CHECK: spv.SDiv %{{.*}}, %{{.*}}: vector<2xi32>
  %0 = arith.divsi %arg0, %arg0: vector<2xi8>
  // CHECK: spv.SDiv %{{.*}}, %{{.*}}: vector<3xi32>
  %1 = arith.divsi %arg1, %arg1: vector<3xi16>
  return
}

// CHECK-LABEL: @float_scalar
func @float_scalar(%arg0: f16, %arg1: f64) {
  // CHECK: spv.FAdd %{{.*}}, %{{.*}}: f32
  %0 = arith.addf %arg0, %arg0: f16
  // CHECK: spv.FMul %{{.*}}, %{{.*}}: f32
  %1 = arith.mulf %arg1, %arg1: f64
  return
}

} // end module

// -----

// Check that types are converted to 32-bit when no special capabilities that
// are not supported.
module attributes {
  spv.target_env = #spv.target_env<#spv.vce<v1.0, [], []>, {}>
} {

// expected-error@below {{failed to materialize conversion for block argument #0 that remained live after conversion}}
func @int_vector4_invalid(%arg0: vector<4xi64>) {
  // expected-error@below {{bitwidth emulation is not implemented yet on unsigned op}}
  // expected-note@below {{see existing live user here}}
  %0 = arith.divui %arg0, %arg0: vector<4xi64>
  return
}

} // end module

// -----

//===----------------------------------------------------------------------===//
// std bit ops
//===----------------------------------------------------------------------===//

module attributes {
  spv.target_env = #spv.target_env<#spv.vce<v1.0, [], []>, {}>
} {

// CHECK-LABEL: @bitwise_scalar
func @bitwise_scalar(%arg0 : i32, %arg1 : i32) {
  // CHECK: spv.BitwiseAnd
  %0 = arith.andi %arg0, %arg1 : i32
  // CHECK: spv.BitwiseOr
  %1 = arith.ori %arg0, %arg1 : i32
  // CHECK: spv.BitwiseXor
  %2 = arith.xori %arg0, %arg1 : i32
  return
}

// CHECK-LABEL: @bitwise_vector
func @bitwise_vector(%arg0 : vector<4xi32>, %arg1 : vector<4xi32>) {
  // CHECK: spv.BitwiseAnd
  %0 = arith.andi %arg0, %arg1 : vector<4xi32>
  // CHECK: spv.BitwiseOr
  %1 = arith.ori %arg0, %arg1 : vector<4xi32>
  // CHECK: spv.BitwiseXor
  %2 = arith.xori %arg0, %arg1 : vector<4xi32>
  return
}

// CHECK-LABEL: @logical_scalar
func @logical_scalar(%arg0 : i1, %arg1 : i1) {
  // CHECK: spv.LogicalAnd
  %0 = arith.andi %arg0, %arg1 : i1
  // CHECK: spv.LogicalOr
  %1 = arith.ori %arg0, %arg1 : i1
  // CHECK: spv.LogicalNotEqual
  %2 = arith.xori %arg0, %arg1 : i1
  return
}

// CHECK-LABEL: @logical_vector
func @logical_vector(%arg0 : vector<4xi1>, %arg1 : vector<4xi1>) {
  // CHECK: spv.LogicalAnd
  %0 = arith.andi %arg0, %arg1 : vector<4xi1>
  // CHECK: spv.LogicalOr
  %1 = arith.ori %arg0, %arg1 : vector<4xi1>
  // CHECK: spv.LogicalNotEqual
  %2 = arith.xori %arg0, %arg1 : vector<4xi1>
  return
}

// CHECK-LABEL: @shift_scalar
func @shift_scalar(%arg0 : i32, %arg1 : i32) {
  // CHECK: spv.ShiftLeftLogical
  %0 = arith.shli %arg0, %arg1 : i32
  // CHECK: spv.ShiftRightArithmetic
  %1 = arith.shrsi %arg0, %arg1 : i32
  // CHECK: spv.ShiftRightLogical
  %2 = arith.shrui %arg0, %arg1 : i32
  return
}

// CHECK-LABEL: @shift_vector
func @shift_vector(%arg0 : vector<4xi32>, %arg1 : vector<4xi32>) {
  // CHECK: spv.ShiftLeftLogical
  %0 = arith.shli %arg0, %arg1 : vector<4xi32>
  // CHECK: spv.ShiftRightArithmetic
  %1 = arith.shrsi %arg0, %arg1 : vector<4xi32>
  // CHECK: spv.ShiftRightLogical
  %2 = arith.shrui %arg0, %arg1 : vector<4xi32>
  return
}

} // end module

// -----

//===----------------------------------------------------------------------===//
// std.cmpf
//===----------------------------------------------------------------------===//

module attributes {
  spv.target_env = #spv.target_env<#spv.vce<v1.0, [], []>, {}>
} {

// CHECK-LABEL: @cmpf
func @cmpf(%arg0 : f32, %arg1 : f32) {
  // CHECK: spv.FOrdEqual
  %1 = arith.cmpf oeq, %arg0, %arg1 : f32
  // CHECK: spv.FOrdGreaterThan
  %2 = arith.cmpf ogt, %arg0, %arg1 : f32
  // CHECK: spv.FOrdGreaterThanEqual
  %3 = arith.cmpf oge, %arg0, %arg1 : f32
  // CHECK: spv.FOrdLessThan
  %4 = arith.cmpf olt, %arg0, %arg1 : f32
  // CHECK: spv.FOrdLessThanEqual
  %5 = arith.cmpf ole, %arg0, %arg1 : f32
  // CHECK: spv.FOrdNotEqual
  %6 = arith.cmpf one, %arg0, %arg1 : f32
  // CHECK: spv.FUnordEqual
  %7 = arith.cmpf ueq, %arg0, %arg1 : f32
  // CHECK: spv.FUnordGreaterThan
  %8 = arith.cmpf ugt, %arg0, %arg1 : f32
  // CHECK: spv.FUnordGreaterThanEqual
  %9 = arith.cmpf uge, %arg0, %arg1 : f32
  // CHECK: spv.FUnordLessThan
  %10 = arith.cmpf ult, %arg0, %arg1 : f32
  // CHECK: FUnordLessThanEqual
  %11 = arith.cmpf ule, %arg0, %arg1 : f32
  // CHECK: spv.FUnordNotEqual
  %12 = arith.cmpf une, %arg0, %arg1 : f32
  return
}

} // end module

// -----

// With Kernel capability, we can convert NaN check to spv.Ordered/spv.Unordered.
module attributes {
  spv.target_env = #spv.target_env<#spv.vce<v1.0, [Kernel], []>, {}>
} {

// CHECK-LABEL: @cmpf
func @cmpf(%arg0 : f32, %arg1 : f32) {
  // CHECK: spv.Ordered
  %0 = arith.cmpf ord, %arg0, %arg1 : f32
  // CHECK: spv.Unordered
  %1 = arith.cmpf uno, %arg0, %arg1 : f32
  return
}

} // end module

// -----

// Without Kernel capability, we need to convert NaN check to spv.IsNan.
module attributes {
  spv.target_env = #spv.target_env<#spv.vce<v1.0, [], []>, {}>
} {

// CHECK-LABEL: @cmpf
// CHECK-SAME: %[[LHS:.+]]: f32, %[[RHS:.+]]: f32
func @cmpf(%arg0 : f32, %arg1 : f32) {
  // CHECK:      %[[LHS_NAN:.+]] = spv.IsNan %[[LHS]] : f32
  // CHECK-NEXT: %[[RHS_NAN:.+]] = spv.IsNan %[[RHS]] : f32
  // CHECK-NEXT: %[[OR:.+]] = spv.LogicalOr %[[LHS_NAN]], %[[RHS_NAN]] : i1
  // CHECK-NEXT: %{{.+}} = spv.LogicalNot %[[OR]] : i1
  %0 = arith.cmpf ord, %arg0, %arg1 : f32

  // CHECK-NEXT: %[[LHS_NAN:.+]] = spv.IsNan %[[LHS]] : f32
  // CHECK-NEXT: %[[RHS_NAN:.+]] = spv.IsNan %[[RHS]] : f32
  // CHECK-NEXT: %{{.+}} = spv.LogicalOr %[[LHS_NAN]], %[[RHS_NAN]] : i1
  %1 = arith.cmpf uno, %arg0, %arg1 : f32
  return
}

} // end module

// -----

<<<<<<< HEAD
// With Kernel capability, we can convert NaN check to spv.Ordered/spv.Unordered.
module attributes {
  spv.target_env = #spv.target_env<#spv.vce<v1.0, [Kernel], []>, {}>
} {

// CHECK-LABEL: @cmpf
func @cmpf(%arg0 : f32, %arg1 : f32) {
  // CHECK: spv.Ordered
  %0 = cmpf ord, %arg0, %arg1 : f32
  // CHECK: spv.Unordered
  %1 = cmpf uno, %arg0, %arg1 : f32
  return
}

} // end module

// -----

// Without Kernel capability, we need to convert NaN check to spv.IsNan.
module attributes {
  spv.target_env = #spv.target_env<#spv.vce<v1.0, [], []>, {}>
} {

// CHECK-LABEL: @cmpf
// CHECK-SAME: %[[LHS:.+]]: f32, %[[RHS:.+]]: f32
func @cmpf(%arg0 : f32, %arg1 : f32) {
  // CHECK:      %[[LHS_NAN:.+]] = spv.IsNan %[[LHS]] : f32
  // CHECK-NEXT: %[[RHS_NAN:.+]] = spv.IsNan %[[RHS]] : f32
  // CHECK-NEXT: %[[OR:.+]] = spv.LogicalOr %[[LHS_NAN]], %[[RHS_NAN]] : i1
  // CHECK-NEXT: %{{.+}} = spv.LogicalNot %[[OR]] : i1
  %0 = cmpf ord, %arg0, %arg1 : f32

  // CHECK-NEXT: %[[LHS_NAN:.+]] = spv.IsNan %[[LHS]] : f32
  // CHECK-NEXT: %[[RHS_NAN:.+]] = spv.IsNan %[[RHS]] : f32
  // CHECK-NEXT: %{{.+}} = spv.LogicalOr %[[LHS_NAN]], %[[RHS_NAN]] : i1
  %1 = cmpf uno, %arg0, %arg1 : f32
  return
}

} // end module

// -----

=======
>>>>>>> 2ab1d525
//===----------------------------------------------------------------------===//
// std.cmpi
//===----------------------------------------------------------------------===//

module attributes {
  spv.target_env = #spv.target_env<#spv.vce<v1.0, [], []>, {}>
} {

// CHECK-LABEL: @cmpi
func @cmpi(%arg0 : i32, %arg1 : i32) {
  // CHECK: spv.IEqual
  %0 = arith.cmpi eq, %arg0, %arg1 : i32
  // CHECK: spv.INotEqual
  %1 = arith.cmpi ne, %arg0, %arg1 : i32
  // CHECK: spv.SLessThan
  %2 = arith.cmpi slt, %arg0, %arg1 : i32
  // CHECK: spv.SLessThanEqual
  %3 = arith.cmpi sle, %arg0, %arg1 : i32
  // CHECK: spv.SGreaterThan
  %4 = arith.cmpi sgt, %arg0, %arg1 : i32
  // CHECK: spv.SGreaterThanEqual
  %5 = arith.cmpi sge, %arg0, %arg1 : i32
  // CHECK: spv.ULessThan
  %6 = arith.cmpi ult, %arg0, %arg1 : i32
  // CHECK: spv.ULessThanEqual
  %7 = arith.cmpi ule, %arg0, %arg1 : i32
  // CHECK: spv.UGreaterThan
  %8 = arith.cmpi ugt, %arg0, %arg1 : i32
  // CHECK: spv.UGreaterThanEqual
  %9 = arith.cmpi uge, %arg0, %arg1 : i32
  return
}

// CHECK-LABEL: @boolcmpi
func @boolcmpi(%arg0 : i1, %arg1 : i1) {
  // CHECK: spv.LogicalEqual
  %0 = arith.cmpi eq, %arg0, %arg1 : i1
  // CHECK: spv.LogicalNotEqual
  %1 = arith.cmpi ne, %arg0, %arg1 : i1
  return
}

// CHECK-LABEL: @vecboolcmpi
func @vecboolcmpi(%arg0 : vector<4xi1>, %arg1 : vector<4xi1>) {
  // CHECK: spv.LogicalEqual
  %0 = arith.cmpi eq, %arg0, %arg1 : vector<4xi1>
  // CHECK: spv.LogicalNotEqual
  %1 = arith.cmpi ne, %arg0, %arg1 : vector<4xi1>
  return
}

} // end module

// -----

//===----------------------------------------------------------------------===//
// arith.constant
//===----------------------------------------------------------------------===//

module attributes {
  spv.target_env = #spv.target_env<
    #spv.vce<v1.0, [Int8, Int16, Int64, Float16, Float64], []>, {}>
} {

// CHECK-LABEL: @constant
func @constant() {
  // CHECK: spv.Constant true
<<<<<<< HEAD
  %0 = constant true
  // CHECK: spv.Constant 42 : i32
  %1 = constant 42 : i32
  // CHECK: spv.Constant 5.000000e-01 : f32
  %2 = constant 0.5 : f32
  // CHECK: spv.Constant dense<[2, 3]> : vector<2xi32>
  %3 = constant dense<[2, 3]> : vector<2xi32>
  // CHECK: spv.Constant 1 : i32
  %4 = constant 1 : index
  // CHECK: spv.Constant dense<1> : tensor<6xi32> : !spv.array<6 x i32, stride=4>
  %5 = constant dense<1> : tensor<2x3xi32>
  // CHECK: spv.Constant dense<1.000000e+00> : tensor<6xf32> : !spv.array<6 x f32, stride=4>
  %6 = constant dense<1.0> : tensor<2x3xf32>
  // CHECK: spv.Constant dense<{{\[}}1.000000e+00, 2.000000e+00, 3.000000e+00, 4.000000e+00, 5.000000e+00, 6.000000e+00]> : tensor<6xf32> : !spv.array<6 x f32, stride=4>
  %7 = constant dense<[[1.0, 2.0, 3.0], [4.0, 5.0, 6.0]]> : tensor<2x3xf32>
  // CHECK: spv.Constant dense<{{\[}}1, 2, 3, 4, 5, 6]> : tensor<6xi32> : !spv.array<6 x i32, stride=4>
  %8 = constant dense<[[1, 2, 3], [4, 5, 6]]> : tensor<2x3xi32>
  // CHECK: spv.Constant dense<{{\[}}1, 2, 3, 4, 5, 6]> : tensor<6xi32> : !spv.array<6 x i32, stride=4>
  %9 =  constant dense<[[1, 2], [3, 4], [5, 6]]> : tensor<3x2xi32>
  // CHECK: spv.Constant dense<{{\[}}1, 2, 3, 4, 5, 6]> : tensor<6xi32> : !spv.array<6 x i32, stride=4>
  %10 =  constant dense<[1, 2, 3, 4, 5, 6]> : tensor<6xi32>
=======
  %0 = arith.constant true
  // CHECK: spv.Constant 42 : i32
  %1 = arith.constant 42 : i32
  // CHECK: spv.Constant 5.000000e-01 : f32
  %2 = arith.constant 0.5 : f32
  // CHECK: spv.Constant dense<[2, 3]> : vector<2xi32>
  %3 = arith.constant dense<[2, 3]> : vector<2xi32>
  // CHECK: spv.Constant 1 : i32
  %4 = arith.constant 1 : index
  // CHECK: spv.Constant dense<1> : tensor<6xi32> : !spv.array<6 x i32, stride=4>
  %5 = arith.constant dense<1> : tensor<2x3xi32>
  // CHECK: spv.Constant dense<1.000000e+00> : tensor<6xf32> : !spv.array<6 x f32, stride=4>
  %6 = arith.constant dense<1.0> : tensor<2x3xf32>
  // CHECK: spv.Constant dense<{{\[}}1.000000e+00, 2.000000e+00, 3.000000e+00, 4.000000e+00, 5.000000e+00, 6.000000e+00]> : tensor<6xf32> : !spv.array<6 x f32, stride=4>
  %7 = arith.constant dense<[[1.0, 2.0, 3.0], [4.0, 5.0, 6.0]]> : tensor<2x3xf32>
  // CHECK: spv.Constant dense<{{\[}}1, 2, 3, 4, 5, 6]> : tensor<6xi32> : !spv.array<6 x i32, stride=4>
  %8 = arith.constant dense<[[1, 2, 3], [4, 5, 6]]> : tensor<2x3xi32>
  // CHECK: spv.Constant dense<{{\[}}1, 2, 3, 4, 5, 6]> : tensor<6xi32> : !spv.array<6 x i32, stride=4>
  %9 = arith.constant dense<[[1, 2], [3, 4], [5, 6]]> : tensor<3x2xi32>
  // CHECK: spv.Constant dense<{{\[}}1, 2, 3, 4, 5, 6]> : tensor<6xi32> : !spv.array<6 x i32, stride=4>
  %10 = arith.constant dense<[1, 2, 3, 4, 5, 6]> : tensor<6xi32>
>>>>>>> 2ab1d525
  return
}

// CHECK-LABEL: @constant_16bit
func @constant_16bit() {
  // CHECK: spv.Constant 4 : i16
<<<<<<< HEAD
  %0 = constant 4 : i16
  // CHECK: spv.Constant 5.000000e+00 : f16
  %1 = constant 5.0 : f16
  // CHECK: spv.Constant dense<[2, 3]> : vector<2xi16>
  %2 = constant dense<[2, 3]> : vector<2xi16>
  // CHECK: spv.Constant dense<4.000000e+00> : tensor<5xf16> : !spv.array<5 x f16, stride=2>
  %3 = constant dense<4.0> : tensor<5xf16>
=======
  %0 = arith.constant 4 : i16
  // CHECK: spv.Constant 5.000000e+00 : f16
  %1 = arith.constant 5.0 : f16
  // CHECK: spv.Constant dense<[2, 3]> : vector<2xi16>
  %2 = arith.constant dense<[2, 3]> : vector<2xi16>
  // CHECK: spv.Constant dense<4.000000e+00> : tensor<5xf16> : !spv.array<5 x f16, stride=2>
  %3 = arith.constant dense<4.0> : tensor<5xf16>
>>>>>>> 2ab1d525
  return
}

// CHECK-LABEL: @constant_64bit
func @constant_64bit() {
  // CHECK: spv.Constant 4 : i64
<<<<<<< HEAD
  %0 = constant 4 : i64
  // CHECK: spv.Constant 5.000000e+00 : f64
  %1 = constant 5.0 : f64
  // CHECK: spv.Constant dense<[2, 3]> : vector<2xi64>
  %2 = constant dense<[2, 3]> : vector<2xi64>
  // CHECK: spv.Constant dense<4.000000e+00> : tensor<5xf64> : !spv.array<5 x f64, stride=8>
  %3 = constant dense<4.0> : tensor<5xf64>
=======
  %0 = arith.constant 4 : i64
  // CHECK: spv.Constant 5.000000e+00 : f64
  %1 = arith.constant 5.0 : f64
  // CHECK: spv.Constant dense<[2, 3]> : vector<2xi64>
  %2 = arith.constant dense<[2, 3]> : vector<2xi64>
  // CHECK: spv.Constant dense<4.000000e+00> : tensor<5xf64> : !spv.array<5 x f64, stride=8>
  %3 = arith.constant dense<4.0> : tensor<5xf64>
>>>>>>> 2ab1d525
  return
}

} // end module

// -----

// Check that constants are converted to 32-bit when no special capability.
module attributes {
  spv.target_env = #spv.target_env<#spv.vce<v1.0, [], []>, {}>
} {

// CHECK-LABEL: @constant_16bit
func @constant_16bit() {
  // CHECK: spv.Constant 4 : i32
<<<<<<< HEAD
  %0 = constant 4 : i16
  // CHECK: spv.Constant 5.000000e+00 : f32
  %1 = constant 5.0 : f16
  // CHECK: spv.Constant dense<[2, 3]> : vector<2xi32>
  %2 = constant dense<[2, 3]> : vector<2xi16>
  // CHECK: spv.Constant dense<4.000000e+00> : tensor<5xf32> : !spv.array<5 x f32, stride=4>
  %3 = constant dense<4.0> : tensor<5xf16>
  // CHECK: spv.Constant dense<[1.000000e+00, 2.000000e+00, 3.000000e+00, 4.000000e+00]> : tensor<4xf32> : !spv.array<4 x f32, stride=4>
  %4 = constant dense<[[1.0, 2.0], [3.0, 4.0]]> : tensor<2x2xf16>
=======
  %0 = arith.constant 4 : i16
  // CHECK: spv.Constant 5.000000e+00 : f32
  %1 = arith.constant 5.0 : f16
  // CHECK: spv.Constant dense<[2, 3]> : vector<2xi32>
  %2 = arith.constant dense<[2, 3]> : vector<2xi16>
  // CHECK: spv.Constant dense<4.000000e+00> : tensor<5xf32> : !spv.array<5 x f32, stride=4>
  %3 = arith.constant dense<4.0> : tensor<5xf16>
  // CHECK: spv.Constant dense<[1.000000e+00, 2.000000e+00, 3.000000e+00, 4.000000e+00]> : tensor<4xf32> : !spv.array<4 x f32, stride=4>
  %4 = arith.constant dense<[[1.0, 2.0], [3.0, 4.0]]> : tensor<2x2xf16>
>>>>>>> 2ab1d525
  return
}

// CHECK-LABEL: @constant_64bit
func @constant_64bit() {
  // CHECK: spv.Constant 4 : i32
<<<<<<< HEAD
  %0 = constant 4 : i64
  // CHECK: spv.Constant 5.000000e+00 : f32
  %1 = constant 5.0 : f64
  // CHECK: spv.Constant dense<[2, 3]> : vector<2xi32>
  %2 = constant dense<[2, 3]> : vector<2xi64>
  // CHECK: spv.Constant dense<4.000000e+00> : tensor<5xf32> : !spv.array<5 x f32, stride=4>
  %3 = constant dense<4.0> : tensor<5xf64>
  // CHECK: spv.Constant dense<[1.000000e+00, 2.000000e+00, 3.000000e+00, 4.000000e+00]> : tensor<4xf32> : !spv.array<4 x f32, stride=4>
  %4 = constant dense<[[1.0, 2.0], [3.0, 4.0]]> : tensor<2x2xf16>
=======
  %0 = arith.constant 4 : i64
  // CHECK: spv.Constant 5.000000e+00 : f32
  %1 = arith.constant 5.0 : f64
  // CHECK: spv.Constant dense<[2, 3]> : vector<2xi32>
  %2 = arith.constant dense<[2, 3]> : vector<2xi64>
  // CHECK: spv.Constant dense<4.000000e+00> : tensor<5xf32> : !spv.array<5 x f32, stride=4>
  %3 = arith.constant dense<4.0> : tensor<5xf64>
  // CHECK: spv.Constant dense<[1.000000e+00, 2.000000e+00, 3.000000e+00, 4.000000e+00]> : tensor<4xf32> : !spv.array<4 x f32, stride=4>
  %4 = arith.constant dense<[[1.0, 2.0], [3.0, 4.0]]> : tensor<2x2xf16>
>>>>>>> 2ab1d525
  return
}

// CHECK-LABEL: @corner_cases
func @corner_cases() {
  // CHECK: %{{.*}} = spv.Constant -1 : i32
<<<<<<< HEAD
  %0 = constant 4294967295  : i64 // 2^32 - 1
  // CHECK: %{{.*}} = spv.Constant 2147483647 : i32
  %1 = constant 2147483647  : i64 // 2^31 - 1
  // CHECK: %{{.*}} = spv.Constant -2147483648 : i32
  %2 = constant 2147483648  : i64 // 2^31
  // CHECK: %{{.*}} = spv.Constant -2147483648 : i32
  %3 = constant -2147483648 : i64 // -2^31

  // CHECK: %{{.*}} = spv.Constant -1 : i32
  %5 = constant -1 : i64
  // CHECK: %{{.*}} = spv.Constant -2 : i32
  %6 = constant -2 : i64
  // CHECK: %{{.*}} = spv.Constant -1 : i32
  %7 = constant -1 : index
  // CHECK: %{{.*}} = spv.Constant -2 : i32
  %8 = constant -2 : index


  // CHECK: spv.Constant false
  %9 = constant false
  // CHECK: spv.Constant true
  %10 = constant true
=======
  %0 = arith.constant 4294967295  : i64 // 2^32 - 1
  // CHECK: %{{.*}} = spv.Constant 2147483647 : i32
  %1 = arith.constant 2147483647  : i64 // 2^31 - 1
  // CHECK: %{{.*}} = spv.Constant -2147483648 : i32
  %2 = arith.constant 2147483648  : i64 // 2^31
  // CHECK: %{{.*}} = spv.Constant -2147483648 : i32
  %3 = arith.constant -2147483648 : i64 // -2^31

  // CHECK: %{{.*}} = spv.Constant -1 : i32
  %5 = arith.constant -1 : i64
  // CHECK: %{{.*}} = spv.Constant -2 : i32
  %6 = arith.constant -2 : i64
  // CHECK: %{{.*}} = spv.Constant -1 : i32
  %7 = arith.constant -1 : index
  // CHECK: %{{.*}} = spv.Constant -2 : i32
  %8 = arith.constant -2 : index


  // CHECK: spv.Constant false
  %9 = arith.constant false
  // CHECK: spv.Constant true
  %10 = arith.constant true
>>>>>>> 2ab1d525

  return
}

// CHECK-LABEL: @unsupported_cases
func @unsupported_cases() {
  // CHECK: %{{.*}} = arith.constant 4294967296 : i64
  %0 = arith.constant 4294967296 : i64 // 2^32
  // CHECK: %{{.*}} = arith.constant -2147483649 : i64
  %1 = arith.constant -2147483649 : i64 // -2^31 - 1
  // CHECK: %{{.*}} = arith.constant 1.0000000000000002 : f64
  %2 = arith.constant 0x3FF0000000000001 : f64 // smallest number > 1
  return
}

} // end module

// -----

//===----------------------------------------------------------------------===//
// std cast ops
//===----------------------------------------------------------------------===//

module attributes {
  spv.target_env = #spv.target_env<
    #spv.vce<v1.0, [Int8, Int16, Int64, Float16, Float64], []>, {}>
} {

// CHECK-LABEL: index_cast1
func @index_cast1(%arg0: i16) {
  // CHECK: spv.SConvert %{{.+}} : i16 to i32
  %0 = arith.index_cast %arg0 : i16 to index
  return
}

// CHECK-LABEL: index_cast2
func @index_cast2(%arg0: index) {
  // CHECK: spv.SConvert %{{.+}} : i32 to i16
  %0 = arith.index_cast %arg0 : index to i16
  return
}

// CHECK-LABEL: index_cast3
func @index_cast3(%arg0: i32) {
  // CHECK-NOT: spv.SConvert
  %0 = arith.index_cast %arg0 : i32 to index
  return
}

// CHECK-LABEL: index_cast4
func @index_cast4(%arg0: index) {
  // CHECK-NOT: spv.SConvert
  %0 = arith.index_cast %arg0 : index to i32
  return
}

// CHECK-LABEL: @fpext1
func @fpext1(%arg0: f16) -> f64 {
  // CHECK: spv.FConvert %{{.*}} : f16 to f64
  %0 = arith.extf %arg0 : f16 to f64
  return %0 : f64
}

// CHECK-LABEL: @fpext2
func @fpext2(%arg0 : f32) -> f64 {
  // CHECK: spv.FConvert %{{.*}} : f32 to f64
  %0 = arith.extf %arg0 : f32 to f64
  return %0 : f64
}

// CHECK-LABEL: @fptrunc1
func @fptrunc1(%arg0 : f64) -> f16 {
  // CHECK: spv.FConvert %{{.*}} : f64 to f16
  %0 = arith.truncf %arg0 : f64 to f16
  return %0 : f16
}

// CHECK-LABEL: @fptrunc2
func @fptrunc2(%arg0: f32) -> f16 {
  // CHECK: spv.FConvert %{{.*}} : f32 to f16
  %0 = arith.truncf %arg0 : f32 to f16
  return %0 : f16
}

// CHECK-LABEL: @sitofp1
func @sitofp1(%arg0 : i32) -> f32 {
  // CHECK: spv.ConvertSToF %{{.*}} : i32 to f32
  %0 = arith.sitofp %arg0 : i32 to f32
  return %0 : f32
}

// CHECK-LABEL: @sitofp2
func @sitofp2(%arg0 : i64) -> f64 {
  // CHECK: spv.ConvertSToF %{{.*}} : i64 to f64
  %0 = arith.sitofp %arg0 : i64 to f64
  return %0 : f64
}

// CHECK-LABEL: @uitofp_i16_f32
func @uitofp_i16_f32(%arg0: i16) -> f32 {
  // CHECK: spv.ConvertUToF %{{.*}} : i16 to f32
<<<<<<< HEAD
  %0 = std.uitofp %arg0 : i16 to f32
=======
  %0 = arith.uitofp %arg0 : i16 to f32
>>>>>>> 2ab1d525
  return %0 : f32
}

// CHECK-LABEL: @uitofp_i32_f32
func @uitofp_i32_f32(%arg0 : i32) -> f32 {
  // CHECK: spv.ConvertUToF %{{.*}} : i32 to f32
<<<<<<< HEAD
  %0 = std.uitofp %arg0 : i32 to f32
=======
  %0 = arith.uitofp %arg0 : i32 to f32
>>>>>>> 2ab1d525
  return %0 : f32
}

// CHECK-LABEL: @uitofp_i1_f32
func @uitofp_i1_f32(%arg0 : i1) -> f32 {
  // CHECK: %[[ZERO:.+]] = spv.Constant 0.000000e+00 : f32
  // CHECK: %[[ONE:.+]] = spv.Constant 1.000000e+00 : f32
  // CHECK: spv.Select %{{.*}}, %[[ONE]], %[[ZERO]] : i1, f32
<<<<<<< HEAD
  %0 = std.uitofp %arg0 : i1 to f32
=======
  %0 = arith.uitofp %arg0 : i1 to f32
>>>>>>> 2ab1d525
  return %0 : f32
}

// CHECK-LABEL: @uitofp_i1_f64
func @uitofp_i1_f64(%arg0 : i1) -> f64 {
  // CHECK: %[[ZERO:.+]] = spv.Constant 0.000000e+00 : f64
  // CHECK: %[[ONE:.+]] = spv.Constant 1.000000e+00 : f64
  // CHECK: spv.Select %{{.*}}, %[[ONE]], %[[ZERO]] : i1, f64
<<<<<<< HEAD
  %0 = std.uitofp %arg0 : i1 to f64
=======
  %0 = arith.uitofp %arg0 : i1 to f64
>>>>>>> 2ab1d525
  return %0 : f64
}

// CHECK-LABEL: @uitofp_vec_i1_f32
func @uitofp_vec_i1_f32(%arg0 : vector<4xi1>) -> vector<4xf32> {
  // CHECK: %[[ZERO:.+]] = spv.Constant dense<0.000000e+00> : vector<4xf32>
  // CHECK: %[[ONE:.+]] = spv.Constant dense<1.000000e+00> : vector<4xf32>
  // CHECK: spv.Select %{{.*}}, %[[ONE]], %[[ZERO]] : vector<4xi1>, vector<4xf32>
<<<<<<< HEAD
  %0 = std.uitofp %arg0 : vector<4xi1> to vector<4xf32>
=======
  %0 = arith.uitofp %arg0 : vector<4xi1> to vector<4xf32>
>>>>>>> 2ab1d525
  return %0 : vector<4xf32>
}

// CHECK-LABEL: @uitofp_vec_i1_f64
spv.func @uitofp_vec_i1_f64(%arg0: vector<4xi1>) -> vector<4xf64> "None" {
  // CHECK: %[[ZERO:.+]] = spv.Constant dense<0.000000e+00> : vector<4xf64>
  // CHECK: %[[ONE:.+]] = spv.Constant dense<1.000000e+00> : vector<4xf64>
  // CHECK: spv.Select %{{.*}}, %[[ONE]], %[[ZERO]] : vector<4xi1>, vector<4xf64>
  %0 = spv.Constant dense<0.000000e+00> : vector<4xf64>
  %1 = spv.Constant dense<1.000000e+00> : vector<4xf64>
  %2 = spv.Select %arg0, %1, %0 : vector<4xi1>, vector<4xf64>
  spv.ReturnValue %2 : vector<4xf64>
}

// CHECK-LABEL: @sexti1
func @sexti1(%arg0: i16) -> i64 {
  // CHECK: spv.SConvert %{{.*}} : i16 to i64
<<<<<<< HEAD
  %0 = std.sexti %arg0 : i16 to i64
=======
  %0 = arith.extsi %arg0 : i16 to i64
>>>>>>> 2ab1d525
  return %0 : i64
}

// CHECK-LABEL: @sexti2
func @sexti2(%arg0 : i32) -> i64 {
  // CHECK: spv.SConvert %{{.*}} : i32 to i64
<<<<<<< HEAD
  %0 = std.sexti %arg0 : i32 to i64
=======
  %0 = arith.extsi %arg0 : i32 to i64
>>>>>>> 2ab1d525
  return %0 : i64
}

// CHECK-LABEL: @zexti1
func @zexti1(%arg0: i16) -> i64 {
  // CHECK: spv.UConvert %{{.*}} : i16 to i64
  %0 = arith.extui %arg0 : i16 to i64
  return %0 : i64
}

// CHECK-LABEL: @zexti2
func @zexti2(%arg0 : i32) -> i64 {
  // CHECK: spv.UConvert %{{.*}} : i32 to i64
  %0 = arith.extui %arg0 : i32 to i64
  return %0 : i64
}

// CHECK-LABEL: @zexti3
func @zexti3(%arg0 : i1) -> i32 {
  // CHECK: %[[ZERO:.+]] = spv.Constant 0 : i32
  // CHECK: %[[ONE:.+]] = spv.Constant 1 : i32
  // CHECK: spv.Select %{{.*}}, %[[ONE]], %[[ZERO]] : i1, i32
  %0 = arith.extui %arg0 : i1 to i32
  return %0 : i32
}

// CHECK-LABEL: @zexti4
func @zexti4(%arg0 : vector<4xi1>) -> vector<4xi32> {
  // CHECK: %[[ZERO:.+]] = spv.Constant dense<0> : vector<4xi32>
  // CHECK: %[[ONE:.+]] = spv.Constant dense<1> : vector<4xi32>
  // CHECK: spv.Select %{{.*}}, %[[ONE]], %[[ZERO]] : vector<4xi1>, vector<4xi32>
  %0 = arith.extui %arg0 : vector<4xi1> to vector<4xi32>
  return %0 : vector<4xi32>
}

// CHECK-LABEL: @zexti5
func @zexti5(%arg0 : vector<4xi1>) -> vector<4xi64> {
  // CHECK: %[[ZERO:.+]] = spv.Constant dense<0> : vector<4xi64>
  // CHECK: %[[ONE:.+]] = spv.Constant dense<1> : vector<4xi64>
  // CHECK: spv.Select %{{.*}}, %[[ONE]], %[[ZERO]] : vector<4xi1>, vector<4xi64>
<<<<<<< HEAD
  %0 = std.zexti %arg0 : vector<4xi1> to vector<4xi64>
=======
  %0 = arith.extui %arg0 : vector<4xi1> to vector<4xi64>
>>>>>>> 2ab1d525
  return %0 : vector<4xi64>
}

// CHECK-LABEL: @trunci1
func @trunci1(%arg0 : i64) -> i16 {
  // CHECK: spv.SConvert %{{.*}} : i64 to i16
  %0 = arith.trunci %arg0 : i64 to i16
  return %0 : i16
}

// CHECK-LABEL: @trunci2
func @trunci2(%arg0: i32) -> i16 {
  // CHECK: spv.SConvert %{{.*}} : i32 to i16
  %0 = arith.trunci %arg0 : i32 to i16
  return %0 : i16
}

// CHECK-LABEL: @trunc_to_i1
func @trunc_to_i1(%arg0: i32) -> i1 {
  // CHECK: %[[MASK:.*]] = spv.Constant 1 : i32
  // CHECK: %[[MASKED_SRC:.*]] = spv.BitwiseAnd %{{.*}}, %[[MASK]] : i32
  // CHECK: %[[IS_ONE:.*]] = spv.IEqual %[[MASKED_SRC]], %[[MASK]] : i32
  // CHECK-DAG: %[[TRUE:.*]] = spv.Constant true
  // CHECK-DAG: %[[FALSE:.*]] = spv.Constant false
  // CHECK: spv.Select %[[IS_ONE]], %[[TRUE]], %[[FALSE]] : i1, i1
<<<<<<< HEAD
  %0 = std.trunci %arg0 : i32 to i1
=======
  %0 = arith.trunci %arg0 : i32 to i1
>>>>>>> 2ab1d525
  return %0 : i1
}

// CHECK-LABEL: @trunc_to_veci1
func @trunc_to_veci1(%arg0: vector<4xi32>) -> vector<4xi1> {
  // CHECK: %[[MASK:.*]] = spv.Constant dense<1> : vector<4xi32>
  // CHECK: %[[MASKED_SRC:.*]] = spv.BitwiseAnd %{{.*}}, %[[MASK]] : vector<4xi32>
  // CHECK: %[[IS_ONE:.*]] = spv.IEqual %[[MASKED_SRC]], %[[MASK]] : vector<4xi32>
  // CHECK-DAG: %[[TRUE:.*]] = spv.Constant dense<true> : vector<4xi1>
  // CHECK-DAG: %[[FALSE:.*]] = spv.Constant dense<false> : vector<4xi1>
  // CHECK: spv.Select %[[IS_ONE]], %[[TRUE]], %[[FALSE]] : vector<4xi1>, vector<4xi1>
<<<<<<< HEAD
  %0 = std.trunci %arg0 : vector<4xi32> to vector<4xi1>
=======
  %0 = arith.trunci %arg0 : vector<4xi32> to vector<4xi1>
>>>>>>> 2ab1d525
  return %0 : vector<4xi1>
}

// CHECK-LABEL: @fptosi1
func @fptosi1(%arg0 : f32) -> i32 {
  // CHECK: spv.ConvertFToS %{{.*}} : f32 to i32
  %0 = arith.fptosi %arg0 : f32 to i32
  return %0 : i32
}

// CHECK-LABEL: @fptosi2
func @fptosi2(%arg0 : f16) -> i16 {
  // CHECK: spv.ConvertFToS %{{.*}} : f16 to i16
  %0 = arith.fptosi %arg0 : f16 to i16
  return %0 : i16
}

} // end module

// -----

// Checks that cast types will be adjusted when missing special capabilities for
// certain non-32-bit scalar types.
module attributes {
  spv.target_env = #spv.target_env<#spv.vce<v1.0, [Float64], []>, {}>
} {

// CHECK-LABEL: @fpext1
// CHECK-SAME: %[[ARG:.*]]: f32
func @fpext1(%arg0: f16) -> f64 {
  // CHECK-NEXT: spv.FConvert %[[ARG]] : f32 to f64
  %0 = arith.extf %arg0 : f16 to f64
  return %0: f64
}

// CHECK-LABEL: @fpext2
// CHECK-SAME: %[[ARG:.*]]: f32
func @fpext2(%arg0 : f32) -> f64 {
  // CHECK-NEXT: spv.FConvert %[[ARG]] : f32 to f64
  %0 = arith.extf %arg0 : f32 to f64
  return %0: f64
}

} // end module

// -----

// Checks that cast types will be adjusted when missing special capabilities for
// certain non-32-bit scalar types.
module attributes {
  spv.target_env = #spv.target_env<#spv.vce<v1.0, [Float16], []>, {}>
} {

// CHECK-LABEL: @fptrunc1
// CHECK-SAME: %[[ARG:.*]]: f32
func @fptrunc1(%arg0 : f64) -> f16 {
  // CHECK-NEXT: spv.FConvert %[[ARG]] : f32 to f16
  %0 = arith.truncf %arg0 : f64 to f16
  return %0: f16
}

// CHECK-LABEL: @fptrunc2
// CHECK-SAME: %[[ARG:.*]]: f32
func @fptrunc2(%arg0: f32) -> f16 {
  // CHECK-NEXT: spv.FConvert %[[ARG]] : f32 to f16
  %0 = arith.truncf %arg0 : f32 to f16
  return %0: f16
}

// CHECK-LABEL: @sitofp
func @sitofp(%arg0 : i64) -> f64 {
  // CHECK: spv.ConvertSToF %{{.*}} : i32 to f32
  %0 = arith.sitofp %arg0 : i64 to f64
  return %0: f64
}

} // end module

// -----

module attributes {
  spv.target_env = #spv.target_env<
    #spv.vce<v1.0, [Shader, Int8, Int16, Int64, Float16, Float64],
             [SPV_KHR_storage_buffer_storage_class]>, {}>
} {

// CHECK-LABEL: @select
func @select(%arg0 : i32, %arg1 : i32) {
  %0 = arith.cmpi sle, %arg0, %arg1 : i32
  // CHECK: spv.Select
  %1 = select %0, %arg0, %arg1 : i32
  return
}

<<<<<<< HEAD
//===----------------------------------------------------------------------===//
// std load/store ops
//===----------------------------------------------------------------------===//

// CHECK-LABEL: @load_store_zero_rank_float
// CHECK: [[ARG0:%.*]]: !spv.ptr<!spv.struct<(!spv.array<1 x f32, stride=4> [0])>, StorageBuffer>,
// CHECK: [[ARG1:%.*]]: !spv.ptr<!spv.struct<(!spv.array<1 x f32, stride=4> [0])>, StorageBuffer>)
func @load_store_zero_rank_float(%arg0: memref<f32>, %arg1: memref<f32>) {
  //      CHECK: [[ZERO1:%.*]] = spv.Constant 0 : i32
  //      CHECK: spv.AccessChain [[ARG0]][
  // CHECK-SAME: [[ZERO1]], [[ZERO1]]
  // CHECK-SAME: ] :
  //      CHECK: spv.Load "StorageBuffer" %{{.*}} : f32
  %0 = load %arg0[] : memref<f32>
  //      CHECK: [[ZERO2:%.*]] = spv.Constant 0 : i32
  //      CHECK: spv.AccessChain [[ARG1]][
  // CHECK-SAME: [[ZERO2]], [[ZERO2]]
  // CHECK-SAME: ] :
  //      CHECK: spv.Store "StorageBuffer" %{{.*}} : f32
  store %0, %arg1[] : memref<f32>
  return
}

// CHECK-LABEL: @load_store_zero_rank_int
// CHECK: [[ARG0:%.*]]: !spv.ptr<!spv.struct<(!spv.array<1 x i32, stride=4> [0])>, StorageBuffer>,
// CHECK: [[ARG1:%.*]]: !spv.ptr<!spv.struct<(!spv.array<1 x i32, stride=4> [0])>, StorageBuffer>)
func @load_store_zero_rank_int(%arg0: memref<i32>, %arg1: memref<i32>) {
  //      CHECK: [[ZERO1:%.*]] = spv.Constant 0 : i32
  //      CHECK: spv.AccessChain [[ARG0]][
  // CHECK-SAME: [[ZERO1]], [[ZERO1]]
  // CHECK-SAME: ] :
  //      CHECK: spv.Load "StorageBuffer" %{{.*}} : i32
  %0 = load %arg0[] : memref<i32>
  //      CHECK: [[ZERO2:%.*]] = spv.Constant 0 : i32
  //      CHECK: spv.AccessChain [[ARG1]][
  // CHECK-SAME: [[ZERO2]], [[ZERO2]]
  // CHECK-SAME: ] :
  //      CHECK: spv.Store "StorageBuffer" %{{.*}} : i32
  store %0, %arg1[] : memref<i32>
  return
}

=======
>>>>>>> 2ab1d525
} // end module

// -----

//===----------------------------------------------------------------------===//
// std.return
//===----------------------------------------------------------------------===//

module attributes {
  spv.target_env = #spv.target_env<#spv.vce<v1.0, [], []>, {}>
} {

<<<<<<< HEAD
// CHECK-LABEL: @load_i8
func @load_i8(%arg0: memref<i8>) {
  //     CHECK: %[[ZERO:.+]] = spv.Constant 0 : i32
  //     CHECK: %[[FOUR1:.+]] = spv.Constant 4 : i32
  //     CHECK: %[[QUOTIENT:.+]] = spv.SDiv %[[ZERO]], %[[FOUR1]] : i32
  //     CHECK: %[[PTR:.+]] = spv.AccessChain %{{.+}}[%[[ZERO]], %[[QUOTIENT]]]
  //     CHECK: %[[LOAD:.+]] = spv.Load  "StorageBuffer" %[[PTR]]
  //     CHECK: %[[FOUR2:.+]] = spv.Constant 4 : i32
  //     CHECK: %[[EIGHT:.+]] = spv.Constant 8 : i32
  //     CHECK: %[[IDX:.+]] = spv.UMod %[[ZERO]], %[[FOUR2]] : i32
  //     CHECK: %[[BITS:.+]] = spv.IMul %[[IDX]], %[[EIGHT]] : i32
  //     CHECK: %[[VALUE:.+]] = spv.ShiftRightArithmetic %[[LOAD]], %[[BITS]] : i32, i32
  //     CHECK: %[[MASK:.+]] = spv.Constant 255 : i32
  //     CHECK: %[[T1:.+]] = spv.BitwiseAnd %[[VALUE]], %[[MASK]] : i32
  //     CHECK: %[[T2:.+]] = spv.Constant 24 : i32
  //     CHECK: %[[T3:.+]] = spv.ShiftLeftLogical %[[T1]], %[[T2]] : i32, i32
  //     CHECK: spv.ShiftRightArithmetic %[[T3]], %[[T2]] : i32, i32
  %0 = load %arg0[] : memref<i8>
  return
}

// CHECK-LABEL: @load_i16
//       CHECK: (%[[ARG0:.+]]: {{.*}}, %[[ARG1:.+]]: i32)
func @load_i16(%arg0: memref<10xi16>, %index : index) {
  //     CHECK: %[[ZERO:.+]] = spv.Constant 0 : i32
  //     CHECK: %[[OFFSET:.+]] = spv.Constant 0 : i32
  //     CHECK: %[[ONE:.+]] = spv.Constant 1 : i32
  //     CHECK: %[[UPDATE:.+]] = spv.IMul %[[ONE]], %[[ARG1]] : i32
  //     CHECK: %[[FLAT_IDX:.+]] = spv.IAdd %[[OFFSET]], %[[UPDATE]] : i32
  //     CHECK: %[[TWO1:.+]] = spv.Constant 2 : i32
  //     CHECK: %[[QUOTIENT:.+]] = spv.SDiv %[[FLAT_IDX]], %[[TWO1]] : i32
  //     CHECK: %[[PTR:.+]] = spv.AccessChain %{{.+}}[%[[ZERO]], %[[QUOTIENT]]]
  //     CHECK: %[[LOAD:.+]] = spv.Load  "StorageBuffer" %[[PTR]]
  //     CHECK: %[[TWO2:.+]] = spv.Constant 2 : i32
  //     CHECK: %[[SIXTEEN:.+]] = spv.Constant 16 : i32
  //     CHECK: %[[IDX:.+]] = spv.UMod %[[FLAT_IDX]], %[[TWO2]] : i32
  //     CHECK: %[[BITS:.+]] = spv.IMul %[[IDX]], %[[SIXTEEN]] : i32
  //     CHECK: %[[VALUE:.+]] = spv.ShiftRightArithmetic %[[LOAD]], %[[BITS]] : i32, i32
  //     CHECK: %[[MASK:.+]] = spv.Constant 65535 : i32
  //     CHECK: %[[T1:.+]] = spv.BitwiseAnd %[[VALUE]], %[[MASK]] : i32
  //     CHECK: %[[T2:.+]] = spv.Constant 16 : i32
  //     CHECK: %[[T3:.+]] = spv.ShiftLeftLogical %[[T1]], %[[T2]] : i32, i32
  //     CHECK: spv.ShiftRightArithmetic %[[T3]], %[[T2]] : i32, i32
  %0 = load %arg0[%index] : memref<10xi16>
  return
}

// CHECK-LABEL: @load_i32
func @load_i32(%arg0: memref<i32>) {
  // CHECK-NOT: spv.SDiv
  //     CHECK: spv.Load
  // CHECK-NOT: spv.ShiftRightArithmetic
  %0 = load %arg0[] : memref<i32>
  return
}

// CHECK-LABEL: @load_f32
func @load_f32(%arg0: memref<f32>) {
  // CHECK-NOT: spv.SDiv
  //     CHECK: spv.Load
  // CHECK-NOT: spv.ShiftRightArithmetic
  %0 = load %arg0[] : memref<f32>
  return
}

// CHECK-LABEL: @store_i8
//       CHECK: (%[[ARG0:.+]]: {{.*}}, %[[ARG1:.+]]: i32)
func @store_i8(%arg0: memref<i8>, %value: i8) {
  //     CHECK: %[[ZERO:.+]] = spv.Constant 0 : i32
  //     CHECK: %[[FOUR:.+]] = spv.Constant 4 : i32
  //     CHECK: %[[EIGHT:.+]] = spv.Constant 8 : i32
  //     CHECK: %[[IDX:.+]] = spv.UMod %[[ZERO]], %[[FOUR]] : i32
  //     CHECK: %[[OFFSET:.+]] = spv.IMul %[[IDX]], %[[EIGHT]] : i32
  //     CHECK: %[[MASK1:.+]] = spv.Constant 255 : i32
  //     CHECK: %[[TMP1:.+]] = spv.ShiftLeftLogical %[[MASK1]], %[[OFFSET]] : i32, i32
  //     CHECK: %[[MASK:.+]] = spv.Not %[[TMP1]] : i32
  //     CHECK: %[[CLAMPED_VAL:.+]] = spv.BitwiseAnd %[[ARG1]], %[[MASK1]] : i32
  //     CHECK: %[[STORE_VAL:.+]] = spv.ShiftLeftLogical %[[CLAMPED_VAL]], %[[OFFSET]] : i32, i32
  //     CHECK: %[[FOUR2:.+]] = spv.Constant 4 : i32
  //     CHECK: %[[ACCESS_IDX:.+]] = spv.SDiv %[[ZERO]], %[[FOUR2]] : i32
  //     CHECK: %[[PTR:.+]] = spv.AccessChain %[[ARG0]][%[[ZERO]], %[[ACCESS_IDX]]]
  //     CHECK: spv.AtomicAnd "Device" "AcquireRelease" %[[PTR]], %[[MASK]]
  //     CHECK: spv.AtomicOr "Device" "AcquireRelease" %[[PTR]], %[[STORE_VAL]]
  store %value, %arg0[] : memref<i8>
  return
}

// CHECK-LABEL: @store_i16
//       CHECK: (%[[ARG0:.+]]: {{.*}}, %[[ARG1:.+]]: i32, %[[ARG2:.+]]: i32)
func @store_i16(%arg0: memref<10xi16>, %index: index, %value: i16) {
  //     CHECK: %[[ZERO:.+]] = spv.Constant 0 : i32
  //     CHECK: %[[OFFSET:.+]] = spv.Constant 0 : i32
  //     CHECK: %[[ONE:.+]] = spv.Constant 1 : i32
  //     CHECK: %[[UPDATE:.+]] = spv.IMul %[[ONE]], %[[ARG1]] : i32
  //     CHECK: %[[FLAT_IDX:.+]] = spv.IAdd %[[OFFSET]], %[[UPDATE]] : i32
  //     CHECK: %[[TWO:.+]] = spv.Constant 2 : i32
  //     CHECK: %[[SIXTEEN:.+]] = spv.Constant 16 : i32
  //     CHECK: %[[IDX:.+]] = spv.UMod %[[FLAT_IDX]], %[[TWO]] : i32
  //     CHECK: %[[OFFSET:.+]] = spv.IMul %[[IDX]], %[[SIXTEEN]] : i32
  //     CHECK: %[[MASK1:.+]] = spv.Constant 65535 : i32
  //     CHECK: %[[TMP1:.+]] = spv.ShiftLeftLogical %[[MASK1]], %[[OFFSET]] : i32, i32
  //     CHECK: %[[MASK:.+]] = spv.Not %[[TMP1]] : i32
  //     CHECK: %[[CLAMPED_VAL:.+]] = spv.BitwiseAnd %[[ARG2]], %[[MASK1]] : i32
  //     CHECK: %[[STORE_VAL:.+]] = spv.ShiftLeftLogical %[[CLAMPED_VAL]], %[[OFFSET]] : i32, i32
  //     CHECK: %[[TWO2:.+]] = spv.Constant 2 : i32
  //     CHECK: %[[ACCESS_IDX:.+]] = spv.SDiv %[[FLAT_IDX]], %[[TWO2]] : i32
  //     CHECK: %[[PTR:.+]] = spv.AccessChain %[[ARG0]][%[[ZERO]], %[[ACCESS_IDX]]]
  //     CHECK: spv.AtomicAnd "Device" "AcquireRelease" %[[PTR]], %[[MASK]]
  //     CHECK: spv.AtomicOr "Device" "AcquireRelease" %[[PTR]], %[[STORE_VAL]]
  store %value, %arg0[%index] : memref<10xi16>
  return
}

// CHECK-LABEL: @store_i32
func @store_i32(%arg0: memref<i32>, %value: i32) {
  //     CHECK: spv.Store
  // CHECK-NOT: spv.AtomicAnd
  // CHECK-NOT: spv.AtomicOr
  store %value, %arg0[] : memref<i32>
  return
}

// CHECK-LABEL: @store_f32
func @store_f32(%arg0: memref<f32>, %value: f32) {
  //     CHECK: spv.Store
  // CHECK-NOT: spv.AtomicAnd
  // CHECK-NOT: spv.AtomicOr
  store %value, %arg0[] : memref<f32>
  return
=======
// CHECK-LABEL: spv.func @return_one_val
//  CHECK-SAME: (%[[ARG:.+]]: f32)
func @return_one_val(%arg0: f32) -> f32 {
  // CHECK: spv.ReturnValue %[[ARG]] : f32
  return %arg0: f32
>>>>>>> 2ab1d525
}

// Check that multiple-return functions are not converted.
// CHECK-LABEL: func @return_multi_val
func @return_multi_val(%arg0: f32) -> (f32, f32) {
  // CHECK: return
  return %arg0, %arg0: f32, f32
}

}

// -----

//===----------------------------------------------------------------------===//
// tensor.extract
//===----------------------------------------------------------------------===//

<<<<<<< HEAD
// CHECK-LABEL: @load_i8
func @load_i8(%arg0: memref<i8>) {
  //     CHECK: %[[ZERO:.+]] = spv.Constant 0 : i32
  //     CHECK: %[[FOUR1:.+]] = spv.Constant 4 : i32
  //     CHECK: %[[QUOTIENT:.+]] = spv.SDiv %[[ZERO]], %[[FOUR1]] : i32
  //     CHECK: %[[PTR:.+]] = spv.AccessChain %{{.+}}[%[[ZERO]], %[[QUOTIENT]]]
  //     CHECK: %[[LOAD:.+]] = spv.Load  "StorageBuffer" %[[PTR]]
  //     CHECK: %[[FOUR2:.+]] = spv.Constant 4 : i32
  //     CHECK: %[[EIGHT:.+]] = spv.Constant 8 : i32
  //     CHECK: %[[IDX:.+]] = spv.UMod %[[ZERO]], %[[FOUR2]] : i32
  //     CHECK: %[[BITS:.+]] = spv.IMul %[[IDX]], %[[EIGHT]] : i32
  //     CHECK: %[[VALUE:.+]] = spv.ShiftRightArithmetic %[[LOAD]], %[[BITS]] : i32, i32
  //     CHECK: %[[MASK:.+]] = spv.Constant 255 : i32
  //     CHECK: %[[T1:.+]] = spv.BitwiseAnd %[[VALUE]], %[[MASK]] : i32
  //     CHECK: %[[T2:.+]] = spv.Constant 24 : i32
  //     CHECK: %[[T3:.+]] = spv.ShiftLeftLogical %[[T1]], %[[T2]] : i32, i32
  //     CHECK: spv.ShiftRightArithmetic %[[T3]], %[[T2]] : i32, i32
  %0 = load %arg0[] : memref<i8>
  return
}

// CHECK-LABEL: @load_i16
func @load_i16(%arg0: memref<i16>) {
  // CHECK-NOT: spv.SDiv
  //     CHECK: spv.Load
  // CHECK-NOT: spv.ShiftRightArithmetic
  %0 = load %arg0[] : memref<i16>
  return
}

// CHECK-LABEL: @store_i8
//       CHECK: (%[[ARG0:.+]]: {{.*}}, %[[ARG1:.+]]: i32)
func @store_i8(%arg0: memref<i8>, %value: i8) {
  //     CHECK: %[[ZERO:.+]] = spv.Constant 0 : i32
  //     CHECK: %[[FOUR:.+]] = spv.Constant 4 : i32
  //     CHECK: %[[EIGHT:.+]] = spv.Constant 8 : i32
  //     CHECK: %[[IDX:.+]] = spv.UMod %[[ZERO]], %[[FOUR]] : i32
  //     CHECK: %[[OFFSET:.+]] = spv.IMul %[[IDX]], %[[EIGHT]] : i32
  //     CHECK: %[[MASK1:.+]] = spv.Constant 255 : i32
  //     CHECK: %[[TMP1:.+]] = spv.ShiftLeftLogical %[[MASK1]], %[[OFFSET]] : i32, i32
  //     CHECK: %[[MASK:.+]] = spv.Not %[[TMP1]] : i32
  //     CHECK: %[[CLAMPED_VAL:.+]] = spv.BitwiseAnd %[[ARG1]], %[[MASK1]] : i32
  //     CHECK: %[[STORE_VAL:.+]] = spv.ShiftLeftLogical %[[CLAMPED_VAL]], %[[OFFSET]] : i32, i32
  //     CHECK: %[[FOUR2:.+]] = spv.Constant 4 : i32
  //     CHECK: %[[ACCESS_IDX:.+]] = spv.SDiv %[[ZERO]], %[[FOUR2]] : i32
  //     CHECK: %[[PTR:.+]] = spv.AccessChain %[[ARG0]][%[[ZERO]], %[[ACCESS_IDX]]]
  //     CHECK: spv.AtomicAnd "Device" "AcquireRelease" %[[PTR]], %[[MASK]]
  //     CHECK: spv.AtomicOr "Device" "AcquireRelease" %[[PTR]], %[[STORE_VAL]]
  store %value, %arg0[] : memref<i8>
  return
}

// CHECK-LABEL: @store_i16
func @store_i16(%arg0: memref<10xi16>, %index: index, %value: i16) {
  //     CHECK: spv.Store
  // CHECK-NOT: spv.AtomicAnd
  // CHECK-NOT: spv.AtomicOr
  store %value, %arg0[%index] : memref<10xi16>
  return
=======
// CHECK-LABEL: func @tensor_extract_constant
// CHECK-SAME: (%[[A:.+]]: i32, %[[B:.+]]: i32, %[[C:.+]]: i32)
func @tensor_extract_constant(%a : index, %b: index, %c: index) -> i32 {
  // CHECK: %[[CST:.+]] = spv.Constant dense<[1, 2, 3, 4, 5, 6, 7, 8, 9, 10, 11, 12]>
  %cst = arith.constant dense<[[[1, 2, 3], [4, 5, 6]], [[7, 8, 9], [10, 11, 12]]]> : tensor<2x2x3xi32>
  // CHECK: %[[VAR:.+]] = spv.Variable init(%[[CST]]) : !spv.ptr<!spv.array<12 x i32, stride=4>, Function>
  // CHECK: %[[C0:.+]] = spv.Constant 0 : i32
  // CHECK: %[[C6:.+]] = spv.Constant 6 : i32
  // CHECK: %[[MUL0:.+]] = spv.IMul %[[C6]], %[[A]] : i32
  // CHECK: %[[ADD0:.+]] = spv.IAdd %[[C0]], %[[MUL0]] : i32
  // CHECK: %[[C3:.+]] = spv.Constant 3 : i32
  // CHECK: %[[MUL1:.+]] = spv.IMul %[[C3]], %[[B]] : i32
  // CHECK: %[[ADD1:.+]] = spv.IAdd %[[ADD0]], %[[MUL1]] : i32
  // CHECK: %[[C1:.+]] = spv.Constant 1 : i32
  // CHECK: %[[MUL2:.+]] = spv.IMul %[[C1]], %[[C]] : i32
  // CHECK: %[[ADD2:.+]] = spv.IAdd %[[ADD1]], %[[MUL2]] : i32
  // CHECK: %[[AC:.+]] = spv.AccessChain %[[VAR]][%[[ADD2]]]
  // CHECK: %[[VAL:.+]] = spv.Load "Function" %[[AC]] : i32
  %extract = tensor.extract %cst[%a, %b, %c] : tensor<2x2x3xi32>
  // CHECK: spv.ReturnValue %[[VAL]]
  return %extract : i32
>>>>>>> 2ab1d525
}

// -----

//===----------------------------------------------------------------------===//
// splat
//===----------------------------------------------------------------------===//

// CHECK-LABEL: func @splat
//  CHECK-SAME: (%[[A:.+]]: f32)
//       CHECK:   %[[VAL:.+]] = spv.CompositeConstruct %[[A]], %[[A]], %[[A]], %[[A]] : vector<4xf32>
//       CHECK:   spv.ReturnValue %[[VAL]]
func @splat(%f : f32) -> vector<4xf32> {
  %splat = splat %f : vector<4xf32>
  return %splat : vector<4xf32>
}

// -----

//===----------------------------------------------------------------------===//
// std.br, std.cond_br
//===----------------------------------------------------------------------===//

module attributes {
  spv.target_env = #spv.target_env<#spv.vce<v1.0, [], []>, {}>
} {

// CHECK-LABEL: func @simple_loop
func @simple_loop(index, index, index) {
^bb0(%begin : index, %end : index, %step : index):
// CHECK-NEXT:  spv.Branch ^bb1
  br ^bb1

// CHECK-NEXT: ^bb1:    // pred: ^bb0
// CHECK-NEXT:  spv.Branch ^bb2({{.*}} : i32)
^bb1:   // pred: ^bb0
  br ^bb2(%begin : index)

// CHECK:      ^bb2({{.*}}: i32):       // 2 preds: ^bb1, ^bb3
// CHECK-NEXT:  {{.*}} = spv.SLessThan {{.*}}, {{.*}} : i32
// CHECK-NEXT:  spv.BranchConditional {{.*}}, ^bb3, ^bb4
^bb2(%0: index):        // 2 preds: ^bb1, ^bb3
  %1 = arith.cmpi slt, %0, %end : index
  cond_br %1, ^bb3, ^bb4

// CHECK:      ^bb3:    // pred: ^bb2
// CHECK-NEXT:  {{.*}} = spv.IAdd {{.*}}, {{.*}} : i32
// CHECK-NEXT:  spv.Branch ^bb2({{.*}} : i32)
^bb3:   // pred: ^bb2
  %2 = arith.addi %0, %step : index
  br ^bb2(%2 : index)

// CHECK:      ^bb4:    // pred: ^bb2
^bb4:   // pred: ^bb2
  return
}

}

// -----

//===----------------------------------------------------------------------===//
// tensor.extract
//===----------------------------------------------------------------------===//

// CHECK-LABEL: func @tensor_extract_constant
// CHECK-SAME: (%[[A:.+]]: i32, %[[B:.+]]: i32, %[[C:.+]]: i32)
func @tensor_extract_constant(%a : index, %b: index, %c: index) -> i32 {
  // CHECK: %[[CST:.+]] = spv.Constant dense<[1, 2, 3, 4, 5, 6, 7, 8, 9, 10, 11, 12]>
  %cst = constant dense<[[[1, 2, 3], [4, 5, 6]], [[7, 8, 9], [10, 11, 12]]]> : tensor<2x2x3xi32>
  // CHECK: %[[VAR:.+]] = spv.Variable init(%[[CST]]) : !spv.ptr<!spv.array<12 x i32, stride=4>, Function>
  // CHECK: %[[C0:.+]] = spv.Constant 0 : i32
  // CHECK: %[[C6:.+]] = spv.Constant 6 : i32
  // CHECK: %[[MUL0:.+]] = spv.IMul %[[C6]], %[[A]] : i32
  // CHECK: %[[ADD0:.+]] = spv.IAdd %[[C0]], %[[MUL0]] : i32
  // CHECK: %[[C3:.+]] = spv.Constant 3 : i32
  // CHECK: %[[MUL1:.+]] = spv.IMul %[[C3]], %[[B]] : i32
  // CHECK: %[[ADD1:.+]] = spv.IAdd %[[ADD0]], %[[MUL1]] : i32
  // CHECK: %[[C1:.+]] = spv.Constant 1 : i32
  // CHECK: %[[MUL2:.+]] = spv.IMul %[[C1]], %[[C]] : i32
  // CHECK: %[[ADD2:.+]] = spv.IAdd %[[ADD1]], %[[MUL2]] : i32
  // CHECK: %[[AC:.+]] = spv.AccessChain %[[VAR]][%[[ADD2]]]
  // CHECK: %[[VAL:.+]] = spv.Load "Function" %[[AC]] : i32
  %extract = tensor.extract %cst[%a, %b, %c] : tensor<2x2x3xi32>
  // CHECK: spv.ReturnValue %[[VAL]]
  return %extract : i32
}<|MERGE_RESOLUTION|>--- conflicted
+++ resolved
@@ -54,29 +54,9 @@
   // CHECK: spv.GLSL.FAbs %{{.*}}: f32
   %0 = math.abs %arg0 : f32
   // CHECK: spv.GLSL.Ceil %{{.*}}: f32
-<<<<<<< HEAD
-  %1 = ceilf %arg0 : f32
-  // CHECK: spv.GLSL.Cos %{{.*}}: f32
-  %2 = math.cos %arg0 : f32
-  // CHECK: spv.GLSL.Exp %{{.*}}: f32
-  %3 = math.exp %arg0 : f32
-  // CHECK: spv.GLSL.Log %{{.*}}: f32
-  %4 = math.log %arg0 : f32
-  // CHECK: spv.FNegate %{{.*}}: f32
-  %5 = negf %arg0 : f32
-  // CHECK: spv.GLSL.InverseSqrt %{{.*}}: f32
-  %6 = math.rsqrt %arg0 : f32
-  // CHECK: spv.GLSL.Sqrt %{{.*}}: f32
-  %7 = math.sqrt %arg0 : f32
-  // CHECK: spv.GLSL.Tanh %{{.*}}: f32
-  %8 = math.tanh %arg0 : f32
-  // CHECK: spv.GLSL.Sin %{{.*}}: f32
-  %9 = math.sin %arg0 : f32
-=======
   %1 = math.ceil %arg0 : f32
   // CHECK: spv.FNegate %{{.*}}: f32
   %5 = arith.negf %arg0 : f32
->>>>>>> 2ab1d525
   // CHECK: spv.GLSL.Floor %{{.*}}: f32
   %10 = math.floor %arg0 : f32
   return
@@ -138,11 +118,7 @@
 // CHECK-LABEL: @one_elem_vector
 func @one_elem_vector(%arg0: vector<1xi32>) {
   // CHECK: spv.IAdd %{{.+}}, %{{.+}}: i32
-<<<<<<< HEAD
-  %0 = addi %arg0, %arg0: vector<1xi32>
-=======
   %0 = arith.addi %arg0, %arg0: vector<1xi32>
->>>>>>> 2ab1d525
   return
 }
 
@@ -371,52 +347,6 @@
 
 // -----
 
-<<<<<<< HEAD
-// With Kernel capability, we can convert NaN check to spv.Ordered/spv.Unordered.
-module attributes {
-  spv.target_env = #spv.target_env<#spv.vce<v1.0, [Kernel], []>, {}>
-} {
-
-// CHECK-LABEL: @cmpf
-func @cmpf(%arg0 : f32, %arg1 : f32) {
-  // CHECK: spv.Ordered
-  %0 = cmpf ord, %arg0, %arg1 : f32
-  // CHECK: spv.Unordered
-  %1 = cmpf uno, %arg0, %arg1 : f32
-  return
-}
-
-} // end module
-
-// -----
-
-// Without Kernel capability, we need to convert NaN check to spv.IsNan.
-module attributes {
-  spv.target_env = #spv.target_env<#spv.vce<v1.0, [], []>, {}>
-} {
-
-// CHECK-LABEL: @cmpf
-// CHECK-SAME: %[[LHS:.+]]: f32, %[[RHS:.+]]: f32
-func @cmpf(%arg0 : f32, %arg1 : f32) {
-  // CHECK:      %[[LHS_NAN:.+]] = spv.IsNan %[[LHS]] : f32
-  // CHECK-NEXT: %[[RHS_NAN:.+]] = spv.IsNan %[[RHS]] : f32
-  // CHECK-NEXT: %[[OR:.+]] = spv.LogicalOr %[[LHS_NAN]], %[[RHS_NAN]] : i1
-  // CHECK-NEXT: %{{.+}} = spv.LogicalNot %[[OR]] : i1
-  %0 = cmpf ord, %arg0, %arg1 : f32
-
-  // CHECK-NEXT: %[[LHS_NAN:.+]] = spv.IsNan %[[LHS]] : f32
-  // CHECK-NEXT: %[[RHS_NAN:.+]] = spv.IsNan %[[RHS]] : f32
-  // CHECK-NEXT: %{{.+}} = spv.LogicalOr %[[LHS_NAN]], %[[RHS_NAN]] : i1
-  %1 = cmpf uno, %arg0, %arg1 : f32
-  return
-}
-
-} // end module
-
-// -----
-
-=======
->>>>>>> 2ab1d525
 //===----------------------------------------------------------------------===//
 // std.cmpi
 //===----------------------------------------------------------------------===//
@@ -484,29 +414,6 @@
 // CHECK-LABEL: @constant
 func @constant() {
   // CHECK: spv.Constant true
-<<<<<<< HEAD
-  %0 = constant true
-  // CHECK: spv.Constant 42 : i32
-  %1 = constant 42 : i32
-  // CHECK: spv.Constant 5.000000e-01 : f32
-  %2 = constant 0.5 : f32
-  // CHECK: spv.Constant dense<[2, 3]> : vector<2xi32>
-  %3 = constant dense<[2, 3]> : vector<2xi32>
-  // CHECK: spv.Constant 1 : i32
-  %4 = constant 1 : index
-  // CHECK: spv.Constant dense<1> : tensor<6xi32> : !spv.array<6 x i32, stride=4>
-  %5 = constant dense<1> : tensor<2x3xi32>
-  // CHECK: spv.Constant dense<1.000000e+00> : tensor<6xf32> : !spv.array<6 x f32, stride=4>
-  %6 = constant dense<1.0> : tensor<2x3xf32>
-  // CHECK: spv.Constant dense<{{\[}}1.000000e+00, 2.000000e+00, 3.000000e+00, 4.000000e+00, 5.000000e+00, 6.000000e+00]> : tensor<6xf32> : !spv.array<6 x f32, stride=4>
-  %7 = constant dense<[[1.0, 2.0, 3.0], [4.0, 5.0, 6.0]]> : tensor<2x3xf32>
-  // CHECK: spv.Constant dense<{{\[}}1, 2, 3, 4, 5, 6]> : tensor<6xi32> : !spv.array<6 x i32, stride=4>
-  %8 = constant dense<[[1, 2, 3], [4, 5, 6]]> : tensor<2x3xi32>
-  // CHECK: spv.Constant dense<{{\[}}1, 2, 3, 4, 5, 6]> : tensor<6xi32> : !spv.array<6 x i32, stride=4>
-  %9 =  constant dense<[[1, 2], [3, 4], [5, 6]]> : tensor<3x2xi32>
-  // CHECK: spv.Constant dense<{{\[}}1, 2, 3, 4, 5, 6]> : tensor<6xi32> : !spv.array<6 x i32, stride=4>
-  %10 =  constant dense<[1, 2, 3, 4, 5, 6]> : tensor<6xi32>
-=======
   %0 = arith.constant true
   // CHECK: spv.Constant 42 : i32
   %1 = arith.constant 42 : i32
@@ -528,22 +435,12 @@
   %9 = arith.constant dense<[[1, 2], [3, 4], [5, 6]]> : tensor<3x2xi32>
   // CHECK: spv.Constant dense<{{\[}}1, 2, 3, 4, 5, 6]> : tensor<6xi32> : !spv.array<6 x i32, stride=4>
   %10 = arith.constant dense<[1, 2, 3, 4, 5, 6]> : tensor<6xi32>
->>>>>>> 2ab1d525
   return
 }
 
 // CHECK-LABEL: @constant_16bit
 func @constant_16bit() {
   // CHECK: spv.Constant 4 : i16
-<<<<<<< HEAD
-  %0 = constant 4 : i16
-  // CHECK: spv.Constant 5.000000e+00 : f16
-  %1 = constant 5.0 : f16
-  // CHECK: spv.Constant dense<[2, 3]> : vector<2xi16>
-  %2 = constant dense<[2, 3]> : vector<2xi16>
-  // CHECK: spv.Constant dense<4.000000e+00> : tensor<5xf16> : !spv.array<5 x f16, stride=2>
-  %3 = constant dense<4.0> : tensor<5xf16>
-=======
   %0 = arith.constant 4 : i16
   // CHECK: spv.Constant 5.000000e+00 : f16
   %1 = arith.constant 5.0 : f16
@@ -551,22 +448,12 @@
   %2 = arith.constant dense<[2, 3]> : vector<2xi16>
   // CHECK: spv.Constant dense<4.000000e+00> : tensor<5xf16> : !spv.array<5 x f16, stride=2>
   %3 = arith.constant dense<4.0> : tensor<5xf16>
->>>>>>> 2ab1d525
   return
 }
 
 // CHECK-LABEL: @constant_64bit
 func @constant_64bit() {
   // CHECK: spv.Constant 4 : i64
-<<<<<<< HEAD
-  %0 = constant 4 : i64
-  // CHECK: spv.Constant 5.000000e+00 : f64
-  %1 = constant 5.0 : f64
-  // CHECK: spv.Constant dense<[2, 3]> : vector<2xi64>
-  %2 = constant dense<[2, 3]> : vector<2xi64>
-  // CHECK: spv.Constant dense<4.000000e+00> : tensor<5xf64> : !spv.array<5 x f64, stride=8>
-  %3 = constant dense<4.0> : tensor<5xf64>
-=======
   %0 = arith.constant 4 : i64
   // CHECK: spv.Constant 5.000000e+00 : f64
   %1 = arith.constant 5.0 : f64
@@ -574,7 +461,6 @@
   %2 = arith.constant dense<[2, 3]> : vector<2xi64>
   // CHECK: spv.Constant dense<4.000000e+00> : tensor<5xf64> : !spv.array<5 x f64, stride=8>
   %3 = arith.constant dense<4.0> : tensor<5xf64>
->>>>>>> 2ab1d525
   return
 }
 
@@ -590,17 +476,6 @@
 // CHECK-LABEL: @constant_16bit
 func @constant_16bit() {
   // CHECK: spv.Constant 4 : i32
-<<<<<<< HEAD
-  %0 = constant 4 : i16
-  // CHECK: spv.Constant 5.000000e+00 : f32
-  %1 = constant 5.0 : f16
-  // CHECK: spv.Constant dense<[2, 3]> : vector<2xi32>
-  %2 = constant dense<[2, 3]> : vector<2xi16>
-  // CHECK: spv.Constant dense<4.000000e+00> : tensor<5xf32> : !spv.array<5 x f32, stride=4>
-  %3 = constant dense<4.0> : tensor<5xf16>
-  // CHECK: spv.Constant dense<[1.000000e+00, 2.000000e+00, 3.000000e+00, 4.000000e+00]> : tensor<4xf32> : !spv.array<4 x f32, stride=4>
-  %4 = constant dense<[[1.0, 2.0], [3.0, 4.0]]> : tensor<2x2xf16>
-=======
   %0 = arith.constant 4 : i16
   // CHECK: spv.Constant 5.000000e+00 : f32
   %1 = arith.constant 5.0 : f16
@@ -610,24 +485,12 @@
   %3 = arith.constant dense<4.0> : tensor<5xf16>
   // CHECK: spv.Constant dense<[1.000000e+00, 2.000000e+00, 3.000000e+00, 4.000000e+00]> : tensor<4xf32> : !spv.array<4 x f32, stride=4>
   %4 = arith.constant dense<[[1.0, 2.0], [3.0, 4.0]]> : tensor<2x2xf16>
->>>>>>> 2ab1d525
   return
 }
 
 // CHECK-LABEL: @constant_64bit
 func @constant_64bit() {
   // CHECK: spv.Constant 4 : i32
-<<<<<<< HEAD
-  %0 = constant 4 : i64
-  // CHECK: spv.Constant 5.000000e+00 : f32
-  %1 = constant 5.0 : f64
-  // CHECK: spv.Constant dense<[2, 3]> : vector<2xi32>
-  %2 = constant dense<[2, 3]> : vector<2xi64>
-  // CHECK: spv.Constant dense<4.000000e+00> : tensor<5xf32> : !spv.array<5 x f32, stride=4>
-  %3 = constant dense<4.0> : tensor<5xf64>
-  // CHECK: spv.Constant dense<[1.000000e+00, 2.000000e+00, 3.000000e+00, 4.000000e+00]> : tensor<4xf32> : !spv.array<4 x f32, stride=4>
-  %4 = constant dense<[[1.0, 2.0], [3.0, 4.0]]> : tensor<2x2xf16>
-=======
   %0 = arith.constant 4 : i64
   // CHECK: spv.Constant 5.000000e+00 : f32
   %1 = arith.constant 5.0 : f64
@@ -637,37 +500,12 @@
   %3 = arith.constant dense<4.0> : tensor<5xf64>
   // CHECK: spv.Constant dense<[1.000000e+00, 2.000000e+00, 3.000000e+00, 4.000000e+00]> : tensor<4xf32> : !spv.array<4 x f32, stride=4>
   %4 = arith.constant dense<[[1.0, 2.0], [3.0, 4.0]]> : tensor<2x2xf16>
->>>>>>> 2ab1d525
   return
 }
 
 // CHECK-LABEL: @corner_cases
 func @corner_cases() {
   // CHECK: %{{.*}} = spv.Constant -1 : i32
-<<<<<<< HEAD
-  %0 = constant 4294967295  : i64 // 2^32 - 1
-  // CHECK: %{{.*}} = spv.Constant 2147483647 : i32
-  %1 = constant 2147483647  : i64 // 2^31 - 1
-  // CHECK: %{{.*}} = spv.Constant -2147483648 : i32
-  %2 = constant 2147483648  : i64 // 2^31
-  // CHECK: %{{.*}} = spv.Constant -2147483648 : i32
-  %3 = constant -2147483648 : i64 // -2^31
-
-  // CHECK: %{{.*}} = spv.Constant -1 : i32
-  %5 = constant -1 : i64
-  // CHECK: %{{.*}} = spv.Constant -2 : i32
-  %6 = constant -2 : i64
-  // CHECK: %{{.*}} = spv.Constant -1 : i32
-  %7 = constant -1 : index
-  // CHECK: %{{.*}} = spv.Constant -2 : i32
-  %8 = constant -2 : index
-
-
-  // CHECK: spv.Constant false
-  %9 = constant false
-  // CHECK: spv.Constant true
-  %10 = constant true
-=======
   %0 = arith.constant 4294967295  : i64 // 2^32 - 1
   // CHECK: %{{.*}} = spv.Constant 2147483647 : i32
   %1 = arith.constant 2147483647  : i64 // 2^31 - 1
@@ -690,7 +528,6 @@
   %9 = arith.constant false
   // CHECK: spv.Constant true
   %10 = arith.constant true
->>>>>>> 2ab1d525
 
   return
 }
@@ -792,22 +629,14 @@
 // CHECK-LABEL: @uitofp_i16_f32
 func @uitofp_i16_f32(%arg0: i16) -> f32 {
   // CHECK: spv.ConvertUToF %{{.*}} : i16 to f32
-<<<<<<< HEAD
-  %0 = std.uitofp %arg0 : i16 to f32
-=======
   %0 = arith.uitofp %arg0 : i16 to f32
->>>>>>> 2ab1d525
   return %0 : f32
 }
 
 // CHECK-LABEL: @uitofp_i32_f32
 func @uitofp_i32_f32(%arg0 : i32) -> f32 {
   // CHECK: spv.ConvertUToF %{{.*}} : i32 to f32
-<<<<<<< HEAD
-  %0 = std.uitofp %arg0 : i32 to f32
-=======
   %0 = arith.uitofp %arg0 : i32 to f32
->>>>>>> 2ab1d525
   return %0 : f32
 }
 
@@ -816,11 +645,7 @@
   // CHECK: %[[ZERO:.+]] = spv.Constant 0.000000e+00 : f32
   // CHECK: %[[ONE:.+]] = spv.Constant 1.000000e+00 : f32
   // CHECK: spv.Select %{{.*}}, %[[ONE]], %[[ZERO]] : i1, f32
-<<<<<<< HEAD
-  %0 = std.uitofp %arg0 : i1 to f32
-=======
   %0 = arith.uitofp %arg0 : i1 to f32
->>>>>>> 2ab1d525
   return %0 : f32
 }
 
@@ -829,11 +654,7 @@
   // CHECK: %[[ZERO:.+]] = spv.Constant 0.000000e+00 : f64
   // CHECK: %[[ONE:.+]] = spv.Constant 1.000000e+00 : f64
   // CHECK: spv.Select %{{.*}}, %[[ONE]], %[[ZERO]] : i1, f64
-<<<<<<< HEAD
-  %0 = std.uitofp %arg0 : i1 to f64
-=======
   %0 = arith.uitofp %arg0 : i1 to f64
->>>>>>> 2ab1d525
   return %0 : f64
 }
 
@@ -842,11 +663,7 @@
   // CHECK: %[[ZERO:.+]] = spv.Constant dense<0.000000e+00> : vector<4xf32>
   // CHECK: %[[ONE:.+]] = spv.Constant dense<1.000000e+00> : vector<4xf32>
   // CHECK: spv.Select %{{.*}}, %[[ONE]], %[[ZERO]] : vector<4xi1>, vector<4xf32>
-<<<<<<< HEAD
-  %0 = std.uitofp %arg0 : vector<4xi1> to vector<4xf32>
-=======
   %0 = arith.uitofp %arg0 : vector<4xi1> to vector<4xf32>
->>>>>>> 2ab1d525
   return %0 : vector<4xf32>
 }
 
@@ -864,22 +681,14 @@
 // CHECK-LABEL: @sexti1
 func @sexti1(%arg0: i16) -> i64 {
   // CHECK: spv.SConvert %{{.*}} : i16 to i64
-<<<<<<< HEAD
-  %0 = std.sexti %arg0 : i16 to i64
-=======
   %0 = arith.extsi %arg0 : i16 to i64
->>>>>>> 2ab1d525
   return %0 : i64
 }
 
 // CHECK-LABEL: @sexti2
 func @sexti2(%arg0 : i32) -> i64 {
   // CHECK: spv.SConvert %{{.*}} : i32 to i64
-<<<<<<< HEAD
-  %0 = std.sexti %arg0 : i32 to i64
-=======
   %0 = arith.extsi %arg0 : i32 to i64
->>>>>>> 2ab1d525
   return %0 : i64
 }
 
@@ -920,11 +729,7 @@
   // CHECK: %[[ZERO:.+]] = spv.Constant dense<0> : vector<4xi64>
   // CHECK: %[[ONE:.+]] = spv.Constant dense<1> : vector<4xi64>
   // CHECK: spv.Select %{{.*}}, %[[ONE]], %[[ZERO]] : vector<4xi1>, vector<4xi64>
-<<<<<<< HEAD
-  %0 = std.zexti %arg0 : vector<4xi1> to vector<4xi64>
-=======
   %0 = arith.extui %arg0 : vector<4xi1> to vector<4xi64>
->>>>>>> 2ab1d525
   return %0 : vector<4xi64>
 }
 
@@ -950,11 +755,7 @@
   // CHECK-DAG: %[[TRUE:.*]] = spv.Constant true
   // CHECK-DAG: %[[FALSE:.*]] = spv.Constant false
   // CHECK: spv.Select %[[IS_ONE]], %[[TRUE]], %[[FALSE]] : i1, i1
-<<<<<<< HEAD
-  %0 = std.trunci %arg0 : i32 to i1
-=======
   %0 = arith.trunci %arg0 : i32 to i1
->>>>>>> 2ab1d525
   return %0 : i1
 }
 
@@ -966,11 +767,7 @@
   // CHECK-DAG: %[[TRUE:.*]] = spv.Constant dense<true> : vector<4xi1>
   // CHECK-DAG: %[[FALSE:.*]] = spv.Constant dense<false> : vector<4xi1>
   // CHECK: spv.Select %[[IS_ONE]], %[[TRUE]], %[[FALSE]] : vector<4xi1>, vector<4xi1>
-<<<<<<< HEAD
-  %0 = std.trunci %arg0 : vector<4xi32> to vector<4xi1>
-=======
   %0 = arith.trunci %arg0 : vector<4xi32> to vector<4xi1>
->>>>>>> 2ab1d525
   return %0 : vector<4xi1>
 }
 
@@ -1065,51 +862,6 @@
   return
 }
 
-<<<<<<< HEAD
-//===----------------------------------------------------------------------===//
-// std load/store ops
-//===----------------------------------------------------------------------===//
-
-// CHECK-LABEL: @load_store_zero_rank_float
-// CHECK: [[ARG0:%.*]]: !spv.ptr<!spv.struct<(!spv.array<1 x f32, stride=4> [0])>, StorageBuffer>,
-// CHECK: [[ARG1:%.*]]: !spv.ptr<!spv.struct<(!spv.array<1 x f32, stride=4> [0])>, StorageBuffer>)
-func @load_store_zero_rank_float(%arg0: memref<f32>, %arg1: memref<f32>) {
-  //      CHECK: [[ZERO1:%.*]] = spv.Constant 0 : i32
-  //      CHECK: spv.AccessChain [[ARG0]][
-  // CHECK-SAME: [[ZERO1]], [[ZERO1]]
-  // CHECK-SAME: ] :
-  //      CHECK: spv.Load "StorageBuffer" %{{.*}} : f32
-  %0 = load %arg0[] : memref<f32>
-  //      CHECK: [[ZERO2:%.*]] = spv.Constant 0 : i32
-  //      CHECK: spv.AccessChain [[ARG1]][
-  // CHECK-SAME: [[ZERO2]], [[ZERO2]]
-  // CHECK-SAME: ] :
-  //      CHECK: spv.Store "StorageBuffer" %{{.*}} : f32
-  store %0, %arg1[] : memref<f32>
-  return
-}
-
-// CHECK-LABEL: @load_store_zero_rank_int
-// CHECK: [[ARG0:%.*]]: !spv.ptr<!spv.struct<(!spv.array<1 x i32, stride=4> [0])>, StorageBuffer>,
-// CHECK: [[ARG1:%.*]]: !spv.ptr<!spv.struct<(!spv.array<1 x i32, stride=4> [0])>, StorageBuffer>)
-func @load_store_zero_rank_int(%arg0: memref<i32>, %arg1: memref<i32>) {
-  //      CHECK: [[ZERO1:%.*]] = spv.Constant 0 : i32
-  //      CHECK: spv.AccessChain [[ARG0]][
-  // CHECK-SAME: [[ZERO1]], [[ZERO1]]
-  // CHECK-SAME: ] :
-  //      CHECK: spv.Load "StorageBuffer" %{{.*}} : i32
-  %0 = load %arg0[] : memref<i32>
-  //      CHECK: [[ZERO2:%.*]] = spv.Constant 0 : i32
-  //      CHECK: spv.AccessChain [[ARG1]][
-  // CHECK-SAME: [[ZERO2]], [[ZERO2]]
-  // CHECK-SAME: ] :
-  //      CHECK: spv.Store "StorageBuffer" %{{.*}} : i32
-  store %0, %arg1[] : memref<i32>
-  return
-}
-
-=======
->>>>>>> 2ab1d525
 } // end module
 
 // -----
@@ -1122,143 +874,11 @@
   spv.target_env = #spv.target_env<#spv.vce<v1.0, [], []>, {}>
 } {
 
-<<<<<<< HEAD
-// CHECK-LABEL: @load_i8
-func @load_i8(%arg0: memref<i8>) {
-  //     CHECK: %[[ZERO:.+]] = spv.Constant 0 : i32
-  //     CHECK: %[[FOUR1:.+]] = spv.Constant 4 : i32
-  //     CHECK: %[[QUOTIENT:.+]] = spv.SDiv %[[ZERO]], %[[FOUR1]] : i32
-  //     CHECK: %[[PTR:.+]] = spv.AccessChain %{{.+}}[%[[ZERO]], %[[QUOTIENT]]]
-  //     CHECK: %[[LOAD:.+]] = spv.Load  "StorageBuffer" %[[PTR]]
-  //     CHECK: %[[FOUR2:.+]] = spv.Constant 4 : i32
-  //     CHECK: %[[EIGHT:.+]] = spv.Constant 8 : i32
-  //     CHECK: %[[IDX:.+]] = spv.UMod %[[ZERO]], %[[FOUR2]] : i32
-  //     CHECK: %[[BITS:.+]] = spv.IMul %[[IDX]], %[[EIGHT]] : i32
-  //     CHECK: %[[VALUE:.+]] = spv.ShiftRightArithmetic %[[LOAD]], %[[BITS]] : i32, i32
-  //     CHECK: %[[MASK:.+]] = spv.Constant 255 : i32
-  //     CHECK: %[[T1:.+]] = spv.BitwiseAnd %[[VALUE]], %[[MASK]] : i32
-  //     CHECK: %[[T2:.+]] = spv.Constant 24 : i32
-  //     CHECK: %[[T3:.+]] = spv.ShiftLeftLogical %[[T1]], %[[T2]] : i32, i32
-  //     CHECK: spv.ShiftRightArithmetic %[[T3]], %[[T2]] : i32, i32
-  %0 = load %arg0[] : memref<i8>
-  return
-}
-
-// CHECK-LABEL: @load_i16
-//       CHECK: (%[[ARG0:.+]]: {{.*}}, %[[ARG1:.+]]: i32)
-func @load_i16(%arg0: memref<10xi16>, %index : index) {
-  //     CHECK: %[[ZERO:.+]] = spv.Constant 0 : i32
-  //     CHECK: %[[OFFSET:.+]] = spv.Constant 0 : i32
-  //     CHECK: %[[ONE:.+]] = spv.Constant 1 : i32
-  //     CHECK: %[[UPDATE:.+]] = spv.IMul %[[ONE]], %[[ARG1]] : i32
-  //     CHECK: %[[FLAT_IDX:.+]] = spv.IAdd %[[OFFSET]], %[[UPDATE]] : i32
-  //     CHECK: %[[TWO1:.+]] = spv.Constant 2 : i32
-  //     CHECK: %[[QUOTIENT:.+]] = spv.SDiv %[[FLAT_IDX]], %[[TWO1]] : i32
-  //     CHECK: %[[PTR:.+]] = spv.AccessChain %{{.+}}[%[[ZERO]], %[[QUOTIENT]]]
-  //     CHECK: %[[LOAD:.+]] = spv.Load  "StorageBuffer" %[[PTR]]
-  //     CHECK: %[[TWO2:.+]] = spv.Constant 2 : i32
-  //     CHECK: %[[SIXTEEN:.+]] = spv.Constant 16 : i32
-  //     CHECK: %[[IDX:.+]] = spv.UMod %[[FLAT_IDX]], %[[TWO2]] : i32
-  //     CHECK: %[[BITS:.+]] = spv.IMul %[[IDX]], %[[SIXTEEN]] : i32
-  //     CHECK: %[[VALUE:.+]] = spv.ShiftRightArithmetic %[[LOAD]], %[[BITS]] : i32, i32
-  //     CHECK: %[[MASK:.+]] = spv.Constant 65535 : i32
-  //     CHECK: %[[T1:.+]] = spv.BitwiseAnd %[[VALUE]], %[[MASK]] : i32
-  //     CHECK: %[[T2:.+]] = spv.Constant 16 : i32
-  //     CHECK: %[[T3:.+]] = spv.ShiftLeftLogical %[[T1]], %[[T2]] : i32, i32
-  //     CHECK: spv.ShiftRightArithmetic %[[T3]], %[[T2]] : i32, i32
-  %0 = load %arg0[%index] : memref<10xi16>
-  return
-}
-
-// CHECK-LABEL: @load_i32
-func @load_i32(%arg0: memref<i32>) {
-  // CHECK-NOT: spv.SDiv
-  //     CHECK: spv.Load
-  // CHECK-NOT: spv.ShiftRightArithmetic
-  %0 = load %arg0[] : memref<i32>
-  return
-}
-
-// CHECK-LABEL: @load_f32
-func @load_f32(%arg0: memref<f32>) {
-  // CHECK-NOT: spv.SDiv
-  //     CHECK: spv.Load
-  // CHECK-NOT: spv.ShiftRightArithmetic
-  %0 = load %arg0[] : memref<f32>
-  return
-}
-
-// CHECK-LABEL: @store_i8
-//       CHECK: (%[[ARG0:.+]]: {{.*}}, %[[ARG1:.+]]: i32)
-func @store_i8(%arg0: memref<i8>, %value: i8) {
-  //     CHECK: %[[ZERO:.+]] = spv.Constant 0 : i32
-  //     CHECK: %[[FOUR:.+]] = spv.Constant 4 : i32
-  //     CHECK: %[[EIGHT:.+]] = spv.Constant 8 : i32
-  //     CHECK: %[[IDX:.+]] = spv.UMod %[[ZERO]], %[[FOUR]] : i32
-  //     CHECK: %[[OFFSET:.+]] = spv.IMul %[[IDX]], %[[EIGHT]] : i32
-  //     CHECK: %[[MASK1:.+]] = spv.Constant 255 : i32
-  //     CHECK: %[[TMP1:.+]] = spv.ShiftLeftLogical %[[MASK1]], %[[OFFSET]] : i32, i32
-  //     CHECK: %[[MASK:.+]] = spv.Not %[[TMP1]] : i32
-  //     CHECK: %[[CLAMPED_VAL:.+]] = spv.BitwiseAnd %[[ARG1]], %[[MASK1]] : i32
-  //     CHECK: %[[STORE_VAL:.+]] = spv.ShiftLeftLogical %[[CLAMPED_VAL]], %[[OFFSET]] : i32, i32
-  //     CHECK: %[[FOUR2:.+]] = spv.Constant 4 : i32
-  //     CHECK: %[[ACCESS_IDX:.+]] = spv.SDiv %[[ZERO]], %[[FOUR2]] : i32
-  //     CHECK: %[[PTR:.+]] = spv.AccessChain %[[ARG0]][%[[ZERO]], %[[ACCESS_IDX]]]
-  //     CHECK: spv.AtomicAnd "Device" "AcquireRelease" %[[PTR]], %[[MASK]]
-  //     CHECK: spv.AtomicOr "Device" "AcquireRelease" %[[PTR]], %[[STORE_VAL]]
-  store %value, %arg0[] : memref<i8>
-  return
-}
-
-// CHECK-LABEL: @store_i16
-//       CHECK: (%[[ARG0:.+]]: {{.*}}, %[[ARG1:.+]]: i32, %[[ARG2:.+]]: i32)
-func @store_i16(%arg0: memref<10xi16>, %index: index, %value: i16) {
-  //     CHECK: %[[ZERO:.+]] = spv.Constant 0 : i32
-  //     CHECK: %[[OFFSET:.+]] = spv.Constant 0 : i32
-  //     CHECK: %[[ONE:.+]] = spv.Constant 1 : i32
-  //     CHECK: %[[UPDATE:.+]] = spv.IMul %[[ONE]], %[[ARG1]] : i32
-  //     CHECK: %[[FLAT_IDX:.+]] = spv.IAdd %[[OFFSET]], %[[UPDATE]] : i32
-  //     CHECK: %[[TWO:.+]] = spv.Constant 2 : i32
-  //     CHECK: %[[SIXTEEN:.+]] = spv.Constant 16 : i32
-  //     CHECK: %[[IDX:.+]] = spv.UMod %[[FLAT_IDX]], %[[TWO]] : i32
-  //     CHECK: %[[OFFSET:.+]] = spv.IMul %[[IDX]], %[[SIXTEEN]] : i32
-  //     CHECK: %[[MASK1:.+]] = spv.Constant 65535 : i32
-  //     CHECK: %[[TMP1:.+]] = spv.ShiftLeftLogical %[[MASK1]], %[[OFFSET]] : i32, i32
-  //     CHECK: %[[MASK:.+]] = spv.Not %[[TMP1]] : i32
-  //     CHECK: %[[CLAMPED_VAL:.+]] = spv.BitwiseAnd %[[ARG2]], %[[MASK1]] : i32
-  //     CHECK: %[[STORE_VAL:.+]] = spv.ShiftLeftLogical %[[CLAMPED_VAL]], %[[OFFSET]] : i32, i32
-  //     CHECK: %[[TWO2:.+]] = spv.Constant 2 : i32
-  //     CHECK: %[[ACCESS_IDX:.+]] = spv.SDiv %[[FLAT_IDX]], %[[TWO2]] : i32
-  //     CHECK: %[[PTR:.+]] = spv.AccessChain %[[ARG0]][%[[ZERO]], %[[ACCESS_IDX]]]
-  //     CHECK: spv.AtomicAnd "Device" "AcquireRelease" %[[PTR]], %[[MASK]]
-  //     CHECK: spv.AtomicOr "Device" "AcquireRelease" %[[PTR]], %[[STORE_VAL]]
-  store %value, %arg0[%index] : memref<10xi16>
-  return
-}
-
-// CHECK-LABEL: @store_i32
-func @store_i32(%arg0: memref<i32>, %value: i32) {
-  //     CHECK: spv.Store
-  // CHECK-NOT: spv.AtomicAnd
-  // CHECK-NOT: spv.AtomicOr
-  store %value, %arg0[] : memref<i32>
-  return
-}
-
-// CHECK-LABEL: @store_f32
-func @store_f32(%arg0: memref<f32>, %value: f32) {
-  //     CHECK: spv.Store
-  // CHECK-NOT: spv.AtomicAnd
-  // CHECK-NOT: spv.AtomicOr
-  store %value, %arg0[] : memref<f32>
-  return
-=======
 // CHECK-LABEL: spv.func @return_one_val
 //  CHECK-SAME: (%[[ARG:.+]]: f32)
 func @return_one_val(%arg0: f32) -> f32 {
   // CHECK: spv.ReturnValue %[[ARG]] : f32
   return %arg0: f32
->>>>>>> 2ab1d525
 }
 
 // Check that multiple-return functions are not converted.
@@ -1276,67 +896,6 @@
 // tensor.extract
 //===----------------------------------------------------------------------===//
 
-<<<<<<< HEAD
-// CHECK-LABEL: @load_i8
-func @load_i8(%arg0: memref<i8>) {
-  //     CHECK: %[[ZERO:.+]] = spv.Constant 0 : i32
-  //     CHECK: %[[FOUR1:.+]] = spv.Constant 4 : i32
-  //     CHECK: %[[QUOTIENT:.+]] = spv.SDiv %[[ZERO]], %[[FOUR1]] : i32
-  //     CHECK: %[[PTR:.+]] = spv.AccessChain %{{.+}}[%[[ZERO]], %[[QUOTIENT]]]
-  //     CHECK: %[[LOAD:.+]] = spv.Load  "StorageBuffer" %[[PTR]]
-  //     CHECK: %[[FOUR2:.+]] = spv.Constant 4 : i32
-  //     CHECK: %[[EIGHT:.+]] = spv.Constant 8 : i32
-  //     CHECK: %[[IDX:.+]] = spv.UMod %[[ZERO]], %[[FOUR2]] : i32
-  //     CHECK: %[[BITS:.+]] = spv.IMul %[[IDX]], %[[EIGHT]] : i32
-  //     CHECK: %[[VALUE:.+]] = spv.ShiftRightArithmetic %[[LOAD]], %[[BITS]] : i32, i32
-  //     CHECK: %[[MASK:.+]] = spv.Constant 255 : i32
-  //     CHECK: %[[T1:.+]] = spv.BitwiseAnd %[[VALUE]], %[[MASK]] : i32
-  //     CHECK: %[[T2:.+]] = spv.Constant 24 : i32
-  //     CHECK: %[[T3:.+]] = spv.ShiftLeftLogical %[[T1]], %[[T2]] : i32, i32
-  //     CHECK: spv.ShiftRightArithmetic %[[T3]], %[[T2]] : i32, i32
-  %0 = load %arg0[] : memref<i8>
-  return
-}
-
-// CHECK-LABEL: @load_i16
-func @load_i16(%arg0: memref<i16>) {
-  // CHECK-NOT: spv.SDiv
-  //     CHECK: spv.Load
-  // CHECK-NOT: spv.ShiftRightArithmetic
-  %0 = load %arg0[] : memref<i16>
-  return
-}
-
-// CHECK-LABEL: @store_i8
-//       CHECK: (%[[ARG0:.+]]: {{.*}}, %[[ARG1:.+]]: i32)
-func @store_i8(%arg0: memref<i8>, %value: i8) {
-  //     CHECK: %[[ZERO:.+]] = spv.Constant 0 : i32
-  //     CHECK: %[[FOUR:.+]] = spv.Constant 4 : i32
-  //     CHECK: %[[EIGHT:.+]] = spv.Constant 8 : i32
-  //     CHECK: %[[IDX:.+]] = spv.UMod %[[ZERO]], %[[FOUR]] : i32
-  //     CHECK: %[[OFFSET:.+]] = spv.IMul %[[IDX]], %[[EIGHT]] : i32
-  //     CHECK: %[[MASK1:.+]] = spv.Constant 255 : i32
-  //     CHECK: %[[TMP1:.+]] = spv.ShiftLeftLogical %[[MASK1]], %[[OFFSET]] : i32, i32
-  //     CHECK: %[[MASK:.+]] = spv.Not %[[TMP1]] : i32
-  //     CHECK: %[[CLAMPED_VAL:.+]] = spv.BitwiseAnd %[[ARG1]], %[[MASK1]] : i32
-  //     CHECK: %[[STORE_VAL:.+]] = spv.ShiftLeftLogical %[[CLAMPED_VAL]], %[[OFFSET]] : i32, i32
-  //     CHECK: %[[FOUR2:.+]] = spv.Constant 4 : i32
-  //     CHECK: %[[ACCESS_IDX:.+]] = spv.SDiv %[[ZERO]], %[[FOUR2]] : i32
-  //     CHECK: %[[PTR:.+]] = spv.AccessChain %[[ARG0]][%[[ZERO]], %[[ACCESS_IDX]]]
-  //     CHECK: spv.AtomicAnd "Device" "AcquireRelease" %[[PTR]], %[[MASK]]
-  //     CHECK: spv.AtomicOr "Device" "AcquireRelease" %[[PTR]], %[[STORE_VAL]]
-  store %value, %arg0[] : memref<i8>
-  return
-}
-
-// CHECK-LABEL: @store_i16
-func @store_i16(%arg0: memref<10xi16>, %index: index, %value: i16) {
-  //     CHECK: spv.Store
-  // CHECK-NOT: spv.AtomicAnd
-  // CHECK-NOT: spv.AtomicOr
-  store %value, %arg0[%index] : memref<10xi16>
-  return
-=======
 // CHECK-LABEL: func @tensor_extract_constant
 // CHECK-SAME: (%[[A:.+]]: i32, %[[B:.+]]: i32, %[[C:.+]]: i32)
 func @tensor_extract_constant(%a : index, %b: index, %c: index) -> i32 {
@@ -1358,7 +917,6 @@
   %extract = tensor.extract %cst[%a, %b, %c] : tensor<2x2x3xi32>
   // CHECK: spv.ReturnValue %[[VAL]]
   return %extract : i32
->>>>>>> 2ab1d525
 }
 
 // -----
@@ -1416,33 +974,4 @@
   return
 }
 
-}
-
-// -----
-
-//===----------------------------------------------------------------------===//
-// tensor.extract
-//===----------------------------------------------------------------------===//
-
-// CHECK-LABEL: func @tensor_extract_constant
-// CHECK-SAME: (%[[A:.+]]: i32, %[[B:.+]]: i32, %[[C:.+]]: i32)
-func @tensor_extract_constant(%a : index, %b: index, %c: index) -> i32 {
-  // CHECK: %[[CST:.+]] = spv.Constant dense<[1, 2, 3, 4, 5, 6, 7, 8, 9, 10, 11, 12]>
-  %cst = constant dense<[[[1, 2, 3], [4, 5, 6]], [[7, 8, 9], [10, 11, 12]]]> : tensor<2x2x3xi32>
-  // CHECK: %[[VAR:.+]] = spv.Variable init(%[[CST]]) : !spv.ptr<!spv.array<12 x i32, stride=4>, Function>
-  // CHECK: %[[C0:.+]] = spv.Constant 0 : i32
-  // CHECK: %[[C6:.+]] = spv.Constant 6 : i32
-  // CHECK: %[[MUL0:.+]] = spv.IMul %[[C6]], %[[A]] : i32
-  // CHECK: %[[ADD0:.+]] = spv.IAdd %[[C0]], %[[MUL0]] : i32
-  // CHECK: %[[C3:.+]] = spv.Constant 3 : i32
-  // CHECK: %[[MUL1:.+]] = spv.IMul %[[C3]], %[[B]] : i32
-  // CHECK: %[[ADD1:.+]] = spv.IAdd %[[ADD0]], %[[MUL1]] : i32
-  // CHECK: %[[C1:.+]] = spv.Constant 1 : i32
-  // CHECK: %[[MUL2:.+]] = spv.IMul %[[C1]], %[[C]] : i32
-  // CHECK: %[[ADD2:.+]] = spv.IAdd %[[ADD1]], %[[MUL2]] : i32
-  // CHECK: %[[AC:.+]] = spv.AccessChain %[[VAR]][%[[ADD2]]]
-  // CHECK: %[[VAL:.+]] = spv.Load "Function" %[[AC]] : i32
-  %extract = tensor.extract %cst[%a, %b, %c] : tensor<2x2x3xi32>
-  // CHECK: spv.ReturnValue %[[VAL]]
-  return %extract : i32
 }