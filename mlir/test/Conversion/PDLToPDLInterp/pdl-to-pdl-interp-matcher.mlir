--- conflicted
+++ resolved
@@ -69,13 +69,8 @@
   pdl.pattern : benefit(1) {
     %input0 = pdl.operand
     %input1 = pdl.operand
-<<<<<<< HEAD
-
-    pdl.apply_constraint "multi_constraint"[true](%input0, %input1 : !pdl.value, !pdl.value)
-=======
     %root = pdl.operation(%input0, %input1 : !pdl.value, !pdl.value)
     %result0 = pdl.result 0 of %root
->>>>>>> 2ab1d525
 
     pdl.apply_native_constraint "multi_constraint"[true](%input0, %input1, %result0 : !pdl.value, !pdl.value, !pdl.value)
     pdl.rewrite %root with "rewriter"
@@ -101,9 +96,6 @@
   pdl.pattern : benefit(1) {
     %type = pdl.type : i64
     %input = pdl.operand : %type
-<<<<<<< HEAD
-    %root = pdl.operation(%input, %input)
-=======
     %root = pdl.operation(%input, %input : !pdl.value, !pdl.value)
     pdl.rewrite %root with "rewriter"
   }
@@ -158,7 +150,6 @@
     %types = pdl.types : [i64]
     %operands = pdl.operands : %types
     %root = pdl.operation(%operands : !pdl.range<value>)
->>>>>>> 2ab1d525
     pdl.rewrite %root with "rewriter"
   }
 }
@@ -351,14 +342,6 @@
     %root = pdl.operation(%operand, %operands : !pdl.value, !pdl.range<value>)
     pdl.rewrite %root with "rewriter"
   }
-<<<<<<< HEAD
-}
-
-// -----
-
-// CHECK-LABEL: module @predicate_ordering
-module @predicate_ordering  {
-=======
   pdl.pattern : benefit(1) {
     %operand = pdl.operand
     %operand2 = pdl.operand
@@ -402,7 +385,6 @@
 
 // CHECK-LABEL: module @predicate_ordering
 module @predicate_ordering {
->>>>>>> 2ab1d525
   // Check that the result is checked for null first, before applying the
   // constraint. The null check is prevalent in both patterns, so should be
   // prioritized first.
@@ -415,23 +397,13 @@
 
   pdl.pattern : benefit(1) {
     %resultType = pdl.type
-<<<<<<< HEAD
-    pdl.apply_constraint "typeConstraint"[](%resultType : !pdl.type)
-    %root, %result = pdl.operation -> %resultType
-=======
     pdl.apply_native_constraint "typeConstraint"[](%resultType : !pdl.type)
     %root = pdl.operation -> (%resultType : !pdl.type)
->>>>>>> 2ab1d525
     pdl.rewrite %root with "rewriter"
   }
 
   pdl.pattern : benefit(1) {
     %resultType = pdl.type
-<<<<<<< HEAD
-    %apply, %applyRes = pdl.operation -> %resultType
-    pdl.rewrite %apply with "rewriter"
-  }
-=======
     %apply = pdl.operation -> (%resultType : !pdl.type)
     pdl.rewrite %apply with "rewriter"
   }
@@ -718,5 +690,4 @@
     %rootC = pdl.operation (%vals2 : !pdl.range<value>)
     pdl.rewrite with "rewriter"(%rootA, %rootB, %rootC : !pdl.operation, !pdl.operation, !pdl.operation)
   }
->>>>>>> 2ab1d525
 }