--- conflicted
+++ resolved
@@ -320,17 +320,12 @@
 //===----------------------------------------------------------------------===//
 
 // Test all of the valid literals.
-<<<<<<< HEAD
-// CHECK: error: expected valid literal
-def LiteralInvalidA : TestFormat_Op<[{
-=======
 // CHECK: error: expected valid literal but got 'a:': keywords should contain only alphanum, '_', '$', or '.' characters
 def LiteralInvalidA : TestFormat_Op<[{
   `a:`
 }]>;
 // CHECK: error: expected valid literal but got '1': single character literal must be a letter or one of '_:,=<>()[]{}?+*'
 def LiteralInvalidB : TestFormat_Op<[{
->>>>>>> 2ab1d525
   `1`
 }]>;
 // CHECK: error: expected valid literal but got ':abc': valid keyword starts with a letter or '_'
@@ -340,11 +335,7 @@
 
 // CHECK: error: unexpected end of file in literal
 // CHECK: error: expected directive, literal, variable, or optional group
-<<<<<<< HEAD
-def LiteralInvalidB : TestFormat_Op<[{
-=======
 def LiteralInvalidD : TestFormat_Op<[{
->>>>>>> 2ab1d525
   `
 }]>;
 // CHECK-NOT: error
