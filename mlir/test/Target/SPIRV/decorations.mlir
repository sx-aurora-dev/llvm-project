--- conflicted
+++ resolved
@@ -47,8 +47,6 @@
 spv.module Logical GLSL450 requires #spv.vce<v1.0, [Shader], []> {
   // CHECK: restrict
   spv.GlobalVariable @var bind(0, 0) {restrict} : !spv.ptr<!spv.struct<(!spv.array<4xf32, stride=4>[0])>, StorageBuffer>
-<<<<<<< HEAD
-=======
 }
 
 // -----
@@ -56,5 +54,4 @@
 spv.module Logical GLSL450 requires #spv.vce<v1.0, [Shader], []> {
   // CHECK: relaxed_precision
   spv.GlobalVariable @var {location = 0 : i32, relaxed_precision} : !spv.ptr<vector<4xf32>, Output>
->>>>>>> 2ab1d525
 }
