// RUN: mlir-translate -test-spirv-roundtrip -split-input-file %s | FileCheck %s

// Selection with both then and else branches

spv.module Logical GLSL450 requires #spv.vce<v1.0, [Shader], []> {
// CHECK-LABEL: @selection
  spv.func @selection(%cond: i1) -> () "None" {
<<<<<<< HEAD
// CHECK:        spv.Branch ^bb1
// CHECK-NEXT: ^bb1:
=======
// CHECK-NEXT:   spv.Constant 0
// CHECK-NEXT:   spv.Variable
// CHECK:        spv.Branch ^[[BB:.+]]
// CHECK-NEXT: ^[[BB]]:
>>>>>>> 2ab1d525
    %zero = spv.Constant 0: i32
    %one = spv.Constant 1: i32
    %two = spv.Constant 2: i32
    %var = spv.Variable init(%zero) : !spv.ptr<i32, Function>

// CHECK-NEXT:   spv.mlir.selection control(Flatten)
<<<<<<< HEAD
// CHECK-NEXT:     spv.Constant 0
// CHECK-NEXT:     spv.Variable
    spv.mlir.selection control(Flatten) {
// CHECK-NEXT: spv.BranchConditional %{{.*}} [5, 10], ^bb1, ^bb2
=======
    spv.mlir.selection control(Flatten) {
// CHECK-NEXT: spv.BranchConditional %{{.*}} [5, 10], ^[[THEN:.+]], ^[[ELSE:.+]]
>>>>>>> 2ab1d525
      spv.BranchConditional %cond [5, 10], ^then, ^else

// CHECK-NEXT:   ^[[THEN]]:
    ^then:
// CHECK-NEXT:     spv.Constant 1
// CHECK-NEXT:     spv.Store
      spv.Store "Function" %var, %one : i32
// CHECK-NEXT:     spv.Branch ^[[MERGE:.+]]
      spv.Branch ^merge

// CHECK-NEXT:   ^[[ELSE]]:
    ^else:
// CHECK-NEXT:     spv.Constant 2
// CHECK-NEXT:     spv.Store
      spv.Store "Function" %var, %two : i32
// CHECK-NEXT:     spv.Branch ^[[MERGE]]
      spv.Branch ^merge

// CHECK-NEXT:   ^[[MERGE]]:
    ^merge:
// CHECK-NEXT:     spv.mlir.merge
      spv.mlir.merge
    }

    spv.Return
  }

  spv.func @main() -> () "None" {
    spv.Return
  }
  spv.EntryPoint "GLCompute" @main
  spv.ExecutionMode @main "LocalSize", 1, 1, 1
}

// -----

// Selection with only then branch
// Selection in function entry block

spv.module Logical GLSL450 requires #spv.vce<v1.0, [Shader], []> {
// CHECK-LABEL: spv.func @selection
//  CHECK-SAME: (%[[ARG:.*]]: i1)
  spv.func @selection(%cond: i1) -> (i32) "None" {
<<<<<<< HEAD
// CHECK:        spv.Branch ^bb1
// CHECK-NEXT: ^bb1:
// CHECK-NEXT:   spv.mlir.selection
    spv.mlir.selection {
// CHECK-NEXT: spv.BranchConditional %[[ARG]], ^bb1, ^bb2
=======
// CHECK:        spv.Branch ^[[BB:.+]]
// CHECK-NEXT: ^[[BB]]:
// CHECK-NEXT:   spv.mlir.selection
    spv.mlir.selection {
// CHECK-NEXT: spv.BranchConditional %[[ARG]], ^[[THEN:.+]], ^[[ELSE:.+]]
>>>>>>> 2ab1d525
      spv.BranchConditional %cond, ^then, ^merge

// CHECK:        ^[[THEN]]:
    ^then:
      %zero = spv.Constant 0 : i32
      spv.ReturnValue  %zero : i32

// CHECK:        ^[[ELSE]]:
    ^merge:
// CHECK-NEXT:     spv.mlir.merge
      spv.mlir.merge
    }

    %one = spv.Constant 1 : i32
    spv.ReturnValue  %one : i32
  }

  spv.func @main() -> () "None" {
    spv.Return
  }
  spv.EntryPoint "GLCompute" @main
  spv.ExecutionMode @main "LocalSize", 1, 1, 1
}

// -----

// Selection with control flow afterwards
// SSA value def before selection and use after selection

spv.module Logical GLSL450 requires #spv.vce<v1.0, [Shader], []> {
// CHECK-LABEL: @selection_cf()
  spv.func @selection_cf() -> () "None" {
    %true = spv.Constant true
    %false = spv.Constant false
    %zero = spv.Constant 0 : i32
    %one = spv.Constant 1 : i32
// CHECK-NEXT:    %[[VAR:.+]] = spv.Variable
    %var = spv.Variable : !spv.ptr<i1, Function>
// CHECK-NEXT:    spv.Branch ^[[BB:.+]]
// CHECK-NEXT:  ^[[BB]]:

// CHECK-NEXT:    spv.mlir.selection {
    spv.mlir.selection {
//      CHECK:      spv.BranchConditional %{{.+}}, ^[[THEN0:.+]], ^[[ELSE0:.+]]
      spv.BranchConditional %true, ^then0, ^else0

// CHECK-NEXT:    ^[[THEN0]]:
//      CHECK:      spv.Store "Function" %[[VAR]]
// CHECK-NEXT:      spv.Branch ^[[MERGE:.+]]
    ^then0:
      spv.Store "Function" %var, %true : i1
      spv.Branch ^merge

// CHECK-NEXT:    ^[[ELSE0]]:
//      CHECK:      spv.Store "Function" %[[VAR]]
// CHECK-NEXT:      spv.Branch ^[[MERGE]]
    ^else0:
      spv.Store "Function" %var, %false : i1
      spv.Branch ^merge

// CHECK-NEXT:    ^[[MERGE]]:
// CHECK-NEXT:      spv.mlir.merge
    ^merge:
      spv.mlir.merge
// CHECK-NEXT:    }
    }

// CHECK-NEXT:    spv.Load "Function" %[[VAR]]
    %cond = spv.Load "Function" %var : i1
//      CHECK:    spv.BranchConditional %1, ^[[THEN1:.+]](%{{.+}} : i32), ^[[ELSE1:.+]](%{{.+}}, %{{.+}} : i32, i32)
    spv.BranchConditional %cond, ^then1(%one: i32), ^else1(%zero, %zero: i32, i32)

// CHECK-NEXT:  ^[[THEN1]](%{{.+}}: i32):
// CHECK-NEXT:    spv.Return
  ^then1(%arg0: i32):
    spv.Return

// CHECK-NEXT:  ^[[ELSE1]](%{{.+}}: i32, %{{.+}}: i32):
// CHECK-NEXT:    spv.Return
  ^else1(%arg1: i32, %arg2: i32):
    spv.Return
  }
}<|MERGE_RESOLUTION|>--- conflicted
+++ resolved
@@ -5,30 +5,18 @@
 spv.module Logical GLSL450 requires #spv.vce<v1.0, [Shader], []> {
 // CHECK-LABEL: @selection
   spv.func @selection(%cond: i1) -> () "None" {
-<<<<<<< HEAD
-// CHECK:        spv.Branch ^bb1
-// CHECK-NEXT: ^bb1:
-=======
 // CHECK-NEXT:   spv.Constant 0
 // CHECK-NEXT:   spv.Variable
 // CHECK:        spv.Branch ^[[BB:.+]]
 // CHECK-NEXT: ^[[BB]]:
->>>>>>> 2ab1d525
     %zero = spv.Constant 0: i32
     %one = spv.Constant 1: i32
     %two = spv.Constant 2: i32
     %var = spv.Variable init(%zero) : !spv.ptr<i32, Function>
 
 // CHECK-NEXT:   spv.mlir.selection control(Flatten)
-<<<<<<< HEAD
-// CHECK-NEXT:     spv.Constant 0
-// CHECK-NEXT:     spv.Variable
-    spv.mlir.selection control(Flatten) {
-// CHECK-NEXT: spv.BranchConditional %{{.*}} [5, 10], ^bb1, ^bb2
-=======
     spv.mlir.selection control(Flatten) {
 // CHECK-NEXT: spv.BranchConditional %{{.*}} [5, 10], ^[[THEN:.+]], ^[[ELSE:.+]]
->>>>>>> 2ab1d525
       spv.BranchConditional %cond [5, 10], ^then, ^else
 
 // CHECK-NEXT:   ^[[THEN]]:
@@ -72,19 +60,11 @@
 // CHECK-LABEL: spv.func @selection
 //  CHECK-SAME: (%[[ARG:.*]]: i1)
   spv.func @selection(%cond: i1) -> (i32) "None" {
-<<<<<<< HEAD
-// CHECK:        spv.Branch ^bb1
-// CHECK-NEXT: ^bb1:
-// CHECK-NEXT:   spv.mlir.selection
-    spv.mlir.selection {
-// CHECK-NEXT: spv.BranchConditional %[[ARG]], ^bb1, ^bb2
-=======
 // CHECK:        spv.Branch ^[[BB:.+]]
 // CHECK-NEXT: ^[[BB]]:
 // CHECK-NEXT:   spv.mlir.selection
     spv.mlir.selection {
 // CHECK-NEXT: spv.BranchConditional %[[ARG]], ^[[THEN:.+]], ^[[ELSE:.+]]
->>>>>>> 2ab1d525
       spv.BranchConditional %cond, ^then, ^merge
 
 // CHECK:        ^[[THEN]]:
