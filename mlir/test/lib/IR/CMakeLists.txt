--- conflicted
+++ resolved
@@ -15,10 +15,7 @@
   TestSymbolUses.cpp
   TestTypes.cpp
   TestVisitors.cpp
-<<<<<<< HEAD
-=======
   TestVisitorsGeneric.cpp
->>>>>>> 2ab1d525
 
   EXCLUDE_FROM_LIBMLIR
 
