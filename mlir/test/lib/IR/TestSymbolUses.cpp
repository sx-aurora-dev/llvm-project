--- conflicted
+++ resolved
@@ -110,13 +110,8 @@
       StringAttr newName = nestedOp->getAttrOfType<StringAttr>("sym.new_name");
       if (!newName)
         return;
-<<<<<<< HEAD
-      symbolUsers.replaceAllUsesWith(nestedOp, newName.getValue());
-      SymbolTable::setSymbolName(nestedOp, newName.getValue());
-=======
       symbolUsers.replaceAllUsesWith(nestedOp, newName);
       SymbolTable::setSymbolName(nestedOp, newName);
->>>>>>> 2ab1d525
     });
   }
 };
