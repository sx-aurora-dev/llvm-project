//===- TestTypes.cpp - MLIR Test Dialect Types ------------------*- C++ -*-===//
//
// Part of the LLVM Project, under the Apache License v2.0 with LLVM Exceptions.
// See https://llvm.org/LICENSE.txt for license information.
// SPDX-License-Identifier: Apache-2.0 WITH LLVM-exception
//
//===----------------------------------------------------------------------===//
//
// This file contains types defined by the TestDialect for testing various
// features of MLIR.
//
//===----------------------------------------------------------------------===//

#include "TestTypes.h"
#include "TestDialect.h"
#include "mlir/Dialect/LLVMIR/LLVMTypes.h"
#include "mlir/IR/Builders.h"
#include "mlir/IR/DialectImplementation.h"
#include "mlir/IR/Types.h"
#include "llvm/ADT/Hashing.h"
#include "llvm/ADT/SetVector.h"
#include "llvm/ADT/TypeSwitch.h"

using namespace mlir;
using namespace test;

// Custom parser for SignednessSemantics.
static ParseResult
parseSignedness(AsmParser &parser,
                TestIntegerType::SignednessSemantics &result) {
  StringRef signStr;
  auto loc = parser.getCurrentLocation();
  if (parser.parseKeyword(&signStr))
    return failure();
  if (signStr.equals_insensitive("u") || signStr.equals_insensitive("unsigned"))
    result = TestIntegerType::SignednessSemantics::Unsigned;
  else if (signStr.equals_insensitive("s") ||
           signStr.equals_insensitive("signed"))
    result = TestIntegerType::SignednessSemantics::Signed;
  else if (signStr.equals_insensitive("n") ||
           signStr.equals_insensitive("none"))
    result = TestIntegerType::SignednessSemantics::Signless;
  else
    return parser.emitError(loc, "expected signed, unsigned, or none");
  return success();
}

// Custom printer for SignednessSemantics.
static void printSignedness(AsmPrinter &printer,
                            const TestIntegerType::SignednessSemantics &ss) {
  switch (ss) {
  case TestIntegerType::SignednessSemantics::Unsigned:
    printer << "unsigned";
    break;
  case TestIntegerType::SignednessSemantics::Signed:
    printer << "signed";
    break;
  case TestIntegerType::SignednessSemantics::Signless:
    printer << "none";
    break;
  }
}

// The functions don't need to be in the header file, but need to be in the mlir
// namespace. Declare them here, then define them immediately below. Separating
// the declaration and definition adheres to the LLVM coding standards.
namespace test {
// FieldInfo is used as part of a parameter, so equality comparison is
// compulsory.
static bool operator==(const FieldInfo &a, const FieldInfo &b);
// FieldInfo is used as part of a parameter, so a hash will be computed.
static llvm::hash_code hash_value(const FieldInfo &fi); // NOLINT
} // namespace test

// FieldInfo is used as part of a parameter, so equality comparison is
// compulsory.
static bool test::operator==(const FieldInfo &a, const FieldInfo &b) {
  return a.name == b.name && a.type == b.type;
}

// FieldInfo is used as part of a parameter, so a hash will be computed.
static llvm::hash_code test::hash_value(const FieldInfo &fi) { // NOLINT
  return llvm::hash_combine(fi.name, fi.type);
}

//===----------------------------------------------------------------------===//
// CompoundAType
//===----------------------------------------------------------------------===//

Type CompoundAType::parse(AsmParser &parser) {
  int widthOfSomething;
  Type oneType;
  SmallVector<int, 4> arrayOfInts;
  if (parser.parseLess() || parser.parseInteger(widthOfSomething) ||
      parser.parseComma() || parser.parseType(oneType) || parser.parseComma() ||
      parser.parseLSquare())
    return Type();

  int i;
  while (!*parser.parseOptionalInteger(i)) {
    arrayOfInts.push_back(i);
    if (parser.parseOptionalComma())
      break;
  }

  if (parser.parseRSquare() || parser.parseGreater())
    return Type();

  return get(parser.getContext(), widthOfSomething, oneType, arrayOfInts);
}
void CompoundAType::print(AsmPrinter &printer) const {
  printer << "<" << getWidthOfSomething() << ", " << getOneType() << ", [";
  auto intArray = getArrayOfInts();
  llvm::interleaveComma(intArray, printer);
  printer << "]>";
}

//===----------------------------------------------------------------------===//
// TestIntegerType
//===----------------------------------------------------------------------===//

// Example type validity checker.
LogicalResult
TestIntegerType::verify(function_ref<InFlightDiagnostic()> emitError,
                        unsigned width,
                        TestIntegerType::SignednessSemantics ss) {
  if (width > 8)
    return failure();
  return success();
}

//===----------------------------------------------------------------------===//
// TestType
//===----------------------------------------------------------------------===//

void TestType::printTypeC(Location loc) const {
  emitRemark(loc) << *this << " - TestC";
}

<<<<<<< HEAD
// Example type validity checker.
LogicalResult
TestIntegerType::verify(function_ref<InFlightDiagnostic()> emitError,
                        unsigned width,
                        TestIntegerType::SignednessSemantics ss) {
  if (width > 8)
    return failure();
=======
//===----------------------------------------------------------------------===//
// TestTypeWithLayout
//===----------------------------------------------------------------------===//

Type TestTypeWithLayoutType::parse(AsmParser &parser) {
  unsigned val;
  if (parser.parseLess() || parser.parseInteger(val) || parser.parseGreater())
    return Type();
  return TestTypeWithLayoutType::get(parser.getContext(), val);
}

void TestTypeWithLayoutType::print(AsmPrinter &printer) const {
  printer << "<" << getKey() << ">";
}

unsigned
TestTypeWithLayoutType::getTypeSizeInBits(const DataLayout &dataLayout,
                                          DataLayoutEntryListRef params) const {
  return extractKind(params, "size");
}

unsigned
TestTypeWithLayoutType::getABIAlignment(const DataLayout &dataLayout,
                                        DataLayoutEntryListRef params) const {
  return extractKind(params, "alignment");
}

unsigned TestTypeWithLayoutType::getPreferredAlignment(
    const DataLayout &dataLayout, DataLayoutEntryListRef params) const {
  return extractKind(params, "preferred");
}

bool TestTypeWithLayoutType::areCompatible(
    DataLayoutEntryListRef oldLayout, DataLayoutEntryListRef newLayout) const {
  unsigned old = extractKind(oldLayout, "alignment");
  return old == 1 || extractKind(newLayout, "alignment") <= old;
}

LogicalResult
TestTypeWithLayoutType::verifyEntries(DataLayoutEntryListRef params,
                                      Location loc) const {
  for (DataLayoutEntryInterface entry : params) {
    // This is for testing purposes only, so assert well-formedness.
    assert(entry.isTypeEntry() && "unexpected identifier entry");
    assert(entry.getKey().get<Type>().isa<TestTypeWithLayoutType>() &&
           "wrong type passed in");
    auto array = entry.getValue().dyn_cast<ArrayAttr>();
    assert(array && array.getValue().size() == 2 &&
           "expected array of two elements");
    auto kind = array.getValue().front().dyn_cast<StringAttr>();
    (void)kind;
    assert(kind &&
           (kind.getValue() == "size" || kind.getValue() == "alignment" ||
            kind.getValue() == "preferred") &&
           "unexpected kind");
    assert(array.getValue().back().isa<IntegerAttr>());
  }
>>>>>>> 2ab1d525
  return success();
}

unsigned TestTypeWithLayoutType::extractKind(DataLayoutEntryListRef params,
                                             StringRef expectedKind) const {
  for (DataLayoutEntryInterface entry : params) {
    ArrayRef<Attribute> pair = entry.getValue().cast<ArrayAttr>().getValue();
    StringRef kind = pair.front().cast<StringAttr>().getValue();
    if (kind == expectedKind)
      return pair.back().cast<IntegerAttr>().getValue().getZExtValue();
  }
  return 1;
}

//===----------------------------------------------------------------------===//
// Tablegen Generated Definitions
//===----------------------------------------------------------------------===//

#define GET_TYPEDEF_CLASSES
#include "TestTypeDefs.cpp.inc"

//===----------------------------------------------------------------------===//
// TestDialect
//===----------------------------------------------------------------------===//

namespace {

struct PtrElementModel
    : public LLVM::PointerElementTypeInterface::ExternalModel<PtrElementModel,
                                                              SimpleAType> {};
} // namespace

void TestDialect::registerTypes() {
  addTypes<TestRecursiveType,
#define GET_TYPEDEF_LIST
#include "TestTypeDefs.cpp.inc"
           >();
  SimpleAType::attachInterface<PtrElementModel>(*getContext());
}

static Type parseTestType(AsmParser &parser, SetVector<Type> &stack) {
  StringRef typeTag;
  if (failed(parser.parseKeyword(&typeTag)))
    return Type();

  {
    Type genType;
<<<<<<< HEAD
    auto parseResult = generatedTypeParser(ctxt, parser, typeTag, genType);
    if (parseResult.hasValue())
      return genType;
  }
  if (typeTag == "test_type")
    return TestType::get(parser.getBuilder().getContext());
=======
    auto parseResult = generatedTypeParser(parser, typeTag, genType);
    if (parseResult.hasValue())
      return genType;
  }
>>>>>>> 2ab1d525

  if (typeTag != "test_rec") {
    parser.emitError(parser.getNameLoc()) << "unknown type!";
    return Type();
  }

  StringRef name;
  if (parser.parseLess() || parser.parseKeyword(&name))
    return Type();
  auto rec = TestRecursiveType::get(parser.getContext(), name);

  // If this type already has been parsed above in the stack, expect just the
  // name.
  if (stack.contains(rec)) {
    if (failed(parser.parseGreater()))
      return Type();
    return rec;
  }

  // Otherwise, parse the body and update the type.
  if (failed(parser.parseComma()))
    return Type();
  stack.insert(rec);
  Type subtype = parseTestType(parser, stack);
  stack.pop_back();
  if (!subtype || failed(parser.parseGreater()) || failed(rec.setBody(subtype)))
    return Type();

  return rec;
}

Type TestDialect::parseType(DialectAsmParser &parser) const {
  SetVector<Type> stack;
  return parseTestType(parser, stack);
}

static void printTestType(Type type, AsmPrinter &printer,
                          SetVector<Type> &stack) {
  if (succeeded(generatedTypePrinter(type, printer)))
    return;

  auto rec = type.cast<TestRecursiveType>();
  printer << "test_rec<" << rec.getName();
  if (!stack.contains(rec)) {
    printer << ", ";
    stack.insert(rec);
    printTestType(rec.getBody(), printer, stack);
    stack.pop_back();
  }
  printer << ">";
}

void TestDialect::printType(Type type, DialectAsmPrinter &printer) const {
  SetVector<Type> stack;
  printTestType(type, printer, stack);
}<|MERGE_RESOLUTION|>--- conflicted
+++ resolved
@@ -137,15 +137,6 @@
   emitRemark(loc) << *this << " - TestC";
 }
 
-<<<<<<< HEAD
-// Example type validity checker.
-LogicalResult
-TestIntegerType::verify(function_ref<InFlightDiagnostic()> emitError,
-                        unsigned width,
-                        TestIntegerType::SignednessSemantics ss) {
-  if (width > 8)
-    return failure();
-=======
 //===----------------------------------------------------------------------===//
 // TestTypeWithLayout
 //===----------------------------------------------------------------------===//
@@ -203,7 +194,6 @@
            "unexpected kind");
     assert(array.getValue().back().isa<IntegerAttr>());
   }
->>>>>>> 2ab1d525
   return success();
 }
 
@@ -251,19 +241,10 @@
 
   {
     Type genType;
-<<<<<<< HEAD
-    auto parseResult = generatedTypeParser(ctxt, parser, typeTag, genType);
-    if (parseResult.hasValue())
-      return genType;
-  }
-  if (typeTag == "test_type")
-    return TestType::get(parser.getBuilder().getContext());
-=======
     auto parseResult = generatedTypeParser(parser, typeTag, genType);
     if (parseResult.hasValue())
       return genType;
   }
->>>>>>> 2ab1d525
 
   if (typeTag != "test_rec") {
     parser.emitError(parser.getNameLoc()) << "unknown type!";
