//===- TestTraits.cpp - Test trait folding --------------------------------===//
//
// Part of the LLVM Project, under the Apache License v2.0 with LLVM Exceptions.
// See https://llvm.org/LICENSE.txt for license information.
// SPDX-License-Identifier: Apache-2.0 WITH LLVM-exception
//
//===----------------------------------------------------------------------===//

#include "TestDialect.h"
#include "mlir/Pass/Pass.h"
#include "mlir/Transforms/GreedyPatternRewriteDriver.h"

using namespace mlir;
using namespace test;

//===----------------------------------------------------------------------===//
// Trait Folder.
//===----------------------------------------------------------------------===//

OpFoldResult TestInvolutionTraitFailingOperationFolderOp::fold(
    ArrayRef<Attribute> operands) {
  // This failure should cause the trait fold to run instead.
  return {};
}

OpFoldResult TestInvolutionTraitSuccesfulOperationFolderOp::fold(
    ArrayRef<Attribute> operands) {
  auto argumentOp = getOperand();
  // The success case should cause the trait fold to be supressed.
  return argumentOp.getDefiningOp() ? argumentOp : OpFoldResult{};
}

namespace {
struct TestTraitFolder : public PassWrapper<TestTraitFolder, FunctionPass> {
  StringRef getArgument() const final { return "test-trait-folder"; }
  StringRef getDescription() const final { return "Run trait folding"; }
  void runOnFunction() override {
    (void)applyPatternsAndFoldGreedily(getFunction(),
<<<<<<< HEAD
                                       OwningRewritePatternList());
=======
                                       RewritePatternSet(&getContext()));
>>>>>>> 2ab1d525
  }
};
} // namespace

namespace mlir {
void registerTestTraitsPass() { PassRegistration<TestTraitFolder>(); }
} // namespace mlir<|MERGE_RESOLUTION|>--- conflicted
+++ resolved
@@ -36,11 +36,7 @@
   StringRef getDescription() const final { return "Run trait folding"; }
   void runOnFunction() override {
     (void)applyPatternsAndFoldGreedily(getFunction(),
-<<<<<<< HEAD
-                                       OwningRewritePatternList());
-=======
                                        RewritePatternSet(&getContext()));
->>>>>>> 2ab1d525
   }
 };
 } // namespace
