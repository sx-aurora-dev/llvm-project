//===-- TestTypeDefs.td - Test dialect type definitions ----*- tablegen -*-===//
//
// Part of the LLVM Project, under the Apache License v2.0 with LLVM Exceptions.
// See https://llvm.org/LICENSE.txt for license information.
// SPDX-License-Identifier: Apache-2.0 WITH LLVM-exception
//
//===----------------------------------------------------------------------===//
//
// TableGen data type definitions for Test dialect.
//
//===----------------------------------------------------------------------===//

#ifndef TEST_TYPEDEFS
#define TEST_TYPEDEFS

// To get the test dialect def.
include "TestDialect.td"
include "TestAttrDefs.td"
include "TestInterfaces.td"
include "mlir/IR/BuiltinTypes.td"
include "mlir/Interfaces/DataLayoutInterfaces.td"

// All of the types will extend this class.
class Test_Type<string name, list<Trait> traits = []>
  : TypeDef<Test_Dialect, name, traits>;

def SimpleTypeA : Test_Type<"SimpleA"> {
  let mnemonic = "smpla";
}

// A more complex parameterized type.
def CompoundTypeA : Test_Type<"CompoundA"> {
  let mnemonic = "cmpnd_a";

  // List of type parameters.
  let parameters = (
    ins
    "int":$widthOfSomething,
    "::mlir::Type":$oneType,
    // This is special syntax since ArrayRefs require allocation in the
    // constructor.
    ArrayRefParameter<
      "int", // The parameter C++ type.
      "An example of an array of ints" // Parameter description.
      >: $arrayOfInts
  );

  let extraClassDeclaration = [{
    struct SomeCppStruct {};
  }];
}

// A more complex and nested parameterized type.
def CompoundNestedInnerType : Test_Type<"CompoundNestedInner"> {
  let mnemonic = "cmpnd_inner";
  // List of type parameters.
  let parameters = (
    ins
    "int":$some_int,
    CompoundTypeA:$cmpdA
  );
  let assemblyFormat = "`<` $some_int $cmpdA `>`";
}

def CompoundNestedOuterType : Test_Type<"CompoundNestedOuter"> {
  let mnemonic = "cmpnd_nested_outer";

  // List of type parameters.
  let parameters = (ins CompoundNestedInnerType:$inner);
  let assemblyFormat = "`<` `i`  $inner `>`";
}

def CompoundNestedOuterTypeQual : Test_Type<"CompoundNestedOuterQual"> {
  let mnemonic = "cmpnd_nested_outer_qual";

  // List of type parameters.
  let parameters = (
    ins
    CompoundNestedInnerType:$inner
  );
  let assemblyFormat = "`<` `i`  qualified($inner) `>`";
}

// An example of how one could implement a standard integer.
def IntegerType : Test_Type<"TestInteger"> {
  let mnemonic = "int";
  let genVerifyDecl = 1;
  let parameters = (
    ins
    "unsigned":$width,
    // SignednessSemantics is defined below.
    "::test::TestIntegerType::SignednessSemantics":$signedness
  );

  // We define the printer inline.
  let printer = [{
    $_printer << "<";
    printSignedness($_printer, getImpl()->signedness);
    $_printer << ", " << getImpl()->width << ">";
  }];

  // Define custom builder methods.
  let builders = [
    TypeBuilder<(ins "unsigned":$width,
                     CArg<"SignednessSemantics", "Signless">:$signedness), [{
      return $_get($_ctxt, width, signedness);
    }]>
  ];
  let skipDefaultBuilders = 1;

  // The parser is defined here also.
  let parser = [{
    if (parser.parseLess()) return Type();
    SignednessSemantics signedness;
    if (parseSignedness($_parser, signedness)) return mlir::Type();
    if ($_parser.parseComma()) return Type();
    int width;
    if ($_parser.parseInteger(width)) return Type();
    if ($_parser.parseGreater()) return Type();
<<<<<<< HEAD
    Location loc = $_parser.getEncodedSourceLoc($_parser.getNameLoc());
=======
    ::mlir::Location loc = $_parser.getEncodedSourceLoc($_parser.getNameLoc());
>>>>>>> 2ab1d525
    return getChecked(loc, loc.getContext(), width, signedness);
  }];

  // Any extra code one wants in the type's class declaration.
  let extraClassDeclaration = [{
    /// Signedness semantics.
    enum SignednessSemantics {
      Signless, /// No signedness semantics
      Signed,   /// Signed integer
      Unsigned, /// Unsigned integer
    };

    /// Return true if this is a signless integer type.
    bool isSignless() const { return getSignedness() == Signless; }
    /// Return true if this is a signed integer type.
    bool isSigned() const { return getSignedness() == Signed; }
    /// Return true if this is an unsigned integer type.
    bool isUnsigned() const { return getSignedness() == Unsigned; }
  }];
}

// A parent type for any type which is just a list of fields (e.g. structs,
// unions).
class FieldInfo_Type<string name> : Test_Type<name> {
  let parameters = (
    ins
    // An ArrayRef of something which requires allocation in the storage
    // constructor.
    ArrayRefOfSelfAllocationParameter<
      "::test::FieldInfo", // FieldInfo is defined/declared in TestTypes.h.
      "Models struct fields">: $fields
  );

  // Prints the type in this format:
  //   struct<[{field1Name, field1Type}, {field2Name, field2Type}]
  let printer = [{
    $_printer << "<";
    for (size_t i=0, e = getImpl()->fields.size(); i < e; i++) {
      const auto& field = getImpl()->fields[i];
      $_printer << "{" << field.name << "," << field.type << "}";
      if (i < getImpl()->fields.size() - 1)
          $_printer << ",";
    }
    $_printer << ">";
  }];

  // Parses the above format
  let parser = [{
    llvm::SmallVector<FieldInfo, 4> parameters;
    if ($_parser.parseLess()) return Type();
    while (mlir::succeeded($_parser.parseOptionalLBrace())) {
      llvm::StringRef name;
      if ($_parser.parseKeyword(&name)) return Type();
      if ($_parser.parseComma()) return Type();
      Type type;
      if ($_parser.parseType(type)) return Type();
      if ($_parser.parseRBrace()) return Type();
      parameters.push_back(FieldInfo {name, type});
      if ($_parser.parseOptionalComma()) break;
    }
    if ($_parser.parseGreater()) return Type();
    return get($_ctxt, parameters);
  }];
}

def StructType : FieldInfo_Type<"Struct"> {
    let mnemonic = "struct";
}

def TestType : Test_Type<"Test", [
  DeclareTypeInterfaceMethods<TestTypeInterface>
]> {
  let mnemonic = "test_type";
}

def TestTypeWithLayoutType : Test_Type<"TestTypeWithLayout", [
  DeclareTypeInterfaceMethods<DataLayoutTypeInterface, ["areCompatible"]>
]> {
  let mnemonic = "test_type_with_layout";
  let parameters = (ins "unsigned":$key);
  let extraClassDeclaration = [{
    ::mlir::LogicalResult verifyEntries(::mlir::DataLayoutEntryListRef params,
                                ::mlir::Location loc) const;

  private:
    unsigned extractKind(::mlir::DataLayoutEntryListRef params,
                         ::llvm::StringRef expectedKind) const;

  public:
  }];
}

def TestMemRefElementType : Test_Type<"TestMemRefElementType",
                                      [MemRefElementTypeInterface]> {
  let mnemonic = "memref_element";
}

def TestTypeTrait : NativeTypeTrait<"TestTypeTrait">;

// The definition of a singleton type that has a trait.
def TestTypeWithTrait : Test_Type<"TestTypeWithTrait", [TestTypeTrait]> {
  let mnemonic = "test_type_with_trait";
}

// Type with assembly format.
def TestTypeWithFormat : Test_Type<"TestTypeWithFormat"> {
  let parameters = (
    ins
    TestParamOne:$one,
    TestParamTwo:$two,
    "::mlir::Attribute":$three
  );

  let mnemonic = "type_with_format";
  let assemblyFormat = "`<` $one `,` struct($three, $two) `>`";
}

// Test dispatch to parseField
def TestTypeNoParser : Test_Type<"TestTypeNoParser"> {
  let parameters = (
    ins
    "uint32_t":$one,
    ArrayRefParameter<"int64_t">:$two,
    StringRefParameter<>:$three,
    "::test::CustomParam":$four
  );

  let mnemonic = "no_parser";
  let assemblyFormat = "`<` $one `,` `[` $two `]` `,` $three `,` $four `>`";
}

def TestTypeStructCaptureAll : Test_Type<"TestStructTypeCaptureAll"> {
  let parameters = (
    ins
    "int":$v0,
    "int":$v1,
    "int":$v2,
    "int":$v3
  );

  let mnemonic = "struct_capture_all";
  let assemblyFormat = "`<` struct(params) `>`";
}

#endif // TEST_TYPEDEFS<|MERGE_RESOLUTION|>--- conflicted
+++ resolved
@@ -117,11 +117,7 @@
     int width;
     if ($_parser.parseInteger(width)) return Type();
     if ($_parser.parseGreater()) return Type();
-<<<<<<< HEAD
-    Location loc = $_parser.getEncodedSourceLoc($_parser.getNameLoc());
-=======
     ::mlir::Location loc = $_parser.getEncodedSourceLoc($_parser.getNameLoc());
->>>>>>> 2ab1d525
     return getChecked(loc, loc.getContext(), width, signedness);
   }];
 
