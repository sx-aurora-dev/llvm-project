//===- TestAffineDataCopy.cpp - Test affine data copy utility -------------===//
//
// Part of the LLVM Project, under the Apache License v2.0 with LLVM Exceptions.
// See https://llvm.org/LICENSE.txt for license information.
// SPDX-License-Identifier: Apache-2.0 WITH LLVM-exception
//
//===----------------------------------------------------------------------===//
//
// This file implements a pass to test affine data copy utility functions and
// options.
//
//===----------------------------------------------------------------------===//

#include "mlir/Analysis/Utils.h"
#include "mlir/Dialect/Affine/IR/AffineOps.h"
#include "mlir/Dialect/MemRef/IR/MemRef.h"
#include "mlir/Pass/Pass.h"
#include "mlir/Transforms/GreedyPatternRewriteDriver.h"
#include "mlir/Transforms/LoopUtils.h"
#include "mlir/Transforms/Passes.h"

#define PASS_NAME "test-affine-data-copy"

using namespace mlir;

static llvm::cl::OptionCategory clOptionsCategory(PASS_NAME " options");

namespace {

struct TestAffineDataCopy
    : public PassWrapper<TestAffineDataCopy, FunctionPass> {
  StringRef getArgument() const final { return PASS_NAME; }
  StringRef getDescription() const final {
    return "Tests affine data copy utility functions.";
  }
  TestAffineDataCopy() = default;
  TestAffineDataCopy(const TestAffineDataCopy &pass) : PassWrapper(pass){};

  void getDependentDialects(DialectRegistry &registry) const override {
    registry.insert<memref::MemRefDialect>();
  }
  void runOnFunction() override;

private:
  Option<bool> clMemRefFilter{
      *this, "memref-filter",
      llvm::cl::desc(
          "Enable memref filter testing in affine data copy optimization"),
      llvm::cl::init(false)};
  Option<bool> clTestGenerateCopyForMemRegion{
      *this, "for-memref-region",
      llvm::cl::desc("Test copy generation for a single memref region"),
      llvm::cl::init(false)};
};

} // namespace

void TestAffineDataCopy::runOnFunction() {
  // Gather all AffineForOps by loop depth.
  std::vector<SmallVector<AffineForOp, 2>> depthToLoops;
  gatherLoops(getFunction(), depthToLoops);
  assert(!depthToLoops.empty() && "Loop nest not found");

  // Only support tests with a single loop nest and a single innermost loop
  // for now.
  unsigned innermostLoopIdx = depthToLoops.size() - 1;
  if (depthToLoops[0].size() != 1 || depthToLoops[innermostLoopIdx].size() != 1)
    return;

  auto loopNest = depthToLoops[0][0];
  auto innermostLoop = depthToLoops[innermostLoopIdx][0];
  AffineLoadOp load;
  if (clMemRefFilter || clTestGenerateCopyForMemRegion) {
    // Gather MemRef filter. For simplicity, we use the first loaded memref
    // found in the innermost loop.
    for (auto &op : *innermostLoop.getBody()) {
      if (auto ld = dyn_cast<AffineLoadOp>(op)) {
        load = ld;
        break;
      }
    }
  }
  if (!load)
    return;

  AffineCopyOptions copyOptions = {/*generateDma=*/false,
                                   /*slowMemorySpace=*/0,
                                   /*fastMemorySpace=*/0,
                                   /*tagMemorySpace=*/0,
                                   /*fastMemCapacityBytes=*/32 * 1024 * 1024UL};
  DenseSet<Operation *> copyNests;
  if (clMemRefFilter) {
    affineDataCopyGenerate(loopNest, copyOptions, load.getMemRef(), copyNests);
  } else if (clTestGenerateCopyForMemRegion) {
    CopyGenerateResult result;
    MemRefRegion region(loopNest.getLoc());
    (void)region.compute(load, /*loopDepth=*/0);
    (void)generateCopyForMemRegion(region, loopNest, copyOptions, result);
  }

  // Promote any single iteration loops in the copy nests and simplify
  // load/stores.
  SmallVector<Operation *, 4> copyOps;
  for (Operation *nest : copyNests) {
    // With a post order walk, the erasure of loops does not affect
    // continuation of the walk or the collection of load/store ops.
    nest->walk([&](Operation *op) {
      if (auto forOp = dyn_cast<AffineForOp>(op))
        (void)promoteIfSingleIteration(forOp);
      else if (auto loadOp = dyn_cast<AffineLoadOp>(op))
        copyOps.push_back(loadOp);
      else if (auto storeOp = dyn_cast<AffineStoreOp>(op))
        copyOps.push_back(storeOp);
    });
  }

  // Promoting single iteration loops could lead to simplification of
  // generated load's/store's, and the latter could anyway also be
  // canonicalized.
  RewritePatternSet patterns(&getContext());
  for (Operation *op : copyOps) {
    patterns.clear();
    if (isa<AffineLoadOp>(op)) {
      AffineLoadOp::getCanonicalizationPatterns(patterns, &getContext());
    } else {
      assert(isa<AffineStoreOp>(op) && "expected affine store op");
      AffineStoreOp::getCanonicalizationPatterns(patterns, &getContext());
    }
<<<<<<< HEAD
    (void)applyOpPatternsAndFold(op, std::move(patterns));
=======
>>>>>>> a2ce6ee6
  }
  (void)applyOpPatternsAndFold(copyOps, std::move(patterns), /*strict=*/true);
}

namespace mlir {
void registerTestAffineDataCopyPass() {
  PassRegistration<TestAffineDataCopy>();
}
} // namespace mlir<|MERGE_RESOLUTION|>--- conflicted
+++ resolved
@@ -126,10 +126,6 @@
       assert(isa<AffineStoreOp>(op) && "expected affine store op");
       AffineStoreOp::getCanonicalizationPatterns(patterns, &getContext());
     }
-<<<<<<< HEAD
-    (void)applyOpPatternsAndFold(op, std::move(patterns));
-=======
->>>>>>> a2ce6ee6
   }
   (void)applyOpPatternsAndFold(copyOps, std::move(patterns), /*strict=*/true);
 }
