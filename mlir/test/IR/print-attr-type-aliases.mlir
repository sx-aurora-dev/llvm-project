// RUN: mlir-opt %s | FileCheck %s
// Verify printer of type & attr aliases.
// RUN: mlir-opt %s | mlir-opt | FileCheck %s

// CHECK-DAG: #test2Ealias = "alias_test:dot_in_name"
"test.op"() {alias_test = "alias_test:dot_in_name"} : () -> ()

// CHECK-DAG: #test_alias0_ = "alias_test:trailing_digit"
"test.op"() {alias_test = "alias_test:trailing_digit"} : () -> ()

// CHECK-DAG: #_0_test_alias = "alias_test:prefixed_digit"
"test.op"() {alias_test = "alias_test:prefixed_digit"} : () -> ()

// CHECK-DAG: #test_alias_conflict0_0 = "alias_test:sanitize_conflict_a"
// CHECK-DAG: #test_alias_conflict0_1 = "alias_test:sanitize_conflict_b"
"test.op"() {alias_test = ["alias_test:sanitize_conflict_a", "alias_test:sanitize_conflict_b"]} : () -> ()

// CHECK-DAG: !tuple = type tuple<i32, i32, i32, i32, i32, i32, i32, i32, i32, i32, i32, i32, i32, i32, i32, i32, i32, i32, i32, i32, i32, i32, i32, i32, i32, i32, i32, i32, i32, i32, i32, i32, i32, i32, i32, i32, i32, i32, i32, i32, i32, i32>
<<<<<<< HEAD
"test.op"() {alias_test = "alias_test:large_tuple"} : () -> (tuple<i32, i32, i32, i32, i32, i32, i32, i32, i32, i32, i32, i32, i32, i32, i32, i32, i32, i32, i32, i32, i32, i32, i32, i32, i32, i32, i32, i32, i32, i32, i32, i32, i32, i32, i32, i32, i32, i32, i32, i32, i32, i32>)
=======
"test.op"() {alias_test = "alias_test:large_tuple"} : () -> (tuple<i32, i32, i32, i32, i32, i32, i32, i32, i32, i32, i32, i32, i32, i32, i32, i32, i32, i32, i32, i32, i32, i32, i32, i32, i32, i32, i32, i32, i32, i32, i32, i32, i32, i32, i32, i32, i32, i32, i32, i32, i32, i32>)

// CHECK-DAG: !test_tuple = type tuple<!test.smpla, !test.smpla, !test.smpla, !test.smpla, !test.smpla, !test.smpla, !test.smpla, !test.smpla, !test.smpla, !test.smpla, !test.smpla, !test.smpla, !test.smpla, !test.smpla, !test.smpla, !test.smpla, !test.smpla, !test.smpla>
"test.op"() {alias_test = "alias_test:large_tuple"} : () -> (tuple<!test.smpla, !test.smpla, !test.smpla, !test.smpla, !test.smpla, !test.smpla, !test.smpla, !test.smpla, !test.smpla, !test.smpla, !test.smpla, !test.smpla, !test.smpla, !test.smpla, !test.smpla, !test.smpla, !test.smpla, !test.smpla>)

// CHECK-DAG: #test_encoding = "alias_test:tensor_encoding"
// CHECK-DAG: tensor<32xf32, #test_encoding>
"test.op"() : () -> tensor<32xf32, "alias_test:tensor_encoding">

// CHECK-DAG: !test_ui8_ = type !test.int<unsigned, 8>
// CHECK-DAG: tensor<32x!test_ui8_>
"test.op"() : () -> tensor<32x!test.int<unsigned, 8>>
>>>>>>> a2ce6ee6
<|MERGE_RESOLUTION|>--- conflicted
+++ resolved
@@ -16,9 +16,6 @@
 "test.op"() {alias_test = ["alias_test:sanitize_conflict_a", "alias_test:sanitize_conflict_b"]} : () -> ()
 
 // CHECK-DAG: !tuple = type tuple<i32, i32, i32, i32, i32, i32, i32, i32, i32, i32, i32, i32, i32, i32, i32, i32, i32, i32, i32, i32, i32, i32, i32, i32, i32, i32, i32, i32, i32, i32, i32, i32, i32, i32, i32, i32, i32, i32, i32, i32, i32, i32>
-<<<<<<< HEAD
-"test.op"() {alias_test = "alias_test:large_tuple"} : () -> (tuple<i32, i32, i32, i32, i32, i32, i32, i32, i32, i32, i32, i32, i32, i32, i32, i32, i32, i32, i32, i32, i32, i32, i32, i32, i32, i32, i32, i32, i32, i32, i32, i32, i32, i32, i32, i32, i32, i32, i32, i32, i32, i32>)
-=======
 "test.op"() {alias_test = "alias_test:large_tuple"} : () -> (tuple<i32, i32, i32, i32, i32, i32, i32, i32, i32, i32, i32, i32, i32, i32, i32, i32, i32, i32, i32, i32, i32, i32, i32, i32, i32, i32, i32, i32, i32, i32, i32, i32, i32, i32, i32, i32, i32, i32, i32, i32, i32, i32>)
 
 // CHECK-DAG: !test_tuple = type tuple<!test.smpla, !test.smpla, !test.smpla, !test.smpla, !test.smpla, !test.smpla, !test.smpla, !test.smpla, !test.smpla, !test.smpla, !test.smpla, !test.smpla, !test.smpla, !test.smpla, !test.smpla, !test.smpla, !test.smpla, !test.smpla>
@@ -30,5 +27,4 @@
 
 // CHECK-DAG: !test_ui8_ = type !test.int<unsigned, 8>
 // CHECK-DAG: tensor<32x!test_ui8_>
-"test.op"() : () -> tensor<32x!test.int<unsigned, 8>>
->>>>>>> a2ce6ee6
+"test.op"() : () -> tensor<32x!test.int<unsigned, 8>>