// RUN: mlir-opt -allow-unregistered-dialect %s -split-input-file -verify-diagnostics

<<<<<<< HEAD
func @dim(%arg : tensor<1x?xf32>) {
  %c2 = constant 2 : index
  dim %arg, %c2 : tensor<1x?xf32> // expected-error {{'std.dim' op index is out of range}}
  return
}

// -----

func @rank(f32) {
^bb(%0: f32):
  "std.rank"(%0): (f32)->index // expected-error {{'std.rank' op operand #0 must be any tensor or memref type}}
  return
}

// -----

func @constant() {
^bb:
  %x = "std.constant"(){value = "xyz"} : () -> i32 // expected-error {{unsupported 'value' attribute}}
  return
}

// -----

func @constant_out_of_range() {
^bb:
  %x = "std.constant"(){value = 100} : () -> i1 // expected-error {{requires attribute's type ('i64') to match op's return type ('i1')}}
  return
}

// -----

func @constant_wrong_type() {
^bb:
  %x = "std.constant"(){value = 10.} : () -> f32 // expected-error {{requires attribute's type ('f64') to match op's return type ('f32')}}
  return
}

// -----
func @affine_apply_no_map() {
^bb0:
  %i = constant 0 : index
  %x = "affine.apply" (%i) { } : (index) -> (index) //  expected-error {{requires attribute 'map'}}
  return
}

// -----

func @affine_apply_wrong_operand_count() {
^bb0:
  %i = constant 0 : index
  %x = "affine.apply" (%i) {map = affine_map<(d0, d1) -> ((d0 + 1), (d1 + 2))>} : (index) -> (index) //  expected-error {{'affine.apply' op operand count and affine map dimension and symbol count must match}}
  return
}

// -----

func @affine_apply_wrong_result_count() {
^bb0:
  %i = constant 0 : index
  %j = constant 1 : index
  %x = "affine.apply" (%i, %j) {map = affine_map<(d0, d1) -> ((d0 + 1), (d1 + 2))>} : (index,index) -> (index) //  expected-error {{'affine.apply' op mapping must produce one value}}
  return
}

// -----

func @unknown_custom_op() {
^bb0:
  %i = crazyThing() {value = 0} : () -> index  // expected-error {{custom op 'crazyThing' is unknown}}
  return
}

// -----

func @unknown_std_op() {
  // expected-error@+1 {{unregistered operation 'std.foo_bar_op' found in dialect ('std') that does not allow unknown operations}}
  %0 = "std.foo_bar_op"() : () -> index
  return
}

// -----

func @bad_alloc_wrong_dynamic_dim_count() {
^bb0:
  %0 = constant 7 : index
  // Test alloc with wrong number of dynamic dimensions.
  // expected-error@+1 {{dimension operand count does not equal memref dynamic dimension count}}
  %1 = alloc(%0)[%0] : memref<2x4xf32, affine_map<(d0, d1)[s0] -> ((d0 + s0), d1)>, 1>
  return
}

// -----

func @bad_alloc_wrong_symbol_count() {
^bb0:
  %0 = constant 7 : index
  // Test alloc with wrong number of symbols
  // expected-error@+1 {{symbol operand count does not equal memref symbol count}}
  %1 = alloc(%0) : memref<2x?xf32, affine_map<(d0, d1)[s0] -> ((d0 + s0), d1)>, 1>
  return
}

// -----

func @test_store_zero_results() {
^bb0:
  %0 = alloc() : memref<1024x64xf32, affine_map<(d0, d1) -> (d0, d1)>, 1>
  %1 = constant 0 : index
  %2 = constant 1 : index
  %3 = load %0[%1, %2] : memref<1024x64xf32, affine_map<(d0, d1) -> (d0, d1)>, 1>
  // Test that store returns zero results.
  %4 = store %3, %0[%1, %2] : memref<1024x64xf32, affine_map<(d0, d1) -> (d0, d1)>, 1> // expected-error {{cannot name an operation with no results}}
  return
}

// -----

func @test_store_zero_results2(%x: i32, %p: memref<i32>) {
  "std.store"(%x,%p) : (i32, memref<i32>) -> i32  // expected-error {{'std.store' op requires zero results}}
  return
}

// -----

func @test_alloc_memref_map_rank_mismatch() {
^bb0:
  %0 = alloc() : memref<1024x64xf32, affine_map<(d0) -> (d0)>, 1> // expected-error {{memref affine map dimension mismatch}}
  return
}

// -----

func @intlimit2() {
^bb:
  %0 = "std.constant"() {value = 0} : () -> i16777215
  %1 = "std.constant"() {value = 1} : () -> i16777216 // expected-error {{integer bitwidth is limited to 16777215 bits}}
  return
}

// -----

func @calls(%arg0: i32) {
  %x = call @calls() : () -> i32  // expected-error {{incorrect number of operands for callee}}
  return
}

// -----

func @func_with_ops(f32) {
^bb0(%a : f32):
  %sf = addf %a, %a, %a : f32  // expected-error {{'std.addf' op expected 2 operands}}
}

// -----

func @func_with_ops(f32) {
^bb0(%a : f32):
  %sf = addf(%a, %a) : f32  // expected-error {{expected ':'}}
}

// -----

func @func_with_ops(f32) {
^bb0(%a : f32):
  %sf = addf{%a, %a} : f32  // expected-error {{expected attribute name}}
}

// -----

func @func_with_ops(f32) {
^bb0(%a : f32):
  // expected-error@+1 {{'std.addi' op operand #0 must be signless-integer-like}}
  %sf = addi %a, %a : f32
}

// -----

func @func_with_ops(i32) {
^bb0(%a : i32):
  %sf = addf %a, %a : i32  // expected-error {{'std.addf' op operand #0 must be floating-point-like}}
}

// -----

func @func_with_ops(i32) {
^bb0(%a : i32):
  // expected-error@+1 {{failed to satisfy constraint: allowed 64-bit signless integer cases: 0, 1, 2, 3, 4, 5, 6, 7, 8, 9}}
  %r = "std.cmpi"(%a, %a) {predicate = 42} : (i32, i32) -> i1
}

// -----

// Comparison are defined for arguments of the same type.
func @func_with_ops(i32, i64) {
^bb0(%a : i32, %b : i64): // expected-note {{prior use here}}
  %r = cmpi eq, %a, %b : i32 // expected-error {{use of value '%b' expects different type than prior uses}}
}

// -----

// Comparisons must have the "predicate" attribute.
func @func_with_ops(i32, i32) {
^bb0(%a : i32, %b : i32):
  %r = cmpi %a, %b : i32 // expected-error {{expected string or keyword containing one of the following enum values}}
}

// -----

// Integer comparisons are not recognized for float types.
func @func_with_ops(f32, f32) {
^bb0(%a : f32, %b : f32):
  %r = cmpi eq, %a, %b : f32 // expected-error {{'lhs' must be signless-integer-like, but got 'f32'}}
}

// -----

// Result type must be boolean like.
func @func_with_ops(i32, i32) {
^bb0(%a : i32, %b : i32):
  %r = "std.cmpi"(%a, %b) {predicate = 0} : (i32, i32) -> i32 // expected-error {{op result #0 must be bool-like}}
}

// -----

func @func_with_ops(i32, i32) {
^bb0(%a : i32, %b : i32):
  // expected-error@+1 {{requires attribute 'predicate'}}
  %r = "std.cmpi"(%a, %b) {foo = 1} : (i32, i32) -> i1
}

// -----

func @func_with_ops() {
^bb0:
  %c = constant dense<0> : vector<42 x i32>
  // expected-error@+1 {{all non-scalar operands/results must have the same shape and base type: found 'vector<41xi1>' and 'vector<42xi32>'}}
  %r = "std.cmpi"(%c, %c) {predicate = 0} : (vector<42 x i32>, vector<42 x i32>) -> vector<41 x i1>
}

// -----

func @func_with_ops(i32, i32, i32) {
^bb0(%cond : i32, %t : i32, %f : i32):
  // expected-error@+2 {{different type than prior uses}}
  // expected-note@-2 {{prior use here}}
  %r = select %cond, %t, %f : i32
}

// -----

func @func_with_ops(i32, i32, i32) {
^bb0(%cond : i32, %t : i32, %f : i32):
  // expected-error@+1 {{op operand #0 must be bool-like}}
  %r = "std.select"(%cond, %t, %f) : (i32, i32, i32) -> i32
}

// -----

func @func_with_ops(i1, i32, i64) {
^bb0(%cond : i1, %t : i32, %f : i64):
  // expected-error@+1 {{all of {true_value, false_value, result} have same type}}
  %r = "std.select"(%cond, %t, %f) : (i1, i32, i64) -> i32
}

// -----

func @func_with_ops(vector<12xi1>, vector<42xi32>, vector<42xi32>) {
^bb0(%cond : vector<12xi1>, %t : vector<42xi32>, %f : vector<42xi32>):
  // expected-error@+1 {{all non-scalar operands/results must have the same shape and base type: found 'vector<42xi32>' and 'vector<12xi1>'}}
  %r = "std.select"(%cond, %t, %f) : (vector<12xi1>, vector<42xi32>, vector<42xi32>) -> vector<42xi32>
}

// -----

func @func_with_ops(tensor<12xi1>, tensor<42xi32>, tensor<42xi32>) {
^bb0(%cond : tensor<12xi1>, %t : tensor<42xi32>, %f : tensor<42xi32>):
  // expected-error@+1 {{all non-scalar operands/results must have the same shape and base type: found 'tensor<42xi32>' and 'tensor<12xi1>'}}
  %r = "std.select"(%cond, %t, %f) : (tensor<12xi1>, tensor<42xi32>, tensor<42xi32>) -> tensor<42xi32>
}

// -----

func @invalid_cmp_shape(%idx : () -> ()) {
  // expected-error@+1 {{'lhs' must be signless-integer-like, but got '() -> ()'}}
  %cmp = cmpi eq, %idx, %idx : () -> ()

// -----

func @dma_start_not_enough_operands() {
  // expected-error@+1 {{expected at least 4 operands}}
  "std.dma_start"() : () -> ()
}

// -----

func @dma_no_src_memref(%m : f32, %tag : f32, %c0 : index) {
  // expected-error@+1 {{expected source to be of memref type}}
  dma_start %m[%c0], %m[%c0], %c0, %tag[%c0] : f32, f32, f32
}

// -----

func @dma_start_not_enough_operands_for_src(
    %src: memref<2x2x2xf32>, %idx: index) {
  // expected-error@+1 {{expected at least 7 operands}}
  "std.dma_start"(%src, %idx, %idx, %idx) : (memref<2x2x2xf32>, index, index, index) -> ()
}

// -----

func @dma_start_src_index_wrong_type(
    %src: memref<2x2xf32>, %idx: index, %dst: memref<2xf32,1>,
    %tag: memref<i32,2>, %flt: f32) {
  // expected-error@+1 {{expected source indices to be of index type}}
  "std.dma_start"(%src, %idx, %flt, %dst, %idx, %tag, %idx)
      : (memref<2x2xf32>, index, f32, memref<2xf32,1>, index, memref<i32,2>, index) -> ()
}

// -----

func @dma_no_dst_memref(%m : f32, %tag : f32, %c0 : index) {
  %mref = alloc() : memref<8 x f32>
  // expected-error@+1 {{expected destination to be of memref type}}
  dma_start %mref[%c0], %m[%c0], %c0, %tag[%c0] : memref<8 x f32>, f32, f32
}

// -----

func @dma_start_not_enough_operands_for_dst(
    %src: memref<2x2xf32>, %idx: index, %dst: memref<2xf32,1>,
    %tag: memref<i32,2>) {
  // expected-error@+1 {{expected at least 7 operands}}
  "std.dma_start"(%src, %idx, %idx, %dst, %idx, %idx)
      : (memref<2x2xf32>, index, index, memref<2xf32,1>, index, index) -> ()
}

// -----

func @dma_start_dst_index_wrong_type(
    %src: memref<2x2xf32>, %idx: index, %dst: memref<2xf32,1>,
    %tag: memref<i32,2>, %flt: f32) {
  // expected-error@+1 {{expected destination indices to be of index type}}
  "std.dma_start"(%src, %idx, %idx, %dst, %flt, %tag, %idx)
      : (memref<2x2xf32>, index, index, memref<2xf32,1>, f32, memref<i32,2>, index) -> ()
}

// -----

func @dma_start_dst_index_wrong_type(
    %src: memref<2x2xf32>, %idx: index, %dst: memref<2xf32,1>,
    %tag: memref<i32,2>, %flt: f32) {
  // expected-error@+1 {{expected num elements to be of index type}}
  "std.dma_start"(%src, %idx, %idx, %dst, %idx, %flt, %tag)
      : (memref<2x2xf32>, index, index, memref<2xf32,1>, index, f32, memref<i32,2>) -> ()
}

// -----

func @dma_no_tag_memref(%tag : f32, %c0 : index) {
  %mref = alloc() : memref<8 x f32>
  // expected-error@+1 {{expected tag to be of memref type}}
  dma_start %mref[%c0], %mref[%c0], %c0, %tag[%c0] : memref<8 x f32>, memref<8 x f32>, f32
}

// -----

func @dma_start_not_enough_operands_for_tag(
    %src: memref<2x2xf32>, %idx: index, %dst: memref<2xf32,1>,
    %tag: memref<2xi32,2>) {
  // expected-error@+1 {{expected at least 8 operands}}
  "std.dma_start"(%src, %idx, %idx, %dst, %idx, %idx, %tag)
      : (memref<2x2xf32>, index, index, memref<2xf32,1>, index, index, memref<2xi32,2>) -> ()
}

// -----

func @dma_start_dst_index_wrong_type(
    %src: memref<2x2xf32>, %idx: index, %dst: memref<2xf32,1>,
    %tag: memref<2xi32,2>, %flt: f32) {
  // expected-error@+1 {{expected tag indices to be of index type}}
  "std.dma_start"(%src, %idx, %idx, %dst, %idx, %idx, %tag, %flt)
      : (memref<2x2xf32>, index, index, memref<2xf32,1>, index, index, memref<2xi32,2>, f32) -> ()
}

// -----

func @dma_start_same_space(
    %src: memref<2x2xf32>, %idx: index, %dst: memref<2xf32>,
    %tag: memref<i32,2>) {
  // expected-error@+1 {{DMA should be between different memory spaces}}
  dma_start %src[%idx, %idx], %dst[%idx], %idx, %tag[] : memref<2x2xf32>, memref<2xf32>, memref<i32,2>
}

// -----

func @dma_start_too_many_operands(
    %src: memref<2x2xf32>, %idx: index, %dst: memref<2xf32,1>,
    %tag: memref<i32,2>) {
  // expected-error@+1 {{incorrect number of operands}}
  "std.dma_start"(%src, %idx, %idx, %dst, %idx, %idx, %tag, %idx, %idx, %idx)
      : (memref<2x2xf32>, index, index, memref<2xf32,1>, index, index, memref<i32,2>, index, index, index) -> ()
}


// -----

func @dma_start_wrong_stride_type(
    %src: memref<2x2xf32>, %idx: index, %dst: memref<2xf32,1>,
    %tag: memref<i32,2>, %flt: f32) {
  // expected-error@+1 {{expected stride and num elements per stride to be of type index}}
  "std.dma_start"(%src, %idx, %idx, %dst, %idx, %idx, %tag, %idx, %flt)
      : (memref<2x2xf32>, index, index, memref<2xf32,1>, index, index, memref<i32,2>, index, f32) -> ()
}

// -----

func @dma_wait_not_enough_operands() {
  // expected-error@+1 {{expected at least 2 operands}}
  "std.dma_wait"() : () -> ()
}

// -----

func @dma_wait_no_tag_memref(%tag : f32, %c0 : index) {
  // expected-error@+1 {{expected tag to be of memref type}}
  "std.dma_wait"(%tag, %c0, %c0) : (f32, index, index) -> ()
}

// -----

func @dma_wait_wrong_index_type(%tag : memref<2xi32>, %idx: index, %flt: f32) {
  // expected-error@+1 {{expected tag indices to be of index type}}
  "std.dma_wait"(%tag, %flt, %idx) : (memref<2xi32>, f32, index) -> ()
}

// -----

func @dma_wait_wrong_num_elements_type(%tag : memref<2xi32>, %idx: index, %flt: f32) {
  // expected-error@+1 {{expected the number of elements to be of index type}}
  "std.dma_wait"(%tag, %idx, %flt) : (memref<2xi32>, index, f32) -> ()
}

// -----

func @invalid_cmp_attr(%idx : i32) {
  // expected-error@+1 {{expected string or keyword containing one of the following enum values}}
  %cmp = cmpi i1, %idx, %idx : i32

// -----

func @cmpf_generic_invalid_predicate_value(%a : f32) {
  // expected-error@+1 {{attribute 'predicate' failed to satisfy constraint: allowed 64-bit signless integer cases}}
  %r = "std.cmpf"(%a, %a) {predicate = 42} : (f32, f32) -> i1
}

// -----

func @cmpf_canonical_invalid_predicate_value(%a : f32) {
  // expected-error@+1 {{expected string or keyword containing one of the following enum values}}
  %r = cmpf foo, %a, %a : f32
}

// -----

func @cmpf_canonical_invalid_predicate_value_signed(%a : f32) {
  // expected-error@+1 {{expected string or keyword containing one of the following enum values}}
  %r = cmpf sge, %a, %a : f32
}

// -----

func @cmpf_canonical_invalid_predicate_value_no_order(%a : f32) {
  // expected-error@+1 {{expected string or keyword containing one of the following enum values}}
  %r = cmpf eq, %a, %a : f32
}

// -----

func @cmpf_canonical_no_predicate_attr(%a : f32, %b : f32) {
  %r = cmpf %a, %b : f32 // expected-error {{}}
}

// -----

func @cmpf_generic_no_predicate_attr(%a : f32, %b : f32) {
  // expected-error@+1 {{requires attribute 'predicate'}}
  %r = "std.cmpf"(%a, %b) {foo = 1} : (f32, f32) -> i1
}

// -----

func @cmpf_wrong_type(%a : i32, %b : i32) {
  %r = cmpf oeq, %a, %b : i32 // expected-error {{must be floating-point-like}}
}

// -----

func @cmpf_generic_wrong_result_type(%a : f32, %b : f32) {
  // expected-error@+1 {{result #0 must be bool-like}}
  %r = "std.cmpf"(%a, %b) {predicate = 0} : (f32, f32) -> f32
}

// -----

func @cmpf_canonical_wrong_result_type(%a : f32, %b : f32) -> f32 {
  %r = cmpf oeq, %a, %b : f32 // expected-note {{prior use here}}
  // expected-error@+1 {{use of value '%r' expects different type than prior uses}}
  return %r : f32
}

// -----

func @cmpf_result_shape_mismatch(%a : vector<42xf32>) {
  // expected-error@+1 {{all non-scalar operands/results must have the same shape and base type: found 'vector<41xi1>' and 'vector<42xf32>'}}
  %r = "std.cmpf"(%a, %a) {predicate = 0} : (vector<42 x f32>, vector<42 x f32>) -> vector<41 x i1>
}

// -----

func @cmpf_operand_shape_mismatch(%a : vector<42xf32>, %b : vector<41xf32>) {
  // expected-error@+1 {{op requires all operands to have the same type}}
  %r = "std.cmpf"(%a, %b) {predicate = 0} : (vector<42 x f32>, vector<41 x f32>) -> vector<42 x i1>
}

// -----

func @cmpf_generic_operand_type_mismatch(%a : f32, %b : f64) {
  // expected-error@+1 {{op requires all operands to have the same type}}
  %r = "std.cmpf"(%a, %b) {predicate = 0} : (f32, f64) -> i1
}

// -----

func @cmpf_canonical_type_mismatch(%a : f32, %b : f64) { // expected-note {{prior use here}}
  // expected-error@+1 {{use of value '%b' expects different type than prior uses}}
  %r = cmpf oeq, %a, %b : f32
}

// -----

func @index_cast_index_to_index(%arg0: index) {
  // expected-error@+1 {{are cast incompatible}}
  %0 = index_cast %arg0: index to index
  return
}

// -----

func @index_cast_float(%arg0: index, %arg1: f32) {
  // expected-error@+1 {{are cast incompatible}}
  %0 = index_cast %arg0 : index to f32
  return
}

// -----

func @index_cast_float_to_index(%arg0: f32) {
  // expected-error@+1 {{are cast incompatible}}
  %0 = index_cast %arg0 : f32 to index
  return
}

// -----

func @sitofp_i32_to_i64(%arg0 : i32) {
  // expected-error@+1 {{are cast incompatible}}
  %0 = sitofp %arg0 : i32 to i64
  return
}

// -----

func @sitofp_f32_to_i32(%arg0 : f32) {
  // expected-error@+1 {{are cast incompatible}}
  %0 = sitofp %arg0 : f32 to i32
  return
}

// -----

func @fpext_f32_to_f16(%arg0 : f32) {
  // expected-error@+1 {{are cast incompatible}}
  %0 = fpext %arg0 : f32 to f16
  return
}

// -----

func @fpext_f16_to_f16(%arg0 : f16) {
  // expected-error@+1 {{are cast incompatible}}
  %0 = fpext %arg0 : f16 to f16
  return
}

// -----

func @fpext_i32_to_f32(%arg0 : i32) {
  // expected-error@+1 {{are cast incompatible}}
  %0 = fpext %arg0 : i32 to f32
  return
}

// -----

func @fpext_f32_to_i32(%arg0 : f32) {
  // expected-error@+1 {{are cast incompatible}}
  %0 = fpext %arg0 : f32 to i32
  return
}

// -----

func @fpext_vec(%arg0 : vector<2xf16>) {
  // expected-error@+1 {{all non-scalar operands/results must have the same shape and base type: found 'vector<3xf32>' and 'vector<2xf16>'}}
  %0 = fpext %arg0 : vector<2xf16> to vector<3xf32>
  return
}

// -----

func @fpext_vec_f32_to_f16(%arg0 : vector<2xf32>) {
  // expected-error@+1 {{are cast incompatible}}
  %0 = fpext %arg0 : vector<2xf32> to vector<2xf16>
  return
}

// -----

func @fpext_vec_f16_to_f16(%arg0 : vector<2xf16>) {
  // expected-error@+1 {{are cast incompatible}}
  %0 = fpext %arg0 : vector<2xf16> to vector<2xf16>
  return
}

// -----

func @fpext_vec_i32_to_f32(%arg0 : vector<2xi32>) {
  // expected-error@+1 {{are cast incompatible}}
  %0 = fpext %arg0 : vector<2xi32> to vector<2xf32>
  return
}

// -----

func @fpext_vec_f32_to_i32(%arg0 : vector<2xf32>) {
  // expected-error@+1 {{are cast incompatible}}
  %0 = fpext %arg0 : vector<2xf32> to vector<2xi32>
  return
}

// -----

func @fptrunc_f16_to_f32(%arg0 : f16) {
  // expected-error@+1 {{are cast incompatible}}
  %0 = fptrunc %arg0 : f16 to f32
  return
}

// -----

func @fptrunc_f32_to_f32(%arg0 : f32) {
  // expected-error@+1 {{are cast incompatible}}
  %0 = fptrunc %arg0 : f32 to f32
  return
}

// -----

func @fptrunc_i32_to_f32(%arg0 : i32) {
  // expected-error@+1 {{are cast incompatible}}
  %0 = fptrunc %arg0 : i32 to f32
  return
}

// -----

func @fptrunc_f32_to_i32(%arg0 : f32) {
  // expected-error@+1 {{are cast incompatible}}
  %0 = fptrunc %arg0 : f32 to i32
  return
}

// -----

func @fptrunc_vec(%arg0 : vector<2xf16>) {
  // expected-error@+1 {{all non-scalar operands/results must have the same shape and base type: found 'vector<3xf32>' and 'vector<2xf16>'}}
  %0 = fptrunc %arg0 : vector<2xf16> to vector<3xf32>
  return
}

// -----

func @fptrunc_vec_f16_to_f32(%arg0 : vector<2xf16>) {
  // expected-error@+1 {{are cast incompatible}}
  %0 = fptrunc %arg0 : vector<2xf16> to vector<2xf32>
  return
}

// -----

func @fptrunc_vec_f32_to_f32(%arg0 : vector<2xf32>) {
  // expected-error@+1 {{are cast incompatible}}
  %0 = fptrunc %arg0 : vector<2xf32> to vector<2xf32>
  return
}

// -----

func @fptrunc_vec_i32_to_f32(%arg0 : vector<2xi32>) {
  // expected-error@+1 {{are cast incompatible}}
  %0 = fptrunc %arg0 : vector<2xi32> to vector<2xf32>
  return
}

// -----

func @fptrunc_vec_f32_to_i32(%arg0 : vector<2xf32>) {
  // expected-error@+1 {{are cast incompatible}}
  %0 = fptrunc %arg0 : vector<2xf32> to vector<2xi32>
  return
}

// -----

func @sexti_index_as_operand(%arg0 : index) {
  // expected-error@+1 {{'index' is not a valid operand type}}
  %0 = sexti %arg0 : index to i128
  return
}

// -----

func @zexti_index_as_operand(%arg0 : index) {
  // expected-error@+1 {{'index' is not a valid operand type}}
  %0 = zexti %arg0 : index to i128
=======
func @affine_apply_no_map() {
^bb0:
  %i = arith.constant 0 : index
  %x = "affine.apply" (%i) { } : (index) -> (index) //  expected-error {{requires attribute 'map'}}
>>>>>>> a2ce6ee6
  return
}

// -----

func @affine_apply_wrong_operand_count() {
^bb0:
  %i = arith.constant 0 : index
  %x = "affine.apply" (%i) {map = affine_map<(d0, d1) -> ((d0 + 1), (d1 + 2))>} : (index) -> (index) //  expected-error {{'affine.apply' op operand count and affine map dimension and symbol count must match}}
  return
}

// -----

func @affine_apply_wrong_result_count() {
^bb0:
  %i = arith.constant 0 : index
  %j = arith.constant 1 : index
  %x = "affine.apply" (%i, %j) {map = affine_map<(d0, d1) -> ((d0 + 1), (d1 + 2))>} : (index,index) -> (index) //  expected-error {{'affine.apply' op mapping must produce one value}}
  return
}

// -----

func @unknown_custom_op() {
^bb0:
  %i = test.crazyThing() {value = 0} : () -> index  // expected-error {{custom op 'test.crazyThing' is unknown}}
  return
}

// -----

func @unknown_std_op() {
  // expected-error@+1 {{unregistered operation 'std.foo_bar_op' found in dialect ('std') that does not allow unknown operations}}
  %0 = "std.foo_bar_op"() : () -> index
  return
}

// -----

func @calls(%arg0: i32) {
  %x = call @calls() : () -> i32  // expected-error {{incorrect number of operands for callee}}
  return
}

// -----

func @func_with_ops(i32, i32, i32) {
^bb0(%cond : i32, %t : i32, %f : i32):
  // expected-error@+2 {{different type than prior uses}}
  // expected-note@-2 {{prior use here}}
  %r = select %cond, %t, %f : i32
}

// -----

func @func_with_ops(i32, i32, i32) {
^bb0(%cond : i32, %t : i32, %f : i32):
  // expected-error@+1 {{op operand #0 must be bool-like}}
  %r = "std.select"(%cond, %t, %f) : (i32, i32, i32) -> i32
}

// -----

func @func_with_ops(i1, i32, i64) {
^bb0(%cond : i1, %t : i32, %f : i64):
  // TODO: expand post change in verification order. This is currently only
  // verifying that the type verification is failing but not the specific error
  // message. In final state the error should refer to mismatch in true_value and
  // false_value.
  // expected-error@+1 {{type}}
  %r = "std.select"(%cond, %t, %f) : (i1, i32, i64) -> i32
}

// -----

func @func_with_ops(vector<12xi1>, vector<42xi32>, vector<42xi32>) {
^bb0(%cond : vector<12xi1>, %t : vector<42xi32>, %f : vector<42xi32>):
  // expected-error@+1 {{all non-scalar operands/results must have the same shape and base type}}
  %r = "std.select"(%cond, %t, %f) : (vector<12xi1>, vector<42xi32>, vector<42xi32>) -> vector<42xi32>
}

// -----

func @func_with_ops(tensor<12xi1>, tensor<42xi32>, tensor<42xi32>) {
^bb0(%cond : tensor<12xi1>, %t : tensor<42xi32>, %f : tensor<42xi32>):
  // expected-error@+1 {{all non-scalar operands/results must have the same shape and base type}}
  %r = "std.select"(%cond, %t, %f) : (tensor<12xi1>, tensor<42xi32>, tensor<42xi32>) -> tensor<42xi32>
}

// -----

func @return_not_in_function() {
  "foo.region"() ({
    // expected-error@+1 {{'std.return' op expects parent op 'builtin.func'}}
    return
  }): () -> ()
  return
}

// -----

func @invalid_splat(%v : f32) {
  splat %v : memref<8xf32>
  // expected-error@-1 {{must be vector of any type values or statically shaped tensor of any type values}}
  return
}

// -----

func @invalid_splat(%v : vector<8xf32>) {
  %w = splat %v : tensor<8xvector<8xf32>>
  // expected-error@-1 {{must be integer/index/float type}}
  return
}

// -----

func @invalid_splat(%v : f32) { // expected-note {{prior use here}}
  splat %v : vector<8xf64>
  // expected-error@-1 {{expects different type than prior uses}}
  return
}

// -----

<<<<<<< HEAD
func @invalid_view(%arg0 : index, %arg1 : index, %arg2 : index) {
  %0 = alloc() : memref<2048xi8>
  // expected-error@+1 {{expects 1 offset operand}}
  %1 = view %0[][%arg0, %arg1]
    : memref<2048xi8> to memref<?x?xf32>
  return
}

// -----

func @invalid_view(%arg0 : index, %arg1 : index, %arg2 : index) {
  %0 = alloc() : memref<2048xi8, affine_map<(d0) -> (d0 floordiv 8, d0 mod 8)>>
  // expected-error@+1 {{unsupported map for base memref type}}
  %1 = view %0[%arg2][%arg0, %arg1]
    : memref<2048xi8, affine_map<(d0) -> (d0 floordiv 8, d0 mod 8)>> to
      memref<?x?xf32, affine_map<(d0, d1)[s0] -> (d0 * 4 + d1 + s0)>>
  return
}

// -----

func @invalid_view(%arg0 : index, %arg1 : index, %arg2 : index) {
  %0 = alloc() : memref<2048xi8>
  // expected-error@+1 {{unsupported map for result memref type}}
  %1 = view %0[%arg2][%arg0, %arg1]
    : memref<2048xi8> to memref<?x?xf32, affine_map<(d0, d1)[s0] -> (d0, d1, s0)>>
  return
}

// -----

func @invalid_view(%arg0 : index, %arg1 : index, %arg2 : index) {
  %0 = alloc() : memref<2048xi8, 2>
  // expected-error@+1 {{different memory spaces}}
  %1 = view %0[%arg2][%arg0, %arg1] :  memref<2048xi8, 2> to memref<?x?xf32, 1>
  return
}

// -----

func @invalid_view(%arg0 : index, %arg1 : index, %arg2 : index) {
  %0 = alloc() : memref<2048xi8>
  // expected-error@+1 {{incorrect number of size operands for type}}
  %1 = view %0[%arg2][%arg0]
    : memref<2048xi8> to memref<?x?xf32>
  return
}

// -----

func @invalid_subview(%arg0 : index, %arg1 : index, %arg2 : index) {
  %0 = alloc() : memref<8x16x4xf32>
  // expected-error@+1 {{expected mixed offsets rank to match mixed sizes rank (2 vs 3) so the rank of the result type is well-formed}}
  %1 = subview %0[0, 0][2, 2, 2][1, 1, 1]
    : memref<8x16x4xf32> to memref<8x16x4xf32>
  return
}

// -----

func @invalid_subview(%arg0 : index, %arg1 : index, %arg2 : index) {
  %0 = alloc() : memref<8x16x4xf32>
  // expected-error@+1 {{expected mixed sizes rank to match mixed strides rank (3 vs 2) so the rank of the result type is well-formed}}
  %1 = subview %0[0, 0, 0][2, 2, 2][1, 1]
    : memref<8x16x4xf32> to memref<8x16x4xf32>
  return
}

// -----

func @invalid_subview(%arg0 : index, %arg1 : index, %arg2 : index) {
  %0 = alloc() : memref<8x16x4xf32>
  // expected-error@+1 {{expected mixed sizes rank to match mixed strides rank (3 vs 2) so the rank of the result type is well-formed}}
  %1 = memref_reinterpret_cast %0 to offset: [0], sizes: [2, 2, 2], strides:[1, 1]
    : memref<8x16x4xf32> to memref<8x16x4xf32>
  return
}

// -----

func @invalid_subview(%arg0 : index, %arg1 : index, %arg2 : index) {
  %0 = alloc() : memref<8x16x4xf32, offset: 0, strides: [64, 4, 1], 2>
  // expected-error@+1 {{different memory spaces}}
  %1 = subview %0[0, 0, 0][%arg2, %arg2, %arg2][1, 1, 1]
    : memref<8x16x4xf32, offset: 0, strides: [64, 4, 1], 2> to
      memref<8x?x4xf32, affine_map<(d0, d1, d2)[s0] -> (d0 * s0 + d1 * 4 + d2)>>
  return
}

// -----

func @invalid_subview(%arg0 : index, %arg1 : index, %arg2 : index) {
  %0 = alloc() : memref<8x16x4xf32, affine_map<(d0, d1, d2) -> (d0 + d1, d1 + d2, d2)>>
  // expected-error@+1 {{is not strided}}
  %1 = subview %0[0, 0, 0][%arg2, %arg2, %arg2][1, 1, 1]
    : memref<8x16x4xf32, affine_map<(d0, d1, d2) -> (d0 + d1, d1 + d2, d2)>> to
      memref<8x?x4xf32, offset: 0, strides: [?, 4, 1]>
  return
}

// -----

func @invalid_subview(%arg0 : index, %arg1 : index, %arg2 : index) {
  %0 = alloc() : memref<8x16x4xf32>
  // expected-error@+1 {{expected <= 3 offset values}}
  %1 = subview %0[%arg0, %arg1, 0, 0][%arg2, 0, 0, 0][1, 1, 1, 1]
    : memref<8x16x4xf32> to
      memref<8x?x4xf32, offset: 0, strides:[?, ?, 4]>
  return
}

// -----

func @invalid_subview(%arg0 : index, %arg1 : index, %arg2 : index) {
  %0 = alloc() : memref<8x16x4xf32>
  // expected-error@+1 {{expected result type to be 'memref<?x?x?xf32, affine_map<(d0, d1, d2)[s0, s1, s2, s3] -> (d0 * s1 + s0 + d1 * s2 + d2 * s3)>>' or a rank-reduced version. (mismatch of result affine map)}}
  %1 = subview %0[%arg0, %arg1, %arg2][%arg0, %arg1, %arg2][%arg0, %arg1, %arg2]
    : memref<8x16x4xf32> to
      memref<?x?x?xf32, offset: ?, strides: [64, 4, 1]>
  return
}

// -----

func @invalid_subview(%arg0 : index, %arg1 : index, %arg2 : index) {
  %0 = alloc() : memref<8x16x4xf32>
  // expected-error@+1 {{expected result element type to be 'f32'}}
  %1 = subview %0[0, 0, 0][8, 16, 4][1, 1, 1]
    : memref<8x16x4xf32> to
      memref<8x16x4xi32>
  return
}

// -----

func @invalid_subview(%arg0 : index, %arg1 : index, %arg2 : index) {
  %0 = alloc() : memref<8x16x4xf32>
  // expected-error@+1 {{expected result rank to be smaller or equal to the source rank.}}
  %1 = subview %0[0, 0, 0][8, 16, 4][1, 1, 1]
    : memref<8x16x4xf32> to
      memref<8x16x4x3xi32>
  return
}

// -----

func @invalid_rank_reducing_subview(%arg0 : index, %arg1 : index, %arg2 : index) {
  %0 = alloc() : memref<8x16x4xf32>
  // expected-error@+1 {{expected result type to be 'memref<8x16x4xf32, affine_map<(d0, d1, d2) -> (d0 * 64 + d1 * 4 + d2)>>' or a rank-reduced version. (mismatch of result sizes)}}
  %1 = subview %0[0, 0, 0][8, 16, 4][1, 1, 1]
    : memref<8x16x4xf32> to memref<16x4xf32>
  return
}

// -----

func @invalid_rank_reducing_subview(%arg0 : index, %arg1 : index, %arg2 : index) {
  %0 = alloc() : memref<8x16x4xf32>
  // expected-error@+1 {{expected result type to be 'memref<8x16x4xf32, affine_map<(d0, d1, d2) -> (d0 * 64 + d1 * 4 + d2 + 8)>>' or a rank-reduced version. (mismatch of result sizes)}}
  %1 = subview %0[0, 2, 0][8, 16, 4][1, 1, 1]
    : memref<8x16x4xf32> to memref<16x4xf32>
  return
}

// -----

func @invalid_rank_reducing_subview(%arg0 : memref<?x?xf32>, %arg1 : index, %arg2 : index) {
  // expected-error@+1 {{expected result type to be 'memref<?x1xf32, affine_map<(d0, d1)[s0, s1] -> (d0 * s1 + s0 + d1)>>' or a rank-reduced version. (mismatch of result affine map)}}
  %0 = subview %arg0[0, %arg1][%arg2, 1][1, 1] : memref<?x?xf32> to memref<?xf32>
  return
}

// -----

// The affine map affine_map<(d0)[s0, s1, s2] -> (d0 * s1 + s0)> has an extra unused symbol.
func @invalid_rank_reducing_subview(%arg0 : memref<?x?xf32>, %arg1 : index, %arg2 : index) {
  // expected-error@+1 {{expected result type to be 'memref<?x1xf32, affine_map<(d0, d1)[s0, s1] -> (d0 * s1 + s0 + d1)>>' or a rank-reduced version. (mismatch of result affine map) inferred type: (d0)[s0, s1] -> (d0 * s1 + s0)}}
  %0 = subview %arg0[0, %arg1][%arg2, 1][1, 1] : memref<?x?xf32> to memref<?xf32, affine_map<(d0)[s0, s1, s2] -> (d0 * s1 + s0)>>
  return
}

// -----

func @invalid_memref_cast(%arg0 : memref<12x4x16xf32, offset:0, strides:[64, 16, 1]>) {
  // expected-error@+1{{operand type 'memref<12x4x16xf32, affine_map<(d0, d1, d2) -> (d0 * 64 + d1 * 16 + d2)>>' and result type 'memref<12x4x16xf32, affine_map<(d0, d1, d2) -> (d0 * 128 + d1 * 32 + d2 * 2)>>' are cast incompatible}}
  %0 = memref_cast %arg0 : memref<12x4x16xf32, offset:0, strides:[64, 16, 1]> to memref<12x4x16xf32, offset:0, strides:[128, 32, 2]>
  return
}

// -----

func @invalid_memref_cast(%arg0 : memref<12x4x16xf32, offset:0, strides:[64, 16, 1]>) {
  // expected-error@+1{{operand type 'memref<12x4x16xf32, affine_map<(d0, d1, d2) -> (d0 * 64 + d1 * 16 + d2)>>' and result type 'memref<12x4x16xf32, affine_map<(d0, d1, d2) -> (d0 * 64 + d1 * 16 + d2 + 16)>>' are cast incompatible}}
  %0 = memref_cast %arg0 : memref<12x4x16xf32, offset:0, strides:[64, 16, 1]> to memref<12x4x16xf32, offset:16, strides:[64, 16, 1]>
  return
}

// -----

// incompatible element types
func @invalid_memref_cast() {
  %0 = alloc() : memref<2x5xf32, 0>
  // expected-error@+1 {{operand type 'memref<2x5xf32>' and result type 'memref<*xi32>' are cast incompatible}}
  %1 = memref_cast %0 : memref<2x5xf32, 0> to memref<*xi32>
  return
}

// -----

func @invalid_prefetch_rw(%i : index) {
  %0 = alloc() : memref<10xf32>
  // expected-error@+1 {{rw specifier has to be 'read' or 'write'}}
  prefetch %0[%i], rw, locality<0>, data  : memref<10xf32>
  return
}

// -----

func @invalid_prefetch_cache_type(%i : index) {
  %0 = alloc() : memref<10xf32>
  // expected-error@+1 {{cache type has to be 'data' or 'instr'}}
  prefetch %0[%i], read, locality<0>, false  : memref<10xf32>
  return
}

// -----

func @invalid_prefetch_locality_hint(%i : index) {
  %0 = alloc() : memref<10xf32>
  // expected-error@+1 {{32-bit signless integer attribute whose minimum value is 0 whose maximum value is 3}}
  prefetch %0[%i], read, locality<5>, data  : memref<10xf32>
  return
}

// -----

// incompatible memory space
func @invalid_memref_cast() {
  %0 = alloc() : memref<2x5xf32, 0>
  // expected-error@+1 {{operand type 'memref<2x5xf32>' and result type 'memref<*xf32, 1>' are cast incompatible}}
  %1 = memref_cast %0 : memref<2x5xf32, 0> to memref<*xf32, 1>
  return
}

// -----

// unranked to unranked
func @invalid_memref_cast() {
  %0 = alloc() : memref<2x5xf32, 0>
  %1 = memref_cast %0 : memref<2x5xf32, 0> to memref<*xf32, 0>
  // expected-error@+1 {{operand type 'memref<*xf32>' and result type 'memref<*xf32>' are cast incompatible}}
  %2 = memref_cast %1 : memref<*xf32, 0> to memref<*xf32, 0>
  return
}

// -----

func @atomic_rmw_idxs_rank_mismatch(%I: memref<16x10xf32>, %i : index, %val : f32) {
  // expected-error@+1 {{expects the number of subscripts to be equal to memref rank}}
  %x = atomic_rmw addf %val, %I[%i] : (f32, memref<16x10xf32>) -> f32
  return
}

// -----

func @atomic_rmw_expects_float(%I: memref<16x10xi32>, %i : index, %val : i32) {
  // expected-error@+1 {{expects a floating-point type}}
  %x = atomic_rmw addf %val, %I[%i, %i] : (i32, memref<16x10xi32>) -> i32
  return
}

// -----

func @atomic_rmw_expects_int(%I: memref<16x10xf32>, %i : index, %val : f32) {
  // expected-error@+1 {{expects an integer type}}
  %x = atomic_rmw addi %val, %I[%i, %i] : (f32, memref<16x10xf32>) -> f32
  return
}

// -----

=======
>>>>>>> a2ce6ee6
func @generic_atomic_rmw_wrong_arg_num(%I: memref<10xf32>, %i : index) {
  // expected-error@+1 {{expected single number of entry block arguments}}
  %x = generic_atomic_rmw %I[%i] : memref<10xf32> {
    ^bb0(%arg0 : f32, %arg1 : f32):
      %c1 = arith.constant 1.0 : f32
      atomic_yield %c1 : f32
  }
  return
}

// -----

func @generic_atomic_rmw_wrong_arg_type(%I: memref<10xf32>, %i : index) {
  // expected-error@+1 {{expected block argument of the same type result type}}
  %x = generic_atomic_rmw %I[%i] : memref<10xf32> {
    ^bb0(%old_value : i32):
      %c1 = arith.constant 1.0 : f32
      atomic_yield %c1 : f32
  }
  return
}

// -----

func @generic_atomic_rmw_result_type_mismatch(%I: memref<10xf32>, %i : index) {
 // expected-error@+1 {{failed to verify that result type matches element type of memref}}
 %0 = "std.generic_atomic_rmw"(%I, %i) ( {
    ^bb0(%old_value: f32):
      %c1 = arith.constant 1.0 : f32
      atomic_yield %c1 : f32
    }) : (memref<10xf32>, index) -> i32
  return
}

// -----

func @generic_atomic_rmw_has_side_effects(%I: memref<10xf32>, %i : index) {
  // expected-error@+4 {{should contain only operations with no side effects}}
  %x = generic_atomic_rmw %I[%i] : memref<10xf32> {
    ^bb0(%old_value : f32):
      %c1 = arith.constant 1.0 : f32
      %buf = memref.alloc() : memref<2048xf32>
      atomic_yield %c1 : f32
  }
}

// -----

func @atomic_yield_type_mismatch(%I: memref<10xf32>, %i : index) {
  // expected-error@+4 {{op types mismatch between yield op: 'i32' and its parent: 'f32'}}
  %x = generic_atomic_rmw %I[%i] : memref<10xf32> {
    ^bb0(%old_value : f32):
      %c1 = arith.constant 1 : i32
      atomic_yield %c1 : i32
  }
  return
<<<<<<< HEAD
}

// -----

// alignment is not power of 2.
func @assume_alignment(%0: memref<4x4xf16>) {
  // expected-error@+1 {{alignment must be power of 2}}
  std.assume_alignment %0, 12 : memref<4x4xf16>
  return
}

// -----

// 0 alignment value.
func @assume_alignment(%0: memref<4x4xf16>) {
  // expected-error@+1 {{attribute 'alignment' failed to satisfy constraint: 32-bit signless integer attribute whose value is positive}}
  std.assume_alignment %0, 0 : memref<4x4xf16>
  return
}

// -----

"alloca_without_scoped_alloc_parent"() ( {
  std.alloca() : memref<1xf32>
  // expected-error@-1 {{requires an ancestor op with AutomaticAllocationScope trait}}
  return
}) : () -> ()

// -----

func @subtensor_wrong_dynamic_type(%t: tensor<8x16x4xf32>, %idx : index) {
      // expected-error @+1 {{expected result type to be 'tensor<4x4x4xf32>' or a rank-reduced version. (mismatch of result sizes)}}
  %0 = subtensor %t[0, 2, 0][4, 4, 4][1, 1, 1]
    : tensor<8x16x4xf32> to tensor<?x4x4xf32>

  return
}

// -----

func @subtensor_wrong_static_type(%t: tensor<8x16x4xf32>, %idx : index) {
      // expected-error @+1 {{expected result type to be 'tensor<?x3x?xf32>' or a rank-reduced version. (mismatch of result sizes)}}
  %0 = subtensor %t[0, 0, 0][%idx, 3, %idx][1, 1, 1]
    : tensor<8x16x4xf32> to tensor<4x4x4xf32>

  return
}

// -----

func @no_zero_bit_integer_attrs() {
  // expected-error @+1 {{integer constant out of range for attribute}}
  %x = "some.op"(){value = 0 : i0} : () -> f32
  return
=======
>>>>>>> a2ce6ee6
}<|MERGE_RESOLUTION|>--- conflicted
+++ resolved
@@ -1,748 +1,9 @@
 // RUN: mlir-opt -allow-unregistered-dialect %s -split-input-file -verify-diagnostics
 
-<<<<<<< HEAD
-func @dim(%arg : tensor<1x?xf32>) {
-  %c2 = constant 2 : index
-  dim %arg, %c2 : tensor<1x?xf32> // expected-error {{'std.dim' op index is out of range}}
-  return
-}
-
-// -----
-
-func @rank(f32) {
-^bb(%0: f32):
-  "std.rank"(%0): (f32)->index // expected-error {{'std.rank' op operand #0 must be any tensor or memref type}}
-  return
-}
-
-// -----
-
-func @constant() {
-^bb:
-  %x = "std.constant"(){value = "xyz"} : () -> i32 // expected-error {{unsupported 'value' attribute}}
-  return
-}
-
-// -----
-
-func @constant_out_of_range() {
-^bb:
-  %x = "std.constant"(){value = 100} : () -> i1 // expected-error {{requires attribute's type ('i64') to match op's return type ('i1')}}
-  return
-}
-
-// -----
-
-func @constant_wrong_type() {
-^bb:
-  %x = "std.constant"(){value = 10.} : () -> f32 // expected-error {{requires attribute's type ('f64') to match op's return type ('f32')}}
-  return
-}
-
-// -----
-func @affine_apply_no_map() {
-^bb0:
-  %i = constant 0 : index
-  %x = "affine.apply" (%i) { } : (index) -> (index) //  expected-error {{requires attribute 'map'}}
-  return
-}
-
-// -----
-
-func @affine_apply_wrong_operand_count() {
-^bb0:
-  %i = constant 0 : index
-  %x = "affine.apply" (%i) {map = affine_map<(d0, d1) -> ((d0 + 1), (d1 + 2))>} : (index) -> (index) //  expected-error {{'affine.apply' op operand count and affine map dimension and symbol count must match}}
-  return
-}
-
-// -----
-
-func @affine_apply_wrong_result_count() {
-^bb0:
-  %i = constant 0 : index
-  %j = constant 1 : index
-  %x = "affine.apply" (%i, %j) {map = affine_map<(d0, d1) -> ((d0 + 1), (d1 + 2))>} : (index,index) -> (index) //  expected-error {{'affine.apply' op mapping must produce one value}}
-  return
-}
-
-// -----
-
-func @unknown_custom_op() {
-^bb0:
-  %i = crazyThing() {value = 0} : () -> index  // expected-error {{custom op 'crazyThing' is unknown}}
-  return
-}
-
-// -----
-
-func @unknown_std_op() {
-  // expected-error@+1 {{unregistered operation 'std.foo_bar_op' found in dialect ('std') that does not allow unknown operations}}
-  %0 = "std.foo_bar_op"() : () -> index
-  return
-}
-
-// -----
-
-func @bad_alloc_wrong_dynamic_dim_count() {
-^bb0:
-  %0 = constant 7 : index
-  // Test alloc with wrong number of dynamic dimensions.
-  // expected-error@+1 {{dimension operand count does not equal memref dynamic dimension count}}
-  %1 = alloc(%0)[%0] : memref<2x4xf32, affine_map<(d0, d1)[s0] -> ((d0 + s0), d1)>, 1>
-  return
-}
-
-// -----
-
-func @bad_alloc_wrong_symbol_count() {
-^bb0:
-  %0 = constant 7 : index
-  // Test alloc with wrong number of symbols
-  // expected-error@+1 {{symbol operand count does not equal memref symbol count}}
-  %1 = alloc(%0) : memref<2x?xf32, affine_map<(d0, d1)[s0] -> ((d0 + s0), d1)>, 1>
-  return
-}
-
-// -----
-
-func @test_store_zero_results() {
-^bb0:
-  %0 = alloc() : memref<1024x64xf32, affine_map<(d0, d1) -> (d0, d1)>, 1>
-  %1 = constant 0 : index
-  %2 = constant 1 : index
-  %3 = load %0[%1, %2] : memref<1024x64xf32, affine_map<(d0, d1) -> (d0, d1)>, 1>
-  // Test that store returns zero results.
-  %4 = store %3, %0[%1, %2] : memref<1024x64xf32, affine_map<(d0, d1) -> (d0, d1)>, 1> // expected-error {{cannot name an operation with no results}}
-  return
-}
-
-// -----
-
-func @test_store_zero_results2(%x: i32, %p: memref<i32>) {
-  "std.store"(%x,%p) : (i32, memref<i32>) -> i32  // expected-error {{'std.store' op requires zero results}}
-  return
-}
-
-// -----
-
-func @test_alloc_memref_map_rank_mismatch() {
-^bb0:
-  %0 = alloc() : memref<1024x64xf32, affine_map<(d0) -> (d0)>, 1> // expected-error {{memref affine map dimension mismatch}}
-  return
-}
-
-// -----
-
-func @intlimit2() {
-^bb:
-  %0 = "std.constant"() {value = 0} : () -> i16777215
-  %1 = "std.constant"() {value = 1} : () -> i16777216 // expected-error {{integer bitwidth is limited to 16777215 bits}}
-  return
-}
-
-// -----
-
-func @calls(%arg0: i32) {
-  %x = call @calls() : () -> i32  // expected-error {{incorrect number of operands for callee}}
-  return
-}
-
-// -----
-
-func @func_with_ops(f32) {
-^bb0(%a : f32):
-  %sf = addf %a, %a, %a : f32  // expected-error {{'std.addf' op expected 2 operands}}
-}
-
-// -----
-
-func @func_with_ops(f32) {
-^bb0(%a : f32):
-  %sf = addf(%a, %a) : f32  // expected-error {{expected ':'}}
-}
-
-// -----
-
-func @func_with_ops(f32) {
-^bb0(%a : f32):
-  %sf = addf{%a, %a} : f32  // expected-error {{expected attribute name}}
-}
-
-// -----
-
-func @func_with_ops(f32) {
-^bb0(%a : f32):
-  // expected-error@+1 {{'std.addi' op operand #0 must be signless-integer-like}}
-  %sf = addi %a, %a : f32
-}
-
-// -----
-
-func @func_with_ops(i32) {
-^bb0(%a : i32):
-  %sf = addf %a, %a : i32  // expected-error {{'std.addf' op operand #0 must be floating-point-like}}
-}
-
-// -----
-
-func @func_with_ops(i32) {
-^bb0(%a : i32):
-  // expected-error@+1 {{failed to satisfy constraint: allowed 64-bit signless integer cases: 0, 1, 2, 3, 4, 5, 6, 7, 8, 9}}
-  %r = "std.cmpi"(%a, %a) {predicate = 42} : (i32, i32) -> i1
-}
-
-// -----
-
-// Comparison are defined for arguments of the same type.
-func @func_with_ops(i32, i64) {
-^bb0(%a : i32, %b : i64): // expected-note {{prior use here}}
-  %r = cmpi eq, %a, %b : i32 // expected-error {{use of value '%b' expects different type than prior uses}}
-}
-
-// -----
-
-// Comparisons must have the "predicate" attribute.
-func @func_with_ops(i32, i32) {
-^bb0(%a : i32, %b : i32):
-  %r = cmpi %a, %b : i32 // expected-error {{expected string or keyword containing one of the following enum values}}
-}
-
-// -----
-
-// Integer comparisons are not recognized for float types.
-func @func_with_ops(f32, f32) {
-^bb0(%a : f32, %b : f32):
-  %r = cmpi eq, %a, %b : f32 // expected-error {{'lhs' must be signless-integer-like, but got 'f32'}}
-}
-
-// -----
-
-// Result type must be boolean like.
-func @func_with_ops(i32, i32) {
-^bb0(%a : i32, %b : i32):
-  %r = "std.cmpi"(%a, %b) {predicate = 0} : (i32, i32) -> i32 // expected-error {{op result #0 must be bool-like}}
-}
-
-// -----
-
-func @func_with_ops(i32, i32) {
-^bb0(%a : i32, %b : i32):
-  // expected-error@+1 {{requires attribute 'predicate'}}
-  %r = "std.cmpi"(%a, %b) {foo = 1} : (i32, i32) -> i1
-}
-
-// -----
-
-func @func_with_ops() {
-^bb0:
-  %c = constant dense<0> : vector<42 x i32>
-  // expected-error@+1 {{all non-scalar operands/results must have the same shape and base type: found 'vector<41xi1>' and 'vector<42xi32>'}}
-  %r = "std.cmpi"(%c, %c) {predicate = 0} : (vector<42 x i32>, vector<42 x i32>) -> vector<41 x i1>
-}
-
-// -----
-
-func @func_with_ops(i32, i32, i32) {
-^bb0(%cond : i32, %t : i32, %f : i32):
-  // expected-error@+2 {{different type than prior uses}}
-  // expected-note@-2 {{prior use here}}
-  %r = select %cond, %t, %f : i32
-}
-
-// -----
-
-func @func_with_ops(i32, i32, i32) {
-^bb0(%cond : i32, %t : i32, %f : i32):
-  // expected-error@+1 {{op operand #0 must be bool-like}}
-  %r = "std.select"(%cond, %t, %f) : (i32, i32, i32) -> i32
-}
-
-// -----
-
-func @func_with_ops(i1, i32, i64) {
-^bb0(%cond : i1, %t : i32, %f : i64):
-  // expected-error@+1 {{all of {true_value, false_value, result} have same type}}
-  %r = "std.select"(%cond, %t, %f) : (i1, i32, i64) -> i32
-}
-
-// -----
-
-func @func_with_ops(vector<12xi1>, vector<42xi32>, vector<42xi32>) {
-^bb0(%cond : vector<12xi1>, %t : vector<42xi32>, %f : vector<42xi32>):
-  // expected-error@+1 {{all non-scalar operands/results must have the same shape and base type: found 'vector<42xi32>' and 'vector<12xi1>'}}
-  %r = "std.select"(%cond, %t, %f) : (vector<12xi1>, vector<42xi32>, vector<42xi32>) -> vector<42xi32>
-}
-
-// -----
-
-func @func_with_ops(tensor<12xi1>, tensor<42xi32>, tensor<42xi32>) {
-^bb0(%cond : tensor<12xi1>, %t : tensor<42xi32>, %f : tensor<42xi32>):
-  // expected-error@+1 {{all non-scalar operands/results must have the same shape and base type: found 'tensor<42xi32>' and 'tensor<12xi1>'}}
-  %r = "std.select"(%cond, %t, %f) : (tensor<12xi1>, tensor<42xi32>, tensor<42xi32>) -> tensor<42xi32>
-}
-
-// -----
-
-func @invalid_cmp_shape(%idx : () -> ()) {
-  // expected-error@+1 {{'lhs' must be signless-integer-like, but got '() -> ()'}}
-  %cmp = cmpi eq, %idx, %idx : () -> ()
-
-// -----
-
-func @dma_start_not_enough_operands() {
-  // expected-error@+1 {{expected at least 4 operands}}
-  "std.dma_start"() : () -> ()
-}
-
-// -----
-
-func @dma_no_src_memref(%m : f32, %tag : f32, %c0 : index) {
-  // expected-error@+1 {{expected source to be of memref type}}
-  dma_start %m[%c0], %m[%c0], %c0, %tag[%c0] : f32, f32, f32
-}
-
-// -----
-
-func @dma_start_not_enough_operands_for_src(
-    %src: memref<2x2x2xf32>, %idx: index) {
-  // expected-error@+1 {{expected at least 7 operands}}
-  "std.dma_start"(%src, %idx, %idx, %idx) : (memref<2x2x2xf32>, index, index, index) -> ()
-}
-
-// -----
-
-func @dma_start_src_index_wrong_type(
-    %src: memref<2x2xf32>, %idx: index, %dst: memref<2xf32,1>,
-    %tag: memref<i32,2>, %flt: f32) {
-  // expected-error@+1 {{expected source indices to be of index type}}
-  "std.dma_start"(%src, %idx, %flt, %dst, %idx, %tag, %idx)
-      : (memref<2x2xf32>, index, f32, memref<2xf32,1>, index, memref<i32,2>, index) -> ()
-}
-
-// -----
-
-func @dma_no_dst_memref(%m : f32, %tag : f32, %c0 : index) {
-  %mref = alloc() : memref<8 x f32>
-  // expected-error@+1 {{expected destination to be of memref type}}
-  dma_start %mref[%c0], %m[%c0], %c0, %tag[%c0] : memref<8 x f32>, f32, f32
-}
-
-// -----
-
-func @dma_start_not_enough_operands_for_dst(
-    %src: memref<2x2xf32>, %idx: index, %dst: memref<2xf32,1>,
-    %tag: memref<i32,2>) {
-  // expected-error@+1 {{expected at least 7 operands}}
-  "std.dma_start"(%src, %idx, %idx, %dst, %idx, %idx)
-      : (memref<2x2xf32>, index, index, memref<2xf32,1>, index, index) -> ()
-}
-
-// -----
-
-func @dma_start_dst_index_wrong_type(
-    %src: memref<2x2xf32>, %idx: index, %dst: memref<2xf32,1>,
-    %tag: memref<i32,2>, %flt: f32) {
-  // expected-error@+1 {{expected destination indices to be of index type}}
-  "std.dma_start"(%src, %idx, %idx, %dst, %flt, %tag, %idx)
-      : (memref<2x2xf32>, index, index, memref<2xf32,1>, f32, memref<i32,2>, index) -> ()
-}
-
-// -----
-
-func @dma_start_dst_index_wrong_type(
-    %src: memref<2x2xf32>, %idx: index, %dst: memref<2xf32,1>,
-    %tag: memref<i32,2>, %flt: f32) {
-  // expected-error@+1 {{expected num elements to be of index type}}
-  "std.dma_start"(%src, %idx, %idx, %dst, %idx, %flt, %tag)
-      : (memref<2x2xf32>, index, index, memref<2xf32,1>, index, f32, memref<i32,2>) -> ()
-}
-
-// -----
-
-func @dma_no_tag_memref(%tag : f32, %c0 : index) {
-  %mref = alloc() : memref<8 x f32>
-  // expected-error@+1 {{expected tag to be of memref type}}
-  dma_start %mref[%c0], %mref[%c0], %c0, %tag[%c0] : memref<8 x f32>, memref<8 x f32>, f32
-}
-
-// -----
-
-func @dma_start_not_enough_operands_for_tag(
-    %src: memref<2x2xf32>, %idx: index, %dst: memref<2xf32,1>,
-    %tag: memref<2xi32,2>) {
-  // expected-error@+1 {{expected at least 8 operands}}
-  "std.dma_start"(%src, %idx, %idx, %dst, %idx, %idx, %tag)
-      : (memref<2x2xf32>, index, index, memref<2xf32,1>, index, index, memref<2xi32,2>) -> ()
-}
-
-// -----
-
-func @dma_start_dst_index_wrong_type(
-    %src: memref<2x2xf32>, %idx: index, %dst: memref<2xf32,1>,
-    %tag: memref<2xi32,2>, %flt: f32) {
-  // expected-error@+1 {{expected tag indices to be of index type}}
-  "std.dma_start"(%src, %idx, %idx, %dst, %idx, %idx, %tag, %flt)
-      : (memref<2x2xf32>, index, index, memref<2xf32,1>, index, index, memref<2xi32,2>, f32) -> ()
-}
-
-// -----
-
-func @dma_start_same_space(
-    %src: memref<2x2xf32>, %idx: index, %dst: memref<2xf32>,
-    %tag: memref<i32,2>) {
-  // expected-error@+1 {{DMA should be between different memory spaces}}
-  dma_start %src[%idx, %idx], %dst[%idx], %idx, %tag[] : memref<2x2xf32>, memref<2xf32>, memref<i32,2>
-}
-
-// -----
-
-func @dma_start_too_many_operands(
-    %src: memref<2x2xf32>, %idx: index, %dst: memref<2xf32,1>,
-    %tag: memref<i32,2>) {
-  // expected-error@+1 {{incorrect number of operands}}
-  "std.dma_start"(%src, %idx, %idx, %dst, %idx, %idx, %tag, %idx, %idx, %idx)
-      : (memref<2x2xf32>, index, index, memref<2xf32,1>, index, index, memref<i32,2>, index, index, index) -> ()
-}
-
-
-// -----
-
-func @dma_start_wrong_stride_type(
-    %src: memref<2x2xf32>, %idx: index, %dst: memref<2xf32,1>,
-    %tag: memref<i32,2>, %flt: f32) {
-  // expected-error@+1 {{expected stride and num elements per stride to be of type index}}
-  "std.dma_start"(%src, %idx, %idx, %dst, %idx, %idx, %tag, %idx, %flt)
-      : (memref<2x2xf32>, index, index, memref<2xf32,1>, index, index, memref<i32,2>, index, f32) -> ()
-}
-
-// -----
-
-func @dma_wait_not_enough_operands() {
-  // expected-error@+1 {{expected at least 2 operands}}
-  "std.dma_wait"() : () -> ()
-}
-
-// -----
-
-func @dma_wait_no_tag_memref(%tag : f32, %c0 : index) {
-  // expected-error@+1 {{expected tag to be of memref type}}
-  "std.dma_wait"(%tag, %c0, %c0) : (f32, index, index) -> ()
-}
-
-// -----
-
-func @dma_wait_wrong_index_type(%tag : memref<2xi32>, %idx: index, %flt: f32) {
-  // expected-error@+1 {{expected tag indices to be of index type}}
-  "std.dma_wait"(%tag, %flt, %idx) : (memref<2xi32>, f32, index) -> ()
-}
-
-// -----
-
-func @dma_wait_wrong_num_elements_type(%tag : memref<2xi32>, %idx: index, %flt: f32) {
-  // expected-error@+1 {{expected the number of elements to be of index type}}
-  "std.dma_wait"(%tag, %idx, %flt) : (memref<2xi32>, index, f32) -> ()
-}
-
-// -----
-
-func @invalid_cmp_attr(%idx : i32) {
-  // expected-error@+1 {{expected string or keyword containing one of the following enum values}}
-  %cmp = cmpi i1, %idx, %idx : i32
-
-// -----
-
-func @cmpf_generic_invalid_predicate_value(%a : f32) {
-  // expected-error@+1 {{attribute 'predicate' failed to satisfy constraint: allowed 64-bit signless integer cases}}
-  %r = "std.cmpf"(%a, %a) {predicate = 42} : (f32, f32) -> i1
-}
-
-// -----
-
-func @cmpf_canonical_invalid_predicate_value(%a : f32) {
-  // expected-error@+1 {{expected string or keyword containing one of the following enum values}}
-  %r = cmpf foo, %a, %a : f32
-}
-
-// -----
-
-func @cmpf_canonical_invalid_predicate_value_signed(%a : f32) {
-  // expected-error@+1 {{expected string or keyword containing one of the following enum values}}
-  %r = cmpf sge, %a, %a : f32
-}
-
-// -----
-
-func @cmpf_canonical_invalid_predicate_value_no_order(%a : f32) {
-  // expected-error@+1 {{expected string or keyword containing one of the following enum values}}
-  %r = cmpf eq, %a, %a : f32
-}
-
-// -----
-
-func @cmpf_canonical_no_predicate_attr(%a : f32, %b : f32) {
-  %r = cmpf %a, %b : f32 // expected-error {{}}
-}
-
-// -----
-
-func @cmpf_generic_no_predicate_attr(%a : f32, %b : f32) {
-  // expected-error@+1 {{requires attribute 'predicate'}}
-  %r = "std.cmpf"(%a, %b) {foo = 1} : (f32, f32) -> i1
-}
-
-// -----
-
-func @cmpf_wrong_type(%a : i32, %b : i32) {
-  %r = cmpf oeq, %a, %b : i32 // expected-error {{must be floating-point-like}}
-}
-
-// -----
-
-func @cmpf_generic_wrong_result_type(%a : f32, %b : f32) {
-  // expected-error@+1 {{result #0 must be bool-like}}
-  %r = "std.cmpf"(%a, %b) {predicate = 0} : (f32, f32) -> f32
-}
-
-// -----
-
-func @cmpf_canonical_wrong_result_type(%a : f32, %b : f32) -> f32 {
-  %r = cmpf oeq, %a, %b : f32 // expected-note {{prior use here}}
-  // expected-error@+1 {{use of value '%r' expects different type than prior uses}}
-  return %r : f32
-}
-
-// -----
-
-func @cmpf_result_shape_mismatch(%a : vector<42xf32>) {
-  // expected-error@+1 {{all non-scalar operands/results must have the same shape and base type: found 'vector<41xi1>' and 'vector<42xf32>'}}
-  %r = "std.cmpf"(%a, %a) {predicate = 0} : (vector<42 x f32>, vector<42 x f32>) -> vector<41 x i1>
-}
-
-// -----
-
-func @cmpf_operand_shape_mismatch(%a : vector<42xf32>, %b : vector<41xf32>) {
-  // expected-error@+1 {{op requires all operands to have the same type}}
-  %r = "std.cmpf"(%a, %b) {predicate = 0} : (vector<42 x f32>, vector<41 x f32>) -> vector<42 x i1>
-}
-
-// -----
-
-func @cmpf_generic_operand_type_mismatch(%a : f32, %b : f64) {
-  // expected-error@+1 {{op requires all operands to have the same type}}
-  %r = "std.cmpf"(%a, %b) {predicate = 0} : (f32, f64) -> i1
-}
-
-// -----
-
-func @cmpf_canonical_type_mismatch(%a : f32, %b : f64) { // expected-note {{prior use here}}
-  // expected-error@+1 {{use of value '%b' expects different type than prior uses}}
-  %r = cmpf oeq, %a, %b : f32
-}
-
-// -----
-
-func @index_cast_index_to_index(%arg0: index) {
-  // expected-error@+1 {{are cast incompatible}}
-  %0 = index_cast %arg0: index to index
-  return
-}
-
-// -----
-
-func @index_cast_float(%arg0: index, %arg1: f32) {
-  // expected-error@+1 {{are cast incompatible}}
-  %0 = index_cast %arg0 : index to f32
-  return
-}
-
-// -----
-
-func @index_cast_float_to_index(%arg0: f32) {
-  // expected-error@+1 {{are cast incompatible}}
-  %0 = index_cast %arg0 : f32 to index
-  return
-}
-
-// -----
-
-func @sitofp_i32_to_i64(%arg0 : i32) {
-  // expected-error@+1 {{are cast incompatible}}
-  %0 = sitofp %arg0 : i32 to i64
-  return
-}
-
-// -----
-
-func @sitofp_f32_to_i32(%arg0 : f32) {
-  // expected-error@+1 {{are cast incompatible}}
-  %0 = sitofp %arg0 : f32 to i32
-  return
-}
-
-// -----
-
-func @fpext_f32_to_f16(%arg0 : f32) {
-  // expected-error@+1 {{are cast incompatible}}
-  %0 = fpext %arg0 : f32 to f16
-  return
-}
-
-// -----
-
-func @fpext_f16_to_f16(%arg0 : f16) {
-  // expected-error@+1 {{are cast incompatible}}
-  %0 = fpext %arg0 : f16 to f16
-  return
-}
-
-// -----
-
-func @fpext_i32_to_f32(%arg0 : i32) {
-  // expected-error@+1 {{are cast incompatible}}
-  %0 = fpext %arg0 : i32 to f32
-  return
-}
-
-// -----
-
-func @fpext_f32_to_i32(%arg0 : f32) {
-  // expected-error@+1 {{are cast incompatible}}
-  %0 = fpext %arg0 : f32 to i32
-  return
-}
-
-// -----
-
-func @fpext_vec(%arg0 : vector<2xf16>) {
-  // expected-error@+1 {{all non-scalar operands/results must have the same shape and base type: found 'vector<3xf32>' and 'vector<2xf16>'}}
-  %0 = fpext %arg0 : vector<2xf16> to vector<3xf32>
-  return
-}
-
-// -----
-
-func @fpext_vec_f32_to_f16(%arg0 : vector<2xf32>) {
-  // expected-error@+1 {{are cast incompatible}}
-  %0 = fpext %arg0 : vector<2xf32> to vector<2xf16>
-  return
-}
-
-// -----
-
-func @fpext_vec_f16_to_f16(%arg0 : vector<2xf16>) {
-  // expected-error@+1 {{are cast incompatible}}
-  %0 = fpext %arg0 : vector<2xf16> to vector<2xf16>
-  return
-}
-
-// -----
-
-func @fpext_vec_i32_to_f32(%arg0 : vector<2xi32>) {
-  // expected-error@+1 {{are cast incompatible}}
-  %0 = fpext %arg0 : vector<2xi32> to vector<2xf32>
-  return
-}
-
-// -----
-
-func @fpext_vec_f32_to_i32(%arg0 : vector<2xf32>) {
-  // expected-error@+1 {{are cast incompatible}}
-  %0 = fpext %arg0 : vector<2xf32> to vector<2xi32>
-  return
-}
-
-// -----
-
-func @fptrunc_f16_to_f32(%arg0 : f16) {
-  // expected-error@+1 {{are cast incompatible}}
-  %0 = fptrunc %arg0 : f16 to f32
-  return
-}
-
-// -----
-
-func @fptrunc_f32_to_f32(%arg0 : f32) {
-  // expected-error@+1 {{are cast incompatible}}
-  %0 = fptrunc %arg0 : f32 to f32
-  return
-}
-
-// -----
-
-func @fptrunc_i32_to_f32(%arg0 : i32) {
-  // expected-error@+1 {{are cast incompatible}}
-  %0 = fptrunc %arg0 : i32 to f32
-  return
-}
-
-// -----
-
-func @fptrunc_f32_to_i32(%arg0 : f32) {
-  // expected-error@+1 {{are cast incompatible}}
-  %0 = fptrunc %arg0 : f32 to i32
-  return
-}
-
-// -----
-
-func @fptrunc_vec(%arg0 : vector<2xf16>) {
-  // expected-error@+1 {{all non-scalar operands/results must have the same shape and base type: found 'vector<3xf32>' and 'vector<2xf16>'}}
-  %0 = fptrunc %arg0 : vector<2xf16> to vector<3xf32>
-  return
-}
-
-// -----
-
-func @fptrunc_vec_f16_to_f32(%arg0 : vector<2xf16>) {
-  // expected-error@+1 {{are cast incompatible}}
-  %0 = fptrunc %arg0 : vector<2xf16> to vector<2xf32>
-  return
-}
-
-// -----
-
-func @fptrunc_vec_f32_to_f32(%arg0 : vector<2xf32>) {
-  // expected-error@+1 {{are cast incompatible}}
-  %0 = fptrunc %arg0 : vector<2xf32> to vector<2xf32>
-  return
-}
-
-// -----
-
-func @fptrunc_vec_i32_to_f32(%arg0 : vector<2xi32>) {
-  // expected-error@+1 {{are cast incompatible}}
-  %0 = fptrunc %arg0 : vector<2xi32> to vector<2xf32>
-  return
-}
-
-// -----
-
-func @fptrunc_vec_f32_to_i32(%arg0 : vector<2xf32>) {
-  // expected-error@+1 {{are cast incompatible}}
-  %0 = fptrunc %arg0 : vector<2xf32> to vector<2xi32>
-  return
-}
-
-// -----
-
-func @sexti_index_as_operand(%arg0 : index) {
-  // expected-error@+1 {{'index' is not a valid operand type}}
-  %0 = sexti %arg0 : index to i128
-  return
-}
-
-// -----
-
-func @zexti_index_as_operand(%arg0 : index) {
-  // expected-error@+1 {{'index' is not a valid operand type}}
-  %0 = zexti %arg0 : index to i128
-=======
 func @affine_apply_no_map() {
 ^bb0:
   %i = arith.constant 0 : index
   %x = "affine.apply" (%i) { } : (index) -> (index) //  expected-error {{requires attribute 'map'}}
->>>>>>> a2ce6ee6
   return
 }
 
@@ -869,290 +130,6 @@
 
 // -----
 
-<<<<<<< HEAD
-func @invalid_view(%arg0 : index, %arg1 : index, %arg2 : index) {
-  %0 = alloc() : memref<2048xi8>
-  // expected-error@+1 {{expects 1 offset operand}}
-  %1 = view %0[][%arg0, %arg1]
-    : memref<2048xi8> to memref<?x?xf32>
-  return
-}
-
-// -----
-
-func @invalid_view(%arg0 : index, %arg1 : index, %arg2 : index) {
-  %0 = alloc() : memref<2048xi8, affine_map<(d0) -> (d0 floordiv 8, d0 mod 8)>>
-  // expected-error@+1 {{unsupported map for base memref type}}
-  %1 = view %0[%arg2][%arg0, %arg1]
-    : memref<2048xi8, affine_map<(d0) -> (d0 floordiv 8, d0 mod 8)>> to
-      memref<?x?xf32, affine_map<(d0, d1)[s0] -> (d0 * 4 + d1 + s0)>>
-  return
-}
-
-// -----
-
-func @invalid_view(%arg0 : index, %arg1 : index, %arg2 : index) {
-  %0 = alloc() : memref<2048xi8>
-  // expected-error@+1 {{unsupported map for result memref type}}
-  %1 = view %0[%arg2][%arg0, %arg1]
-    : memref<2048xi8> to memref<?x?xf32, affine_map<(d0, d1)[s0] -> (d0, d1, s0)>>
-  return
-}
-
-// -----
-
-func @invalid_view(%arg0 : index, %arg1 : index, %arg2 : index) {
-  %0 = alloc() : memref<2048xi8, 2>
-  // expected-error@+1 {{different memory spaces}}
-  %1 = view %0[%arg2][%arg0, %arg1] :  memref<2048xi8, 2> to memref<?x?xf32, 1>
-  return
-}
-
-// -----
-
-func @invalid_view(%arg0 : index, %arg1 : index, %arg2 : index) {
-  %0 = alloc() : memref<2048xi8>
-  // expected-error@+1 {{incorrect number of size operands for type}}
-  %1 = view %0[%arg2][%arg0]
-    : memref<2048xi8> to memref<?x?xf32>
-  return
-}
-
-// -----
-
-func @invalid_subview(%arg0 : index, %arg1 : index, %arg2 : index) {
-  %0 = alloc() : memref<8x16x4xf32>
-  // expected-error@+1 {{expected mixed offsets rank to match mixed sizes rank (2 vs 3) so the rank of the result type is well-formed}}
-  %1 = subview %0[0, 0][2, 2, 2][1, 1, 1]
-    : memref<8x16x4xf32> to memref<8x16x4xf32>
-  return
-}
-
-// -----
-
-func @invalid_subview(%arg0 : index, %arg1 : index, %arg2 : index) {
-  %0 = alloc() : memref<8x16x4xf32>
-  // expected-error@+1 {{expected mixed sizes rank to match mixed strides rank (3 vs 2) so the rank of the result type is well-formed}}
-  %1 = subview %0[0, 0, 0][2, 2, 2][1, 1]
-    : memref<8x16x4xf32> to memref<8x16x4xf32>
-  return
-}
-
-// -----
-
-func @invalid_subview(%arg0 : index, %arg1 : index, %arg2 : index) {
-  %0 = alloc() : memref<8x16x4xf32>
-  // expected-error@+1 {{expected mixed sizes rank to match mixed strides rank (3 vs 2) so the rank of the result type is well-formed}}
-  %1 = memref_reinterpret_cast %0 to offset: [0], sizes: [2, 2, 2], strides:[1, 1]
-    : memref<8x16x4xf32> to memref<8x16x4xf32>
-  return
-}
-
-// -----
-
-func @invalid_subview(%arg0 : index, %arg1 : index, %arg2 : index) {
-  %0 = alloc() : memref<8x16x4xf32, offset: 0, strides: [64, 4, 1], 2>
-  // expected-error@+1 {{different memory spaces}}
-  %1 = subview %0[0, 0, 0][%arg2, %arg2, %arg2][1, 1, 1]
-    : memref<8x16x4xf32, offset: 0, strides: [64, 4, 1], 2> to
-      memref<8x?x4xf32, affine_map<(d0, d1, d2)[s0] -> (d0 * s0 + d1 * 4 + d2)>>
-  return
-}
-
-// -----
-
-func @invalid_subview(%arg0 : index, %arg1 : index, %arg2 : index) {
-  %0 = alloc() : memref<8x16x4xf32, affine_map<(d0, d1, d2) -> (d0 + d1, d1 + d2, d2)>>
-  // expected-error@+1 {{is not strided}}
-  %1 = subview %0[0, 0, 0][%arg2, %arg2, %arg2][1, 1, 1]
-    : memref<8x16x4xf32, affine_map<(d0, d1, d2) -> (d0 + d1, d1 + d2, d2)>> to
-      memref<8x?x4xf32, offset: 0, strides: [?, 4, 1]>
-  return
-}
-
-// -----
-
-func @invalid_subview(%arg0 : index, %arg1 : index, %arg2 : index) {
-  %0 = alloc() : memref<8x16x4xf32>
-  // expected-error@+1 {{expected <= 3 offset values}}
-  %1 = subview %0[%arg0, %arg1, 0, 0][%arg2, 0, 0, 0][1, 1, 1, 1]
-    : memref<8x16x4xf32> to
-      memref<8x?x4xf32, offset: 0, strides:[?, ?, 4]>
-  return
-}
-
-// -----
-
-func @invalid_subview(%arg0 : index, %arg1 : index, %arg2 : index) {
-  %0 = alloc() : memref<8x16x4xf32>
-  // expected-error@+1 {{expected result type to be 'memref<?x?x?xf32, affine_map<(d0, d1, d2)[s0, s1, s2, s3] -> (d0 * s1 + s0 + d1 * s2 + d2 * s3)>>' or a rank-reduced version. (mismatch of result affine map)}}
-  %1 = subview %0[%arg0, %arg1, %arg2][%arg0, %arg1, %arg2][%arg0, %arg1, %arg2]
-    : memref<8x16x4xf32> to
-      memref<?x?x?xf32, offset: ?, strides: [64, 4, 1]>
-  return
-}
-
-// -----
-
-func @invalid_subview(%arg0 : index, %arg1 : index, %arg2 : index) {
-  %0 = alloc() : memref<8x16x4xf32>
-  // expected-error@+1 {{expected result element type to be 'f32'}}
-  %1 = subview %0[0, 0, 0][8, 16, 4][1, 1, 1]
-    : memref<8x16x4xf32> to
-      memref<8x16x4xi32>
-  return
-}
-
-// -----
-
-func @invalid_subview(%arg0 : index, %arg1 : index, %arg2 : index) {
-  %0 = alloc() : memref<8x16x4xf32>
-  // expected-error@+1 {{expected result rank to be smaller or equal to the source rank.}}
-  %1 = subview %0[0, 0, 0][8, 16, 4][1, 1, 1]
-    : memref<8x16x4xf32> to
-      memref<8x16x4x3xi32>
-  return
-}
-
-// -----
-
-func @invalid_rank_reducing_subview(%arg0 : index, %arg1 : index, %arg2 : index) {
-  %0 = alloc() : memref<8x16x4xf32>
-  // expected-error@+1 {{expected result type to be 'memref<8x16x4xf32, affine_map<(d0, d1, d2) -> (d0 * 64 + d1 * 4 + d2)>>' or a rank-reduced version. (mismatch of result sizes)}}
-  %1 = subview %0[0, 0, 0][8, 16, 4][1, 1, 1]
-    : memref<8x16x4xf32> to memref<16x4xf32>
-  return
-}
-
-// -----
-
-func @invalid_rank_reducing_subview(%arg0 : index, %arg1 : index, %arg2 : index) {
-  %0 = alloc() : memref<8x16x4xf32>
-  // expected-error@+1 {{expected result type to be 'memref<8x16x4xf32, affine_map<(d0, d1, d2) -> (d0 * 64 + d1 * 4 + d2 + 8)>>' or a rank-reduced version. (mismatch of result sizes)}}
-  %1 = subview %0[0, 2, 0][8, 16, 4][1, 1, 1]
-    : memref<8x16x4xf32> to memref<16x4xf32>
-  return
-}
-
-// -----
-
-func @invalid_rank_reducing_subview(%arg0 : memref<?x?xf32>, %arg1 : index, %arg2 : index) {
-  // expected-error@+1 {{expected result type to be 'memref<?x1xf32, affine_map<(d0, d1)[s0, s1] -> (d0 * s1 + s0 + d1)>>' or a rank-reduced version. (mismatch of result affine map)}}
-  %0 = subview %arg0[0, %arg1][%arg2, 1][1, 1] : memref<?x?xf32> to memref<?xf32>
-  return
-}
-
-// -----
-
-// The affine map affine_map<(d0)[s0, s1, s2] -> (d0 * s1 + s0)> has an extra unused symbol.
-func @invalid_rank_reducing_subview(%arg0 : memref<?x?xf32>, %arg1 : index, %arg2 : index) {
-  // expected-error@+1 {{expected result type to be 'memref<?x1xf32, affine_map<(d0, d1)[s0, s1] -> (d0 * s1 + s0 + d1)>>' or a rank-reduced version. (mismatch of result affine map) inferred type: (d0)[s0, s1] -> (d0 * s1 + s0)}}
-  %0 = subview %arg0[0, %arg1][%arg2, 1][1, 1] : memref<?x?xf32> to memref<?xf32, affine_map<(d0)[s0, s1, s2] -> (d0 * s1 + s0)>>
-  return
-}
-
-// -----
-
-func @invalid_memref_cast(%arg0 : memref<12x4x16xf32, offset:0, strides:[64, 16, 1]>) {
-  // expected-error@+1{{operand type 'memref<12x4x16xf32, affine_map<(d0, d1, d2) -> (d0 * 64 + d1 * 16 + d2)>>' and result type 'memref<12x4x16xf32, affine_map<(d0, d1, d2) -> (d0 * 128 + d1 * 32 + d2 * 2)>>' are cast incompatible}}
-  %0 = memref_cast %arg0 : memref<12x4x16xf32, offset:0, strides:[64, 16, 1]> to memref<12x4x16xf32, offset:0, strides:[128, 32, 2]>
-  return
-}
-
-// -----
-
-func @invalid_memref_cast(%arg0 : memref<12x4x16xf32, offset:0, strides:[64, 16, 1]>) {
-  // expected-error@+1{{operand type 'memref<12x4x16xf32, affine_map<(d0, d1, d2) -> (d0 * 64 + d1 * 16 + d2)>>' and result type 'memref<12x4x16xf32, affine_map<(d0, d1, d2) -> (d0 * 64 + d1 * 16 + d2 + 16)>>' are cast incompatible}}
-  %0 = memref_cast %arg0 : memref<12x4x16xf32, offset:0, strides:[64, 16, 1]> to memref<12x4x16xf32, offset:16, strides:[64, 16, 1]>
-  return
-}
-
-// -----
-
-// incompatible element types
-func @invalid_memref_cast() {
-  %0 = alloc() : memref<2x5xf32, 0>
-  // expected-error@+1 {{operand type 'memref<2x5xf32>' and result type 'memref<*xi32>' are cast incompatible}}
-  %1 = memref_cast %0 : memref<2x5xf32, 0> to memref<*xi32>
-  return
-}
-
-// -----
-
-func @invalid_prefetch_rw(%i : index) {
-  %0 = alloc() : memref<10xf32>
-  // expected-error@+1 {{rw specifier has to be 'read' or 'write'}}
-  prefetch %0[%i], rw, locality<0>, data  : memref<10xf32>
-  return
-}
-
-// -----
-
-func @invalid_prefetch_cache_type(%i : index) {
-  %0 = alloc() : memref<10xf32>
-  // expected-error@+1 {{cache type has to be 'data' or 'instr'}}
-  prefetch %0[%i], read, locality<0>, false  : memref<10xf32>
-  return
-}
-
-// -----
-
-func @invalid_prefetch_locality_hint(%i : index) {
-  %0 = alloc() : memref<10xf32>
-  // expected-error@+1 {{32-bit signless integer attribute whose minimum value is 0 whose maximum value is 3}}
-  prefetch %0[%i], read, locality<5>, data  : memref<10xf32>
-  return
-}
-
-// -----
-
-// incompatible memory space
-func @invalid_memref_cast() {
-  %0 = alloc() : memref<2x5xf32, 0>
-  // expected-error@+1 {{operand type 'memref<2x5xf32>' and result type 'memref<*xf32, 1>' are cast incompatible}}
-  %1 = memref_cast %0 : memref<2x5xf32, 0> to memref<*xf32, 1>
-  return
-}
-
-// -----
-
-// unranked to unranked
-func @invalid_memref_cast() {
-  %0 = alloc() : memref<2x5xf32, 0>
-  %1 = memref_cast %0 : memref<2x5xf32, 0> to memref<*xf32, 0>
-  // expected-error@+1 {{operand type 'memref<*xf32>' and result type 'memref<*xf32>' are cast incompatible}}
-  %2 = memref_cast %1 : memref<*xf32, 0> to memref<*xf32, 0>
-  return
-}
-
-// -----
-
-func @atomic_rmw_idxs_rank_mismatch(%I: memref<16x10xf32>, %i : index, %val : f32) {
-  // expected-error@+1 {{expects the number of subscripts to be equal to memref rank}}
-  %x = atomic_rmw addf %val, %I[%i] : (f32, memref<16x10xf32>) -> f32
-  return
-}
-
-// -----
-
-func @atomic_rmw_expects_float(%I: memref<16x10xi32>, %i : index, %val : i32) {
-  // expected-error@+1 {{expects a floating-point type}}
-  %x = atomic_rmw addf %val, %I[%i, %i] : (i32, memref<16x10xi32>) -> i32
-  return
-}
-
-// -----
-
-func @atomic_rmw_expects_int(%I: memref<16x10xf32>, %i : index, %val : f32) {
-  // expected-error@+1 {{expects an integer type}}
-  %x = atomic_rmw addi %val, %I[%i, %i] : (f32, memref<16x10xf32>) -> f32
-  return
-}
-
-// -----
-
-=======
->>>>>>> a2ce6ee6
 func @generic_atomic_rmw_wrong_arg_num(%I: memref<10xf32>, %i : index) {
   // expected-error@+1 {{expected single number of entry block arguments}}
   %x = generic_atomic_rmw %I[%i] : memref<10xf32> {
@@ -1209,61 +186,4 @@
       atomic_yield %c1 : i32
   }
   return
-<<<<<<< HEAD
-}
-
-// -----
-
-// alignment is not power of 2.
-func @assume_alignment(%0: memref<4x4xf16>) {
-  // expected-error@+1 {{alignment must be power of 2}}
-  std.assume_alignment %0, 12 : memref<4x4xf16>
-  return
-}
-
-// -----
-
-// 0 alignment value.
-func @assume_alignment(%0: memref<4x4xf16>) {
-  // expected-error@+1 {{attribute 'alignment' failed to satisfy constraint: 32-bit signless integer attribute whose value is positive}}
-  std.assume_alignment %0, 0 : memref<4x4xf16>
-  return
-}
-
-// -----
-
-"alloca_without_scoped_alloc_parent"() ( {
-  std.alloca() : memref<1xf32>
-  // expected-error@-1 {{requires an ancestor op with AutomaticAllocationScope trait}}
-  return
-}) : () -> ()
-
-// -----
-
-func @subtensor_wrong_dynamic_type(%t: tensor<8x16x4xf32>, %idx : index) {
-      // expected-error @+1 {{expected result type to be 'tensor<4x4x4xf32>' or a rank-reduced version. (mismatch of result sizes)}}
-  %0 = subtensor %t[0, 2, 0][4, 4, 4][1, 1, 1]
-    : tensor<8x16x4xf32> to tensor<?x4x4xf32>
-
-  return
-}
-
-// -----
-
-func @subtensor_wrong_static_type(%t: tensor<8x16x4xf32>, %idx : index) {
-      // expected-error @+1 {{expected result type to be 'tensor<?x3x?xf32>' or a rank-reduced version. (mismatch of result sizes)}}
-  %0 = subtensor %t[0, 0, 0][%idx, 3, %idx][1, 1, 1]
-    : tensor<8x16x4xf32> to tensor<4x4x4xf32>
-
-  return
-}
-
-// -----
-
-func @no_zero_bit_integer_attrs() {
-  // expected-error @+1 {{integer constant out of range for attribute}}
-  %x = "some.op"(){value = 0 : i0} : () -> f32
-  return
-=======
->>>>>>> a2ce6ee6
 }