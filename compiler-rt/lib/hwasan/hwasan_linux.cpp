//===-- hwasan_linux.cpp ----------------------------------------*- C++ -*-===//
//
// Part of the LLVM Project, under the Apache License v2.0 with LLVM Exceptions.
// See https://llvm.org/LICENSE.txt for license information.
// SPDX-License-Identifier: Apache-2.0 WITH LLVM-exception
//
//===----------------------------------------------------------------------===//
///
/// \file
/// This file is a part of HWAddressSanitizer and contains Linux-, NetBSD- and
/// FreeBSD-specific code.
///
//===----------------------------------------------------------------------===//

#include "sanitizer_common/sanitizer_platform.h"
#if SANITIZER_FREEBSD || SANITIZER_LINUX || SANITIZER_NETBSD

#  include <dlfcn.h>
#  include <elf.h>
#  include <errno.h>
#  include <link.h>
#  include <pthread.h>
#  include <signal.h>
#  include <stdio.h>
#  include <stdlib.h>
#  include <sys/prctl.h>
#  include <sys/resource.h>
#  include <sys/time.h>
#  include <unistd.h>
#  include <unwind.h>

#  include "hwasan.h"
#  include "hwasan_dynamic_shadow.h"
#  include "hwasan_interface_internal.h"
#  include "hwasan_mapping.h"
#  include "hwasan_report.h"
#  include "hwasan_thread.h"
#  include "hwasan_thread_list.h"
#  include "sanitizer_common/sanitizer_common.h"
#  include "sanitizer_common/sanitizer_procmaps.h"
#  include "sanitizer_common/sanitizer_stackdepot.h"

// Configurations of HWASAN_WITH_INTERCEPTORS and SANITIZER_ANDROID.
//
// HWASAN_WITH_INTERCEPTORS=OFF, SANITIZER_ANDROID=OFF
//   Not currently tested.
// HWASAN_WITH_INTERCEPTORS=OFF, SANITIZER_ANDROID=ON
//   Integration tests downstream exist.
// HWASAN_WITH_INTERCEPTORS=ON, SANITIZER_ANDROID=OFF
//    Tested with check-hwasan on x86_64-linux.
// HWASAN_WITH_INTERCEPTORS=ON, SANITIZER_ANDROID=ON
//    Tested with check-hwasan on aarch64-linux-android.
#  if !SANITIZER_ANDROID
SANITIZER_INTERFACE_ATTRIBUTE
THREADLOCAL uptr __hwasan_tls;
#  endif

namespace __hwasan {

// With the zero shadow base we can not actually map pages starting from 0.
// This constant is somewhat arbitrary.
constexpr uptr kZeroBaseShadowStart = 0;
constexpr uptr kZeroBaseMaxShadowStart = 1 << 18;

static void ProtectGap(uptr addr, uptr size) {
  __sanitizer::ProtectGap(addr, size, kZeroBaseShadowStart,
                          kZeroBaseMaxShadowStart);
}

uptr kLowMemStart;
uptr kLowMemEnd;
uptr kHighMemStart;
uptr kHighMemEnd;

static void PrintRange(uptr start, uptr end, const char *name) {
  Printf("|| [%p, %p] || %.*s ||\n", (void *)start, (void *)end, 10, name);
}

static void PrintAddressSpaceLayout() {
  PrintRange(kHighMemStart, kHighMemEnd, "HighMem");
  if (kHighShadowEnd + 1 < kHighMemStart)
    PrintRange(kHighShadowEnd + 1, kHighMemStart - 1, "ShadowGap");
  else
    CHECK_EQ(kHighShadowEnd + 1, kHighMemStart);
  PrintRange(kHighShadowStart, kHighShadowEnd, "HighShadow");
  if (kLowShadowEnd + 1 < kHighShadowStart)
    PrintRange(kLowShadowEnd + 1, kHighShadowStart - 1, "ShadowGap");
  else
    CHECK_EQ(kLowMemEnd + 1, kHighShadowStart);
  PrintRange(kLowShadowStart, kLowShadowEnd, "LowShadow");
  if (kLowMemEnd + 1 < kLowShadowStart)
    PrintRange(kLowMemEnd + 1, kLowShadowStart - 1, "ShadowGap");
  else
    CHECK_EQ(kLowMemEnd + 1, kLowShadowStart);
  PrintRange(kLowMemStart, kLowMemEnd, "LowMem");
  CHECK_EQ(0, kLowMemStart);
}

static uptr GetHighMemEnd() {
  // HighMem covers the upper part of the address space.
  uptr max_address = GetMaxUserVirtualAddress();
  // Adjust max address to make sure that kHighMemEnd and kHighMemStart are
  // properly aligned:
  max_address |= (GetMmapGranularity() << kShadowScale) - 1;
  return max_address;
}

static void InitializeShadowBaseAddress(uptr shadow_size_bytes) {
  __hwasan_shadow_memory_dynamic_address =
      FindDynamicShadowStart(shadow_size_bytes);
}

void InitializeOsSupport() {
#  define PR_SET_TAGGED_ADDR_CTRL 55
#  define PR_GET_TAGGED_ADDR_CTRL 56
#  define PR_TAGGED_ADDR_ENABLE (1UL << 0)
  // Check we're running on a kernel that can use the tagged address ABI.
  int local_errno = 0;
  if (internal_iserror(internal_prctl(PR_GET_TAGGED_ADDR_CTRL, 0, 0, 0, 0),
                       &local_errno) &&
      local_errno == EINVAL) {
<<<<<<< HEAD
#if SANITIZER_ANDROID
=======
#  if SANITIZER_ANDROID || defined(HWASAN_ALIASING_MODE)
>>>>>>> a2ce6ee6
    // Some older Android kernels have the tagged pointer ABI on
    // unconditionally, and hence don't have the tagged-addr prctl while still
    // allow the ABI.
    // If targeting Android and the prctl is not around we assume this is the
    // case.
    return;
<<<<<<< HEAD
#else
=======
#  else
>>>>>>> a2ce6ee6
    if (flags()->fail_without_syscall_abi) {
      Printf(
          "FATAL: "
          "HWAddressSanitizer requires a kernel with tagged address ABI.\n");
      Die();
    }
<<<<<<< HEAD
#endif
=======
#  endif
>>>>>>> a2ce6ee6
  }

  // Turn on the tagged address ABI.
  if ((internal_iserror(internal_prctl(PR_SET_TAGGED_ADDR_CTRL,
                                       PR_TAGGED_ADDR_ENABLE, 0, 0, 0)) ||
<<<<<<< HEAD
       !internal_prctl(PR_GET_TAGGED_ADDR_CTRL, 0, 0, 0, 0)) &&
      flags()->fail_without_syscall_abi) {
    Printf(
        "FATAL: HWAddressSanitizer failed to enable tagged address syscall "
        "ABI.\nSuggest check `sysctl abi.tagged_addr_disabled` "
        "configuration.\n");
    Die();
=======
       !internal_prctl(PR_GET_TAGGED_ADDR_CTRL, 0, 0, 0, 0))) {
#  if defined(__x86_64__) && !defined(HWASAN_ALIASING_MODE)
    // Try the new prctl API for Intel LAM.  The API is based on a currently
    // unsubmitted patch to the Linux kernel (as of May 2021) and is thus
    // subject to change.  Patch is here:
    // https://lore.kernel.org/linux-mm/20210205151631.43511-12-kirill.shutemov@linux.intel.com/
    int tag_bits = kTagBits;
    int tag_shift = kAddressTagShift;
    if (!internal_iserror(
            internal_prctl(PR_SET_TAGGED_ADDR_CTRL, PR_TAGGED_ADDR_ENABLE,
                           reinterpret_cast<unsigned long>(&tag_bits),
                           reinterpret_cast<unsigned long>(&tag_shift), 0))) {
      CHECK_EQ(tag_bits, kTagBits);
      CHECK_EQ(tag_shift, kAddressTagShift);
      return;
    }
#  endif  // defined(__x86_64__) && !defined(HWASAN_ALIASING_MODE)
    if (flags()->fail_without_syscall_abi) {
      Printf(
          "FATAL: HWAddressSanitizer failed to enable tagged address syscall "
          "ABI.\nSuggest check `sysctl abi.tagged_addr_disabled` "
          "configuration.\n");
      Die();
    }
>>>>>>> a2ce6ee6
  }
#  undef PR_SET_TAGGED_ADDR_CTRL
#  undef PR_GET_TAGGED_ADDR_CTRL
#  undef PR_TAGGED_ADDR_ENABLE
}

bool InitShadow() {
  // Define the entire memory range.
  kHighMemEnd = GetHighMemEnd();

  // Determine shadow memory base offset.
  InitializeShadowBaseAddress(MemToShadowSize(kHighMemEnd));

  // Place the low memory first.
  kLowMemEnd = __hwasan_shadow_memory_dynamic_address - 1;
  kLowMemStart = 0;

  // Define the low shadow based on the already placed low memory.
  kLowShadowEnd = MemToShadow(kLowMemEnd);
  kLowShadowStart = __hwasan_shadow_memory_dynamic_address;

  // High shadow takes whatever memory is left up there (making sure it is not
  // interfering with low memory in the fixed case).
  kHighShadowEnd = MemToShadow(kHighMemEnd);
  kHighShadowStart = Max(kLowMemEnd, MemToShadow(kHighShadowEnd)) + 1;

  // High memory starts where allocated shadow allows.
  kHighMemStart = ShadowToMem(kHighShadowStart);

  // Check the sanity of the defined memory ranges (there might be gaps).
  CHECK_EQ(kHighMemStart % GetMmapGranularity(), 0);
  CHECK_GT(kHighMemStart, kHighShadowEnd);
  CHECK_GT(kHighShadowEnd, kHighShadowStart);
  CHECK_GT(kHighShadowStart, kLowMemEnd);
  CHECK_GT(kLowMemEnd, kLowMemStart);
  CHECK_GT(kLowShadowEnd, kLowShadowStart);
  CHECK_GT(kLowShadowStart, kLowMemEnd);

  if (Verbosity())
    PrintAddressSpaceLayout();

  // Reserve shadow memory.
  ReserveShadowMemoryRange(kLowShadowStart, kLowShadowEnd, "low shadow");
  ReserveShadowMemoryRange(kHighShadowStart, kHighShadowEnd, "high shadow");

  // Protect all the gaps.
  ProtectGap(0, Min(kLowMemStart, kLowShadowStart));
  if (kLowMemEnd + 1 < kLowShadowStart)
    ProtectGap(kLowMemEnd + 1, kLowShadowStart - kLowMemEnd - 1);
  if (kLowShadowEnd + 1 < kHighShadowStart)
    ProtectGap(kLowShadowEnd + 1, kHighShadowStart - kLowShadowEnd - 1);
  if (kHighShadowEnd + 1 < kHighMemStart)
    ProtectGap(kHighShadowEnd + 1, kHighMemStart - kHighShadowEnd - 1);

  return true;
}

void InitThreads() {
  CHECK(__hwasan_shadow_memory_dynamic_address);
  uptr guard_page_size = GetMmapGranularity();
  uptr thread_space_start =
      __hwasan_shadow_memory_dynamic_address - (1ULL << kShadowBaseAlignment);
  uptr thread_space_end =
      __hwasan_shadow_memory_dynamic_address - guard_page_size;
  ReserveShadowMemoryRange(thread_space_start, thread_space_end - 1,
                           "hwasan threads", /*madvise_shadow*/ false);
  ProtectGap(thread_space_end,
             __hwasan_shadow_memory_dynamic_address - thread_space_end);
  InitThreadList(thread_space_start, thread_space_end - thread_space_start);
  hwasanThreadList().CreateCurrentThread();
}

bool MemIsApp(uptr p) {
// Memory outside the alias range has non-zero tags.
#  if !defined(HWASAN_ALIASING_MODE)
  CHECK(GetTagFromPointer(p) == 0);
#  endif

  return (p >= kHighMemStart && p <= kHighMemEnd) ||
         (p >= kLowMemStart && p <= kLowMemEnd);
}

void InstallAtExitHandler() { atexit(HwasanAtExit); }

// ---------------------- TSD ---------------- {{{1

extern "C" void __hwasan_thread_enter() {
  hwasanThreadList().CreateCurrentThread()->EnsureRandomStateInited();
}

extern "C" void __hwasan_thread_exit() {
  Thread *t = GetCurrentThread();
  // Make sure that signal handler can not see a stale current thread pointer.
  atomic_signal_fence(memory_order_seq_cst);
  if (t)
    hwasanThreadList().ReleaseThread(t);
}

#  if HWASAN_WITH_INTERCEPTORS
static pthread_key_t tsd_key;
static bool tsd_key_inited = false;

void HwasanTSDThreadInit() {
  if (tsd_key_inited)
    CHECK_EQ(0, pthread_setspecific(tsd_key,
                                    (void *)GetPthreadDestructorIterations()));
}

void HwasanTSDDtor(void *tsd) {
  uptr iterations = (uptr)tsd;
  if (iterations > 1) {
    CHECK_EQ(0, pthread_setspecific(tsd_key, (void *)(iterations - 1)));
    return;
  }
  __hwasan_thread_exit();
}

void HwasanTSDInit() {
  CHECK(!tsd_key_inited);
  tsd_key_inited = true;
  CHECK_EQ(0, pthread_key_create(&tsd_key, HwasanTSDDtor));
}
#  else
void HwasanTSDInit() {}
void HwasanTSDThreadInit() {}
#  endif

#  if SANITIZER_ANDROID
uptr *GetCurrentThreadLongPtr() { return (uptr *)get_android_tls_ptr(); }
#  else
uptr *GetCurrentThreadLongPtr() { return &__hwasan_tls; }
#  endif

#  if SANITIZER_ANDROID
void AndroidTestTlsSlot() {
  uptr kMagicValue = 0x010203040A0B0C0D;
  uptr *tls_ptr = GetCurrentThreadLongPtr();
  uptr old_value = *tls_ptr;
  *tls_ptr = kMagicValue;
  dlerror();
  if (*(uptr *)get_android_tls_ptr() != kMagicValue) {
    Printf(
        "ERROR: Incompatible version of Android: TLS_SLOT_SANITIZER(6) is used "
        "for dlerror().\n");
    Die();
  }
  *tls_ptr = old_value;
}
#  else
void AndroidTestTlsSlot() {}
#  endif

static AccessInfo GetAccessInfo(siginfo_t *info, ucontext_t *uc) {
  // Access type is passed in a platform dependent way (see below) and encoded
  // as 0xXY, where X&1 is 1 for store, 0 for load, and X&2 is 1 if the error is
  // recoverable. Valid values of Y are 0 to 4, which are interpreted as
  // log2(access_size), and 0xF, which means that access size is passed via
  // platform dependent register (see below).
#  if defined(__aarch64__)
  // Access type is encoded in BRK immediate as 0x900 + 0xXY. For Y == 0xF,
  // access size is stored in X1 register. Access address is always in X0
  // register.
  uptr pc = (uptr)info->si_addr;
  const unsigned code = ((*(u32 *)pc) >> 5) & 0xffff;
  if ((code & 0xff00) != 0x900)
    return AccessInfo{};  // Not ours.

  const bool is_store = code & 0x10;
  const bool recover = code & 0x20;
  const uptr addr = uc->uc_mcontext.regs[0];
  const unsigned size_log = code & 0xf;
  if (size_log > 4 && size_log != 0xf)
    return AccessInfo{};  // Not ours.
  const uptr size = size_log == 0xf ? uc->uc_mcontext.regs[1] : 1U << size_log;

#  elif defined(__x86_64__)
  // Access type is encoded in the instruction following INT3 as
  // NOP DWORD ptr [EAX + 0x40 + 0xXY]. For Y == 0xF, access size is stored in
  // RSI register. Access address is always in RDI register.
  uptr pc = (uptr)uc->uc_mcontext.gregs[REG_RIP];
  uint8_t *nop = (uint8_t *)pc;
  if (*nop != 0x0f || *(nop + 1) != 0x1f || *(nop + 2) != 0x40 ||
      *(nop + 3) < 0x40)
    return AccessInfo{};  // Not ours.
  const unsigned code = *(nop + 3);

  const bool is_store = code & 0x10;
  const bool recover = code & 0x20;
  const uptr addr = uc->uc_mcontext.gregs[REG_RDI];
  const unsigned size_log = code & 0xf;
  if (size_log > 4 && size_log != 0xf)
    return AccessInfo{};  // Not ours.
  const uptr size =
      size_log == 0xf ? uc->uc_mcontext.gregs[REG_RSI] : 1U << size_log;

#  else
#    error Unsupported architecture
#  endif

  return AccessInfo{addr, size, is_store, !is_store, recover};
}

static bool HwasanOnSIGTRAP(int signo, siginfo_t *info, ucontext_t *uc) {
  AccessInfo ai = GetAccessInfo(info, uc);
  if (!ai.is_store && !ai.is_load)
    return false;

  SignalContext sig{info, uc};
  HandleTagMismatch(ai, StackTrace::GetNextInstructionPc(sig.pc), sig.bp, uc);

#  if defined(__aarch64__)
  uc->uc_mcontext.pc += 4;
#  elif defined(__x86_64__)
#  else
#    error Unsupported architecture
#  endif
  return true;
}

static void OnStackUnwind(const SignalContext &sig, const void *,
                          BufferedStackTrace *stack) {
  stack->Unwind(StackTrace::GetNextInstructionPc(sig.pc), sig.bp, sig.context,
                common_flags()->fast_unwind_on_fatal);
}

void HwasanOnDeadlySignal(int signo, void *info, void *context) {
  // Probably a tag mismatch.
  if (signo == SIGTRAP)
    if (HwasanOnSIGTRAP(signo, (siginfo_t *)info, (ucontext_t *)context))
      return;

  HandleDeadlySignal(info, context, GetTid(), &OnStackUnwind, nullptr);
}

void Thread::InitStackAndTls(const InitState *) {
  uptr tls_size;
  uptr stack_size;
  GetThreadStackAndTls(IsMainThread(), &stack_bottom_, &stack_size, &tls_begin_,
                       &tls_size);
  stack_top_ = stack_bottom_ + stack_size;
  tls_end_ = tls_begin_ + tls_size;
}

uptr TagMemoryAligned(uptr p, uptr size, tag_t tag) {
  CHECK(IsAligned(p, kShadowAlignment));
  CHECK(IsAligned(size, kShadowAlignment));
  uptr shadow_start = MemToShadow(p);
  uptr shadow_size = MemToShadowSize(size);

  uptr page_size = GetPageSizeCached();
  uptr page_start = RoundUpTo(shadow_start, page_size);
  uptr page_end = RoundDownTo(shadow_start + shadow_size, page_size);
  uptr threshold = common_flags()->clear_shadow_mmap_threshold;
  if (SANITIZER_LINUX &&
      UNLIKELY(page_end >= page_start + threshold && tag == 0)) {
    internal_memset((void *)shadow_start, tag, page_start - shadow_start);
    internal_memset((void *)page_end, tag,
                    shadow_start + shadow_size - page_end);
    // For an anonymous private mapping MADV_DONTNEED will return a zero page on
    // Linux.
    ReleaseMemoryPagesToOSAndZeroFill(page_start, page_end);
  } else {
    internal_memset((void *)shadow_start, tag, shadow_size);
  }
  return AddTagToPointer(p, tag);
}

void HwasanInstallAtForkHandler() {
  auto before = []() {
    HwasanAllocatorLock();
    StackDepotLockAll();
  };
  auto after = []() {
    StackDepotUnlockAll();
    HwasanAllocatorUnlock();
  };
  pthread_atfork(before, after, after);
}

}  // namespace __hwasan

#endif  // SANITIZER_FREEBSD || SANITIZER_LINUX || SANITIZER_NETBSD<|MERGE_RESOLUTION|>--- conflicted
+++ resolved
@@ -119,47 +119,26 @@
   if (internal_iserror(internal_prctl(PR_GET_TAGGED_ADDR_CTRL, 0, 0, 0, 0),
                        &local_errno) &&
       local_errno == EINVAL) {
-<<<<<<< HEAD
-#if SANITIZER_ANDROID
-=======
 #  if SANITIZER_ANDROID || defined(HWASAN_ALIASING_MODE)
->>>>>>> a2ce6ee6
     // Some older Android kernels have the tagged pointer ABI on
     // unconditionally, and hence don't have the tagged-addr prctl while still
     // allow the ABI.
     // If targeting Android and the prctl is not around we assume this is the
     // case.
     return;
-<<<<<<< HEAD
-#else
-=======
-#  else
->>>>>>> a2ce6ee6
+#  else
     if (flags()->fail_without_syscall_abi) {
       Printf(
           "FATAL: "
           "HWAddressSanitizer requires a kernel with tagged address ABI.\n");
       Die();
     }
-<<<<<<< HEAD
-#endif
-=======
-#  endif
->>>>>>> a2ce6ee6
+#  endif
   }
 
   // Turn on the tagged address ABI.
   if ((internal_iserror(internal_prctl(PR_SET_TAGGED_ADDR_CTRL,
                                        PR_TAGGED_ADDR_ENABLE, 0, 0, 0)) ||
-<<<<<<< HEAD
-       !internal_prctl(PR_GET_TAGGED_ADDR_CTRL, 0, 0, 0, 0)) &&
-      flags()->fail_without_syscall_abi) {
-    Printf(
-        "FATAL: HWAddressSanitizer failed to enable tagged address syscall "
-        "ABI.\nSuggest check `sysctl abi.tagged_addr_disabled` "
-        "configuration.\n");
-    Die();
-=======
        !internal_prctl(PR_GET_TAGGED_ADDR_CTRL, 0, 0, 0, 0))) {
 #  if defined(__x86_64__) && !defined(HWASAN_ALIASING_MODE)
     // Try the new prctl API for Intel LAM.  The API is based on a currently
@@ -184,7 +163,6 @@
           "configuration.\n");
       Die();
     }
->>>>>>> a2ce6ee6
   }
 #  undef PR_SET_TAGGED_ADDR_CTRL
 #  undef PR_GET_TAGGED_ADDR_CTRL
