--- conflicted
+++ resolved
@@ -50,11 +50,7 @@
 };
 
 #if defined(__mips64) || defined(__aarch64__) || defined(__i386__) || \
-<<<<<<< HEAD
-    defined(__arm__) || SANITIZER_RISCV64
-=======
     defined(__arm__) || SANITIZER_RISCV64 || defined(__hexagon__)
->>>>>>> a2ce6ee6
 template <typename AddressSpaceViewTy>
 struct AP32 {
   static const uptr kSpaceBeg = 0;
