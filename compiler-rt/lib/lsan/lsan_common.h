--- conflicted
+++ resolved
@@ -41,15 +41,9 @@
 #elif defined(__i386__) && (SANITIZER_LINUX || SANITIZER_MAC)
 #  define CAN_SANITIZE_LEAKS 1
 #elif defined(__arm__) && SANITIZER_LINUX
-<<<<<<< HEAD
-#define CAN_SANITIZE_LEAKS 1
+#  define CAN_SANITIZE_LEAKS 1
 #elif SANITIZER_RISCV64 && SANITIZER_LINUX
-#define CAN_SANITIZE_LEAKS 1
-=======
-#  define CAN_SANITIZE_LEAKS 1
-#elif SANITIZER_RISCV64 && SANITIZER_LINUX
-#  define CAN_SANITIZE_LEAKS 1
->>>>>>> 2ab1d525
+#  define CAN_SANITIZE_LEAKS 1
 #elif SANITIZER_NETBSD || SANITIZER_FUCHSIA
 #  define CAN_SANITIZE_LEAKS 1
 #else
