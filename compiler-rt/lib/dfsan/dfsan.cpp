//===-- dfsan.cpp ---------------------------------------------------------===//
//
// Part of the LLVM Project, under the Apache License v2.0 with LLVM Exceptions.
// See https://llvm.org/LICENSE.txt for license information.
// SPDX-License-Identifier: Apache-2.0 WITH LLVM-exception
//
//===----------------------------------------------------------------------===//
//
// This file is a part of DataFlowSanitizer.
//
// DataFlowSanitizer runtime.  This file defines the public interface to
// DataFlowSanitizer as well as the definition of certain runtime functions
// called automatically by the compiler (specifically the instrumentation pass
// in llvm/lib/Transforms/Instrumentation/DataFlowSanitizer.cpp).
//
// The public interface is defined in include/sanitizer/dfsan_interface.h whose
// functions are prefixed dfsan_ while the compiler interface functions are
// prefixed __dfsan_.
//===----------------------------------------------------------------------===//

#include "dfsan/dfsan.h"

#include "dfsan/dfsan_chained_origin_depot.h"
#include "dfsan/dfsan_flags.h"
#include "dfsan/dfsan_origin.h"
#include "dfsan/dfsan_thread.h"
#include "sanitizer_common/sanitizer_atomic.h"
#include "sanitizer_common/sanitizer_common.h"
#include "sanitizer_common/sanitizer_file.h"
#include "sanitizer_common/sanitizer_flag_parser.h"
#include "sanitizer_common/sanitizer_flags.h"
#include "sanitizer_common/sanitizer_internal_defs.h"
#include "sanitizer_common/sanitizer_libc.h"
#include "sanitizer_common/sanitizer_report_decorator.h"
#include "sanitizer_common/sanitizer_stacktrace.h"

using namespace __dfsan;

Flags __dfsan::flags_data;

// The size of TLS variables. These constants must be kept in sync with the ones
// in DataFlowSanitizer.cpp.
static const int kDFsanArgTlsSize = 800;
static const int kDFsanRetvalTlsSize = 800;
static const int kDFsanArgOriginTlsSize = 800;

SANITIZER_INTERFACE_ATTRIBUTE THREADLOCAL u64
    __dfsan_retval_tls[kDFsanRetvalTlsSize / sizeof(u64)];
SANITIZER_INTERFACE_ATTRIBUTE THREADLOCAL u32 __dfsan_retval_origin_tls;
SANITIZER_INTERFACE_ATTRIBUTE THREADLOCAL u64
    __dfsan_arg_tls[kDFsanArgTlsSize / sizeof(u64)];
SANITIZER_INTERFACE_ATTRIBUTE THREADLOCAL u32
    __dfsan_arg_origin_tls[kDFsanArgOriginTlsSize / sizeof(u32)];

<<<<<<< HEAD
SANITIZER_INTERFACE_ATTRIBUTE uptr __dfsan_shadow_ptr_mask;
=======
// Instrumented code may set this value in terms of -dfsan-track-origins.
// * undefined or 0: do not track origins.
// * 1: track origins at memory store operations.
// * 2: track origins at memory load and store operations.
//      TODO: track callsites.
extern "C" SANITIZER_WEAK_ATTRIBUTE const int __dfsan_track_origins;

extern "C" SANITIZER_INTERFACE_ATTRIBUTE int dfsan_get_track_origins() {
  return &__dfsan_track_origins ? __dfsan_track_origins : 0;
}
>>>>>>> 2ab1d525

// Instrumented code may set this value in terms of -dfsan-track-origins.
// * undefined or 0: do not track origins.
// * 1: track origins at memory store operations.
// * 2: TODO: track origins at memory store operations and callsites.
extern "C" SANITIZER_WEAK_ATTRIBUTE const int __dfsan_track_origins;

int __dfsan_get_track_origins() {
  return &__dfsan_track_origins ? __dfsan_track_origins : 0;
}

// On Linux/x86_64, memory is laid out as follows:
//
<<<<<<< HEAD
// +--------------------+ 0x800000000000 (top of memory)
// | application memory |
// +--------------------+ 0x700000008000 (kAppAddr)
// |                    |
// |       unused       |
// |                    |
// +--------------------+ 0x300200000000 (kUnusedAddr)
// |    union table     |
// +--------------------+ 0x300000000000 (kUnionTableAddr)
// |       origin       |
// +--------------------+ 0x200000000000 (kOriginAddr)
// |   shadow memory    |
// +--------------------+ 0x000000010000 (kShadowAddr)
// | reserved by kernel |
// +--------------------+ 0x000000000000
//
// To derive a shadow memory address from an application memory address,
// bits 44-46 are cleared to bring the address into the range
// [0x000000008000,0x100000000000).  Then the address is shifted left by 1 to
// account for the double byte representation of shadow labels and move the
// address into the shadow memory range.  See the function shadow_for below.

// On Linux/MIPS64, memory is laid out as follows:
//
// +--------------------+ 0x10000000000 (top of memory)
// | application memory |
// +--------------------+ 0xF000008000 (kAppAddr)
// |                    |
// |       unused       |
// |                    |
// +--------------------+ 0x2200000000 (kUnusedAddr)
// |    union table     |
// +--------------------+ 0x2000000000 (kUnionTableAddr)
// |   shadow memory    |
// +--------------------+ 0x0000010000 (kShadowAddr)
// | reserved by kernel |
// +--------------------+ 0x0000000000

// On Linux/AArch64 (39-bit VMA), memory is laid out as follow:
//
// +--------------------+ 0x8000000000 (top of memory)
// | application memory |
// +--------------------+ 0x7000008000 (kAppAddr)
// |                    |
// |       unused       |
// |                    |
// +--------------------+ 0x1200000000 (kUnusedAddr)
// |    union table     |
// +--------------------+ 0x1000000000 (kUnionTableAddr)
// |   shadow memory    |
// +--------------------+ 0x0000010000 (kShadowAddr)
// | reserved by kernel |
// +--------------------+ 0x0000000000

// On Linux/AArch64 (42-bit VMA), memory is laid out as follow:
=======
//  +--------------------+ 0x800000000000 (top of memory)
//  |    application 3   |
//  +--------------------+ 0x700000000000
//  |      invalid       |
//  +--------------------+ 0x610000000000
//  |      origin 1      |
//  +--------------------+ 0x600000000000
//  |    application 2   |
//  +--------------------+ 0x510000000000
//  |      shadow 1      |
//  +--------------------+ 0x500000000000
//  |      invalid       |
//  +--------------------+ 0x400000000000
//  |      origin 3      |
//  +--------------------+ 0x300000000000
//  |      shadow 3      |
//  +--------------------+ 0x200000000000
//  |      origin 2      |
//  +--------------------+ 0x110000000000
//  |      invalid       |
//  +--------------------+ 0x100000000000
//  |      shadow 2      |
//  +--------------------+ 0x010000000000
//  |    application 1   |
//  +--------------------+ 0x000000000000
>>>>>>> 2ab1d525
//
//  MEM_TO_SHADOW(mem) = mem ^ 0x500000000000
//  SHADOW_TO_ORIGIN(shadow) = shadow + 0x100000000000

extern "C" SANITIZER_INTERFACE_ATTRIBUTE
dfsan_label __dfsan_union_load(const dfsan_label *ls, uptr n) {
  dfsan_label label = ls[0];
  for (uptr i = 1; i != n; ++i)
    label |= ls[i];
  return label;
}

// Return the union of all the n labels from addr at the high 32 bit, and the
// origin of the first taint byte at the low 32 bit.
extern "C" SANITIZER_INTERFACE_ATTRIBUTE u64
__dfsan_load_label_and_origin(const void *addr, uptr n) {
  dfsan_label label = 0;
  u64 ret = 0;
  uptr p = (uptr)addr;
  dfsan_label *s = shadow_for((void *)p);
  for (uptr i = 0; i < n; ++i) {
    dfsan_label l = s[i];
    if (!l)
      continue;
    label |= l;
    if (!ret)
      ret = *(dfsan_origin *)origin_for((void *)(p + i));
  }
  return ret | (u64)label << 32;
}

extern "C" SANITIZER_INTERFACE_ATTRIBUTE
void __dfsan_unimplemented(char *fname) {
  if (flags().warn_unimplemented)
    Report("WARNING: DataFlowSanitizer: call to uninstrumented function %s\n",
           fname);
}

// Use '-mllvm -dfsan-debug-nonzero-labels' and break on this function
// to try to figure out where labels are being introduced in a nominally
// label-free program.
extern "C" SANITIZER_INTERFACE_ATTRIBUTE void __dfsan_nonzero_label() {
  if (flags().warn_nonzero_labels)
    Report("WARNING: DataFlowSanitizer: saw nonzero label\n");
}

// Indirect call to an uninstrumented vararg function. We don't have a way of
// handling these at the moment.
extern "C" SANITIZER_INTERFACE_ATTRIBUTE void
__dfsan_vararg_wrapper(const char *fname) {
  Report("FATAL: DataFlowSanitizer: unsupported indirect call to vararg "
         "function %s\n", fname);
  Die();
}

// Resolves the union of two labels.
SANITIZER_INTERFACE_ATTRIBUTE dfsan_label
dfsan_union(dfsan_label l1, dfsan_label l2) {
  return l1 | l2;
}

static const uptr kOriginAlign = sizeof(dfsan_origin);
static const uptr kOriginAlignMask = ~(kOriginAlign - 1UL);

static uptr OriginAlignUp(uptr u) {
  return (u + kOriginAlign - 1) & kOriginAlignMask;
}

static uptr OriginAlignDown(uptr u) { return u & kOriginAlignMask; }

// Return the origin of the first taint byte in the size bytes from the address
// addr.
static dfsan_origin GetOriginIfTainted(uptr addr, uptr size) {
  for (uptr i = 0; i < size; ++i, ++addr) {
    dfsan_label *s = shadow_for((void *)addr);

    if (*s) {
      // Validate address region.
      CHECK(MEM_IS_SHADOW(s));
      return *(dfsan_origin *)origin_for((void *)addr);
    }
  }
  return 0;
}

// For platforms which support slow unwinder only, we need to restrict the store
// context size to 1, basically only storing the current pc, because the slow
// unwinder which is based on libunwind is not async signal safe and causes
// random freezes in forking applications as well as in signal handlers.
// DFSan supports only Linux. So we do not restrict the store context size.
#define GET_STORE_STACK_TRACE_PC_BP(pc, bp) \
  BufferedStackTrace stack;                 \
  stack.Unwind(pc, bp, nullptr, true, flags().store_context_size);

#define PRINT_CALLER_STACK_TRACE        \
  {                                     \
    GET_CALLER_PC_BP_SP;                \
    (void)sp;                           \
    GET_STORE_STACK_TRACE_PC_BP(pc, bp) \
    stack.Print();                      \
  }

// Return a chain with the previous ID id and the current stack.
// from_init = true if this is the first chain of an origin tracking path.
static u32 ChainOrigin(u32 id, StackTrace *stack, bool from_init = false) {
  // StackDepot is not async signal safe. Do not create new chains in a signal
  // handler.
  DFsanThread *t = GetCurrentThread();
  if (t && t->InSignalHandler())
    return id;

  // As an optimization the origin of an application byte is updated only when
  // its shadow is non-zero. Because we are only interested in the origins of
  // taint labels, it does not matter what origin a zero label has. This reduces
  // memory write cost. MSan does similar optimization. The following invariant
  // may not hold because of some bugs. We check the invariant to help debug.
  if (!from_init && id == 0 && flags().check_origin_invariant) {
    Printf("  DFSan found invalid origin invariant\n");
    PRINT_CALLER_STACK_TRACE
  }

  Origin o = Origin::FromRawId(id);
  stack->tag = StackTrace::TAG_UNKNOWN;
  Origin chained = Origin::CreateChainedOrigin(o, stack);
  return chained.raw_id();
}

<<<<<<< HEAD
// Return the origin of the first taint byte in the size bytes from the address
// addr.
static dfsan_origin GetOriginIfTainted(uptr addr, uptr size) {
  for (uptr i = 0; i < size; ++i, ++addr) {
    dfsan_label *s = shadow_for((void *)addr);
    if (!is_shadow_addr_valid((uptr)s)) {
      // The current DFSan memory layout is not always correct. For example,
      // addresses (0, 0x10000) are mapped to (0, 0x10000). Before fixing the
      // issue, we ignore such addresses.
      continue;
    }
    if (*s)
      return *(dfsan_origin *)origin_for((void *)addr);
  }
  return 0;
}

// For platforms which support slow unwinder only, we need to restrict the store
// context size to 1, basically only storing the current pc, because the slow
// unwinder which is based on libunwind is not async signal safe and causes
// random freezes in forking applications as well as in signal handlers.
// DFSan supports only Linux. So we do not restrict the store context size.
#define GET_STORE_STACK_TRACE_PC_BP(pc, bp) \
  BufferedStackTrace stack;                 \
  stack.Unwind(pc, bp, nullptr, true, flags().store_context_size);

#define PRINT_CALLER_STACK_TRACE        \
  {                                     \
    GET_CALLER_PC_BP_SP;                \
    (void)sp;                           \
    GET_STORE_STACK_TRACE_PC_BP(pc, bp) \
    stack.Print();                      \
  }

// Return a chain with the previous ID id and the current stack.
// from_init = true if this is the first chain of an origin tracking path.
static u32 ChainOrigin(u32 id, StackTrace *stack, bool from_init = false) {
  // StackDepot is not async signal safe. Do not create new chains in a signal
  // handler.
  DFsanThread *t = GetCurrentThread();
  if (t && t->InSignalHandler())
    return id;

  // As an optimization the origin of an application byte is updated only when
  // its shadow is non-zero. Because we are only interested in the origins of
  // taint labels, it does not matter what origin a zero label has. This reduces
  // memory write cost. MSan does similar optimization. The following invariant
  // may not hold because of some bugs. We check the invariant to help debug.
  if (!from_init && id == 0 && flags().check_origin_invariant) {
    Printf("  DFSan found invalid origin invariant\n");
    PRINT_CALLER_STACK_TRACE
  }

  Origin o = Origin::FromRawId(id);
  stack->tag = StackTrace::TAG_UNKNOWN;
  Origin chained = Origin::CreateChainedOrigin(o, stack);
  return chained.raw_id();
}

static const uptr kOriginAlign = sizeof(dfsan_origin);
static const uptr kOriginAlignMask = ~(kOriginAlign - 1UL);

static uptr AlignUp(uptr u) {
  return (u + kOriginAlign - 1) & kOriginAlignMask;
}

static uptr AlignDown(uptr u) { return u & kOriginAlignMask; }

=======
>>>>>>> 2ab1d525
static void ChainAndWriteOriginIfTainted(uptr src, uptr size, uptr dst,
                                         StackTrace *stack) {
  dfsan_origin o = GetOriginIfTainted(src, size);
  if (o) {
    o = ChainOrigin(o, stack);
    *(dfsan_origin *)origin_for((void *)dst) = o;
  }
}

// Copy the origins of the size bytes from src to dst. The source and target
// memory ranges cannot be overlapped. This is used by memcpy. stack records the
// stack trace of the memcpy. When dst and src are not 4-byte aligned properly,
// origins at the unaligned address boundaries may be overwritten because four
// contiguous bytes share the same origin.
static void CopyOrigin(const void *dst, const void *src, uptr size,
                       StackTrace *stack) {
  uptr d = (uptr)dst;
<<<<<<< HEAD
  uptr beg = AlignDown(d);
=======
  uptr beg = OriginAlignDown(d);
>>>>>>> 2ab1d525
  // Copy left unaligned origin if that memory is tainted.
  if (beg < d) {
    ChainAndWriteOriginIfTainted((uptr)src, beg + kOriginAlign - d, beg, stack);
    beg += kOriginAlign;
  }

<<<<<<< HEAD
  uptr end = AlignDown(d + size);
=======
  uptr end = OriginAlignDown(d + size);
>>>>>>> 2ab1d525
  // If both ends fall into the same 4-byte slot, we are done.
  if (end < beg)
    return;

  // Copy right unaligned origin if that memory is tainted.
  if (end < d + size)
    ChainAndWriteOriginIfTainted((uptr)src + (end - d), (d + size) - end, end,
                                 stack);

  if (beg >= end)
    return;

  // Align src up.
<<<<<<< HEAD
  uptr s = AlignUp((uptr)src);
  dfsan_origin *src_o = (dfsan_origin *)origin_for((void *)s);
  u64 *src_s = (u64 *)shadow_for((void *)s);
  dfsan_origin *src_end = (dfsan_origin *)origin_for((void *)(s + (end - beg)));
  dfsan_origin *dst_o = (dfsan_origin *)origin_for((void *)beg);
=======
  uptr src_a = OriginAlignUp((uptr)src);
  dfsan_origin *src_o = origin_for((void *)src_a);
  u32 *src_s = (u32 *)shadow_for((void *)src_a);
  dfsan_origin *src_end = origin_for((void *)(src_a + (end - beg)));
  dfsan_origin *dst_o = origin_for((void *)beg);
>>>>>>> 2ab1d525
  dfsan_origin last_src_o = 0;
  dfsan_origin last_dst_o = 0;
  for (; src_o < src_end; ++src_o, ++src_s, ++dst_o) {
    if (!*src_s)
<<<<<<< HEAD
      continue;
    if (*src_o != last_src_o) {
      last_src_o = *src_o;
      last_dst_o = ChainOrigin(last_src_o, stack);
    }
    *dst_o = last_dst_o;
  }
}

// Copy the origins of the size bytes from src to dst. The source and target
// memory ranges may be overlapped. So the copy is done in a reverse order.
// This is used by memmove. stack records the stack trace of the memmove.
static void ReverseCopyOrigin(const void *dst, const void *src, uptr size,
                              StackTrace *stack) {
  uptr d = (uptr)dst;
  uptr end = AlignDown(d + size);

  // Copy right unaligned origin if that memory is tainted.
  if (end < d + size)
    ChainAndWriteOriginIfTainted((uptr)src + (end - d), (d + size) - end, end,
                                 stack);

  uptr beg = AlignDown(d);

  if (beg + kOriginAlign < end) {
    // Align src up.
    uptr s = AlignUp((uptr)src);
    dfsan_origin *src =
        (dfsan_origin *)origin_for((void *)(s + end - beg - kOriginAlign));
    u64 *src_s = (u64 *)shadow_for((void *)(s + end - beg - kOriginAlign));
    dfsan_origin *src_begin = (dfsan_origin *)origin_for((void *)s);
    dfsan_origin *dst =
        (dfsan_origin *)origin_for((void *)(end - kOriginAlign));
    dfsan_origin src_o = 0;
    dfsan_origin dst_o = 0;
    for (; src >= src_begin; --src, --src_s, --dst) {
      if (!*src_s)
        continue;
      if (*src != src_o) {
        src_o = *src;
        dst_o = ChainOrigin(src_o, stack);
      }
      *dst = dst_o;
    }
  }

  // Copy left unaligned origin if that memory is tainted.
  if (beg < d)
    ChainAndWriteOriginIfTainted((uptr)src, beg + kOriginAlign - d, beg, stack);
}

// Copy or move the origins of the len bytes from src to dst. The source and
// target memory ranges may or may not be overlapped. This is used by memory
// transfer operations. stack records the stack trace of the memory transfer
// operation.
static void MoveOrigin(const void *dst, const void *src, uptr size,
                       StackTrace *stack) {
  if (!has_valid_shadow_addr(dst) ||
      !has_valid_shadow_addr((void *)((uptr)dst + size)) ||
      !has_valid_shadow_addr(src) ||
      !has_valid_shadow_addr((void *)((uptr)src + size))) {
    return;
  }
  // If destination origin range overlaps with source origin range, move
  // origins by copying origins in a reverse order; otherwise, copy origins in
  // a normal order. The orders of origin transfer are consistent with the
  // orders of how memcpy and memmove transfer user data.
  uptr src_aligned_beg = reinterpret_cast<uptr>(src) & ~3UL;
  uptr src_aligned_end = (reinterpret_cast<uptr>(src) + size) & ~3UL;
  uptr dst_aligned_beg = reinterpret_cast<uptr>(dst) & ~3UL;
  if (dst_aligned_beg < src_aligned_end && dst_aligned_beg >= src_aligned_beg)
    return ReverseCopyOrigin(dst, src, size, stack);
  return CopyOrigin(dst, src, size, stack);
}

// Set the size bytes from the addres dst to be the origin value.
static void SetOrigin(const void *dst, uptr size, u32 origin) {
  if (size == 0)
    return;

  // Origin mapping is 4 bytes per 4 bytes of application memory.
  // Here we extend the range such that its left and right bounds are both
  // 4 byte aligned.
  uptr x = unaligned_origin_for((uptr)dst);
  uptr beg = AlignDown(x);
  uptr end = AlignUp(x + size);  // align up.
  u64 origin64 = ((u64)origin << 32) | origin;
  // This is like memset, but the value is 32-bit. We unroll by 2 to write
  // 64 bits at once. May want to unroll further to get 128-bit stores.
  if (beg & 7ULL) {
    if (*(u32 *)beg != origin)
      *(u32 *)beg = origin;
    beg += 4;
  }
  for (uptr addr = beg; addr < (end & ~7UL); addr += 8) {
    if (*(u64 *)addr == origin64)
      continue;
    *(u64 *)addr = origin64;
  }
  if (end & 7ULL)
    if (*(u32 *)(end - kOriginAlign) != origin)
      *(u32 *)(end - kOriginAlign) = origin;
}

static void WriteShadowIfDifferent(dfsan_label label, uptr shadow_addr,
                                   uptr size) {
  dfsan_label *labelp = (dfsan_label *)shadow_addr;
  for (; size != 0; --size, ++labelp) {
    // Don't write the label if it is already the value we need it to be.
    // In a program where most addresses are not labeled, it is common that
    // a page of shadow memory is entirely zeroed.  The Linux copy-on-write
    // implementation will share all of the zeroed pages, making a copy of a
    // page when any value is written.  The un-sharing will happen even if
    // the value written does not change the value in memory.  Avoiding the
    // write when both |label| and |*labelp| are zero dramatically reduces
    // the amount of real memory used by large programs.
    if (label == *labelp)
=======
>>>>>>> 2ab1d525
      continue;
    if (*src_o != last_src_o) {
      last_src_o = *src_o;
      last_dst_o = ChainOrigin(last_src_o, stack);
    }
    *dst_o = last_dst_o;
  }
}

// Copy the origins of the size bytes from src to dst. The source and target
// memory ranges may be overlapped. So the copy is done in a reverse order.
// This is used by memmove. stack records the stack trace of the memmove.
static void ReverseCopyOrigin(const void *dst, const void *src, uptr size,
                              StackTrace *stack) {
  uptr d = (uptr)dst;
  uptr end = OriginAlignDown(d + size);

  // Copy right unaligned origin if that memory is tainted.
  if (end < d + size)
    ChainAndWriteOriginIfTainted((uptr)src + (end - d), (d + size) - end, end,
                                 stack);

  uptr beg = OriginAlignDown(d);

  if (beg + kOriginAlign < end) {
    // Align src up.
    uptr src_a = OriginAlignUp((uptr)src);
    void *src_end = (void *)(src_a + end - beg - kOriginAlign);
    dfsan_origin *src_end_o = origin_for(src_end);
    u32 *src_end_s = (u32 *)shadow_for(src_end);
    dfsan_origin *src_begin_o = origin_for((void *)src_a);
    dfsan_origin *dst = origin_for((void *)(end - kOriginAlign));
    dfsan_origin last_src_o = 0;
    dfsan_origin last_dst_o = 0;
    for (; src_end_o >= src_begin_o; --src_end_o, --src_end_s, --dst) {
      if (!*src_end_s)
        continue;
      if (*src_end_o != last_src_o) {
        last_src_o = *src_end_o;
        last_dst_o = ChainOrigin(last_src_o, stack);
      }
      *dst = last_dst_o;
    }
  }

  // Copy left unaligned origin if that memory is tainted.
  if (beg < d)
    ChainAndWriteOriginIfTainted((uptr)src, beg + kOriginAlign - d, beg, stack);
}

<<<<<<< HEAD
// Return a new origin chain with the previous ID id and the current stack
// trace.
extern "C" SANITIZER_INTERFACE_ATTRIBUTE dfsan_origin
__dfsan_chain_origin(dfsan_origin id) {
  GET_CALLER_PC_BP_SP;
  (void)sp;
  GET_STORE_STACK_TRACE_PC_BP(pc, bp);
  return ChainOrigin(id, &stack);
}

// Copy or move the origins of the len bytes from src to dst.
extern "C" SANITIZER_INTERFACE_ATTRIBUTE void __dfsan_mem_origin_transfer(
    const void *dst, const void *src, uptr len) {
  if (src == dst)
    return;
  GET_CALLER_PC_BP;
  GET_STORE_STACK_TRACE_PC_BP(pc, bp);
  MoveOrigin(dst, src, len, &stack);
}

SANITIZER_INTERFACE_ATTRIBUTE void dfsan_mem_origin_transfer(const void *dst,
                                                             const void *src,
                                                             uptr len) {
  __dfsan_mem_origin_transfer(dst, src, len);
}

// If the label s is tainted, set the size bytes from the address p to be a new
// origin chain with the previous ID o and the current stack trace. This is
// used by instrumentation to reduce code size when too much code is inserted.
extern "C" SANITIZER_INTERFACE_ATTRIBUTE void __dfsan_maybe_store_origin(
    u16 s, void *p, uptr size, dfsan_origin o) {
  if (UNLIKELY(s)) {
    GET_CALLER_PC_BP_SP;
    (void)sp;
    GET_STORE_STACK_TRACE_PC_BP(pc, bp);
    SetOrigin(p, size, ChainOrigin(o, &stack));
  }
}

// Releases the pages within the origin address range, and sets the origin
// addresses not on the pages to be 0.
static void ReleaseOrClearOrigins(void *addr, uptr size) {
  const uptr beg_origin_addr = (uptr)__dfsan::origin_for(addr);
  const void *end_addr = (void *)((uptr)addr + size);
  const uptr end_origin_addr = (uptr)__dfsan::origin_for(end_addr);
  const uptr page_size = GetPageSizeCached();
  const uptr beg_aligned = RoundUpTo(beg_origin_addr, page_size);
  const uptr end_aligned = RoundDownTo(end_origin_addr, page_size);

  // dfsan_set_label can be called from the following cases
  // 1) mapped ranges by new/delete and malloc/free. This case has origin memory
  // size > 50k, and happens less frequently.
  // 2) zero-filling internal data structures by utility libraries. This case
  // has origin memory size < 16k, and happens more often.
  // Set kNumPagesThreshold to be 4 to avoid releasing small pages.
  const int kNumPagesThreshold = 4;
  if (beg_aligned + kNumPagesThreshold * page_size >= end_aligned)
    return;

  ReleaseMemoryPagesToOS(beg_aligned, end_aligned);
}

void SetShadow(dfsan_label label, void *addr, uptr size, dfsan_origin origin) {
  const uptr beg_shadow_addr = (uptr)__dfsan::shadow_for(addr);

  if (0 != label) {
    WriteShadowIfDifferent(label, beg_shadow_addr, size);
    if (__dfsan_get_track_origins())
      SetOrigin(addr, size, origin);
=======
// Copy or move the origins of the len bytes from src to dst. The source and
// target memory ranges may or may not be overlapped. This is used by memory
// transfer operations. stack records the stack trace of the memory transfer
// operation.
static void MoveOrigin(const void *dst, const void *src, uptr size,
                       StackTrace *stack) {
  // Validate address regions.
  if (!MEM_IS_SHADOW(shadow_for(dst)) ||
      !MEM_IS_SHADOW(shadow_for((void *)((uptr)dst + size))) ||
      !MEM_IS_SHADOW(shadow_for(src)) ||
      !MEM_IS_SHADOW(shadow_for((void *)((uptr)src + size)))) {
    CHECK(false);
    return;
  }
  // If destination origin range overlaps with source origin range, move
  // origins by copying origins in a reverse order; otherwise, copy origins in
  // a normal order. The orders of origin transfer are consistent with the
  // orders of how memcpy and memmove transfer user data.
  uptr src_aligned_beg = OriginAlignDown((uptr)src);
  uptr src_aligned_end = OriginAlignDown((uptr)src + size);
  uptr dst_aligned_beg = OriginAlignDown((uptr)dst);
  if (dst_aligned_beg < src_aligned_end && dst_aligned_beg >= src_aligned_beg)
    return ReverseCopyOrigin(dst, src, size, stack);
  return CopyOrigin(dst, src, size, stack);
}

// Set the size bytes from the addres dst to be the origin value.
static void SetOrigin(const void *dst, uptr size, u32 origin) {
  if (size == 0)
>>>>>>> 2ab1d525
    return;

  // Origin mapping is 4 bytes per 4 bytes of application memory.
  // Here we extend the range such that its left and right bounds are both
  // 4 byte aligned.
  uptr x = unaligned_origin_for((uptr)dst);
  uptr beg = OriginAlignDown(x);
  uptr end = OriginAlignUp(x + size);  // align up.
  u64 origin64 = ((u64)origin << 32) | origin;
  // This is like memset, but the value is 32-bit. We unroll by 2 to write
  // 64 bits at once. May want to unroll further to get 128-bit stores.
  if (beg & 7ULL) {
    if (*(u32 *)beg != origin)
      *(u32 *)beg = origin;
    beg += 4;
  }
  for (uptr addr = beg; addr < (end & ~7UL); addr += 8) {
    if (*(u64 *)addr == origin64)
      continue;
    *(u64 *)addr = origin64;
  }
  if (end & 7ULL)
    if (*(u32 *)(end - kOriginAlign) != origin)
      *(u32 *)(end - kOriginAlign) = origin;
}

#define RET_CHAIN_ORIGIN(id)           \
  GET_CALLER_PC_BP_SP;                 \
  (void)sp;                            \
  GET_STORE_STACK_TRACE_PC_BP(pc, bp); \
  return ChainOrigin(id, &stack);

// Return a new origin chain with the previous ID id and the current stack
// trace.
extern "C" SANITIZER_INTERFACE_ATTRIBUTE dfsan_origin
__dfsan_chain_origin(dfsan_origin id) {
  RET_CHAIN_ORIGIN(id)
}

// Return a new origin chain with the previous ID id and the current stack
// trace if the label is tainted.
extern "C" SANITIZER_INTERFACE_ATTRIBUTE dfsan_origin
__dfsan_chain_origin_if_tainted(dfsan_label label, dfsan_origin id) {
  if (!label)
    return id;
  RET_CHAIN_ORIGIN(id)
}

// Copy or move the origins of the len bytes from src to dst.
extern "C" SANITIZER_INTERFACE_ATTRIBUTE void __dfsan_mem_origin_transfer(
    const void *dst, const void *src, uptr len) {
  if (src == dst)
    return;
  GET_CALLER_PC_BP;
  GET_STORE_STACK_TRACE_PC_BP(pc, bp);
  MoveOrigin(dst, src, len, &stack);
}

extern "C" SANITIZER_INTERFACE_ATTRIBUTE void dfsan_mem_origin_transfer(
    const void *dst, const void *src, uptr len) {
  __dfsan_mem_origin_transfer(dst, src, len);
}

extern "C" SANITIZER_INTERFACE_ATTRIBUTE void dfsan_mem_shadow_transfer(
    void *dst, const void *src, uptr len) {
  internal_memcpy((void *)__dfsan::shadow_for(dst),
                  (const void *)__dfsan::shadow_for(src),
                  len * sizeof(dfsan_label));
}

namespace __dfsan {

bool dfsan_inited = false;
bool dfsan_init_is_running = false;

void dfsan_copy_memory(void *dst, const void *src, uptr size) {
  internal_memcpy(dst, src, size);
  dfsan_mem_shadow_transfer(dst, src, size);
  if (dfsan_get_track_origins())
    dfsan_mem_origin_transfer(dst, src, size);
}

<<<<<<< HEAD
  if (__dfsan_get_track_origins())
    ReleaseOrClearOrigins(addr, size);

  // If label is 0, releases the pages within the shadow address range, and sets
  // the shadow addresses not on the pages to be 0.
=======
// Releases the pages within the origin address range.
static void ReleaseOrigins(void *addr, uptr size) {
  const uptr beg_origin_addr = (uptr)__dfsan::origin_for(addr);
  const void *end_addr = (void *)((uptr)addr + size);
  const uptr end_origin_addr = (uptr)__dfsan::origin_for(end_addr);

  if (end_origin_addr - beg_origin_addr <
      common_flags()->clear_shadow_mmap_threshold)
    return;

  const uptr page_size = GetPageSizeCached();
  const uptr beg_aligned = RoundUpTo(beg_origin_addr, page_size);
  const uptr end_aligned = RoundDownTo(end_origin_addr, page_size);

  if (!MmapFixedSuperNoReserve(beg_aligned, end_aligned - beg_aligned))
    Die();
}

static void WriteZeroShadowInRange(uptr beg, uptr end) {
  // Don't write the label if it is already the value we need it to be.
  // In a program where most addresses are not labeled, it is common that
  // a page of shadow memory is entirely zeroed.  The Linux copy-on-write
  // implementation will share all of the zeroed pages, making a copy of a
  // page when any value is written.  The un-sharing will happen even if
  // the value written does not change the value in memory.  Avoiding the
  // write when both |label| and |*labelp| are zero dramatically reduces
  // the amount of real memory used by large programs.
  if (!mem_is_zero((const char *)beg, end - beg))
    internal_memset((void *)beg, 0, end - beg);
}

// Releases the pages within the shadow address range, and sets
// the shadow addresses not on the pages to be 0.
static void ReleaseOrClearShadows(void *addr, uptr size) {
  const uptr beg_shadow_addr = (uptr)__dfsan::shadow_for(addr);
>>>>>>> 2ab1d525
  const void *end_addr = (void *)((uptr)addr + size);
  const uptr end_shadow_addr = (uptr)__dfsan::shadow_for(end_addr);

  if (end_shadow_addr - beg_shadow_addr <
      common_flags()->clear_shadow_mmap_threshold) {
    WriteZeroShadowInRange(beg_shadow_addr, end_shadow_addr);
    return;
  }

  const uptr page_size = GetPageSizeCached();
  const uptr beg_aligned = RoundUpTo(beg_shadow_addr, page_size);
  const uptr end_aligned = RoundDownTo(end_shadow_addr, page_size);

  if (beg_aligned >= end_aligned) {
    WriteZeroShadowInRange(beg_shadow_addr, end_shadow_addr);
  } else {
    if (beg_aligned != beg_shadow_addr)
      WriteZeroShadowInRange(beg_shadow_addr, beg_aligned);
    if (end_aligned != end_shadow_addr)
      WriteZeroShadowInRange(end_aligned, end_shadow_addr);
    if (!MmapFixedSuperNoReserve(beg_aligned, end_aligned - beg_aligned))
      Die();
  }
}

void SetShadow(dfsan_label label, void *addr, uptr size, dfsan_origin origin) {
  if (0 != label) {
    const uptr beg_shadow_addr = (uptr)__dfsan::shadow_for(addr);
    internal_memset((void *)beg_shadow_addr, label, size);
    if (dfsan_get_track_origins())
      SetOrigin(addr, size, origin);
    return;
  }

  if (dfsan_get_track_origins())
    ReleaseOrigins(addr, size);

  ReleaseOrClearShadows(addr, size);
}

}  // namespace __dfsan

// If the label s is tainted, set the size bytes from the address p to be a new
// origin chain with the previous ID o and the current stack trace. This is
// used by instrumentation to reduce code size when too much code is inserted.
extern "C" SANITIZER_INTERFACE_ATTRIBUTE void __dfsan_maybe_store_origin(
    dfsan_label s, void *p, uptr size, dfsan_origin o) {
  if (UNLIKELY(s)) {
    GET_CALLER_PC_BP_SP;
    (void)sp;
    GET_STORE_STACK_TRACE_PC_BP(pc, bp);
    SetOrigin(p, size, ChainOrigin(o, &stack));
  }
}

extern "C" SANITIZER_INTERFACE_ATTRIBUTE void __dfsan_set_label(
    dfsan_label label, dfsan_origin origin, void *addr, uptr size) {
  __dfsan::SetShadow(label, addr, size, origin);
}

extern "C" SANITIZER_INTERFACE_ATTRIBUTE void __dfsan_set_label(
    dfsan_label label, dfsan_origin origin, void *addr, uptr size) {
  SetShadow(label, addr, size, origin);
}

SANITIZER_INTERFACE_ATTRIBUTE
void dfsan_set_label(dfsan_label label, void *addr, uptr size) {
  dfsan_origin init_origin = 0;
<<<<<<< HEAD
  if (label && __dfsan_get_track_origins()) {
=======
  if (label && dfsan_get_track_origins()) {
>>>>>>> 2ab1d525
    GET_CALLER_PC_BP;
    GET_STORE_STACK_TRACE_PC_BP(pc, bp);
    init_origin = ChainOrigin(0, &stack, true);
  }
<<<<<<< HEAD
  SetShadow(label, addr, size, init_origin);
=======
  __dfsan::SetShadow(label, addr, size, init_origin);
>>>>>>> 2ab1d525
}

SANITIZER_INTERFACE_ATTRIBUTE
void dfsan_add_label(dfsan_label label, void *addr, uptr size) {
  if (0 == label)
    return;

<<<<<<< HEAD
  if (__dfsan_get_track_origins()) {
=======
  if (dfsan_get_track_origins()) {
>>>>>>> 2ab1d525
    GET_CALLER_PC_BP;
    GET_STORE_STACK_TRACE_PC_BP(pc, bp);
    dfsan_origin init_origin = ChainOrigin(0, &stack, true);
    SetOrigin(addr, size, init_origin);
  }

  for (dfsan_label *labelp = shadow_for(addr); size != 0; --size, ++labelp)
    *labelp |= label;
}

// Unlike the other dfsan interface functions the behavior of this function
// depends on the label of one of its arguments.  Hence it is implemented as a
// custom function.
extern "C" SANITIZER_INTERFACE_ATTRIBUTE dfsan_label
__dfsw_dfsan_get_label(long data, dfsan_label data_label,
                       dfsan_label *ret_label) {
  *ret_label = 0;
  return data_label;
}

extern "C" SANITIZER_INTERFACE_ATTRIBUTE dfsan_label __dfso_dfsan_get_label(
    long data, dfsan_label data_label, dfsan_label *ret_label,
    dfsan_origin data_origin, dfsan_origin *ret_origin) {
  *ret_label = 0;
  *ret_origin = 0;
  return data_label;
}

<<<<<<< HEAD
=======
// This function is used if dfsan_get_origin is called when origin tracking is
// off.
extern "C" SANITIZER_INTERFACE_ATTRIBUTE dfsan_origin __dfsw_dfsan_get_origin(
    long data, dfsan_label data_label, dfsan_label *ret_label) {
  *ret_label = 0;
  return 0;
}

>>>>>>> 2ab1d525
extern "C" SANITIZER_INTERFACE_ATTRIBUTE dfsan_origin __dfso_dfsan_get_origin(
    long data, dfsan_label data_label, dfsan_label *ret_label,
    dfsan_origin data_origin, dfsan_origin *ret_origin) {
  *ret_label = 0;
  *ret_origin = 0;
  return data_origin;
}

SANITIZER_INTERFACE_ATTRIBUTE dfsan_label
dfsan_read_label(const void *addr, uptr size) {
  if (size == 0)
    return 0;
  return __dfsan_union_load(shadow_for(addr), size);
}

SANITIZER_INTERFACE_ATTRIBUTE dfsan_origin
dfsan_read_origin_of_first_taint(const void *addr, uptr size) {
  return GetOriginIfTainted((uptr)addr, size);
}

<<<<<<< HEAD
extern "C" SANITIZER_INTERFACE_ATTRIBUTE
const struct dfsan_label_info *dfsan_get_label_info(dfsan_label label) {
  return &__dfsan_label_info[label];
=======
SANITIZER_INTERFACE_ATTRIBUTE void dfsan_set_label_origin(dfsan_label label,
                                                          dfsan_origin origin,
                                                          void *addr,
                                                          uptr size) {
  __dfsan_set_label(label, origin, addr, size);
>>>>>>> 2ab1d525
}

extern "C" SANITIZER_INTERFACE_ATTRIBUTE int
dfsan_has_label(dfsan_label label, dfsan_label elem) {
  return (label & elem) == elem;
}

namespace __dfsan {

typedef void (*dfsan_conditional_callback_t)(dfsan_label label,
                                             dfsan_origin origin);
static dfsan_conditional_callback_t conditional_callback = nullptr;
static dfsan_label labels_in_signal_conditional = 0;

static void ConditionalCallback(dfsan_label label, dfsan_origin origin) {
  // Programs have many branches. For efficiency the conditional sink callback
  // handler needs to ignore as many as possible as early as possible.
  if (label == 0) {
    return;
  }
  if (conditional_callback == nullptr) {
    return;
  }

  // This initial ConditionalCallback handler needs to be in here in dfsan
  // runtime (rather than being an entirely user implemented hook) so that it
  // has access to dfsan thread information.
  DFsanThread *t = GetCurrentThread();
  // A callback operation which does useful work (like record the flow) will
  // likely be too long executed in a signal handler.
  if (t && t->InSignalHandler()) {
    // Record set of labels used in signal handler for completeness.
    labels_in_signal_conditional |= label;
    return;
  }

  conditional_callback(label, origin);
}

}  // namespace __dfsan

extern "C" SANITIZER_INTERFACE_ATTRIBUTE void
__dfsan_conditional_callback_origin(dfsan_label label, dfsan_origin origin) {
  __dfsan::ConditionalCallback(label, origin);
}

extern "C" SANITIZER_INTERFACE_ATTRIBUTE void __dfsan_conditional_callback(
    dfsan_label label) {
  __dfsan::ConditionalCallback(label, 0);
}

extern "C" SANITIZER_INTERFACE_ATTRIBUTE void dfsan_set_conditional_callback(
    __dfsan::dfsan_conditional_callback_t callback) {
  __dfsan::conditional_callback = callback;
}

extern "C" SANITIZER_INTERFACE_ATTRIBUTE dfsan_label
dfsan_get_labels_in_signal_conditional() {
  return __dfsan::labels_in_signal_conditional;
}

class Decorator : public __sanitizer::SanitizerCommonDecorator {
 public:
  Decorator() : SanitizerCommonDecorator() {}
  const char *Origin() const { return Magenta(); }
};

namespace {

void PrintNoOriginTrackingWarning() {
  Decorator d;
  Printf(
      "  %sDFSan: origin tracking is not enabled. Did you specify the "
      "-dfsan-track-origins=1 option?%s\n",
      d.Warning(), d.Default());
}

void PrintNoTaintWarning(const void *address) {
  Decorator d;
  Printf("  %sDFSan: no tainted value at %x%s\n", d.Warning(), address,
         d.Default());
}

void PrintInvalidOriginWarning(dfsan_label label, const void *address) {
  Decorator d;
  Printf(
      "  %sTaint value 0x%x (at %p) has invalid origin tracking. This can "
      "be a DFSan bug.%s\n",
      d.Warning(), label, address, d.Default());
}

void PrintInvalidOriginIdWarning(dfsan_origin origin) {
  Decorator d;
  Printf(
      "  %sOrigin Id %d has invalid origin tracking. This can "
      "be a DFSan bug.%s\n",
      d.Warning(), origin, d.Default());
}

bool PrintOriginTraceFramesToStr(Origin o, InternalScopedString *out) {
  Decorator d;
  bool found = false;

  while (o.isChainedOrigin()) {
    StackTrace stack;
    dfsan_origin origin_id = o.raw_id();
    o = o.getNextChainedOrigin(&stack);
    if (o.isChainedOrigin())
      out->append(
          "  %sOrigin value: 0x%x, Taint value was stored to memory at%s\n",
          d.Origin(), origin_id, d.Default());
    else
      out->append("  %sOrigin value: 0x%x, Taint value was created at%s\n",
                  d.Origin(), origin_id, d.Default());

    // Includes a trailing newline, so no need to add it again.
    stack.PrintTo(out);
    found = true;
  }

  return found;
}

bool PrintOriginTraceToStr(const void *addr, const char *description,
                           InternalScopedString *out) {
  CHECK(out);
  CHECK(dfsan_get_track_origins());
  Decorator d;

  const dfsan_label label = *__dfsan::shadow_for(addr);
  CHECK(label);

  const dfsan_origin origin = *__dfsan::origin_for(addr);

  out->append("  %sTaint value 0x%x (at %p) origin tracking (%s)%s\n",
              d.Origin(), label, addr, description ? description : "",
              d.Default());

  Origin o = Origin::FromRawId(origin);
  return PrintOriginTraceFramesToStr(o, out);
}

}  // namespace

extern "C" SANITIZER_INTERFACE_ATTRIBUTE void dfsan_print_origin_trace(
    const void *addr, const char *description) {
  if (!dfsan_get_track_origins()) {
    PrintNoOriginTrackingWarning();
    return;
  }

  const dfsan_label label = *__dfsan::shadow_for(addr);
  if (!label) {
    PrintNoTaintWarning(addr);
    return;
  }

  InternalScopedString trace;
  bool success = PrintOriginTraceToStr(addr, description, &trace);

  if (trace.length())
    Printf("%s", trace.data());

  if (!success)
    PrintInvalidOriginWarning(label, addr);
}

extern "C" SANITIZER_INTERFACE_ATTRIBUTE uptr
dfsan_sprint_origin_trace(const void *addr, const char *description,
                          char *out_buf, uptr out_buf_size) {
  CHECK(out_buf);

  if (!dfsan_get_track_origins()) {
    PrintNoOriginTrackingWarning();
    return 0;
  }

  const dfsan_label label = *__dfsan::shadow_for(addr);
  if (!label) {
    PrintNoTaintWarning(addr);
    return 0;
  }

  InternalScopedString trace;
  bool success = PrintOriginTraceToStr(addr, description, &trace);

  if (!success) {
    PrintInvalidOriginWarning(label, addr);
    return 0;
  }

  if (out_buf_size) {
    internal_strncpy(out_buf, trace.data(), out_buf_size - 1);
    out_buf[out_buf_size - 1] = '\0';
  }

  return trace.length();
}

extern "C" SANITIZER_INTERFACE_ATTRIBUTE void dfsan_print_origin_id_trace(
    dfsan_origin origin) {
  if (!dfsan_get_track_origins()) {
    PrintNoOriginTrackingWarning();
    return;
  }
  Origin o = Origin::FromRawId(origin);

  InternalScopedString trace;
  bool success = PrintOriginTraceFramesToStr(o, &trace);

  if (trace.length())
    Printf("%s", trace.data());

  if (!success)
    PrintInvalidOriginIdWarning(origin);
}

<<<<<<< HEAD
class Decorator : public __sanitizer::SanitizerCommonDecorator {
 public:
  Decorator() : SanitizerCommonDecorator() {}
  const char *Origin() const { return Magenta(); }
};

extern "C" SANITIZER_INTERFACE_ATTRIBUTE void dfsan_print_origin_trace(
    const void *addr, const char *description) {
  Decorator d;

  if (!__dfsan_get_track_origins()) {
    Printf(
        "  %sDFSan: origin tracking is not enabled. Did you specify the "
        "-dfsan-track-origins=1 option?%s\n",
        d.Warning(), d.Default());
    return;
  }

  const dfsan_label label = *__dfsan::shadow_for(addr);
  if (!label) {
    Printf("  %sDFSan: no tainted value at %x%s\n", d.Warning(), addr,
           d.Default());
    return;
  }

  const dfsan_origin origin = *__dfsan::origin_for(addr);

  Printf("  %sTaint value 0x%x (at %p) origin tracking (%s)%s\n", d.Origin(),
         label, addr, description ? description : "", d.Default());
  Origin o = Origin::FromRawId(origin);
  bool found = false;
  while (o.isChainedOrigin()) {
    StackTrace stack;
    dfsan_origin origin_id = o.raw_id();
    o = o.getNextChainedOrigin(&stack);
    if (o.isChainedOrigin())
      Printf("  %sOrigin value: 0x%x, Taint value was stored to memory at%s\n",
             d.Origin(), origin_id, d.Default());
    else
      Printf("  %sOrigin value: 0x%x, Taint value was created at%s\n",
             d.Origin(), origin_id, d.Default());
    stack.Print();
    found = true;
  }
  if (!found)
    Printf(
        "  %sTaint value 0x%x (at %p) has invalid origin tracking. This can "
        "be a DFSan bug.%s\n",
        d.Warning(), label, addr, d.Default());
=======
extern "C" SANITIZER_INTERFACE_ATTRIBUTE uptr dfsan_sprint_origin_id_trace(
    dfsan_origin origin, char *out_buf, uptr out_buf_size) {
  CHECK(out_buf);

  if (!dfsan_get_track_origins()) {
    PrintNoOriginTrackingWarning();
    return 0;
  }
  Origin o = Origin::FromRawId(origin);

  InternalScopedString trace;
  bool success = PrintOriginTraceFramesToStr(o, &trace);

  if (!success) {
    PrintInvalidOriginIdWarning(origin);
    return 0;
  }

  if (out_buf_size) {
    internal_strncpy(out_buf, trace.data(), out_buf_size - 1);
    out_buf[out_buf_size - 1] = '\0';
  }

  return trace.length();
>>>>>>> 2ab1d525
}

extern "C" SANITIZER_INTERFACE_ATTRIBUTE dfsan_origin
dfsan_get_init_origin(const void *addr) {
<<<<<<< HEAD
  if (!__dfsan_get_track_origins())
=======
  if (!dfsan_get_track_origins())
>>>>>>> 2ab1d525
    return 0;

  const dfsan_label label = *__dfsan::shadow_for(addr);
  if (!label)
    return 0;

  const dfsan_origin origin = *__dfsan::origin_for(addr);

  Origin o = Origin::FromRawId(origin);
  dfsan_origin origin_id = o.raw_id();
  while (o.isChainedOrigin()) {
    StackTrace stack;
<<<<<<< HEAD
=======
    origin_id = o.raw_id();
>>>>>>> 2ab1d525
    o = o.getNextChainedOrigin(&stack);
  }
  return origin_id;
}
<<<<<<< HEAD

#define GET_FATAL_STACK_TRACE_PC_BP(pc, bp) \
  BufferedStackTrace stack;                 \
  stack.Unwind(pc, bp, nullptr, common_flags()->fast_unwind_on_fatal);
=======
>>>>>>> 2ab1d525

void __sanitizer::BufferedStackTrace::UnwindImpl(uptr pc, uptr bp,
                                                 void *context,
                                                 bool request_fast,
                                                 u32 max_depth) {
  using namespace __dfsan;
  DFsanThread *t = GetCurrentThread();
  if (!t || !StackTrace::WillUseFastUnwind(request_fast)) {
    return Unwind(max_depth, pc, bp, context, 0, 0, false);
  }
  Unwind(max_depth, pc, bp, nullptr, t->stack_top(), t->stack_bottom(), true);
}

extern "C" SANITIZER_INTERFACE_ATTRIBUTE void __sanitizer_print_stack_trace() {
  GET_CALLER_PC_BP;
  GET_STORE_STACK_TRACE_PC_BP(pc, bp);
  stack.Print();
}

extern "C" SANITIZER_INTERFACE_ATTRIBUTE uptr
dfsan_sprint_stack_trace(char *out_buf, uptr out_buf_size) {
  CHECK(out_buf);
  GET_CALLER_PC_BP;
  GET_STORE_STACK_TRACE_PC_BP(pc, bp);
  return stack.PrintTo(out_buf, out_buf_size);
}

void Flags::SetDefaults() {
#define DFSAN_FLAG(Type, Name, DefaultValue, Description) Name = DefaultValue;
#include "dfsan_flags.inc"
#undef DFSAN_FLAG
}

static void RegisterDfsanFlags(FlagParser *parser, Flags *f) {
#define DFSAN_FLAG(Type, Name, DefaultValue, Description) \
  RegisterFlag(parser, #Name, Description, &f->Name);
#include "dfsan_flags.inc"
#undef DFSAN_FLAG
}

static void InitializeFlags() {
  SetCommonFlagsDefaults();
  {
    CommonFlags cf;
    cf.CopyFrom(*common_flags());
    cf.intercept_tls_get_addr = true;
    OverrideCommonFlags(cf);
  }
  flags().SetDefaults();

  FlagParser parser;
  RegisterCommonFlags(&parser);
  RegisterDfsanFlags(&parser, &flags());
  parser.ParseStringFromEnv("DFSAN_OPTIONS");
  InitializeCommonFlags();
  if (Verbosity()) ReportUnrecognizedFlags();
  if (common_flags()->help) parser.PrintFlagDescriptions();
}

SANITIZER_INTERFACE_ATTRIBUTE
void dfsan_clear_arg_tls(uptr offset, uptr size) {
  internal_memset((void *)((uptr)__dfsan_arg_tls + offset), 0, size);
}

SANITIZER_INTERFACE_ATTRIBUTE
void dfsan_clear_thread_local_state() {
  internal_memset(__dfsan_arg_tls, 0, sizeof(__dfsan_arg_tls));
  internal_memset(__dfsan_retval_tls, 0, sizeof(__dfsan_retval_tls));

<<<<<<< HEAD
  if (__dfsan_get_track_origins()) {
    internal_memset(__dfsan_arg_origin_tls, 0, sizeof(__dfsan_arg_origin_tls));
    internal_memset(&__dfsan_retval_origin_tls, 0,
                    sizeof(__dfsan_retval_origin_tls));
  }
}

static void InitializePlatformEarly() {
  AvoidCVE_2016_2143();
#ifdef DFSAN_RUNTIME_VMA
  __dfsan::vmaSize =
    (MostSignificantSetBitIndex(GET_CURRENT_FRAME()) + 1);
  if (__dfsan::vmaSize == 39 || __dfsan::vmaSize == 42 ||
      __dfsan::vmaSize == 48) {
    __dfsan_shadow_ptr_mask = ShadowMask();
  } else {
    Printf("FATAL: DataFlowSanitizer: unsupported VMA range\n");
    Printf("FATAL: Found %d - Supported 39, 42, and 48\n", __dfsan::vmaSize);
    Die();
=======
  if (dfsan_get_track_origins()) {
    internal_memset(__dfsan_arg_origin_tls, 0, sizeof(__dfsan_arg_origin_tls));
    internal_memset(&__dfsan_retval_origin_tls, 0,
                    sizeof(__dfsan_retval_origin_tls));
>>>>>>> 2ab1d525
  }
}

extern "C" void dfsan_flush() {
  const uptr maxVirtualAddress = GetMaxUserVirtualAddress();
  for (unsigned i = 0; i < kMemoryLayoutSize; ++i) {
    uptr start = kMemoryLayout[i].start;
    uptr end = kMemoryLayout[i].end;
    uptr size = end - start;
    MappingDesc::Type type = kMemoryLayout[i].type;

    if (type != MappingDesc::SHADOW && type != MappingDesc::ORIGIN)
      continue;

    // Check if the segment should be mapped based on platform constraints.
    if (start >= maxVirtualAddress)
      continue;

    if (!MmapFixedSuperNoReserve(start, size, kMemoryLayout[i].name)) {
      Printf("FATAL: DataFlowSanitizer: failed to clear memory region\n");
      Die();
    }
  }
  __dfsan::labels_in_signal_conditional = 0;
}

// TODO: CheckMemoryLayoutSanity is based on msan.
// Consider refactoring these into a shared implementation.
static void CheckMemoryLayoutSanity() {
  uptr prev_end = 0;
  for (unsigned i = 0; i < kMemoryLayoutSize; ++i) {
    uptr start = kMemoryLayout[i].start;
    uptr end = kMemoryLayout[i].end;
    MappingDesc::Type type = kMemoryLayout[i].type;
    CHECK_LT(start, end);
    CHECK_EQ(prev_end, start);
    CHECK(addr_is_type(start, type));
    CHECK(addr_is_type((start + end) / 2, type));
    CHECK(addr_is_type(end - 1, type));
    if (type == MappingDesc::APP) {
      uptr addr = start;
      CHECK(MEM_IS_SHADOW(MEM_TO_SHADOW(addr)));
      CHECK(MEM_IS_ORIGIN(MEM_TO_ORIGIN(addr)));
      CHECK_EQ(MEM_TO_ORIGIN(addr), SHADOW_TO_ORIGIN(MEM_TO_SHADOW(addr)));

      addr = (start + end) / 2;
      CHECK(MEM_IS_SHADOW(MEM_TO_SHADOW(addr)));
      CHECK(MEM_IS_ORIGIN(MEM_TO_ORIGIN(addr)));
      CHECK_EQ(MEM_TO_ORIGIN(addr), SHADOW_TO_ORIGIN(MEM_TO_SHADOW(addr)));

      addr = end - 1;
      CHECK(MEM_IS_SHADOW(MEM_TO_SHADOW(addr)));
      CHECK(MEM_IS_ORIGIN(MEM_TO_ORIGIN(addr)));
      CHECK_EQ(MEM_TO_ORIGIN(addr), SHADOW_TO_ORIGIN(MEM_TO_SHADOW(addr)));
    }
    prev_end = end;
  }
}

<<<<<<< HEAD
extern "C" void dfsan_flush() {
  if (!MmapFixedSuperNoReserve(ShadowAddr(), UnusedAddr() - ShadowAddr()))
    Die();
=======
// TODO: CheckMemoryRangeAvailability is based on msan.
// Consider refactoring these into a shared implementation.
static bool CheckMemoryRangeAvailability(uptr beg, uptr size) {
  if (size > 0) {
    uptr end = beg + size - 1;
    if (!MemoryRangeIsAvailable(beg, end)) {
      Printf("FATAL: Memory range %p - %p is not available.\n", beg, end);
      return false;
    }
  }
  return true;
}

// TODO: ProtectMemoryRange is based on msan.
// Consider refactoring these into a shared implementation.
static bool ProtectMemoryRange(uptr beg, uptr size, const char *name) {
  if (size > 0) {
    void *addr = MmapFixedNoAccess(beg, size, name);
    if (beg == 0 && addr) {
      // Depending on the kernel configuration, we may not be able to protect
      // the page at address zero.
      uptr gap = 16 * GetPageSizeCached();
      beg += gap;
      size -= gap;
      addr = MmapFixedNoAccess(beg, size, name);
    }
    if ((uptr)addr != beg) {
      uptr end = beg + size - 1;
      Printf("FATAL: Cannot protect memory range %p - %p (%s).\n", beg, end,
             name);
      return false;
    }
  }
  return true;
}

// TODO: InitShadow is based on msan.
// Consider refactoring these into a shared implementation.
bool InitShadow(bool init_origins) {
  // Let user know mapping parameters first.
  VPrintf(1, "dfsan_init %p\n", (void *)&__dfsan::dfsan_init);
  for (unsigned i = 0; i < kMemoryLayoutSize; ++i)
    VPrintf(1, "%s: %zx - %zx\n", kMemoryLayout[i].name, kMemoryLayout[i].start,
            kMemoryLayout[i].end - 1);

  CheckMemoryLayoutSanity();

  if (!MEM_IS_APP(&__dfsan::dfsan_init)) {
    Printf("FATAL: Code %p is out of application range. Non-PIE build?\n",
           (uptr)&__dfsan::dfsan_init);
    return false;
  }

  const uptr maxVirtualAddress = GetMaxUserVirtualAddress();

  for (unsigned i = 0; i < kMemoryLayoutSize; ++i) {
    uptr start = kMemoryLayout[i].start;
    uptr end = kMemoryLayout[i].end;
    uptr size = end - start;
    MappingDesc::Type type = kMemoryLayout[i].type;

    // Check if the segment should be mapped based on platform constraints.
    if (start >= maxVirtualAddress)
      continue;

    bool map = type == MappingDesc::SHADOW ||
               (init_origins && type == MappingDesc::ORIGIN);
    bool protect = type == MappingDesc::INVALID ||
                   (!init_origins && type == MappingDesc::ORIGIN);
    CHECK(!(map && protect));
    if (!map && !protect)
      CHECK(type == MappingDesc::APP);
    if (map) {
      if (!CheckMemoryRangeAvailability(start, size))
        return false;
      if (!MmapFixedSuperNoReserve(start, size, kMemoryLayout[i].name))
        return false;
      if (common_flags()->use_madv_dontdump)
        DontDumpShadowMemory(start, size);
    }
    if (protect) {
      if (!CheckMemoryRangeAvailability(start, size))
        return false;
      if (!ProtectMemoryRange(start, size, kMemoryLayout[i].name))
        return false;
    }
  }

  return true;
>>>>>>> 2ab1d525
}

static void DFsanInit(int argc, char **argv, char **envp) {
  CHECK(!dfsan_init_is_running);
  if (dfsan_inited)
    return;
  dfsan_init_is_running = true;
  SanitizerToolName = "DataflowSanitizer";

  AvoidCVE_2016_2143();

  InitializeFlags();

  CheckASLR();

<<<<<<< HEAD
  dfsan_flush();
  if (common_flags()->use_madv_dontdump)
    DontDumpShadowMemory(ShadowAddr(), UnusedAddr() - ShadowAddr());
=======
  InitShadow(dfsan_get_track_origins());
>>>>>>> 2ab1d525

  initialize_interceptors();

  // Set up threads
  DFsanTSDInit(DFsanTSDDtor);

  dfsan_allocator_init();

<<<<<<< HEAD
  // Set up threads
  DFsanTSDInit(DFsanTSDDtor);
  DFsanThread *main_thread = DFsanThread::Create(nullptr, nullptr, nullptr);
  SetCurrentThread(main_thread);
  main_thread->ThreadStart();

  __dfsan_label_info[kInitializingLabel].desc = "<init label>";
=======
  DFsanThread *main_thread = DFsanThread::Create(nullptr, nullptr, nullptr);
  SetCurrentThread(main_thread);
  main_thread->Init();

  dfsan_init_is_running = false;
  dfsan_inited = true;
>>>>>>> 2ab1d525
}

namespace __dfsan {

void dfsan_init() { DFsanInit(0, nullptr, nullptr); }

}  // namespace __dfsan

#if SANITIZER_CAN_USE_PREINIT_ARRAY
__attribute__((section(".preinit_array"),
               used)) static void (*dfsan_init_ptr)(int, char **,
                                                    char **) = DFsanInit;
#endif<|MERGE_RESOLUTION|>--- conflicted
+++ resolved
@@ -52,9 +52,6 @@
 SANITIZER_INTERFACE_ATTRIBUTE THREADLOCAL u32
     __dfsan_arg_origin_tls[kDFsanArgOriginTlsSize / sizeof(u32)];
 
-<<<<<<< HEAD
-SANITIZER_INTERFACE_ATTRIBUTE uptr __dfsan_shadow_ptr_mask;
-=======
 // Instrumented code may set this value in terms of -dfsan-track-origins.
 // * undefined or 0: do not track origins.
 // * 1: track origins at memory store operations.
@@ -65,77 +62,9 @@
 extern "C" SANITIZER_INTERFACE_ATTRIBUTE int dfsan_get_track_origins() {
   return &__dfsan_track_origins ? __dfsan_track_origins : 0;
 }
->>>>>>> 2ab1d525
-
-// Instrumented code may set this value in terms of -dfsan-track-origins.
-// * undefined or 0: do not track origins.
-// * 1: track origins at memory store operations.
-// * 2: TODO: track origins at memory store operations and callsites.
-extern "C" SANITIZER_WEAK_ATTRIBUTE const int __dfsan_track_origins;
-
-int __dfsan_get_track_origins() {
-  return &__dfsan_track_origins ? __dfsan_track_origins : 0;
-}
 
 // On Linux/x86_64, memory is laid out as follows:
 //
-<<<<<<< HEAD
-// +--------------------+ 0x800000000000 (top of memory)
-// | application memory |
-// +--------------------+ 0x700000008000 (kAppAddr)
-// |                    |
-// |       unused       |
-// |                    |
-// +--------------------+ 0x300200000000 (kUnusedAddr)
-// |    union table     |
-// +--------------------+ 0x300000000000 (kUnionTableAddr)
-// |       origin       |
-// +--------------------+ 0x200000000000 (kOriginAddr)
-// |   shadow memory    |
-// +--------------------+ 0x000000010000 (kShadowAddr)
-// | reserved by kernel |
-// +--------------------+ 0x000000000000
-//
-// To derive a shadow memory address from an application memory address,
-// bits 44-46 are cleared to bring the address into the range
-// [0x000000008000,0x100000000000).  Then the address is shifted left by 1 to
-// account for the double byte representation of shadow labels and move the
-// address into the shadow memory range.  See the function shadow_for below.
-
-// On Linux/MIPS64, memory is laid out as follows:
-//
-// +--------------------+ 0x10000000000 (top of memory)
-// | application memory |
-// +--------------------+ 0xF000008000 (kAppAddr)
-// |                    |
-// |       unused       |
-// |                    |
-// +--------------------+ 0x2200000000 (kUnusedAddr)
-// |    union table     |
-// +--------------------+ 0x2000000000 (kUnionTableAddr)
-// |   shadow memory    |
-// +--------------------+ 0x0000010000 (kShadowAddr)
-// | reserved by kernel |
-// +--------------------+ 0x0000000000
-
-// On Linux/AArch64 (39-bit VMA), memory is laid out as follow:
-//
-// +--------------------+ 0x8000000000 (top of memory)
-// | application memory |
-// +--------------------+ 0x7000008000 (kAppAddr)
-// |                    |
-// |       unused       |
-// |                    |
-// +--------------------+ 0x1200000000 (kUnusedAddr)
-// |    union table     |
-// +--------------------+ 0x1000000000 (kUnionTableAddr)
-// |   shadow memory    |
-// +--------------------+ 0x0000010000 (kShadowAddr)
-// | reserved by kernel |
-// +--------------------+ 0x0000000000
-
-// On Linux/AArch64 (42-bit VMA), memory is laid out as follow:
-=======
 //  +--------------------+ 0x800000000000 (top of memory)
 //  |    application 3   |
 //  +--------------------+ 0x700000000000
@@ -161,7 +90,6 @@
 //  +--------------------+ 0x010000000000
 //  |    application 1   |
 //  +--------------------+ 0x000000000000
->>>>>>> 2ab1d525
 //
 //  MEM_TO_SHADOW(mem) = mem ^ 0x500000000000
 //  SHADOW_TO_ORIGIN(shadow) = shadow + 0x100000000000
@@ -289,77 +217,6 @@
   return chained.raw_id();
 }
 
-<<<<<<< HEAD
-// Return the origin of the first taint byte in the size bytes from the address
-// addr.
-static dfsan_origin GetOriginIfTainted(uptr addr, uptr size) {
-  for (uptr i = 0; i < size; ++i, ++addr) {
-    dfsan_label *s = shadow_for((void *)addr);
-    if (!is_shadow_addr_valid((uptr)s)) {
-      // The current DFSan memory layout is not always correct. For example,
-      // addresses (0, 0x10000) are mapped to (0, 0x10000). Before fixing the
-      // issue, we ignore such addresses.
-      continue;
-    }
-    if (*s)
-      return *(dfsan_origin *)origin_for((void *)addr);
-  }
-  return 0;
-}
-
-// For platforms which support slow unwinder only, we need to restrict the store
-// context size to 1, basically only storing the current pc, because the slow
-// unwinder which is based on libunwind is not async signal safe and causes
-// random freezes in forking applications as well as in signal handlers.
-// DFSan supports only Linux. So we do not restrict the store context size.
-#define GET_STORE_STACK_TRACE_PC_BP(pc, bp) \
-  BufferedStackTrace stack;                 \
-  stack.Unwind(pc, bp, nullptr, true, flags().store_context_size);
-
-#define PRINT_CALLER_STACK_TRACE        \
-  {                                     \
-    GET_CALLER_PC_BP_SP;                \
-    (void)sp;                           \
-    GET_STORE_STACK_TRACE_PC_BP(pc, bp) \
-    stack.Print();                      \
-  }
-
-// Return a chain with the previous ID id and the current stack.
-// from_init = true if this is the first chain of an origin tracking path.
-static u32 ChainOrigin(u32 id, StackTrace *stack, bool from_init = false) {
-  // StackDepot is not async signal safe. Do not create new chains in a signal
-  // handler.
-  DFsanThread *t = GetCurrentThread();
-  if (t && t->InSignalHandler())
-    return id;
-
-  // As an optimization the origin of an application byte is updated only when
-  // its shadow is non-zero. Because we are only interested in the origins of
-  // taint labels, it does not matter what origin a zero label has. This reduces
-  // memory write cost. MSan does similar optimization. The following invariant
-  // may not hold because of some bugs. We check the invariant to help debug.
-  if (!from_init && id == 0 && flags().check_origin_invariant) {
-    Printf("  DFSan found invalid origin invariant\n");
-    PRINT_CALLER_STACK_TRACE
-  }
-
-  Origin o = Origin::FromRawId(id);
-  stack->tag = StackTrace::TAG_UNKNOWN;
-  Origin chained = Origin::CreateChainedOrigin(o, stack);
-  return chained.raw_id();
-}
-
-static const uptr kOriginAlign = sizeof(dfsan_origin);
-static const uptr kOriginAlignMask = ~(kOriginAlign - 1UL);
-
-static uptr AlignUp(uptr u) {
-  return (u + kOriginAlign - 1) & kOriginAlignMask;
-}
-
-static uptr AlignDown(uptr u) { return u & kOriginAlignMask; }
-
-=======
->>>>>>> 2ab1d525
 static void ChainAndWriteOriginIfTainted(uptr src, uptr size, uptr dst,
                                          StackTrace *stack) {
   dfsan_origin o = GetOriginIfTainted(src, size);
@@ -377,22 +234,14 @@
 static void CopyOrigin(const void *dst, const void *src, uptr size,
                        StackTrace *stack) {
   uptr d = (uptr)dst;
-<<<<<<< HEAD
-  uptr beg = AlignDown(d);
-=======
   uptr beg = OriginAlignDown(d);
->>>>>>> 2ab1d525
   // Copy left unaligned origin if that memory is tainted.
   if (beg < d) {
     ChainAndWriteOriginIfTainted((uptr)src, beg + kOriginAlign - d, beg, stack);
     beg += kOriginAlign;
   }
 
-<<<<<<< HEAD
-  uptr end = AlignDown(d + size);
-=======
   uptr end = OriginAlignDown(d + size);
->>>>>>> 2ab1d525
   // If both ends fall into the same 4-byte slot, we are done.
   if (end < beg)
     return;
@@ -406,143 +255,15 @@
     return;
 
   // Align src up.
-<<<<<<< HEAD
-  uptr s = AlignUp((uptr)src);
-  dfsan_origin *src_o = (dfsan_origin *)origin_for((void *)s);
-  u64 *src_s = (u64 *)shadow_for((void *)s);
-  dfsan_origin *src_end = (dfsan_origin *)origin_for((void *)(s + (end - beg)));
-  dfsan_origin *dst_o = (dfsan_origin *)origin_for((void *)beg);
-=======
   uptr src_a = OriginAlignUp((uptr)src);
   dfsan_origin *src_o = origin_for((void *)src_a);
   u32 *src_s = (u32 *)shadow_for((void *)src_a);
   dfsan_origin *src_end = origin_for((void *)(src_a + (end - beg)));
   dfsan_origin *dst_o = origin_for((void *)beg);
->>>>>>> 2ab1d525
   dfsan_origin last_src_o = 0;
   dfsan_origin last_dst_o = 0;
   for (; src_o < src_end; ++src_o, ++src_s, ++dst_o) {
     if (!*src_s)
-<<<<<<< HEAD
-      continue;
-    if (*src_o != last_src_o) {
-      last_src_o = *src_o;
-      last_dst_o = ChainOrigin(last_src_o, stack);
-    }
-    *dst_o = last_dst_o;
-  }
-}
-
-// Copy the origins of the size bytes from src to dst. The source and target
-// memory ranges may be overlapped. So the copy is done in a reverse order.
-// This is used by memmove. stack records the stack trace of the memmove.
-static void ReverseCopyOrigin(const void *dst, const void *src, uptr size,
-                              StackTrace *stack) {
-  uptr d = (uptr)dst;
-  uptr end = AlignDown(d + size);
-
-  // Copy right unaligned origin if that memory is tainted.
-  if (end < d + size)
-    ChainAndWriteOriginIfTainted((uptr)src + (end - d), (d + size) - end, end,
-                                 stack);
-
-  uptr beg = AlignDown(d);
-
-  if (beg + kOriginAlign < end) {
-    // Align src up.
-    uptr s = AlignUp((uptr)src);
-    dfsan_origin *src =
-        (dfsan_origin *)origin_for((void *)(s + end - beg - kOriginAlign));
-    u64 *src_s = (u64 *)shadow_for((void *)(s + end - beg - kOriginAlign));
-    dfsan_origin *src_begin = (dfsan_origin *)origin_for((void *)s);
-    dfsan_origin *dst =
-        (dfsan_origin *)origin_for((void *)(end - kOriginAlign));
-    dfsan_origin src_o = 0;
-    dfsan_origin dst_o = 0;
-    for (; src >= src_begin; --src, --src_s, --dst) {
-      if (!*src_s)
-        continue;
-      if (*src != src_o) {
-        src_o = *src;
-        dst_o = ChainOrigin(src_o, stack);
-      }
-      *dst = dst_o;
-    }
-  }
-
-  // Copy left unaligned origin if that memory is tainted.
-  if (beg < d)
-    ChainAndWriteOriginIfTainted((uptr)src, beg + kOriginAlign - d, beg, stack);
-}
-
-// Copy or move the origins of the len bytes from src to dst. The source and
-// target memory ranges may or may not be overlapped. This is used by memory
-// transfer operations. stack records the stack trace of the memory transfer
-// operation.
-static void MoveOrigin(const void *dst, const void *src, uptr size,
-                       StackTrace *stack) {
-  if (!has_valid_shadow_addr(dst) ||
-      !has_valid_shadow_addr((void *)((uptr)dst + size)) ||
-      !has_valid_shadow_addr(src) ||
-      !has_valid_shadow_addr((void *)((uptr)src + size))) {
-    return;
-  }
-  // If destination origin range overlaps with source origin range, move
-  // origins by copying origins in a reverse order; otherwise, copy origins in
-  // a normal order. The orders of origin transfer are consistent with the
-  // orders of how memcpy and memmove transfer user data.
-  uptr src_aligned_beg = reinterpret_cast<uptr>(src) & ~3UL;
-  uptr src_aligned_end = (reinterpret_cast<uptr>(src) + size) & ~3UL;
-  uptr dst_aligned_beg = reinterpret_cast<uptr>(dst) & ~3UL;
-  if (dst_aligned_beg < src_aligned_end && dst_aligned_beg >= src_aligned_beg)
-    return ReverseCopyOrigin(dst, src, size, stack);
-  return CopyOrigin(dst, src, size, stack);
-}
-
-// Set the size bytes from the addres dst to be the origin value.
-static void SetOrigin(const void *dst, uptr size, u32 origin) {
-  if (size == 0)
-    return;
-
-  // Origin mapping is 4 bytes per 4 bytes of application memory.
-  // Here we extend the range such that its left and right bounds are both
-  // 4 byte aligned.
-  uptr x = unaligned_origin_for((uptr)dst);
-  uptr beg = AlignDown(x);
-  uptr end = AlignUp(x + size);  // align up.
-  u64 origin64 = ((u64)origin << 32) | origin;
-  // This is like memset, but the value is 32-bit. We unroll by 2 to write
-  // 64 bits at once. May want to unroll further to get 128-bit stores.
-  if (beg & 7ULL) {
-    if (*(u32 *)beg != origin)
-      *(u32 *)beg = origin;
-    beg += 4;
-  }
-  for (uptr addr = beg; addr < (end & ~7UL); addr += 8) {
-    if (*(u64 *)addr == origin64)
-      continue;
-    *(u64 *)addr = origin64;
-  }
-  if (end & 7ULL)
-    if (*(u32 *)(end - kOriginAlign) != origin)
-      *(u32 *)(end - kOriginAlign) = origin;
-}
-
-static void WriteShadowIfDifferent(dfsan_label label, uptr shadow_addr,
-                                   uptr size) {
-  dfsan_label *labelp = (dfsan_label *)shadow_addr;
-  for (; size != 0; --size, ++labelp) {
-    // Don't write the label if it is already the value we need it to be.
-    // In a program where most addresses are not labeled, it is common that
-    // a page of shadow memory is entirely zeroed.  The Linux copy-on-write
-    // implementation will share all of the zeroed pages, making a copy of a
-    // page when any value is written.  The un-sharing will happen even if
-    // the value written does not change the value in memory.  Avoiding the
-    // write when both |label| and |*labelp| are zero dramatically reduces
-    // the amount of real memory used by large programs.
-    if (label == *labelp)
-=======
->>>>>>> 2ab1d525
       continue;
     if (*src_o != last_src_o) {
       last_src_o = *src_o;
@@ -593,77 +314,6 @@
     ChainAndWriteOriginIfTainted((uptr)src, beg + kOriginAlign - d, beg, stack);
 }
 
-<<<<<<< HEAD
-// Return a new origin chain with the previous ID id and the current stack
-// trace.
-extern "C" SANITIZER_INTERFACE_ATTRIBUTE dfsan_origin
-__dfsan_chain_origin(dfsan_origin id) {
-  GET_CALLER_PC_BP_SP;
-  (void)sp;
-  GET_STORE_STACK_TRACE_PC_BP(pc, bp);
-  return ChainOrigin(id, &stack);
-}
-
-// Copy or move the origins of the len bytes from src to dst.
-extern "C" SANITIZER_INTERFACE_ATTRIBUTE void __dfsan_mem_origin_transfer(
-    const void *dst, const void *src, uptr len) {
-  if (src == dst)
-    return;
-  GET_CALLER_PC_BP;
-  GET_STORE_STACK_TRACE_PC_BP(pc, bp);
-  MoveOrigin(dst, src, len, &stack);
-}
-
-SANITIZER_INTERFACE_ATTRIBUTE void dfsan_mem_origin_transfer(const void *dst,
-                                                             const void *src,
-                                                             uptr len) {
-  __dfsan_mem_origin_transfer(dst, src, len);
-}
-
-// If the label s is tainted, set the size bytes from the address p to be a new
-// origin chain with the previous ID o and the current stack trace. This is
-// used by instrumentation to reduce code size when too much code is inserted.
-extern "C" SANITIZER_INTERFACE_ATTRIBUTE void __dfsan_maybe_store_origin(
-    u16 s, void *p, uptr size, dfsan_origin o) {
-  if (UNLIKELY(s)) {
-    GET_CALLER_PC_BP_SP;
-    (void)sp;
-    GET_STORE_STACK_TRACE_PC_BP(pc, bp);
-    SetOrigin(p, size, ChainOrigin(o, &stack));
-  }
-}
-
-// Releases the pages within the origin address range, and sets the origin
-// addresses not on the pages to be 0.
-static void ReleaseOrClearOrigins(void *addr, uptr size) {
-  const uptr beg_origin_addr = (uptr)__dfsan::origin_for(addr);
-  const void *end_addr = (void *)((uptr)addr + size);
-  const uptr end_origin_addr = (uptr)__dfsan::origin_for(end_addr);
-  const uptr page_size = GetPageSizeCached();
-  const uptr beg_aligned = RoundUpTo(beg_origin_addr, page_size);
-  const uptr end_aligned = RoundDownTo(end_origin_addr, page_size);
-
-  // dfsan_set_label can be called from the following cases
-  // 1) mapped ranges by new/delete and malloc/free. This case has origin memory
-  // size > 50k, and happens less frequently.
-  // 2) zero-filling internal data structures by utility libraries. This case
-  // has origin memory size < 16k, and happens more often.
-  // Set kNumPagesThreshold to be 4 to avoid releasing small pages.
-  const int kNumPagesThreshold = 4;
-  if (beg_aligned + kNumPagesThreshold * page_size >= end_aligned)
-    return;
-
-  ReleaseMemoryPagesToOS(beg_aligned, end_aligned);
-}
-
-void SetShadow(dfsan_label label, void *addr, uptr size, dfsan_origin origin) {
-  const uptr beg_shadow_addr = (uptr)__dfsan::shadow_for(addr);
-
-  if (0 != label) {
-    WriteShadowIfDifferent(label, beg_shadow_addr, size);
-    if (__dfsan_get_track_origins())
-      SetOrigin(addr, size, origin);
-=======
 // Copy or move the origins of the len bytes from src to dst. The source and
 // target memory ranges may or may not be overlapped. This is used by memory
 // transfer operations. stack records the stack trace of the memory transfer
@@ -693,7 +343,6 @@
 // Set the size bytes from the addres dst to be the origin value.
 static void SetOrigin(const void *dst, uptr size, u32 origin) {
   if (size == 0)
->>>>>>> 2ab1d525
     return;
 
   // Origin mapping is 4 bytes per 4 bytes of application memory.
@@ -776,13 +425,6 @@
     dfsan_mem_origin_transfer(dst, src, size);
 }
 
-<<<<<<< HEAD
-  if (__dfsan_get_track_origins())
-    ReleaseOrClearOrigins(addr, size);
-
-  // If label is 0, releases the pages within the shadow address range, and sets
-  // the shadow addresses not on the pages to be 0.
-=======
 // Releases the pages within the origin address range.
 static void ReleaseOrigins(void *addr, uptr size) {
   const uptr beg_origin_addr = (uptr)__dfsan::origin_for(addr);
@@ -818,7 +460,6 @@
 // the shadow addresses not on the pages to be 0.
 static void ReleaseOrClearShadows(void *addr, uptr size) {
   const uptr beg_shadow_addr = (uptr)__dfsan::shadow_for(addr);
->>>>>>> 2ab1d525
   const void *end_addr = (void *)((uptr)addr + size);
   const uptr end_shadow_addr = (uptr)__dfsan::shadow_for(end_addr);
 
@@ -879,28 +520,15 @@
   __dfsan::SetShadow(label, addr, size, origin);
 }
 
-extern "C" SANITIZER_INTERFACE_ATTRIBUTE void __dfsan_set_label(
-    dfsan_label label, dfsan_origin origin, void *addr, uptr size) {
-  SetShadow(label, addr, size, origin);
-}
-
 SANITIZER_INTERFACE_ATTRIBUTE
 void dfsan_set_label(dfsan_label label, void *addr, uptr size) {
   dfsan_origin init_origin = 0;
-<<<<<<< HEAD
-  if (label && __dfsan_get_track_origins()) {
-=======
   if (label && dfsan_get_track_origins()) {
->>>>>>> 2ab1d525
     GET_CALLER_PC_BP;
     GET_STORE_STACK_TRACE_PC_BP(pc, bp);
     init_origin = ChainOrigin(0, &stack, true);
   }
-<<<<<<< HEAD
-  SetShadow(label, addr, size, init_origin);
-=======
   __dfsan::SetShadow(label, addr, size, init_origin);
->>>>>>> 2ab1d525
 }
 
 SANITIZER_INTERFACE_ATTRIBUTE
@@ -908,11 +536,7 @@
   if (0 == label)
     return;
 
-<<<<<<< HEAD
-  if (__dfsan_get_track_origins()) {
-=======
   if (dfsan_get_track_origins()) {
->>>>>>> 2ab1d525
     GET_CALLER_PC_BP;
     GET_STORE_STACK_TRACE_PC_BP(pc, bp);
     dfsan_origin init_origin = ChainOrigin(0, &stack, true);
@@ -941,8 +565,6 @@
   return data_label;
 }
 
-<<<<<<< HEAD
-=======
 // This function is used if dfsan_get_origin is called when origin tracking is
 // off.
 extern "C" SANITIZER_INTERFACE_ATTRIBUTE dfsan_origin __dfsw_dfsan_get_origin(
@@ -951,7 +573,6 @@
   return 0;
 }
 
->>>>>>> 2ab1d525
 extern "C" SANITIZER_INTERFACE_ATTRIBUTE dfsan_origin __dfso_dfsan_get_origin(
     long data, dfsan_label data_label, dfsan_label *ret_label,
     dfsan_origin data_origin, dfsan_origin *ret_origin) {
@@ -972,17 +593,11 @@
   return GetOriginIfTainted((uptr)addr, size);
 }
 
-<<<<<<< HEAD
-extern "C" SANITIZER_INTERFACE_ATTRIBUTE
-const struct dfsan_label_info *dfsan_get_label_info(dfsan_label label) {
-  return &__dfsan_label_info[label];
-=======
 SANITIZER_INTERFACE_ATTRIBUTE void dfsan_set_label_origin(dfsan_label label,
                                                           dfsan_origin origin,
                                                           void *addr,
                                                           uptr size) {
   __dfsan_set_label(label, origin, addr, size);
->>>>>>> 2ab1d525
 }
 
 extern "C" SANITIZER_INTERFACE_ATTRIBUTE int
@@ -1200,57 +815,6 @@
     PrintInvalidOriginIdWarning(origin);
 }
 
-<<<<<<< HEAD
-class Decorator : public __sanitizer::SanitizerCommonDecorator {
- public:
-  Decorator() : SanitizerCommonDecorator() {}
-  const char *Origin() const { return Magenta(); }
-};
-
-extern "C" SANITIZER_INTERFACE_ATTRIBUTE void dfsan_print_origin_trace(
-    const void *addr, const char *description) {
-  Decorator d;
-
-  if (!__dfsan_get_track_origins()) {
-    Printf(
-        "  %sDFSan: origin tracking is not enabled. Did you specify the "
-        "-dfsan-track-origins=1 option?%s\n",
-        d.Warning(), d.Default());
-    return;
-  }
-
-  const dfsan_label label = *__dfsan::shadow_for(addr);
-  if (!label) {
-    Printf("  %sDFSan: no tainted value at %x%s\n", d.Warning(), addr,
-           d.Default());
-    return;
-  }
-
-  const dfsan_origin origin = *__dfsan::origin_for(addr);
-
-  Printf("  %sTaint value 0x%x (at %p) origin tracking (%s)%s\n", d.Origin(),
-         label, addr, description ? description : "", d.Default());
-  Origin o = Origin::FromRawId(origin);
-  bool found = false;
-  while (o.isChainedOrigin()) {
-    StackTrace stack;
-    dfsan_origin origin_id = o.raw_id();
-    o = o.getNextChainedOrigin(&stack);
-    if (o.isChainedOrigin())
-      Printf("  %sOrigin value: 0x%x, Taint value was stored to memory at%s\n",
-             d.Origin(), origin_id, d.Default());
-    else
-      Printf("  %sOrigin value: 0x%x, Taint value was created at%s\n",
-             d.Origin(), origin_id, d.Default());
-    stack.Print();
-    found = true;
-  }
-  if (!found)
-    Printf(
-        "  %sTaint value 0x%x (at %p) has invalid origin tracking. This can "
-        "be a DFSan bug.%s\n",
-        d.Warning(), label, addr, d.Default());
-=======
 extern "C" SANITIZER_INTERFACE_ATTRIBUTE uptr dfsan_sprint_origin_id_trace(
     dfsan_origin origin, char *out_buf, uptr out_buf_size) {
   CHECK(out_buf);
@@ -1275,16 +839,11 @@
   }
 
   return trace.length();
->>>>>>> 2ab1d525
 }
 
 extern "C" SANITIZER_INTERFACE_ATTRIBUTE dfsan_origin
 dfsan_get_init_origin(const void *addr) {
-<<<<<<< HEAD
-  if (!__dfsan_get_track_origins())
-=======
   if (!dfsan_get_track_origins())
->>>>>>> 2ab1d525
     return 0;
 
   const dfsan_label label = *__dfsan::shadow_for(addr);
@@ -1297,21 +856,11 @@
   dfsan_origin origin_id = o.raw_id();
   while (o.isChainedOrigin()) {
     StackTrace stack;
-<<<<<<< HEAD
-=======
     origin_id = o.raw_id();
->>>>>>> 2ab1d525
     o = o.getNextChainedOrigin(&stack);
   }
   return origin_id;
 }
-<<<<<<< HEAD
-
-#define GET_FATAL_STACK_TRACE_PC_BP(pc, bp) \
-  BufferedStackTrace stack;                 \
-  stack.Unwind(pc, bp, nullptr, common_flags()->fast_unwind_on_fatal);
-=======
->>>>>>> 2ab1d525
 
 void __sanitizer::BufferedStackTrace::UnwindImpl(uptr pc, uptr bp,
                                                  void *context,
@@ -1381,32 +930,10 @@
   internal_memset(__dfsan_arg_tls, 0, sizeof(__dfsan_arg_tls));
   internal_memset(__dfsan_retval_tls, 0, sizeof(__dfsan_retval_tls));
 
-<<<<<<< HEAD
-  if (__dfsan_get_track_origins()) {
-    internal_memset(__dfsan_arg_origin_tls, 0, sizeof(__dfsan_arg_origin_tls));
-    internal_memset(&__dfsan_retval_origin_tls, 0,
-                    sizeof(__dfsan_retval_origin_tls));
-  }
-}
-
-static void InitializePlatformEarly() {
-  AvoidCVE_2016_2143();
-#ifdef DFSAN_RUNTIME_VMA
-  __dfsan::vmaSize =
-    (MostSignificantSetBitIndex(GET_CURRENT_FRAME()) + 1);
-  if (__dfsan::vmaSize == 39 || __dfsan::vmaSize == 42 ||
-      __dfsan::vmaSize == 48) {
-    __dfsan_shadow_ptr_mask = ShadowMask();
-  } else {
-    Printf("FATAL: DataFlowSanitizer: unsupported VMA range\n");
-    Printf("FATAL: Found %d - Supported 39, 42, and 48\n", __dfsan::vmaSize);
-    Die();
-=======
   if (dfsan_get_track_origins()) {
     internal_memset(__dfsan_arg_origin_tls, 0, sizeof(__dfsan_arg_origin_tls));
     internal_memset(&__dfsan_retval_origin_tls, 0,
                     sizeof(__dfsan_retval_origin_tls));
->>>>>>> 2ab1d525
   }
 }
 
@@ -1466,11 +993,6 @@
   }
 }
 
-<<<<<<< HEAD
-extern "C" void dfsan_flush() {
-  if (!MmapFixedSuperNoReserve(ShadowAddr(), UnusedAddr() - ShadowAddr()))
-    Die();
-=======
 // TODO: CheckMemoryRangeAvailability is based on msan.
 // Consider refactoring these into a shared implementation.
 static bool CheckMemoryRangeAvailability(uptr beg, uptr size) {
@@ -1560,7 +1082,6 @@
   }
 
   return true;
->>>>>>> 2ab1d525
 }
 
 static void DFsanInit(int argc, char **argv, char **envp) {
@@ -1576,13 +1097,7 @@
 
   CheckASLR();
 
-<<<<<<< HEAD
-  dfsan_flush();
-  if (common_flags()->use_madv_dontdump)
-    DontDumpShadowMemory(ShadowAddr(), UnusedAddr() - ShadowAddr());
-=======
   InitShadow(dfsan_get_track_origins());
->>>>>>> 2ab1d525
 
   initialize_interceptors();
 
@@ -1591,22 +1106,12 @@
 
   dfsan_allocator_init();
 
-<<<<<<< HEAD
-  // Set up threads
-  DFsanTSDInit(DFsanTSDDtor);
-  DFsanThread *main_thread = DFsanThread::Create(nullptr, nullptr, nullptr);
-  SetCurrentThread(main_thread);
-  main_thread->ThreadStart();
-
-  __dfsan_label_info[kInitializingLabel].desc = "<init label>";
-=======
   DFsanThread *main_thread = DFsanThread::Create(nullptr, nullptr, nullptr);
   SetCurrentThread(main_thread);
   main_thread->Init();
 
   dfsan_init_is_running = false;
   dfsan_inited = true;
->>>>>>> 2ab1d525
 }
 
 namespace __dfsan {
