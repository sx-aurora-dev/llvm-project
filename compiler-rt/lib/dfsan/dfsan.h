//===-- dfsan.h -------------------------------------------------*- C++ -*-===//
//
// Part of the LLVM Project, under the Apache License v2.0 with LLVM Exceptions.
// See https://llvm.org/LICENSE.txt for license information.
// SPDX-License-Identifier: Apache-2.0 WITH LLVM-exception
//
//===----------------------------------------------------------------------===//
//
// This file is a part of DataFlowSanitizer.
//
// Private DFSan header.
//===----------------------------------------------------------------------===//

#ifndef DFSAN_H
#define DFSAN_H

#include "sanitizer_common/sanitizer_internal_defs.h"

<<<<<<< HEAD
#include "dfsan_flags.h"
#include "dfsan_platform.h"

using __sanitizer::u16;
using __sanitizer::u32;
using __sanitizer::uptr;

// Copy declarations from public sanitizer/dfsan_interface.h header here.
typedef u16 dfsan_label;
typedef u32 dfsan_origin;

struct dfsan_label_info {
  dfsan_label l1;
  dfsan_label l2;
  const char *desc;
  void *userdata;
};
=======
#include "dfsan_platform.h"

using __sanitizer::u32;
using __sanitizer::u8;
using __sanitizer::uptr;

// Copy declarations from public sanitizer/dfsan_interface.h header here.
typedef u8 dfsan_label;
typedef u32 dfsan_origin;
>>>>>>> 2ab1d525

extern "C" {
void dfsan_add_label(dfsan_label label, void *addr, uptr size);
void dfsan_set_label(dfsan_label label, void *addr, uptr size);
dfsan_label dfsan_read_label(const void *addr, uptr size);
dfsan_label dfsan_union(dfsan_label l1, dfsan_label l2);
// Zero out [offset, offset+size) from __dfsan_arg_tls.
void dfsan_clear_arg_tls(uptr offset, uptr size);
// Zero out the TLS storage.
void dfsan_clear_thread_local_state();

// Return the origin associated with the first taint byte in the size bytes
// from the address addr.
dfsan_origin dfsan_read_origin_of_first_taint(const void *addr, uptr size);

<<<<<<< HEAD
// Copy or move the origins of the len bytes from src to dst.
void dfsan_mem_origin_transfer(const void *dst, const void *src, uptr len);
=======
// Set the data within [addr, addr+size) with label and origin.
void dfsan_set_label_origin(dfsan_label label, dfsan_origin origin, void *addr,
                            uptr size);

// Copy or move the origins of the len bytes from src to dst.
void dfsan_mem_origin_transfer(const void *dst, const void *src, uptr len);

// Copy shadow bytes from src to dst.
// Note this preserves distinct taint labels at specific offsets.
void dfsan_mem_shadow_transfer(void *dst, const void *src, uptr len);
>>>>>>> 2ab1d525
}  // extern "C"

template <typename T>
void dfsan_set_label(dfsan_label label, T &data) {
  dfsan_set_label(label, (void *)&data, sizeof(T));
}

namespace __dfsan {

extern bool dfsan_inited;
extern bool dfsan_init_is_running;

void initialize_interceptors();

inline dfsan_label *shadow_for(void *ptr) {
  return (dfsan_label *)MEM_TO_SHADOW(ptr);
}

inline const dfsan_label *shadow_for(const void *ptr) {
  return shadow_for(const_cast<void *>(ptr));
}

<<<<<<< HEAD
inline uptr unaligned_origin_for(uptr ptr) {
  return OriginAddr() + (ptr & ShadowMask());
}

inline dfsan_origin *origin_for(void *ptr) {
  auto aligned_addr = unaligned_origin_for(reinterpret_cast<uptr>(ptr)) &
                      ~(sizeof(dfsan_origin) - 1);
  return reinterpret_cast<dfsan_origin *>(aligned_addr);
}

inline const dfsan_origin *origin_for(const void *ptr) {
  return origin_for(const_cast<void *>(ptr));
}

inline bool is_shadow_addr_valid(uptr shadow_addr) {
  return (uptr)shadow_addr >= ShadowAddr() && (uptr)shadow_addr < OriginAddr();
}

inline bool has_valid_shadow_addr(const void *ptr) {
  const dfsan_label *ptr_s = shadow_for(ptr);
  return is_shadow_addr_valid((uptr)ptr_s);
=======
inline uptr unaligned_origin_for(uptr ptr) { return MEM_TO_ORIGIN(ptr); }

inline dfsan_origin *origin_for(void *ptr) {
  auto aligned_addr = unaligned_origin_for(reinterpret_cast<uptr>(ptr)) &
                      ~(sizeof(dfsan_origin) - 1);
  return reinterpret_cast<dfsan_origin *>(aligned_addr);
}

inline const dfsan_origin *origin_for(const void *ptr) {
  return origin_for(const_cast<void *>(ptr));
>>>>>>> 2ab1d525
}

void dfsan_copy_memory(void *dst, const void *src, uptr size);

void dfsan_allocator_init();
void dfsan_deallocate(void *ptr);

void *dfsan_malloc(uptr size);
void *dfsan_calloc(uptr nmemb, uptr size);
void *dfsan_realloc(void *ptr, uptr size);
void *dfsan_reallocarray(void *ptr, uptr nmemb, uptr size);
void *dfsan_valloc(uptr size);
void *dfsan_pvalloc(uptr size);
void *dfsan_aligned_alloc(uptr alignment, uptr size);
void *dfsan_memalign(uptr alignment, uptr size);
int dfsan_posix_memalign(void **memptr, uptr alignment, uptr size);

void dfsan_init();

}  // namespace __dfsan

#endif  // DFSAN_H<|MERGE_RESOLUTION|>--- conflicted
+++ resolved
@@ -16,25 +16,6 @@
 
 #include "sanitizer_common/sanitizer_internal_defs.h"
 
-<<<<<<< HEAD
-#include "dfsan_flags.h"
-#include "dfsan_platform.h"
-
-using __sanitizer::u16;
-using __sanitizer::u32;
-using __sanitizer::uptr;
-
-// Copy declarations from public sanitizer/dfsan_interface.h header here.
-typedef u16 dfsan_label;
-typedef u32 dfsan_origin;
-
-struct dfsan_label_info {
-  dfsan_label l1;
-  dfsan_label l2;
-  const char *desc;
-  void *userdata;
-};
-=======
 #include "dfsan_platform.h"
 
 using __sanitizer::u32;
@@ -44,7 +25,6 @@
 // Copy declarations from public sanitizer/dfsan_interface.h header here.
 typedef u8 dfsan_label;
 typedef u32 dfsan_origin;
->>>>>>> 2ab1d525
 
 extern "C" {
 void dfsan_add_label(dfsan_label label, void *addr, uptr size);
@@ -60,10 +40,6 @@
 // from the address addr.
 dfsan_origin dfsan_read_origin_of_first_taint(const void *addr, uptr size);
 
-<<<<<<< HEAD
-// Copy or move the origins of the len bytes from src to dst.
-void dfsan_mem_origin_transfer(const void *dst, const void *src, uptr len);
-=======
 // Set the data within [addr, addr+size) with label and origin.
 void dfsan_set_label_origin(dfsan_label label, dfsan_origin origin, void *addr,
                             uptr size);
@@ -74,7 +50,6 @@
 // Copy shadow bytes from src to dst.
 // Note this preserves distinct taint labels at specific offsets.
 void dfsan_mem_shadow_transfer(void *dst, const void *src, uptr len);
->>>>>>> 2ab1d525
 }  // extern "C"
 
 template <typename T>
@@ -97,29 +72,6 @@
   return shadow_for(const_cast<void *>(ptr));
 }
 
-<<<<<<< HEAD
-inline uptr unaligned_origin_for(uptr ptr) {
-  return OriginAddr() + (ptr & ShadowMask());
-}
-
-inline dfsan_origin *origin_for(void *ptr) {
-  auto aligned_addr = unaligned_origin_for(reinterpret_cast<uptr>(ptr)) &
-                      ~(sizeof(dfsan_origin) - 1);
-  return reinterpret_cast<dfsan_origin *>(aligned_addr);
-}
-
-inline const dfsan_origin *origin_for(const void *ptr) {
-  return origin_for(const_cast<void *>(ptr));
-}
-
-inline bool is_shadow_addr_valid(uptr shadow_addr) {
-  return (uptr)shadow_addr >= ShadowAddr() && (uptr)shadow_addr < OriginAddr();
-}
-
-inline bool has_valid_shadow_addr(const void *ptr) {
-  const dfsan_label *ptr_s = shadow_for(ptr);
-  return is_shadow_addr_valid((uptr)ptr_s);
-=======
 inline uptr unaligned_origin_for(uptr ptr) { return MEM_TO_ORIGIN(ptr); }
 
 inline dfsan_origin *origin_for(void *ptr) {
@@ -130,7 +82,6 @@
 
 inline const dfsan_origin *origin_for(const void *ptr) {
   return origin_for(const_cast<void *>(ptr));
->>>>>>> 2ab1d525
 }
 
 void dfsan_copy_memory(void *dst, const void *src, uptr size);
