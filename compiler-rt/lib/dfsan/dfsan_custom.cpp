--- conflicted
+++ resolved
@@ -37,11 +37,8 @@
 #include <unistd.h>
 
 #include "dfsan/dfsan.h"
-<<<<<<< HEAD
-=======
 #include "dfsan/dfsan_chained_origin_depot.h"
 #include "dfsan/dfsan_flags.h"
->>>>>>> 2ab1d525
 #include "dfsan/dfsan_thread.h"
 #include "sanitizer_common/sanitizer_common.h"
 #include "sanitizer_common/sanitizer_internal_defs.h"
@@ -476,13 +473,6 @@
   return ret;
 }
 
-<<<<<<< HEAD
-static void *dfsan_memmove(void *dest, const void *src, size_t n) {
-  dfsan_label *sdest = shadow_for(dest);
-  const dfsan_label *ssrc = shadow_for(src);
-  internal_memmove((void *)sdest, (const void *)ssrc, n * sizeof(dfsan_label));
-  return internal_memmove(dest, src, n);
-=======
 SANITIZER_INTERFACE_ATTRIBUTE size_t __dfso_strlen(const char *s,
                                                    dfsan_label s_label,
                                                    dfsan_label *ret_label,
@@ -492,7 +482,6 @@
   if (!flags().strict_data_dependencies)
     *ret_origin = dfsan_read_origin_of_first_taint(s, ret + 1);
   return ret;
->>>>>>> 2ab1d525
 }
 
 static void *dfsan_memmove(void *dest, const void *src, size_t n) {
@@ -537,8 +526,6 @@
 }
 
 SANITIZER_INTERFACE_ATTRIBUTE
-<<<<<<< HEAD
-=======
 void *__dfso_memcpy(void *dest, const void *src, size_t n,
                     dfsan_label dest_label, dfsan_label src_label,
                     dfsan_label n_label, dfsan_label *ret_label,
@@ -550,7 +537,6 @@
 }
 
 SANITIZER_INTERFACE_ATTRIBUTE
->>>>>>> 2ab1d525
 void *__dfsw_memmove(void *dest, const void *src, size_t n,
                      dfsan_label dest_label, dfsan_label src_label,
                      dfsan_label n_label, dfsan_label *ret_label) {
@@ -559,8 +545,6 @@
 }
 
 SANITIZER_INTERFACE_ATTRIBUTE
-<<<<<<< HEAD
-=======
 void *__dfso_memmove(void *dest, const void *src, size_t n,
                      dfsan_label dest_label, dfsan_label src_label,
                      dfsan_label n_label, dfsan_label *ret_label,
@@ -572,7 +556,6 @@
 }
 
 SANITIZER_INTERFACE_ATTRIBUTE
->>>>>>> 2ab1d525
 void *__dfsw_memset(void *s, int c, size_t n,
                     dfsan_label s_label, dfsan_label c_label,
                     dfsan_label n_label, dfsan_label *ret_label) {
@@ -581,8 +564,6 @@
   return s;
 }
 
-<<<<<<< HEAD
-=======
 SANITIZER_INTERFACE_ATTRIBUTE
 void *__dfso_memset(void *s, int c, size_t n, dfsan_label s_label,
                     dfsan_label c_label, dfsan_label n_label,
@@ -595,20 +576,11 @@
   return s;
 }
 
->>>>>>> 2ab1d525
 SANITIZER_INTERFACE_ATTRIBUTE char *__dfsw_strcat(char *dest, const char *src,
                                                   dfsan_label dest_label,
                                                   dfsan_label src_label,
                                                   dfsan_label *ret_label) {
   size_t dest_len = strlen(dest);
-<<<<<<< HEAD
-  char *ret = strcat(dest, src);  // NOLINT
-  dfsan_label *sdest = shadow_for(dest + dest_len);
-  const dfsan_label *ssrc = shadow_for(src);
-  internal_memcpy((void *)sdest, (const void *)ssrc,
-                  strlen(src) * sizeof(dfsan_label));
-  *ret_label = dest_label;
-=======
   char *ret = strcat(dest, src);
   dfsan_mem_shadow_transfer(dest + dest_len, src, strlen(src));
   *ret_label = dest_label;
@@ -626,7 +598,6 @@
   dfsan_mem_shadow_transfer(dest + dest_len, src, src_len);
   *ret_label = dest_label;
   *ret_origin = dest_origin;
->>>>>>> 2ab1d525
   return ret;
 }
 
@@ -765,18 +736,6 @@
   return handle;
 }
 
-<<<<<<< HEAD
-static void *DFsanThreadStartFunc(void *arg) {
-  DFsanThread *t = (DFsanThread *)arg;
-  SetCurrentThread(t);
-  return t->ThreadStart();
-}
-
-static int dfsan_pthread_create(pthread_t *thread, const pthread_attr_t *attr,
-                                void *start_routine_trampoline,
-                                void *start_routine, void *arg,
-                                dfsan_label *ret_label) {
-=======
 SANITIZER_INTERFACE_ATTRIBUTE void *__dfso_dlopen(
     const char *filename, int flag, dfsan_label filename_label,
     dfsan_label flag_label, dfsan_label *ret_label,
@@ -798,7 +757,6 @@
                                 void *start_routine, void *arg,
                                 dfsan_label *ret_label,
                                 bool track_origins = false) {
->>>>>>> 2ab1d525
   pthread_attr_t myattr;
   if (!attr) {
     pthread_attr_init(&myattr);
@@ -808,15 +766,10 @@
   // Ensure that the thread stack is large enough to hold all TLS data.
   AdjustStackSize((void *)(const_cast<pthread_attr_t *>(attr)));
 
-<<<<<<< HEAD
-  DFsanThread *t = DFsanThread::Create(start_routine_trampoline,
-                                       (thread_callback_t)start_routine, arg);
-=======
   DFsanThread *t =
       DFsanThread::Create(start_routine_trampoline,
                           (thread_callback_t)start_routine, arg, track_origins);
   ScopedBlockSignals block(&t->starting_sigset_);
->>>>>>> 2ab1d525
   int res = pthread_create(thread, attr, DFsanThreadStartFunc, t);
 
   if (attr == &myattr)
@@ -834,8 +787,6 @@
     dfsan_label arg_label, dfsan_label *ret_label) {
   return dfsan_pthread_create(thread, attr, (void *)start_routine_trampoline,
                               start_routine, arg, ret_label);
-<<<<<<< HEAD
-=======
 }
 
 SANITIZER_INTERFACE_ATTRIBUTE int __dfso_pthread_create(
@@ -850,7 +801,6 @@
     dfsan_origin arg_origin, dfsan_origin *ret_origin) {
   return dfsan_pthread_create(thread, attr, (void *)start_routine_trampoline,
                               start_routine, arg, ret_label, true);
->>>>>>> 2ab1d525
 }
 
 SANITIZER_INTERFACE_ATTRIBUTE int __dfsw_pthread_join(pthread_t thread,
@@ -1628,75 +1578,6 @@
   dfsan_set_label(0, set, sizeof(sigset_t));
   *ret_label = 0;
   return ret;
-}
-
-class SignalHandlerScope {
- public:
-  SignalHandlerScope() {
-    if (DFsanThread *t = GetCurrentThread())
-      t->EnterSignalHandler();
-  }
-  ~SignalHandlerScope() {
-    if (DFsanThread *t = GetCurrentThread())
-      t->LeaveSignalHandler();
-  }
-};
-
-// Clear DFSan runtime TLS state at the end of a scope.
-//
-// Implementation must be async-signal-safe and use small data size, because
-// instances of this class may live on the signal handler stack.
-//
-// DFSan uses TLS to pass metadata of arguments and return values. When an
-// instrumented function accesses the TLS, if a signal callback happens, and the
-// callback calls other instrumented functions with updating the same TLS, the
-// TLS is in an inconsistent state after the callback ends. This may cause
-// either under-tainting or over-tainting.
-//
-// The current implementation simply resets TLS at restore. This prevents from
-// over-tainting. Although under-tainting may still happen, a taint flow can be
-// found eventually if we run a DFSan-instrumented program multiple times. The
-// alternative option is saving the entire TLS. However the TLS storage takes
-// 2k bytes, and signal calls could be nested. So it does not seem worth.
-class ScopedClearThreadLocalState {
- public:
-  ScopedClearThreadLocalState() {}
-  ~ScopedClearThreadLocalState() { dfsan_clear_thread_local_state(); }
-};
-
-// SignalSpinLocker::sigactions_mu guarantees atomicity of sigaction() calls.
-const int kMaxSignals = 1024;
-static atomic_uintptr_t sigactions[kMaxSignals];
-
-static void SignalHandler(int signo) {
-  SignalHandlerScope signal_handler_scope;
-  ScopedClearThreadLocalState scoped_clear_tls;
-
-  // Clear shadows for all inputs provided by system. This is why DFSan
-  // instrumentation generates a trampoline function to each function pointer,
-  // and uses the trampoline to clear shadows. However sigaction does not use
-  // a function pointer directly, so we have to do this manually.
-  dfsan_clear_arg_tls(0, sizeof(dfsan_label));
-
-  typedef void (*signal_cb)(int x);
-  signal_cb cb =
-      (signal_cb)atomic_load(&sigactions[signo], memory_order_relaxed);
-  cb(signo);
-}
-
-static void SignalAction(int signo, siginfo_t *si, void *uc) {
-  SignalHandlerScope signal_handler_scope;
-  ScopedClearThreadLocalState scoped_clear_tls;
-
-  // Clear shadows for all inputs provided by system. Similar to SignalHandler.
-  dfsan_clear_arg_tls(0, 3 * sizeof(dfsan_label));
-  dfsan_set_label(0, si, sizeof(*si));
-  dfsan_set_label(0, uc, sizeof(ucontext_t));
-
-  typedef void (*sigaction_cb)(int, siginfo_t *, void *);
-  sigaction_cb cb =
-      (sigaction_cb)atomic_load(&sigactions[signo], memory_order_relaxed);
-  cb(signo, si, uc);
 }
 
 SANITIZER_INTERFACE_ATTRIBUTE
@@ -1822,13 +1703,6 @@
 }
 
 SANITIZER_INTERFACE_ATTRIBUTE
-<<<<<<< HEAD
-sighandler_t __dfsw_signal(int signum,
-                           void *(*handler_trampoline)(void *, int, dfsan_label,
-                                                       dfsan_label *),
-                           sighandler_t handler, dfsan_label signum_label,
-                           dfsan_label handler_label, dfsan_label *ret_label) {
-=======
 int __dfso_sigaction(int signum, const struct sigaction *act,
                      struct sigaction *oldact, dfsan_label signum_label,
                      dfsan_label act_label, dfsan_label oldact_label,
@@ -1841,7 +1715,6 @@
 
 static sighandler_t dfsan_signal(int signum, sighandler_t handler,
                                  dfsan_label *ret_label) {
->>>>>>> 2ab1d525
   CHECK_LT(signum, kMaxSignals);
   SignalSpinLocker lock;
   uptr old_cb = atomic_load(&sigactions[signum], memory_order_relaxed);
@@ -1860,8 +1733,6 @@
 }
 
 SANITIZER_INTERFACE_ATTRIBUTE
-<<<<<<< HEAD
-=======
 sighandler_t __dfsw_signal(int signum,
                            void *(*handler_trampoline)(void *, int, dfsan_label,
                                                        dfsan_label *),
@@ -1882,7 +1753,6 @@
 }
 
 SANITIZER_INTERFACE_ATTRIBUTE
->>>>>>> 2ab1d525
 int __dfsw_sigaltstack(const stack_t *ss, stack_t *old_ss, dfsan_label ss_label,
                        dfsan_label old_ss_label, dfsan_label *ret_label) {
   int ret = sigaltstack(ss, old_ss);
