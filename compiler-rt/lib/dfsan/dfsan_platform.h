//===-- dfsan_platform.h ----------------------------------------*- C++ -*-===//
//
// Part of the LLVM Project, under the Apache License v2.0 with LLVM Exceptions.
// See https://llvm.org/LICENSE.txt for license information.
// SPDX-License-Identifier: Apache-2.0 WITH LLVM-exception
//
//===----------------------------------------------------------------------===//
//
// This file is a part of DataFlowSanitizer.
//
// Platform specific information for DFSan.
//===----------------------------------------------------------------------===//

#ifndef DFSAN_PLATFORM_H
#define DFSAN_PLATFORM_H

#include "sanitizer_common/sanitizer_common.h"
#include "sanitizer_common/sanitizer_platform.h"

namespace __dfsan {

<<<<<<< HEAD
#if defined(__x86_64__)
struct Mapping {
  static const uptr kShadowAddr = 0x10000;
  static const uptr kOriginAddr = 0x200000000000;
  static const uptr kUnionTableAddr = 0x300000000000;
  static const uptr kAppAddr = 0x700000008000;
  static const uptr kShadowMask = ~0x700000000000;
};
#elif defined(__mips64)
struct Mapping {
  static const uptr kShadowAddr = 0x10000;
  static const uptr kUnionTableAddr = 0x2000000000;
  static const uptr kAppAddr = 0xF000008000;
  static const uptr kShadowMask = ~0xF000000000;
};
#elif defined(__aarch64__)
struct Mapping39 {
  static const uptr kShadowAddr = 0x10000;
  static const uptr kUnionTableAddr = 0x1000000000;
  static const uptr kAppAddr = 0x7000008000;
  static const uptr kShadowMask = ~0x7800000000;
};
=======
using __sanitizer::uptr;
>>>>>>> 2ab1d525

// TODO: The memory mapping code to setup a 1:1 shadow is based on msan.
// Consider refactoring these into a shared implementation.

struct MappingDesc {
  uptr start;
  uptr end;
  enum Type { INVALID, APP, SHADOW, ORIGIN } type;
  const char *name;
};

<<<<<<< HEAD
extern int vmaSize;
# define DFSAN_RUNTIME_VMA 1
#else
# error "DFSan not supported for this platform!"
#endif

enum MappingType {
  MAPPING_SHADOW_ADDR,
#if defined(__x86_64__)
  MAPPING_ORIGIN_ADDR,
#endif
  MAPPING_UNION_TABLE_ADDR,
  MAPPING_APP_ADDR,
  MAPPING_SHADOW_MASK
};

template<typename Mapping, int Type>
uptr MappingImpl(void) {
  switch (Type) {
    case MAPPING_SHADOW_ADDR: return Mapping::kShadowAddr;
#if defined(__x86_64__)
    case MAPPING_ORIGIN_ADDR:
      return Mapping::kOriginAddr;
#endif
    case MAPPING_UNION_TABLE_ADDR: return Mapping::kUnionTableAddr;
    case MAPPING_APP_ADDR: return Mapping::kAppAddr;
    case MAPPING_SHADOW_MASK: return Mapping::kShadowMask;
  }
}
=======
#if SANITIZER_LINUX && SANITIZER_WORDSIZE == 64

// All of the following configurations are supported.
// ASLR disabled: main executable and DSOs at 0x555550000000
// PIE and ASLR: main executable and DSOs at 0x7f0000000000
// non-PIE: main executable below 0x100000000, DSOs at 0x7f0000000000
// Heap at 0x700000000000.
const MappingDesc kMemoryLayout[] = {
    {0x000000000000ULL, 0x010000000000ULL, MappingDesc::APP, "app-1"},
    {0x010000000000ULL, 0x100000000000ULL, MappingDesc::SHADOW, "shadow-2"},
    {0x100000000000ULL, 0x110000000000ULL, MappingDesc::INVALID, "invalid"},
    {0x110000000000ULL, 0x200000000000ULL, MappingDesc::ORIGIN, "origin-2"},
    {0x200000000000ULL, 0x300000000000ULL, MappingDesc::SHADOW, "shadow-3"},
    {0x300000000000ULL, 0x400000000000ULL, MappingDesc::ORIGIN, "origin-3"},
    {0x400000000000ULL, 0x500000000000ULL, MappingDesc::INVALID, "invalid"},
    {0x500000000000ULL, 0x510000000000ULL, MappingDesc::SHADOW, "shadow-1"},
    {0x510000000000ULL, 0x600000000000ULL, MappingDesc::APP, "app-2"},
    {0x600000000000ULL, 0x610000000000ULL, MappingDesc::ORIGIN, "origin-1"},
    {0x610000000000ULL, 0x700000000000ULL, MappingDesc::INVALID, "invalid"},
    {0x700000000000ULL, 0x800000000000ULL, MappingDesc::APP, "app-3"}};
#  define MEM_TO_SHADOW(mem) (((uptr)(mem)) ^ 0x500000000000ULL)
#  define SHADOW_TO_ORIGIN(mem) (((uptr)(mem)) + 0x100000000000ULL)
>>>>>>> 2ab1d525

#else
#  error "Unsupported platform"
#endif

const uptr kMemoryLayoutSize = sizeof(kMemoryLayout) / sizeof(kMemoryLayout[0]);

<<<<<<< HEAD
ALWAYS_INLINE
uptr OriginAddr() {
#if defined(__x86_64__)
  return MappingArchImpl<MAPPING_ORIGIN_ADDR>();
#else
  return 0;
#endif
}

ALWAYS_INLINE
uptr UnionTableAddr() {
  return MappingArchImpl<MAPPING_UNION_TABLE_ADDR>();
}
=======
#define MEM_TO_ORIGIN(mem) (SHADOW_TO_ORIGIN(MEM_TO_SHADOW((mem))))
>>>>>>> 2ab1d525

#ifndef __clang__
__attribute__((optimize("unroll-loops")))
#endif
inline bool
addr_is_type(uptr addr, MappingDesc::Type mapping_type) {
// It is critical for performance that this loop is unrolled (because then it is
// simplified into just a few constant comparisons).
#ifdef __clang__
#  pragma unroll
#endif
  for (unsigned i = 0; i < kMemoryLayoutSize; ++i)
    if (kMemoryLayout[i].type == mapping_type &&
        addr >= kMemoryLayout[i].start && addr < kMemoryLayout[i].end)
      return true;
  return false;
}

#define MEM_IS_APP(mem) addr_is_type((uptr)(mem), MappingDesc::APP)
#define MEM_IS_SHADOW(mem) addr_is_type((uptr)(mem), MappingDesc::SHADOW)
#define MEM_IS_ORIGIN(mem) addr_is_type((uptr)(mem), MappingDesc::ORIGIN)

}  // namespace __dfsan

#endif<|MERGE_RESOLUTION|>--- conflicted
+++ resolved
@@ -19,32 +19,7 @@
 
 namespace __dfsan {
 
-<<<<<<< HEAD
-#if defined(__x86_64__)
-struct Mapping {
-  static const uptr kShadowAddr = 0x10000;
-  static const uptr kOriginAddr = 0x200000000000;
-  static const uptr kUnionTableAddr = 0x300000000000;
-  static const uptr kAppAddr = 0x700000008000;
-  static const uptr kShadowMask = ~0x700000000000;
-};
-#elif defined(__mips64)
-struct Mapping {
-  static const uptr kShadowAddr = 0x10000;
-  static const uptr kUnionTableAddr = 0x2000000000;
-  static const uptr kAppAddr = 0xF000008000;
-  static const uptr kShadowMask = ~0xF000000000;
-};
-#elif defined(__aarch64__)
-struct Mapping39 {
-  static const uptr kShadowAddr = 0x10000;
-  static const uptr kUnionTableAddr = 0x1000000000;
-  static const uptr kAppAddr = 0x7000008000;
-  static const uptr kShadowMask = ~0x7800000000;
-};
-=======
 using __sanitizer::uptr;
->>>>>>> 2ab1d525
 
 // TODO: The memory mapping code to setup a 1:1 shadow is based on msan.
 // Consider refactoring these into a shared implementation.
@@ -56,37 +31,6 @@
   const char *name;
 };
 
-<<<<<<< HEAD
-extern int vmaSize;
-# define DFSAN_RUNTIME_VMA 1
-#else
-# error "DFSan not supported for this platform!"
-#endif
-
-enum MappingType {
-  MAPPING_SHADOW_ADDR,
-#if defined(__x86_64__)
-  MAPPING_ORIGIN_ADDR,
-#endif
-  MAPPING_UNION_TABLE_ADDR,
-  MAPPING_APP_ADDR,
-  MAPPING_SHADOW_MASK
-};
-
-template<typename Mapping, int Type>
-uptr MappingImpl(void) {
-  switch (Type) {
-    case MAPPING_SHADOW_ADDR: return Mapping::kShadowAddr;
-#if defined(__x86_64__)
-    case MAPPING_ORIGIN_ADDR:
-      return Mapping::kOriginAddr;
-#endif
-    case MAPPING_UNION_TABLE_ADDR: return Mapping::kUnionTableAddr;
-    case MAPPING_APP_ADDR: return Mapping::kAppAddr;
-    case MAPPING_SHADOW_MASK: return Mapping::kShadowMask;
-  }
-}
-=======
 #if SANITIZER_LINUX && SANITIZER_WORDSIZE == 64
 
 // All of the following configurations are supported.
@@ -109,7 +53,6 @@
     {0x700000000000ULL, 0x800000000000ULL, MappingDesc::APP, "app-3"}};
 #  define MEM_TO_SHADOW(mem) (((uptr)(mem)) ^ 0x500000000000ULL)
 #  define SHADOW_TO_ORIGIN(mem) (((uptr)(mem)) + 0x100000000000ULL)
->>>>>>> 2ab1d525
 
 #else
 #  error "Unsupported platform"
@@ -117,23 +60,7 @@
 
 const uptr kMemoryLayoutSize = sizeof(kMemoryLayout) / sizeof(kMemoryLayout[0]);
 
-<<<<<<< HEAD
-ALWAYS_INLINE
-uptr OriginAddr() {
-#if defined(__x86_64__)
-  return MappingArchImpl<MAPPING_ORIGIN_ADDR>();
-#else
-  return 0;
-#endif
-}
-
-ALWAYS_INLINE
-uptr UnionTableAddr() {
-  return MappingArchImpl<MAPPING_UNION_TABLE_ADDR>();
-}
-=======
 #define MEM_TO_ORIGIN(mem) (SHADOW_TO_ORIGIN(MEM_TO_SHADOW((mem))))
->>>>>>> 2ab1d525
 
 #ifndef __clang__
 __attribute__((optimize("unroll-loops")))
