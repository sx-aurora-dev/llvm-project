--- conflicted
+++ resolved
@@ -258,10 +258,6 @@
     Die();
   }
 # endif
-<<<<<<< HEAD
-#endif
-=======
->>>>>>> a2ce6ee6
 #endif
 }
 
