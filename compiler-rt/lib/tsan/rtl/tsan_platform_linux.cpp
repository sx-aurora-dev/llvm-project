--- conflicted
+++ resolved
@@ -258,10 +258,6 @@
     Die();
   }
 # endif
-<<<<<<< HEAD
-#endif
-=======
->>>>>>> 2ab1d525
 #endif
 }
 
