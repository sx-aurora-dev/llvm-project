--- conflicted
+++ resolved
@@ -23,23 +23,6 @@
 
 namespace __tsan {
 
-<<<<<<< HEAD
-#if defined(__x86_64__)
-#define HAS_48_BIT_ADDRESS_SPACE 1
-#elif SANITIZER_IOSSIM // arm64 iOS simulators (order of #if matters)
-#define HAS_48_BIT_ADDRESS_SPACE 1
-#elif SANITIZER_IOS // arm64 iOS devices (order of #if matters)
-#define HAS_48_BIT_ADDRESS_SPACE 0
-#elif SANITIZER_MAC // arm64 macOS (order of #if matters)
-#define HAS_48_BIT_ADDRESS_SPACE 1
-#else
-#define HAS_48_BIT_ADDRESS_SPACE 0
-#endif
-
-#if !SANITIZER_GO
-
-#if HAS_48_BIT_ADDRESS_SPACE
-=======
 enum {
   // App memory is not mapped onto shadow memory range.
   kBrokenMapping = 1 << 0,
@@ -53,7 +36,6 @@
   kBrokenLinearity = 1 << 2,
 };
 
->>>>>>> 2ab1d525
 /*
 C/C++ on linux/x86_64 and freebsd/x86_64
 0000 0000 1000 - 0080 0000 0000: main binary and/or MAP_32BIT mappings (512GB)
@@ -114,11 +96,7 @@
 ff00 0000 00 - ff80 0000 00: -                                           (2 GB)
 ff80 0000 00 - ffff ffff ff: modules and main thread stack              (<2 GB)
 */
-<<<<<<< HEAD
-struct Mapping40 {
-=======
 struct MappingMips64_40 {
->>>>>>> 2ab1d525
   static const uptr kMetaShadowBeg = 0x4000000000ull;
   static const uptr kMetaShadowEnd = 0x5000000000ull;
   static const uptr kShadowBeg = 0x1200000000ull;
@@ -137,12 +115,6 @@
   static const uptr kVdsoBeg       = 0xfffff00000ull;
 };
 
-<<<<<<< HEAD
-#define TSAN_MID_APP_RANGE 1
-#define TSAN_RUNTIME_VMA 1
-#elif defined(__aarch64__) && defined(__APPLE__)
-=======
->>>>>>> 2ab1d525
 /*
 C/C++ on Darwin/iOS/ARM64 (36-bit VMA, 64 GB VM)
 0000 0000 00 - 0100 0000 00: -                                    (4 GB)
@@ -173,16 +145,6 @@
   static const uptr kMidAppMemEnd = 0;
 };
 
-<<<<<<< HEAD
-#elif defined(__aarch64__) && !defined(__APPLE__)
-// AArch64 supports multiple VMA which leads to multiple address transformation
-// functions.  To support these multiple VMAS transformations and mappings TSAN
-// runtime for AArch64 uses an external memory read (vmaSize) to select which
-// mapping to use.  Although slower, it make a same instrumented binary run on
-// multiple kernels.
-
-=======
->>>>>>> 2ab1d525
 /*
 C/C++ on linux/aarch64 (39-bit VMA)
 0000 0010 00 - 0100 0000 00: main binary
@@ -362,13 +324,6 @@
   static const uptr kMidAppMemEnd = 0;
 };
 
-<<<<<<< HEAD
-// Indicates the runtime will define the memory regions at runtime.
-#define TSAN_RUNTIME_VMA 1
-#endif
-
-#elif SANITIZER_GO && !SANITIZER_WINDOWS && HAS_48_BIT_ADDRESS_SPACE
-=======
 /*
 C/C++ on linux/s390x
 While the kernel provides a 64-bit address space, we have to restrict ourselves
@@ -399,7 +354,6 @@
   static const uptr kMidAppMemBeg = 0;
   static const uptr kMidAppMemEnd = 0;
 };
->>>>>>> 2ab1d525
 
 /* Go on linux, darwin and freebsd on x86_64
 0000 0000 1000 - 0000 1000 0000: executable
@@ -561,11 +515,7 @@
 3000 0000 0000 - 3200 0000 0000: metainfo (memory blocks and sync objects)
 3200 0000 0000 - 8000 0000 0000: -
 */
-<<<<<<< HEAD
-struct Mapping47 {
-=======
 struct MappingGoMips64_47 {
->>>>>>> 2ab1d525
   static const uptr kMetaShadowBeg = 0x300000000000ull;
   static const uptr kMetaShadowEnd = 0x320000000000ull;
   static const uptr kShadowBeg = 0x200000000000ull;
@@ -583,15 +533,6 @@
   static const uptr kShadowXor = 0;
   static const uptr kShadowAdd = 0x200000000000ull;
 };
-<<<<<<< HEAD
-
-#define TSAN_RUNTIME_VMA 1
-
-#else
-# error "Unknown platform"
-#endif
-=======
->>>>>>> 2ab1d525
 
 /*
 Go on linux/s390x
@@ -666,22 +607,6 @@
     case 47:
       return Func::template Apply<MappingPPC64_47>(arg);
   }
-<<<<<<< HEAD
-  DCHECK(0);
-  return 0;
-#elif defined(__mips64)
-  switch (vmaSize) {
-#if !SANITIZER_GO
-    case 40: return MappingImpl<Mapping40, Type>();
-#else
-    case 47: return MappingImpl<Mapping47, Type>();
-#endif
-  }
-  DCHECK(0);
-  return 0;
-#else
-  return MappingImpl<Mapping, Type>();
-=======
 #  elif defined(__mips64)
   return Func::template Apply<MappingMips64_40>(arg);
 #  elif defined(__s390x__)
@@ -689,7 +614,6 @@
 #  else
 #    error "unsupported platform"
 #  endif
->>>>>>> 2ab1d525
 #endif
   Die();
 }
@@ -807,151 +731,21 @@
          (mem >= Mapping::kLoAppMemBeg && mem < Mapping::kLoAppMemEnd) ||
          (mem >= Mapping::kHiAppMemBeg && mem < Mapping::kHiAppMemEnd);
   }
-<<<<<<< HEAD
-  DCHECK(0);
-  return false;
-#elif defined(__mips64)
-  switch (vmaSize) {
-#if !SANITIZER_GO
-    case 40: return IsAppMemImpl<Mapping40>(mem);
-#else
-    case 47: return IsAppMemImpl<Mapping47>(mem);
-#endif
-  }
-  DCHECK(0);
-  return false;
-#else
-  return IsAppMemImpl<Mapping>(mem);
-#endif
-}
-
-
-template<typename Mapping>
-bool IsShadowMemImpl(uptr mem) {
-  return mem >= Mapping::kShadowBeg && mem <= Mapping::kShadowEnd;
-}
-
-ALWAYS_INLINE
-bool IsShadowMem(uptr mem) {
-#if defined(__aarch64__) && !defined(__APPLE__) && !SANITIZER_GO
-  switch (vmaSize) {
-    case 39: return IsShadowMemImpl<Mapping39>(mem);
-    case 42: return IsShadowMemImpl<Mapping42>(mem);
-    case 48: return IsShadowMemImpl<Mapping48>(mem);
-  }
-  DCHECK(0);
-  return false;
-#elif defined(__powerpc64__)
-  switch (vmaSize) {
-#if !SANITIZER_GO
-    case 44: return IsShadowMemImpl<Mapping44>(mem);
-#endif
-    case 46: return IsShadowMemImpl<Mapping46>(mem);
-    case 47: return IsShadowMemImpl<Mapping47>(mem);
-  }
-  DCHECK(0);
-  return false;
-#elif defined(__mips64)
-  switch (vmaSize) {
-#if !SANITIZER_GO
-    case 40: return IsShadowMemImpl<Mapping40>(mem);
-#else
-    case 47: return IsShadowMemImpl<Mapping47>(mem);
-#endif
-  }
-  DCHECK(0);
-  return false;
-#else
-  return IsShadowMemImpl<Mapping>(mem);
-#endif
-}
-
-=======
 };
 
 ALWAYS_INLINE
 bool IsAppMem(uptr mem) { return SelectMapping<IsAppMemImpl>(mem); }
->>>>>>> 2ab1d525
 
 struct IsShadowMemImpl {
   template <typename Mapping>
   static bool Apply(uptr mem) {
     return mem >= Mapping::kShadowBeg && mem <= Mapping::kShadowEnd;
   }
-<<<<<<< HEAD
-  DCHECK(0);
-  return false;
-#elif defined(__mips64)
-  switch (vmaSize) {
-#if !SANITIZER_GO
-    case 40: return IsMetaMemImpl<Mapping40>(mem);
-#else
-    case 47: return IsMetaMemImpl<Mapping47>(mem);
-#endif
-  }
-  DCHECK(0);
-  return false;
-#else
-  return IsMetaMemImpl<Mapping>(mem);
-#endif
-}
-
-
-template<typename Mapping>
-uptr MemToShadowImpl(uptr x) {
-  DCHECK(IsAppMem(x));
-#if !SANITIZER_GO
-  return (((x) & ~(Mapping::kAppMemMsk | (kShadowCell - 1)))
-      ^ Mapping::kAppMemXor) * kShadowCnt;
-#else
-# ifndef SANITIZER_WINDOWS
-  return ((x & ~(kShadowCell - 1)) * kShadowCnt) | Mapping::kShadowBeg;
-# else
-  return ((x & ~(kShadowCell - 1)) * kShadowCnt) + Mapping::kShadowBeg;
-# endif
-#endif
-}
-
-ALWAYS_INLINE
-uptr MemToShadow(uptr x) {
-#if defined(__aarch64__) && !defined(__APPLE__) && !SANITIZER_GO
-  switch (vmaSize) {
-    case 39: return MemToShadowImpl<Mapping39>(x);
-    case 42: return MemToShadowImpl<Mapping42>(x);
-    case 48: return MemToShadowImpl<Mapping48>(x);
-  }
-  DCHECK(0);
-  return 0;
-#elif defined(__powerpc64__)
-  switch (vmaSize) {
-#if !SANITIZER_GO
-    case 44: return MemToShadowImpl<Mapping44>(x);
-#endif
-    case 46: return MemToShadowImpl<Mapping46>(x);
-    case 47: return MemToShadowImpl<Mapping47>(x);
-  }
-  DCHECK(0);
-  return 0;
-#elif defined(__mips64)
-  switch (vmaSize) {
-#if !SANITIZER_GO
-    case 40: return MemToShadowImpl<Mapping40>(x);
-#else
-    case 47: return MemToShadowImpl<Mapping47>(x);
-#endif
-  }
-  DCHECK(0);
-  return 0;
-#else
-  return MemToShadowImpl<Mapping>(x);
-#endif
-=======
 };
 
 ALWAYS_INLINE
 bool IsShadowMem(RawShadow *p) {
   return SelectMapping<IsShadowMemImpl>(reinterpret_cast<uptr>(p));
->>>>>>> 2ab1d525
 }
 
 struct IsMetaMemImpl {
@@ -975,95 +769,11 @@
                kShadowMultiplier +
            Mapping::kShadowAdd;
   }
-<<<<<<< HEAD
-  DCHECK(0);
-  return 0;
-#elif defined(__mips64)
-  switch (vmaSize) {
-#if !SANITIZER_GO
-    case 40: return MemToMetaImpl<Mapping40>(x);
-#else
-    case 47: return MemToMetaImpl<Mapping47>(x);
-#endif
-  }
-  DCHECK(0);
-  return 0;
-#else
-  return MemToMetaImpl<Mapping>(x);
-#endif
-}
-
-
-template<typename Mapping>
-uptr ShadowToMemImpl(uptr s) {
-  DCHECK(IsShadowMem(s));
-#if !SANITIZER_GO
-  // The shadow mapping is non-linear and we've lost some bits, so we don't have
-  // an easy way to restore the original app address. But the mapping is a
-  // bijection, so we try to restore the address as belonging to low/mid/high
-  // range consecutively and see if shadow->app->shadow mapping gives us the
-  // same address.
-  uptr p = (s / kShadowCnt) ^ Mapping::kAppMemXor;
-  if (p >= Mapping::kLoAppMemBeg && p < Mapping::kLoAppMemEnd &&
-      MemToShadow(p) == s)
-    return p;
-# ifdef TSAN_MID_APP_RANGE
-  p = ((s / kShadowCnt) ^ Mapping::kAppMemXor) +
-      (Mapping::kMidAppMemBeg & Mapping::kAppMemMsk);
-  if (p >= Mapping::kMidAppMemBeg && p < Mapping::kMidAppMemEnd &&
-      MemToShadow(p) == s)
-    return p;
-# endif
-  return ((s / kShadowCnt) ^ Mapping::kAppMemXor) | Mapping::kAppMemMsk;
-#else  // #if !SANITIZER_GO
-# ifndef SANITIZER_WINDOWS
-  return (s & ~Mapping::kShadowBeg) / kShadowCnt;
-# else
-  return (s - Mapping::kShadowBeg) / kShadowCnt;
-# endif // SANITIZER_WINDOWS
-#endif
-}
-
-ALWAYS_INLINE
-uptr ShadowToMem(uptr s) {
-#if defined(__aarch64__) && !defined(__APPLE__) && !SANITIZER_GO
-  switch (vmaSize) {
-    case 39: return ShadowToMemImpl<Mapping39>(s);
-    case 42: return ShadowToMemImpl<Mapping42>(s);
-    case 48: return ShadowToMemImpl<Mapping48>(s);
-  }
-  DCHECK(0);
-  return 0;
-#elif defined(__powerpc64__)
-  switch (vmaSize) {
-#if !SANITIZER_GO
-    case 44: return ShadowToMemImpl<Mapping44>(s);
-#endif
-    case 46: return ShadowToMemImpl<Mapping46>(s);
-    case 47: return ShadowToMemImpl<Mapping47>(s);
-  }
-  DCHECK(0);
-  return 0;
-#elif defined(__mips64)
-  switch (vmaSize) {
-#if !SANITIZER_GO
-    case 40: return ShadowToMemImpl<Mapping40>(s);
-#else
-    case 47: return ShadowToMemImpl<Mapping47>(s);
-#endif
-  }
-  DCHECK(0);
-  return 0;
-#else
-  return ShadowToMemImpl<Mapping>(s);
-#endif
-=======
 };
 
 ALWAYS_INLINE
 RawShadow *MemToShadow(uptr x) {
   return reinterpret_cast<RawShadow *>(SelectMapping<MemToShadowImpl>(x));
->>>>>>> 2ab1d525
 }
 
 struct MemToMetaImpl {
@@ -1102,35 +812,7 @@
     }
     return p | Mapping::kShadowMsk;
   }
-<<<<<<< HEAD
-  DCHECK(0);
-  return 0;
-#elif defined(__mips64)
-  switch (vmaSize) {
-#if !SANITIZER_GO
-    case 40: return GetThreadTraceImpl<Mapping40>(tid);
-#else
-    case 47: return GetThreadTraceImpl<Mapping47>(tid);
-#endif
-  }
-  DCHECK(0);
-  return 0;
-#else
-  return GetThreadTraceImpl<Mapping>(tid);
-#endif
-}
-
-
-template<typename Mapping>
-uptr GetThreadTraceHeaderImpl(int tid) {
-  uptr p = Mapping::kTraceMemBeg + (uptr)tid * kTotalTraceSize
-      + kTraceSize * sizeof(Event);
-  DCHECK_LT(p, Mapping::kTraceMemEnd);
-  return p;
-}
-=======
-};
->>>>>>> 2ab1d525
+};
 
 ALWAYS_INLINE
 uptr ShadowToMem(RawShadow *s) {
@@ -1170,30 +852,12 @@
     Printf("ThreadSanitizer: failed to restore address 0x%zx\n", addr);
     Die();
   }
-<<<<<<< HEAD
-  DCHECK(0);
-  return 0;
-#elif defined(__mips64)
-  switch (vmaSize) {
-#if !SANITIZER_GO
-    case 40: return GetThreadTraceHeaderImpl<Mapping40>(tid);
-#else
-    case 47: return GetThreadTraceHeaderImpl<Mapping47>(tid);
-#endif
-  }
-  DCHECK(0);
-  return 0;
-#else
-  return GetThreadTraceHeaderImpl<Mapping>(tid);
-#endif
-=======
 };
 
 // Restores compressed addr from kCompressedAddrBits to full representation.
 // This is called only during reporting and is not performance-critical.
 inline uptr RestoreAddr(uptr addr) {
   return SelectMapping<RestoreAddrImpl>(addr);
->>>>>>> 2ab1d525
 }
 
 void InitializePlatform();
