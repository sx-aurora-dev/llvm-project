--- conflicted
+++ resolved
@@ -755,14 +755,11 @@
 #if defined(__APPLE__) || defined(__ELF__) || defined(_WIN32)
         __llvm_profile_set_page_size(getpagesize());
         __llvm_profile_enable_continuous_mode();
-<<<<<<< HEAD
-=======
 #else
         PROF_WARN("%s", "Continous mode is currently only supported for Mach-O,"
                         " ELF and COFF formats.");
         return -1;
 #endif
->>>>>>> a2ce6ee6
       } else {
         unsigned MergePoolSize = getMergePoolSize(FilenamePat, &I);
         if (!MergePoolSize)
