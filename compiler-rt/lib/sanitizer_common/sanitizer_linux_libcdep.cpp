//===-- sanitizer_linux_libcdep.cpp ---------------------------------------===//
//
// Part of the LLVM Project, under the Apache License v2.0 with LLVM Exceptions.
// See https://llvm.org/LICENSE.txt for license information.
// SPDX-License-Identifier: Apache-2.0 WITH LLVM-exception
//
//===----------------------------------------------------------------------===//
//
// This file is shared between AddressSanitizer and ThreadSanitizer
// run-time libraries and implements linux-specific functions from
// sanitizer_libc.h.
//===----------------------------------------------------------------------===//

#include "sanitizer_platform.h"

#if SANITIZER_FREEBSD || SANITIZER_LINUX || SANITIZER_NETBSD || \
    SANITIZER_SOLARIS

#include "sanitizer_allocator_internal.h"
#include "sanitizer_atomic.h"
#include "sanitizer_common.h"
#include "sanitizer_file.h"
#include "sanitizer_flags.h"
#include "sanitizer_freebsd.h"
#include "sanitizer_getauxval.h"
#include "sanitizer_glibc_version.h"
#include "sanitizer_linux.h"
#include "sanitizer_placement_new.h"
#include "sanitizer_procmaps.h"

#if SANITIZER_NETBSD
#define _RTLD_SOURCE  // for __lwp_gettcb_fast() / __lwp_getprivate_fast()
#endif

#include <dlfcn.h>  // for dlsym()
#include <link.h>
#include <pthread.h>
#include <signal.h>
#include <sys/mman.h>
#include <sys/resource.h>
#include <syslog.h>

#if !defined(ElfW)
#define ElfW(type) Elf_##type
#endif

#if SANITIZER_FREEBSD
#include <pthread_np.h>
#include <osreldate.h>
#include <sys/sysctl.h>
#define pthread_getattr_np pthread_attr_get_np
// The MAP_NORESERVE define has been removed in FreeBSD 11.x, and even before
// that, it was never implemented. So just define it to zero.
#undef MAP_NORESERVE
#define MAP_NORESERVE 0
#endif

#if SANITIZER_NETBSD
#include <sys/sysctl.h>
#include <sys/tls.h>
#include <lwp.h>
#endif

#if SANITIZER_SOLARIS
#include <stdlib.h>
#include <thread.h>
#endif

#if SANITIZER_ANDROID
#include <android/api-level.h>
#if !defined(CPU_COUNT) && !defined(__aarch64__)
#include <dirent.h>
#include <fcntl.h>
struct __sanitizer::linux_dirent {
  long           d_ino;
  off_t          d_off;
  unsigned short d_reclen;
  char           d_name[];
};
#endif
#endif

#if !SANITIZER_ANDROID
#include <elf.h>
#include <unistd.h>
#endif

namespace __sanitizer {

SANITIZER_WEAK_ATTRIBUTE int
real_sigaction(int signum, const void *act, void *oldact);

int internal_sigaction(int signum, const void *act, void *oldact) {
#if !SANITIZER_GO
  if (&real_sigaction)
    return real_sigaction(signum, act, oldact);
#endif
  return sigaction(signum, (const struct sigaction *)act,
                   (struct sigaction *)oldact);
}

void GetThreadStackTopAndBottom(bool at_initialization, uptr *stack_top,
                                uptr *stack_bottom) {
  CHECK(stack_top);
  CHECK(stack_bottom);
  if (at_initialization) {
    // This is the main thread. Libpthread may not be initialized yet.
    struct rlimit rl;
    CHECK_EQ(getrlimit(RLIMIT_STACK, &rl), 0);

    // Find the mapping that contains a stack variable.
    MemoryMappingLayout proc_maps(/*cache_enabled*/true);
    if (proc_maps.Error()) {
      *stack_top = *stack_bottom = 0;
      return;
    }
    MemoryMappedSegment segment;
    uptr prev_end = 0;
    while (proc_maps.Next(&segment)) {
      if ((uptr)&rl < segment.end) break;
      prev_end = segment.end;
    }
    CHECK((uptr)&rl >= segment.start && (uptr)&rl < segment.end);

    // Get stacksize from rlimit, but clip it so that it does not overlap
    // with other mappings.
    uptr stacksize = rl.rlim_cur;
    if (stacksize > segment.end - prev_end) stacksize = segment.end - prev_end;
    // When running with unlimited stack size, we still want to set some limit.
    // The unlimited stack size is caused by 'ulimit -s unlimited'.
    // Also, for some reason, GNU make spawns subprocesses with unlimited stack.
    if (stacksize > kMaxThreadStackSize)
      stacksize = kMaxThreadStackSize;
    *stack_top = segment.end;
    *stack_bottom = segment.end - stacksize;
    return;
  }
  uptr stacksize = 0;
  void *stackaddr = nullptr;
#if SANITIZER_SOLARIS
  stack_t ss;
  CHECK_EQ(thr_stksegment(&ss), 0);
  stacksize = ss.ss_size;
  stackaddr = (char *)ss.ss_sp - stacksize;
#else  // !SANITIZER_SOLARIS
  pthread_attr_t attr;
  pthread_attr_init(&attr);
  CHECK_EQ(pthread_getattr_np(pthread_self(), &attr), 0);
  my_pthread_attr_getstack(&attr, &stackaddr, &stacksize);
  pthread_attr_destroy(&attr);
#endif  // SANITIZER_SOLARIS

  *stack_top = (uptr)stackaddr + stacksize;
  *stack_bottom = (uptr)stackaddr;
}

#if !SANITIZER_GO
bool SetEnv(const char *name, const char *value) {
  void *f = dlsym(RTLD_NEXT, "setenv");
  if (!f)
    return false;
  typedef int(*setenv_ft)(const char *name, const char *value, int overwrite);
  setenv_ft setenv_f;
  CHECK_EQ(sizeof(setenv_f), sizeof(f));
  internal_memcpy(&setenv_f, &f, sizeof(f));
  return setenv_f(name, value, 1) == 0;
}
#endif

__attribute__((unused)) static bool GetLibcVersion(int *major, int *minor,
                                                   int *patch) {
#ifdef _CS_GNU_LIBC_VERSION
  char buf[64];
  uptr len = confstr(_CS_GNU_LIBC_VERSION, buf, sizeof(buf));
  if (len >= sizeof(buf))
    return false;
  buf[len] = 0;
  static const char kGLibC[] = "glibc ";
  if (internal_strncmp(buf, kGLibC, sizeof(kGLibC) - 1) != 0)
    return false;
  const char *p = buf + sizeof(kGLibC) - 1;
  *major = internal_simple_strtoll(p, &p, 10);
  *minor = (*p == '.') ? internal_simple_strtoll(p + 1, &p, 10) : 0;
  *patch = (*p == '.') ? internal_simple_strtoll(p + 1, &p, 10) : 0;
  return true;
#else
  return false;
#endif
}

// True if we can use dlpi_tls_data. glibc before 2.25 may leave NULL (BZ
// #19826) so dlpi_tls_data cannot be used.
//
// musl before 1.2.3 and FreeBSD as of 12.2 incorrectly set dlpi_tls_data to
// the TLS initialization image
// https://bugs.freebsd.org/bugzilla/show_bug.cgi?id=254774
__attribute__((unused)) static int g_use_dlpi_tls_data;

#if SANITIZER_GLIBC && !SANITIZER_GO
__attribute__((unused)) static size_t g_tls_size;
void InitTlsSize() {
  int major, minor, patch;
  g_use_dlpi_tls_data =
      GetLibcVersion(&major, &minor, &patch) && major == 2 && minor >= 25;

#if defined(__aarch64__) || defined(__x86_64__) || defined(__powerpc64__)
  void *get_tls_static_info = dlsym(RTLD_NEXT, "_dl_get_tls_static_info");
  size_t tls_align;
  ((void (*)(size_t *, size_t *))get_tls_static_info)(&g_tls_size, &tls_align);
#endif
}
#else
void InitTlsSize() { }
#endif  // SANITIZER_GLIBC && !SANITIZER_GO

// On glibc x86_64, ThreadDescriptorSize() needs to be precise due to the usage
// of g_tls_size. On other targets, ThreadDescriptorSize() is only used by lsan
// to get the pointer to thread-specific data keys in the thread control block.
#if (SANITIZER_FREEBSD || SANITIZER_LINUX) && !SANITIZER_ANDROID
// sizeof(struct pthread) from glibc.
static atomic_uintptr_t thread_descriptor_size;

uptr ThreadDescriptorSize() {
  uptr val = atomic_load_relaxed(&thread_descriptor_size);
  if (val)
    return val;
#if defined(__x86_64__) || defined(__i386__) || defined(__arm__)
  int major;
  int minor;
  int patch;
  if (GetLibcVersion(&major, &minor, &patch) && major == 2) {
    /* sizeof(struct pthread) values from various glibc versions.  */
    if (SANITIZER_X32)
      val = 1728; // Assume only one particular version for x32.
    // For ARM sizeof(struct pthread) changed in Glibc 2.23.
    else if (SANITIZER_ARM)
      val = minor <= 22 ? 1120 : 1216;
    else if (minor <= 3)
      val = FIRST_32_SECOND_64(1104, 1696);
    else if (minor == 4)
      val = FIRST_32_SECOND_64(1120, 1728);
    else if (minor == 5)
      val = FIRST_32_SECOND_64(1136, 1728);
    else if (minor <= 9)
      val = FIRST_32_SECOND_64(1136, 1712);
    else if (minor == 10)
      val = FIRST_32_SECOND_64(1168, 1776);
    else if (minor == 11 || (minor == 12 && patch == 1))
      val = FIRST_32_SECOND_64(1168, 2288);
    else if (minor <= 14)
      val = FIRST_32_SECOND_64(1168, 2304);
    else if (minor < 32)  // Unknown version
      val = FIRST_32_SECOND_64(1216, 2304);
    else  // minor == 32
      val = FIRST_32_SECOND_64(1344, 2496);
  }
#elif defined(__s390__) || defined(__sparc__)
  // The size of a prefix of TCB including pthread::{specific_1stblock,specific}
  // suffices. Just return offsetof(struct pthread, specific_used), which hasn't
  // changed since 2007-05. Technically this applies to i386/x86_64 as well but
  // we call _dl_get_tls_static_info and need the precise size of struct
  // pthread.
  return FIRST_32_SECOND_64(524, 1552);
#elif defined(__mips__)
  // TODO(sagarthakur): add more values as per different glibc versions.
  val = FIRST_32_SECOND_64(1152, 1776);
#elif SANITIZER_RISCV64
  int major;
  int minor;
  int patch;
  if (GetLibcVersion(&major, &minor, &patch) && major == 2) {
    // TODO: consider adding an optional runtime check for an unknown (untested)
    // glibc version
    if (minor <= 28)  // WARNING: the highest tested version is 2.29
      val = 1772;     // no guarantees for this one
    else if (minor <= 31)
      val = 1772;  // tested against glibc 2.29, 2.31
    else
      val = 1936;  // tested against glibc 2.32
  }

#elif defined(__aarch64__)
  // The sizeof (struct pthread) is the same from GLIBC 2.17 to 2.22.
  val = 1776;
#elif defined(__powerpc64__)
  val = 1776; // from glibc.ppc64le 2.20-8.fc21
#endif
  if (val)
    atomic_store_relaxed(&thread_descriptor_size, val);
  return val;
}

#if defined(__mips__) || defined(__powerpc64__) || SANITIZER_RISCV64
// TlsPreTcbSize includes size of struct pthread_descr and size of tcb
// head structure. It lies before the static tls blocks.
static uptr TlsPreTcbSize() {
#if defined(__mips__)
  const uptr kTcbHead = 16; // sizeof (tcbhead_t)
#elif defined(__powerpc64__)
  const uptr kTcbHead = 88; // sizeof (tcbhead_t)
#elif SANITIZER_RISCV64
  const uptr kTcbHead = 16;  // sizeof (tcbhead_t)
#endif
  const uptr kTlsAlign = 16;
  const uptr kTlsPreTcbSize =
      RoundUpTo(ThreadDescriptorSize() + kTcbHead, kTlsAlign);
  return kTlsPreTcbSize;
}
#endif

#if !SANITIZER_GO
namespace {
struct TlsBlock {
  uptr begin, end, align;
  size_t tls_modid;
  bool operator<(const TlsBlock &rhs) const { return begin < rhs.begin; }
};
}  // namespace

#ifdef __s390__
extern "C" uptr __tls_get_offset(void *arg);

static uptr TlsGetOffset(uptr ti_module, uptr ti_offset) {
  // The __tls_get_offset ABI requires %r12 to point to GOT and %r2 to be an
  // offset of a struct tls_index inside GOT. We don't possess either of the
  // two, so violate the letter of the "ELF Handling For Thread-Local
  // Storage" document and assume that the implementation just dereferences
  // %r2 + %r12.
  uptr tls_index[2] = {ti_module, ti_offset};
  register uptr r2 asm("2") = 0;
  register void *r12 asm("12") = tls_index;
  asm("basr %%r14, %[__tls_get_offset]"
      : "+r"(r2)
      : [__tls_get_offset] "r"(__tls_get_offset), "r"(r12)
      : "memory", "cc", "0", "1", "3", "4", "5", "14");
  return r2;
}
#else
extern "C" void *__tls_get_addr(size_t *);
#endif

static int CollectStaticTlsBlocks(struct dl_phdr_info *info, size_t size,
                                  void *data) {
  if (!info->dlpi_tls_modid)
    return 0;
  uptr begin = (uptr)info->dlpi_tls_data;
  if (!g_use_dlpi_tls_data) {
    // Call __tls_get_addr as a fallback. This forces TLS allocation on glibc
    // and FreeBSD.
#ifdef __s390__
    begin = (uptr)__builtin_thread_pointer() +
            TlsGetOffset(info->dlpi_tls_modid, 0);
#else
    size_t mod_and_off[2] = {info->dlpi_tls_modid, 0};
    begin = (uptr)__tls_get_addr(mod_and_off);
#endif
  }
  for (unsigned i = 0; i != info->dlpi_phnum; ++i)
    if (info->dlpi_phdr[i].p_type == PT_TLS) {
      static_cast<InternalMmapVector<TlsBlock> *>(data)->push_back(
          TlsBlock{begin, begin + info->dlpi_phdr[i].p_memsz,
                   info->dlpi_phdr[i].p_align, info->dlpi_tls_modid});
      break;
    }
  return 0;
}

__attribute__((unused)) static void GetStaticTlsBoundary(uptr *addr, uptr *size,
                                                         uptr *align) {
  InternalMmapVector<TlsBlock> ranges;
  dl_iterate_phdr(CollectStaticTlsBlocks, &ranges);
  uptr len = ranges.size();
  Sort(ranges.begin(), len);
  // Find the range with tls_modid=1. For glibc, because libc.so uses PT_TLS,
  // this module is guaranteed to exist and is one of the initially loaded
  // modules.
  uptr one = 0;
  while (one != len && ranges[one].tls_modid != 1) ++one;
  if (one == len) {
    // This may happen with musl if no module uses PT_TLS.
    *addr = 0;
    *size = 0;
    *align = 1;
    return;
  }
  // Find the maximum consecutive ranges. We consider two modules consecutive if
  // the gap is smaller than the alignment. The dynamic loader places static TLS
  // blocks this way not to waste space.
  uptr l = one;
  *align = ranges[l].align;
  while (l != 0 && ranges[l].begin < ranges[l - 1].end + ranges[l - 1].align)
    *align = Max(*align, ranges[--l].align);
  uptr r = one + 1;
  while (r != len && ranges[r].begin < ranges[r - 1].end + ranges[r - 1].align)
    *align = Max(*align, ranges[r++].align);
  *addr = ranges[l].begin;
  *size = ranges[r - 1].end - ranges[l].begin;
}
#endif  // !SANITIZER_GO
#endif  // (x86_64 || i386 || mips || ...) && (SANITIZER_FREEBSD ||
        // SANITIZER_LINUX) && !SANITIZER_ANDROID

#if SANITIZER_NETBSD
static struct tls_tcb * ThreadSelfTlsTcb() {
  struct tls_tcb *tcb = nullptr;
#ifdef __HAVE___LWP_GETTCB_FAST
  tcb = (struct tls_tcb *)__lwp_gettcb_fast();
#elif defined(__HAVE___LWP_GETPRIVATE_FAST)
  tcb = (struct tls_tcb *)__lwp_getprivate_fast();
#endif
  return tcb;
}

uptr ThreadSelf() {
  return (uptr)ThreadSelfTlsTcb()->tcb_pthread;
}

int GetSizeFromHdr(struct dl_phdr_info *info, size_t size, void *data) {
  const Elf_Phdr *hdr = info->dlpi_phdr;
  const Elf_Phdr *last_hdr = hdr + info->dlpi_phnum;

  for (; hdr != last_hdr; ++hdr) {
    if (hdr->p_type == PT_TLS && info->dlpi_tls_modid == 1) {
      *(uptr*)data = hdr->p_memsz;
      break;
    }
  }
  return 0;
}
#endif  // SANITIZER_NETBSD

#if SANITIZER_ANDROID
// Bionic provides this API since S.
extern "C" SANITIZER_WEAK_ATTRIBUTE void __libc_get_static_tls_bounds(void **,
                                                                      void **);
#endif

#if !SANITIZER_GO
static void GetTls(uptr *addr, uptr *size) {
#if SANITIZER_ANDROID
  if (&__libc_get_static_tls_bounds) {
    void *start_addr;
    void *end_addr;
    __libc_get_static_tls_bounds(&start_addr, &end_addr);
    *addr = reinterpret_cast<uptr>(start_addr);
    *size =
        reinterpret_cast<uptr>(end_addr) - reinterpret_cast<uptr>(start_addr);
  } else {
    *addr = 0;
    *size = 0;
  }
#elif SANITIZER_GLIBC && defined(__x86_64__)
  // For aarch64 and x86-64, use an O(1) approach which requires relatively
  // precise ThreadDescriptorSize. g_tls_size was initialized in InitTlsSize.
  asm("mov %%fs:16,%0" : "=r"(*addr));
  *size = g_tls_size;
  *addr -= *size;
  *addr += ThreadDescriptorSize();
#elif SANITIZER_GLIBC && defined(__aarch64__)
  *addr = reinterpret_cast<uptr>(__builtin_thread_pointer()) -
          ThreadDescriptorSize();
  *size = g_tls_size + ThreadDescriptorSize();
#elif SANITIZER_GLIBC && defined(__powerpc64__)
  // Workaround for glibc<2.25(?). 2.27 is known to not need this.
  uptr tp;
  asm("addi %0,13,-0x7000" : "=r"(tp));
  const uptr pre_tcb_size = TlsPreTcbSize();
  *addr = tp - pre_tcb_size;
  *size = g_tls_size + pre_tcb_size;
#elif SANITIZER_FREEBSD || SANITIZER_LINUX
  uptr align;
  GetStaticTlsBoundary(addr, size, &align);
#if defined(__x86_64__) || defined(__i386__) || defined(__s390__) || \
    defined(__sparc__)
  if (SANITIZER_GLIBC) {
#if defined(__x86_64__) || defined(__i386__)
    align = Max<uptr>(align, 64);
#else
    align = Max<uptr>(align, 16);
#endif
  }
  const uptr tp = RoundUpTo(*addr + *size, align);

  // lsan requires the range to additionally cover the static TLS surplus
  // (elf/dl-tls.c defines 1664). Otherwise there may be false positives for
  // allocations only referenced by tls in dynamically loaded modules.
  if (SANITIZER_GLIBC)
    *size += 1644;
  else if (SANITIZER_FREEBSD)
    *size += 128;  // RTLD_STATIC_TLS_EXTRA

  // Extend the range to include the thread control block. On glibc, lsan needs
  // the range to include pthread::{specific_1stblock,specific} so that
  // allocations only referenced by pthread_setspecific can be scanned. This may
  // underestimate by at most TLS_TCB_ALIGN-1 bytes but it should be fine
  // because the number of bytes after pthread::specific is larger.
  *addr = tp - RoundUpTo(*size, align);
  *size = tp - *addr + ThreadDescriptorSize();
#else
  if (SANITIZER_GLIBC)
    *size += 1664;
  else if (SANITIZER_FREEBSD)
    *size += 128;  // RTLD_STATIC_TLS_EXTRA
#if defined(__mips__) || defined(__powerpc64__) || SANITIZER_RISCV64
  const uptr pre_tcb_size = TlsPreTcbSize();
  *addr -= pre_tcb_size;
  *size += pre_tcb_size;
#else
  // arm and aarch64 reserve two words at TP, so this underestimates the range.
  // However, this is sufficient for the purpose of finding the pointers to
  // thread-specific data keys.
  const uptr tcb_size = ThreadDescriptorSize();
  *addr -= tcb_size;
  *size += tcb_size;
#endif
#endif
#elif SANITIZER_NETBSD
  struct tls_tcb * const tcb = ThreadSelfTlsTcb();
  *addr = 0;
  *size = 0;
  if (tcb != 0) {
    // Find size (p_memsz) of dlpi_tls_modid 1 (TLS block of the main program).
    // ld.elf_so hardcodes the index 1.
    dl_iterate_phdr(GetSizeFromHdr, size);

    if (*size != 0) {
      // The block has been found and tcb_dtv[1] contains the base address
      *addr = (uptr)tcb->tcb_dtv[1];
    }
  }
#elif SANITIZER_SOLARIS
  // FIXME
  *addr = 0;
  *size = 0;
#else
#error "Unknown OS"
#endif
}
#endif

#if !SANITIZER_GO
uptr GetTlsSize() {
#if SANITIZER_FREEBSD || SANITIZER_LINUX || SANITIZER_NETBSD || \
    SANITIZER_SOLARIS
  uptr addr, size;
  GetTls(&addr, &size);
  return size;
#else
  return 0;
#endif
}
#endif

void GetThreadStackAndTls(bool main, uptr *stk_addr, uptr *stk_size,
                          uptr *tls_addr, uptr *tls_size) {
#if SANITIZER_GO
  // Stub implementation for Go.
  *stk_addr = *stk_size = *tls_addr = *tls_size = 0;
#else
  GetTls(tls_addr, tls_size);

  uptr stack_top, stack_bottom;
  GetThreadStackTopAndBottom(main, &stack_top, &stack_bottom);
  *stk_addr = stack_bottom;
  *stk_size = stack_top - stack_bottom;

  if (!main) {
    // If stack and tls intersect, make them non-intersecting.
    if (*tls_addr > *stk_addr && *tls_addr < *stk_addr + *stk_size) {
      if (*stk_addr + *stk_size < *tls_addr + *tls_size)
        *tls_size = *stk_addr + *stk_size - *tls_addr;
      *stk_size = *tls_addr - *stk_addr;
    }
  }
#endif
}

#if !SANITIZER_FREEBSD
typedef ElfW(Phdr) Elf_Phdr;
#elif SANITIZER_WORDSIZE == 32 && __FreeBSD_version <= 902001  // v9.2
#define Elf_Phdr XElf32_Phdr
#define dl_phdr_info xdl_phdr_info
#define dl_iterate_phdr(c, b) xdl_iterate_phdr((c), (b))
#endif  // !SANITIZER_FREEBSD

struct DlIteratePhdrData {
  InternalMmapVectorNoCtor<LoadedModule> *modules;
  bool first;
};

static int AddModuleSegments(const char *module_name, dl_phdr_info *info,
                             InternalMmapVectorNoCtor<LoadedModule> *modules) {
  if (module_name[0] == '\0')
    return 0;
  LoadedModule cur_module;
  cur_module.set(module_name, info->dlpi_addr);
  for (int i = 0; i < (int)info->dlpi_phnum; i++) {
    const Elf_Phdr *phdr = &info->dlpi_phdr[i];
    if (phdr->p_type == PT_LOAD) {
      uptr cur_beg = info->dlpi_addr + phdr->p_vaddr;
      uptr cur_end = cur_beg + phdr->p_memsz;
      bool executable = phdr->p_flags & PF_X;
      bool writable = phdr->p_flags & PF_W;
      cur_module.addAddressRange(cur_beg, cur_end, executable,
                                 writable);
    } else if (phdr->p_type == PT_NOTE) {
#  ifdef NT_GNU_BUILD_ID
      uptr off = 0;
      while (off + sizeof(ElfW(Nhdr)) < phdr->p_memsz) {
        auto *nhdr = reinterpret_cast<const ElfW(Nhdr) *>(info->dlpi_addr +
                                                          phdr->p_vaddr + off);
        constexpr auto kGnuNamesz = 4;  // "GNU" with NUL-byte.
        static_assert(kGnuNamesz % 4 == 0, "kGnuNameSize is aligned to 4.");
        if (nhdr->n_type == NT_GNU_BUILD_ID && nhdr->n_namesz == kGnuNamesz) {
          if (off + sizeof(ElfW(Nhdr)) + nhdr->n_namesz + nhdr->n_descsz >
              phdr->p_memsz) {
            // Something is very wrong, bail out instead of reading potentially
            // arbitrary memory.
            break;
          }
          const char *name =
              reinterpret_cast<const char *>(nhdr) + sizeof(*nhdr);
          if (internal_memcmp(name, "GNU", 3) == 0) {
            const char *value = reinterpret_cast<const char *>(nhdr) +
                                sizeof(*nhdr) + kGnuNamesz;
            cur_module.setUuid(value, nhdr->n_descsz);
            break;
          }
        }
        off += sizeof(*nhdr) + RoundUpTo(nhdr->n_namesz, 4) +
               RoundUpTo(nhdr->n_descsz, 4);
      }
#  endif
    }
  }
  modules->push_back(cur_module);
  return 0;
}

static int dl_iterate_phdr_cb(dl_phdr_info *info, size_t size, void *arg) {
  DlIteratePhdrData *data = (DlIteratePhdrData *)arg;
  if (data->first) {
    InternalMmapVector<char> module_name(kMaxPathLength);
    data->first = false;
    // First module is the binary itself.
    ReadBinaryNameCached(module_name.data(), module_name.size());
    return AddModuleSegments(module_name.data(), info, data->modules);
  }

  if (info->dlpi_name) {
    InternalScopedString module_name;
    module_name.append("%s", info->dlpi_name);
    return AddModuleSegments(module_name.data(), info, data->modules);
  }

  return 0;
}

#if SANITIZER_ANDROID && __ANDROID_API__ < 21
extern "C" __attribute__((weak)) int dl_iterate_phdr(
    int (*)(struct dl_phdr_info *, size_t, void *), void *);
#endif

static bool requiresProcmaps() {
#if SANITIZER_ANDROID && __ANDROID_API__ <= 22
  // Fall back to /proc/maps if dl_iterate_phdr is unavailable or broken.
  // The runtime check allows the same library to work with
  // both K and L (and future) Android releases.
  return AndroidGetApiLevel() <= ANDROID_LOLLIPOP_MR1;
#else
  return false;
#endif
}

static void procmapsInit(InternalMmapVectorNoCtor<LoadedModule> *modules) {
  MemoryMappingLayout memory_mapping(/*cache_enabled*/true);
  memory_mapping.DumpListOfModules(modules);
}

void ListOfModules::init() {
  clearOrInit();
  if (requiresProcmaps()) {
    procmapsInit(&modules_);
  } else {
    DlIteratePhdrData data = {&modules_, true};
    dl_iterate_phdr(dl_iterate_phdr_cb, &data);
  }
}

// When a custom loader is used, dl_iterate_phdr may not contain the full
// list of modules. Allow callers to fall back to using procmaps.
void ListOfModules::fallbackInit() {
  if (!requiresProcmaps()) {
    clearOrInit();
    procmapsInit(&modules_);
  } else {
    clear();
  }
}

// getrusage does not give us the current RSS, only the max RSS.
// Still, this is better than nothing if /proc/self/statm is not available
// for some reason, e.g. due to a sandbox.
static uptr GetRSSFromGetrusage() {
  struct rusage usage;
  if (getrusage(RUSAGE_SELF, &usage))  // Failed, probably due to a sandbox.
    return 0;
  return usage.ru_maxrss << 10;  // ru_maxrss is in Kb.
}

uptr GetRSS() {
  if (!common_flags()->can_use_proc_maps_statm)
    return GetRSSFromGetrusage();
  fd_t fd = OpenFile("/proc/self/statm", RdOnly);
  if (fd == kInvalidFd)
    return GetRSSFromGetrusage();
  char buf[64];
  uptr len = internal_read(fd, buf, sizeof(buf) - 1);
  internal_close(fd);
  if ((sptr)len <= 0)
    return 0;
  buf[len] = 0;
  // The format of the file is:
  // 1084 89 69 11 0 79 0
  // We need the second number which is RSS in pages.
  char *pos = buf;
  // Skip the first number.
  while (*pos >= '0' && *pos <= '9')
    pos++;
  // Skip whitespaces.
  while (!(*pos >= '0' && *pos <= '9') && *pos != 0)
    pos++;
  // Read the number.
  uptr rss = 0;
  while (*pos >= '0' && *pos <= '9')
    rss = rss * 10 + *pos++ - '0';
  return rss * GetPageSizeCached();
}

// sysconf(_SC_NPROCESSORS_{CONF,ONLN}) cannot be used on most platforms as
// they allocate memory.
u32 GetNumberOfCPUs() {
#if SANITIZER_FREEBSD || SANITIZER_NETBSD
  u32 ncpu;
  int req[2];
  uptr len = sizeof(ncpu);
  req[0] = CTL_HW;
  req[1] = HW_NCPU;
  CHECK_EQ(internal_sysctl(req, 2, &ncpu, &len, NULL, 0), 0);
  return ncpu;
#elif SANITIZER_ANDROID && !defined(CPU_COUNT) && !defined(__aarch64__)
  // Fall back to /sys/devices/system/cpu on Android when cpu_set_t doesn't
  // exist in sched.h. That is the case for toolchains generated with older
  // NDKs.
  // This code doesn't work on AArch64 because internal_getdents makes use of
  // the 64bit getdents syscall, but cpu_set_t seems to always exist on AArch64.
  uptr fd = internal_open("/sys/devices/system/cpu", O_RDONLY | O_DIRECTORY);
  if (internal_iserror(fd))
    return 0;
  InternalMmapVector<u8> buffer(4096);
  uptr bytes_read = buffer.size();
  uptr n_cpus = 0;
  u8 *d_type;
  struct linux_dirent *entry = (struct linux_dirent *)&buffer[bytes_read];
  while (true) {
    if ((u8 *)entry >= &buffer[bytes_read]) {
      bytes_read = internal_getdents(fd, (struct linux_dirent *)buffer.data(),
                                     buffer.size());
      if (internal_iserror(bytes_read) || !bytes_read)
        break;
      entry = (struct linux_dirent *)buffer.data();
    }
    d_type = (u8 *)entry + entry->d_reclen - 1;
    if (d_type >= &buffer[bytes_read] ||
        (u8 *)&entry->d_name[3] >= &buffer[bytes_read])
      break;
    if (entry->d_ino != 0 && *d_type == DT_DIR) {
      if (entry->d_name[0] == 'c' && entry->d_name[1] == 'p' &&
          entry->d_name[2] == 'u' &&
          entry->d_name[3] >= '0' && entry->d_name[3] <= '9')
        n_cpus++;
    }
    entry = (struct linux_dirent *)(((u8 *)entry) + entry->d_reclen);
  }
  internal_close(fd);
  return n_cpus;
#elif SANITIZER_SOLARIS
  return sysconf(_SC_NPROCESSORS_ONLN);
#else
  cpu_set_t CPUs;
  CHECK_EQ(sched_getaffinity(0, sizeof(cpu_set_t), &CPUs), 0);
  return CPU_COUNT(&CPUs);
#endif
}

#if SANITIZER_LINUX

#if SANITIZER_ANDROID
static atomic_uint8_t android_log_initialized;

void AndroidLogInit() {
  openlog(GetProcessName(), 0, LOG_USER);
  atomic_store(&android_log_initialized, 1, memory_order_release);
}

static bool ShouldLogAfterPrintf() {
  return atomic_load(&android_log_initialized, memory_order_acquire);
}

extern "C" SANITIZER_WEAK_ATTRIBUTE
int async_safe_write_log(int pri, const char* tag, const char* msg);
extern "C" SANITIZER_WEAK_ATTRIBUTE
int __android_log_write(int prio, const char* tag, const char* msg);

// ANDROID_LOG_INFO is 4, but can't be resolved at runtime.
#define SANITIZER_ANDROID_LOG_INFO 4

// async_safe_write_log is a new public version of __libc_write_log that is
// used behind syslog. It is preferable to syslog as it will not do any dynamic
// memory allocation or formatting.
// If the function is not available, syslog is preferred for L+ (it was broken
// pre-L) as __android_log_write triggers a racey behavior with the strncpy
// interceptor. Fallback to __android_log_write pre-L.
void WriteOneLineToSyslog(const char *s) {
  if (&async_safe_write_log) {
    async_safe_write_log(SANITIZER_ANDROID_LOG_INFO, GetProcessName(), s);
  } else if (AndroidGetApiLevel() > ANDROID_KITKAT) {
    syslog(LOG_INFO, "%s", s);
  } else {
    CHECK(&__android_log_write);
    __android_log_write(SANITIZER_ANDROID_LOG_INFO, nullptr, s);
  }
}

extern "C" SANITIZER_WEAK_ATTRIBUTE
void android_set_abort_message(const char *);

void SetAbortMessage(const char *str) {
  if (&android_set_abort_message)
    android_set_abort_message(str);
}
#else
void AndroidLogInit() {}

static bool ShouldLogAfterPrintf() { return true; }

void WriteOneLineToSyslog(const char *s) { syslog(LOG_INFO, "%s", s); }

void SetAbortMessage(const char *str) {}
#endif  // SANITIZER_ANDROID

void LogMessageOnPrintf(const char *str) {
  if (common_flags()->log_to_syslog && ShouldLogAfterPrintf())
    WriteToSyslog(str);
}

#endif  // SANITIZER_LINUX

#if SANITIZER_GLIBC && !SANITIZER_GO
// glibc crashes when using clock_gettime from a preinit_array function as the
// vDSO function pointers haven't been initialized yet. __progname is
// initialized after the vDSO function pointers, so if it exists, is not null
// and is not empty, we can use clock_gettime.
extern "C" SANITIZER_WEAK_ATTRIBUTE char *__progname;
inline bool CanUseVDSO() { return &__progname && __progname && *__progname; }

// MonotonicNanoTime is a timing function that can leverage the vDSO by calling
// clock_gettime. real_clock_gettime only exists if clock_gettime is
// intercepted, so define it weakly and use it if available.
extern "C" SANITIZER_WEAK_ATTRIBUTE
int real_clock_gettime(u32 clk_id, void *tp);
u64 MonotonicNanoTime() {
  timespec ts;
  if (CanUseVDSO()) {
    if (&real_clock_gettime)
      real_clock_gettime(CLOCK_MONOTONIC, &ts);
    else
      clock_gettime(CLOCK_MONOTONIC, &ts);
  } else {
    internal_clock_gettime(CLOCK_MONOTONIC, &ts);
  }
  return (u64)ts.tv_sec * (1000ULL * 1000 * 1000) + ts.tv_nsec;
}
#else
<<<<<<< HEAD
// Non-Linux & Go always use the regular function.
=======
// Non-glibc & Go always use the regular function.
>>>>>>> 2ab1d525
u64 MonotonicNanoTime() {
  timespec ts;
  clock_gettime(CLOCK_MONOTONIC, &ts);
  return (u64)ts.tv_sec * (1000ULL * 1000 * 1000) + ts.tv_nsec;
}
#endif  // SANITIZER_GLIBC && !SANITIZER_GO

void ReExec() {
  const char *pathname = "/proc/self/exe";

#if SANITIZER_NETBSD
  static const int name[] = {
      CTL_KERN,
      KERN_PROC_ARGS,
      -1,
      KERN_PROC_PATHNAME,
  };
  char path[400];
  uptr len;

  len = sizeof(path);
  if (internal_sysctl(name, ARRAY_SIZE(name), path, &len, NULL, 0) != -1)
    pathname = path;
#elif SANITIZER_SOLARIS
  pathname = getexecname();
  CHECK_NE(pathname, NULL);
#elif SANITIZER_USE_GETAUXVAL
  // Calling execve with /proc/self/exe sets that as $EXEC_ORIGIN. Binaries that
  // rely on that will fail to load shared libraries. Query AT_EXECFN instead.
  pathname = reinterpret_cast<const char *>(getauxval(AT_EXECFN));
#endif

  uptr rv = internal_execve(pathname, GetArgv(), GetEnviron());
  int rverrno;
  CHECK_EQ(internal_iserror(rv, &rverrno), true);
  Printf("execve failed, errno %d\n", rverrno);
  Die();
}

void UnmapFromTo(uptr from, uptr to) {
  if (to == from)
    return;
  CHECK(to >= from);
  uptr res = internal_munmap(reinterpret_cast<void *>(from), to - from);
  if (UNLIKELY(internal_iserror(res))) {
    Report("ERROR: %s failed to unmap 0x%zx (%zd) bytes at address %p\n",
           SanitizerToolName, to - from, to - from, (void *)from);
    CHECK("unable to unmap" && 0);
  }
}

uptr MapDynamicShadow(uptr shadow_size_bytes, uptr shadow_scale,
                      uptr min_shadow_base_alignment,
                      UNUSED uptr &high_mem_end) {
  const uptr granularity = GetMmapGranularity();
  const uptr alignment =
      Max<uptr>(granularity << shadow_scale, 1ULL << min_shadow_base_alignment);
  const uptr left_padding =
      Max<uptr>(granularity, 1ULL << min_shadow_base_alignment);

  const uptr shadow_size = RoundUpTo(shadow_size_bytes, granularity);
  const uptr map_size = shadow_size + left_padding + alignment;

  const uptr map_start = (uptr)MmapNoAccess(map_size);
  CHECK_NE(map_start, ~(uptr)0);

  const uptr shadow_start = RoundUpTo(map_start + left_padding, alignment);

  UnmapFromTo(map_start, shadow_start - left_padding);
  UnmapFromTo(shadow_start + shadow_size, map_start + map_size);

  return shadow_start;
}

static uptr MmapSharedNoReserve(uptr addr, uptr size) {
  return internal_mmap(
      reinterpret_cast<void *>(addr), size, PROT_READ | PROT_WRITE,
      MAP_FIXED | MAP_SHARED | MAP_ANONYMOUS | MAP_NORESERVE, -1, 0);
}

static uptr MremapCreateAlias(uptr base_addr, uptr alias_addr,
                              uptr alias_size) {
#if SANITIZER_LINUX
  return internal_mremap(reinterpret_cast<void *>(base_addr), 0, alias_size,
                         MREMAP_MAYMOVE | MREMAP_FIXED,
                         reinterpret_cast<void *>(alias_addr));
#else
  CHECK(false && "mremap is not supported outside of Linux");
  return 0;
#endif
}

static void CreateAliases(uptr start_addr, uptr alias_size, uptr num_aliases) {
  uptr total_size = alias_size * num_aliases;
  uptr mapped = MmapSharedNoReserve(start_addr, total_size);
  CHECK_EQ(mapped, start_addr);

  for (uptr i = 1; i < num_aliases; ++i) {
    uptr alias_addr = start_addr + i * alias_size;
    CHECK_EQ(MremapCreateAlias(start_addr, alias_addr, alias_size), alias_addr);
  }
}

uptr MapDynamicShadowAndAliases(uptr shadow_size, uptr alias_size,
                                uptr num_aliases, uptr ring_buffer_size) {
  CHECK_EQ(alias_size & (alias_size - 1), 0);
  CHECK_EQ(num_aliases & (num_aliases - 1), 0);
  CHECK_EQ(ring_buffer_size & (ring_buffer_size - 1), 0);

  const uptr granularity = GetMmapGranularity();
  shadow_size = RoundUpTo(shadow_size, granularity);
  CHECK_EQ(shadow_size & (shadow_size - 1), 0);

  const uptr alias_region_size = alias_size * num_aliases;
  const uptr alignment =
      2 * Max(Max(shadow_size, alias_region_size), ring_buffer_size);
  const uptr left_padding = ring_buffer_size;

  const uptr right_size = alignment;
  const uptr map_size = left_padding + 2 * alignment;

  const uptr map_start = reinterpret_cast<uptr>(MmapNoAccess(map_size));
  CHECK_NE(map_start, static_cast<uptr>(-1));
  const uptr right_start = RoundUpTo(map_start + left_padding, alignment);

  UnmapFromTo(map_start, right_start - left_padding);
  UnmapFromTo(right_start + right_size, map_start + map_size);

  CreateAliases(right_start + right_size / 2, alias_size, num_aliases);

  return right_start;
}

void InitializePlatformCommonFlags(CommonFlags *cf) {
#if SANITIZER_ANDROID
  if (&__libc_get_static_tls_bounds == nullptr)
    cf->detect_leaks = false;
#endif
}

} // namespace __sanitizer

#endif<|MERGE_RESOLUTION|>--- conflicted
+++ resolved
@@ -882,11 +882,7 @@
   return (u64)ts.tv_sec * (1000ULL * 1000 * 1000) + ts.tv_nsec;
 }
 #else
-<<<<<<< HEAD
-// Non-Linux & Go always use the regular function.
-=======
 // Non-glibc & Go always use the regular function.
->>>>>>> 2ab1d525
 u64 MonotonicNanoTime() {
   timespec ts;
   clock_gettime(CLOCK_MONOTONIC, &ts);
