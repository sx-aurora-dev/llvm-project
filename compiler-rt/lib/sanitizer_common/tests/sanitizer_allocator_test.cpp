//===-- sanitizer_allocator_test.cpp --------------------------------------===//
//
// Part of the LLVM Project, under the Apache License v2.0 with LLVM Exceptions.
// See https://llvm.org/LICENSE.txt for license information.
// SPDX-License-Identifier: Apache-2.0 WITH LLVM-exception
//
//===----------------------------------------------------------------------===//
//
// This file is a part of ThreadSanitizer/AddressSanitizer runtime.
// Tests for sanitizer_allocator.h.
//
//===----------------------------------------------------------------------===//
#include "sanitizer_common/sanitizer_allocator.h"
#include "sanitizer_common/sanitizer_allocator_internal.h"
#include "sanitizer_common/sanitizer_common.h"

#include "sanitizer_test_utils.h"
#include "sanitizer_pthread_wrappers.h"

#include "gtest/gtest.h"

#include <stdio.h>
#include <stdlib.h>
#include <algorithm>
#include <vector>
#include <random>
#include <set>

using namespace __sanitizer;

#if SANITIZER_SOLARIS && defined(__sparcv9)
// FIXME: These tests probably fail because Solaris/sparcv9 uses the full
// 64-bit address space.  Needs more investigation
#define SKIP_ON_SOLARIS_SPARCV9(x) DISABLED_##x
#else
#define SKIP_ON_SOLARIS_SPARCV9(x) x
#endif

// On 64-bit systems with small virtual address spaces (e.g. 39-bit) we can't
// use size class maps with a large number of classes, as that will make the
// SizeClassAllocator64 region size too small (< 2^32).
#if SANITIZER_ANDROID && defined(__aarch64__)
#define ALLOCATOR64_SMALL_SIZE 1
#elif SANITIZER_RISCV64
#define ALLOCATOR64_SMALL_SIZE 1
#else
#define ALLOCATOR64_SMALL_SIZE 0
#endif

// Too slow for debug build
#if !SANITIZER_DEBUG

#if SANITIZER_CAN_USE_ALLOCATOR64
#if SANITIZER_WINDOWS
// On Windows 64-bit there is no easy way to find a large enough fixed address
// space that is always available. Thus, a dynamically allocated address space
// is used instead (i.e. ~(uptr)0).
static const uptr kAllocatorSpace = ~(uptr)0;
static const uptr kAllocatorSize  =  0x8000000000ULL;  // 500G
static const u64 kAddressSpaceSize = 1ULL << 47;
typedef DefaultSizeClassMap SizeClassMap;
#elif SANITIZER_ANDROID && defined(__aarch64__)
static const uptr kAllocatorSpace = 0x3000000000ULL;
static const uptr kAllocatorSize  = 0x2000000000ULL;
static const u64 kAddressSpaceSize = 1ULL << 39;
typedef VeryCompactSizeClassMap SizeClassMap;
#elif SANITIZER_RISCV64
const uptr kAllocatorSpace = ~(uptr)0;
const uptr kAllocatorSize = 0x2000000000ULL;  // 128G.
static const u64 kAddressSpaceSize = 1ULL << 38;
typedef VeryDenseSizeClassMap SizeClassMap;
#else
static const uptr kAllocatorSpace = 0x700000000000ULL;
static const uptr kAllocatorSize  = 0x010000000000ULL;  // 1T.
static const u64 kAddressSpaceSize = 1ULL << 47;
typedef DefaultSizeClassMap SizeClassMap;
#endif

template <typename AddressSpaceViewTy>
struct AP64 {  // Allocator Params. Short name for shorter demangled names..
  static const uptr kSpaceBeg = kAllocatorSpace;
  static const uptr kSpaceSize = kAllocatorSize;
  static const uptr kMetadataSize = 16;
  typedef ::SizeClassMap SizeClassMap;
  typedef NoOpMapUnmapCallback MapUnmapCallback;
  static const uptr kFlags = 0;
  using AddressSpaceView = AddressSpaceViewTy;
};

template <typename AddressSpaceViewTy>
struct AP64Dyn {
  static const uptr kSpaceBeg = ~(uptr)0;
  static const uptr kSpaceSize = kAllocatorSize;
  static const uptr kMetadataSize = 16;
  typedef ::SizeClassMap SizeClassMap;
  typedef NoOpMapUnmapCallback MapUnmapCallback;
  static const uptr kFlags = 0;
  using AddressSpaceView = AddressSpaceViewTy;
};

template <typename AddressSpaceViewTy>
struct AP64Compact {
  static const uptr kSpaceBeg = ~(uptr)0;
  static const uptr kSpaceSize = kAllocatorSize;
  static const uptr kMetadataSize = 16;
  typedef CompactSizeClassMap SizeClassMap;
  typedef NoOpMapUnmapCallback MapUnmapCallback;
  static const uptr kFlags = 0;
  using AddressSpaceView = AddressSpaceViewTy;
};

template <typename AddressSpaceViewTy>
struct AP64VeryCompact {
  static const uptr kSpaceBeg = ~(uptr)0;
  static const uptr kSpaceSize = 1ULL << 37;
  static const uptr kMetadataSize = 16;
  typedef VeryCompactSizeClassMap SizeClassMap;
  typedef NoOpMapUnmapCallback MapUnmapCallback;
  static const uptr kFlags = 0;
  using AddressSpaceView = AddressSpaceViewTy;
};

template <typename AddressSpaceViewTy>
struct AP64Dense {
  static const uptr kSpaceBeg = kAllocatorSpace;
  static const uptr kSpaceSize = kAllocatorSize;
  static const uptr kMetadataSize = 16;
  typedef DenseSizeClassMap SizeClassMap;
  typedef NoOpMapUnmapCallback MapUnmapCallback;
  static const uptr kFlags = 0;
  using AddressSpaceView = AddressSpaceViewTy;
};

template <typename AddressSpaceView>
using Allocator64ASVT = SizeClassAllocator64<AP64<AddressSpaceView>>;
using Allocator64 = Allocator64ASVT<LocalAddressSpaceView>;

template <typename AddressSpaceView>
using Allocator64DynamicASVT = SizeClassAllocator64<AP64Dyn<AddressSpaceView>>;
using Allocator64Dynamic = Allocator64DynamicASVT<LocalAddressSpaceView>;

template <typename AddressSpaceView>
using Allocator64CompactASVT =
    SizeClassAllocator64<AP64Compact<AddressSpaceView>>;
using Allocator64Compact = Allocator64CompactASVT<LocalAddressSpaceView>;

template <typename AddressSpaceView>
using Allocator64VeryCompactASVT =
    SizeClassAllocator64<AP64VeryCompact<AddressSpaceView>>;
using Allocator64VeryCompact =
    Allocator64VeryCompactASVT<LocalAddressSpaceView>;

template <typename AddressSpaceView>
using Allocator64DenseASVT = SizeClassAllocator64<AP64Dense<AddressSpaceView>>;
using Allocator64Dense = Allocator64DenseASVT<LocalAddressSpaceView>;

#elif defined(__mips64)
static const u64 kAddressSpaceSize = 1ULL << 40;
#elif defined(__aarch64__)
static const u64 kAddressSpaceSize = 1ULL << 39;
#elif defined(__s390x__)
static const u64 kAddressSpaceSize = 1ULL << 53;
#elif defined(__s390__)
static const u64 kAddressSpaceSize = 1ULL << 31;
#else
static const u64 kAddressSpaceSize = 1ULL << 32;
#endif

static const uptr kRegionSizeLog = FIRST_32_SECOND_64(20, 24);

template <typename AddressSpaceViewTy>
struct AP32Compact {
  static const uptr kSpaceBeg = 0;
  static const u64 kSpaceSize = kAddressSpaceSize;
  static const uptr kMetadataSize = 16;
  typedef CompactSizeClassMap SizeClassMap;
  static const uptr kRegionSizeLog = ::kRegionSizeLog;
  using AddressSpaceView = AddressSpaceViewTy;
  typedef NoOpMapUnmapCallback MapUnmapCallback;
  static const uptr kFlags = 0;
};
template <typename AddressSpaceView>
using Allocator32CompactASVT =
    SizeClassAllocator32<AP32Compact<AddressSpaceView>>;
using Allocator32Compact = Allocator32CompactASVT<LocalAddressSpaceView>;

template <class SizeClassMap>
void TestSizeClassMap() {
  typedef SizeClassMap SCMap;
  SCMap::Print();
  SCMap::Validate();
}

TEST(SanitizerCommon, DefaultSizeClassMap) {
  TestSizeClassMap<DefaultSizeClassMap>();
}

TEST(SanitizerCommon, CompactSizeClassMap) {
  TestSizeClassMap<CompactSizeClassMap>();
}

TEST(SanitizerCommon, VeryCompactSizeClassMap) {
  TestSizeClassMap<VeryCompactSizeClassMap>();
}

TEST(SanitizerCommon, InternalSizeClassMap) {
  TestSizeClassMap<InternalSizeClassMap>();
}

TEST(SanitizerCommon, DenseSizeClassMap) {
  TestSizeClassMap<VeryCompactSizeClassMap>();
}

template <class Allocator>
void TestSizeClassAllocator(uptr premapped_heap = 0) {
  Allocator *a = new Allocator;
  a->Init(kReleaseToOSIntervalNever, premapped_heap);
  typename Allocator::AllocatorCache cache;
  memset(&cache, 0, sizeof(cache));
  cache.Init(0);

  static const uptr sizes[] = {
    1, 16,  30, 40, 100, 1000, 10000,
    50000, 60000, 100000, 120000, 300000, 500000, 1000000, 2000000
  };

  std::vector<void *> allocated;

  uptr last_total_allocated = 0;
  for (int i = 0; i < 3; i++) {
    // Allocate a bunch of chunks.
    for (uptr s = 0; s < ARRAY_SIZE(sizes); s++) {
      uptr size = sizes[s];
      if (!a->CanAllocate(size, 1)) continue;
      // printf("s = %ld\n", size);
      uptr n_iter = std::max((uptr)6, 4000000 / size);
      // fprintf(stderr, "size: %ld iter: %ld\n", size, n_iter);
      for (uptr i = 0; i < n_iter; i++) {
        uptr class_id0 = Allocator::SizeClassMapT::ClassID(size);
        char *x = (char*)cache.Allocate(a, class_id0);
        x[0] = 0;
        x[size - 1] = 0;
        x[size / 2] = 0;
        allocated.push_back(x);
        CHECK_EQ(x, a->GetBlockBegin(x));
        CHECK_EQ(x, a->GetBlockBegin(x + size - 1));
        CHECK(a->PointerIsMine(x));
        CHECK(a->PointerIsMine(x + size - 1));
        CHECK(a->PointerIsMine(x + size / 2));
        CHECK_GE(a->GetActuallyAllocatedSize(x), size);
        uptr class_id = a->GetSizeClass(x);
        CHECK_EQ(class_id, Allocator::SizeClassMapT::ClassID(size));
        uptr *metadata = reinterpret_cast<uptr*>(a->GetMetaData(x));
        metadata[0] = reinterpret_cast<uptr>(x) + 1;
        metadata[1] = 0xABCD;
      }
    }
    // Deallocate all.
    for (uptr i = 0; i < allocated.size(); i++) {
      void *x = allocated[i];
      uptr *metadata = reinterpret_cast<uptr*>(a->GetMetaData(x));
      CHECK_EQ(metadata[0], reinterpret_cast<uptr>(x) + 1);
      CHECK_EQ(metadata[1], 0xABCD);
      cache.Deallocate(a, a->GetSizeClass(x), x);
    }
    allocated.clear();
    uptr total_allocated = a->TotalMemoryUsed();
    if (last_total_allocated == 0)
      last_total_allocated = total_allocated;
    CHECK_EQ(last_total_allocated, total_allocated);
  }

  // Check that GetBlockBegin never crashes.
  for (uptr x = 0, step = kAddressSpaceSize / 100000;
       x < kAddressSpaceSize - step; x += step)
    if (a->PointerIsMine(reinterpret_cast<void *>(x)))
      Ident(a->GetBlockBegin(reinterpret_cast<void *>(x)));

  a->TestOnlyUnmap();
  delete a;
}

#if SANITIZER_CAN_USE_ALLOCATOR64

// Allocates kAllocatorSize aligned bytes on construction and frees it on
// destruction.
class ScopedPremappedHeap {
 public:
  ScopedPremappedHeap() {
    BasePtr = MmapNoReserveOrDie(2 * kAllocatorSize, "preallocated heap");
    AlignedAddr = RoundUpTo(reinterpret_cast<uptr>(BasePtr), kAllocatorSize);
  }

  ~ScopedPremappedHeap() { UnmapOrDie(BasePtr, kAllocatorSize); }

  uptr Addr() { return AlignedAddr; }

 private:
  void *BasePtr;
  uptr AlignedAddr;
};

// These tests can fail on Windows if memory is somewhat full and lit happens
// to run them all at the same time. FIXME: Make them not flaky and reenable.
#if !SANITIZER_WINDOWS
TEST(SanitizerCommon, SizeClassAllocator64) {
  TestSizeClassAllocator<Allocator64>();
}

TEST(SanitizerCommon, SizeClassAllocator64Dynamic) {
  TestSizeClassAllocator<Allocator64Dynamic>();
}

#if !ALLOCATOR64_SMALL_SIZE
// Android only has 39-bit address space, so mapping 2 * kAllocatorSize
// sometimes fails.
TEST(SanitizerCommon, SizeClassAllocator64DynamicPremapped) {
  ScopedPremappedHeap h;
  TestSizeClassAllocator<Allocator64Dynamic>(h.Addr());
}

TEST(SanitizerCommon, SizeClassAllocator64Compact) {
  TestSizeClassAllocator<Allocator64Compact>();
}

TEST(SanitizerCommon, SizeClassAllocator64Dense) {
  TestSizeClassAllocator<Allocator64Dense>();
}
#endif

TEST(SanitizerCommon, SizeClassAllocator64VeryCompact) {
  TestSizeClassAllocator<Allocator64VeryCompact>();
}
#endif
#endif

TEST(SanitizerCommon, SizeClassAllocator32Compact) {
  TestSizeClassAllocator<Allocator32Compact>();
}

template <typename AddressSpaceViewTy>
struct AP32SeparateBatches {
  static const uptr kSpaceBeg = 0;
  static const u64 kSpaceSize = kAddressSpaceSize;
  static const uptr kMetadataSize = 16;
  typedef DefaultSizeClassMap SizeClassMap;
  static const uptr kRegionSizeLog = ::kRegionSizeLog;
  using AddressSpaceView = AddressSpaceViewTy;
  typedef NoOpMapUnmapCallback MapUnmapCallback;
  static const uptr kFlags =
      SizeClassAllocator32FlagMasks::kUseSeparateSizeClassForBatch;
};
template <typename AddressSpaceView>
using Allocator32SeparateBatchesASVT =
    SizeClassAllocator32<AP32SeparateBatches<AddressSpaceView>>;
using Allocator32SeparateBatches =
    Allocator32SeparateBatchesASVT<LocalAddressSpaceView>;

TEST(SanitizerCommon, SizeClassAllocator32SeparateBatches) {
  TestSizeClassAllocator<Allocator32SeparateBatches>();
}

template <class Allocator>
void SizeClassAllocatorMetadataStress(uptr premapped_heap = 0) {
  Allocator *a = new Allocator;
  a->Init(kReleaseToOSIntervalNever, premapped_heap);
  typename Allocator::AllocatorCache cache;
  memset(&cache, 0, sizeof(cache));
  cache.Init(0);

  const uptr kNumAllocs = 1 << 13;
  void *allocated[kNumAllocs];
  void *meta[kNumAllocs];
  for (uptr i = 0; i < kNumAllocs; i++) {
    void *x = cache.Allocate(a, 1 + i % (Allocator::kNumClasses - 1));
    allocated[i] = x;
    meta[i] = a->GetMetaData(x);
  }
  // Get Metadata kNumAllocs^2 times.
  for (uptr i = 0; i < kNumAllocs * kNumAllocs; i++) {
    uptr idx = i % kNumAllocs;
    void *m = a->GetMetaData(allocated[idx]);
    EXPECT_EQ(m, meta[idx]);
  }
  for (uptr i = 0; i < kNumAllocs; i++) {
    cache.Deallocate(a, 1 + i % (Allocator::kNumClasses - 1), allocated[i]);
  }

  a->TestOnlyUnmap();
  delete a;
}

#if SANITIZER_CAN_USE_ALLOCATOR64
// These tests can fail on Windows if memory is somewhat full and lit happens
// to run them all at the same time. FIXME: Make them not flaky and reenable.
#if !SANITIZER_WINDOWS
TEST(SanitizerCommon, SizeClassAllocator64MetadataStress) {
  SizeClassAllocatorMetadataStress<Allocator64>();
}

TEST(SanitizerCommon, SizeClassAllocator64DynamicMetadataStress) {
  SizeClassAllocatorMetadataStress<Allocator64Dynamic>();
}

#if !ALLOCATOR64_SMALL_SIZE
TEST(SanitizerCommon, SizeClassAllocator64DynamicPremappedMetadataStress) {
  ScopedPremappedHeap h;
  SizeClassAllocatorMetadataStress<Allocator64Dynamic>(h.Addr());
}

TEST(SanitizerCommon, SizeClassAllocator64CompactMetadataStress) {
  SizeClassAllocatorMetadataStress<Allocator64Compact>();
}
#endif

#endif
#endif  // SANITIZER_CAN_USE_ALLOCATOR64
TEST(SanitizerCommon, SizeClassAllocator32CompactMetadataStress) {
  SizeClassAllocatorMetadataStress<Allocator32Compact>();
}

template <class Allocator>
void SizeClassAllocatorGetBlockBeginStress(u64 TotalSize,
                                           uptr premapped_heap = 0) {
  Allocator *a = new Allocator;
  a->Init(kReleaseToOSIntervalNever, premapped_heap);
  typename Allocator::AllocatorCache cache;
  memset(&cache, 0, sizeof(cache));
  cache.Init(0);

  uptr max_size_class = Allocator::SizeClassMapT::kLargestClassID;
  uptr size = Allocator::SizeClassMapT::Size(max_size_class);
  // Make sure we correctly compute GetBlockBegin() w/o overflow.
  for (size_t i = 0; i <= TotalSize / size; i++) {
    void *x = cache.Allocate(a, max_size_class);
    void *beg = a->GetBlockBegin(x);
    // if ((i & (i - 1)) == 0)
    //   fprintf(stderr, "[%zd] %p %p\n", i, x, beg);
    EXPECT_EQ(x, beg);
  }

  a->TestOnlyUnmap();
  delete a;
}

#if SANITIZER_CAN_USE_ALLOCATOR64
// These tests can fail on Windows if memory is somewhat full and lit happens
// to run them all at the same time. FIXME: Make them not flaky and reenable.
#if !SANITIZER_WINDOWS
TEST(SanitizerCommon, SizeClassAllocator64GetBlockBegin) {
  SizeClassAllocatorGetBlockBeginStress<Allocator64>(
      1ULL << (SANITIZER_ANDROID ? 31 : 33));
}
TEST(SanitizerCommon, SizeClassAllocator64DynamicGetBlockBegin) {
  SizeClassAllocatorGetBlockBeginStress<Allocator64Dynamic>(
      1ULL << (SANITIZER_ANDROID ? 31 : 33));
}
#if !ALLOCATOR64_SMALL_SIZE
TEST(SanitizerCommon, SizeClassAllocator64DynamicPremappedGetBlockBegin) {
  ScopedPremappedHeap h;
  SizeClassAllocatorGetBlockBeginStress<Allocator64Dynamic>(
      1ULL << (SANITIZER_ANDROID ? 31 : 33), h.Addr());
}
TEST(SanitizerCommon, SizeClassAllocator64CompactGetBlockBegin) {
  SizeClassAllocatorGetBlockBeginStress<Allocator64Compact>(1ULL << 33);
}
#endif
TEST(SanitizerCommon, SizeClassAllocator64VeryCompactGetBlockBegin) {
  // Does not have > 4Gb for each class.
  SizeClassAllocatorGetBlockBeginStress<Allocator64VeryCompact>(1ULL << 31);
}
TEST(SanitizerCommon, SizeClassAllocator32CompactGetBlockBegin) {
  SizeClassAllocatorGetBlockBeginStress<Allocator32Compact>(1ULL << 33);
}
#endif
#endif  // SANITIZER_CAN_USE_ALLOCATOR64

struct TestMapUnmapCallback {
  static int map_count, unmap_count;
  void OnMap(uptr p, uptr size) const { map_count++; }
  void OnUnmap(uptr p, uptr size) const { unmap_count++; }
};
int TestMapUnmapCallback::map_count;
int TestMapUnmapCallback::unmap_count;

#if SANITIZER_CAN_USE_ALLOCATOR64
// These tests can fail on Windows if memory is somewhat full and lit happens
// to run them all at the same time. FIXME: Make them not flaky and reenable.
#if !SANITIZER_WINDOWS

template <typename AddressSpaceViewTy = LocalAddressSpaceView>
struct AP64WithCallback {
  static const uptr kSpaceBeg = kAllocatorSpace;
  static const uptr kSpaceSize = kAllocatorSize;
  static const uptr kMetadataSize = 16;
  typedef ::SizeClassMap SizeClassMap;
  typedef TestMapUnmapCallback MapUnmapCallback;
  static const uptr kFlags = 0;
  using AddressSpaceView = AddressSpaceViewTy;
};

TEST(SanitizerCommon, SizeClassAllocator64MapUnmapCallback) {
  TestMapUnmapCallback::map_count = 0;
  TestMapUnmapCallback::unmap_count = 0;
  typedef SizeClassAllocator64<AP64WithCallback<>> Allocator64WithCallBack;
  Allocator64WithCallBack *a = new Allocator64WithCallBack;
  a->Init(kReleaseToOSIntervalNever);
  EXPECT_EQ(TestMapUnmapCallback::map_count, 1);  // Allocator state.
  typename Allocator64WithCallBack::AllocatorCache cache;
  memset(&cache, 0, sizeof(cache));
  cache.Init(0);
  AllocatorStats stats;
  stats.Init();
  const size_t kNumChunks = 128;
  uint32_t chunks[kNumChunks];
  a->GetFromAllocator(&stats, 30, chunks, kNumChunks);
  // State + alloc + metadata + freearray.
  EXPECT_EQ(TestMapUnmapCallback::map_count, 4);
  a->TestOnlyUnmap();
  EXPECT_EQ(TestMapUnmapCallback::unmap_count, 1);  // The whole thing.
  delete a;
}
#endif
#endif

template <typename AddressSpaceViewTy = LocalAddressSpaceView>
struct AP32WithCallback {
  static const uptr kSpaceBeg = 0;
  static const u64 kSpaceSize = kAddressSpaceSize;
  static const uptr kMetadataSize = 16;
  typedef CompactSizeClassMap SizeClassMap;
  static const uptr kRegionSizeLog = ::kRegionSizeLog;
  using AddressSpaceView = AddressSpaceViewTy;
  typedef TestMapUnmapCallback MapUnmapCallback;
  static const uptr kFlags = 0;
};

TEST(SanitizerCommon, SizeClassAllocator32MapUnmapCallback) {
  TestMapUnmapCallback::map_count = 0;
  TestMapUnmapCallback::unmap_count = 0;
  typedef SizeClassAllocator32<AP32WithCallback<>> Allocator32WithCallBack;
  Allocator32WithCallBack *a = new Allocator32WithCallBack;
  a->Init(kReleaseToOSIntervalNever);
  EXPECT_EQ(TestMapUnmapCallback::map_count, 0);
  Allocator32WithCallBack::AllocatorCache cache;
  memset(&cache, 0, sizeof(cache));
  cache.Init(0);
  AllocatorStats stats;
  stats.Init();
  a->AllocateBatch(&stats, &cache, 32);
  EXPECT_EQ(TestMapUnmapCallback::map_count, 1);
  a->TestOnlyUnmap();
  EXPECT_EQ(TestMapUnmapCallback::unmap_count, 1);
  delete a;
  // fprintf(stderr, "Map: %d Unmap: %d\n",
  //         TestMapUnmapCallback::map_count,
  //         TestMapUnmapCallback::unmap_count);
}

TEST(SanitizerCommon, LargeMmapAllocatorMapUnmapCallback) {
  TestMapUnmapCallback::map_count = 0;
  TestMapUnmapCallback::unmap_count = 0;
  LargeMmapAllocator<TestMapUnmapCallback> a;
  a.Init();
  AllocatorStats stats;
  stats.Init();
  void *x = a.Allocate(&stats, 1 << 20, 1);
  EXPECT_EQ(TestMapUnmapCallback::map_count, 1);
  a.Deallocate(&stats, x);
  EXPECT_EQ(TestMapUnmapCallback::unmap_count, 1);
}

// Don't test OOM conditions on Win64 because it causes other tests on the same
// machine to OOM.
#if SANITIZER_CAN_USE_ALLOCATOR64 && !SANITIZER_WINDOWS64
TEST(SanitizerCommon, SizeClassAllocator64Overflow) {
  Allocator64 a;
  a.Init(kReleaseToOSIntervalNever);
  Allocator64::AllocatorCache cache;
  memset(&cache, 0, sizeof(cache));
  cache.Init(0);
  AllocatorStats stats;
  stats.Init();

  const size_t kNumChunks = 128;
  uint32_t chunks[kNumChunks];
  bool allocation_failed = false;
  for (int i = 0; i < 1000000; i++) {
    uptr class_id = a.kNumClasses - 1;
    if (!a.GetFromAllocator(&stats, class_id, chunks, kNumChunks)) {
      allocation_failed = true;
      break;
    }
  }
  EXPECT_EQ(allocation_failed, true);

  a.TestOnlyUnmap();
}
#endif

TEST(SanitizerCommon, LargeMmapAllocator) {
  LargeMmapAllocator<NoOpMapUnmapCallback> a;
  a.Init();
  AllocatorStats stats;
  stats.Init();

  static const int kNumAllocs = 1000;
  char *allocated[kNumAllocs];
  static const uptr size = 4000;
  // Allocate some.
  for (int i = 0; i < kNumAllocs; i++) {
    allocated[i] = (char *)a.Allocate(&stats, size, 1);
    CHECK(a.PointerIsMine(allocated[i]));
  }
  // Deallocate all.
  CHECK_GT(a.TotalMemoryUsed(), size * kNumAllocs);
  for (int i = 0; i < kNumAllocs; i++) {
    char *p = allocated[i];
    CHECK(a.PointerIsMine(p));
    a.Deallocate(&stats, p);
  }
  // Check that non left.
  CHECK_EQ(a.TotalMemoryUsed(), 0);

  // Allocate some more, also add metadata.
  for (int i = 0; i < kNumAllocs; i++) {
    char *x = (char *)a.Allocate(&stats, size, 1);
    CHECK_GE(a.GetActuallyAllocatedSize(x), size);
    uptr *meta = reinterpret_cast<uptr*>(a.GetMetaData(x));
    *meta = i;
    allocated[i] = x;
  }
  for (int i = 0; i < kNumAllocs * kNumAllocs; i++) {
    char *p = allocated[i % kNumAllocs];
    CHECK(a.PointerIsMine(p));
    CHECK(a.PointerIsMine(p + 2000));
  }
  CHECK_GT(a.TotalMemoryUsed(), size * kNumAllocs);
  // Deallocate all in reverse order.
  for (int i = 0; i < kNumAllocs; i++) {
    int idx = kNumAllocs - i - 1;
    char *p = allocated[idx];
    uptr *meta = reinterpret_cast<uptr*>(a.GetMetaData(p));
    CHECK_EQ(*meta, idx);
    CHECK(a.PointerIsMine(p));
    a.Deallocate(&stats, p);
  }
  CHECK_EQ(a.TotalMemoryUsed(), 0);

  // Test alignments. Test with 512MB alignment on x64 non-Windows machines.
  // Windows doesn't overcommit, and many machines do not have 51.2GB of swap.
  uptr max_alignment =
      (SANITIZER_WORDSIZE == 64 && !SANITIZER_WINDOWS) ? (1 << 28) : (1 << 24);
  for (uptr alignment = 8; alignment <= max_alignment; alignment *= 2) {
    const uptr kNumAlignedAllocs = 100;
    for (uptr i = 0; i < kNumAlignedAllocs; i++) {
      uptr size = ((i % 10) + 1) * 4096;
      char *p = allocated[i] = (char *)a.Allocate(&stats, size, alignment);
      CHECK_EQ(p, a.GetBlockBegin(p));
      CHECK_EQ(p, a.GetBlockBegin(p + size - 1));
      CHECK_EQ(p, a.GetBlockBegin(p + size / 2));
      CHECK_EQ(0, (uptr)allocated[i] % alignment);
      p[0] = p[size - 1] = 0;
    }
    for (uptr i = 0; i < kNumAlignedAllocs; i++) {
      a.Deallocate(&stats, allocated[i]);
    }
  }

  // Regression test for boundary condition in GetBlockBegin().
  uptr page_size = GetPageSizeCached();
  char *p = (char *)a.Allocate(&stats, page_size, 1);
  CHECK_EQ(p, a.GetBlockBegin(p));
  CHECK_EQ(p, (char *)a.GetBlockBegin(p + page_size - 1));
  CHECK_NE(p, (char *)a.GetBlockBegin(p + page_size));
  a.Deallocate(&stats, p);
}

template <class PrimaryAllocator>
void TestCombinedAllocator(uptr premapped_heap = 0) {
  typedef CombinedAllocator<PrimaryAllocator> Allocator;
  Allocator *a = new Allocator;
  a->Init(kReleaseToOSIntervalNever, premapped_heap);
  std::mt19937 r;

  typename Allocator::AllocatorCache cache;
  memset(&cache, 0, sizeof(cache));
  a->InitCache(&cache);

  EXPECT_EQ(a->Allocate(&cache, -1, 1), (void*)0);
  EXPECT_EQ(a->Allocate(&cache, -1, 1024), (void*)0);
  EXPECT_EQ(a->Allocate(&cache, (uptr)-1 - 1024, 1), (void*)0);
  EXPECT_EQ(a->Allocate(&cache, (uptr)-1 - 1024, 1024), (void*)0);
  EXPECT_EQ(a->Allocate(&cache, (uptr)-1 - 1023, 1024), (void*)0);
  EXPECT_EQ(a->Allocate(&cache, -1, 1), (void*)0);

  const uptr kNumAllocs = 100000;
  const uptr kNumIter = 10;
  for (uptr iter = 0; iter < kNumIter; iter++) {
    std::vector<void*> allocated;
    for (uptr i = 0; i < kNumAllocs; i++) {
      uptr size = (i % (1 << 14)) + 1;
      if ((i % 1024) == 0)
        size = 1 << (10 + (i % 14));
      void *x = a->Allocate(&cache, size, 1);
      uptr *meta = reinterpret_cast<uptr*>(a->GetMetaData(x));
      CHECK_EQ(*meta, 0);
      *meta = size;
      allocated.push_back(x);
    }

    std::shuffle(allocated.begin(), allocated.end(), r);

    // Test ForEachChunk(...)
    {
      std::set<void *> reported_chunks;
      auto cb = [](uptr chunk, void *arg) {
        auto reported_chunks_ptr = reinterpret_cast<std::set<void *> *>(arg);
        auto pair =
            reported_chunks_ptr->insert(reinterpret_cast<void *>(chunk));
        // Check chunk is never reported more than once.
        ASSERT_TRUE(pair.second);
      };
      a->ForEachChunk(cb, reinterpret_cast<void *>(&reported_chunks));
      for (const auto &allocated_ptr : allocated) {
        ASSERT_NE(reported_chunks.find(allocated_ptr), reported_chunks.end());
      }
    }

    for (uptr i = 0; i < kNumAllocs; i++) {
      void *x = allocated[i];
      uptr *meta = reinterpret_cast<uptr*>(a->GetMetaData(x));
      CHECK_NE(*meta, 0);
      CHECK(a->PointerIsMine(x));
      *meta = 0;
      a->Deallocate(&cache, x);
    }
    allocated.clear();
    a->SwallowCache(&cache);
  }
  a->DestroyCache(&cache);
  a->TestOnlyUnmap();
}

#if SANITIZER_CAN_USE_ALLOCATOR64
TEST(SanitizerCommon, CombinedAllocator64) {
  TestCombinedAllocator<Allocator64>();
}

TEST(SanitizerCommon, CombinedAllocator64Dynamic) {
  TestCombinedAllocator<Allocator64Dynamic>();
}

#if !ALLOCATOR64_SMALL_SIZE
#if !SANITIZER_WINDOWS
// Windows fails to map 1TB, so disable this test.
TEST(SanitizerCommon, CombinedAllocator64DynamicPremapped) {
  ScopedPremappedHeap h;
  TestCombinedAllocator<Allocator64Dynamic>(h.Addr());
}
#endif

TEST(SanitizerCommon, CombinedAllocator64Compact) {
  TestCombinedAllocator<Allocator64Compact>();
}
#endif

TEST(SanitizerCommon, CombinedAllocator64VeryCompact) {
  TestCombinedAllocator<Allocator64VeryCompact>();
}
#endif

TEST(SanitizerCommon, SKIP_ON_SOLARIS_SPARCV9(CombinedAllocator32Compact)) {
  TestCombinedAllocator<Allocator32Compact>();
}

template <class Allocator>
void TestSizeClassAllocatorLocalCache(uptr premapped_heap = 0) {
  using AllocatorCache = typename Allocator::AllocatorCache;
  AllocatorCache cache;
  Allocator *a = new Allocator();

  a->Init(kReleaseToOSIntervalNever, premapped_heap);
  memset(&cache, 0, sizeof(cache));
  cache.Init(0);

  const uptr kNumAllocs = 10000;
  const int kNumIter = 100;
  uptr saved_total = 0;
  for (int class_id = 1; class_id <= 5; class_id++) {
    for (int it = 0; it < kNumIter; it++) {
      void *allocated[kNumAllocs];
      for (uptr i = 0; i < kNumAllocs; i++) {
        allocated[i] = cache.Allocate(a, class_id);
      }
      for (uptr i = 0; i < kNumAllocs; i++) {
        cache.Deallocate(a, class_id, allocated[i]);
      }
      cache.Drain(a);
      uptr total_allocated = a->TotalMemoryUsed();
      if (it)
        CHECK_EQ(saved_total, total_allocated);
      saved_total = total_allocated;
    }
  }

  a->TestOnlyUnmap();
  delete a;
}

#if SANITIZER_CAN_USE_ALLOCATOR64
// These tests can fail on Windows if memory is somewhat full and lit happens
// to run them all at the same time. FIXME: Make them not flaky and reenable.
#if !SANITIZER_WINDOWS
TEST(SanitizerCommon, SizeClassAllocator64LocalCache) {
  TestSizeClassAllocatorLocalCache<Allocator64>();
}

TEST(SanitizerCommon, SizeClassAllocator64DynamicLocalCache) {
  TestSizeClassAllocatorLocalCache<Allocator64Dynamic>();
}

#if !ALLOCATOR64_SMALL_SIZE
TEST(SanitizerCommon, SizeClassAllocator64DynamicPremappedLocalCache) {
  ScopedPremappedHeap h;
  TestSizeClassAllocatorLocalCache<Allocator64Dynamic>(h.Addr());
}

TEST(SanitizerCommon, SizeClassAllocator64CompactLocalCache) {
  TestSizeClassAllocatorLocalCache<Allocator64Compact>();
}
#endif
TEST(SanitizerCommon, SizeClassAllocator64VeryCompactLocalCache) {
  TestSizeClassAllocatorLocalCache<Allocator64VeryCompact>();
}
#endif
#endif

TEST(SanitizerCommon, SizeClassAllocator32CompactLocalCache) {
  TestSizeClassAllocatorLocalCache<Allocator32Compact>();
}

#if SANITIZER_CAN_USE_ALLOCATOR64
typedef Allocator64::AllocatorCache AllocatorCache;
static AllocatorCache static_allocator_cache;

void *AllocatorLeakTestWorker(void *arg) {
  typedef AllocatorCache::Allocator Allocator;
  Allocator *a = (Allocator*)(arg);
  static_allocator_cache.Allocate(a, 10);
  static_allocator_cache.Drain(a);
  return 0;
}

TEST(SanitizerCommon, AllocatorLeakTest) {
  typedef AllocatorCache::Allocator Allocator;
  Allocator a;
  a.Init(kReleaseToOSIntervalNever);
  uptr total_used_memory = 0;
  for (int i = 0; i < 100; i++) {
    pthread_t t;
    PTHREAD_CREATE(&t, 0, AllocatorLeakTestWorker, &a);
    PTHREAD_JOIN(t, 0);
    if (i == 0)
      total_used_memory = a.TotalMemoryUsed();
    EXPECT_EQ(a.TotalMemoryUsed(), total_used_memory);
  }

  a.TestOnlyUnmap();
}

// Struct which is allocated to pass info to new threads.  The new thread frees
// it.
struct NewThreadParams {
  AllocatorCache *thread_cache;
  AllocatorCache::Allocator *allocator;
  uptr class_id;
};

// Called in a new thread.  Just frees its argument.
static void *DeallocNewThreadWorker(void *arg) {
  NewThreadParams *params = reinterpret_cast<NewThreadParams*>(arg);
  params->thread_cache->Deallocate(params->allocator, params->class_id, params);
  return NULL;
}

// The allocator cache is supposed to be POD and zero initialized.  We should be
// able to call Deallocate on a zeroed cache, and it will self-initialize.
TEST(Allocator, AllocatorCacheDeallocNewThread) {
  AllocatorCache::Allocator allocator;
  allocator.Init(kReleaseToOSIntervalNever);
  AllocatorCache main_cache;
  AllocatorCache child_cache;
  memset(&main_cache, 0, sizeof(main_cache));
  memset(&child_cache, 0, sizeof(child_cache));

  uptr class_id = DefaultSizeClassMap::ClassID(sizeof(NewThreadParams));
  NewThreadParams *params = reinterpret_cast<NewThreadParams*>(
      main_cache.Allocate(&allocator, class_id));
  params->thread_cache = &child_cache;
  params->allocator = &allocator;
  params->class_id = class_id;
  pthread_t t;
  PTHREAD_CREATE(&t, 0, DeallocNewThreadWorker, params);
  PTHREAD_JOIN(t, 0);

  allocator.TestOnlyUnmap();
}
#endif

TEST(Allocator, Basic) {
  char *p = (char*)InternalAlloc(10);
  EXPECT_NE(p, (char*)0);
  char *p2 = (char*)InternalAlloc(20);
  EXPECT_NE(p2, (char*)0);
  EXPECT_NE(p2, p);
  InternalFree(p);
  InternalFree(p2);
}

TEST(Allocator, Stress) {
  const int kCount = 1000;
  char *ptrs[kCount];
  unsigned rnd = 42;
  for (int i = 0; i < kCount; i++) {
    uptr sz = my_rand_r(&rnd) % 1000;
    char *p = (char*)InternalAlloc(sz);
    EXPECT_NE(p, (char*)0);
    ptrs[i] = p;
  }
  for (int i = 0; i < kCount; i++) {
    InternalFree(ptrs[i]);
  }
}

TEST(Allocator, LargeAlloc) {
  void *p = InternalAlloc(10 << 20);
  InternalFree(p);
}

TEST(Allocator, ScopedBuffer) {
  const int kSize = 512;
  {
    InternalMmapVector<int> int_buf(kSize);
    EXPECT_EQ((uptr)kSize, int_buf.size());
  }
  InternalMmapVector<char> char_buf(kSize);
  EXPECT_EQ((uptr)kSize, char_buf.size());
  internal_memset(char_buf.data(), 'c', kSize);
  for (int i = 0; i < kSize; i++) {
    EXPECT_EQ('c', char_buf[i]);
  }
}

void IterationTestCallback(uptr chunk, void *arg) {
  reinterpret_cast<std::set<uptr> *>(arg)->insert(chunk);
}

template <class Allocator>
void TestSizeClassAllocatorIteration(uptr premapped_heap = 0) {
  Allocator *a = new Allocator;
  a->Init(kReleaseToOSIntervalNever, premapped_heap);
  typename Allocator::AllocatorCache cache;
  memset(&cache, 0, sizeof(cache));
  cache.Init(0);

  static const uptr sizes[] = {1, 16, 30, 40, 100, 1000, 10000,
    50000, 60000, 100000, 120000, 300000, 500000, 1000000, 2000000};

  std::vector<void *> allocated;

  // Allocate a bunch of chunks.
  for (uptr s = 0; s < ARRAY_SIZE(sizes); s++) {
    uptr size = sizes[s];
    if (!a->CanAllocate(size, 1)) continue;
    // printf("s = %ld\n", size);
    uptr n_iter = std::max((uptr)6, 80000 / size);
    // fprintf(stderr, "size: %ld iter: %ld\n", size, n_iter);
    for (uptr j = 0; j < n_iter; j++) {
      uptr class_id0 = Allocator::SizeClassMapT::ClassID(size);
      void *x = cache.Allocate(a, class_id0);
      allocated.push_back(x);
    }
  }

  std::set<uptr> reported_chunks;
  a->ForceLock();
  a->ForEachChunk(IterationTestCallback, &reported_chunks);
  a->ForceUnlock();

  for (uptr i = 0; i < allocated.size(); i++) {
    // Don't use EXPECT_NE. Reporting the first mismatch is enough.
    ASSERT_NE(reported_chunks.find(reinterpret_cast<uptr>(allocated[i])),
              reported_chunks.end());
  }

  a->TestOnlyUnmap();
  delete a;
}

#if SANITIZER_CAN_USE_ALLOCATOR64
// These tests can fail on Windows if memory is somewhat full and lit happens
// to run them all at the same time. FIXME: Make them not flaky and reenable.
#if !SANITIZER_WINDOWS
TEST(SanitizerCommon, SizeClassAllocator64Iteration) {
  TestSizeClassAllocatorIteration<Allocator64>();
}
TEST(SanitizerCommon, SizeClassAllocator64DynamicIteration) {
  TestSizeClassAllocatorIteration<Allocator64Dynamic>();
}
#if !ALLOCATOR64_SMALL_SIZE
TEST(SanitizerCommon, SizeClassAllocator64DynamicPremappedIteration) {
  ScopedPremappedHeap h;
  TestSizeClassAllocatorIteration<Allocator64Dynamic>(h.Addr());
}
#endif
#endif
#endif

TEST(SanitizerCommon, SKIP_ON_SOLARIS_SPARCV9(SizeClassAllocator32Iteration)) {
  TestSizeClassAllocatorIteration<Allocator32Compact>();
}

TEST(SanitizerCommon, LargeMmapAllocatorIteration) {
  LargeMmapAllocator<NoOpMapUnmapCallback> a;
  a.Init();
  AllocatorStats stats;
  stats.Init();

  static const uptr kNumAllocs = 1000;
  char *allocated[kNumAllocs];
  static const uptr size = 40;
  // Allocate some.
  for (uptr i = 0; i < kNumAllocs; i++)
    allocated[i] = (char *)a.Allocate(&stats, size, 1);

  std::set<uptr> reported_chunks;
  a.ForceLock();
  a.ForEachChunk(IterationTestCallback, &reported_chunks);
  a.ForceUnlock();

  for (uptr i = 0; i < kNumAllocs; i++) {
    // Don't use EXPECT_NE. Reporting the first mismatch is enough.
    ASSERT_NE(reported_chunks.find(reinterpret_cast<uptr>(allocated[i])),
              reported_chunks.end());
  }
  for (uptr i = 0; i < kNumAllocs; i++)
    a.Deallocate(&stats, allocated[i]);
}

TEST(SanitizerCommon, LargeMmapAllocatorBlockBegin) {
  LargeMmapAllocator<NoOpMapUnmapCallback> a;
  a.Init();
  AllocatorStats stats;
  stats.Init();

  static const uptr kNumAllocs = 1024;
  static const uptr kNumExpectedFalseLookups = 10000000;
  char *allocated[kNumAllocs];
  static const uptr size = 4096;
  // Allocate some.
  for (uptr i = 0; i < kNumAllocs; i++) {
    allocated[i] = (char *)a.Allocate(&stats, size, 1);
  }

  a.ForceLock();
  for (uptr i = 0; i < kNumAllocs  * kNumAllocs; i++) {
    // if ((i & (i - 1)) == 0) fprintf(stderr, "[%zd]\n", i);
    char *p1 = allocated[i % kNumAllocs];
    EXPECT_EQ(p1, a.GetBlockBeginFastLocked(p1));
    EXPECT_EQ(p1, a.GetBlockBeginFastLocked(p1 + size / 2));
    EXPECT_EQ(p1, a.GetBlockBeginFastLocked(p1 + size - 1));
    EXPECT_EQ(p1, a.GetBlockBeginFastLocked(p1 - 100));
  }

  for (uptr i = 0; i < kNumExpectedFalseLookups; i++) {
    void *p = reinterpret_cast<void *>(i % 1024);
    EXPECT_EQ((void *)0, a.GetBlockBeginFastLocked(p));
    p = reinterpret_cast<void *>(~0L - (i % 1024));
    EXPECT_EQ((void *)0, a.GetBlockBeginFastLocked(p));
  }
  a.ForceUnlock();

  for (uptr i = 0; i < kNumAllocs; i++)
    a.Deallocate(&stats, allocated[i]);
}


// Don't test OOM conditions on Win64 because it causes other tests on the same
// machine to OOM.
#if SANITIZER_CAN_USE_ALLOCATOR64 && !SANITIZER_WINDOWS64
typedef __sanitizer::SizeClassMap<2, 22, 22, 34, 128, 16> SpecialSizeClassMap;
template <typename AddressSpaceViewTy = LocalAddressSpaceView>
struct AP64_SpecialSizeClassMap {
  static const uptr kSpaceBeg = kAllocatorSpace;
  static const uptr kSpaceSize = kAllocatorSize;
  static const uptr kMetadataSize = 0;
  typedef SpecialSizeClassMap SizeClassMap;
  typedef NoOpMapUnmapCallback MapUnmapCallback;
  static const uptr kFlags = 0;
  using AddressSpaceView = AddressSpaceViewTy;
};

// Regression test for out-of-memory condition in PopulateFreeList().
TEST(SanitizerCommon, SizeClassAllocator64PopulateFreeListOOM) {
  // In a world where regions are small and chunks are huge...
  typedef SizeClassAllocator64<AP64_SpecialSizeClassMap<>> SpecialAllocator64;
  const uptr kRegionSize =
      kAllocatorSize / SpecialSizeClassMap::kNumClassesRounded;
  SpecialAllocator64 *a = new SpecialAllocator64;
  a->Init(kReleaseToOSIntervalNever);
  SpecialAllocator64::AllocatorCache cache;
  memset(&cache, 0, sizeof(cache));
  cache.Init(0);

  // ...one man is on a mission to overflow a region with a series of
  // successive allocations.

  const uptr kClassID = ALLOCATOR64_SMALL_SIZE ? 18 : 24;
  const uptr kAllocationSize = SpecialSizeClassMap::Size(kClassID);
  ASSERT_LT(2 * kAllocationSize, kRegionSize);
  ASSERT_GT(3 * kAllocationSize, kRegionSize);
  EXPECT_NE(cache.Allocate(a, kClassID), nullptr);
  EXPECT_NE(cache.Allocate(a, kClassID), nullptr);
  EXPECT_EQ(cache.Allocate(a, kClassID), nullptr);

  const uptr Class2 = ALLOCATOR64_SMALL_SIZE ? 15 : 21;
  const uptr Size2 = SpecialSizeClassMap::Size(Class2);
  ASSERT_EQ(Size2 * 8, kRegionSize);
  char *p[7];
  for (int i = 0; i < 7; i++) {
    p[i] = (char*)cache.Allocate(a, Class2);
    EXPECT_NE(p[i], nullptr);
    fprintf(stderr, "p[%d] %p s = %lx\n", i, (void*)p[i], Size2);
    p[i][Size2 - 1] = 42;
    if (i) ASSERT_LT(p[i - 1], p[i]);
  }
  EXPECT_EQ(cache.Allocate(a, Class2), nullptr);
  cache.Deallocate(a, Class2, p[0]);
  cache.Drain(a);
  ASSERT_EQ(p[6][Size2 - 1], 42);
  a->TestOnlyUnmap();
  delete a;
}

#endif

#if SANITIZER_CAN_USE_ALLOCATOR64

class NoMemoryMapper {
 public:
  uptr last_request_buffer_size = 0;

<<<<<<< HEAD
  NoMemoryMapper() : last_request_buffer_size(0) {}

  void *MapPackedCounterArrayBuffer(uptr buffer_size) {
    last_request_buffer_size = buffer_size;
    return nullptr;
  }
  void UnmapPackedCounterArrayBuffer(void *buffer, uptr buffer_size) {}
=======
  u64 *MapPackedCounterArrayBuffer(uptr buffer_size) {
    last_request_buffer_size = buffer_size * sizeof(u64);
    return nullptr;
  }
>>>>>>> 2ab1d525
};

class RedZoneMemoryMapper {
 public:
  RedZoneMemoryMapper() {
    const auto page_size = GetPageSize();
    buffer = MmapOrDie(3ULL * page_size, "");
    MprotectNoAccess(reinterpret_cast<uptr>(buffer), page_size);
    MprotectNoAccess(reinterpret_cast<uptr>(buffer) + page_size * 2, page_size);
  }
  ~RedZoneMemoryMapper() { UnmapOrDie(buffer, 3 * GetPageSize()); }

<<<<<<< HEAD
  void *MapPackedCounterArrayBuffer(uptr buffer_size) {
    const auto page_size = GetPageSize();
    CHECK_EQ(buffer_size, page_size);
    void *p =
        reinterpret_cast<void *>(reinterpret_cast<uptr>(buffer) + page_size);
    memset(p, 0, page_size);
    return p;
  }
  void UnmapPackedCounterArrayBuffer(void *buffer, uptr buffer_size) {}
=======
  u64 *MapPackedCounterArrayBuffer(uptr buffer_size) {
    buffer_size *= sizeof(u64);
    const auto page_size = GetPageSize();
    CHECK_EQ(buffer_size, page_size);
    u64 *p =
        reinterpret_cast<u64 *>(reinterpret_cast<uptr>(buffer) + page_size);
    memset(p, 0, page_size);
    return p;
  }
>>>>>>> 2ab1d525

 private:
  void *buffer;
};

TEST(SanitizerCommon, SizeClassAllocator64PackedCounterArray) {
  NoMemoryMapper no_memory_mapper;
  for (int i = 0; i < 64; i++) {
    // Various valid counter's max values packed into one word.
    Allocator64::PackedCounterArray counters_2n(1, 1ULL << i,
                                                &no_memory_mapper);
    EXPECT_EQ(8ULL, no_memory_mapper.last_request_buffer_size);

    // Check the "all bit set" values too.
    Allocator64::PackedCounterArray counters_2n1_1(1, ~0ULL >> i,
                                                   &no_memory_mapper);
    EXPECT_EQ(8ULL, no_memory_mapper.last_request_buffer_size);

    // Verify the packing ratio, the counter is expected to be packed into the
    // closest power of 2 bits.
    Allocator64::PackedCounterArray counters(64, 1ULL << i, &no_memory_mapper);
    EXPECT_EQ(8ULL * RoundUpToPowerOfTwo(i + 1),
              no_memory_mapper.last_request_buffer_size);
  }

  RedZoneMemoryMapper memory_mapper;
  // Go through 1, 2, 4, 8, .. 64 bits per counter.
  for (int i = 0; i < 7; i++) {
    // Make sure counters request one memory page for the buffer.
    const u64 kNumCounters = (GetPageSize() / 8) * (64 >> i);
    Allocator64::PackedCounterArray counters(
        kNumCounters, 1ULL << ((1 << i) - 1), &memory_mapper);
    counters.Inc(0);
    for (u64 c = 1; c < kNumCounters - 1; c++) {
      ASSERT_EQ(0ULL, counters.Get(c));
      counters.Inc(c);
      ASSERT_EQ(1ULL, counters.Get(c - 1));
    }
    ASSERT_EQ(0ULL, counters.Get(kNumCounters - 1));
    counters.Inc(kNumCounters - 1);

    if (i > 0) {
      counters.IncRange(0, kNumCounters - 1);
      for (u64 c = 0; c < kNumCounters; c++)
        ASSERT_EQ(2ULL, counters.Get(c));
    }
  }
}

class RangeRecorder {
 public:
  std::string reported_pages;

  RangeRecorder()
      : page_size_scaled_log(
            Log2(GetPageSizeCached() >> Allocator64::kCompactPtrScale)),
        last_page_reported(0) {}

  void ReleasePageRangeToOS(u32 class_id, u32 from, u32 to) {
    from >>= page_size_scaled_log;
    to >>= page_size_scaled_log;
    ASSERT_LT(from, to);
    if (!reported_pages.empty())
      ASSERT_LT(last_page_reported, from);
    reported_pages.append(from - last_page_reported, '.');
    reported_pages.append(to - from, 'x');
    last_page_reported = to;
  }

 private:
  const uptr page_size_scaled_log;
  u32 last_page_reported;
};

TEST(SanitizerCommon, SizeClassAllocator64FreePagesRangeTracker) {
  typedef Allocator64::FreePagesRangeTracker<RangeRecorder> RangeTracker;

  // 'x' denotes a page to be released, '.' denotes a page to be kept around.
  const char* test_cases[] = {
      "",
      ".",
      "x",
      "........",
      "xxxxxxxxxxx",
      "..............xxxxx",
      "xxxxxxxxxxxxxxxxxx.....",
      "......xxxxxxxx........",
      "xxx..........xxxxxxxxxxxxxxx",
      "......xxxx....xxxx........",
      "xxx..........xxxxxxxx....xxxxxxx",
      "x.x.x.x.x.x.x.x.x.x.x.x.",
      ".x.x.x.x.x.x.x.x.x.x.x.x",
      ".x.x.x.x.x.x.x.x.x.x.x.x.",
      "x.x.x.x.x.x.x.x.x.x.x.x.x",
  };

  for (auto test_case : test_cases) {
    RangeRecorder range_recorder;
    RangeTracker tracker(&range_recorder, 1);
    for (int i = 0; test_case[i] != 0; i++)
      tracker.NextPage(test_case[i] == 'x');
    tracker.Done();
    // Strip trailing '.'-pages before comparing the results as they are not
    // going to be reported to range_recorder anyway.
    const char* last_x = strrchr(test_case, 'x');
    std::string expected(
        test_case,
        last_x == nullptr ? 0 : (last_x - test_case + 1));
    EXPECT_STREQ(expected.c_str(), range_recorder.reported_pages.c_str());
  }
}

class ReleasedPagesTrackingMemoryMapper {
 public:
  std::set<u32> reported_pages;
  std::vector<u64> buffer;

<<<<<<< HEAD
  void *MapPackedCounterArrayBuffer(uptr buffer_size) {
    reported_pages.clear();
    return calloc(1, buffer_size);
  }
  void UnmapPackedCounterArrayBuffer(void *buffer, uptr buffer_size) {
    free(buffer);
=======
  u64 *MapPackedCounterArrayBuffer(uptr buffer_size) {
    reported_pages.clear();
    buffer.assign(buffer_size, 0);
    return buffer.data();
>>>>>>> 2ab1d525
  }
  void ReleasePageRangeToOS(u32 class_id, u32 from, u32 to) {
    uptr page_size_scaled =
        GetPageSizeCached() >> Allocator64::kCompactPtrScale;
    for (u32 i = from; i < to; i += page_size_scaled)
      reported_pages.insert(i);
  }
};

template <class Allocator>
void TestReleaseFreeMemoryToOS() {
  ReleasedPagesTrackingMemoryMapper memory_mapper;
  const uptr kAllocatedPagesCount = 1024;
  const uptr page_size = GetPageSizeCached();
  const uptr page_size_scaled = page_size >> Allocator::kCompactPtrScale;
  std::mt19937 r;
  uint32_t rnd_state = 42;

  for (uptr class_id = 1; class_id <= Allocator::SizeClassMapT::kLargestClassID;
      class_id++) {
    const uptr chunk_size = Allocator::SizeClassMapT::Size(class_id);
    const uptr chunk_size_scaled = chunk_size >> Allocator::kCompactPtrScale;
    const uptr max_chunks =
        kAllocatedPagesCount * GetPageSizeCached() / chunk_size;

    // Generate the random free list.
    std::vector<u32> free_array;
    bool in_free_range = false;
    uptr current_range_end = 0;
    for (uptr i = 0; i < max_chunks; i++) {
      if (i == current_range_end) {
        in_free_range = (my_rand_r(&rnd_state) & 1U) == 1;
        current_range_end += my_rand_r(&rnd_state) % 100 + 1;
      }
      if (in_free_range)
        free_array.push_back(i * chunk_size_scaled);
    }
    if (free_array.empty())
      continue;
    // Shuffle free_list to verify that ReleaseFreeMemoryToOS does not depend on
    // the list ordering.
    std::shuffle(free_array.begin(), free_array.end(), r);

    Allocator::ReleaseFreeMemoryToOS(&free_array[0], free_array.size(),
                                     chunk_size, kAllocatedPagesCount,
                                     &memory_mapper, class_id);

    // Verify that there are no released pages touched by used chunks and all
    // ranges of free chunks big enough to contain the entire memory pages had
    // these pages released.
    uptr verified_released_pages = 0;
    std::set<u32> free_chunks(free_array.begin(), free_array.end());

    u32 current_chunk = 0;
    in_free_range = false;
    u32 current_free_range_start = 0;
    for (uptr i = 0; i <= max_chunks; i++) {
      bool is_free_chunk = free_chunks.find(current_chunk) != free_chunks.end();

      if (is_free_chunk) {
        if (!in_free_range) {
          in_free_range = true;
          current_free_range_start = current_chunk;
        }
      } else {
        // Verify that this used chunk does not touch any released page.
        for (uptr i_page = current_chunk / page_size_scaled;
             i_page <= (current_chunk + chunk_size_scaled - 1) /
                       page_size_scaled;
             i_page++) {
          bool page_released =
              memory_mapper.reported_pages.find(i_page * page_size_scaled) !=
              memory_mapper.reported_pages.end();
          ASSERT_EQ(false, page_released);
        }

        if (in_free_range) {
          in_free_range = false;
          // Verify that all entire memory pages covered by this range of free
          // chunks were released.
          u32 page = RoundUpTo(current_free_range_start, page_size_scaled);
          while (page + page_size_scaled <= current_chunk) {
            bool page_released =
                memory_mapper.reported_pages.find(page) !=
                memory_mapper.reported_pages.end();
            ASSERT_EQ(true, page_released);
            verified_released_pages++;
            page += page_size_scaled;
          }
        }
      }

      current_chunk += chunk_size_scaled;
    }

    ASSERT_EQ(memory_mapper.reported_pages.size(), verified_released_pages);
  }
}

TEST(SanitizerCommon, SizeClassAllocator64ReleaseFreeMemoryToOS) {
  TestReleaseFreeMemoryToOS<Allocator64>();
}

#if !ALLOCATOR64_SMALL_SIZE
TEST(SanitizerCommon, SizeClassAllocator64CompactReleaseFreeMemoryToOS) {
  TestReleaseFreeMemoryToOS<Allocator64Compact>();
}

TEST(SanitizerCommon, SizeClassAllocator64VeryCompactReleaseFreeMemoryToOS) {
  TestReleaseFreeMemoryToOS<Allocator64VeryCompact>();
}
#endif  // !ALLOCATOR64_SMALL_SIZE

#endif  // SANITIZER_CAN_USE_ALLOCATOR64

TEST(SanitizerCommon, LowLevelAllocatorShouldRoundUpSizeOnAlloc) {
  // When allocating a memory block slightly bigger than a memory page and
  // LowLevelAllocator calls MmapOrDie for the internal buffer, it should round
  // the size up to the page size, so that subsequent calls to the allocator
  // can use the remaining space in the last allocated page.
  static LowLevelAllocator allocator;
  char *ptr1 = (char *)allocator.Allocate(GetPageSizeCached() + 16);
  char *ptr2 = (char *)allocator.Allocate(16);
  EXPECT_EQ(ptr2, ptr1 + GetPageSizeCached() + 16);
}

#endif  // #if !SANITIZER_DEBUG<|MERGE_RESOLUTION|>--- conflicted
+++ resolved
@@ -1151,20 +1151,10 @@
  public:
   uptr last_request_buffer_size = 0;
 
-<<<<<<< HEAD
-  NoMemoryMapper() : last_request_buffer_size(0) {}
-
-  void *MapPackedCounterArrayBuffer(uptr buffer_size) {
-    last_request_buffer_size = buffer_size;
-    return nullptr;
-  }
-  void UnmapPackedCounterArrayBuffer(void *buffer, uptr buffer_size) {}
-=======
   u64 *MapPackedCounterArrayBuffer(uptr buffer_size) {
     last_request_buffer_size = buffer_size * sizeof(u64);
     return nullptr;
   }
->>>>>>> 2ab1d525
 };
 
 class RedZoneMemoryMapper {
@@ -1177,17 +1167,6 @@
   }
   ~RedZoneMemoryMapper() { UnmapOrDie(buffer, 3 * GetPageSize()); }
 
-<<<<<<< HEAD
-  void *MapPackedCounterArrayBuffer(uptr buffer_size) {
-    const auto page_size = GetPageSize();
-    CHECK_EQ(buffer_size, page_size);
-    void *p =
-        reinterpret_cast<void *>(reinterpret_cast<uptr>(buffer) + page_size);
-    memset(p, 0, page_size);
-    return p;
-  }
-  void UnmapPackedCounterArrayBuffer(void *buffer, uptr buffer_size) {}
-=======
   u64 *MapPackedCounterArrayBuffer(uptr buffer_size) {
     buffer_size *= sizeof(u64);
     const auto page_size = GetPageSize();
@@ -1197,7 +1176,6 @@
     memset(p, 0, page_size);
     return p;
   }
->>>>>>> 2ab1d525
 
  private:
   void *buffer;
@@ -1315,19 +1293,10 @@
   std::set<u32> reported_pages;
   std::vector<u64> buffer;
 
-<<<<<<< HEAD
-  void *MapPackedCounterArrayBuffer(uptr buffer_size) {
-    reported_pages.clear();
-    return calloc(1, buffer_size);
-  }
-  void UnmapPackedCounterArrayBuffer(void *buffer, uptr buffer_size) {
-    free(buffer);
-=======
   u64 *MapPackedCounterArrayBuffer(uptr buffer_size) {
     reported_pages.clear();
     buffer.assign(buffer_size, 0);
     return buffer.data();
->>>>>>> 2ab1d525
   }
   void ReleasePageRangeToOS(u32 class_id, u32 from, u32 to) {
     uptr page_size_scaled =
