--- conflicted
+++ resolved
@@ -204,11 +204,7 @@
     uptr region_beg = GetRegionBeginBySizeClass(class_id);
     CompactPtrT *free_array = GetFreeArray(region_beg);
 
-<<<<<<< HEAD
-    BlockingMutexLock l(&region->mutex);
-=======
     Lock l(&region->mutex);
->>>>>>> 2ab1d525
 #if SANITIZER_WINDOWS
     /* On Windows unmapping of memory during __sanitizer_purge_allocator is
     explicit and immediate, so unmapped regions must be explicitly mapped back
@@ -429,21 +425,8 @@
       packing_ratio_log = Log2(packing_ratio);
       bit_offset_mask = packing_ratio - 1;
 
-<<<<<<< HEAD
-      buffer_size =
-          (RoundUpTo(n, 1ULL << packing_ratio_log) >> packing_ratio_log) *
-          sizeof(*buffer);
-      buffer = reinterpret_cast<u64*>(
-          memory_mapper->MapPackedCounterArrayBuffer(buffer_size));
-    }
-    ~PackedCounterArray() {
-      if (buffer) {
-        memory_mapper->UnmapPackedCounterArrayBuffer(buffer, buffer_size);
-      }
-=======
       buffer = mapper->MapPackedCounterArrayBuffer(
           RoundUpTo(n, 1ULL << packing_ratio_log) >> packing_ratio_log);
->>>>>>> 2ab1d525
     }
 
     bool IsAllocated() const {
@@ -869,54 +852,6 @@
     return true;
   }
 
-<<<<<<< HEAD
-  class MemoryMapper {
-   public:
-    MemoryMapper(const ThisT& base_allocator, uptr class_id)
-        : allocator(base_allocator),
-          region_base(base_allocator.GetRegionBeginBySizeClass(class_id)),
-          released_ranges_count(0),
-          released_bytes(0) {
-    }
-
-    uptr GetReleasedRangesCount() const {
-      return released_ranges_count;
-    }
-
-    uptr GetReleasedBytes() const {
-      return released_bytes;
-    }
-
-    void *MapPackedCounterArrayBuffer(uptr buffer_size) {
-      // TODO(alekseyshl): The idea to explore is to check if we have enough
-      // space between num_freed_chunks*sizeof(CompactPtrT) and
-      // mapped_free_array to fit buffer_size bytes and use that space instead
-      // of mapping a temporary one.
-      return MmapOrDieOnFatalError(buffer_size, "ReleaseToOSPageCounters");
-    }
-
-    void UnmapPackedCounterArrayBuffer(void *buffer, uptr buffer_size) {
-      UnmapOrDie(buffer, buffer_size);
-    }
-
-    // Releases [from, to) range of pages back to OS.
-    void ReleasePageRangeToOS(CompactPtrT from, CompactPtrT to) {
-      const uptr from_page = allocator.CompactPtrToPointer(region_base, from);
-      const uptr to_page = allocator.CompactPtrToPointer(region_base, to);
-      ReleaseMemoryPagesToOS(from_page, to_page);
-      released_ranges_count++;
-      released_bytes += to_page - from_page;
-    }
-
-   private:
-    const ThisT& allocator;
-    const uptr region_base;
-    uptr released_ranges_count;
-    uptr released_bytes;
-  };
-
-=======
->>>>>>> 2ab1d525
   // Attempts to release RAM occupied by freed chunks back to OS. The region is
   // expected to be locked.
   //
