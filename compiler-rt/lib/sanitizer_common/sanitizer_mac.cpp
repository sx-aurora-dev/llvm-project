--- conflicted
+++ resolved
@@ -786,11 +786,7 @@
 
 // buffer to store crash report application information
 static char crashreporter_info_buff[__sanitizer::kErrorMessageBufferSize] = {};
-<<<<<<< HEAD
-static BlockingMutex crashreporter_info_mutex(LINKER_INITIALIZED);
-=======
 static Mutex crashreporter_info_mutex;
->>>>>>> 2ab1d525
 
 extern "C" {
 // Integrate with crash reporter libraries.
@@ -820,11 +816,7 @@
 }  // extern "C"
 
 static void CRAppendCrashLogMessage(const char *msg) {
-<<<<<<< HEAD
-  BlockingMutexLock l(&crashreporter_info_mutex);
-=======
   Lock l(&crashreporter_info_mutex);
->>>>>>> 2ab1d525
   internal_strlcat(crashreporter_info_buff, msg,
                    sizeof(crashreporter_info_buff));
 #if HAVE_CRASHREPORTERCLIENT_H
