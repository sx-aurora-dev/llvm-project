--- conflicted
+++ resolved
@@ -532,15 +532,8 @@
     foreach(model 1 2 3 4)
       if(pat STREQUAL "cas" OR NOT size STREQUAL "16")
         set(helper_asm "${OA_HELPERS_DIR}/outline_atomic_${pat}${size}_${model}.S")
-<<<<<<< HEAD
-        add_custom_command(
-          OUTPUT ${helper_asm}
-          COMMAND ${CMAKE_COMMAND} -E ${COMPILER_RT_LINK_OR_COPY} "${CMAKE_CURRENT_SOURCE_DIR}/aarch64/lse.S" "${helper_asm}"
-        )
-=======
         list(APPEND lse_builtins "${helper_asm}")
         list(APPEND arm64_lse_commands COMMAND ${CMAKE_COMMAND} -E ${COMPILER_RT_LINK_OR_COPY} "${CMAKE_CURRENT_SOURCE_DIR}/aarch64/lse.S" "${helper_asm}")
->>>>>>> a2ce6ee6
         set_source_files_properties("${helper_asm}"
           PROPERTIES
           COMPILE_DEFINITIONS "L_${pat};SIZE=${size};MODEL=${model}"
