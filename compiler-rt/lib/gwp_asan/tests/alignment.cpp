//===-- alignment.cpp -------------------------------------------*- C++ -*-===//
//
// Part of the LLVM Project, under the Apache License v2.0 with LLVM Exceptions.
// See https://llvm.org/LICENSE.txt for license information.
// SPDX-License-Identifier: Apache-2.0 WITH LLVM-exception
//
//===----------------------------------------------------------------------===//

#include "gwp_asan/guarded_pool_allocator.h"
#include "gwp_asan/tests/harness.h"

class AlignmentTestGPA : public gwp_asan::GuardedPoolAllocator {
public:
  static size_t getRequiredBackingSize(size_t Size, size_t Alignment,
                                       size_t PageSize) {
    return GuardedPoolAllocator::getRequiredBackingSize(Size, Alignment,
                                                        PageSize);
  }
  static uintptr_t alignUp(uintptr_t Ptr, size_t Alignment) {
    return GuardedPoolAllocator::alignUp(Ptr, Alignment);
  }
  static uintptr_t alignDown(uintptr_t Ptr, size_t Alignment) {
    return GuardedPoolAllocator::alignDown(Ptr, Alignment);
  }
};

// Global assumptions for these tests:
//   1. Page size is 0x1000.
//   2. All tests assume a slot is multipage, between 0x4000 - 0x8000. While we
//      don't use multipage slots right now, this tests more boundary conditions
//      and allows us to add this feature at a later date without rewriting the
//      alignment functionality.
// These aren't actual requirements of the allocator - but just simplifies the
// numerics of the testing.
TEST(AlignmentTest, LeftAlignedAllocs) {
  // Alignment < Page Size.
<<<<<<< HEAD
  EXPECT_EQ(0x4000, AlignmentTestGPA::alignUp(
                        /* Ptr */ 0x4000, /* Alignment */ 0x1));
  // Alignment == Page Size.
  EXPECT_EQ(0x4000, AlignmentTestGPA::alignUp(
                        /* Ptr */ 0x4000, /* Alignment */ 0x1000));
  // Alignment > Page Size.
  EXPECT_EQ(0x4000, AlignmentTestGPA::alignUp(
=======
  EXPECT_EQ(0x4000u, AlignmentTestGPA::alignUp(
                        /* Ptr */ 0x4000, /* Alignment */ 0x1));
  // Alignment == Page Size.
  EXPECT_EQ(0x4000u, AlignmentTestGPA::alignUp(
                        /* Ptr */ 0x4000, /* Alignment */ 0x1000));
  // Alignment > Page Size.
  EXPECT_EQ(0x4000u, AlignmentTestGPA::alignUp(
>>>>>>> 2ab1d525
                        /* Ptr */ 0x4000, /* Alignment */ 0x4000));
}

TEST(AlignmentTest, SingleByteAllocs) {
  // Alignment < Page Size.
<<<<<<< HEAD
  EXPECT_EQ(0x1,
            AlignmentTestGPA::getRequiredBackingSize(
                /* Size */ 0x1, /* Alignment */ 0x1, /* PageSize */ 0x1000));
  EXPECT_EQ(0x7fff, AlignmentTestGPA::alignDown(
                        /* Ptr */ 0x8000 - 0x1, /* Alignment */ 0x1));

  // Alignment == Page Size.
  EXPECT_EQ(0x1,
            AlignmentTestGPA::getRequiredBackingSize(
                /* Size */ 0x1, /* Alignment */ 0x1000, /* PageSize */ 0x1000));
  EXPECT_EQ(0x7000, AlignmentTestGPA::alignDown(
                        /* Ptr */ 0x8000 - 0x1, /* Alignment */ 0x1000));

  // Alignment > Page Size.
  EXPECT_EQ(0x3001,
            AlignmentTestGPA::getRequiredBackingSize(
                /* Size */ 0x1, /* Alignment */ 0x4000, /* PageSize */ 0x1000));
  EXPECT_EQ(0x4000, AlignmentTestGPA::alignDown(
=======
  EXPECT_EQ(0x1u,
            AlignmentTestGPA::getRequiredBackingSize(
                /* Size */ 0x1, /* Alignment */ 0x1, /* PageSize */ 0x1000));
  EXPECT_EQ(0x7fffu, AlignmentTestGPA::alignDown(
                        /* Ptr */ 0x8000 - 0x1, /* Alignment */ 0x1));

  // Alignment == Page Size.
  EXPECT_EQ(0x1u,
            AlignmentTestGPA::getRequiredBackingSize(
                /* Size */ 0x1, /* Alignment */ 0x1000, /* PageSize */ 0x1000));
  EXPECT_EQ(0x7000u, AlignmentTestGPA::alignDown(
                        /* Ptr */ 0x8000 - 0x1, /* Alignment */ 0x1000));

  // Alignment > Page Size.
  EXPECT_EQ(0x3001u,
            AlignmentTestGPA::getRequiredBackingSize(
                /* Size */ 0x1, /* Alignment */ 0x4000, /* PageSize */ 0x1000));
  EXPECT_EQ(0x4000u, AlignmentTestGPA::alignDown(
>>>>>>> 2ab1d525
                        /* Ptr */ 0x8000 - 0x1, /* Alignment */ 0x4000));
}

TEST(AlignmentTest, PageSizedAllocs) {
  // Alignment < Page Size.
<<<<<<< HEAD
  EXPECT_EQ(0x1000,
            AlignmentTestGPA::getRequiredBackingSize(
                /* Size */ 0x1000, /* Alignment */ 0x1, /* PageSize */ 0x1000));
  EXPECT_EQ(0x7000, AlignmentTestGPA::alignDown(
                        /* Ptr */ 0x8000 - 0x1000, /* Alignment */ 0x1));

  // Alignment == Page Size.
  EXPECT_EQ(0x1000, AlignmentTestGPA::getRequiredBackingSize(
                        /* Size */ 0x1000, /* Alignment */ 0x1000,
                        /* PageSize */ 0x1000));
  EXPECT_EQ(0x7000, AlignmentTestGPA::alignDown(
                        /* Ptr */ 0x8000 - 0x1000, /* Alignment */ 0x1000));

  // Alignment > Page Size.
  EXPECT_EQ(0x4000, AlignmentTestGPA::getRequiredBackingSize(
                        /* Size */ 0x1000, /* Alignment */ 0x4000,
                        /* PageSize */ 0x1000));
  EXPECT_EQ(0x4000, AlignmentTestGPA::alignDown(
=======
  EXPECT_EQ(0x1000u,
            AlignmentTestGPA::getRequiredBackingSize(
                /* Size */ 0x1000, /* Alignment */ 0x1, /* PageSize */ 0x1000));
  EXPECT_EQ(0x7000u, AlignmentTestGPA::alignDown(
                        /* Ptr */ 0x8000 - 0x1000, /* Alignment */ 0x1));

  // Alignment == Page Size.
  EXPECT_EQ(0x1000u, AlignmentTestGPA::getRequiredBackingSize(
                        /* Size */ 0x1000, /* Alignment */ 0x1000,
                        /* PageSize */ 0x1000));
  EXPECT_EQ(0x7000u, AlignmentTestGPA::alignDown(
                        /* Ptr */ 0x8000 - 0x1000, /* Alignment */ 0x1000));

  // Alignment > Page Size.
  EXPECT_EQ(0x4000u, AlignmentTestGPA::getRequiredBackingSize(
                        /* Size */ 0x1000, /* Alignment */ 0x4000,
                        /* PageSize */ 0x1000));
  EXPECT_EQ(0x4000u, AlignmentTestGPA::alignDown(
>>>>>>> 2ab1d525
                        /* Ptr */ 0x8000 - 0x1000, /* Alignment */ 0x4000));
}

TEST(AlignmentTest, MoreThanPageAllocs) {
  // Alignment < Page Size.
<<<<<<< HEAD
  EXPECT_EQ(0x2fff,
            AlignmentTestGPA::getRequiredBackingSize(
                /* Size */ 0x2fff, /* Alignment */ 0x1, /* PageSize */ 0x1000));
  EXPECT_EQ(0x5001, AlignmentTestGPA::alignDown(
                        /* Ptr */ 0x8000 - 0x2fff, /* Alignment */ 0x1));

  // Alignment == Page Size.
  EXPECT_EQ(0x2fff, AlignmentTestGPA::getRequiredBackingSize(
                        /* Size */ 0x2fff, /* Alignment */ 0x1000,
                        /* PageSize */ 0x1000));
  EXPECT_EQ(0x5000, AlignmentTestGPA::alignDown(
                        /* Ptr */ 0x8000 - 0x2fff, /* Alignment */ 0x1000));

  // Alignment > Page Size.
  EXPECT_EQ(0x5fff, AlignmentTestGPA::getRequiredBackingSize(
                        /* Size */ 0x2fff, /* Alignment */ 0x4000,
                        /* PageSize */ 0x1000));
  EXPECT_EQ(0x4000, AlignmentTestGPA::alignDown(
=======
  EXPECT_EQ(0x2fffu,
            AlignmentTestGPA::getRequiredBackingSize(
                /* Size */ 0x2fff, /* Alignment */ 0x1, /* PageSize */ 0x1000));
  EXPECT_EQ(0x5001u, AlignmentTestGPA::alignDown(
                        /* Ptr */ 0x8000 - 0x2fff, /* Alignment */ 0x1));

  // Alignment == Page Size.
  EXPECT_EQ(0x2fffu, AlignmentTestGPA::getRequiredBackingSize(
                        /* Size */ 0x2fff, /* Alignment */ 0x1000,
                        /* PageSize */ 0x1000));
  EXPECT_EQ(0x5000u, AlignmentTestGPA::alignDown(
                        /* Ptr */ 0x8000 - 0x2fff, /* Alignment */ 0x1000));

  // Alignment > Page Size.
  EXPECT_EQ(0x5fffu, AlignmentTestGPA::getRequiredBackingSize(
                        /* Size */ 0x2fff, /* Alignment */ 0x4000,
                        /* PageSize */ 0x1000));
  EXPECT_EQ(0x4000u, AlignmentTestGPA::alignDown(
>>>>>>> 2ab1d525
                        /* Ptr */ 0x8000 - 0x2fff, /* Alignment */ 0x4000));
}<|MERGE_RESOLUTION|>--- conflicted
+++ resolved
@@ -34,15 +34,6 @@
 // numerics of the testing.
 TEST(AlignmentTest, LeftAlignedAllocs) {
   // Alignment < Page Size.
-<<<<<<< HEAD
-  EXPECT_EQ(0x4000, AlignmentTestGPA::alignUp(
-                        /* Ptr */ 0x4000, /* Alignment */ 0x1));
-  // Alignment == Page Size.
-  EXPECT_EQ(0x4000, AlignmentTestGPA::alignUp(
-                        /* Ptr */ 0x4000, /* Alignment */ 0x1000));
-  // Alignment > Page Size.
-  EXPECT_EQ(0x4000, AlignmentTestGPA::alignUp(
-=======
   EXPECT_EQ(0x4000u, AlignmentTestGPA::alignUp(
                         /* Ptr */ 0x4000, /* Alignment */ 0x1));
   // Alignment == Page Size.
@@ -50,32 +41,11 @@
                         /* Ptr */ 0x4000, /* Alignment */ 0x1000));
   // Alignment > Page Size.
   EXPECT_EQ(0x4000u, AlignmentTestGPA::alignUp(
->>>>>>> 2ab1d525
                         /* Ptr */ 0x4000, /* Alignment */ 0x4000));
 }
 
 TEST(AlignmentTest, SingleByteAllocs) {
   // Alignment < Page Size.
-<<<<<<< HEAD
-  EXPECT_EQ(0x1,
-            AlignmentTestGPA::getRequiredBackingSize(
-                /* Size */ 0x1, /* Alignment */ 0x1, /* PageSize */ 0x1000));
-  EXPECT_EQ(0x7fff, AlignmentTestGPA::alignDown(
-                        /* Ptr */ 0x8000 - 0x1, /* Alignment */ 0x1));
-
-  // Alignment == Page Size.
-  EXPECT_EQ(0x1,
-            AlignmentTestGPA::getRequiredBackingSize(
-                /* Size */ 0x1, /* Alignment */ 0x1000, /* PageSize */ 0x1000));
-  EXPECT_EQ(0x7000, AlignmentTestGPA::alignDown(
-                        /* Ptr */ 0x8000 - 0x1, /* Alignment */ 0x1000));
-
-  // Alignment > Page Size.
-  EXPECT_EQ(0x3001,
-            AlignmentTestGPA::getRequiredBackingSize(
-                /* Size */ 0x1, /* Alignment */ 0x4000, /* PageSize */ 0x1000));
-  EXPECT_EQ(0x4000, AlignmentTestGPA::alignDown(
-=======
   EXPECT_EQ(0x1u,
             AlignmentTestGPA::getRequiredBackingSize(
                 /* Size */ 0x1, /* Alignment */ 0x1, /* PageSize */ 0x1000));
@@ -94,32 +64,11 @@
             AlignmentTestGPA::getRequiredBackingSize(
                 /* Size */ 0x1, /* Alignment */ 0x4000, /* PageSize */ 0x1000));
   EXPECT_EQ(0x4000u, AlignmentTestGPA::alignDown(
->>>>>>> 2ab1d525
                         /* Ptr */ 0x8000 - 0x1, /* Alignment */ 0x4000));
 }
 
 TEST(AlignmentTest, PageSizedAllocs) {
   // Alignment < Page Size.
-<<<<<<< HEAD
-  EXPECT_EQ(0x1000,
-            AlignmentTestGPA::getRequiredBackingSize(
-                /* Size */ 0x1000, /* Alignment */ 0x1, /* PageSize */ 0x1000));
-  EXPECT_EQ(0x7000, AlignmentTestGPA::alignDown(
-                        /* Ptr */ 0x8000 - 0x1000, /* Alignment */ 0x1));
-
-  // Alignment == Page Size.
-  EXPECT_EQ(0x1000, AlignmentTestGPA::getRequiredBackingSize(
-                        /* Size */ 0x1000, /* Alignment */ 0x1000,
-                        /* PageSize */ 0x1000));
-  EXPECT_EQ(0x7000, AlignmentTestGPA::alignDown(
-                        /* Ptr */ 0x8000 - 0x1000, /* Alignment */ 0x1000));
-
-  // Alignment > Page Size.
-  EXPECT_EQ(0x4000, AlignmentTestGPA::getRequiredBackingSize(
-                        /* Size */ 0x1000, /* Alignment */ 0x4000,
-                        /* PageSize */ 0x1000));
-  EXPECT_EQ(0x4000, AlignmentTestGPA::alignDown(
-=======
   EXPECT_EQ(0x1000u,
             AlignmentTestGPA::getRequiredBackingSize(
                 /* Size */ 0x1000, /* Alignment */ 0x1, /* PageSize */ 0x1000));
@@ -138,32 +87,11 @@
                         /* Size */ 0x1000, /* Alignment */ 0x4000,
                         /* PageSize */ 0x1000));
   EXPECT_EQ(0x4000u, AlignmentTestGPA::alignDown(
->>>>>>> 2ab1d525
                         /* Ptr */ 0x8000 - 0x1000, /* Alignment */ 0x4000));
 }
 
 TEST(AlignmentTest, MoreThanPageAllocs) {
   // Alignment < Page Size.
-<<<<<<< HEAD
-  EXPECT_EQ(0x2fff,
-            AlignmentTestGPA::getRequiredBackingSize(
-                /* Size */ 0x2fff, /* Alignment */ 0x1, /* PageSize */ 0x1000));
-  EXPECT_EQ(0x5001, AlignmentTestGPA::alignDown(
-                        /* Ptr */ 0x8000 - 0x2fff, /* Alignment */ 0x1));
-
-  // Alignment == Page Size.
-  EXPECT_EQ(0x2fff, AlignmentTestGPA::getRequiredBackingSize(
-                        /* Size */ 0x2fff, /* Alignment */ 0x1000,
-                        /* PageSize */ 0x1000));
-  EXPECT_EQ(0x5000, AlignmentTestGPA::alignDown(
-                        /* Ptr */ 0x8000 - 0x2fff, /* Alignment */ 0x1000));
-
-  // Alignment > Page Size.
-  EXPECT_EQ(0x5fff, AlignmentTestGPA::getRequiredBackingSize(
-                        /* Size */ 0x2fff, /* Alignment */ 0x4000,
-                        /* PageSize */ 0x1000));
-  EXPECT_EQ(0x4000, AlignmentTestGPA::alignDown(
-=======
   EXPECT_EQ(0x2fffu,
             AlignmentTestGPA::getRequiredBackingSize(
                 /* Size */ 0x2fff, /* Alignment */ 0x1, /* PageSize */ 0x1000));
@@ -182,6 +110,5 @@
                         /* Size */ 0x2fff, /* Alignment */ 0x4000,
                         /* PageSize */ 0x1000));
   EXPECT_EQ(0x4000u, AlignmentTestGPA::alignDown(
->>>>>>> 2ab1d525
                         /* Ptr */ 0x8000 - 0x2fff, /* Alignment */ 0x4000));
 }