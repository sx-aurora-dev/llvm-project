//===-- msan_chained_origin_depot.h -----------------------------*- C++ -*-===//
//
// Part of the LLVM Project, under the Apache License v2.0 with LLVM Exceptions.
// See https://llvm.org/LICENSE.txt for license information.
// SPDX-License-Identifier: Apache-2.0 WITH LLVM-exception
//
//===----------------------------------------------------------------------===//
//
// This file is a part of MemorySanitizer.
//
// A storage for chained origins.
//===----------------------------------------------------------------------===//

#ifndef MSAN_CHAINED_ORIGIN_DEPOT_H
#define MSAN_CHAINED_ORIGIN_DEPOT_H

#include "sanitizer_common/sanitizer_common.h"

namespace __msan {

// Gets the statistic of the origin chain storage.
<<<<<<< HEAD
StackDepotStats *ChainedOriginDepotGetStats();
=======
StackDepotStats ChainedOriginDepotGetStats();
>>>>>>> 2ab1d525

// Stores a chain with StackDepot ID here_id and previous chain ID prev_id.
// If successful, returns true and the new chain id new_id.
// If the same element already exists, returns false and sets new_id to the
// existing ID.
bool ChainedOriginDepotPut(u32 here_id, u32 prev_id, u32 *new_id);

// Retrieves the stored StackDepot ID for the given origin ID.
u32 ChainedOriginDepotGet(u32 id, u32 *other);

void ChainedOriginDepotLockAll();
void ChainedOriginDepotUnlockAll();

}  // namespace __msan

#endif  // MSAN_CHAINED_ORIGIN_DEPOT_H<|MERGE_RESOLUTION|>--- conflicted
+++ resolved
@@ -19,11 +19,7 @@
 namespace __msan {
 
 // Gets the statistic of the origin chain storage.
-<<<<<<< HEAD
-StackDepotStats *ChainedOriginDepotGetStats();
-=======
 StackDepotStats ChainedOriginDepotGetStats();
->>>>>>> 2ab1d525
 
 // Stores a chain with StackDepot ID here_id and previous chain ID prev_id.
 // If successful, returns true and the new chain id new_id.
