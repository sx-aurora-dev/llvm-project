--- conflicted
+++ resolved
@@ -19,11 +19,7 @@
 namespace __msan {
 
 // Gets the statistic of the origin chain storage.
-<<<<<<< HEAD
-StackDepotStats *ChainedOriginDepotGetStats();
-=======
 StackDepotStats ChainedOriginDepotGetStats();
->>>>>>> a2ce6ee6
 
 // Stores a chain with StackDepot ID here_id and previous chain ID prev_id.
 // If successful, returns true and the new chain id new_id.
