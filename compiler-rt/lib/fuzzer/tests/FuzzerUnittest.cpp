// Part of the LLVM Project, under the Apache License v2.0 with LLVM Exceptions.
// See https://llvm.org/LICENSE.txt for license information.
// SPDX-License-Identifier: Apache-2.0 WITH LLVM-exception

// Avoid ODR violations (LibFuzzer is built without ASan and this test is built
// with ASan) involving C++ standard library types when using libcxx.
#define _LIBCPP_HAS_NO_ASAN

// Do not attempt to use LLVM ostream etc from gtest.
#define GTEST_NO_LLVM_SUPPORT 1

#include "FuzzerCorpus.h"
#include "FuzzerDictionary.h"
#include "FuzzerInternal.h"
#include "FuzzerMerge.h"
#include "FuzzerMutate.h"
#include "FuzzerRandom.h"
#include "FuzzerTracePC.h"
#include "gtest/gtest.h"
#include <memory>
#include <set>
#include <sstream>

using namespace fuzzer;

// For now, have LLVMFuzzerTestOneInput just to make it link.
// Later we may want to make unittests that actually call
// LLVMFuzzerTestOneInput.
extern "C" int LLVMFuzzerTestOneInput(const uint8_t *Data, size_t Size) {
  abort();
}

TEST(Fuzzer, Basename) {
  EXPECT_EQ(Basename("foo/bar"), "bar");
  EXPECT_EQ(Basename("bar"), "bar");
  EXPECT_EQ(Basename("/bar"), "bar");
  EXPECT_EQ(Basename("foo/x"), "x");
  EXPECT_EQ(Basename("foo/"), "");
#if LIBFUZZER_WINDOWS
  EXPECT_EQ(Basename("foo\\bar"), "bar");
  EXPECT_EQ(Basename("foo\\bar/baz"), "baz");
  EXPECT_EQ(Basename("\\bar"), "bar");
  EXPECT_EQ(Basename("foo\\x"), "x");
  EXPECT_EQ(Basename("foo\\"), "");
#endif
}

TEST(Fuzzer, CrossOver) {
  std::unique_ptr<ExternalFunctions> t(new ExternalFunctions());
  fuzzer::EF = t.get();
  Random Rand(0);
  std::unique_ptr<MutationDispatcher> MD(new MutationDispatcher(Rand, {}));
  Unit A({0, 1, 2}), B({5, 6, 7});
  Unit C;
  Unit Expected[] = {
       { 0 },
       { 0, 1 },
       { 0, 5 },
       { 0, 1, 2 },
       { 0, 1, 5 },
       { 0, 5, 1 },
       { 0, 5, 6 },
       { 0, 1, 2, 5 },
       { 0, 1, 5, 2 },
       { 0, 1, 5, 6 },
       { 0, 5, 1, 2 },
       { 0, 5, 1, 6 },
       { 0, 5, 6, 1 },
       { 0, 5, 6, 7 },
       { 0, 1, 2, 5, 6 },
       { 0, 1, 5, 2, 6 },
       { 0, 1, 5, 6, 2 },
       { 0, 1, 5, 6, 7 },
       { 0, 5, 1, 2, 6 },
       { 0, 5, 1, 6, 2 },
       { 0, 5, 1, 6, 7 },
       { 0, 5, 6, 1, 2 },
       { 0, 5, 6, 1, 7 },
       { 0, 5, 6, 7, 1 },
       { 0, 1, 2, 5, 6, 7 },
       { 0, 1, 5, 2, 6, 7 },
       { 0, 1, 5, 6, 2, 7 },
       { 0, 1, 5, 6, 7, 2 },
       { 0, 5, 1, 2, 6, 7 },
       { 0, 5, 1, 6, 2, 7 },
       { 0, 5, 1, 6, 7, 2 },
       { 0, 5, 6, 1, 2, 7 },
       { 0, 5, 6, 1, 7, 2 },
       { 0, 5, 6, 7, 1, 2 }
  };
  for (size_t Len = 1; Len < 8; Len++) {
    std::set<Unit> FoundUnits, ExpectedUnitsWitThisLength;
    for (int Iter = 0; Iter < 3000; Iter++) {
      C.resize(Len);
      size_t NewSize = MD->CrossOver(A.data(), A.size(), B.data(), B.size(),
                                     C.data(), C.size());
      C.resize(NewSize);
      FoundUnits.insert(C);
    }
    for (const Unit &U : Expected)
      if (U.size() <= Len)
        ExpectedUnitsWitThisLength.insert(U);
    EXPECT_EQ(ExpectedUnitsWitThisLength, FoundUnits);
  }
}

TEST(Fuzzer, Hash) {
  uint8_t A[] = {'a', 'b', 'c'};
  fuzzer::Unit U(A, A + sizeof(A));
  EXPECT_EQ("a9993e364706816aba3e25717850c26c9cd0d89d", fuzzer::Hash(U));
  U.push_back('d');
  EXPECT_EQ("81fe8bfe87576c3ecb22426f8e57847382917acf", fuzzer::Hash(U));
}

typedef size_t (MutationDispatcher::*Mutator)(uint8_t *Data, size_t Size,
                                              size_t MaxSize);

void TestEraseBytes(Mutator M, int NumIter) {
  std::unique_ptr<ExternalFunctions> t(new ExternalFunctions());
  fuzzer::EF = t.get();
  uint8_t REM0[8] = {0x11, 0x22, 0x33, 0x44, 0x55, 0x66, 0x77};
  uint8_t REM1[8] = {0x00, 0x22, 0x33, 0x44, 0x55, 0x66, 0x77};
  uint8_t REM2[8] = {0x00, 0x11, 0x33, 0x44, 0x55, 0x66, 0x77};
  uint8_t REM3[8] = {0x00, 0x11, 0x22, 0x44, 0x55, 0x66, 0x77};
  uint8_t REM4[8] = {0x00, 0x11, 0x22, 0x33, 0x55, 0x66, 0x77};
  uint8_t REM5[8] = {0x00, 0x11, 0x22, 0x33, 0x44, 0x66, 0x77};
  uint8_t REM6[8] = {0x00, 0x11, 0x22, 0x33, 0x44, 0x55, 0x77};
  uint8_t REM7[8] = {0x00, 0x11, 0x22, 0x33, 0x44, 0x55, 0x66};

  uint8_t REM8[6] = {0x22, 0x33, 0x44, 0x55, 0x66, 0x77};
  uint8_t REM9[6] = {0x00, 0x11, 0x22, 0x33, 0x44, 0x55};
  uint8_t REM10[6] = {0x00, 0x11, 0x22, 0x55, 0x66, 0x77};

  uint8_t REM11[5] = {0x33, 0x44, 0x55, 0x66, 0x77};
  uint8_t REM12[5] = {0x00, 0x11, 0x22, 0x33, 0x44};
  uint8_t REM13[5] = {0x00, 0x44, 0x55, 0x66, 0x77};


  Random Rand(0);
  std::unique_ptr<MutationDispatcher> MD(new MutationDispatcher(Rand, {}));
  int FoundMask = 0;
  for (int i = 0; i < NumIter; i++) {
    uint8_t T[8] = {0x00, 0x11, 0x22, 0x33, 0x44, 0x55, 0x66, 0x77};
    size_t NewSize = (*MD.*M)(T, sizeof(T), sizeof(T));
    if (NewSize == 7 && !memcmp(REM0, T, 7)) FoundMask |= 1 << 0;
    if (NewSize == 7 && !memcmp(REM1, T, 7)) FoundMask |= 1 << 1;
    if (NewSize == 7 && !memcmp(REM2, T, 7)) FoundMask |= 1 << 2;
    if (NewSize == 7 && !memcmp(REM3, T, 7)) FoundMask |= 1 << 3;
    if (NewSize == 7 && !memcmp(REM4, T, 7)) FoundMask |= 1 << 4;
    if (NewSize == 7 && !memcmp(REM5, T, 7)) FoundMask |= 1 << 5;
    if (NewSize == 7 && !memcmp(REM6, T, 7)) FoundMask |= 1 << 6;
    if (NewSize == 7 && !memcmp(REM7, T, 7)) FoundMask |= 1 << 7;

    if (NewSize == 6 && !memcmp(REM8, T, 6)) FoundMask |= 1 << 8;
    if (NewSize == 6 && !memcmp(REM9, T, 6)) FoundMask |= 1 << 9;
    if (NewSize == 6 && !memcmp(REM10, T, 6)) FoundMask |= 1 << 10;

    if (NewSize == 5 && !memcmp(REM11, T, 5)) FoundMask |= 1 << 11;
    if (NewSize == 5 && !memcmp(REM12, T, 5)) FoundMask |= 1 << 12;
    if (NewSize == 5 && !memcmp(REM13, T, 5)) FoundMask |= 1 << 13;
  }
  EXPECT_EQ(FoundMask, (1 << 14) - 1);
}

TEST(FuzzerMutate, EraseBytes1) {
  TestEraseBytes(&MutationDispatcher::Mutate_EraseBytes, 200);
}
TEST(FuzzerMutate, EraseBytes2) {
  TestEraseBytes(&MutationDispatcher::Mutate, 2000);
}

void TestInsertByte(Mutator M, int NumIter) {
  std::unique_ptr<ExternalFunctions> t(new ExternalFunctions());
  fuzzer::EF = t.get();
  Random Rand(0);
  std::unique_ptr<MutationDispatcher> MD(new MutationDispatcher(Rand, {}));
  int FoundMask = 0;
  uint8_t INS0[8] = {0xF1, 0x00, 0x11, 0x22, 0x33, 0x44, 0x55, 0x66};
  uint8_t INS1[8] = {0x00, 0xF2, 0x11, 0x22, 0x33, 0x44, 0x55, 0x66};
  uint8_t INS2[8] = {0x00, 0x11, 0xF3, 0x22, 0x33, 0x44, 0x55, 0x66};
  uint8_t INS3[8] = {0x00, 0x11, 0x22, 0xF4, 0x33, 0x44, 0x55, 0x66};
  uint8_t INS4[8] = {0x00, 0x11, 0x22, 0x33, 0xF5, 0x44, 0x55, 0x66};
  uint8_t INS5[8] = {0x00, 0x11, 0x22, 0x33, 0x44, 0xF6, 0x55, 0x66};
  uint8_t INS6[8] = {0x00, 0x11, 0x22, 0x33, 0x44, 0x55, 0xF7, 0x66};
  uint8_t INS7[8] = {0x00, 0x11, 0x22, 0x33, 0x44, 0x55, 0x66, 0xF8};
  for (int i = 0; i < NumIter; i++) {
    uint8_t T[8] = {0x00, 0x11, 0x22, 0x33, 0x44, 0x55, 0x66};
    size_t NewSize = (*MD.*M)(T, 7, 8);
    if (NewSize == 8 && !memcmp(INS0, T, 8)) FoundMask |= 1 << 0;
    if (NewSize == 8 && !memcmp(INS1, T, 8)) FoundMask |= 1 << 1;
    if (NewSize == 8 && !memcmp(INS2, T, 8)) FoundMask |= 1 << 2;
    if (NewSize == 8 && !memcmp(INS3, T, 8)) FoundMask |= 1 << 3;
    if (NewSize == 8 && !memcmp(INS4, T, 8)) FoundMask |= 1 << 4;
    if (NewSize == 8 && !memcmp(INS5, T, 8)) FoundMask |= 1 << 5;
    if (NewSize == 8 && !memcmp(INS6, T, 8)) FoundMask |= 1 << 6;
    if (NewSize == 8 && !memcmp(INS7, T, 8)) FoundMask |= 1 << 7;
  }
  EXPECT_EQ(FoundMask, 255);
}

TEST(FuzzerMutate, InsertByte1) {
  TestInsertByte(&MutationDispatcher::Mutate_InsertByte, 1 << 15);
}
TEST(FuzzerMutate, InsertByte2) {
  TestInsertByte(&MutationDispatcher::Mutate, 1 << 17);
}

void TestInsertRepeatedBytes(Mutator M, int NumIter) {
  std::unique_ptr<ExternalFunctions> t(new ExternalFunctions());
  fuzzer::EF = t.get();
  Random Rand(0);
  std::unique_ptr<MutationDispatcher> MD(new MutationDispatcher(Rand, {}));
  int FoundMask = 0;
  uint8_t INS0[7] = {0x00, 0x11, 0x22, 0x33, 'a', 'a', 'a'};
  uint8_t INS1[7] = {0x00, 0x11, 0x22, 'a', 'a', 'a', 0x33};
  uint8_t INS2[7] = {0x00, 0x11, 'a', 'a', 'a', 0x22, 0x33};
  uint8_t INS3[7] = {0x00, 'a', 'a', 'a', 0x11, 0x22, 0x33};
  uint8_t INS4[7] = {'a', 'a', 'a', 0x00, 0x11, 0x22, 0x33};

  uint8_t INS5[8] = {0x00, 0x11, 0x22, 0x33, 'b', 'b', 'b', 'b'};
  uint8_t INS6[8] = {0x00, 0x11, 0x22, 'b', 'b', 'b', 'b', 0x33};
  uint8_t INS7[8] = {0x00, 0x11, 'b', 'b', 'b', 'b', 0x22, 0x33};
  uint8_t INS8[8] = {0x00, 'b', 'b', 'b', 'b', 0x11, 0x22, 0x33};
  uint8_t INS9[8] = {'b', 'b', 'b', 'b', 0x00, 0x11, 0x22, 0x33};

  for (int i = 0; i < NumIter; i++) {
    uint8_t T[8] = {0x00, 0x11, 0x22, 0x33};
    size_t NewSize = (*MD.*M)(T, 4, 8);
    if (NewSize == 7 && !memcmp(INS0, T, 7)) FoundMask |= 1 << 0;
    if (NewSize == 7 && !memcmp(INS1, T, 7)) FoundMask |= 1 << 1;
    if (NewSize == 7 && !memcmp(INS2, T, 7)) FoundMask |= 1 << 2;
    if (NewSize == 7 && !memcmp(INS3, T, 7)) FoundMask |= 1 << 3;
    if (NewSize == 7 && !memcmp(INS4, T, 7)) FoundMask |= 1 << 4;

    if (NewSize == 8 && !memcmp(INS5, T, 8)) FoundMask |= 1 << 5;
    if (NewSize == 8 && !memcmp(INS6, T, 8)) FoundMask |= 1 << 6;
    if (NewSize == 8 && !memcmp(INS7, T, 8)) FoundMask |= 1 << 7;
    if (NewSize == 8 && !memcmp(INS8, T, 8)) FoundMask |= 1 << 8;
    if (NewSize == 8 && !memcmp(INS9, T, 8)) FoundMask |= 1 << 9;

  }
  EXPECT_EQ(FoundMask, (1 << 10) - 1);
}

TEST(FuzzerMutate, InsertRepeatedBytes1) {
  TestInsertRepeatedBytes(&MutationDispatcher::Mutate_InsertRepeatedBytes,
                          10000);
}
TEST(FuzzerMutate, InsertRepeatedBytes2) {
  TestInsertRepeatedBytes(&MutationDispatcher::Mutate, 300000);
}

void TestChangeByte(Mutator M, int NumIter) {
  std::unique_ptr<ExternalFunctions> t(new ExternalFunctions());
  fuzzer::EF = t.get();
  Random Rand(0);
  std::unique_ptr<MutationDispatcher> MD(new MutationDispatcher(Rand, {}));
  int FoundMask = 0;
  uint8_t CH0[8] = {0xF0, 0x11, 0x22, 0x33, 0x44, 0x55, 0x66, 0x77};
  uint8_t CH1[8] = {0x00, 0xF1, 0x22, 0x33, 0x44, 0x55, 0x66, 0x77};
  uint8_t CH2[8] = {0x00, 0x11, 0xF2, 0x33, 0x44, 0x55, 0x66, 0x77};
  uint8_t CH3[8] = {0x00, 0x11, 0x22, 0xF3, 0x44, 0x55, 0x66, 0x77};
  uint8_t CH4[8] = {0x00, 0x11, 0x22, 0x33, 0xF4, 0x55, 0x66, 0x77};
  uint8_t CH5[8] = {0x00, 0x11, 0x22, 0x33, 0x44, 0xF5, 0x66, 0x77};
  uint8_t CH6[8] = {0x00, 0x11, 0x22, 0x33, 0x44, 0x55, 0xF5, 0x77};
  uint8_t CH7[8] = {0x00, 0x11, 0x22, 0x33, 0x44, 0x55, 0x66, 0xF7};
  for (int i = 0; i < NumIter; i++) {
    uint8_t T[9] = {0x00, 0x11, 0x22, 0x33, 0x44, 0x55, 0x66, 0x77};
    size_t NewSize = (*MD.*M)(T, 8, 9);
    if (NewSize == 8 && !memcmp(CH0, T, 8)) FoundMask |= 1 << 0;
    if (NewSize == 8 && !memcmp(CH1, T, 8)) FoundMask |= 1 << 1;
    if (NewSize == 8 && !memcmp(CH2, T, 8)) FoundMask |= 1 << 2;
    if (NewSize == 8 && !memcmp(CH3, T, 8)) FoundMask |= 1 << 3;
    if (NewSize == 8 && !memcmp(CH4, T, 8)) FoundMask |= 1 << 4;
    if (NewSize == 8 && !memcmp(CH5, T, 8)) FoundMask |= 1 << 5;
    if (NewSize == 8 && !memcmp(CH6, T, 8)) FoundMask |= 1 << 6;
    if (NewSize == 8 && !memcmp(CH7, T, 8)) FoundMask |= 1 << 7;
  }
  EXPECT_EQ(FoundMask, 255);
}

TEST(FuzzerMutate, ChangeByte1) {
  TestChangeByte(&MutationDispatcher::Mutate_ChangeByte, 1 << 15);
}
TEST(FuzzerMutate, ChangeByte2) {
  TestChangeByte(&MutationDispatcher::Mutate, 1 << 17);
}

void TestChangeBit(Mutator M, int NumIter) {
  std::unique_ptr<ExternalFunctions> t(new ExternalFunctions());
  fuzzer::EF = t.get();
  Random Rand(0);
  std::unique_ptr<MutationDispatcher> MD(new MutationDispatcher(Rand, {}));
  int FoundMask = 0;
  uint8_t CH0[8] = {0x01, 0x11, 0x22, 0x33, 0x44, 0x55, 0x66, 0x77};
  uint8_t CH1[8] = {0x00, 0x13, 0x22, 0x33, 0x44, 0x55, 0x66, 0x77};
  uint8_t CH2[8] = {0x00, 0x11, 0x02, 0x33, 0x44, 0x55, 0x66, 0x77};
  uint8_t CH3[8] = {0x00, 0x11, 0x22, 0x37, 0x44, 0x55, 0x66, 0x77};
  uint8_t CH4[8] = {0x00, 0x11, 0x22, 0x33, 0x54, 0x55, 0x66, 0x77};
  uint8_t CH5[8] = {0x00, 0x11, 0x22, 0x33, 0x44, 0x54, 0x66, 0x77};
  uint8_t CH6[8] = {0x00, 0x11, 0x22, 0x33, 0x44, 0x55, 0x76, 0x77};
  uint8_t CH7[8] = {0x00, 0x11, 0x22, 0x33, 0x44, 0x55, 0x66, 0xF7};
  for (int i = 0; i < NumIter; i++) {
    uint8_t T[9] = {0x00, 0x11, 0x22, 0x33, 0x44, 0x55, 0x66, 0x77};
    size_t NewSize = (*MD.*M)(T, 8, 9);
    if (NewSize == 8 && !memcmp(CH0, T, 8)) FoundMask |= 1 << 0;
    if (NewSize == 8 && !memcmp(CH1, T, 8)) FoundMask |= 1 << 1;
    if (NewSize == 8 && !memcmp(CH2, T, 8)) FoundMask |= 1 << 2;
    if (NewSize == 8 && !memcmp(CH3, T, 8)) FoundMask |= 1 << 3;
    if (NewSize == 8 && !memcmp(CH4, T, 8)) FoundMask |= 1 << 4;
    if (NewSize == 8 && !memcmp(CH5, T, 8)) FoundMask |= 1 << 5;
    if (NewSize == 8 && !memcmp(CH6, T, 8)) FoundMask |= 1 << 6;
    if (NewSize == 8 && !memcmp(CH7, T, 8)) FoundMask |= 1 << 7;
  }
  EXPECT_EQ(FoundMask, 255);
}

TEST(FuzzerMutate, ChangeBit1) {
  TestChangeBit(&MutationDispatcher::Mutate_ChangeBit, 1 << 16);
}
TEST(FuzzerMutate, ChangeBit2) {
  TestChangeBit(&MutationDispatcher::Mutate, 1 << 18);
}

void TestShuffleBytes(Mutator M, int NumIter) {
  std::unique_ptr<ExternalFunctions> t(new ExternalFunctions());
  fuzzer::EF = t.get();
  Random Rand(0);
  std::unique_ptr<MutationDispatcher> MD(new MutationDispatcher(Rand, {}));
  int FoundMask = 0;
  uint8_t CH0[7] = {0x00, 0x22, 0x11, 0x33, 0x44, 0x55, 0x66};
  uint8_t CH1[7] = {0x11, 0x00, 0x33, 0x22, 0x44, 0x55, 0x66};
  uint8_t CH2[7] = {0x00, 0x33, 0x11, 0x22, 0x44, 0x55, 0x66};
  uint8_t CH3[7] = {0x00, 0x11, 0x22, 0x44, 0x55, 0x66, 0x33};
  uint8_t CH4[7] = {0x00, 0x11, 0x22, 0x33, 0x55, 0x44, 0x66};
  for (int i = 0; i < NumIter; i++) {
    uint8_t T[7] = {0x00, 0x11, 0x22, 0x33, 0x44, 0x55, 0x66};
    size_t NewSize = (*MD.*M)(T, 7, 7);
    if (NewSize == 7 && !memcmp(CH0, T, 7)) FoundMask |= 1 << 0;
    if (NewSize == 7 && !memcmp(CH1, T, 7)) FoundMask |= 1 << 1;
    if (NewSize == 7 && !memcmp(CH2, T, 7)) FoundMask |= 1 << 2;
    if (NewSize == 7 && !memcmp(CH3, T, 7)) FoundMask |= 1 << 3;
    if (NewSize == 7 && !memcmp(CH4, T, 7)) FoundMask |= 1 << 4;
  }
  EXPECT_EQ(FoundMask, 31);
}

TEST(FuzzerMutate, ShuffleBytes1) {
  TestShuffleBytes(&MutationDispatcher::Mutate_ShuffleBytes, 1 << 17);
}
TEST(FuzzerMutate, ShuffleBytes2) {
  TestShuffleBytes(&MutationDispatcher::Mutate, 1 << 20);
}

void TestCopyPart(Mutator M, int NumIter) {
  std::unique_ptr<ExternalFunctions> t(new ExternalFunctions());
  fuzzer::EF = t.get();
  Random Rand(0);
  std::unique_ptr<MutationDispatcher> MD(new MutationDispatcher(Rand, {}));
  int FoundMask = 0;
  uint8_t CH0[7] = {0x00, 0x11, 0x22, 0x33, 0x44, 0x00, 0x11};
  uint8_t CH1[7] = {0x55, 0x66, 0x22, 0x33, 0x44, 0x55, 0x66};
  uint8_t CH2[7] = {0x00, 0x55, 0x66, 0x33, 0x44, 0x55, 0x66};
  uint8_t CH3[7] = {0x00, 0x11, 0x22, 0x00, 0x11, 0x22, 0x66};
  uint8_t CH4[7] = {0x00, 0x11, 0x11, 0x22, 0x33, 0x55, 0x66};

  for (int i = 0; i < NumIter; i++) {
    uint8_t T[7] = {0x00, 0x11, 0x22, 0x33, 0x44, 0x55, 0x66};
    size_t NewSize = (*MD.*M)(T, 7, 7);
    if (NewSize == 7 && !memcmp(CH0, T, 7)) FoundMask |= 1 << 0;
    if (NewSize == 7 && !memcmp(CH1, T, 7)) FoundMask |= 1 << 1;
    if (NewSize == 7 && !memcmp(CH2, T, 7)) FoundMask |= 1 << 2;
    if (NewSize == 7 && !memcmp(CH3, T, 7)) FoundMask |= 1 << 3;
    if (NewSize == 7 && !memcmp(CH4, T, 7)) FoundMask |= 1 << 4;
  }

  uint8_t CH5[8] = {0x00, 0x11, 0x22, 0x33, 0x44, 0x00, 0x11, 0x22};
  uint8_t CH6[8] = {0x22, 0x33, 0x44, 0x00, 0x11, 0x22, 0x33, 0x44};
  uint8_t CH7[8] = {0x00, 0x11, 0x22, 0x00, 0x11, 0x22, 0x33, 0x44};
  uint8_t CH8[8] = {0x00, 0x11, 0x22, 0x33, 0x44, 0x22, 0x33, 0x44};
  uint8_t CH9[8] = {0x00, 0x11, 0x22, 0x22, 0x33, 0x44, 0x33, 0x44};

  for (int i = 0; i < NumIter; i++) {
    uint8_t T[8] = {0x00, 0x11, 0x22, 0x33, 0x44, 0x55, 0x66, 0x77};
    size_t NewSize = (*MD.*M)(T, 5, 8);
    if (NewSize == 8 && !memcmp(CH5, T, 8)) FoundMask |= 1 << 5;
    if (NewSize == 8 && !memcmp(CH6, T, 8)) FoundMask |= 1 << 6;
    if (NewSize == 8 && !memcmp(CH7, T, 8)) FoundMask |= 1 << 7;
    if (NewSize == 8 && !memcmp(CH8, T, 8)) FoundMask |= 1 << 8;
    if (NewSize == 8 && !memcmp(CH9, T, 8)) FoundMask |= 1 << 9;
  }

  EXPECT_EQ(FoundMask, 1023);
}

TEST(FuzzerMutate, CopyPart1) {
  TestCopyPart(&MutationDispatcher::Mutate_CopyPart, 1 << 10);
}
TEST(FuzzerMutate, CopyPart2) {
  TestCopyPart(&MutationDispatcher::Mutate, 1 << 13);
}
TEST(FuzzerMutate, CopyPartNoInsertAtMaxSize) {
  // This (non exhaustively) tests if `Mutate_CopyPart` tries to perform an
  // insert on an input of size `MaxSize`.  Performing an insert in this case
  // will lead to the mutation failing.
  std::unique_ptr<ExternalFunctions> t(new ExternalFunctions());
  fuzzer::EF = t.get();
  Random Rand(0);
  std::unique_ptr<MutationDispatcher> MD(new MutationDispatcher(Rand, {}));
  uint8_t Data[8] = {0x00, 0x11, 0x22, 0x33, 0x44, 0x00, 0x11, 0x22};
  size_t MaxSize = sizeof(Data);
  for (int count = 0; count < (1 << 18); ++count) {
    size_t NewSize = MD->Mutate_CopyPart(Data, MaxSize, MaxSize);
    ASSERT_EQ(NewSize, MaxSize);
  }
}

void TestAddWordFromDictionary(Mutator M, int NumIter) {
  std::unique_ptr<ExternalFunctions> t(new ExternalFunctions());
  fuzzer::EF = t.get();
  Random Rand(0);
  std::unique_ptr<MutationDispatcher> MD(new MutationDispatcher(Rand, {}));
  uint8_t Word1[4] = {0xAA, 0xBB, 0xCC, 0xDD};
  uint8_t Word2[3] = {0xFF, 0xEE, 0xEF};
  MD->AddWordToManualDictionary(Word(Word1, sizeof(Word1)));
  MD->AddWordToManualDictionary(Word(Word2, sizeof(Word2)));
  int FoundMask = 0;
  uint8_t CH0[7] = {0x00, 0x11, 0x22, 0xAA, 0xBB, 0xCC, 0xDD};
  uint8_t CH1[7] = {0x00, 0x11, 0xAA, 0xBB, 0xCC, 0xDD, 0x22};
  uint8_t CH2[7] = {0x00, 0xAA, 0xBB, 0xCC, 0xDD, 0x11, 0x22};
  uint8_t CH3[7] = {0xAA, 0xBB, 0xCC, 0xDD, 0x00, 0x11, 0x22};
  uint8_t CH4[6] = {0x00, 0x11, 0x22, 0xFF, 0xEE, 0xEF};
  uint8_t CH5[6] = {0x00, 0x11, 0xFF, 0xEE, 0xEF, 0x22};
  uint8_t CH6[6] = {0x00, 0xFF, 0xEE, 0xEF, 0x11, 0x22};
  uint8_t CH7[6] = {0xFF, 0xEE, 0xEF, 0x00, 0x11, 0x22};
  for (int i = 0; i < NumIter; i++) {
    uint8_t T[7] = {0x00, 0x11, 0x22};
    size_t NewSize = (*MD.*M)(T, 3, 7);
    if (NewSize == 7 && !memcmp(CH0, T, 7)) FoundMask |= 1 << 0;
    if (NewSize == 7 && !memcmp(CH1, T, 7)) FoundMask |= 1 << 1;
    if (NewSize == 7 && !memcmp(CH2, T, 7)) FoundMask |= 1 << 2;
    if (NewSize == 7 && !memcmp(CH3, T, 7)) FoundMask |= 1 << 3;
    if (NewSize == 6 && !memcmp(CH4, T, 6)) FoundMask |= 1 << 4;
    if (NewSize == 6 && !memcmp(CH5, T, 6)) FoundMask |= 1 << 5;
    if (NewSize == 6 && !memcmp(CH6, T, 6)) FoundMask |= 1 << 6;
    if (NewSize == 6 && !memcmp(CH7, T, 6)) FoundMask |= 1 << 7;
  }
  EXPECT_EQ(FoundMask, 255);
}

TEST(FuzzerMutate, AddWordFromDictionary1) {
  TestAddWordFromDictionary(
      &MutationDispatcher::Mutate_AddWordFromManualDictionary, 1 << 15);
}

TEST(FuzzerMutate, AddWordFromDictionary2) {
  TestAddWordFromDictionary(&MutationDispatcher::Mutate, 1 << 15);
}

void TestChangeASCIIInteger(Mutator M, int NumIter) {
  std::unique_ptr<ExternalFunctions> t(new ExternalFunctions());
  fuzzer::EF = t.get();
  Random Rand(0);
  std::unique_ptr<MutationDispatcher> MD(new MutationDispatcher(Rand, {}));

  uint8_t CH0[8] = {'1', '2', '3', '4', '5', '6', '7', '7'};
  uint8_t CH1[8] = {'1', '2', '3', '4', '5', '6', '7', '9'};
  uint8_t CH2[8] = {'2', '4', '6', '9', '1', '3', '5', '6'};
  uint8_t CH3[8] = {'0', '6', '1', '7', '2', '8', '3', '9'};
  int FoundMask = 0;
  for (int i = 0; i < NumIter; i++) {
    uint8_t T[8] = {'1', '2', '3', '4', '5', '6', '7', '8'};
    size_t NewSize = (*MD.*M)(T, 8, 8);
    /**/ if (NewSize == 8 && !memcmp(CH0, T, 8)) FoundMask |= 1 << 0;
    else if (NewSize == 8 && !memcmp(CH1, T, 8)) FoundMask |= 1 << 1;
    else if (NewSize == 8 && !memcmp(CH2, T, 8)) FoundMask |= 1 << 2;
    else if (NewSize == 8 && !memcmp(CH3, T, 8)) FoundMask |= 1 << 3;
    else if (NewSize == 8)                       FoundMask |= 1 << 4;
  }
  EXPECT_EQ(FoundMask, 31);
}

TEST(FuzzerMutate, ChangeASCIIInteger1) {
  TestChangeASCIIInteger(&MutationDispatcher::Mutate_ChangeASCIIInteger,
                         1 << 15);
}

TEST(FuzzerMutate, ChangeASCIIInteger2) {
  TestChangeASCIIInteger(&MutationDispatcher::Mutate, 1 << 15);
}

void TestChangeBinaryInteger(Mutator M, int NumIter) {
  std::unique_ptr<ExternalFunctions> t(new ExternalFunctions());
  fuzzer::EF = t.get();
  Random Rand(0);
  std::unique_ptr<MutationDispatcher> MD(new MutationDispatcher(Rand, {}));

  uint8_t CH0[8] = {0x00, 0x11, 0x22, 0x33, 0x44, 0x55, 0x66, 0x79};
  uint8_t CH1[8] = {0x00, 0x11, 0x22, 0x31, 0x44, 0x55, 0x66, 0x77};
  uint8_t CH2[8] = {0xff, 0x10, 0x22, 0x33, 0x44, 0x55, 0x66, 0x77};
  uint8_t CH3[8] = {0x00, 0x11, 0x2a, 0x33, 0x44, 0x55, 0x66, 0x77};
  uint8_t CH4[8] = {0x00, 0x11, 0x22, 0x33, 0x44, 0x4f, 0x66, 0x77};
  uint8_t CH5[8] = {0xff, 0xee, 0xdd, 0xcc, 0xbb, 0xaa, 0x99, 0x88};
  uint8_t CH6[8] = {0x00, 0x11, 0x22, 0x00, 0x00, 0x00, 0x08, 0x77}; // Size
  uint8_t CH7[8] = {0x00, 0x08, 0x00, 0x33, 0x44, 0x55, 0x66, 0x77}; // Sw(Size)

  int FoundMask = 0;
  for (int i = 0; i < NumIter; i++) {
    uint8_t T[8] = {0x00, 0x11, 0x22, 0x33, 0x44, 0x55, 0x66, 0x77};
    size_t NewSize = (*MD.*M)(T, 8, 8);
    /**/ if (NewSize == 8 && !memcmp(CH0, T, 8)) FoundMask |= 1 << 0;
    else if (NewSize == 8 && !memcmp(CH1, T, 8)) FoundMask |= 1 << 1;
    else if (NewSize == 8 && !memcmp(CH2, T, 8)) FoundMask |= 1 << 2;
    else if (NewSize == 8 && !memcmp(CH3, T, 8)) FoundMask |= 1 << 3;
    else if (NewSize == 8 && !memcmp(CH4, T, 8)) FoundMask |= 1 << 4;
    else if (NewSize == 8 && !memcmp(CH5, T, 8)) FoundMask |= 1 << 5;
    else if (NewSize == 8 && !memcmp(CH6, T, 8)) FoundMask |= 1 << 6;
    else if (NewSize == 8 && !memcmp(CH7, T, 8)) FoundMask |= 1 << 7;
  }
  EXPECT_EQ(FoundMask, 255);
}

TEST(FuzzerMutate, ChangeBinaryInteger1) {
  TestChangeBinaryInteger(&MutationDispatcher::Mutate_ChangeBinaryInteger,
                         1 << 12);
}

TEST(FuzzerMutate, ChangeBinaryInteger2) {
  TestChangeBinaryInteger(&MutationDispatcher::Mutate, 1 << 15);
}


TEST(FuzzerDictionary, ParseOneDictionaryEntry) {
  Unit U;
  EXPECT_FALSE(ParseOneDictionaryEntry("", &U));
  EXPECT_FALSE(ParseOneDictionaryEntry(" ", &U));
  EXPECT_FALSE(ParseOneDictionaryEntry("\t  ", &U));
  EXPECT_FALSE(ParseOneDictionaryEntry("  \" ", &U));
  EXPECT_FALSE(ParseOneDictionaryEntry("  zz\" ", &U));
  EXPECT_FALSE(ParseOneDictionaryEntry("  \"zz ", &U));
  EXPECT_FALSE(ParseOneDictionaryEntry("  \"\" ", &U));
  EXPECT_TRUE(ParseOneDictionaryEntry("\"a\"", &U));
  EXPECT_EQ(U, Unit({'a'}));
  EXPECT_TRUE(ParseOneDictionaryEntry("\"abc\"", &U));
  EXPECT_EQ(U, Unit({'a', 'b', 'c'}));
  EXPECT_TRUE(ParseOneDictionaryEntry("abc=\"abc\"", &U));
  EXPECT_EQ(U, Unit({'a', 'b', 'c'}));
  EXPECT_FALSE(ParseOneDictionaryEntry("\"\\\"", &U));
  EXPECT_TRUE(ParseOneDictionaryEntry("\"\\\\\"", &U));
  EXPECT_EQ(U, Unit({'\\'}));
  EXPECT_TRUE(ParseOneDictionaryEntry("\"\\xAB\"", &U));
  EXPECT_EQ(U, Unit({0xAB}));
  EXPECT_TRUE(ParseOneDictionaryEntry("\"\\xABz\\xDE\"", &U));
  EXPECT_EQ(U, Unit({0xAB, 'z', 0xDE}));
  EXPECT_TRUE(ParseOneDictionaryEntry("\"#\"", &U));
  EXPECT_EQ(U, Unit({'#'}));
  EXPECT_TRUE(ParseOneDictionaryEntry("\"\\\"\"", &U));
  EXPECT_EQ(U, Unit({'"'}));
}

TEST(FuzzerDictionary, ParseDictionaryFile) {
  std::vector<Unit> Units;
  EXPECT_FALSE(ParseDictionaryFile("zzz\n", &Units));
  EXPECT_FALSE(ParseDictionaryFile("", &Units));
  EXPECT_TRUE(ParseDictionaryFile("\n", &Units));
  EXPECT_EQ(Units.size(), 0U);
  EXPECT_TRUE(ParseDictionaryFile("#zzzz a b c d\n", &Units));
  EXPECT_EQ(Units.size(), 0U);
  EXPECT_TRUE(ParseDictionaryFile(" #zzzz\n", &Units));
  EXPECT_EQ(Units.size(), 0U);
  EXPECT_TRUE(ParseDictionaryFile("  #zzzz\n", &Units));
  EXPECT_EQ(Units.size(), 0U);
  EXPECT_TRUE(ParseDictionaryFile("  #zzzz\naaa=\"aa\"", &Units));
  EXPECT_EQ(Units, std::vector<Unit>({Unit({'a', 'a'})}));
  EXPECT_TRUE(
      ParseDictionaryFile("  #zzzz\naaa=\"aa\"\n\nabc=\"abc\"", &Units));
  EXPECT_EQ(Units,
            std::vector<Unit>({Unit({'a', 'a'}), Unit({'a', 'b', 'c'})}));
}

TEST(FuzzerUtil, Base64) {
  EXPECT_EQ("", Base64({}));
  EXPECT_EQ("YQ==", Base64({'a'}));
  EXPECT_EQ("eA==", Base64({'x'}));
  EXPECT_EQ("YWI=", Base64({'a', 'b'}));
  EXPECT_EQ("eHk=", Base64({'x', 'y'}));
  EXPECT_EQ("YWJj", Base64({'a', 'b', 'c'}));
  EXPECT_EQ("eHl6", Base64({'x', 'y', 'z'}));
  EXPECT_EQ("YWJjeA==", Base64({'a', 'b', 'c', 'x'}));
  EXPECT_EQ("YWJjeHk=", Base64({'a', 'b', 'c', 'x', 'y'}));
  EXPECT_EQ("YWJjeHl6", Base64({'a', 'b', 'c', 'x', 'y', 'z'}));
}

#ifdef __GLIBC__
class PrintfCapture {
 public:
  PrintfCapture() {
    OldOutputFile = GetOutputFile();
    SetOutputFile(open_memstream(&Buffer, &Size));
  }
  ~PrintfCapture() {
    fclose(GetOutputFile());
    SetOutputFile(OldOutputFile);
    free(Buffer);
  }
  std::string str() { return std::string(Buffer, Size); }

 private:
  char *Buffer;
  size_t Size;
  FILE *OldOutputFile;
};

TEST(FuzzerUtil, PrintASCII) {
  auto f = [](const char *Str, const char *PrintAfter = "") {
    PrintfCapture Capture;
    PrintASCII(reinterpret_cast<const uint8_t*>(Str), strlen(Str), PrintAfter);
    return Capture.str();
  };
  EXPECT_EQ("hello", f("hello"));
  EXPECT_EQ("c:\\\\", f("c:\\"));
  EXPECT_EQ("\\\"hi\\\"", f("\"hi\""));
  EXPECT_EQ("\\011a", f("\ta"));
  EXPECT_EQ("\\0111", f("\t1"));
  EXPECT_EQ("hello\\012", f("hello\n"));
  EXPECT_EQ("hello\n", f("hello", "\n"));
}
#endif

TEST(Corpus, Distribution) {
  DataFlowTrace DFT;
  Random Rand(0);
  struct EntropicOptions Entropic = {false, 0xFF, 100, false};
  std::unique_ptr<InputCorpus> C(new InputCorpus("", Entropic));
  size_t N = 10;
  size_t TriesPerUnit = 1<<16;
  for (size_t i = 0; i < N; i++)
    C->AddToCorpus(Unit{static_cast<uint8_t>(i)}, /*NumFeatures*/ 1,
                   /*MayDeleteFile*/ false, /*HasFocusFunction*/ false,
                   /*ForceAddToCorpus*/ false,
                   /*TimeOfUnit*/ std::chrono::microseconds(0),
                   /*FeatureSet*/ {}, DFT,
                   /*BaseII*/ nullptr);

  std::vector<size_t> Hist(N);
  for (size_t i = 0; i < N * TriesPerUnit; i++) {
    Hist[C->ChooseUnitIdxToMutate(Rand)]++;
  }
  for (size_t i = 0; i < N; i++) {
    // A weak sanity check that every unit gets invoked.
    EXPECT_GT(Hist[i], TriesPerUnit / N / 3);
  }
}

<<<<<<< HEAD
template <typename T> void EQ(const Vector<T> &A, const Vector<T> &B) {
  EXPECT_EQ(A, B);
}

template <typename T> void EQ(const Set<T> &A, const Vector<T> &B) {
  EXPECT_EQ(A, Set<T>(B.begin(), B.end()));
}

void EQ(const Vector<MergeFileInfo> &A, const Vector<std::string> &B) {
  Set<std::string> a;
  for (const auto &File : A)
    a.insert(File.Name);
  Set<std::string> b(B.begin(), B.end());
  EXPECT_EQ(a, b);
}

#define TRACED_EQ(A, ...)                                                      \
  {                                                                            \
    SCOPED_TRACE(#A);                                                          \
    EQ(A, __VA_ARGS__);                                                        \
  }

=======
TEST(Corpus, Replace) {
  DataFlowTrace DFT;
  struct EntropicOptions Entropic = {false, 0xFF, 100, false};
  std::unique_ptr<InputCorpus> C(
      new InputCorpus(/*OutputCorpus*/ "", Entropic));
  InputInfo *FirstII =
      C->AddToCorpus(Unit{0x01, 0x00}, /*NumFeatures*/ 1,
                     /*MayDeleteFile*/ false, /*HasFocusFunction*/ false,
                     /*ForceAddToCorpus*/ false,
                     /*TimeOfUnit*/ std::chrono::microseconds(1234),
                     /*FeatureSet*/ {}, DFT,
                     /*BaseII*/ nullptr);
  InputInfo *SecondII =
      C->AddToCorpus(Unit{0x02}, /*NumFeatures*/ 1,
                     /*MayDeleteFile*/ false, /*HasFocusFunction*/ false,
                     /*ForceAddToCorpus*/ false,
                     /*TimeOfUnit*/ std::chrono::microseconds(5678),
                     /*FeatureSet*/ {}, DFT,
                     /*BaseII*/ nullptr);
  Unit ReplacedU = Unit{0x03};

  C->Replace(FirstII, ReplacedU,
             /*TimeOfUnit*/ std::chrono::microseconds(321));

  // FirstII should be replaced.
  EXPECT_EQ(FirstII->U, Unit{0x03});
  EXPECT_EQ(FirstII->Reduced, true);
  EXPECT_EQ(FirstII->TimeOfUnit, std::chrono::microseconds(321));
  std::vector<uint8_t> ExpectedSha1(kSHA1NumBytes);
  ComputeSHA1(ReplacedU.data(), ReplacedU.size(), ExpectedSha1.data());
  std::vector<uint8_t> IISha1(FirstII->Sha1, FirstII->Sha1 + kSHA1NumBytes);
  EXPECT_EQ(IISha1, ExpectedSha1);

  // SecondII should not be replaced.
  EXPECT_EQ(SecondII->U, Unit{0x02});
  EXPECT_EQ(SecondII->Reduced, false);
  EXPECT_EQ(SecondII->TimeOfUnit, std::chrono::microseconds(5678));
}

template <typename T>
void EQ(const std::vector<T> &A, const std::vector<T> &B) {
  EXPECT_EQ(A, B);
}

template <typename T> void EQ(const std::set<T> &A, const std::vector<T> &B) {
  EXPECT_EQ(A, std::set<T>(B.begin(), B.end()));
}

void EQ(const std::vector<MergeFileInfo> &A,
        const std::vector<std::string> &B) {
  std::set<std::string> a;
  for (const auto &File : A)
    a.insert(File.Name);
  std::set<std::string> b(B.begin(), B.end());
  EXPECT_EQ(a, b);
}

#define TRACED_EQ(A, ...)                                                      \
  {                                                                            \
    SCOPED_TRACE(#A);                                                          \
    EQ(A, __VA_ARGS__);                                                        \
  }

>>>>>>> 2ab1d525
TEST(Merger, Parse) {
  Merger M;

  const char *kInvalidInputs[] = {
      // Bad file numbers
      "",
      "x",
      "0\n0",
      "3\nx",
      "2\n3",
      "2\n2",
      // Bad file names
      "2\n2\nA\n",
      "2\n2\nA\nB\nC\n",
      // Unknown markers
      "2\n1\nA\nSTARTED 0\nBAD 0 0x0",
      // Bad file IDs
      "1\n1\nA\nSTARTED 1",
      "2\n1\nA\nSTARTED 0\nFT 1 0x0",
  };
  for (auto S : kInvalidInputs) {
    SCOPED_TRACE(S);
    EXPECT_FALSE(M.Parse(S, false));
  }

  // Parse initial control file
  EXPECT_TRUE(M.Parse("1\n0\nAA\n", false));
  ASSERT_EQ(M.Files.size(), 1U);
  EXPECT_EQ(M.NumFilesInFirstCorpus, 0U);
  EXPECT_EQ(M.Files[0].Name, "AA");
  EXPECT_TRUE(M.LastFailure.empty());
  EXPECT_EQ(M.FirstNotProcessedFile, 0U);

  // Parse control file that failed on first attempt
  EXPECT_TRUE(M.Parse("2\n1\nAA\nBB\nSTARTED 0 42\n", false));
  ASSERT_EQ(M.Files.size(), 2U);
  EXPECT_EQ(M.NumFilesInFirstCorpus, 1U);
  EXPECT_EQ(M.Files[0].Name, "AA");
  EXPECT_EQ(M.Files[1].Name, "BB");
  EXPECT_EQ(M.LastFailure, "AA");
  EXPECT_EQ(M.FirstNotProcessedFile, 1U);

  // Parse control file that failed on later attempt
  EXPECT_TRUE(M.Parse("3\n1\nAA\nBB\nC\n"
                      "STARTED 0 1000\n"
                      "FT 0 1 2 3\n"
                      "STARTED 1 1001\n"
                      "FT 1 4 5 6 \n"
                      "STARTED 2 1002\n"
                      "",
                      true));
  ASSERT_EQ(M.Files.size(), 3U);
  EXPECT_EQ(M.NumFilesInFirstCorpus, 1U);
  EXPECT_EQ(M.Files[0].Name, "AA");
  EXPECT_EQ(M.Files[0].Size, 1000U);
  EXPECT_EQ(M.Files[1].Name, "BB");
  EXPECT_EQ(M.Files[1].Size, 1001U);
  EXPECT_EQ(M.Files[2].Name, "C");
  EXPECT_EQ(M.Files[2].Size, 1002U);
  EXPECT_EQ(M.LastFailure, "C");
  EXPECT_EQ(M.FirstNotProcessedFile, 3U);
  TRACED_EQ(M.Files[0].Features, {1, 2, 3});
  TRACED_EQ(M.Files[1].Features, {4, 5, 6});

  // Parse control file without features or PCs
  EXPECT_TRUE(M.Parse("2\n0\nAA\nBB\n"
                      "STARTED 0 1000\n"
                      "FT 0\n"
                      "COV 0\n"
                      "STARTED 1 1001\n"
                      "FT 1\n"
                      "COV 1\n"
                      "",
                      true));
  ASSERT_EQ(M.Files.size(), 2U);
  EXPECT_EQ(M.NumFilesInFirstCorpus, 0U);
  EXPECT_TRUE(M.LastFailure.empty());
  EXPECT_EQ(M.FirstNotProcessedFile, 2U);
  EXPECT_TRUE(M.Files[0].Features.empty());
  EXPECT_TRUE(M.Files[0].Cov.empty());
  EXPECT_TRUE(M.Files[1].Features.empty());
  EXPECT_TRUE(M.Files[1].Cov.empty());

  // Parse features and PCs
  EXPECT_TRUE(M.Parse("3\n2\nAA\nBB\nC\n"
                      "STARTED 0 1000\n"
                      "FT 0 1 2 3\n"
                      "COV 0 11 12 13\n"
                      "STARTED 1 1001\n"
                      "FT 1 4 5 6\n"
                      "COV 1 7 8 9\n"
                      "STARTED 2 1002\n"
                      "FT 2 6 1 3\n"
                      "COV 2 16 11 13\n"
                      "",
                      true));
  ASSERT_EQ(M.Files.size(), 3U);
  EXPECT_EQ(M.NumFilesInFirstCorpus, 2U);
  EXPECT_TRUE(M.LastFailure.empty());
  EXPECT_EQ(M.FirstNotProcessedFile, 3U);
  TRACED_EQ(M.Files[0].Features, {1, 2, 3});
  TRACED_EQ(M.Files[0].Cov, {11, 12, 13});
  TRACED_EQ(M.Files[1].Features, {4, 5, 6});
  TRACED_EQ(M.Files[1].Cov, {7, 8, 9});
  TRACED_EQ(M.Files[2].Features, {1, 3, 6});
  TRACED_EQ(M.Files[2].Cov, {16});
}
<<<<<<< HEAD

TEST(Merger, Merge) {
  Merger M;
  Set<uint32_t> Features, NewFeatures;
  Set<uint32_t> Cov, NewCov;
  Vector<std::string> NewFiles;

=======

TEST(Merger, Merge) {
  Merger M;
  std::set<uint32_t> Features, NewFeatures;
  std::set<uint32_t> Cov, NewCov;
  std::vector<std::string> NewFiles;

>>>>>>> 2ab1d525
  // Adds new files and features
  EXPECT_TRUE(M.Parse("3\n0\nA\nB\nC\n"
                      "STARTED 0 1000\n"
                      "FT 0 1 2 3\n"
                      "STARTED 1 1001\n"
                      "FT 1 4 5 6 \n"
                      "STARTED 2 1002\n"
                      "FT 2 6 1 3\n"
                      "",
                      true));
  EXPECT_EQ(M.Merge(Features, &NewFeatures, Cov, &NewCov, &NewFiles), 6U);
  TRACED_EQ(M.Files, {"A", "B", "C"});
  TRACED_EQ(NewFiles, {"A", "B"});
  TRACED_EQ(NewFeatures, {1, 2, 3, 4, 5, 6});

  // Doesn't return features or files in the initial corpus.
  EXPECT_TRUE(M.Parse("3\n1\nA\nB\nC\n"
                      "STARTED 0 1000\n"
                      "FT 0 1 2 3\n"
                      "STARTED 1 1001\n"
                      "FT 1 4 5 6 \n"
                      "STARTED 2 1002\n"
                      "FT 2 6 1 3\n"
                      "",
                      true));
  EXPECT_EQ(M.Merge(Features, &NewFeatures, Cov, &NewCov, &NewFiles), 3U);
  TRACED_EQ(M.Files, {"A", "B", "C"});
  TRACED_EQ(NewFiles, {"B"});
  TRACED_EQ(NewFeatures, {4, 5, 6});

  // No new features, so no new files
  EXPECT_TRUE(M.Parse("3\n2\nA\nB\nC\n"
                      "STARTED 0 1000\n"
                      "FT 0 1 2 3\n"
                      "STARTED 1 1001\n"
                      "FT 1 4 5 6 \n"
                      "STARTED 2 1002\n"
                      "FT 2 6 1 3\n"
                      "",
                      true));
  EXPECT_EQ(M.Merge(Features, &NewFeatures, Cov, &NewCov, &NewFiles), 0U);
  TRACED_EQ(M.Files, {"A", "B", "C"});
  TRACED_EQ(NewFiles, {});
  TRACED_EQ(NewFeatures, {});

  // Can pass initial features and coverage.
  Features = {1, 2, 3};
  Cov = {};
  EXPECT_TRUE(M.Parse("2\n0\nA\nB\n"
                      "STARTED 0 1000\n"
                      "FT 0 1 2 3\n"
                      "STARTED 1 1001\n"
                      "FT 1 4 5 6\n"
                      "",
                      true));
  EXPECT_EQ(M.Merge(Features, &NewFeatures, Cov, &NewCov, &NewFiles), 3U);
  TRACED_EQ(M.Files, {"A", "B"});
  TRACED_EQ(NewFiles, {"B"});
  TRACED_EQ(NewFeatures, {4, 5, 6});
  Features.clear();
  Cov.clear();
<<<<<<< HEAD

  // Parse smaller files first
  EXPECT_TRUE(M.Parse("3\n0\nA\nB\nC\n"
                      "STARTED 0 2000\n"
=======

  // Parse smaller files first
  EXPECT_TRUE(M.Parse("3\n0\nA\nB\nC\n"
                      "STARTED 0 2000\n"
                      "FT 0 1 2 3\n"
                      "STARTED 1 1001\n"
                      "FT 1 4 5 6 \n"
                      "STARTED 2 1002\n"
                      "FT 2 6 1 3 \n"
                      "",
                      true));
  EXPECT_EQ(M.Merge(Features, &NewFeatures, Cov, &NewCov, &NewFiles), 6U);
  TRACED_EQ(M.Files, {"B", "C", "A"});
  TRACED_EQ(NewFiles, {"B", "C", "A"});
  TRACED_EQ(NewFeatures, {1, 2, 3, 4, 5, 6});

  EXPECT_TRUE(M.Parse("4\n0\nA\nB\nC\nD\n"
                      "STARTED 0 2000\n"
                      "FT 0 1 2 3\n"
                      "STARTED 1 1101\n"
                      "FT 1 4 5 6 \n"
                      "STARTED 2 1102\n"
                      "FT 2 6 1 3 100 \n"
                      "STARTED 3 1000\n"
                      "FT 3 1  \n"
                      "",
                      true));
  EXPECT_EQ(M.Merge(Features, &NewFeatures, Cov, &NewCov, &NewFiles), 7U);
  TRACED_EQ(M.Files, {"A", "B", "C", "D"});
  TRACED_EQ(NewFiles, {"D", "B", "C", "A"});
  TRACED_EQ(NewFeatures, {1, 2, 3, 4, 5, 6, 100});

  // For same sized file, parse more features first
  EXPECT_TRUE(M.Parse("4\n1\nA\nB\nC\nD\n"
                      "STARTED 0 2000\n"
                      "FT 0 4 5 6 7 8\n"
                      "STARTED 1 1100\n"
                      "FT 1 1 2 3 \n"
                      "STARTED 2 1100\n"
                      "FT 2 2 3 \n"
                      "STARTED 3 1000\n"
                      "FT 3 1  \n"
                      "",
                      true));
  EXPECT_EQ(M.Merge(Features, &NewFeatures, Cov, &NewCov, &NewFiles), 3U);
  TRACED_EQ(M.Files, {"A", "B", "C", "D"});
  TRACED_EQ(NewFiles, {"D", "B"});
  TRACED_EQ(NewFeatures, {1, 2, 3});
}

TEST(Merger, SetCoverMerge) {
  Merger M;
  std::set<uint32_t> Features, NewFeatures;
  std::set<uint32_t> Cov, NewCov;
  std::vector<std::string> NewFiles;

  // Adds new files and features
  EXPECT_TRUE(M.Parse("3\n0\nA\nB\nC\n"
                      "STARTED 0 1000\n"
>>>>>>> 2ab1d525
                      "FT 0 1 2 3\n"
                      "STARTED 1 1001\n"
                      "FT 1 4 5 6 \n"
                      "STARTED 2 1002\n"
<<<<<<< HEAD
                      "FT 2 6 1 3 \n"
                      "",
                      true));
  EXPECT_EQ(M.Merge(Features, &NewFeatures, Cov, &NewCov, &NewFiles), 6U);
  TRACED_EQ(M.Files, {"B", "C", "A"});
  TRACED_EQ(NewFiles, {"B", "C", "A"});
  TRACED_EQ(NewFeatures, {1, 2, 3, 4, 5, 6});

  EXPECT_TRUE(M.Parse("4\n0\nA\nB\nC\nD\n"
                      "STARTED 0 2000\n"
                      "FT 0 1 2 3\n"
                      "STARTED 1 1101\n"
                      "FT 1 4 5 6 \n"
                      "STARTED 2 1102\n"
                      "FT 2 6 1 3 100 \n"
                      "STARTED 3 1000\n"
                      "FT 3 1  \n"
                      "",
                      true));
  EXPECT_EQ(M.Merge(Features, &NewFeatures, Cov, &NewCov, &NewFiles), 7U);
  TRACED_EQ(M.Files, {"A", "B", "C", "D"});
  TRACED_EQ(NewFiles, {"D", "B", "C", "A"});
  TRACED_EQ(NewFeatures, {1, 2, 3, 4, 5, 6, 100});

  // For same sized file, parse more features first
=======
                      "FT 2 6 1 3\n"
                      "",
                      true));
  EXPECT_EQ(M.SetCoverMerge(Features, &NewFeatures, Cov, &NewCov, &NewFiles),
            6U);
  TRACED_EQ(M.Files, {"A", "B", "C"});
  TRACED_EQ(NewFiles, {"A", "B"});
  TRACED_EQ(NewFeatures, {1, 2, 3, 4, 5, 6});

  // Doesn't return features or files in the initial corpus.
  EXPECT_TRUE(M.Parse("3\n1\nA\nB\nC\n"
                      "STARTED 0 1000\n"
                      "FT 0 1 2 3\n"
                      "STARTED 1 1001\n"
                      "FT 1 4 5 6 \n"
                      "STARTED 2 1002\n"
                      "FT 2 6 1 3\n"
                      "",
                      true));
  EXPECT_EQ(M.SetCoverMerge(Features, &NewFeatures, Cov, &NewCov, &NewFiles),
            3U);
  TRACED_EQ(M.Files, {"A", "B", "C"});
  TRACED_EQ(NewFiles, {"B"});
  TRACED_EQ(NewFeatures, {4, 5, 6});

  // No new features, so no new files
  EXPECT_TRUE(M.Parse("3\n2\nA\nB\nC\n"
                      "STARTED 0 1000\n"
                      "FT 0 1 2 3\n"
                      "STARTED 1 1001\n"
                      "FT 1 4 5 6 \n"
                      "STARTED 2 1002\n"
                      "FT 2 6 1 3\n"
                      "",
                      true));
  EXPECT_EQ(M.SetCoverMerge(Features, &NewFeatures, Cov, &NewCov, &NewFiles),
            0U);
  TRACED_EQ(M.Files, {"A", "B", "C"});
  TRACED_EQ(NewFiles, {});
  TRACED_EQ(NewFeatures, {});

  // Can pass initial features and coverage.
  Features = {1, 2, 3};
  Cov = {};
  EXPECT_TRUE(M.Parse("2\n0\nA\nB\n"
                      "STARTED 0 1000\n"
                      "FT 0 1 2 3\n"
                      "STARTED 1 1001\n"
                      "FT 1 4 5 6\n"
                      "",
                      true));
  EXPECT_EQ(M.SetCoverMerge(Features, &NewFeatures, Cov, &NewCov, &NewFiles),
            3U);
  TRACED_EQ(M.Files, {"A", "B"});
  TRACED_EQ(NewFiles, {"B"});
  TRACED_EQ(NewFeatures, {4, 5, 6});
  Features.clear();
  Cov.clear();

  // Prefer files with a lot of features first (C has 4 features)
  // Then prefer B over A due to the smaller size. After choosing C and B,
  // A and D have no new features to contribute.
  EXPECT_TRUE(M.Parse("4\n0\nA\nB\nC\nD\n"
                      "STARTED 0 2000\n"
                      "FT 0 3 5 6\n"
                      "STARTED 1 1000\n"
                      "FT 1 4 5 6 \n"
                      "STARTED 2 1000\n"
                      "FT 2 1 2 3 4 \n"
                      "STARTED 3 500\n"
                      "FT 3 1  \n"
                      "",
                      true));
  EXPECT_EQ(M.SetCoverMerge(Features, &NewFeatures, Cov, &NewCov, &NewFiles),
            6U);
  TRACED_EQ(M.Files, {"A", "B", "C", "D"});
  TRACED_EQ(NewFiles, {"C", "B"});
  TRACED_EQ(NewFeatures, {1, 2, 3, 4, 5, 6});

  // Only 1 file covers all features.
>>>>>>> 2ab1d525
  EXPECT_TRUE(M.Parse("4\n1\nA\nB\nC\nD\n"
                      "STARTED 0 2000\n"
                      "FT 0 4 5 6 7 8\n"
                      "STARTED 1 1100\n"
                      "FT 1 1 2 3 \n"
                      "STARTED 2 1100\n"
                      "FT 2 2 3 \n"
                      "STARTED 3 1000\n"
                      "FT 3 1  \n"
                      "",
                      true));
<<<<<<< HEAD
  EXPECT_EQ(M.Merge(Features, &NewFeatures, Cov, &NewCov, &NewFiles), 3U);
  TRACED_EQ(M.Files, {"A", "B", "C", "D"});
  TRACED_EQ(NewFiles, {"D", "B"});
  TRACED_EQ(NewFeatures, {1, 2, 3});
=======
  EXPECT_EQ(M.SetCoverMerge(Features, &NewFeatures, Cov, &NewCov, &NewFiles),
            3U);
  TRACED_EQ(M.Files, {"A", "B", "C", "D"});
  TRACED_EQ(NewFiles, {"B"});
  TRACED_EQ(NewFeatures, {1, 2, 3});

  // A Feature has a value greater than (1 << 21) and hence
  // there are collisions in the underlying `covered features`
  // bitvector.
  EXPECT_TRUE(M.Parse("3\n0\nA\nB\nC\n"
                      "STARTED 0 2000\n"
                      "FT 0 1 2 3\n"
                      "STARTED 1 1000\n"
                      "FT 1 3 4 5 \n"
                      "STARTED 2 1000\n"
                      "FT 2 3 2097153 \n" // Last feature is (2^21 + 1).
                      "",
                      true));
  EXPECT_EQ(M.SetCoverMerge(Features, &NewFeatures, Cov, &NewCov, &NewFiles),
            5U);
  TRACED_EQ(M.Files, {"A", "B", "C"});
  // File 'C' is not added because it's last feature is considered
  // covered due to collision with feature 1.
  TRACED_EQ(NewFiles, {"B", "A"});
  TRACED_EQ(NewFeatures, {1, 2, 3, 4, 5});
>>>>>>> 2ab1d525
}

#undef TRACED_EQ

TEST(DFT, BlockCoverage) {
  BlockCoverage Cov;
  // Assuming C0 has 5 instrumented blocks,
  // C1: 7 blocks, C2: 4, C3: 9, C4 never covered, C5: 15,

  // Add C0
  EXPECT_TRUE(Cov.AppendCoverage("C0 5\n"));
  EXPECT_EQ(Cov.GetCounter(0, 0), 1U);
  EXPECT_EQ(Cov.GetCounter(0, 1), 0U);  // not seen this BB yet.
  EXPECT_EQ(Cov.GetCounter(0, 5), 0U);  // BB ID out of bounds.
  EXPECT_EQ(Cov.GetCounter(1, 0), 0U);  // not seen this function yet.

  EXPECT_EQ(Cov.GetNumberOfBlocks(0), 5U);
  EXPECT_EQ(Cov.GetNumberOfCoveredBlocks(0), 1U);
  EXPECT_EQ(Cov.GetNumberOfBlocks(1), 0U);

  // Various errors.
  EXPECT_FALSE(Cov.AppendCoverage("C0\n"));  // No total number.
  EXPECT_FALSE(Cov.AppendCoverage("C0 7\n"));  // No total number.
  EXPECT_FALSE(Cov.AppendCoverage("CZ\n"));  // Wrong function number.
  EXPECT_FALSE(Cov.AppendCoverage("C1 7 7"));  // BB ID is too big.
  EXPECT_FALSE(Cov.AppendCoverage("C1 100 7")); // BB ID is too big.

  // Add C0 more times.
  EXPECT_TRUE(Cov.AppendCoverage("C0 5\n"));
  EXPECT_EQ(Cov.GetCounter(0, 0), 2U);
  EXPECT_TRUE(Cov.AppendCoverage("C0 1 2 5\n"));
  EXPECT_EQ(Cov.GetCounter(0, 0), 3U);
  EXPECT_EQ(Cov.GetCounter(0, 1), 1U);
  EXPECT_EQ(Cov.GetCounter(0, 2), 1U);
  EXPECT_EQ(Cov.GetCounter(0, 3), 0U);
  EXPECT_EQ(Cov.GetCounter(0, 4), 0U);
  EXPECT_EQ(Cov.GetNumberOfCoveredBlocks(0), 3U);
  EXPECT_TRUE(Cov.AppendCoverage("C0 1 3 4 5\n"));
  EXPECT_EQ(Cov.GetCounter(0, 0), 4U);
  EXPECT_EQ(Cov.GetCounter(0, 1), 2U);
  EXPECT_EQ(Cov.GetCounter(0, 2), 1U);
  EXPECT_EQ(Cov.GetCounter(0, 3), 1U);
  EXPECT_EQ(Cov.GetCounter(0, 4), 1U);
  EXPECT_EQ(Cov.GetNumberOfCoveredBlocks(0), 5U);

  EXPECT_TRUE(Cov.AppendCoverage("C1 7\nC2 4\nC3 9\nC5 15\nC0 5\n"));
  EXPECT_EQ(Cov.GetCounter(0, 0), 5U);
  EXPECT_EQ(Cov.GetCounter(1, 0), 1U);
  EXPECT_EQ(Cov.GetCounter(2, 0), 1U);
  EXPECT_EQ(Cov.GetCounter(3, 0), 1U);
  EXPECT_EQ(Cov.GetCounter(4, 0), 0U);
  EXPECT_EQ(Cov.GetCounter(5, 0), 1U);

  EXPECT_TRUE(Cov.AppendCoverage("C3 4 5 9\nC5 11 12 15"));
  EXPECT_EQ(Cov.GetCounter(0, 0), 5U);
  EXPECT_EQ(Cov.GetCounter(1, 0), 1U);
  EXPECT_EQ(Cov.GetCounter(2, 0), 1U);
  EXPECT_EQ(Cov.GetCounter(3, 0), 2U);
  EXPECT_EQ(Cov.GetCounter(3, 4), 1U);
  EXPECT_EQ(Cov.GetCounter(3, 5), 1U);
  EXPECT_EQ(Cov.GetCounter(3, 6), 0U);
  EXPECT_EQ(Cov.GetCounter(4, 0), 0U);
  EXPECT_EQ(Cov.GetCounter(5, 0), 2U);
  EXPECT_EQ(Cov.GetCounter(5, 10), 0U);
  EXPECT_EQ(Cov.GetCounter(5, 11), 1U);
  EXPECT_EQ(Cov.GetCounter(5, 12), 1U);
}

TEST(DFT, FunctionWeights) {
  BlockCoverage Cov;
  // unused function gets zero weight.
  EXPECT_TRUE(Cov.AppendCoverage("C0 5\n"));
  auto Weights = Cov.FunctionWeights(2);
  EXPECT_GT(Weights[0], 0.);
  EXPECT_EQ(Weights[1], 0.);

  // Less frequently used function gets less weight.
  Cov.clear();
  EXPECT_TRUE(Cov.AppendCoverage("C0 5\nC1 5\nC1 5\n"));
  Weights = Cov.FunctionWeights(2);
  EXPECT_GT(Weights[0], Weights[1]);

  // A function with more uncovered blocks gets more weight.
  Cov.clear();
  EXPECT_TRUE(Cov.AppendCoverage("C0 1 2 3 5\nC1 2 4\n"));
  Weights = Cov.FunctionWeights(2);
  EXPECT_GT(Weights[1], Weights[0]);

  // A function with DFT gets more weight than the function w/o DFT.
  Cov.clear();
  EXPECT_TRUE(Cov.AppendCoverage("F1 111\nC0 3\nC1 1 2 3\n"));
  Weights = Cov.FunctionWeights(2);
  EXPECT_GT(Weights[1], Weights[0]);
}


TEST(Fuzzer, ForEachNonZeroByte) {
  const size_t N = 64;
  alignas(64) uint8_t Ar[N + 8] = {
    0, 0, 0, 0, 0, 0, 0, 0,
    1, 2, 0, 0, 0, 0, 0, 0,
    0, 0, 3, 0, 4, 0, 0, 0,
    0, 0, 0, 0, 0, 0, 0, 0,
    0, 0, 0, 5, 0, 6, 0, 0,
    0, 0, 0, 0, 0, 0, 7, 0,
    0, 0, 0, 0, 0, 0, 0, 0,
    0, 0, 0, 0, 0, 0, 0, 8,
    9, 9, 9, 9, 9, 9, 9, 9,
  };
  typedef std::vector<std::pair<size_t, uint8_t>> Vec;
  Vec Res, Expected;
  auto CB = [&](size_t FirstFeature, size_t Idx, uint8_t V) {
    Res.push_back({FirstFeature + Idx, V});
  };
  ForEachNonZeroByte(Ar, Ar + N, 100, CB);
  Expected = {{108, 1}, {109, 2}, {118, 3}, {120, 4},
              {135, 5}, {137, 6}, {146, 7}, {163, 8}};
  EXPECT_EQ(Res, Expected);

  Res.clear();
  ForEachNonZeroByte(Ar + 9, Ar + N, 109, CB);
  Expected = {          {109, 2}, {118, 3}, {120, 4},
              {135, 5}, {137, 6}, {146, 7}, {163, 8}};
  EXPECT_EQ(Res, Expected);

  Res.clear();
  ForEachNonZeroByte(Ar + 9, Ar + N - 9, 109, CB);
  Expected = {          {109, 2}, {118, 3}, {120, 4},
              {135, 5}, {137, 6}, {146, 7}};
  EXPECT_EQ(Res, Expected);
}

// FuzzerCommand unit tests. The arguments in the two helper methods below must
// match.
static void makeCommandArgs(std::vector<std::string> *ArgsToAdd) {
  assert(ArgsToAdd);
  ArgsToAdd->clear();
  ArgsToAdd->push_back("foo");
  ArgsToAdd->push_back("-bar=baz");
  ArgsToAdd->push_back("qux");
  ArgsToAdd->push_back(Command::ignoreRemainingArgs());
  ArgsToAdd->push_back("quux");
  ArgsToAdd->push_back("-grault=garply");
}

static std::string makeCmdLine(const char *separator, const char *suffix) {
  std::string CmdLine("foo -bar=baz qux ");
  if (strlen(separator) != 0) {
    CmdLine += separator;
    CmdLine += " ";
  }
  CmdLine += Command::ignoreRemainingArgs();
  CmdLine += " quux -grault=garply";
  if (strlen(suffix) != 0) {
    CmdLine += " ";
    CmdLine += suffix;
  }
  return CmdLine;
}

TEST(FuzzerCommand, Create) {
  std::string CmdLine;

  // Default constructor
  Command DefaultCmd;

  CmdLine = DefaultCmd.toString();
  EXPECT_EQ(CmdLine, "");

  // Explicit constructor
  std::vector<std::string> ArgsToAdd;
  makeCommandArgs(&ArgsToAdd);
  Command InitializedCmd(ArgsToAdd);

  CmdLine = InitializedCmd.toString();
  EXPECT_EQ(CmdLine, makeCmdLine("", ""));

  // Compare each argument
  auto InitializedArgs = InitializedCmd.getArguments();
  auto i = ArgsToAdd.begin();
  auto j = InitializedArgs.begin();
  while (i != ArgsToAdd.end() && j != InitializedArgs.end()) {
    EXPECT_EQ(*i++, *j++);
  }
  EXPECT_EQ(i, ArgsToAdd.end());
  EXPECT_EQ(j, InitializedArgs.end());

  // Copy constructor
  Command CopiedCmd(InitializedCmd);

  CmdLine = CopiedCmd.toString();
  EXPECT_EQ(CmdLine, makeCmdLine("", ""));

  // Assignment operator
  Command AssignedCmd;
  AssignedCmd = CopiedCmd;

  CmdLine = AssignedCmd.toString();
  EXPECT_EQ(CmdLine, makeCmdLine("", ""));
}

TEST(FuzzerCommand, ModifyArguments) {
  std::vector<std::string> ArgsToAdd;
  makeCommandArgs(&ArgsToAdd);
  Command Cmd;
  std::string CmdLine;

  Cmd.addArguments(ArgsToAdd);
  CmdLine = Cmd.toString();
  EXPECT_EQ(CmdLine, makeCmdLine("", ""));

  Cmd.addArgument("waldo");
  EXPECT_TRUE(Cmd.hasArgument("waldo"));

  CmdLine = Cmd.toString();
  EXPECT_EQ(CmdLine, makeCmdLine("waldo", ""));

  Cmd.removeArgument("waldo");
  EXPECT_FALSE(Cmd.hasArgument("waldo"));

  CmdLine = Cmd.toString();
  EXPECT_EQ(CmdLine, makeCmdLine("", ""));
}

TEST(FuzzerCommand, ModifyFlags) {
  std::vector<std::string> ArgsToAdd;
  makeCommandArgs(&ArgsToAdd);
  Command Cmd(ArgsToAdd);
  std::string Value, CmdLine;
  ASSERT_FALSE(Cmd.hasFlag("fred"));

  Value = Cmd.getFlagValue("fred");
  EXPECT_EQ(Value, "");

  CmdLine = Cmd.toString();
  EXPECT_EQ(CmdLine, makeCmdLine("", ""));

  Cmd.addFlag("fred", "plugh");
  EXPECT_TRUE(Cmd.hasFlag("fred"));

  Value = Cmd.getFlagValue("fred");
  EXPECT_EQ(Value, "plugh");

  CmdLine = Cmd.toString();
  EXPECT_EQ(CmdLine, makeCmdLine("-fred=plugh", ""));

  Cmd.removeFlag("fred");
  EXPECT_FALSE(Cmd.hasFlag("fred"));

  Value = Cmd.getFlagValue("fred");
  EXPECT_EQ(Value, "");

  CmdLine = Cmd.toString();
  EXPECT_EQ(CmdLine, makeCmdLine("", ""));
}

TEST(FuzzerCommand, SetOutput) {
  std::vector<std::string> ArgsToAdd;
  makeCommandArgs(&ArgsToAdd);
  Command Cmd(ArgsToAdd);
  std::string CmdLine;
  ASSERT_FALSE(Cmd.hasOutputFile());
  ASSERT_FALSE(Cmd.isOutAndErrCombined());

  Cmd.combineOutAndErr(true);
  EXPECT_TRUE(Cmd.isOutAndErrCombined());

  CmdLine = Cmd.toString();
  EXPECT_EQ(CmdLine, makeCmdLine("", "2>&1"));

  Cmd.combineOutAndErr(false);
  EXPECT_FALSE(Cmd.isOutAndErrCombined());

  Cmd.setOutputFile("xyzzy");
  EXPECT_TRUE(Cmd.hasOutputFile());

  CmdLine = Cmd.toString();
  EXPECT_EQ(CmdLine, makeCmdLine("", ">xyzzy"));

  Cmd.setOutputFile("thud");
  EXPECT_TRUE(Cmd.hasOutputFile());

  CmdLine = Cmd.toString();
  EXPECT_EQ(CmdLine, makeCmdLine("", ">thud"));

  Cmd.combineOutAndErr();
  EXPECT_TRUE(Cmd.isOutAndErrCombined());

  CmdLine = Cmd.toString();
  EXPECT_EQ(CmdLine, makeCmdLine("", ">thud 2>&1"));
}

TEST(Entropic, UpdateFrequency) {
  const size_t One = 1, Two = 2;
  const size_t FeatIdx1 = 0, FeatIdx2 = 42, FeatIdx3 = 12, FeatIdx4 = 26;
  size_t Index;
  // Create input corpus with default entropic configuration
  struct EntropicOptions Entropic = {true, 0xFF, 100, false};
  std::unique_ptr<InputCorpus> C(new InputCorpus("", Entropic));
  std::unique_ptr<InputInfo> II(new InputInfo());

  C->AddRareFeature(FeatIdx1);
  C->UpdateFeatureFrequency(II.get(), FeatIdx1);
  EXPECT_EQ(II->FeatureFreqs.size(), One);
  C->AddRareFeature(FeatIdx2);
  C->UpdateFeatureFrequency(II.get(), FeatIdx1);
  C->UpdateFeatureFrequency(II.get(), FeatIdx2);
  EXPECT_EQ(II->FeatureFreqs.size(), Two);
  EXPECT_EQ(II->FeatureFreqs[0].second, 2);
  EXPECT_EQ(II->FeatureFreqs[1].second, 1);

  C->AddRareFeature(FeatIdx3);
  C->AddRareFeature(FeatIdx4);
  C->UpdateFeatureFrequency(II.get(), FeatIdx3);
  C->UpdateFeatureFrequency(II.get(), FeatIdx3);
  C->UpdateFeatureFrequency(II.get(), FeatIdx3);
  C->UpdateFeatureFrequency(II.get(), FeatIdx4);

  for (Index = 1; Index < II->FeatureFreqs.size(); Index++)
    EXPECT_LT(II->FeatureFreqs[Index - 1].first, II->FeatureFreqs[Index].first);

  II->DeleteFeatureFreq(FeatIdx3);
  for (Index = 1; Index < II->FeatureFreqs.size(); Index++)
    EXPECT_LT(II->FeatureFreqs[Index - 1].first, II->FeatureFreqs[Index].first);
}

double SubAndSquare(double X, double Y) {
  double R = X - Y;
  R = R * R;
  return R;
}

TEST(Entropic, ComputeEnergy) {
  const double Precision = 0.01;
  struct EntropicOptions Entropic = {true, 0xFF, 100, false};
  std::unique_ptr<InputCorpus> C(new InputCorpus("", Entropic));
  std::unique_ptr<InputInfo> II(new InputInfo());
  std::vector<std::pair<uint32_t, uint16_t>> FeatureFreqs = {
      {1, 3}, {2, 3}, {3, 3}};
  II->FeatureFreqs = FeatureFreqs;
  II->NumExecutedMutations = 0;
  II->UpdateEnergy(4, false, std::chrono::microseconds(0));
  EXPECT_LT(SubAndSquare(II->Energy, 1.450805), Precision);

  II->NumExecutedMutations = 9;
  II->UpdateEnergy(5, false, std::chrono::microseconds(0));
  EXPECT_LT(SubAndSquare(II->Energy, 1.525496), Precision);

  II->FeatureFreqs[0].second++;
  II->FeatureFreqs.push_back(std::pair<uint32_t, uint16_t>(42, 6));
  II->NumExecutedMutations = 20;
  II->UpdateEnergy(10, false, std::chrono::microseconds(0));
  EXPECT_LT(SubAndSquare(II->Energy, 1.792831), Precision);
}

int main(int argc, char **argv) {
  testing::InitGoogleTest(&argc, argv);
  return RUN_ALL_TESTS();
}<|MERGE_RESOLUTION|>--- conflicted
+++ resolved
@@ -652,30 +652,6 @@
   }
 }
 
-<<<<<<< HEAD
-template <typename T> void EQ(const Vector<T> &A, const Vector<T> &B) {
-  EXPECT_EQ(A, B);
-}
-
-template <typename T> void EQ(const Set<T> &A, const Vector<T> &B) {
-  EXPECT_EQ(A, Set<T>(B.begin(), B.end()));
-}
-
-void EQ(const Vector<MergeFileInfo> &A, const Vector<std::string> &B) {
-  Set<std::string> a;
-  for (const auto &File : A)
-    a.insert(File.Name);
-  Set<std::string> b(B.begin(), B.end());
-  EXPECT_EQ(a, b);
-}
-
-#define TRACED_EQ(A, ...)                                                      \
-  {                                                                            \
-    SCOPED_TRACE(#A);                                                          \
-    EQ(A, __VA_ARGS__);                                                        \
-  }
-
-=======
 TEST(Corpus, Replace) {
   DataFlowTrace DFT;
   struct EntropicOptions Entropic = {false, 0xFF, 100, false};
@@ -739,7 +715,6 @@
     EQ(A, __VA_ARGS__);                                                        \
   }
 
->>>>>>> 2ab1d525
 TEST(Merger, Parse) {
   Merger M;
 
@@ -847,15 +822,6 @@
   TRACED_EQ(M.Files[2].Features, {1, 3, 6});
   TRACED_EQ(M.Files[2].Cov, {16});
 }
-<<<<<<< HEAD
-
-TEST(Merger, Merge) {
-  Merger M;
-  Set<uint32_t> Features, NewFeatures;
-  Set<uint32_t> Cov, NewCov;
-  Vector<std::string> NewFiles;
-
-=======
 
 TEST(Merger, Merge) {
   Merger M;
@@ -863,7 +829,6 @@
   std::set<uint32_t> Cov, NewCov;
   std::vector<std::string> NewFiles;
 
->>>>>>> 2ab1d525
   // Adds new files and features
   EXPECT_TRUE(M.Parse("3\n0\nA\nB\nC\n"
                       "STARTED 0 1000\n"
@@ -925,12 +890,6 @@
   TRACED_EQ(NewFeatures, {4, 5, 6});
   Features.clear();
   Cov.clear();
-<<<<<<< HEAD
-
-  // Parse smaller files first
-  EXPECT_TRUE(M.Parse("3\n0\nA\nB\nC\n"
-                      "STARTED 0 2000\n"
-=======
 
   // Parse smaller files first
   EXPECT_TRUE(M.Parse("3\n0\nA\nB\nC\n"
@@ -990,38 +949,10 @@
   // Adds new files and features
   EXPECT_TRUE(M.Parse("3\n0\nA\nB\nC\n"
                       "STARTED 0 1000\n"
->>>>>>> 2ab1d525
                       "FT 0 1 2 3\n"
                       "STARTED 1 1001\n"
                       "FT 1 4 5 6 \n"
                       "STARTED 2 1002\n"
-<<<<<<< HEAD
-                      "FT 2 6 1 3 \n"
-                      "",
-                      true));
-  EXPECT_EQ(M.Merge(Features, &NewFeatures, Cov, &NewCov, &NewFiles), 6U);
-  TRACED_EQ(M.Files, {"B", "C", "A"});
-  TRACED_EQ(NewFiles, {"B", "C", "A"});
-  TRACED_EQ(NewFeatures, {1, 2, 3, 4, 5, 6});
-
-  EXPECT_TRUE(M.Parse("4\n0\nA\nB\nC\nD\n"
-                      "STARTED 0 2000\n"
-                      "FT 0 1 2 3\n"
-                      "STARTED 1 1101\n"
-                      "FT 1 4 5 6 \n"
-                      "STARTED 2 1102\n"
-                      "FT 2 6 1 3 100 \n"
-                      "STARTED 3 1000\n"
-                      "FT 3 1  \n"
-                      "",
-                      true));
-  EXPECT_EQ(M.Merge(Features, &NewFeatures, Cov, &NewCov, &NewFiles), 7U);
-  TRACED_EQ(M.Files, {"A", "B", "C", "D"});
-  TRACED_EQ(NewFiles, {"D", "B", "C", "A"});
-  TRACED_EQ(NewFeatures, {1, 2, 3, 4, 5, 6, 100});
-
-  // For same sized file, parse more features first
-=======
                       "FT 2 6 1 3\n"
                       "",
                       true));
@@ -1102,7 +1033,6 @@
   TRACED_EQ(NewFeatures, {1, 2, 3, 4, 5, 6});
 
   // Only 1 file covers all features.
->>>>>>> 2ab1d525
   EXPECT_TRUE(M.Parse("4\n1\nA\nB\nC\nD\n"
                       "STARTED 0 2000\n"
                       "FT 0 4 5 6 7 8\n"
@@ -1114,12 +1044,6 @@
                       "FT 3 1  \n"
                       "",
                       true));
-<<<<<<< HEAD
-  EXPECT_EQ(M.Merge(Features, &NewFeatures, Cov, &NewCov, &NewFiles), 3U);
-  TRACED_EQ(M.Files, {"A", "B", "C", "D"});
-  TRACED_EQ(NewFiles, {"D", "B"});
-  TRACED_EQ(NewFeatures, {1, 2, 3});
-=======
   EXPECT_EQ(M.SetCoverMerge(Features, &NewFeatures, Cov, &NewCov, &NewFiles),
             3U);
   TRACED_EQ(M.Files, {"A", "B", "C", "D"});
@@ -1145,7 +1069,6 @@
   // covered due to collision with feature 1.
   TRACED_EQ(NewFiles, {"B", "A"});
   TRACED_EQ(NewFeatures, {1, 2, 3, 4, 5});
->>>>>>> 2ab1d525
 }
 
 #undef TRACED_EQ
