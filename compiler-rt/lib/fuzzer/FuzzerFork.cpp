//===- FuzzerFork.cpp - run fuzzing in separate subprocesses --------------===//
//
// Part of the LLVM Project, under the Apache License v2.0 with LLVM Exceptions.
// See https://llvm.org/LICENSE.txt for license information.
// SPDX-License-Identifier: Apache-2.0 WITH LLVM-exception
//
//===----------------------------------------------------------------------===//
// Spawn and orchestrate separate fuzzing processes.
//===----------------------------------------------------------------------===//

#include "FuzzerCommand.h"
#include "FuzzerFork.h"
#include "FuzzerIO.h"
#include "FuzzerInternal.h"
#include "FuzzerMerge.h"
#include "FuzzerSHA1.h"
#include "FuzzerTracePC.h"
#include "FuzzerUtil.h"

#include <atomic>
#include <chrono>
#include <condition_variable>
#include <fstream>
#include <memory>
#include <mutex>
#include <queue>
#include <sstream>
#include <thread>

namespace fuzzer {

struct Stats {
  size_t number_of_executed_units = 0;
  size_t peak_rss_mb = 0;
  size_t average_exec_per_sec = 0;
};

static Stats ParseFinalStatsFromLog(const std::string &LogPath) {
  std::ifstream In(LogPath);
  std::string Line;
  Stats Res;
  struct {
    const char *Name;
    size_t *Var;
  } NameVarPairs[] = {
      {"stat::number_of_executed_units:", &Res.number_of_executed_units},
      {"stat::peak_rss_mb:", &Res.peak_rss_mb},
      {"stat::average_exec_per_sec:", &Res.average_exec_per_sec},
      {nullptr, nullptr},
  };
  while (std::getline(In, Line, '\n')) {
    if (Line.find("stat::") != 0) continue;
    std::istringstream ISS(Line);
    std::string Name;
    size_t Val;
    ISS >> Name >> Val;
    for (size_t i = 0; NameVarPairs[i].Name; i++)
      if (Name == NameVarPairs[i].Name)
        *NameVarPairs[i].Var = Val;
  }
  return Res;
}

struct FuzzJob {
  // Inputs.
  Command Cmd;
  std::string CorpusDir;
  std::string FeaturesDir;
  std::string LogPath;
  std::string SeedListPath;
  std::string CFPath;
  size_t      JobId;

  int         DftTimeInSeconds = 0;

  // Fuzzing Outputs.
  int ExitCode;

  ~FuzzJob() {
    RemoveFile(CFPath);
    RemoveFile(LogPath);
    RemoveFile(SeedListPath);
    RmDirRecursive(CorpusDir);
    RmDirRecursive(FeaturesDir);
  }
};

struct GlobalEnv {
  std::vector<std::string> Args;
  std::vector<std::string> CorpusDirs;
  std::string MainCorpusDir;
  std::string TempDir;
  std::string DFTDir;
  std::string DataFlowBinary;
  std::set<uint32_t> Features, Cov;
  std::set<std::string> FilesWithDFT;
  std::vector<std::string> Files;
  std::vector<std::size_t> FilesSizes;
  Random *Rand;
  std::chrono::system_clock::time_point ProcessStartTime;
  int Verbosity = 0;
  int Group = 0;
  int NumCorpuses = 8;

  size_t NumTimeouts = 0;
  size_t NumOOMs = 0;
  size_t NumCrashes = 0;


  size_t NumRuns = 0;

  std::string StopFile() { return DirPlusFile(TempDir, "STOP"); }

  size_t secondsSinceProcessStartUp() const {
    return std::chrono::duration_cast<std::chrono::seconds>(
               std::chrono::system_clock::now() - ProcessStartTime)
        .count();
  }

  FuzzJob *CreateNewJob(size_t JobId) {
    Command Cmd(Args);
    Cmd.removeFlag("fork");
    Cmd.removeFlag("runs");
    Cmd.removeFlag("collect_data_flow");
    for (auto &C : CorpusDirs) // Remove all corpora from the args.
      Cmd.removeArgument(C);
    Cmd.addFlag("reload", "0");  // working in an isolated dir, no reload.
    Cmd.addFlag("print_final_stats", "1");
    Cmd.addFlag("print_funcs", "0");  // no need to spend time symbolizing.
    Cmd.addFlag("max_total_time", std::to_string(std::min((size_t)300, JobId)));
    Cmd.addFlag("stop_file", StopFile());
    if (!DataFlowBinary.empty()) {
      Cmd.addFlag("data_flow_trace", DFTDir);
      if (!Cmd.hasFlag("focus_function"))
        Cmd.addFlag("focus_function", "auto");
    }
    auto Job = new FuzzJob;
    std::string Seeds;
    if (size_t CorpusSubsetSize =
            std::min(Files.size(), (size_t)sqrt(Files.size() + 2))) {
      auto Time1 = std::chrono::system_clock::now();
      if (Group) { // whether to group the corpus.
        size_t AverageCorpusSize = Files.size() / NumCorpuses + 1;
        size_t StartIndex = ((JobId - 1) % NumCorpuses) * AverageCorpusSize;
        for (size_t i = 0; i < CorpusSubsetSize; i++) {
          size_t RandNum = (*Rand)(AverageCorpusSize);
          size_t Index = RandNum + StartIndex;
          Index = Index < Files.size() ? Index
                                       : Rand->SkewTowardsLast(Files.size());
          auto &SF = Files[Index];
          Seeds += (Seeds.empty() ? "" : ",") + SF;
          CollectDFT(SF);
        }
      } else {
        for (size_t i = 0; i < CorpusSubsetSize; i++) {
          auto &SF = Files[Rand->SkewTowardsLast(Files.size())];
          Seeds += (Seeds.empty() ? "" : ",") + SF;
          CollectDFT(SF);
        }
      }
      auto Time2 = std::chrono::system_clock::now();
      auto DftTimeInSeconds = duration_cast<seconds>(Time2 - Time1).count();
      assert(DftTimeInSeconds < std::numeric_limits<int>::max());
      Job->DftTimeInSeconds = static_cast<int>(DftTimeInSeconds);
    }
    if (!Seeds.empty()) {
      Job->SeedListPath =
          DirPlusFile(TempDir, std::to_string(JobId) + ".seeds");
      WriteToFile(Seeds, Job->SeedListPath);
      Cmd.addFlag("seed_inputs", "@" + Job->SeedListPath);
    }
    Job->LogPath = DirPlusFile(TempDir, std::to_string(JobId) + ".log");
    Job->CorpusDir = DirPlusFile(TempDir, "C" + std::to_string(JobId));
    Job->FeaturesDir = DirPlusFile(TempDir, "F" + std::to_string(JobId));
    Job->CFPath = DirPlusFile(TempDir, std::to_string(JobId) + ".merge");
    Job->JobId = JobId;


    Cmd.addArgument(Job->CorpusDir);
    Cmd.addFlag("features_dir", Job->FeaturesDir);

    for (auto &D : {Job->CorpusDir, Job->FeaturesDir}) {
      RmDirRecursive(D);
      MkDir(D);
    }

    Cmd.setOutputFile(Job->LogPath);
    Cmd.combineOutAndErr();

    Job->Cmd = Cmd;

    if (Verbosity >= 2)
      Printf("Job %zd/%p Created: %s\n", JobId, Job,
             Job->Cmd.toString().c_str());
    // Start from very short runs and gradually increase them.
    return Job;
  }

  void RunOneMergeJob(FuzzJob *Job) {
    auto Stats = ParseFinalStatsFromLog(Job->LogPath);
    NumRuns += Stats.number_of_executed_units;

    std::vector<SizedFile> TempFiles, MergeCandidates;
    // Read all newly created inputs and their feature sets.
    // Choose only those inputs that have new features.
    GetSizedFilesFromDir(Job->CorpusDir, &TempFiles);
    std::sort(TempFiles.begin(), TempFiles.end());
    for (auto &F : TempFiles) {
      auto FeatureFile = F.File;
      FeatureFile.replace(0, Job->CorpusDir.size(), Job->FeaturesDir);
      auto FeatureBytes = FileToVector(FeatureFile, 0, false);
      assert((FeatureBytes.size() % sizeof(uint32_t)) == 0);
      std::vector<uint32_t> NewFeatures(FeatureBytes.size() / sizeof(uint32_t));
      memcpy(NewFeatures.data(), FeatureBytes.data(), FeatureBytes.size());
      for (auto Ft : NewFeatures) {
        if (!Features.count(Ft)) {
          MergeCandidates.push_back(F);
          break;
        }
      }
    }
    // if (!FilesToAdd.empty() || Job->ExitCode != 0)
    Printf("#%zd: cov: %zd ft: %zd corp: %zd exec/s %zd "
           "oom/timeout/crash: %zd/%zd/%zd time: %zds job: %zd dft_time: %d\n",
           NumRuns, Cov.size(), Features.size(), Files.size(),
           Stats.average_exec_per_sec, NumOOMs, NumTimeouts, NumCrashes,
           secondsSinceProcessStartUp(), Job->JobId, Job->DftTimeInSeconds);

    if (MergeCandidates.empty()) return;

    std::vector<std::string> FilesToAdd;
    std::set<uint32_t> NewFeatures, NewCov;
    bool IsSetCoverMerge =
        !Job->Cmd.getFlagValue("set_cover_merge").compare("1");
    CrashResistantMerge(Args, {}, MergeCandidates, &FilesToAdd, Features,
                        &NewFeatures, Cov, &NewCov, Job->CFPath, false,
                        IsSetCoverMerge);
    for (auto &Path : FilesToAdd) {
      auto U = FileToVector(Path);
      auto NewPath = DirPlusFile(MainCorpusDir, Hash(U));
      WriteToFile(U, NewPath);
      if (Group) { // Insert the queue according to the size of the seed.
        size_t UnitSize = U.size();
        auto Idx =
            std::upper_bound(FilesSizes.begin(), FilesSizes.end(), UnitSize) -
            FilesSizes.begin();
        FilesSizes.insert(FilesSizes.begin() + Idx, UnitSize);
        Files.insert(Files.begin() + Idx, NewPath);
      } else {
        Files.push_back(NewPath);
      }
    }
    Features.insert(NewFeatures.begin(), NewFeatures.end());
    Cov.insert(NewCov.begin(), NewCov.end());
    for (auto Idx : NewCov)
      if (auto *TE = TPC.PCTableEntryByIdx(Idx))
        if (TPC.PcIsFuncEntry(TE))
          PrintPC("  NEW_FUNC: %p %F %L\n", "",
                  TPC.GetNextInstructionPc(TE->PC));
  }

  void CollectDFT(const std::string &InputPath) {
    if (DataFlowBinary.empty()) return;
    if (!FilesWithDFT.insert(InputPath).second) return;
    Command Cmd(Args);
    Cmd.removeFlag("fork");
    Cmd.removeFlag("runs");
    Cmd.addFlag("data_flow_trace", DFTDir);
    Cmd.addArgument(InputPath);
    for (auto &C : CorpusDirs) // Remove all corpora from the args.
      Cmd.removeArgument(C);
    Cmd.setOutputFile(DirPlusFile(TempDir, "dft.log"));
    Cmd.combineOutAndErr();
    // Printf("CollectDFT: %s\n", Cmd.toString().c_str());
    ExecuteCommand(Cmd);
  }

};

struct JobQueue {
  std::queue<FuzzJob *> Qu;
  std::mutex Mu;
  std::condition_variable Cv;

  void Push(FuzzJob *Job) {
    {
      std::lock_guard<std::mutex> Lock(Mu);
      Qu.push(Job);
    }
    Cv.notify_one();
  }
  FuzzJob *Pop() {
    std::unique_lock<std::mutex> Lk(Mu);
    // std::lock_guard<std::mutex> Lock(Mu);
    Cv.wait(Lk, [&]{return !Qu.empty();});
    assert(!Qu.empty());
    auto Job = Qu.front();
    Qu.pop();
    return Job;
  }
};

void WorkerThread(JobQueue *FuzzQ, JobQueue *MergeQ) {
  while (auto Job = FuzzQ->Pop()) {
    // Printf("WorkerThread: job %p\n", Job);
    Job->ExitCode = ExecuteCommand(Job->Cmd);
    MergeQ->Push(Job);
  }
}

// This is just a skeleton of an experimental -fork=1 feature.
void FuzzWithFork(Random &Rand, const FuzzingOptions &Options,
                  const std::vector<std::string> &Args,
                  const std::vector<std::string> &CorpusDirs, int NumJobs) {
  Printf("INFO: -fork=%d: fuzzing in separate process(s)\n", NumJobs);

  GlobalEnv Env;
  Env.Args = Args;
  Env.CorpusDirs = CorpusDirs;
  Env.Rand = &Rand;
  Env.Verbosity = Options.Verbosity;
  Env.ProcessStartTime = std::chrono::system_clock::now();
  Env.DataFlowBinary = Options.CollectDataFlow;
  Env.Group = Options.ForkCorpusGroups;

  std::vector<SizedFile> SeedFiles;
  for (auto &Dir : CorpusDirs)
    GetSizedFilesFromDir(Dir, &SeedFiles);
  std::sort(SeedFiles.begin(), SeedFiles.end());
  Env.TempDir = TempPath("FuzzWithFork", ".dir");
  Env.DFTDir = DirPlusFile(Env.TempDir, "DFT");
  RmDirRecursive(Env.TempDir);  // in case there is a leftover from old runs.
  MkDir(Env.TempDir);
  MkDir(Env.DFTDir);


  if (CorpusDirs.empty())
    MkDir(Env.MainCorpusDir = DirPlusFile(Env.TempDir, "C"));
  else
    Env.MainCorpusDir = CorpusDirs[0];

  if (Options.KeepSeed) {
    for (auto &File : SeedFiles)
      Env.Files.push_back(File.File);
  } else {
    auto CFPath = DirPlusFile(Env.TempDir, "merge.txt");
<<<<<<< HEAD
    Set<uint32_t> NewFeatures, NewCov;
    CrashResistantMerge(Env.Args, {}, SeedFiles, &Env.Files, Env.Features,
                        &NewFeatures, Env.Cov, &NewCov, CFPath, false);
=======
    std::set<uint32_t> NewFeatures, NewCov;
    CrashResistantMerge(Env.Args, {}, SeedFiles, &Env.Files, Env.Features,
                        &NewFeatures, Env.Cov, &NewCov, CFPath,
                        /*Verbose=*/false, /*IsSetCoverMerge=*/false);
>>>>>>> 2ab1d525
    Env.Features.insert(NewFeatures.begin(), NewFeatures.end());
    Env.Cov.insert(NewFeatures.begin(), NewFeatures.end());
    RemoveFile(CFPath);
  }

  if (Env.Group) {
    for (auto &path : Env.Files)
      Env.FilesSizes.push_back(FileSize(path));
  }

  Printf("INFO: -fork=%d: %zd seed inputs, starting to fuzz in %s\n", NumJobs,
         Env.Files.size(), Env.TempDir.c_str());

  int ExitCode = 0;

  JobQueue FuzzQ, MergeQ;

  auto StopJobs = [&]() {
    for (int i = 0; i < NumJobs; i++)
      FuzzQ.Push(nullptr);
    MergeQ.Push(nullptr);
    WriteToFile(Unit({1}), Env.StopFile());
  };

  size_t MergeCycle = 20;
  size_t JobExecuted = 0;
  size_t JobId = 1;
  std::vector<std::thread> Threads;
  for (int t = 0; t < NumJobs; t++) {
    Threads.push_back(std::thread(WorkerThread, &FuzzQ, &MergeQ));
    FuzzQ.Push(Env.CreateNewJob(JobId++));
  }

  while (true) {
    std::unique_ptr<FuzzJob> Job(MergeQ.Pop());
    if (!Job)
      break;
    ExitCode = Job->ExitCode;
    if (ExitCode == Options.InterruptExitCode) {
      Printf("==%lu== libFuzzer: a child was interrupted; exiting\n", GetPid());
      StopJobs();
      break;
    }
    Fuzzer::MaybeExitGracefully();

    Env.RunOneMergeJob(Job.get());

    // merge the corpus .
    JobExecuted++;
    if (Env.Group && JobExecuted >= MergeCycle) {
      std::vector<SizedFile> CurrentSeedFiles;
      for (auto &Dir : CorpusDirs)
        GetSizedFilesFromDir(Dir, &CurrentSeedFiles);
      std::sort(CurrentSeedFiles.begin(), CurrentSeedFiles.end());

      auto CFPath = DirPlusFile(Env.TempDir, "merge.txt");
      std::set<uint32_t> TmpNewFeatures, TmpNewCov;
      std::set<uint32_t> TmpFeatures, TmpCov;
      Env.Files.clear();
      Env.FilesSizes.clear();
      CrashResistantMerge(Env.Args, {}, CurrentSeedFiles, &Env.Files,
                          TmpFeatures, &TmpNewFeatures, TmpCov, &TmpNewCov,
                          CFPath, /*Verbose=*/false, /*IsSetCoverMerge=*/false);
      for (auto &path : Env.Files)
        Env.FilesSizes.push_back(FileSize(path));
      RemoveFile(CFPath);
      JobExecuted = 0;
      MergeCycle += 5;
    }

    // Since the number of corpus seeds will gradually increase, in order to
    // control the number in each group to be about three times the number of
    // seeds selected each time, the number of groups is dynamically adjusted.
    if (Env.Files.size() < 2000)
      Env.NumCorpuses = 12;
    else if (Env.Files.size() < 6000)
      Env.NumCorpuses = 20;
    else if (Env.Files.size() < 12000)
      Env.NumCorpuses = 32;
    else if (Env.Files.size() < 16000)
      Env.NumCorpuses = 40;
    else if (Env.Files.size() < 24000)
      Env.NumCorpuses = 60;
    else
      Env.NumCorpuses = 80;

    // Continue if our crash is one of the ignored ones.
    if (Options.IgnoreTimeouts && ExitCode == Options.TimeoutExitCode)
      Env.NumTimeouts++;
    else if (Options.IgnoreOOMs && ExitCode == Options.OOMExitCode)
      Env.NumOOMs++;
    else if (ExitCode != 0) {
      Env.NumCrashes++;
      if (Options.IgnoreCrashes) {
        std::ifstream In(Job->LogPath);
        std::string Line;
        while (std::getline(In, Line, '\n'))
          if (Line.find("ERROR:") != Line.npos ||
              Line.find("runtime error:") != Line.npos)
            Printf("%s\n", Line.c_str());
      } else {
        // And exit if we don't ignore this crash.
        Printf("INFO: log from the inner process:\n%s",
               FileToString(Job->LogPath).c_str());
        StopJobs();
        break;
      }
    }

    // Stop if we are over the time budget.
    // This is not precise, since other threads are still running
    // and we will wait while joining them.
    // We also don't stop instantly: other jobs need to finish.
    if (Options.MaxTotalTimeSec > 0 &&
        Env.secondsSinceProcessStartUp() >= (size_t)Options.MaxTotalTimeSec) {
      Printf("INFO: fuzzed for %zd seconds, wrapping up soon\n",
             Env.secondsSinceProcessStartUp());
      StopJobs();
      break;
    }
    if (Env.NumRuns >= Options.MaxNumberOfRuns) {
      Printf("INFO: fuzzed for %zd iterations, wrapping up soon\n",
             Env.NumRuns);
      StopJobs();
      break;
    }

    FuzzQ.Push(Env.CreateNewJob(JobId++));
  }

  for (auto &T : Threads)
    T.join();

  // The workers have terminated. Don't try to remove the directory before they
  // terminate to avoid a race condition preventing cleanup on Windows.
  RmDirRecursive(Env.TempDir);

  // Use the exit code from the last child process.
  Printf("INFO: exiting: %d time: %zds\n", ExitCode,
         Env.secondsSinceProcessStartUp());
  exit(ExitCode);
}

} // namespace fuzzer<|MERGE_RESOLUTION|>--- conflicted
+++ resolved
@@ -344,16 +344,10 @@
       Env.Files.push_back(File.File);
   } else {
     auto CFPath = DirPlusFile(Env.TempDir, "merge.txt");
-<<<<<<< HEAD
-    Set<uint32_t> NewFeatures, NewCov;
-    CrashResistantMerge(Env.Args, {}, SeedFiles, &Env.Files, Env.Features,
-                        &NewFeatures, Env.Cov, &NewCov, CFPath, false);
-=======
     std::set<uint32_t> NewFeatures, NewCov;
     CrashResistantMerge(Env.Args, {}, SeedFiles, &Env.Files, Env.Features,
                         &NewFeatures, Env.Cov, &NewCov, CFPath,
                         /*Verbose=*/false, /*IsSetCoverMerge=*/false);
->>>>>>> 2ab1d525
     Env.Features.insert(NewFeatures.begin(), NewFeatures.end());
     Env.Cov.insert(NewFeatures.begin(), NewFeatures.end());
     RemoveFile(CFPath);
