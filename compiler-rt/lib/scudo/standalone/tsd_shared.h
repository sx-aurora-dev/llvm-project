--- conflicted
+++ resolved
@@ -42,16 +42,6 @@
     init(Instance); // Sets Initialized.
   }
 
-<<<<<<< HEAD
-  void initOnceMaybe(Allocator *Instance) {
-    ScopedLock L(Mutex);
-    if (LIKELY(Initialized))
-      return;
-    initLinkerInitialized(Instance); // Sets Initialized.
-  }
-
-  void unmapTestOnly() { setCurrentTSD(nullptr); }
-=======
   void unmapTestOnly(Allocator *Instance) {
     for (u32 I = 0; I < TSDsArraySize; I++) {
       TSDs[I].commitBack(Instance);
@@ -60,7 +50,6 @@
     setCurrentTSD(nullptr);
     Initialized = false;
   }
->>>>>>> 2ab1d525
 
   ALWAYS_INLINE void initThreadMaybe(Allocator *Instance,
                                      UNUSED bool MinimalInit) {
