add_compiler_rt_component(scudo_standalone)

include_directories(../.. include)

set(SCUDO_CFLAGS)

list(APPEND SCUDO_CFLAGS
  -Werror=conversion
  -Wall
  -g
  -nostdinc++)

# Remove -stdlib= which is unused when passing -nostdinc++.
string(REGEX REPLACE "-stdlib=[a-zA-Z+]*" "" CMAKE_CXX_FLAGS "${CMAKE_CXX_FLAGS}")

append_list_if(COMPILER_RT_HAS_FVISIBILITY_HIDDEN_FLAG -fvisibility=hidden SCUDO_CFLAGS)

<<<<<<< HEAD
=======
append_list_if(COMPILER_RT_HAS_FNO_EXCEPTIONS_FLAG -fno-exceptions SCUDO_CFLAGS)

>>>>>>> a2ce6ee6
append_list_if(COMPILER_RT_HAS_WNO_PEDANTIC -Wno-pedantic SCUDO_CFLAGS)

# FIXME: find cleaner way to agree with GWPAsan flags
append_list_if(COMPILER_RT_HAS_FNO_LTO_FLAG -fno-lto SCUDO_CFLAGS)

if(COMPILER_RT_DEBUG)
  list(APPEND SCUDO_CFLAGS -O0 -DSCUDO_DEBUG=1)
else()
  list(APPEND SCUDO_CFLAGS -O3)
endif()

set(SCUDO_LINK_FLAGS)

list(APPEND SCUDO_LINK_FLAGS -Wl,-z,defs,-z,now,-z,relro)

list(APPEND SCUDO_LINK_FLAGS -ffunction-sections -fdata-sections -Wl,--gc-sections)

# We don't use the C++ standard library, so avoid including it by mistake.
append_list_if(COMPILER_RT_HAS_NOSTDLIBXX_FLAG -nostdlib++ SCUDO_LINK_FLAGS)

if(ANDROID)
  list(APPEND SCUDO_CFLAGS -fno-emulated-tls)

# Put the shared library in the global group. For more details, see
# android-changes-for-ndk-developers.md#changes-to-library-search-order
  append_list_if(COMPILER_RT_HAS_Z_GLOBAL -Wl,-z,global SCUDO_LINK_FLAGS)
endif()

set(SCUDO_HEADERS
  allocator_config.h
  atomic_helpers.h
  bytemap.h
  checksum.h
  chunk.h
  combined.h
  common.h
  flags_parser.h
  flags.h
  fuchsia.h
  internal_defs.h
  linux.h
  list.h
  local_cache.h
  memtag.h
  mutex.h
  options.h
  platform.h
  primary32.h
  primary64.h
  quarantine.h
  release.h
  report.h
  secondary.h
  size_class_map.h
  stack_depot.h
  stats.h
  string_utils.h
  tsd_exclusive.h
  tsd_shared.h
  tsd.h
  vector.h
  wrappers_c_checks.h
  wrappers_c.h

  include/scudo/interface.h
  )

set(SCUDO_SOURCES
  checksum.cpp
  common.cpp
  crc32_hw.cpp
  flags_parser.cpp
  flags.cpp
  fuchsia.cpp
  linux.cpp
  release.cpp
  report.cpp
  string_utils.cpp
  )

# Enable the SSE 4.2 instruction set for crc32_hw.cpp, if available.
if (COMPILER_RT_HAS_MSSE4_2_FLAG)
  set_source_files_properties(crc32_hw.cpp PROPERTIES COMPILE_FLAGS -msse4.2)
endif()

# Enable the AArch64 CRC32 feature for crc32_hw.cpp, if available.
# Note that it is enabled by default starting with armv8.1-a.
if (COMPILER_RT_HAS_MCRC_FLAG)
  set_source_files_properties(crc32_hw.cpp PROPERTIES COMPILE_FLAGS -mcrc)
endif()

set(SCUDO_SOURCES_C_WRAPPERS
  wrappers_c.cpp
  )

set(SCUDO_SOURCES_CXX_WRAPPERS
  wrappers_cpp.cpp
  )

set(SCUDO_OBJECT_LIBS)

if (COMPILER_RT_HAS_GWP_ASAN)
  add_dependencies(scudo_standalone gwp_asan)
  list(APPEND SCUDO_OBJECT_LIBS
<<<<<<< HEAD
       RTGwpAsan RTGwpAsanBacktraceLibc RTGwpAsanSegvHandler)
=======
       RTGwpAsan RTGwpAsanBacktraceLibc RTGwpAsanSegvHandler
       RTGwpAsanOptionsParser)

  append_list_if(COMPILER_RT_HAS_OMIT_FRAME_POINTER_FLAG -fno-omit-frame-pointer
                                                         -mno-omit-leaf-frame-pointer
                 SCUDO_CFLAGS)
>>>>>>> a2ce6ee6
  list(APPEND SCUDO_CFLAGS -DGWP_ASAN_HOOKS)

endif()

set(SCUDO_LINK_LIBS)

append_list_if(COMPILER_RT_HAS_LIBPTHREAD -pthread SCUDO_LINK_FLAGS)

append_list_if(FUCHSIA zircon SCUDO_LINK_LIBS)

if(COMPILER_RT_HAS_SCUDO_STANDALONE)
  add_compiler_rt_object_libraries(RTScudoStandalone
    ARCHS ${SCUDO_STANDALONE_SUPPORTED_ARCH}
    SOURCES ${SCUDO_SOURCES}
    ADDITIONAL_HEADERS ${SCUDO_HEADERS}
    CFLAGS ${SCUDO_CFLAGS})
  add_compiler_rt_object_libraries(RTScudoStandaloneCWrappers
    ARCHS ${SCUDO_STANDALONE_SUPPORTED_ARCH}
    SOURCES ${SCUDO_SOURCES_C_WRAPPERS}
    ADDITIONAL_HEADERS ${SCUDO_HEADERS}
    CFLAGS ${SCUDO_CFLAGS})
  add_compiler_rt_object_libraries(RTScudoStandaloneCxxWrappers
    ARCHS ${SCUDO_STANDALONE_SUPPORTED_ARCH}
    SOURCES ${SCUDO_SOURCES_CXX_WRAPPERS}
    ADDITIONAL_HEADERS ${SCUDO_HEADERS}
    CFLAGS ${SCUDO_CFLAGS})

  add_compiler_rt_runtime(clang_rt.scudo_standalone
    STATIC
    ARCHS ${SCUDO_STANDALONE_SUPPORTED_ARCH}
    SOURCES ${SCUDO_SOURCES} ${SCUDO_SOURCES_C_WRAPPERS}
    ADDITIONAL_HEADERS ${SCUDO_HEADERS}
    CFLAGS ${SCUDO_CFLAGS}
    OBJECT_LIBS ${SCUDO_OBJECT_LIBS}
    PARENT_TARGET scudo_standalone)
  add_compiler_rt_runtime(clang_rt.scudo_standalone_cxx
    STATIC
    ARCHS ${SCUDO_STANDALONE_SUPPORTED_ARCH}
    SOURCES ${SCUDO_SOURCES_CXX_WRAPPERS}
    ADDITIONAL_HEADERS ${SCUDO_HEADERS}
    CFLAGS ${SCUDO_CFLAGS}
    PARENT_TARGET scudo_standalone)

  add_compiler_rt_runtime(clang_rt.scudo_standalone
    SHARED
    ARCHS ${SCUDO_STANDALONE_SUPPORTED_ARCH}
    SOURCES ${SCUDO_SOURCES} ${SCUDO_SOURCES_C_WRAPPERS} ${SCUDO_SOURCES_CXX_WRAPPERS}
    ADDITIONAL_HEADERS ${SCUDO_HEADERS}
    CFLAGS ${SCUDO_CFLAGS}
    OBJECT_LIBS ${SCUDO_OBJECT_LIBS}
    LINK_FLAGS ${SCUDO_LINK_FLAGS}
    LINK_LIBS ${SCUDO_LINK_LIBS}
    PARENT_TARGET scudo_standalone)

  add_subdirectory(benchmarks)
  if(COMPILER_RT_INCLUDE_TESTS)
    add_subdirectory(tests)
  endif()
endif()<|MERGE_RESOLUTION|>--- conflicted
+++ resolved
@@ -15,11 +15,8 @@
 
 append_list_if(COMPILER_RT_HAS_FVISIBILITY_HIDDEN_FLAG -fvisibility=hidden SCUDO_CFLAGS)
 
-<<<<<<< HEAD
-=======
 append_list_if(COMPILER_RT_HAS_FNO_EXCEPTIONS_FLAG -fno-exceptions SCUDO_CFLAGS)
 
->>>>>>> a2ce6ee6
 append_list_if(COMPILER_RT_HAS_WNO_PEDANTIC -Wno-pedantic SCUDO_CFLAGS)
 
 # FIXME: find cleaner way to agree with GWPAsan flags
@@ -124,16 +121,12 @@
 if (COMPILER_RT_HAS_GWP_ASAN)
   add_dependencies(scudo_standalone gwp_asan)
   list(APPEND SCUDO_OBJECT_LIBS
-<<<<<<< HEAD
-       RTGwpAsan RTGwpAsanBacktraceLibc RTGwpAsanSegvHandler)
-=======
        RTGwpAsan RTGwpAsanBacktraceLibc RTGwpAsanSegvHandler
        RTGwpAsanOptionsParser)
 
   append_list_if(COMPILER_RT_HAS_OMIT_FRAME_POINTER_FLAG -fno-omit-frame-pointer
                                                          -mno-omit-leaf-frame-pointer
                  SCUDO_CFLAGS)
->>>>>>> a2ce6ee6
   list(APPEND SCUDO_CFLAGS -DGWP_ASAN_HOOKS)
 
 endif()
