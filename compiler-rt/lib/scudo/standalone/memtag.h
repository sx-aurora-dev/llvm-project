--- conflicted
+++ resolved
@@ -18,25 +18,14 @@
 
 namespace scudo {
 
-<<<<<<< HEAD
-void setRandomTag(void *Ptr, uptr Size, uptr ExcludeMask, uptr *TaggedBegin,
-                  uptr *TaggedEnd);
-
-#if defined(__aarch64__) || defined(SCUDO_FUZZ)
-=======
 #if (__clang_major__ >= 12 && defined(__aarch64__)) || defined(SCUDO_FUZZ)
->>>>>>> a2ce6ee6
 
 // We assume that Top-Byte Ignore is enabled if the architecture supports memory
 // tagging. Not all operating systems enable TBI, so we only claim architectural
 // support for memory tagging if the operating system enables TBI.
-<<<<<<< HEAD
-#if SCUDO_LINUX
-=======
 // HWASan uses the top byte for its own purpose and Scudo should not touch it.
 #if SCUDO_LINUX && !defined(SCUDO_DISABLE_TBI) &&                              \
     !__has_feature(hwaddress_sanitizer)
->>>>>>> a2ce6ee6
 inline constexpr bool archSupportsMemoryTagging() { return true; }
 #else
 inline constexpr bool archSupportsMemoryTagging() { return false; }
@@ -120,25 +109,12 @@
 
 inline bool systemSupportsMemoryTagging() { return false; }
 
-<<<<<<< HEAD
-inline bool systemDetectsMemoryTagFaultsTestOnly() { return false; }
-
-#endif // SCUDO_LINUX
-
-inline void disableMemoryTagChecksTestOnly() {
-  __asm__ __volatile__(".arch_extension memtag; msr tco, #1");
-}
-
-inline void enableMemoryTagChecksTestOnly() {
-  __asm__ __volatile__(".arch_extension memtag; msr tco, #0");
-=======
 inline bool systemDetectsMemoryTagFaultsTestOnly() {
   UNREACHABLE("memory tagging not supported");
 }
 
 inline void enableSystemMemoryTaggingTestOnly() {
   UNREACHABLE("memory tagging not supported");
->>>>>>> a2ce6ee6
 }
 
 #endif // SCUDO_LINUX
@@ -148,16 +124,6 @@
 
 public:
   ScopedDisableMemoryTagChecks() {
-<<<<<<< HEAD
-    __asm__ __volatile__(".arch_extension memtag; mrs %0, tco; msr tco, #1"
-                         : "=r"(PrevTCO));
-  }
-
-  ~ScopedDisableMemoryTagChecks() {
-    __asm__ __volatile__(".arch_extension memtag; msr tco, %0"
-                         :
-                         : "r"(PrevTCO));
-=======
     __asm__ __volatile__(
         R"(
         .arch_extension memtag
@@ -175,7 +141,6 @@
         )"
         :
         : "r"(PrevTCO));
->>>>>>> a2ce6ee6
   }
 };
 
@@ -183,93 +148,15 @@
   ExcludeMask |= 1; // Always exclude Tag 0.
   uptr TaggedPtr;
   __asm__ __volatile__(
-<<<<<<< HEAD
-      ".arch_extension memtag; irg %[TaggedPtr], %[Ptr], %[ExcludeMask]"
-=======
       R"(
       .arch_extension memtag
       irg %[TaggedPtr], %[Ptr], %[ExcludeMask]
       )"
->>>>>>> a2ce6ee6
       : [TaggedPtr] "=r"(TaggedPtr)
       : [Ptr] "r"(Ptr), [ExcludeMask] "r"(ExcludeMask));
   return TaggedPtr;
 }
 
-<<<<<<< HEAD
-inline uptr addFixedTag(uptr Ptr, uptr Tag) { return Ptr | (Tag << 56); }
-
-inline uptr storeTags(uptr Begin, uptr End) {
-  DCHECK(Begin % 16 == 0);
-  if (Begin != End) {
-    __asm__ __volatile__(
-        R"(
-      .arch_extension memtag
-
-    1:
-      stzg %[Cur], [%[Cur]], #16
-      cmp %[Cur], %[End]
-      b.lt 1b
-    )"
-        : [Cur] "+&r"(Begin)
-        : [End] "r"(End)
-        : "memory");
-  }
-  return Begin;
-}
-
-inline void *prepareTaggedChunk(void *Ptr, uptr Size, uptr ExcludeMask,
-                                uptr BlockEnd) {
-  // Prepare the granule before the chunk to store the chunk header by setting
-  // its tag to 0. Normally its tag will already be 0, but in the case where a
-  // chunk holding a low alignment allocation is reused for a higher alignment
-  // allocation, the chunk may already have a non-zero tag from the previous
-  // allocation.
-  __asm__ __volatile__(".arch_extension memtag; stg %0, [%0, #-16]"
-                       :
-                       : "r"(Ptr)
-                       : "memory");
-
-  uptr TaggedBegin, TaggedEnd;
-  setRandomTag(Ptr, Size, ExcludeMask, &TaggedBegin, &TaggedEnd);
-
-  // Finally, set the tag of the granule past the end of the allocation to 0,
-  // to catch linear overflows even if a previous larger allocation used the
-  // same block and tag. Only do this if the granule past the end is in our
-  // block, because this would otherwise lead to a SEGV if the allocation
-  // covers the entire block and our block is at the end of a mapping. The tag
-  // of the next block's header granule will be set to 0, so it will serve the
-  // purpose of catching linear overflows in this case.
-  uptr UntaggedEnd = untagPointer(TaggedEnd);
-  if (UntaggedEnd != BlockEnd)
-    __asm__ __volatile__(".arch_extension memtag; stg %0, [%0]"
-                         :
-                         : "r"(UntaggedEnd)
-                         : "memory");
-  return reinterpret_cast<void *>(TaggedBegin);
-}
-
-inline void resizeTaggedChunk(uptr OldPtr, uptr NewPtr, uptr BlockEnd) {
-  uptr RoundOldPtr = roundUpTo(OldPtr, 16);
-  if (RoundOldPtr >= NewPtr) {
-    // If the allocation is shrinking we just need to set the tag past the end
-    // of the allocation to 0. See explanation in prepareTaggedChunk above.
-    uptr RoundNewPtr = untagPointer(roundUpTo(NewPtr, 16));
-    if (RoundNewPtr != BlockEnd)
-      __asm__ __volatile__(".arch_extension memtag; stg %0, [%0]"
-                           :
-                           : "r"(RoundNewPtr)
-                           : "memory");
-    return;
-  }
-
-  __asm__ __volatile__(R"(
-    .arch_extension memtag
-
-    // Set the memory tag of the region
-    // [roundUpTo(OldPtr, 16), roundUpTo(NewPtr, 16))
-    // to the pointer tag stored in OldPtr.
-=======
 inline uptr addFixedTag(uptr Ptr, uptr Tag) {
   DCHECK_LT(Tag, 16);
   DCHECK_EQ(untagPointer(Ptr), Ptr);
@@ -309,7 +196,6 @@
 
     // STZG until the start of the next cache line.
     orr %[Next], %[Cur], LineMask
->>>>>>> a2ce6ee6
   1:
     stzg %[Cur], [%[Cur]], #16
     cmp %[Cur], %[Next]
@@ -356,12 +242,6 @@
 inline uptr loadTag(uptr Ptr) {
   DCHECK_EQ(0, Ptr % 16);
   uptr TaggedPtr = Ptr;
-<<<<<<< HEAD
-  __asm__ __volatile__(".arch_extension memtag; ldg %0, [%0]"
-                       : "+r"(TaggedPtr)
-                       :
-                       : "memory");
-=======
   __asm__ __volatile__(
       R"(
       .arch_extension memtag
@@ -370,7 +250,6 @@
       : "+r"(TaggedPtr)
       :
       : "memory");
->>>>>>> a2ce6ee6
   return TaggedPtr;
 }
 
