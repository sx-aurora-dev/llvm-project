//===-- tsd_exclusive.h -----------------------------------------*- C++ -*-===//
//
// Part of the LLVM Project, under the Apache License v2.0 with LLVM Exceptions.
// See https://llvm.org/LICENSE.txt for license information.
// SPDX-License-Identifier: Apache-2.0 WITH LLVM-exception
//
//===----------------------------------------------------------------------===//

#ifndef SCUDO_TSD_EXCLUSIVE_H_
#define SCUDO_TSD_EXCLUSIVE_H_

#include "tsd.h"

namespace scudo {

struct ThreadState {
  bool DisableMemInit : 1;
  enum {
    NotInitialized = 0,
    Initialized,
    TornDown,
  } InitState : 2;
};

template <class Allocator> void teardownThread(void *Ptr);

template <class Allocator> struct TSDRegistryExT {
  void init(Allocator *Instance) {
    DCHECK(!Initialized);
    Instance->init();
    CHECK_EQ(pthread_key_create(&PThreadKey, teardownThread<Allocator>), 0);
    FallbackTSD.init(Instance);
    Initialized = true;
  }

  void initOnceMaybe(Allocator *Instance) {
    ScopedLock L(Mutex);
    if (LIKELY(Initialized))
      return;
    init(Instance); // Sets Initialized.
  }

<<<<<<< HEAD
  void initOnceMaybe(Allocator *Instance) {
    ScopedLock L(Mutex);
    if (LIKELY(Initialized))
      return;
    initLinkerInitialized(Instance); // Sets Initialized.
  }

  void unmapTestOnly() {}
=======
  void unmapTestOnly(Allocator *Instance) {
    DCHECK(Instance);
    if (reinterpret_cast<Allocator *>(pthread_getspecific(PThreadKey))) {
      DCHECK_EQ(reinterpret_cast<Allocator *>(pthread_getspecific(PThreadKey)),
                Instance);
      ThreadTSD.commitBack(Instance);
      ThreadTSD = {};
    }
    CHECK_EQ(pthread_key_delete(PThreadKey), 0);
    PThreadKey = {};
    FallbackTSD.commitBack(Instance);
    FallbackTSD = {};
    State = {};
    Initialized = false;
  }
>>>>>>> 2ab1d525

  ALWAYS_INLINE void initThreadMaybe(Allocator *Instance, bool MinimalInit) {
    if (LIKELY(State.InitState != ThreadState::NotInitialized))
      return;
    initThread(Instance, MinimalInit);
  }

  ALWAYS_INLINE TSD<Allocator> *getTSDAndLock(bool *UnlockRequired) {
    if (LIKELY(State.InitState == ThreadState::Initialized &&
               !atomic_load(&Disabled, memory_order_acquire))) {
      *UnlockRequired = false;
      return &ThreadTSD;
    }
    FallbackTSD.lock();
    *UnlockRequired = true;
    return &FallbackTSD;
  }

  // To disable the exclusive TSD registry, we effectively lock the fallback TSD
  // and force all threads to attempt to use it instead of their local one.
  void disable() {
    Mutex.lock();
    FallbackTSD.lock();
    atomic_store(&Disabled, 1U, memory_order_release);
  }

  void enable() {
    atomic_store(&Disabled, 0U, memory_order_release);
    FallbackTSD.unlock();
    Mutex.unlock();
  }

  bool setOption(Option O, UNUSED sptr Value) {
    if (O == Option::ThreadDisableMemInit)
      State.DisableMemInit = Value;
    if (O == Option::MaxTSDsCount)
      return false;
    return true;
  }

  bool getDisableMemInit() { return State.DisableMemInit; }

private:
  // Using minimal initialization allows for global initialization while keeping
  // the thread specific structure untouched. The fallback structure will be
  // used instead.
  NOINLINE void initThread(Allocator *Instance, bool MinimalInit) {
    initOnceMaybe(Instance);
    if (UNLIKELY(MinimalInit))
      return;
    CHECK_EQ(
        pthread_setspecific(PThreadKey, reinterpret_cast<void *>(Instance)), 0);
    ThreadTSD.init(Instance);
    State.InitState = ThreadState::Initialized;
    Instance->callPostInitCallback();
  }

  pthread_key_t PThreadKey = {};
  bool Initialized = false;
  atomic_u8 Disabled = {};
  TSD<Allocator> FallbackTSD;
  HybridMutex Mutex;
  static thread_local ThreadState State;
  static thread_local TSD<Allocator> ThreadTSD;

  friend void teardownThread<Allocator>(void *Ptr);
};

template <class Allocator>
thread_local TSD<Allocator> TSDRegistryExT<Allocator>::ThreadTSD;
template <class Allocator>
thread_local ThreadState TSDRegistryExT<Allocator>::State;

template <class Allocator> void teardownThread(void *Ptr) {
  typedef TSDRegistryExT<Allocator> TSDRegistryT;
  Allocator *Instance = reinterpret_cast<Allocator *>(Ptr);
  // The glibc POSIX thread-local-storage deallocation routine calls user
  // provided destructors in a loop of PTHREAD_DESTRUCTOR_ITERATIONS.
  // We want to be called last since other destructors might call free and the
  // like, so we wait until PTHREAD_DESTRUCTOR_ITERATIONS before draining the
  // quarantine and swallowing the cache.
  if (TSDRegistryT::ThreadTSD.DestructorIterations > 1) {
    TSDRegistryT::ThreadTSD.DestructorIterations--;
    // If pthread_setspecific fails, we will go ahead with the teardown.
    if (LIKELY(pthread_setspecific(Instance->getTSDRegistry()->PThreadKey,
                                   Ptr) == 0))
      return;
  }
  TSDRegistryT::ThreadTSD.commitBack(Instance);
  TSDRegistryT::State.InitState = ThreadState::TornDown;
}

} // namespace scudo

#endif // SCUDO_TSD_EXCLUSIVE_H_<|MERGE_RESOLUTION|>--- conflicted
+++ resolved
@@ -40,16 +40,6 @@
     init(Instance); // Sets Initialized.
   }
 
-<<<<<<< HEAD
-  void initOnceMaybe(Allocator *Instance) {
-    ScopedLock L(Mutex);
-    if (LIKELY(Initialized))
-      return;
-    initLinkerInitialized(Instance); // Sets Initialized.
-  }
-
-  void unmapTestOnly() {}
-=======
   void unmapTestOnly(Allocator *Instance) {
     DCHECK(Instance);
     if (reinterpret_cast<Allocator *>(pthread_getspecific(PThreadKey))) {
@@ -65,7 +55,6 @@
     State = {};
     Initialized = false;
   }
->>>>>>> 2ab1d525
 
   ALWAYS_INLINE void initThreadMaybe(Allocator *Instance, bool MinimalInit) {
     if (LIKELY(State.InitState != ThreadState::NotInitialized))
