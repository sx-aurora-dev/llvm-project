//===-- wrappers_c_test.cpp -------------------------------------*- C++ -*-===//
//
// Part of the LLVM Project, under the Apache License v2.0 with LLVM Exceptions.
// See https://llvm.org/LICENSE.txt for license information.
// SPDX-License-Identifier: Apache-2.0 WITH LLVM-exception
//
//===----------------------------------------------------------------------===//

#include "memtag.h"
#include "scudo/interface.h"
#include "tests/scudo_unit_test.h"

#include <errno.h>
#include <limits.h>
#include <malloc.h>
#include <stdlib.h>
#include <unistd.h>

#ifndef __GLIBC_PREREQ
#define __GLIBC_PREREQ(x, y) 0
#endif

extern "C" {
void malloc_enable(void);
void malloc_disable(void);
int malloc_iterate(uintptr_t base, size_t size,
                   void (*callback)(uintptr_t base, size_t size, void *arg),
                   void *arg);
void *valloc(size_t size);
void *pvalloc(size_t size);
}

// Note that every C allocation function in the test binary will be fulfilled
// by Scudo (this includes the gtest APIs, etc.), which is a test by itself.
// But this might also lead to unexpected side-effects, since the allocation and
// deallocation operations in the TEST functions will coexist with others (see
// the EXPECT_DEATH comment below).

// We have to use a small quarantine to make sure that our double-free tests
// trigger. Otherwise EXPECT_DEATH ends up reallocating the chunk that was just
// freed (this depends on the size obviously) and the following free succeeds.

static const size_t Size = 100U;

TEST(ScudoWrappersCDeathTest, Malloc) {
  void *P = malloc(Size);
  EXPECT_NE(P, nullptr);
  EXPECT_LE(Size, malloc_usable_size(P));
  EXPECT_EQ(reinterpret_cast<uintptr_t>(P) % FIRST_32_SECOND_64(8U, 16U), 0U);

  // An update to this warning in Clang now triggers in this line, but it's ok
  // because the check is expecting a bad pointer and should fail.
#if defined(__has_warning) && __has_warning("-Wfree-nonheap-object")
#pragma GCC diagnostic push
#pragma GCC diagnostic ignored "-Wfree-nonheap-object"
#endif
  EXPECT_DEATH(
      free(reinterpret_cast<void *>(reinterpret_cast<uintptr_t>(P) | 1U)), "");
#if defined(__has_warning) && __has_warning("-Wfree-nonheap-object")
#pragma GCC diagnostic pop
#endif

  free(P);
  EXPECT_DEATH(free(P), "");

  P = malloc(0U);
  EXPECT_NE(P, nullptr);
  free(P);

  errno = 0;
  EXPECT_EQ(malloc(SIZE_MAX), nullptr);
  EXPECT_EQ(errno, ENOMEM);
}

TEST(ScudoWrappersCTest, Calloc) {
  void *P = calloc(1U, Size);
  EXPECT_NE(P, nullptr);
  EXPECT_LE(Size, malloc_usable_size(P));
  for (size_t I = 0; I < Size; I++)
    EXPECT_EQ((reinterpret_cast<uint8_t *>(P))[I], 0U);
  free(P);

  P = calloc(1U, 0U);
  EXPECT_NE(P, nullptr);
  free(P);
  P = calloc(0U, 1U);
  EXPECT_NE(P, nullptr);
  free(P);

  errno = 0;
  EXPECT_EQ(calloc(SIZE_MAX, 1U), nullptr);
  EXPECT_EQ(errno, ENOMEM);
  errno = 0;
  EXPECT_EQ(calloc(static_cast<size_t>(LONG_MAX) + 1U, 2U), nullptr);
  if (SCUDO_ANDROID)
    EXPECT_EQ(errno, ENOMEM);
  errno = 0;
  EXPECT_EQ(calloc(SIZE_MAX, SIZE_MAX), nullptr);
  EXPECT_EQ(errno, ENOMEM);
}

TEST(ScudoWrappersCTest, SmallAlign) {
  void *P;
  for (size_t Size = 1; Size <= 0x10000; Size <<= 1) {
    for (size_t Align = 1; Align <= 0x10000; Align <<= 1) {
      for (size_t Count = 0; Count < 3; ++Count) {
        P = memalign(Align, Size);
        EXPECT_TRUE(reinterpret_cast<uintptr_t>(P) % Align == 0);
      }
    }
  }
}

TEST(ScudoWrappersCTest, Memalign) {
  void *P;
  for (size_t I = FIRST_32_SECOND_64(2U, 3U); I <= 18U; I++) {
    const size_t Alignment = 1U << I;

    P = memalign(Alignment, Size);
    EXPECT_NE(P, nullptr);
    EXPECT_LE(Size, malloc_usable_size(P));
    EXPECT_EQ(reinterpret_cast<uintptr_t>(P) % Alignment, 0U);
    free(P);

    P = nullptr;
    EXPECT_EQ(posix_memalign(&P, Alignment, Size), 0);
    EXPECT_NE(P, nullptr);
    EXPECT_LE(Size, malloc_usable_size(P));
    EXPECT_EQ(reinterpret_cast<uintptr_t>(P) % Alignment, 0U);
    free(P);
  }

  EXPECT_EQ(memalign(4096U, SIZE_MAX), nullptr);
  EXPECT_EQ(posix_memalign(&P, 15U, Size), EINVAL);
  EXPECT_EQ(posix_memalign(&P, 4096U, SIZE_MAX), ENOMEM);

  // Android's memalign accepts non power-of-2 alignments, and 0.
  if (SCUDO_ANDROID) {
    for (size_t Alignment = 0U; Alignment <= 128U; Alignment++) {
      P = memalign(Alignment, 1024U);
      EXPECT_NE(P, nullptr);
      free(P);
    }
  }
}

TEST(ScudoWrappersCTest, AlignedAlloc) {
  const size_t Alignment = 4096U;
  void *P = aligned_alloc(Alignment, Alignment * 4U);
  EXPECT_NE(P, nullptr);
  EXPECT_LE(Alignment * 4U, malloc_usable_size(P));
  EXPECT_EQ(reinterpret_cast<uintptr_t>(P) % Alignment, 0U);
  free(P);

  errno = 0;
  P = aligned_alloc(Alignment, Size);
  EXPECT_EQ(P, nullptr);
  EXPECT_EQ(errno, EINVAL);
}

TEST(ScudoWrappersCDeathTest, Realloc) {
  // realloc(nullptr, N) is malloc(N)
  void *P = realloc(nullptr, 0U);
  EXPECT_NE(P, nullptr);
  free(P);

  P = malloc(Size);
  EXPECT_NE(P, nullptr);
  // realloc(P, 0U) is free(P) and returns nullptr
  EXPECT_EQ(realloc(P, 0U), nullptr);

  P = malloc(Size);
  EXPECT_NE(P, nullptr);
  EXPECT_LE(Size, malloc_usable_size(P));
  memset(P, 0x42, Size);

  P = realloc(P, Size * 2U);
  EXPECT_NE(P, nullptr);
  EXPECT_LE(Size * 2U, malloc_usable_size(P));
  for (size_t I = 0; I < Size; I++)
    EXPECT_EQ(0x42, (reinterpret_cast<uint8_t *>(P))[I]);

  P = realloc(P, Size / 2U);
  EXPECT_NE(P, nullptr);
  EXPECT_LE(Size / 2U, malloc_usable_size(P));
  for (size_t I = 0; I < Size / 2U; I++)
    EXPECT_EQ(0x42, (reinterpret_cast<uint8_t *>(P))[I]);
  free(P);

  EXPECT_DEATH(P = realloc(P, Size), "");

  errno = 0;
  EXPECT_EQ(realloc(nullptr, SIZE_MAX), nullptr);
  EXPECT_EQ(errno, ENOMEM);
  P = malloc(Size);
  EXPECT_NE(P, nullptr);
  errno = 0;
  EXPECT_EQ(realloc(P, SIZE_MAX), nullptr);
  EXPECT_EQ(errno, ENOMEM);
  free(P);

  // Android allows realloc of memalign pointers.
  if (SCUDO_ANDROID) {
    const size_t Alignment = 1024U;
    P = memalign(Alignment, Size);
    EXPECT_NE(P, nullptr);
    EXPECT_LE(Size, malloc_usable_size(P));
    EXPECT_EQ(reinterpret_cast<uintptr_t>(P) % Alignment, 0U);
    memset(P, 0x42, Size);

    P = realloc(P, Size * 2U);
    EXPECT_NE(P, nullptr);
    EXPECT_LE(Size * 2U, malloc_usable_size(P));
    for (size_t I = 0; I < Size; I++)
      EXPECT_EQ(0x42, (reinterpret_cast<uint8_t *>(P))[I]);
    free(P);
  }
}

#if !SCUDO_FUCHSIA
TEST(ScudoWrappersCTest, MallOpt) {
  errno = 0;
  EXPECT_EQ(mallopt(-1000, 1), 0);
  // mallopt doesn't set errno.
  EXPECT_EQ(errno, 0);

  EXPECT_EQ(mallopt(M_PURGE, 0), 1);

  EXPECT_EQ(mallopt(M_DECAY_TIME, 1), 1);
  EXPECT_EQ(mallopt(M_DECAY_TIME, 0), 1);
  EXPECT_EQ(mallopt(M_DECAY_TIME, 1), 1);
  EXPECT_EQ(mallopt(M_DECAY_TIME, 0), 1);

  if (SCUDO_ANDROID) {
    EXPECT_EQ(mallopt(M_CACHE_COUNT_MAX, 100), 1);
    EXPECT_EQ(mallopt(M_CACHE_SIZE_MAX, 1024 * 1024 * 2), 1);
    EXPECT_EQ(mallopt(M_TSDS_COUNT_MAX, 10), 1);
  }
}
#endif

TEST(ScudoWrappersCTest, OtherAlloc) {
#if !SCUDO_FUCHSIA
  const size_t PageSize = sysconf(_SC_PAGESIZE);

  void *P = pvalloc(Size);
  EXPECT_NE(P, nullptr);
  EXPECT_EQ(reinterpret_cast<uintptr_t>(P) & (PageSize - 1), 0U);
  EXPECT_LE(PageSize, malloc_usable_size(P));
  free(P);

  EXPECT_EQ(pvalloc(SIZE_MAX), nullptr);

  P = pvalloc(Size);
  EXPECT_NE(P, nullptr);
  EXPECT_EQ(reinterpret_cast<uintptr_t>(P) & (PageSize - 1), 0U);
  free(P);
#endif

  EXPECT_EQ(valloc(SIZE_MAX), nullptr);
}

#if !SCUDO_FUCHSIA
TEST(ScudoWrappersCTest, MallInfo) {
  // mallinfo is deprecated.
#pragma clang diagnostic push
#pragma clang diagnostic ignored "-Wdeprecated-declarations"
  const size_t BypassQuarantineSize = 1024U;
  struct mallinfo MI = mallinfo();
  size_t Allocated = MI.uordblks;
  void *P = malloc(BypassQuarantineSize);
  EXPECT_NE(P, nullptr);
  MI = mallinfo();
  EXPECT_GE(static_cast<size_t>(MI.uordblks), Allocated + BypassQuarantineSize);
  EXPECT_GT(static_cast<size_t>(MI.hblkhd), 0U);
  size_t Free = MI.fordblks;
  free(P);
  MI = mallinfo();
  EXPECT_GE(static_cast<size_t>(MI.fordblks), Free + BypassQuarantineSize);
#pragma clang diagnostic pop
}
#endif

#if __GLIBC_PREREQ(2, 33)
TEST(ScudoWrappersCTest, MallInfo2) {
  const size_t BypassQuarantineSize = 1024U;
  struct mallinfo2 MI = mallinfo2();
  size_t Allocated = MI.uordblks;
  void *P = malloc(BypassQuarantineSize);
  EXPECT_NE(P, nullptr);
  MI = mallinfo2();
  EXPECT_GE(MI.uordblks, Allocated + BypassQuarantineSize);
  EXPECT_GT(MI.hblkhd, 0U);
  size_t Free = MI.fordblks;
  free(P);
  MI = mallinfo2();
  EXPECT_GE(MI.fordblks, Free + BypassQuarantineSize);
}
#endif

static uintptr_t BoundaryP;
static size_t Count;

static void callback(uintptr_t Base, size_t Size, void *Arg) {
  if (scudo::archSupportsMemoryTagging()) {
    Base = scudo::untagPointer(Base);
    BoundaryP = scudo::untagPointer(BoundaryP);
  }
  if (Base == BoundaryP)
    Count++;
}

// Verify that a block located on an iteration boundary is not mis-accounted.
// To achieve this, we allocate a chunk for which the backing block will be
// aligned on a page, then run the malloc_iterate on both the pages that the
// block is a boundary for. It must only be seen once by the callback function.
TEST(ScudoWrappersCTest, MallocIterateBoundary) {
  const size_t PageSize = sysconf(_SC_PAGESIZE);
  const size_t BlockDelta = FIRST_32_SECOND_64(8U, 16U);
  const size_t SpecialSize = PageSize - BlockDelta;

  // We aren't guaranteed that any size class is exactly a page wide. So we need
  // to keep making allocations until we succeed.
  //
  // With a 16-byte block alignment and 4096-byte page size, each allocation has
  // a probability of (1 - (16/4096)) of failing to meet the alignment
  // requirements, and the probability of failing 65536 times is
  // (1 - (16/4096))^65536 < 10^-112. So if we still haven't succeeded after
  // 65536 tries, give up.
  uintptr_t Block;
  void *P = nullptr;
  for (unsigned I = 0; I != 65536; ++I) {
    void *PrevP = P;
    P = malloc(SpecialSize);
    EXPECT_NE(P, nullptr);
    *reinterpret_cast<void **>(P) = PrevP;
    BoundaryP = reinterpret_cast<uintptr_t>(P);
    Block = BoundaryP - BlockDelta;
    if ((Block & (PageSize - 1)) == 0U)
      break;
  }
  EXPECT_EQ((Block & (PageSize - 1)), 0U);

  Count = 0U;
  malloc_disable();
  malloc_iterate(Block - PageSize, PageSize, callback, nullptr);
  malloc_iterate(Block, PageSize, callback, nullptr);
  malloc_enable();
  EXPECT_EQ(Count, 1U);

  while (P) {
    void *NextP = *reinterpret_cast<void **>(P);
    free(P);
    P = NextP;
  }
}

// Fuchsia doesn't have alarm, fork or malloc_info.
#if !SCUDO_FUCHSIA
<<<<<<< HEAD
TEST(ScudoWrappersCTest, MallocDisableDeadlock) {
=======
TEST(ScudoWrappersCDeathTest, MallocDisableDeadlock) {
>>>>>>> a2ce6ee6
  // We expect heap operations within a disable/enable scope to deadlock.
  EXPECT_DEATH(
      {
        void *P = malloc(Size);
        EXPECT_NE(P, nullptr);
        free(P);
        malloc_disable();
        alarm(1);
        P = malloc(Size);
        malloc_enable();
      },
      "");
}

TEST(ScudoWrappersCTest, MallocInfo) {
  // Use volatile so that the allocations don't get optimized away.
  void *volatile P1 = malloc(1234);
  void *volatile P2 = malloc(4321);

  char Buffer[16384];
  FILE *F = fmemopen(Buffer, sizeof(Buffer), "w+");
  EXPECT_NE(F, nullptr);
  errno = 0;
  EXPECT_EQ(malloc_info(0, F), 0);
  EXPECT_EQ(errno, 0);
  fclose(F);
  EXPECT_EQ(strncmp(Buffer, "<malloc version=\"scudo-", 23), 0);
  EXPECT_NE(nullptr, strstr(Buffer, "<alloc size=\"1234\" count=\""));
  EXPECT_NE(nullptr, strstr(Buffer, "<alloc size=\"4321\" count=\""));

  free(P1);
  free(P2);
}

TEST(ScudoWrappersCDeathTest, Fork) {
  void *P;
  pid_t Pid = fork();
  EXPECT_GE(Pid, 0) << strerror(errno);
  if (Pid == 0) {
    P = malloc(Size);
    EXPECT_NE(P, nullptr);
    memset(P, 0x42, Size);
    free(P);
    _exit(0);
  }
  waitpid(Pid, nullptr, 0);
  P = malloc(Size);
  EXPECT_NE(P, nullptr);
  memset(P, 0x42, Size);
  free(P);

  // fork should stall if the allocator has been disabled.
  EXPECT_DEATH(
      {
        malloc_disable();
        alarm(1);
        Pid = fork();
        EXPECT_GE(Pid, 0);
      },
      "");
}

static pthread_mutex_t Mutex;
static pthread_cond_t Conditional = PTHREAD_COND_INITIALIZER;
static bool Ready;

static void *enableMalloc(void *Unused) {
  // Initialize the allocator for this thread.
  void *P = malloc(Size);
  EXPECT_NE(P, nullptr);
  memset(P, 0x42, Size);
  free(P);

  // Signal the main thread we are ready.
  pthread_mutex_lock(&Mutex);
  Ready = true;
  pthread_cond_signal(&Conditional);
  pthread_mutex_unlock(&Mutex);

  // Wait for the malloc_disable & fork, then enable the allocator again.
  sleep(1);
  malloc_enable();

  return nullptr;
}

TEST(ScudoWrappersCTest, DisableForkEnable) {
  pthread_t ThreadId;
  Ready = false;
  EXPECT_EQ(pthread_create(&ThreadId, nullptr, &enableMalloc, nullptr), 0);

  // Wait for the thread to be warmed up.
  pthread_mutex_lock(&Mutex);
  while (!Ready)
    pthread_cond_wait(&Conditional, &Mutex);
  pthread_mutex_unlock(&Mutex);

  // Disable the allocator and fork. fork should succeed after malloc_enable.
  malloc_disable();
  pid_t Pid = fork();
  EXPECT_GE(Pid, 0);
  if (Pid == 0) {
    void *P = malloc(Size);
    EXPECT_NE(P, nullptr);
    memset(P, 0x42, Size);
    free(P);
    _exit(0);
  }
  waitpid(Pid, nullptr, 0);
  EXPECT_EQ(pthread_join(ThreadId, 0), 0);
}

#endif // SCUDO_FUCHSIA<|MERGE_RESOLUTION|>--- conflicted
+++ resolved
@@ -357,11 +357,7 @@
 
 // Fuchsia doesn't have alarm, fork or malloc_info.
 #if !SCUDO_FUCHSIA
-<<<<<<< HEAD
-TEST(ScudoWrappersCTest, MallocDisableDeadlock) {
-=======
 TEST(ScudoWrappersCDeathTest, MallocDisableDeadlock) {
->>>>>>> a2ce6ee6
   // We expect heap operations within a disable/enable scope to deadlock.
   EXPECT_DEATH(
       {
