//===-- combined_test.cpp ---------------------------------------*- C++ -*-===//
//
// Part of the LLVM Project, under the Apache License v2.0 with LLVM Exceptions.
// See https://llvm.org/LICENSE.txt for license information.
// SPDX-License-Identifier: Apache-2.0 WITH LLVM-exception
//
//===----------------------------------------------------------------------===//

#include "memtag.h"
#include "tests/scudo_unit_test.h"

#include "allocator_config.h"
#include "combined.h"

#include <condition_variable>
#include <memory>
#include <mutex>
#include <set>
#include <stdlib.h>
#include <thread>
#include <vector>

static constexpr scudo::Chunk::Origin Origin = scudo::Chunk::Origin::Malloc;
static constexpr scudo::uptr MinAlignLog = FIRST_32_SECOND_64(3U, 4U);

// Fuchsia complains that the function is not used.
UNUSED static void disableDebuggerdMaybe() {
#if SCUDO_ANDROID
  // Disable the debuggerd signal handler on Android, without this we can end
  // up spending a significant amount of time creating tombstones.
  signal(SIGSEGV, SIG_DFL);
#endif
}

template <class AllocatorT>
bool isPrimaryAllocation(scudo::uptr Size, scudo::uptr Alignment) {
  const scudo::uptr MinAlignment = 1UL << SCUDO_MIN_ALIGNMENT_LOG;
  if (Alignment < MinAlignment)
    Alignment = MinAlignment;
  const scudo::uptr NeededSize =
      scudo::roundUpTo(Size, MinAlignment) +
      ((Alignment > MinAlignment) ? Alignment : scudo::Chunk::getHeaderSize());
  return AllocatorT::PrimaryT::canAllocate(NeededSize);
}

template <class AllocatorT>
void checkMemoryTaggingMaybe(AllocatorT *Allocator, void *P, scudo::uptr Size,
                             scudo::uptr Alignment) {
  const scudo::uptr MinAlignment = 1UL << SCUDO_MIN_ALIGNMENT_LOG;
  Size = scudo::roundUpTo(Size, MinAlignment);
  if (Allocator->useMemoryTaggingTestOnly())
    EXPECT_DEATH(
        {
          disableDebuggerdMaybe();
          reinterpret_cast<char *>(P)[-1] = 0xaa;
        },
        "");
  if (isPrimaryAllocation<AllocatorT>(Size, Alignment)
          ? Allocator->useMemoryTaggingTestOnly()
          : Alignment == MinAlignment) {
    EXPECT_DEATH(
        {
          disableDebuggerdMaybe();
          reinterpret_cast<char *>(P)[Size] = 0xaa;
        },
        "");
  }
}

template <typename Config> struct TestAllocator : scudo::Allocator<Config> {
  TestAllocator() {
    this->initThreadMaybe();
    if (scudo::archSupportsMemoryTagging() &&
        !scudo::systemDetectsMemoryTagFaultsTestOnly())
      this->disableMemoryTagging();
  }
  ~TestAllocator() { this->unmapTestOnly(); }

  void *operator new(size_t size) {
    void *p = nullptr;
    EXPECT_EQ(0, posix_memalign(&p, alignof(TestAllocator), size));
    return p;
  }

  void operator delete(void *ptr) { free(ptr); }
};

template <class TypeParam> struct ScudoCombinedTest : public Test {
  ScudoCombinedTest() {
    UseQuarantine = std::is_same<TypeParam, scudo::AndroidConfig>::value;
    Allocator = std::make_unique<AllocatorT>();
  }
  ~ScudoCombinedTest() {
    Allocator->releaseToOS();
    UseQuarantine = true;
  }

  void RunTest();

  void BasicTest(scudo::uptr SizeLog);

  using AllocatorT = TestAllocator<TypeParam>;
  std::unique_ptr<AllocatorT> Allocator;
};

template <typename T> using ScudoCombinedDeathTest = ScudoCombinedTest<T>;

#if SCUDO_FUCHSIA
#define SCUDO_TYPED_TEST_ALL_TYPES(FIXTURE, NAME)                              \
  SCUDO_TYPED_TEST_TYPE(FIXTURE, NAME, AndroidSvelteConfig)                    \
  SCUDO_TYPED_TEST_TYPE(FIXTURE, NAME, FuchsiaConfig)
#else
#define SCUDO_TYPED_TEST_ALL_TYPES(FIXTURE, NAME)                              \
  SCUDO_TYPED_TEST_TYPE(FIXTURE, NAME, AndroidSvelteConfig)                    \
  SCUDO_TYPED_TEST_TYPE(FIXTURE, NAME, DefaultConfig)                          \
  SCUDO_TYPED_TEST_TYPE(FIXTURE, NAME, AndroidConfig)
#endif

#define SCUDO_TYPED_TEST_TYPE(FIXTURE, NAME, TYPE)                             \
  using FIXTURE##NAME##_##TYPE = FIXTURE##NAME<scudo::TYPE>;                   \
  TEST_F(FIXTURE##NAME##_##TYPE, NAME) { Run(); }

#define SCUDO_TYPED_TEST(FIXTURE, NAME)                                        \
  template <class TypeParam>                                                   \
  struct FIXTURE##NAME : public FIXTURE<TypeParam> {                           \
    void Run();                                                                \
  };                                                                           \
  SCUDO_TYPED_TEST_ALL_TYPES(FIXTURE, NAME)                                    \
  template <class TypeParam> void FIXTURE##NAME<TypeParam>::Run()

SCUDO_TYPED_TEST(ScudoCombinedTest, IsOwned) {
  auto *Allocator = this->Allocator.get();
  static scudo::u8 StaticBuffer[scudo::Chunk::getHeaderSize() + 1];
  EXPECT_FALSE(
      Allocator->isOwned(&StaticBuffer[scudo::Chunk::getHeaderSize()]));

  scudo::u8 StackBuffer[scudo::Chunk::getHeaderSize() + 1];
  for (scudo::uptr I = 0; I < sizeof(StackBuffer); I++)
    StackBuffer[I] = 0x42U;
  EXPECT_FALSE(Allocator->isOwned(&StackBuffer[scudo::Chunk::getHeaderSize()]));
  for (scudo::uptr I = 0; I < sizeof(StackBuffer); I++)
    EXPECT_EQ(StackBuffer[I], 0x42U);
}

template <class Config>
void ScudoCombinedTest<Config>::BasicTest(scudo::uptr SizeLog) {
  auto *Allocator = this->Allocator.get();

  // This allocates and deallocates a bunch of chunks, with a wide range of
  // sizes and alignments, with a focus on sizes that could trigger weird
  // behaviors (plus or minus a small delta of a power of two for example).
  for (scudo::uptr AlignLog = MinAlignLog; AlignLog <= 16U; AlignLog++) {
    const scudo::uptr Align = 1U << AlignLog;
    for (scudo::sptr Delta = -32; Delta <= 32; Delta++) {
      if (static_cast<scudo::sptr>(1U << SizeLog) + Delta <= 0)
        continue;
      const scudo::uptr Size = (1U << SizeLog) + Delta;
      void *P = Allocator->allocate(Size, Origin, Align);
      EXPECT_NE(P, nullptr);
      EXPECT_TRUE(Allocator->isOwned(P));
      EXPECT_TRUE(scudo::isAligned(reinterpret_cast<scudo::uptr>(P), Align));
      EXPECT_LE(Size, Allocator->getUsableSize(P));
      memset(P, 0xaa, Size);
      checkMemoryTaggingMaybe(Allocator, P, Size, Align);
      Allocator->deallocate(P, Origin, Size);
    }
  }
}

#define SCUDO_MAKE_BASIC_TEST(SizeLog)                                         \
  SCUDO_TYPED_TEST(ScudoCombinedDeathTest, BasicCombined##SizeLog) {           \
    this->BasicTest(SizeLog);                                                  \
  }

SCUDO_MAKE_BASIC_TEST(0)
SCUDO_MAKE_BASIC_TEST(1)
SCUDO_MAKE_BASIC_TEST(2)
SCUDO_MAKE_BASIC_TEST(3)
SCUDO_MAKE_BASIC_TEST(4)
SCUDO_MAKE_BASIC_TEST(5)
SCUDO_MAKE_BASIC_TEST(6)
SCUDO_MAKE_BASIC_TEST(7)
SCUDO_MAKE_BASIC_TEST(8)
SCUDO_MAKE_BASIC_TEST(9)
SCUDO_MAKE_BASIC_TEST(10)
SCUDO_MAKE_BASIC_TEST(11)
SCUDO_MAKE_BASIC_TEST(12)
SCUDO_MAKE_BASIC_TEST(13)
SCUDO_MAKE_BASIC_TEST(14)
SCUDO_MAKE_BASIC_TEST(15)
SCUDO_MAKE_BASIC_TEST(16)
SCUDO_MAKE_BASIC_TEST(17)
SCUDO_MAKE_BASIC_TEST(18)
SCUDO_MAKE_BASIC_TEST(19)
SCUDO_MAKE_BASIC_TEST(20)

SCUDO_TYPED_TEST(ScudoCombinedTest, ZeroContents) {
  auto *Allocator = this->Allocator.get();

  // Ensure that specifying ZeroContents returns a zero'd out block.
  for (scudo::uptr SizeLog = 0U; SizeLog <= 20U; SizeLog++) {
    for (scudo::uptr Delta = 0U; Delta <= 4U; Delta++) {
      const scudo::uptr Size = (1U << SizeLog) + Delta * 128U;
      void *P = Allocator->allocate(Size, Origin, 1U << MinAlignLog, true);
      EXPECT_NE(P, nullptr);
      for (scudo::uptr I = 0; I < Size; I++)
        ASSERT_EQ((reinterpret_cast<char *>(P))[I], 0);
      memset(P, 0xaa, Size);
      Allocator->deallocate(P, Origin, Size);
    }
  }
}

SCUDO_TYPED_TEST(ScudoCombinedTest, ZeroFill) {
  auto *Allocator = this->Allocator.get();

  // Ensure that specifying ZeroFill returns a zero'd out block.
  Allocator->setFillContents(scudo::ZeroFill);
  for (scudo::uptr SizeLog = 0U; SizeLog <= 20U; SizeLog++) {
    for (scudo::uptr Delta = 0U; Delta <= 4U; Delta++) {
      const scudo::uptr Size = (1U << SizeLog) + Delta * 128U;
      void *P = Allocator->allocate(Size, Origin, 1U << MinAlignLog, false);
      EXPECT_NE(P, nullptr);
      for (scudo::uptr I = 0; I < Size; I++)
        ASSERT_EQ((reinterpret_cast<char *>(P))[I], 0);
      memset(P, 0xaa, Size);
      Allocator->deallocate(P, Origin, Size);
    }
  }
}

SCUDO_TYPED_TEST(ScudoCombinedTest, PatternOrZeroFill) {
  auto *Allocator = this->Allocator.get();

  // Ensure that specifying PatternOrZeroFill returns a pattern or zero filled
  // block. The primary allocator only produces pattern filled blocks if MTE
  // is disabled, so we only require pattern filled blocks in that case.
  Allocator->setFillContents(scudo::PatternOrZeroFill);
  for (scudo::uptr SizeLog = 0U; SizeLog <= 20U; SizeLog++) {
    for (scudo::uptr Delta = 0U; Delta <= 4U; Delta++) {
      const scudo::uptr Size = (1U << SizeLog) + Delta * 128U;
      void *P = Allocator->allocate(Size, Origin, 1U << MinAlignLog, false);
      EXPECT_NE(P, nullptr);
      for (scudo::uptr I = 0; I < Size; I++) {
        unsigned char V = (reinterpret_cast<unsigned char *>(P))[I];
        if (isPrimaryAllocation<TestAllocator<TypeParam>>(Size,
                                                          1U << MinAlignLog) &&
            !Allocator->useMemoryTaggingTestOnly())
          ASSERT_EQ(V, scudo::PatternFillByte);
        else
          ASSERT_TRUE(V == scudo::PatternFillByte || V == 0);
      }
      memset(P, 0xaa, Size);
      Allocator->deallocate(P, Origin, Size);
    }
  }
}

SCUDO_TYPED_TEST(ScudoCombinedTest, BlockReuse) {
  auto *Allocator = this->Allocator.get();

  // Verify that a chunk will end up being reused, at some point.
  const scudo::uptr NeedleSize = 1024U;
  void *NeedleP = Allocator->allocate(NeedleSize, Origin);
  Allocator->deallocate(NeedleP, Origin);
  bool Found = false;
  for (scudo::uptr I = 0; I < 1024U && !Found; I++) {
    void *P = Allocator->allocate(NeedleSize, Origin);
    if (Allocator->getHeaderTaggedPointer(P) ==
        Allocator->getHeaderTaggedPointer(NeedleP))
      Found = true;
    Allocator->deallocate(P, Origin);
  }
  EXPECT_TRUE(Found);
}

SCUDO_TYPED_TEST(ScudoCombinedTest, ReallocateLargeIncreasing) {
  auto *Allocator = this->Allocator.get();

  // Reallocate a chunk all the way up to a secondary allocation, verifying that
  // we preserve the data in the process.
  scudo::uptr Size = 16;
  void *P = Allocator->allocate(Size, Origin);
  const char Marker = 0xab;
  memset(P, Marker, Size);
  while (Size < TypeParam::Primary::SizeClassMap::MaxSize * 4) {
    void *NewP = Allocator->reallocate(P, Size * 2);
    EXPECT_NE(NewP, nullptr);
    for (scudo::uptr J = 0; J < Size; J++)
      EXPECT_EQ((reinterpret_cast<char *>(NewP))[J], Marker);
    memset(reinterpret_cast<char *>(NewP) + Size, Marker, Size);
    Size *= 2U;
    P = NewP;
  }
  Allocator->deallocate(P, Origin);
}

SCUDO_TYPED_TEST(ScudoCombinedTest, ReallocateLargeDecreasing) {
  auto *Allocator = this->Allocator.get();

  // Reallocate a large chunk all the way down to a byte, verifying that we
  // preserve the data in the process.
  scudo::uptr Size = TypeParam::Primary::SizeClassMap::MaxSize * 2;
  const scudo::uptr DataSize = 2048U;
  void *P = Allocator->allocate(Size, Origin);
  const char Marker = 0xab;
  memset(P, Marker, scudo::Min(Size, DataSize));
  while (Size > 1U) {
    Size /= 2U;
    void *NewP = Allocator->reallocate(P, Size);
    EXPECT_NE(NewP, nullptr);
    for (scudo::uptr J = 0; J < scudo::Min(Size, DataSize); J++)
      EXPECT_EQ((reinterpret_cast<char *>(NewP))[J], Marker);
    P = NewP;
  }
  Allocator->deallocate(P, Origin);
}

SCUDO_TYPED_TEST(ScudoCombinedDeathTest, ReallocateSame) {
  auto *Allocator = this->Allocator.get();

  // Check that reallocating a chunk to a slightly smaller or larger size
  // returns the same chunk. This requires that all the sizes we iterate on use
  // the same block size, but that should be the case for MaxSize - 64 with our
  // default class size maps.
  constexpr scudo::uptr ReallocSize =
      TypeParam::Primary::SizeClassMap::MaxSize - 64;
  void *P = Allocator->allocate(ReallocSize, Origin);
  const char Marker = 0xab;
  memset(P, Marker, ReallocSize);
  for (scudo::sptr Delta = -32; Delta < 32; Delta += 8) {
    const scudo::uptr NewSize = ReallocSize + Delta;
    void *NewP = Allocator->reallocate(P, NewSize);
    EXPECT_EQ(NewP, P);
    for (scudo::uptr I = 0; I < ReallocSize - 32; I++)
      EXPECT_EQ((reinterpret_cast<char *>(NewP))[I], Marker);
    checkMemoryTaggingMaybe(Allocator, NewP, NewSize, 0);
  }
  Allocator->deallocate(P, Origin);
}

SCUDO_TYPED_TEST(ScudoCombinedTest, IterateOverChunks) {
  auto *Allocator = this->Allocator.get();
  // Allocates a bunch of chunks, then iterate over all the chunks, ensuring
  // they are the ones we allocated. This requires the allocator to not have any
  // other allocated chunk at this point (eg: won't work with the Quarantine).
  // FIXME: Make it work with UseQuarantine and tagging enabled. Internals of
  // iterateOverChunks reads header by tagged and non-tagger pointers so one of
  // them will fail.
  if (!UseQuarantine) {
    std::vector<void *> V;
    for (scudo::uptr I = 0; I < 64U; I++)
      V.push_back(Allocator->allocate(
          rand() % (TypeParam::Primary::SizeClassMap::MaxSize / 2U), Origin));
    Allocator->disable();
    Allocator->iterateOverChunks(
        0U, static_cast<scudo::uptr>(SCUDO_MMAP_RANGE_SIZE - 1),
        [](uintptr_t Base, size_t Size, void *Arg) {
          std::vector<void *> *V = reinterpret_cast<std::vector<void *> *>(Arg);
          void *P = reinterpret_cast<void *>(Base);
          EXPECT_NE(std::find(V->begin(), V->end(), P), V->end());
        },
        reinterpret_cast<void *>(&V));
    Allocator->enable();
    for (auto P : V)
      Allocator->deallocate(P, Origin);
  }
}

SCUDO_TYPED_TEST(ScudoCombinedDeathTest, UseAfterFree) {
  auto *Allocator = this->Allocator.get();

  // Check that use-after-free is detected.
  for (scudo::uptr SizeLog = 0U; SizeLog <= 20U; SizeLog++) {
    const scudo::uptr Size = 1U << SizeLog;
    if (!Allocator->useMemoryTaggingTestOnly())
      continue;
    EXPECT_DEATH(
        {
          disableDebuggerdMaybe();
          void *P = Allocator->allocate(Size, Origin);
          Allocator->deallocate(P, Origin);
          reinterpret_cast<char *>(P)[0] = 0xaa;
        },
        "");
    EXPECT_DEATH(
        {
          disableDebuggerdMaybe();
          void *P = Allocator->allocate(Size, Origin);
          Allocator->deallocate(P, Origin);
          reinterpret_cast<char *>(P)[Size - 1] = 0xaa;
        },
        "");
  }
<<<<<<< HEAD
=======
}

SCUDO_TYPED_TEST(ScudoCombinedDeathTest, DisableMemoryTagging) {
  auto *Allocator = this->Allocator.get();
>>>>>>> 2ab1d525

  if (Allocator->useMemoryTaggingTestOnly()) {
    // Check that disabling memory tagging works correctly.
    void *P = Allocator->allocate(2048, Origin);
    EXPECT_DEATH(reinterpret_cast<char *>(P)[2048] = 0xaa, "");
    scudo::ScopedDisableMemoryTagChecks NoTagChecks;
    Allocator->disableMemoryTagging();
    reinterpret_cast<char *>(P)[2048] = 0xaa;
    Allocator->deallocate(P, Origin);

    P = Allocator->allocate(2048, Origin);
    EXPECT_EQ(scudo::untagPointer(P), P);
    reinterpret_cast<char *>(P)[2048] = 0xaa;
    Allocator->deallocate(P, Origin);

    Allocator->releaseToOS();
  }
}

SCUDO_TYPED_TEST(ScudoCombinedTest, Stats) {
  auto *Allocator = this->Allocator.get();

  scudo::uptr BufferSize = 8192;
  std::vector<char> Buffer(BufferSize);
  scudo::uptr ActualSize = Allocator->getStats(Buffer.data(), BufferSize);
  while (ActualSize > BufferSize) {
    BufferSize = ActualSize + 1024;
    Buffer.resize(BufferSize);
    ActualSize = Allocator->getStats(Buffer.data(), BufferSize);
  }
  std::string Stats(Buffer.begin(), Buffer.end());
  // Basic checks on the contents of the statistics output, which also allows us
  // to verify that we got it all.
  EXPECT_NE(Stats.find("Stats: SizeClassAllocator"), std::string::npos);
  EXPECT_NE(Stats.find("Stats: MapAllocator"), std::string::npos);
  EXPECT_NE(Stats.find("Stats: Quarantine"), std::string::npos);
}

SCUDO_TYPED_TEST(ScudoCombinedTest, CacheDrain) {
  auto *Allocator = this->Allocator.get();

  std::vector<void *> V;
  for (scudo::uptr I = 0; I < 64U; I++)
    V.push_back(Allocator->allocate(
        rand() % (TypeParam::Primary::SizeClassMap::MaxSize / 2U), Origin));
  for (auto P : V)
    Allocator->deallocate(P, Origin);

  bool UnlockRequired;
  auto *TSD = Allocator->getTSDRegistry()->getTSDAndLock(&UnlockRequired);
  EXPECT_TRUE(!TSD->Cache.isEmpty());
  TSD->Cache.drain();
  EXPECT_TRUE(TSD->Cache.isEmpty());
  if (UnlockRequired)
    TSD->unlock();
}

SCUDO_TYPED_TEST(ScudoCombinedTest, ThreadedCombined) {
  std::mutex Mutex;
  std::condition_variable Cv;
  bool Ready = false;
  auto *Allocator = this->Allocator.get();
  std::thread Threads[32];
  for (scudo::uptr I = 0; I < ARRAY_SIZE(Threads); I++)
    Threads[I] = std::thread([&]() {
      {
        std::unique_lock<std::mutex> Lock(Mutex);
        while (!Ready)
          Cv.wait(Lock);
      }
      std::vector<std::pair<void *, scudo::uptr>> V;
      for (scudo::uptr I = 0; I < 256U; I++) {
        const scudo::uptr Size = std::rand() % 4096U;
        void *P = Allocator->allocate(Size, Origin);
        // A region could have ran out of memory, resulting in a null P.
        if (P)
          V.push_back(std::make_pair(P, Size));
      }
      while (!V.empty()) {
        auto Pair = V.back();
        Allocator->deallocate(Pair.first, Origin, Pair.second);
        V.pop_back();
      }
    });
  {
    std::unique_lock<std::mutex> Lock(Mutex);
    Ready = true;
    Cv.notify_all();
  }
  for (auto &T : Threads)
    T.join();
  Allocator->releaseToOS();
}

// Test that multiple instantiations of the allocator have not messed up the
// process's signal handlers (GWP-ASan used to do this).
TEST(ScudoCombinedDeathTest, SKIP_ON_FUCHSIA(testSEGV)) {
  const scudo::uptr Size = 4 * scudo::getPageSizeCached();
  scudo::MapPlatformData Data = {};
  void *P = scudo::map(nullptr, Size, "testSEGV", MAP_NOACCESS, &Data);
  EXPECT_NE(P, nullptr);
  EXPECT_DEATH(memset(P, 0xaa, Size), "");
  scudo::unmap(P, Size, UNMAP_ALL, &Data);
}

struct DeathSizeClassConfig {
  static const scudo::uptr NumBits = 1;
  static const scudo::uptr MinSizeLog = 10;
  static const scudo::uptr MidSizeLog = 10;
  static const scudo::uptr MaxSizeLog = 13;
  static const scudo::u32 MaxNumCachedHint = 4;
  static const scudo::uptr MaxBytesCachedLog = 12;
  static const scudo::uptr SizeDelta = 0;
};

static const scudo::uptr DeathRegionSizeLog = 20U;
struct DeathConfig {
  static const bool MaySupportMemoryTagging = false;

  // Tiny allocator, its Primary only serves chunks of four sizes.
  using SizeClassMap = scudo::FixedSizeClassMap<DeathSizeClassConfig>;
  typedef scudo::SizeClassAllocator64<DeathConfig> Primary;
  static const scudo::uptr PrimaryRegionSizeLog = DeathRegionSizeLog;
  static const scudo::s32 PrimaryMinReleaseToOsIntervalMs = INT32_MIN;
  static const scudo::s32 PrimaryMaxReleaseToOsIntervalMs = INT32_MAX;
  typedef scudo::uptr PrimaryCompactPtrT;
  static const scudo::uptr PrimaryCompactPtrScale = 0;
<<<<<<< HEAD
=======
  static const bool PrimaryEnableRandomOffset = true;
  static const scudo::uptr PrimaryMapSizeIncrement = 1UL << 18;
>>>>>>> 2ab1d525

  typedef scudo::MapAllocatorNoCache SecondaryCache;
  template <class A> using TSDRegistryT = scudo::TSDRegistrySharedT<A, 1U, 1U>;
};

TEST(ScudoCombinedDeathTest, DeathCombined) {
  using AllocatorT = TestAllocator<DeathConfig>;
  auto Allocator = std::unique_ptr<AllocatorT>(new AllocatorT());

  const scudo::uptr Size = 1000U;
  void *P = Allocator->allocate(Size, Origin);
  EXPECT_NE(P, nullptr);

  // Invalid sized deallocation.
  EXPECT_DEATH(Allocator->deallocate(P, Origin, Size + 8U), "");

  // Misaligned pointer. Potentially unused if EXPECT_DEATH isn't available.
  UNUSED void *MisalignedP =
      reinterpret_cast<void *>(reinterpret_cast<scudo::uptr>(P) | 1U);
  EXPECT_DEATH(Allocator->deallocate(MisalignedP, Origin, Size), "");
  EXPECT_DEATH(Allocator->reallocate(MisalignedP, Size * 2U), "");

  // Header corruption.
  scudo::u64 *H =
      reinterpret_cast<scudo::u64 *>(scudo::Chunk::getAtomicHeader(P));
  *H ^= 0x42U;
  EXPECT_DEATH(Allocator->deallocate(P, Origin, Size), "");
  *H ^= 0x420042U;
  EXPECT_DEATH(Allocator->deallocate(P, Origin, Size), "");
  *H ^= 0x420000U;

  // Invalid chunk state.
  Allocator->deallocate(P, Origin, Size);
  EXPECT_DEATH(Allocator->deallocate(P, Origin, Size), "");
  EXPECT_DEATH(Allocator->reallocate(P, Size * 2U), "");
  EXPECT_DEATH(Allocator->getUsableSize(P), "");
}

// Verify that when a region gets full, the allocator will still manage to
// fulfill the allocation through a larger size class.
TEST(ScudoCombinedTest, FullRegion) {
  using AllocatorT = TestAllocator<DeathConfig>;
  auto Allocator = std::unique_ptr<AllocatorT>(new AllocatorT());

  std::vector<void *> V;
  scudo::uptr FailedAllocationsCount = 0;
  for (scudo::uptr ClassId = 1U;
       ClassId <= DeathConfig::SizeClassMap::LargestClassId; ClassId++) {
    const scudo::uptr Size =
        DeathConfig::SizeClassMap::getSizeByClassId(ClassId);
    // Allocate enough to fill all of the regions above this one.
    const scudo::uptr MaxNumberOfChunks =
        ((1U << DeathRegionSizeLog) / Size) *
        (DeathConfig::SizeClassMap::LargestClassId - ClassId + 1);
    void *P;
    for (scudo::uptr I = 0; I <= MaxNumberOfChunks; I++) {
      P = Allocator->allocate(Size - 64U, Origin);
      if (!P)
        FailedAllocationsCount++;
      else
        V.push_back(P);
    }
    while (!V.empty()) {
      Allocator->deallocate(V.back(), Origin);
      V.pop_back();
    }
  }
  EXPECT_EQ(FailedAllocationsCount, 0U);
}

// Ensure that releaseToOS can be called prior to any other allocator
// operation without issue.
SCUDO_TYPED_TEST(ScudoCombinedTest, ReleaseToOS) {
  auto *Allocator = this->Allocator.get();
  Allocator->releaseToOS();
}

SCUDO_TYPED_TEST(ScudoCombinedTest, OddEven) {
  auto *Allocator = this->Allocator.get();

  if (!Allocator->useMemoryTaggingTestOnly())
    return;

  auto CheckOddEven = [](scudo::uptr P1, scudo::uptr P2) {
    scudo::uptr Tag1 = scudo::extractTag(scudo::loadTag(P1));
    scudo::uptr Tag2 = scudo::extractTag(scudo::loadTag(P2));
    EXPECT_NE(Tag1 % 2, Tag2 % 2);
  };

  using SizeClassMap = typename TypeParam::Primary::SizeClassMap;
  for (scudo::uptr ClassId = 1U; ClassId <= SizeClassMap::LargestClassId;
       ClassId++) {
    const scudo::uptr Size = SizeClassMap::getSizeByClassId(ClassId);

    std::set<scudo::uptr> Ptrs;
    bool Found = false;
    for (unsigned I = 0; I != 65536; ++I) {
      scudo::uptr P = scudo::untagPointer(reinterpret_cast<scudo::uptr>(
          Allocator->allocate(Size - scudo::Chunk::getHeaderSize(), Origin)));
      if (Ptrs.count(P - Size)) {
        Found = true;
        CheckOddEven(P, P - Size);
        break;
      }
      if (Ptrs.count(P + Size)) {
        Found = true;
        CheckOddEven(P, P + Size);
        break;
      }
      Ptrs.insert(P);
    }
    EXPECT_TRUE(Found);
  }
}

SCUDO_TYPED_TEST(ScudoCombinedTest, DisableMemInit) {
  auto *Allocator = this->Allocator.get();

  std::vector<void *> Ptrs(65536, nullptr);

  Allocator->setOption(scudo::Option::ThreadDisableMemInit, 1);

  constexpr scudo::uptr MinAlignLog = FIRST_32_SECOND_64(3U, 4U);

  // Test that if mem-init is disabled on a thread, calloc should still work as
  // expected. This is tricky to ensure when MTE is enabled, so this test tries
  // to exercise the relevant code on our MTE path.
  for (scudo::uptr ClassId = 1U; ClassId <= 8; ClassId++) {
    using SizeClassMap = typename TypeParam::Primary::SizeClassMap;
    const scudo::uptr Size =
        SizeClassMap::getSizeByClassId(ClassId) - scudo::Chunk::getHeaderSize();
    if (Size < 8)
      continue;
    for (unsigned I = 0; I != Ptrs.size(); ++I) {
      Ptrs[I] = Allocator->allocate(Size, Origin);
      memset(Ptrs[I], 0xaa, Size);
    }
    for (unsigned I = 0; I != Ptrs.size(); ++I)
      Allocator->deallocate(Ptrs[I], Origin, Size);
    for (unsigned I = 0; I != Ptrs.size(); ++I) {
      Ptrs[I] = Allocator->allocate(Size - 8, Origin);
      memset(Ptrs[I], 0xbb, Size - 8);
    }
    for (unsigned I = 0; I != Ptrs.size(); ++I)
      Allocator->deallocate(Ptrs[I], Origin, Size - 8);
    for (unsigned I = 0; I != Ptrs.size(); ++I) {
      Ptrs[I] = Allocator->allocate(Size, Origin, 1U << MinAlignLog, true);
      for (scudo::uptr J = 0; J < Size; ++J)
        ASSERT_EQ((reinterpret_cast<char *>(Ptrs[I]))[J], 0);
    }
  }

  Allocator->setOption(scudo::Option::ThreadDisableMemInit, 0);
}

SCUDO_TYPED_TEST(ScudoCombinedTest, ReallocateInPlaceStress) {
  auto *Allocator = this->Allocator.get();

  // Regression test: make realloc-in-place happen at the very right end of a
  // mapped region.
  constexpr int nPtrs = 10000;
  for (int i = 1; i < 32; ++i) {
    scudo::uptr Size = 16 * i - 1;
    std::vector<void *> Ptrs;
    for (int i = 0; i < nPtrs; ++i) {
      void *P = Allocator->allocate(Size, Origin);
      P = Allocator->reallocate(P, Size + 1);
      Ptrs.push_back(P);
    }

    for (int i = 0; i < nPtrs; ++i)
      Allocator->deallocate(Ptrs[i], Origin);
  }
}<|MERGE_RESOLUTION|>--- conflicted
+++ resolved
@@ -392,13 +392,10 @@
         },
         "");
   }
-<<<<<<< HEAD
-=======
 }
 
 SCUDO_TYPED_TEST(ScudoCombinedDeathTest, DisableMemoryTagging) {
   auto *Allocator = this->Allocator.get();
->>>>>>> 2ab1d525
 
   if (Allocator->useMemoryTaggingTestOnly()) {
     // Check that disabling memory tagging works correctly.
@@ -526,11 +523,8 @@
   static const scudo::s32 PrimaryMaxReleaseToOsIntervalMs = INT32_MAX;
   typedef scudo::uptr PrimaryCompactPtrT;
   static const scudo::uptr PrimaryCompactPtrScale = 0;
-<<<<<<< HEAD
-=======
   static const bool PrimaryEnableRandomOffset = true;
   static const scudo::uptr PrimaryMapSizeIncrement = 1UL << 18;
->>>>>>> 2ab1d525
 
   typedef scudo::MapAllocatorNoCache SecondaryCache;
   template <class A> using TSDRegistryT = scudo::TSDRegistrySharedT<A, 1U, 1U>;
