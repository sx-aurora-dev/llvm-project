//===-- secondary_test.cpp --------------------------------------*- C++ -*-===//
//
// Part of the LLVM Project, under the Apache License v2.0 with LLVM Exceptions.
// See https://llvm.org/LICENSE.txt for license information.
// SPDX-License-Identifier: Apache-2.0 WITH LLVM-exception
//
//===----------------------------------------------------------------------===//

#include "memtag.h"
#include "tests/scudo_unit_test.h"

#include "allocator_config.h"
#include "secondary.h"

#include <condition_variable>
#include <memory>
#include <mutex>
#include <random>
#include <stdio.h>
#include <thread>
#include <vector>

template <typename Config> static scudo::Options getOptionsForConfig() {
  if (!Config::MaySupportMemoryTagging || !scudo::archSupportsMemoryTagging() ||
      !scudo::systemSupportsMemoryTagging())
    return {};
  scudo::AtomicOptions AO;
  AO.set(scudo::OptionBit::UseMemoryTagging);
  return AO.load();
}

template <typename Config> static void testSecondaryBasic(void) {
  using SecondaryT = scudo::MapAllocator<Config>;
  scudo::Options Options = getOptionsForConfig<Config>();

  scudo::GlobalStats S;
  S.init();
  std::unique_ptr<SecondaryT> L(new SecondaryT);
  L->init(&S);
  const scudo::uptr Size = 1U << 16;
<<<<<<< HEAD
  void *P = L->allocate(scudo::Options{}, Size);
  EXPECT_NE(P, nullptr);
  memset(P, 'A', Size);
  EXPECT_GE(SecondaryT::getBlockSize(P), Size);
  L->deallocate(scudo::Options{}, P);
=======
  void *P = L->allocate(Options, Size);
  EXPECT_NE(P, nullptr);
  memset(P, 'A', Size);
  EXPECT_GE(SecondaryT::getBlockSize(P), Size);
  L->deallocate(Options, P);

>>>>>>> a2ce6ee6
  // If the Secondary can't cache that pointer, it will be unmapped.
  if (!L->canCache(Size)) {
    EXPECT_DEATH(
        {
          // Repeat few time to avoid missing crash if it's mmaped by unrelated
          // code.
          for (int i = 0; i < 10; ++i) {
            P = L->allocate(Options, Size);
            L->deallocate(Options, P);
            memset(P, 'A', Size);
          }
        },
        "");
  }

  const scudo::uptr Align = 1U << 16;
<<<<<<< HEAD
  P = L->allocate(scudo::Options{}, Size + Align, Align);
=======
  P = L->allocate(Options, Size + Align, Align);
>>>>>>> a2ce6ee6
  EXPECT_NE(P, nullptr);
  void *AlignedP = reinterpret_cast<void *>(
      scudo::roundUpTo(reinterpret_cast<scudo::uptr>(P), Align));
  memset(AlignedP, 'A', Size);
<<<<<<< HEAD
  L->deallocate(scudo::Options{}, P);

  std::vector<void *> V;
  for (scudo::uptr I = 0; I < 32U; I++)
    V.push_back(L->allocate(scudo::Options{}, Size));
  std::shuffle(V.begin(), V.end(), std::mt19937(std::random_device()()));
  while (!V.empty()) {
    L->deallocate(scudo::Options{}, V.back());
=======
  L->deallocate(Options, P);

  std::vector<void *> V;
  for (scudo::uptr I = 0; I < 32U; I++)
    V.push_back(L->allocate(Options, Size));
  std::shuffle(V.begin(), V.end(), std::mt19937(std::random_device()()));
  while (!V.empty()) {
    L->deallocate(Options, V.back());
>>>>>>> a2ce6ee6
    V.pop_back();
  }
  scudo::ScopedString Str;
  L->getStats(&Str);
  Str.output();
  L->unmapTestOnly();
}

struct NoCacheConfig {
  typedef scudo::MapAllocatorNoCache SecondaryCache;
  static const bool MaySupportMemoryTagging = false;
};

struct TestConfig {
  typedef scudo::MapAllocatorCache<TestConfig> SecondaryCache;
  static const bool MaySupportMemoryTagging = false;
  static const scudo::u32 SecondaryCacheEntriesArraySize = 128U;
  static const scudo::u32 SecondaryCacheQuarantineSize = 0U;
  static const scudo::u32 SecondaryCacheDefaultMaxEntriesCount = 64U;
  static const scudo::uptr SecondaryCacheDefaultMaxEntrySize = 1UL << 20;
  static const scudo::s32 SecondaryCacheMinReleaseToOsIntervalMs = INT32_MIN;
  static const scudo::s32 SecondaryCacheMaxReleaseToOsIntervalMs = INT32_MAX;
};

TEST(ScudoSecondaryTest, SecondaryBasic) {
  testSecondaryBasic<NoCacheConfig>();
  testSecondaryBasic<scudo::DefaultConfig>();
  testSecondaryBasic<TestConfig>();
}

struct MapAllocatorTest : public Test {
  using Config = scudo::DefaultConfig;
  using LargeAllocator = scudo::MapAllocator<Config>;

  void SetUp() override { Allocator->init(nullptr); }

  void TearDown() override { Allocator->unmapTestOnly(); }

  std::unique_ptr<LargeAllocator> Allocator =
      std::make_unique<LargeAllocator>();
  scudo::Options Options = getOptionsForConfig<Config>();
};

// This exercises a variety of combinations of size and alignment for the
// MapAllocator. The size computation done here mimic the ones done by the
// combined allocator.
TEST_F(MapAllocatorTest, SecondaryCombinations) {
  constexpr scudo::uptr MinAlign = FIRST_32_SECOND_64(8, 16);
  constexpr scudo::uptr HeaderSize = scudo::roundUpTo(8, MinAlign);
  for (scudo::uptr SizeLog = 0; SizeLog <= 20; SizeLog++) {
    for (scudo::uptr AlignLog = FIRST_32_SECOND_64(3, 4); AlignLog <= 16;
         AlignLog++) {
      const scudo::uptr Align = 1U << AlignLog;
      for (scudo::sptr Delta = -128; Delta <= 128; Delta += 8) {
        if (static_cast<scudo::sptr>(1U << SizeLog) + Delta <= 0)
          continue;
        const scudo::uptr UserSize =
            scudo::roundUpTo((1U << SizeLog) + Delta, MinAlign);
        const scudo::uptr Size =
            HeaderSize + UserSize + (Align > MinAlign ? Align - HeaderSize : 0);
<<<<<<< HEAD
        void *P = L->allocate(scudo::Options{}, Size, Align);
=======
        void *P = Allocator->allocate(Options, Size, Align);
>>>>>>> a2ce6ee6
        EXPECT_NE(P, nullptr);
        void *AlignedP = reinterpret_cast<void *>(
            scudo::roundUpTo(reinterpret_cast<scudo::uptr>(P), Align));
        memset(AlignedP, 0xff, UserSize);
<<<<<<< HEAD
        L->deallocate(scudo::Options{}, P);
=======
        Allocator->deallocate(Options, P);
>>>>>>> a2ce6ee6
      }
    }
  }
  scudo::ScopedString Str;
  Allocator->getStats(&Str);
  Str.output();
}

TEST_F(MapAllocatorTest, SecondaryIterate) {
  std::vector<void *> V;
  const scudo::uptr PageSize = scudo::getPageSizeCached();
  for (scudo::uptr I = 0; I < 32U; I++)
<<<<<<< HEAD
    V.push_back(L->allocate(scudo::Options{}, (std::rand() % 16) * PageSize));
=======
    V.push_back(Allocator->allocate(Options, (std::rand() % 16) * PageSize));
>>>>>>> a2ce6ee6
  auto Lambda = [V](scudo::uptr Block) {
    EXPECT_NE(std::find(V.begin(), V.end(), reinterpret_cast<void *>(Block)),
              V.end());
  };
  Allocator->disable();
  Allocator->iterateOverBlocks(Lambda);
  Allocator->enable();
  while (!V.empty()) {
<<<<<<< HEAD
    L->deallocate(scudo::Options{}, V.back());
=======
    Allocator->deallocate(Options, V.back());
>>>>>>> a2ce6ee6
    V.pop_back();
  }
  scudo::ScopedString Str;
  Allocator->getStats(&Str);
  Str.output();
}

TEST_F(MapAllocatorTest, SecondaryOptions) {
  // Attempt to set a maximum number of entries higher than the array size.
  EXPECT_FALSE(
      Allocator->setOption(scudo::Option::MaxCacheEntriesCount, 4096U));
  // A negative number will be cast to a scudo::u32, and fail.
  EXPECT_FALSE(Allocator->setOption(scudo::Option::MaxCacheEntriesCount, -1));
  if (Allocator->canCache(0U)) {
    // Various valid combinations.
    EXPECT_TRUE(Allocator->setOption(scudo::Option::MaxCacheEntriesCount, 4U));
    EXPECT_TRUE(
        Allocator->setOption(scudo::Option::MaxCacheEntrySize, 1UL << 20));
    EXPECT_TRUE(Allocator->canCache(1UL << 18));
    EXPECT_TRUE(
        Allocator->setOption(scudo::Option::MaxCacheEntrySize, 1UL << 17));
    EXPECT_FALSE(Allocator->canCache(1UL << 18));
    EXPECT_TRUE(Allocator->canCache(1UL << 16));
    EXPECT_TRUE(Allocator->setOption(scudo::Option::MaxCacheEntriesCount, 0U));
    EXPECT_FALSE(Allocator->canCache(1UL << 16));
    EXPECT_TRUE(Allocator->setOption(scudo::Option::MaxCacheEntriesCount, 4U));
    EXPECT_TRUE(
        Allocator->setOption(scudo::Option::MaxCacheEntrySize, 1UL << 20));
    EXPECT_TRUE(Allocator->canCache(1UL << 16));
  }
}

struct MapAllocatorWithReleaseTest : public MapAllocatorTest {
  void SetUp() override { Allocator->init(nullptr, /*ReleaseToOsInterval=*/0); }

<<<<<<< HEAD
static void performAllocations(LargeAllocator *L) {
  std::vector<void *> V;
  const scudo::uptr PageSize = scudo::getPageSizeCached();
  {
    std::unique_lock<std::mutex> Lock(Mutex);
    while (!Ready)
      Cv.wait(Lock);
  }
  for (scudo::uptr I = 0; I < 128U; I++) {
    // Deallocate 75% of the blocks.
    const bool Deallocate = (rand() & 3) != 0;
    void *P = L->allocate(scudo::Options{}, (std::rand() % 16) * PageSize);
    if (Deallocate)
      L->deallocate(scudo::Options{}, P);
    else
      V.push_back(P);
  }
  while (!V.empty()) {
    L->deallocate(scudo::Options{}, V.back());
    V.pop_back();
=======
  void performAllocations() {
    std::vector<void *> V;
    const scudo::uptr PageSize = scudo::getPageSizeCached();
    {
      std::unique_lock<std::mutex> Lock(Mutex);
      while (!Ready)
        Cv.wait(Lock);
    }
    for (scudo::uptr I = 0; I < 128U; I++) {
      // Deallocate 75% of the blocks.
      const bool Deallocate = (rand() & 3) != 0;
      void *P = Allocator->allocate(Options, (std::rand() % 16) * PageSize);
      if (Deallocate)
        Allocator->deallocate(Options, P);
      else
        V.push_back(P);
    }
    while (!V.empty()) {
      Allocator->deallocate(Options, V.back());
      V.pop_back();
    }
>>>>>>> a2ce6ee6
  }

  std::mutex Mutex;
  std::condition_variable Cv;
  bool Ready = false;
};

TEST_F(MapAllocatorWithReleaseTest, SecondaryThreadsRace) {
  std::thread Threads[16];
  for (scudo::uptr I = 0; I < ARRAY_SIZE(Threads); I++)
    Threads[I] =
        std::thread(&MapAllocatorWithReleaseTest::performAllocations, this);
  {
    std::unique_lock<std::mutex> Lock(Mutex);
    Ready = true;
    Cv.notify_all();
  }
  for (auto &T : Threads)
    T.join();
  scudo::ScopedString Str;
  Allocator->getStats(&Str);
  Str.output();
}<|MERGE_RESOLUTION|>--- conflicted
+++ resolved
@@ -38,20 +38,12 @@
   std::unique_ptr<SecondaryT> L(new SecondaryT);
   L->init(&S);
   const scudo::uptr Size = 1U << 16;
-<<<<<<< HEAD
-  void *P = L->allocate(scudo::Options{}, Size);
-  EXPECT_NE(P, nullptr);
-  memset(P, 'A', Size);
-  EXPECT_GE(SecondaryT::getBlockSize(P), Size);
-  L->deallocate(scudo::Options{}, P);
-=======
   void *P = L->allocate(Options, Size);
   EXPECT_NE(P, nullptr);
   memset(P, 'A', Size);
   EXPECT_GE(SecondaryT::getBlockSize(P), Size);
   L->deallocate(Options, P);
 
->>>>>>> a2ce6ee6
   // If the Secondary can't cache that pointer, it will be unmapped.
   if (!L->canCache(Size)) {
     EXPECT_DEATH(
@@ -68,25 +60,11 @@
   }
 
   const scudo::uptr Align = 1U << 16;
-<<<<<<< HEAD
-  P = L->allocate(scudo::Options{}, Size + Align, Align);
-=======
   P = L->allocate(Options, Size + Align, Align);
->>>>>>> a2ce6ee6
   EXPECT_NE(P, nullptr);
   void *AlignedP = reinterpret_cast<void *>(
       scudo::roundUpTo(reinterpret_cast<scudo::uptr>(P), Align));
   memset(AlignedP, 'A', Size);
-<<<<<<< HEAD
-  L->deallocate(scudo::Options{}, P);
-
-  std::vector<void *> V;
-  for (scudo::uptr I = 0; I < 32U; I++)
-    V.push_back(L->allocate(scudo::Options{}, Size));
-  std::shuffle(V.begin(), V.end(), std::mt19937(std::random_device()()));
-  while (!V.empty()) {
-    L->deallocate(scudo::Options{}, V.back());
-=======
   L->deallocate(Options, P);
 
   std::vector<void *> V;
@@ -95,7 +73,6 @@
   std::shuffle(V.begin(), V.end(), std::mt19937(std::random_device()()));
   while (!V.empty()) {
     L->deallocate(Options, V.back());
->>>>>>> a2ce6ee6
     V.pop_back();
   }
   scudo::ScopedString Str;
@@ -156,20 +133,12 @@
             scudo::roundUpTo((1U << SizeLog) + Delta, MinAlign);
         const scudo::uptr Size =
             HeaderSize + UserSize + (Align > MinAlign ? Align - HeaderSize : 0);
-<<<<<<< HEAD
-        void *P = L->allocate(scudo::Options{}, Size, Align);
-=======
         void *P = Allocator->allocate(Options, Size, Align);
->>>>>>> a2ce6ee6
         EXPECT_NE(P, nullptr);
         void *AlignedP = reinterpret_cast<void *>(
             scudo::roundUpTo(reinterpret_cast<scudo::uptr>(P), Align));
         memset(AlignedP, 0xff, UserSize);
-<<<<<<< HEAD
-        L->deallocate(scudo::Options{}, P);
-=======
         Allocator->deallocate(Options, P);
->>>>>>> a2ce6ee6
       }
     }
   }
@@ -182,11 +151,7 @@
   std::vector<void *> V;
   const scudo::uptr PageSize = scudo::getPageSizeCached();
   for (scudo::uptr I = 0; I < 32U; I++)
-<<<<<<< HEAD
-    V.push_back(L->allocate(scudo::Options{}, (std::rand() % 16) * PageSize));
-=======
     V.push_back(Allocator->allocate(Options, (std::rand() % 16) * PageSize));
->>>>>>> a2ce6ee6
   auto Lambda = [V](scudo::uptr Block) {
     EXPECT_NE(std::find(V.begin(), V.end(), reinterpret_cast<void *>(Block)),
               V.end());
@@ -195,11 +160,7 @@
   Allocator->iterateOverBlocks(Lambda);
   Allocator->enable();
   while (!V.empty()) {
-<<<<<<< HEAD
-    L->deallocate(scudo::Options{}, V.back());
-=======
     Allocator->deallocate(Options, V.back());
->>>>>>> a2ce6ee6
     V.pop_back();
   }
   scudo::ScopedString Str;
@@ -235,28 +196,6 @@
 struct MapAllocatorWithReleaseTest : public MapAllocatorTest {
   void SetUp() override { Allocator->init(nullptr, /*ReleaseToOsInterval=*/0); }
 
-<<<<<<< HEAD
-static void performAllocations(LargeAllocator *L) {
-  std::vector<void *> V;
-  const scudo::uptr PageSize = scudo::getPageSizeCached();
-  {
-    std::unique_lock<std::mutex> Lock(Mutex);
-    while (!Ready)
-      Cv.wait(Lock);
-  }
-  for (scudo::uptr I = 0; I < 128U; I++) {
-    // Deallocate 75% of the blocks.
-    const bool Deallocate = (rand() & 3) != 0;
-    void *P = L->allocate(scudo::Options{}, (std::rand() % 16) * PageSize);
-    if (Deallocate)
-      L->deallocate(scudo::Options{}, P);
-    else
-      V.push_back(P);
-  }
-  while (!V.empty()) {
-    L->deallocate(scudo::Options{}, V.back());
-    V.pop_back();
-=======
   void performAllocations() {
     std::vector<void *> V;
     const scudo::uptr PageSize = scudo::getPageSizeCached();
@@ -278,7 +217,6 @@
       Allocator->deallocate(Options, V.back());
       V.pop_back();
     }
->>>>>>> a2ce6ee6
   }
 
   std::mutex Mutex;
