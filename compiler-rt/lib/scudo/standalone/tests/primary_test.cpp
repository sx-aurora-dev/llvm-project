--- conflicted
+++ resolved
@@ -143,48 +143,6 @@
   Str.output();
 }
 
-<<<<<<< HEAD
-template <typename SizeClassMapT> struct TestConfig1 {
-  using SizeClassMap = SizeClassMapT;
-  static const scudo::uptr PrimaryRegionSizeLog = 18U;
-  static const scudo::s32 PrimaryMinReleaseToOsIntervalMs = INT32_MIN;
-  static const scudo::s32 PrimaryMaxReleaseToOsIntervalMs = INT32_MAX;
-  static const bool MaySupportMemoryTagging = false;
-  typedef scudo::uptr PrimaryCompactPtrT;
-  static const scudo::uptr PrimaryCompactPtrScale = 0;
-};
-
-template <typename SizeClassMapT> struct TestConfig2 {
-  using SizeClassMap = SizeClassMapT;
-  static const scudo::uptr PrimaryRegionSizeLog = 24U;
-  static const scudo::s32 PrimaryMinReleaseToOsIntervalMs = INT32_MIN;
-  static const scudo::s32 PrimaryMaxReleaseToOsIntervalMs = INT32_MAX;
-  static const bool MaySupportMemoryTagging = false;
-  typedef scudo::uptr PrimaryCompactPtrT;
-  static const scudo::uptr PrimaryCompactPtrScale = 0;
-};
-
-template <typename SizeClassMapT> struct TestConfig3 {
-  using SizeClassMap = SizeClassMapT;
-  static const scudo::uptr PrimaryRegionSizeLog = 24U;
-  static const scudo::s32 PrimaryMinReleaseToOsIntervalMs = INT32_MIN;
-  static const scudo::s32 PrimaryMaxReleaseToOsIntervalMs = INT32_MAX;
-  static const bool MaySupportMemoryTagging = true;
-  typedef scudo::uptr PrimaryCompactPtrT;
-  static const scudo::uptr PrimaryCompactPtrScale = 0;
-};
-
-TEST(ScudoPrimaryTest, BasicPrimary) {
-  using SizeClassMap = scudo::DefaultSizeClassMap;
-#if !SCUDO_FUCHSIA
-  testPrimary<scudo::SizeClassAllocator32<TestConfig1<SizeClassMap>>>();
-#endif
-  testPrimary<scudo::SizeClassAllocator64<TestConfig2<SizeClassMap>>>();
-  testPrimary<scudo::SizeClassAllocator64<TestConfig3<SizeClassMap>>>();
-}
-
-=======
->>>>>>> a2ce6ee6
 struct SmallRegionsConfig {
   using SizeClassMap = scudo::DefaultSizeClassMap;
   static const scudo::uptr PrimaryRegionSizeLog = 20U;
@@ -193,11 +151,8 @@
   static const bool MaySupportMemoryTagging = false;
   typedef scudo::uptr PrimaryCompactPtrT;
   static const scudo::uptr PrimaryCompactPtrScale = 0;
-<<<<<<< HEAD
-=======
-  static const bool PrimaryEnableRandomOffset = true;
-  static const scudo::uptr PrimaryMapSizeIncrement = 1UL << 18;
->>>>>>> a2ce6ee6
+  static const bool PrimaryEnableRandomOffset = true;
+  static const scudo::uptr PrimaryMapSizeIncrement = 1UL << 18;
 };
 
 // The 64-bit SizeClassAllocator can be easily OOM'd with small region sizes.
