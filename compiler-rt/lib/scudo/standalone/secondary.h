--- conflicted
+++ resolved
@@ -54,24 +54,10 @@
   return Ptr;
 }
 
-<<<<<<< HEAD
-template <typename Config> static uptr addHeaderTag(uptr Ptr) {
-  if (allocatorSupportsMemoryTagging<Config>())
-    return addFixedTag(Ptr, 1);
-  return Ptr;
-}
-
-template <typename Config> static Header *getHeader(uptr Ptr) {
-  return reinterpret_cast<Header *>(addHeaderTag<Config>(Ptr) -
-                                    getHeaderSize());
-}
-
-=======
 template <typename Config> static Header *getHeader(uptr Ptr) {
   return reinterpret_cast<Header *>(addHeaderTag<Config>(Ptr)) - 1;
 }
 
->>>>>>> 2ab1d525
 template <typename Config> static Header *getHeader(const void *Ptr) {
   return getHeader<Config>(reinterpret_cast<uptr>(Ptr));
 }
@@ -90,20 +76,13 @@
                 UNUSED LargeBlock::Header **H, UNUSED bool *Zeroed) {
     return false;
   }
-<<<<<<< HEAD
-  void store(UNUSED Options Options, UNUSED LargeBlock::Header *H) { unmap(H); }
-=======
   void store(UNUSED Options Options, LargeBlock::Header *H) { unmap(H); }
->>>>>>> 2ab1d525
   bool canCache(UNUSED uptr Size) { return false; }
   void disable() {}
   void enable() {}
   void releaseToOS() {}
   void disableMemoryTagging() {}
-<<<<<<< HEAD
-=======
   void unmapTestOnly() {}
->>>>>>> 2ab1d525
   bool setOption(Option O, UNUSED sptr Value) {
     if (O == Option::ReleaseInterval || O == Option::MaxCacheEntriesCount ||
         O == Option::MaxCacheEntrySize)
@@ -115,8 +94,6 @@
 
 static const uptr MaxUnusedCachePages = 4U;
 
-<<<<<<< HEAD
-=======
 template <typename Config>
 void mapSecondary(Options Options, uptr CommitBase, uptr CommitSize,
                   uptr AllocPos, uptr Flags, MapPlatformData *Data) {
@@ -136,7 +113,6 @@
   }
 }
 
->>>>>>> 2ab1d525
 template <typename Config> class MapAllocatorCache {
 public:
   // Ensure the default maximum specified fits the array.
@@ -177,14 +153,8 @@
         // Fuchsia does not support replacing mappings by creating a new mapping
         // on top so we just do the two syscalls there.
         Entry.Time = 0;
-<<<<<<< HEAD
-        map(reinterpret_cast<void *>(Entry.CommitBase), Entry.CommitSize,
-            "scudo:secondary", MAP_RESIZABLE | MAP_NOACCESS | MAP_MEMTAG,
-            &Entry.Data);
-=======
         mapSecondary<Config>(Options, Entry.CommitBase, Entry.CommitSize,
                              Entry.CommitBase, MAP_NOACCESS, &Entry.Data);
->>>>>>> 2ab1d525
       } else {
         setMemoryPermission(Entry.CommitBase, Entry.CommitSize, MAP_NOACCESS,
                             &Entry.Data);
@@ -205,11 +175,7 @@
       if (Config::SecondaryCacheQuarantineSize &&
           useMemoryTagging<Config>(Options)) {
         QuarantinePos =
-<<<<<<< HEAD
-            (QuarantinePos + 1) % Config::SecondaryCacheQuarantineSize;
-=======
             (QuarantinePos + 1) % Max(Config::SecondaryCacheQuarantineSize, 1u);
->>>>>>> 2ab1d525
         if (!Quarantine[QuarantinePos].CommitBase) {
           Quarantine[QuarantinePos] = Entry;
           return;
@@ -420,18 +386,6 @@
   }
 
   HybridMutex Mutex;
-<<<<<<< HEAD
-  u32 EntriesCount;
-  u32 QuarantinePos;
-  atomic_u32 MaxEntriesCount;
-  atomic_uptr MaxEntrySize;
-  u64 OldestTime;
-  u32 IsFullEvents;
-  atomic_s32 ReleaseToOsIntervalMs;
-
-  CachedBlock Entries[Config::SecondaryCacheEntriesArraySize];
-  CachedBlock Quarantine[Config::SecondaryCacheQuarantineSize];
-=======
   u32 EntriesCount = 0;
   u32 QuarantinePos = 0;
   atomic_u32 MaxEntriesCount = {};
@@ -442,7 +396,6 @@
 
   CachedBlock Entries[Config::SecondaryCacheEntriesArraySize] = {};
   CachedBlock Quarantine[Config::SecondaryCacheQuarantineSize] = {};
->>>>>>> 2ab1d525
 };
 
 template <typename Config> class MapAllocator {
@@ -500,11 +453,8 @@
 
   void disableMemoryTagging() { Cache.disableMemoryTagging(); }
 
-<<<<<<< HEAD
-=======
   void unmapTestOnly() { Cache.unmapTestOnly(); }
 
->>>>>>> 2ab1d525
 private:
   typename Config::SecondaryCache Cache;
 
@@ -535,11 +485,7 @@
                                      FillContentsMode FillContents) {
   if (Options.get(OptionBit::AddLargeAllocationSlack))
     Size += 1UL << SCUDO_MIN_ALIGNMENT_LOG;
-<<<<<<< HEAD
-  Alignment = Max(Alignment, 1UL << SCUDO_MIN_ALIGNMENT_LOG);
-=======
   Alignment = Max(Alignment, uptr(1U) << SCUDO_MIN_ALIGNMENT_LOG);
->>>>>>> 2ab1d525
   const uptr PageSize = getPageSizeCached();
   uptr RoundedSize =
       roundUpTo(roundUpTo(Size, Alignment) + LargeBlock::getHeaderSize() +
@@ -611,23 +557,7 @@
 
   const uptr CommitSize = MapEnd - PageSize - CommitBase;
   const uptr AllocPos = roundDownTo(CommitBase + CommitSize - Size, Alignment);
-<<<<<<< HEAD
-  const uptr MaxUnusedCacheBytes = MaxUnusedCachePages * getPageSizeCached();
-  if (useMemoryTagging<Config>(Options) && CommitSize > MaxUnusedCacheBytes) {
-    const uptr UntaggedPos = Max(AllocPos, CommitBase + MaxUnusedCacheBytes);
-    map(reinterpret_cast<void *>(CommitBase), UntaggedPos - CommitBase,
-        "scudo:secondary", MAP_RESIZABLE | MAP_MEMTAG, &Data);
-    map(reinterpret_cast<void *>(UntaggedPos),
-        CommitBase + CommitSize - UntaggedPos, "scudo:secondary", MAP_RESIZABLE,
-        &Data);
-  } else {
-    map(reinterpret_cast<void *>(CommitBase), CommitSize, "scudo:secondary",
-        MAP_RESIZABLE | (useMemoryTagging<Config>(Options) ? MAP_MEMTAG : 0),
-        &Data);
-  }
-=======
   mapSecondary<Config>(Options, CommitBase, CommitSize, AllocPos, 0, &Data);
->>>>>>> 2ab1d525
   const uptr HeaderPos =
       AllocPos - Chunk::getHeaderSize() - LargeBlock::getHeaderSize();
   LargeBlock::Header *H = reinterpret_cast<LargeBlock::Header *>(
