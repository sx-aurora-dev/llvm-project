//===-- size_class_map.h ----------------------------------------*- C++ -*-===//
//
// Part of the LLVM Project, under the Apache License v2.0 with LLVM Exceptions.
// See https://llvm.org/LICENSE.txt for license information.
// SPDX-License-Identifier: Apache-2.0 WITH LLVM-exception
//
//===----------------------------------------------------------------------===//

#ifndef SCUDO_SIZE_CLASS_MAP_H_
#define SCUDO_SIZE_CLASS_MAP_H_

#include "chunk.h"
#include "common.h"
#include "string_utils.h"

namespace scudo {

inline uptr scaledLog2(uptr Size, uptr ZeroLog, uptr LogBits) {
  const uptr L = getMostSignificantSetBitIndex(Size);
  const uptr LBits = (Size >> (L - LogBits)) - (1 << LogBits);
  const uptr HBits = (L - ZeroLog) << LogBits;
  return LBits + HBits;
}

template <typename Config> struct SizeClassMapBase {
  static u32 getMaxCachedHint(uptr Size) {
    DCHECK_NE(Size, 0);
    u32 N;
    // Force a 32-bit division if the template parameters allow for it.
    if (Config::MaxBytesCachedLog > 31 || Config::MaxSizeLog > 31)
      N = static_cast<u32>((1UL << Config::MaxBytesCachedLog) / Size);
    else
      N = (1U << Config::MaxBytesCachedLog) / static_cast<u32>(Size);
    return Max(1U, Min(Config::MaxNumCachedHint, N));
  }
};

// SizeClassMap maps allocation sizes into size classes and back, in an
// efficient table-free manner.
//
// Class 0 is a special class that doesn't abide by the same rules as other
// classes. The allocator uses it to hold batches.
//
// The other sizes are controlled by the template parameters:
// - MinSizeLog: defines the first class as 2^MinSizeLog bytes.
// - MaxSizeLog: defines the last class as 2^MaxSizeLog bytes.
// - MidSizeLog: classes increase with step 2^MinSizeLog from 2^MinSizeLog to
//               2^MidSizeLog bytes.
// - NumBits: the number of non-zero bits in sizes after 2^MidSizeLog.
//            eg. with NumBits==3 all size classes after 2^MidSizeLog look like
//            0b1xx0..0 (where x is either 0 or 1).
//
// This class also gives a hint to a thread-caching allocator about the amount
// of chunks that can be cached per-thread:
// - MaxNumCachedHint is a hint for the max number of chunks cached per class.
// - 2^MaxBytesCachedLog is the max number of bytes cached per class.
template <typename Config>
class FixedSizeClassMap : public SizeClassMapBase<Config> {
  typedef SizeClassMapBase<Config> Base;

  static const uptr MinSize = 1UL << Config::MinSizeLog;
  static const uptr MidSize = 1UL << Config::MidSizeLog;
  static const uptr MidClass = MidSize / MinSize;
  static const u8 S = Config::NumBits - 1;
  static const uptr M = (1UL << S) - 1;

public:
  static const u32 MaxNumCachedHint = Config::MaxNumCachedHint;

  static const uptr MaxSize = (1UL << Config::MaxSizeLog) + Config::SizeDelta;
  static const uptr NumClasses =
      MidClass + ((Config::MaxSizeLog - Config::MidSizeLog) << S) + 1;
  static_assert(NumClasses <= 256, "");
  static const uptr LargestClassId = NumClasses - 1;
  static const uptr BatchClassId = 0;

  static uptr getSizeByClassId(uptr ClassId) {
    DCHECK_NE(ClassId, BatchClassId);
    if (ClassId <= MidClass)
      return (ClassId << Config::MinSizeLog) + Config::SizeDelta;
    ClassId -= MidClass;
    const uptr T = MidSize << (ClassId >> S);
    return T + (T >> S) * (ClassId & M) + Config::SizeDelta;
  }

  static u8 getSizeLSBByClassId(uptr ClassId) {
    return u8(getLeastSignificantSetBitIndex(getSizeByClassId(ClassId)));
  }

  static constexpr bool usesCompressedLSBFormat() { return false; }

  static uptr getClassIdBySize(uptr Size) {
    if (Size <= Config::SizeDelta + (1 << Config::MinSizeLog))
      return 1;
    Size -= Config::SizeDelta;
    DCHECK_LE(Size, MaxSize);
    if (Size <= MidSize)
      return (Size + MinSize - 1) >> Config::MinSizeLog;
    return MidClass + 1 + scaledLog2(Size - 1, Config::MidSizeLog, S);
  }

  static u32 getMaxCachedHint(uptr Size) {
    DCHECK_LE(Size, MaxSize);
    return Base::getMaxCachedHint(Size);
  }
};

template <typename Config>
class TableSizeClassMap : public SizeClassMapBase<Config> {
  typedef SizeClassMapBase<Config> Base;

  static const u8 S = Config::NumBits - 1;
  static const uptr M = (1UL << S) - 1;
  static const uptr ClassesSize =
      sizeof(Config::Classes) / sizeof(Config::Classes[0]);

  struct SizeTable {
    constexpr SizeTable() {
      uptr Pos = 1 << Config::MidSizeLog;
      uptr Inc = 1 << (Config::MidSizeLog - S);
      for (uptr i = 0; i != getTableSize(); ++i) {
        Pos += Inc;
        if ((Pos & (Pos - 1)) == 0)
          Inc *= 2;
        Tab[i] = computeClassId(Pos + Config::SizeDelta);
      }
    }

    constexpr static u8 computeClassId(uptr Size) {
      for (uptr i = 0; i != ClassesSize; ++i) {
        if (Size <= Config::Classes[i])
          return static_cast<u8>(i + 1);
      }
      return static_cast<u8>(-1);
    }

    constexpr static uptr getTableSize() {
      return (Config::MaxSizeLog - Config::MidSizeLog) << S;
    }

    u8 Tab[getTableSize()] = {};
  };

  static constexpr SizeTable SzTable = {};

  struct LSBTable {
    constexpr LSBTable() {
      u8 Min = 255, Max = 0;
      for (uptr I = 0; I != ClassesSize; ++I) {
        for (u8 Bit = 0; Bit != 64; ++Bit) {
          if (Config::Classes[I] & (1 << Bit)) {
            Tab[I] = Bit;
            if (Bit < Min)
              Min = Bit;
            if (Bit > Max)
              Max = Bit;
            break;
          }
        }
      }

      if (Max - Min > 3 || ClassesSize > 32)
        return;

      UseCompressedFormat = true;
      CompressedMin = Min;
      for (uptr I = 0; I != ClassesSize; ++I)
        CompressedValue |= u64(Tab[I] - Min) << (I * 2);
    }

    u8 Tab[ClassesSize] = {};

    bool UseCompressedFormat = false;
    u8 CompressedMin = 0;
    u64 CompressedValue = 0;
  };

  static constexpr LSBTable LTable = {};

public:
  static const u32 MaxNumCachedHint = Config::MaxNumCachedHint;

  static const uptr NumClasses = ClassesSize + 1;
  static_assert(NumClasses < 256, "");
  static const uptr LargestClassId = NumClasses - 1;
  static const uptr BatchClassId = 0;
  static const uptr MaxSize = Config::Classes[LargestClassId - 1];

  static uptr getSizeByClassId(uptr ClassId) {
    return Config::Classes[ClassId - 1];
  }

  static u8 getSizeLSBByClassId(uptr ClassId) {
    if (LTable.UseCompressedFormat)
      return ((LTable.CompressedValue >> ((ClassId - 1) * 2)) & 3) +
             LTable.CompressedMin;
    else
      return LTable.Tab[ClassId - 1];
  }

  static constexpr bool usesCompressedLSBFormat() {
    return LTable.UseCompressedFormat;
  }

  static uptr getClassIdBySize(uptr Size) {
    if (Size <= Config::Classes[0])
      return 1;
    Size -= Config::SizeDelta;
    DCHECK_LE(Size, MaxSize);
    if (Size <= (1 << Config::MidSizeLog))
      return ((Size - 1) >> Config::MinSizeLog) + 1;
    return SzTable.Tab[scaledLog2(Size - 1, Config::MidSizeLog, S)];
  }

  static u32 getMaxCachedHint(uptr Size) {
    DCHECK_LE(Size, MaxSize);
    return Base::getMaxCachedHint(Size);
  }
};

struct DefaultSizeClassConfig {
  static const uptr NumBits = 3;
  static const uptr MinSizeLog = 5;
  static const uptr MidSizeLog = 8;
  static const uptr MaxSizeLog = 17;
<<<<<<< HEAD
  static const u32 MaxNumCachedHint = 10;
  static const uptr MaxBytesCachedLog = 10;
=======
  static const u32 MaxNumCachedHint = 14;
  static const uptr MaxBytesCachedLog = 10;
  static const uptr SizeDelta = 0;
>>>>>>> a2ce6ee6
};

typedef FixedSizeClassMap<DefaultSizeClassConfig> DefaultSizeClassMap;

<<<<<<< HEAD
=======
struct FuchsiaSizeClassConfig {
  static const uptr NumBits = 3;
  static const uptr MinSizeLog = 5;
  static const uptr MidSizeLog = 8;
  static const uptr MaxSizeLog = 17;
  static const u32 MaxNumCachedHint = 10;
  static const uptr MaxBytesCachedLog = 10;
  static const uptr SizeDelta = Chunk::getHeaderSize();
};

typedef FixedSizeClassMap<FuchsiaSizeClassConfig> FuchsiaSizeClassMap;

>>>>>>> a2ce6ee6
struct AndroidSizeClassConfig {
#if SCUDO_WORDSIZE == 64U
  static const uptr NumBits = 7;
  static const uptr MinSizeLog = 4;
  static const uptr MidSizeLog = 6;
  static const uptr MaxSizeLog = 16;
  static const u32 MaxNumCachedHint = 13;
  static const uptr MaxBytesCachedLog = 13;

  static constexpr u32 Classes[] = {
      0x00020, 0x00030, 0x00040, 0x00050, 0x00060, 0x00070, 0x00090, 0x000b0,
      0x000c0, 0x000e0, 0x00120, 0x00160, 0x001c0, 0x00250, 0x00320, 0x00450,
      0x00670, 0x00830, 0x00a10, 0x00c30, 0x01010, 0x01210, 0x01bd0, 0x02210,
      0x02d90, 0x03790, 0x04010, 0x04810, 0x05a10, 0x07310, 0x08210, 0x10010,
  };
  static const uptr SizeDelta = 16;
#else
  static const uptr NumBits = 8;
  static const uptr MinSizeLog = 4;
  static const uptr MidSizeLog = 7;
  static const uptr MaxSizeLog = 16;
  static const u32 MaxNumCachedHint = 14;
  static const uptr MaxBytesCachedLog = 13;

  static constexpr u32 Classes[] = {
      0x00020, 0x00030, 0x00040, 0x00050, 0x00060, 0x00070, 0x00080, 0x00090,
      0x000a0, 0x000b0, 0x000c0, 0x000e0, 0x000f0, 0x00110, 0x00120, 0x00130,
      0x00150, 0x00160, 0x00170, 0x00190, 0x001d0, 0x00210, 0x00240, 0x002a0,
      0x00330, 0x00370, 0x003a0, 0x00400, 0x00430, 0x004a0, 0x00530, 0x00610,
      0x00730, 0x00840, 0x00910, 0x009c0, 0x00a60, 0x00b10, 0x00ca0, 0x00e00,
      0x00fb0, 0x01030, 0x01130, 0x011f0, 0x01490, 0x01650, 0x01930, 0x02010,
      0x02190, 0x02490, 0x02850, 0x02d50, 0x03010, 0x03210, 0x03c90, 0x04090,
      0x04510, 0x04810, 0x05c10, 0x06f10, 0x07310, 0x08010, 0x0c010, 0x10010,
  };
  static const uptr SizeDelta = 16;
#endif
};

typedef TableSizeClassMap<AndroidSizeClassConfig> AndroidSizeClassMap;

<<<<<<< HEAD
=======
#if SCUDO_WORDSIZE == 64U && defined(__clang__)
static_assert(AndroidSizeClassMap::usesCompressedLSBFormat(), "");
#endif

>>>>>>> a2ce6ee6
struct SvelteSizeClassConfig {
#if SCUDO_WORDSIZE == 64U
  static const uptr NumBits = 4;
  static const uptr MinSizeLog = 4;
  static const uptr MidSizeLog = 8;
  static const uptr MaxSizeLog = 14;
  static const u32 MaxNumCachedHint = 13;
  static const uptr MaxBytesCachedLog = 10;
  static const uptr SizeDelta = Chunk::getHeaderSize();
#else
  static const uptr NumBits = 4;
  static const uptr MinSizeLog = 3;
  static const uptr MidSizeLog = 7;
  static const uptr MaxSizeLog = 14;
  static const u32 MaxNumCachedHint = 14;
  static const uptr MaxBytesCachedLog = 10;
  static const uptr SizeDelta = Chunk::getHeaderSize();
#endif
};

typedef FixedSizeClassMap<SvelteSizeClassConfig> SvelteSizeClassMap;

// Trusty is configured to only have one region containing blocks of size
// 2^7 bytes.
struct TrustySizeClassConfig {
  static const uptr NumBits = 1;
  static const uptr MinSizeLog = 7;
  static const uptr MidSizeLog = 7;
  static const uptr MaxSizeLog = 7;
  static const u32 MaxNumCachedHint = 8;
  static const uptr MaxBytesCachedLog = 10;
  static const uptr SizeDelta = 0;
};

typedef FixedSizeClassMap<TrustySizeClassConfig> TrustySizeClassMap;

template <typename SCMap> inline void printMap() {
  ScopedString Buffer;
  uptr PrevS = 0;
  uptr TotalCached = 0;
  for (uptr I = 0; I < SCMap::NumClasses; I++) {
    if (I == SCMap::BatchClassId)
      continue;
    const uptr S = SCMap::getSizeByClassId(I);
    const uptr D = S - PrevS;
    const uptr P = PrevS ? (D * 100 / PrevS) : 0;
    const uptr L = S ? getMostSignificantSetBitIndex(S) : 0;
    const uptr Cached = SCMap::getMaxCachedHint(S) * S;
    Buffer.append(
        "C%02zu => S: %zu diff: +%zu %02zu%% L %zu Cached: %u %zu; id %zu\n", I,
        S, D, P, L, SCMap::getMaxCachedHint(S), Cached,
        SCMap::getClassIdBySize(S));
    TotalCached += Cached;
    PrevS = S;
  }
  Buffer.append("Total Cached: %zu\n", TotalCached);
  Buffer.output();
}

template <typename SCMap> static void validateMap() {
  for (uptr C = 0; C < SCMap::NumClasses; C++) {
    if (C == SCMap::BatchClassId)
      continue;
    const uptr S = SCMap::getSizeByClassId(C);
    CHECK_NE(S, 0U);
    CHECK_EQ(SCMap::getClassIdBySize(S), C);
    if (C < SCMap::LargestClassId)
      CHECK_EQ(SCMap::getClassIdBySize(S + 1), C + 1);
    CHECK_EQ(SCMap::getClassIdBySize(S - 1), C);
    if (C - 1 != SCMap::BatchClassId)
      CHECK_GT(SCMap::getSizeByClassId(C), SCMap::getSizeByClassId(C - 1));
  }
  // Do not perform the loop if the maximum size is too large.
  if (SCMap::MaxSize > (1 << 19))
    return;
  for (uptr S = 1; S <= SCMap::MaxSize; S++) {
    const uptr C = SCMap::getClassIdBySize(S);
    CHECK_LT(C, SCMap::NumClasses);
    CHECK_GE(SCMap::getSizeByClassId(C), S);
    if (C - 1 != SCMap::BatchClassId)
      CHECK_LT(SCMap::getSizeByClassId(C - 1), S);
  }
}
} // namespace scudo

#endif // SCUDO_SIZE_CLASS_MAP_H_<|MERGE_RESOLUTION|>--- conflicted
+++ resolved
@@ -223,20 +223,13 @@
   static const uptr MinSizeLog = 5;
   static const uptr MidSizeLog = 8;
   static const uptr MaxSizeLog = 17;
-<<<<<<< HEAD
-  static const u32 MaxNumCachedHint = 10;
-  static const uptr MaxBytesCachedLog = 10;
-=======
   static const u32 MaxNumCachedHint = 14;
   static const uptr MaxBytesCachedLog = 10;
   static const uptr SizeDelta = 0;
->>>>>>> a2ce6ee6
 };
 
 typedef FixedSizeClassMap<DefaultSizeClassConfig> DefaultSizeClassMap;
 
-<<<<<<< HEAD
-=======
 struct FuchsiaSizeClassConfig {
   static const uptr NumBits = 3;
   static const uptr MinSizeLog = 5;
@@ -249,7 +242,6 @@
 
 typedef FixedSizeClassMap<FuchsiaSizeClassConfig> FuchsiaSizeClassMap;
 
->>>>>>> a2ce6ee6
 struct AndroidSizeClassConfig {
 #if SCUDO_WORDSIZE == 64U
   static const uptr NumBits = 7;
@@ -290,13 +282,10 @@
 
 typedef TableSizeClassMap<AndroidSizeClassConfig> AndroidSizeClassMap;
 
-<<<<<<< HEAD
-=======
 #if SCUDO_WORDSIZE == 64U && defined(__clang__)
 static_assert(AndroidSizeClassMap::usesCompressedLSBFormat(), "");
 #endif
 
->>>>>>> a2ce6ee6
 struct SvelteSizeClassConfig {
 #if SCUDO_WORDSIZE == 64U
   static const uptr NumBits = 4;
