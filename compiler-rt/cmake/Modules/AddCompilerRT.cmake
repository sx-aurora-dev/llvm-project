include(ExternalProject)
include(CompilerRTUtils)
include(HandleCompilerRT)

function(set_target_output_directories target output_dir)
  # For RUNTIME_OUTPUT_DIRECTORY variable, Multi-configuration generators
  # append a per-configuration subdirectory to the specified directory.
  # To avoid the appended folder, the configuration specific variable must be
  # set 'RUNTIME_OUTPUT_DIRECTORY_${CONF}':
  # RUNTIME_OUTPUT_DIRECTORY_DEBUG, RUNTIME_OUTPUT_DIRECTORY_RELEASE, ...
  if(CMAKE_CONFIGURATION_TYPES)
    foreach(build_mode ${CMAKE_CONFIGURATION_TYPES})
      string(TOUPPER "${build_mode}" CONFIG_SUFFIX)
      set_target_properties("${target}" PROPERTIES
          "ARCHIVE_OUTPUT_DIRECTORY_${CONFIG_SUFFIX}" ${output_dir}
          "LIBRARY_OUTPUT_DIRECTORY_${CONFIG_SUFFIX}" ${output_dir}
          "RUNTIME_OUTPUT_DIRECTORY_${CONFIG_SUFFIX}" ${output_dir})
    endforeach()
  else()
    set_target_properties("${target}" PROPERTIES
        ARCHIVE_OUTPUT_DIRECTORY ${output_dir}
        LIBRARY_OUTPUT_DIRECTORY ${output_dir}
        RUNTIME_OUTPUT_DIRECTORY ${output_dir})
  endif()
endfunction()

# Tries to add an "object library" target for a given list of OSs and/or
# architectures with name "<name>.<arch>" for non-Darwin platforms if
# architecture can be targeted, and "<name>.<os>" for Darwin platforms.
# add_compiler_rt_object_libraries(<name>
#                                  OS <os names>
#                                  ARCHS <architectures>
#                                  SOURCES <source files>
#                                  CFLAGS <compile flags>
#                                  DEFS <compile definitions>
#                                  DEPS <dependencies>
#                                  ADDITIONAL_HEADERS <header files>)
function(add_compiler_rt_object_libraries name)
  cmake_parse_arguments(LIB "" "" "OS;ARCHS;SOURCES;CFLAGS;DEFS;DEPS;ADDITIONAL_HEADERS"
    ${ARGN})
  set(libnames)
  if(APPLE)
    foreach(os ${LIB_OS})
      set(libname "${name}.${os}")
      set(libnames ${libnames} ${libname})
      set(extra_cflags_${libname} ${DARWIN_${os}_CFLAGS})
      list_intersect(LIB_ARCHS_${libname} DARWIN_${os}_ARCHS LIB_ARCHS)
    endforeach()
  else()
    foreach(arch ${LIB_ARCHS})
      set(libname "${name}.${arch}")
      set(libnames ${libnames} ${libname})
      set(extra_cflags_${libname} ${TARGET_${arch}_CFLAGS})
      if(NOT CAN_TARGET_${arch})
        message(FATAL_ERROR "Architecture ${arch} can't be targeted")
        return()
      endif()
    endforeach()
  endif()

  # Add headers to LIB_SOURCES for IDEs
  compiler_rt_process_sources(LIB_SOURCES
    ${LIB_SOURCES}
    ADDITIONAL_HEADERS
      ${LIB_ADDITIONAL_HEADERS}
  )

  foreach(libname ${libnames})
    add_library(${libname} OBJECT ${LIB_SOURCES})
    if(LIB_DEPS)
      add_dependencies(${libname} ${LIB_DEPS})
    endif()

    # Strip out -msse3 if this isn't macOS.
    set(target_flags ${LIB_CFLAGS})
    if(APPLE AND NOT "${libname}" MATCHES ".*\.osx.*")
      list(REMOVE_ITEM target_flags "-msse3")
    endif()

    set_target_compile_flags(${libname}
      ${extra_cflags_${libname}} ${target_flags})
    set_property(TARGET ${libname} APPEND PROPERTY
      COMPILE_DEFINITIONS ${LIB_DEFS})
    set_target_properties(${libname} PROPERTIES FOLDER "Compiler-RT Libraries")
    if(APPLE)
      set_target_properties(${libname} PROPERTIES
        OSX_ARCHITECTURES "${LIB_ARCHS_${libname}}")
    endif()
  endforeach()
endfunction()

# Takes a list of object library targets, and a suffix and appends the proper
# TARGET_OBJECTS string to the output variable.
# format_object_libs(<output> <suffix> ...)
macro(format_object_libs output suffix)
  foreach(lib ${ARGN})
    list(APPEND ${output} $<TARGET_OBJECTS:${lib}.${suffix}>)
  endforeach()
endmacro()

function(add_compiler_rt_component name)
  add_custom_target(${name})
  set_target_properties(${name} PROPERTIES FOLDER "Compiler-RT Misc")
  if(COMMAND runtime_register_component)
    runtime_register_component(${name})
  endif()
  add_dependencies(compiler-rt ${name})
endfunction()

function(add_asm_sources output)
  set(${output} ${ARGN} PARENT_SCOPE)
  # CMake doesn't pass the correct architecture for Apple prior to CMake 3.19. https://gitlab.kitware.com/cmake/cmake/-/issues/20771
  # MinGW didn't work correctly with assembly prior to CMake 3.17. https://gitlab.kitware.com/cmake/cmake/-/merge_requests/4287 and https://reviews.llvm.org/rGb780df052dd2b246a760d00e00f7de9ebdab9d09
  # Workaround these two issues by compiling as C.
  # Same workaround used in libunwind. Also update there if changed here.
  if((APPLE AND CMAKE_VERSION VERSION_LESS 3.19) OR (MINGW AND CMAKE_VERSION VERSION_LESS 3.17))
    set_source_files_properties(${ARGN} PROPERTIES LANGUAGE C)
  endif()
endfunction()

macro(set_output_name output name arch)
  if(LLVM_ENABLE_PER_TARGET_RUNTIME_DIR)
    set(${output} ${name})
  else()
    if(ANDROID AND ${arch} STREQUAL "i386")
      set(${output} "${name}-i686${COMPILER_RT_OS_SUFFIX}")
    elseif("${arch}" MATCHES "^arm")
      if(COMPILER_RT_DEFAULT_TARGET_ONLY)
        set(triple "${COMPILER_RT_DEFAULT_TARGET_TRIPLE}")
      else()
        set(triple "${LLVM_TARGET_TRIPLE}")
      endif()
      # Except for baremetal, when using arch-suffixed runtime library names,
      # clang only looks for libraries named "arm" or "armhf", see
      # getArchNameForCompilerRTLib in clang. Therefore, try to inspect both
      # the arch name and the triple if it seems like we're building an armhf
      # target.
      if (COMPILER_RT_BAREMETAL_BUILD)
        set(${output} "${name}-${arch}${COMPILER_RT_OS_SUFFIX}")
      elseif ("${arch}" MATCHES "hf$" OR "${triple}" MATCHES "hf$")
        set(${output} "${name}-armhf${COMPILER_RT_OS_SUFFIX}")
      else()
        set(${output} "${name}-arm${COMPILER_RT_OS_SUFFIX}")
      endif()
    else()
      set(${output} "${name}-${arch}${COMPILER_RT_OS_SUFFIX}")
    endif()
  endif()
endmacro()

# Adds static or shared runtime for a list of architectures and operating
# systems and puts it in the proper directory in the build and install trees.
# add_compiler_rt_runtime(<name>
#                         {OBJECT|STATIC|SHARED|MODULE}
#                         ARCHS <architectures>
#                         OS <os list>
#                         SOURCES <source files>
#                         CFLAGS <compile flags>
#                         LINK_FLAGS <linker flags>
#                         DEFS <compile definitions>
#                         DEPS <dependencies>
#                         LINK_LIBS <linked libraries> (only for shared library)
#                         OBJECT_LIBS <object libraries to use as sources>
#                         PARENT_TARGET <convenience parent target>
#                         ADDITIONAL_HEADERS <header files>)
function(add_compiler_rt_runtime name type)
  if(NOT type MATCHES "^(OBJECT|STATIC|SHARED|MODULE)$")
    message(FATAL_ERROR
            "type argument must be OBJECT, STATIC, SHARED or MODULE")
    return()
  endif()
  cmake_parse_arguments(LIB
    ""
    "PARENT_TARGET"
    "OS;ARCHS;SOURCES;CFLAGS;LINK_FLAGS;DEFS;DEPS;LINK_LIBS;OBJECT_LIBS;ADDITIONAL_HEADERS"
    ${ARGN})
  set(libnames)
  # Until we support this some other way, build compiler-rt runtime without LTO
  # to allow non-LTO projects to link with it.
  if(COMPILER_RT_HAS_FNO_LTO_FLAG)
    set(NO_LTO_FLAGS "-fno-lto")
  else()
    set(NO_LTO_FLAGS "")
  endif()

  # By default do not instrument or use profdata for compiler-rt.
  set(NO_PGO_FLAGS "")
  if(NOT COMPILER_RT_ENABLE_PGO)
    if(LLVM_PROFDATA_FILE AND COMPILER_RT_HAS_FNO_PROFILE_INSTR_USE_FLAG)
      list(APPEND NO_PGO_FLAGS "-fno-profile-instr-use")
    endif()
    if(LLVM_BUILD_INSTRUMENTED MATCHES IR AND COMPILER_RT_HAS_FNO_PROFILE_GENERATE_FLAG)
      list(APPEND NO_PGO_FLAGS "-fno-profile-generate")
    elseif((LLVM_BUILD_INSTRUMENTED OR LLVM_BUILD_INSTRUMENTED_COVERAGE) AND COMPILER_RT_HAS_FNO_PROFILE_INSTR_GENERATE_FLAG)
      list(APPEND NO_PGO_FLAGS "-fno-profile-instr-generate")
      if(LLVM_BUILD_INSTRUMENTED_COVERAGE AND COMPILER_RT_HAS_FNO_COVERAGE_MAPPING_FLAG)
        list(APPEND NO_PGO_FLAGS "-fno-coverage-mapping")
      endif()
    endif()
  endif()

  list(LENGTH LIB_SOURCES LIB_SOURCES_LENGTH)
  if (${LIB_SOURCES_LENGTH} GREATER 0)
    # Add headers to LIB_SOURCES for IDEs. It doesn't make sense to
    # do this for a runtime library that only consists of OBJECT
    # libraries, so only add the headers when source files are present.
    compiler_rt_process_sources(LIB_SOURCES
      ${LIB_SOURCES}
      ADDITIONAL_HEADERS
        ${LIB_ADDITIONAL_HEADERS}
    )
  endif()

  if(APPLE)
    foreach(os ${LIB_OS})
      # Strip out -msse3 if this isn't macOS.
      list(LENGTH LIB_CFLAGS HAS_EXTRA_CFLAGS)
      if(HAS_EXTRA_CFLAGS AND NOT "${os}" MATCHES "^(osx)$")
        list(REMOVE_ITEM LIB_CFLAGS "-msse3")
      endif()
      if(type STREQUAL "STATIC")
        set(libname "${name}_${os}")
      else()
        set(libname "${name}_${os}_dynamic")
        set(extra_link_flags_${libname} ${DARWIN_${os}_LINK_FLAGS} ${LIB_LINK_FLAGS})
      endif()
      list_intersect(LIB_ARCHS_${libname} DARWIN_${os}_ARCHS LIB_ARCHS)
      if(LIB_ARCHS_${libname})
        list(APPEND libnames ${libname})
        set(extra_cflags_${libname} ${DARWIN_${os}_CFLAGS} ${NO_LTO_FLAGS} ${NO_PGO_FLAGS} ${LIB_CFLAGS})
        set(output_name_${libname} ${libname}${COMPILER_RT_OS_SUFFIX})
        set(sources_${libname} ${LIB_SOURCES})
        format_object_libs(sources_${libname} ${os} ${LIB_OBJECT_LIBS})
        get_compiler_rt_output_dir(${COMPILER_RT_DEFAULT_TARGET_ARCH} output_dir_${libname})
        get_compiler_rt_install_dir(${COMPILER_RT_DEFAULT_TARGET_ARCH} install_dir_${libname})
      endif()
    endforeach()
  else()
    foreach(arch ${LIB_ARCHS})
      if(NOT CAN_TARGET_${arch})
        message(FATAL_ERROR "Architecture ${arch} can't be targeted")
        return()
      endif()
      if(type STREQUAL "OBJECT")
        set(libname "${name}-${arch}")
        set_output_name(output_name_${libname} ${name}${COMPILER_RT_OS_SUFFIX} ${arch})
      elseif(type STREQUAL "STATIC")
        set(libname "${name}-${arch}")
        set_output_name(output_name_${libname} ${name} ${arch})
      else()
        set(libname "${name}-dynamic-${arch}")
        set(extra_cflags_${libname} ${TARGET_${arch}_CFLAGS} ${LIB_CFLAGS})
        set(extra_link_flags_${libname} ${TARGET_${arch}_LINK_FLAGS} ${LIB_LINK_FLAGS})
        if(WIN32)
          set_output_name(output_name_${libname} ${name}_dynamic ${arch})
        else()
          set_output_name(output_name_${libname} ${name} ${arch})
        endif()
      endif()
      if(COMPILER_RT_USE_BUILTINS_LIBRARY AND NOT type STREQUAL "OBJECT" AND
         NOT name STREQUAL "clang_rt.builtins")
        get_compiler_rt_target(${arch} target)
        find_compiler_rt_library(builtins builtins_${libname} TARGET ${target})
        if(builtins_${libname} STREQUAL "NOTFOUND")
          message(FATAL_ERROR "Cannot find builtins library for the target architecture")
        endif()
      endif()
      set(sources_${libname} ${LIB_SOURCES})
      format_object_libs(sources_${libname} ${arch} ${LIB_OBJECT_LIBS})
      set(libnames ${libnames} ${libname})
      set(extra_cflags_${libname} ${TARGET_${arch}_CFLAGS} ${NO_LTO_FLAGS} ${NO_PGO_FLAGS} ${LIB_CFLAGS})
      get_compiler_rt_output_dir(${arch} output_dir_${libname})
      get_compiler_rt_install_dir(${arch} install_dir_${libname})
    endforeach()
  endif()

  if(NOT libnames)
    return()
  endif()

  if(LIB_PARENT_TARGET)
    # If the parent targets aren't created we should create them
    if(NOT TARGET ${LIB_PARENT_TARGET})
      add_custom_target(${LIB_PARENT_TARGET})
      set_target_properties(${LIB_PARENT_TARGET} PROPERTIES
                            FOLDER "Compiler-RT Misc")
    endif()
  endif()

  foreach(libname ${libnames})
    # If you are using a multi-configuration generator we don't generate
    # per-library install rules, so we fall back to the parent target COMPONENT
    if(CMAKE_CONFIGURATION_TYPES AND LIB_PARENT_TARGET)
      set(COMPONENT_OPTION COMPONENT ${LIB_PARENT_TARGET})
    else()
      set(COMPONENT_OPTION COMPONENT ${libname})
    endif()

    if(type STREQUAL "OBJECT")
      if(CMAKE_C_COMPILER_ID MATCHES Clang AND CMAKE_C_COMPILER_TARGET)
        list(APPEND extra_cflags_${libname} "--target=${CMAKE_C_COMPILER_TARGET}")
      endif()
      if(CMAKE_SYSROOT)
        list(APPEND extra_cflags_${libname} "--sysroot=${CMAKE_SYSROOT}")
      endif()
      string(REPLACE ";" " " extra_cflags_${libname} "${extra_cflags_${libname}}")
      string(REGEX MATCHALL "<[A-Za-z0-9_]*>" substitutions
             ${CMAKE_C_COMPILE_OBJECT})
      set(compile_command_${libname} "${CMAKE_C_COMPILE_OBJECT}")

      set(output_file_${libname} ${output_name_${libname}}${CMAKE_C_OUTPUT_EXTENSION})
      foreach(substitution ${substitutions})
        if(substitution STREQUAL "<CMAKE_C_COMPILER>")
          string(REPLACE "<CMAKE_C_COMPILER>" "${CMAKE_C_COMPILER} ${CMAKE_C_COMPILER_ARG1}"
                 compile_command_${libname} ${compile_command_${libname}})
        elseif(substitution STREQUAL "<OBJECT>")
          string(REPLACE "<OBJECT>" "${output_dir_${libname}}/${output_file_${libname}}"
                 compile_command_${libname} ${compile_command_${libname}})
        elseif(substitution STREQUAL "<SOURCE>")
          string(REPLACE "<SOURCE>" "${sources_${libname}}"
                 compile_command_${libname} ${compile_command_${libname}})
        elseif(substitution STREQUAL "<FLAGS>")
          string(REPLACE "<FLAGS>" "${CMAKE_C_FLAGS} ${extra_cflags_${libname}}"
                 compile_command_${libname} ${compile_command_${libname}})
        else()
          string(REPLACE "${substitution}" "" compile_command_${libname}
                 ${compile_command_${libname}})
        endif()
      endforeach()
      separate_arguments(compile_command_${libname})
      add_custom_command(
          OUTPUT ${output_dir_${libname}}/${output_file_${libname}}
          COMMAND ${compile_command_${libname}}
          DEPENDS ${sources_${libname}}
          COMMENT "Building C object ${output_file_${libname}}")
      add_custom_target(${libname} DEPENDS ${output_dir_${libname}}/${output_file_${libname}})
      install(FILES ${output_dir_${libname}}/${output_file_${libname}}
        DESTINATION ${install_dir_${libname}}
        ${COMPONENT_OPTION})
    else()
      add_library(${libname} ${type} ${sources_${libname}})
      set_target_compile_flags(${libname} ${extra_cflags_${libname}})
      set_target_link_flags(${libname} ${extra_link_flags_${libname}})
      set_property(TARGET ${libname} APPEND PROPERTY
                   COMPILE_DEFINITIONS ${LIB_DEFS})
      set_target_output_directories(${libname} ${output_dir_${libname}})
      install(TARGETS ${libname}
        ARCHIVE DESTINATION ${install_dir_${libname}}
                ${COMPONENT_OPTION}
        LIBRARY DESTINATION ${install_dir_${libname}}
                ${COMPONENT_OPTION}
        RUNTIME DESTINATION ${install_dir_${libname}}
                ${COMPONENT_OPTION})
    endif()
    if(LIB_DEPS)
      add_dependencies(${libname} ${LIB_DEPS})
    endif()
    set_target_properties(${libname} PROPERTIES
        OUTPUT_NAME ${output_name_${libname}})
    set_target_properties(${libname} PROPERTIES FOLDER "Compiler-RT Runtime")
    if(LIB_LINK_LIBS)
      target_link_libraries(${libname} PRIVATE ${LIB_LINK_LIBS})
    endif()
    if(builtins_${libname})
      target_link_libraries(${libname} PRIVATE ${builtins_${libname}})
    endif()
    if(${type} STREQUAL "SHARED")
      if(COMMAND llvm_setup_rpath)
        llvm_setup_rpath(${libname})
      endif()
      if(WIN32 AND NOT CYGWIN AND NOT MINGW)
        set_target_properties(${libname} PROPERTIES IMPORT_PREFIX "")
        set_target_properties(${libname} PROPERTIES IMPORT_SUFFIX ".lib")
      endif()
      if(APPLE)
        # Ad-hoc sign the dylibs
        add_custom_command(TARGET ${libname}
          POST_BUILD
          COMMAND codesign --sign - $<TARGET_FILE:${libname}>
          WORKING_DIRECTORY ${COMPILER_RT_OUTPUT_LIBRARY_DIR}
        )
      endif()
    endif()

    set(parent_target_arg)
    if(LIB_PARENT_TARGET)
      set(parent_target_arg PARENT_TARGET ${LIB_PARENT_TARGET})
    endif()
    add_compiler_rt_install_targets(${libname} ${parent_target_arg})

    if(APPLE)
      set_target_properties(${libname} PROPERTIES
      OSX_ARCHITECTURES "${LIB_ARCHS_${libname}}")
    endif()

    if(type STREQUAL "SHARED")
      rt_externalize_debuginfo(${libname})
    endif()
  endforeach()
  if(LIB_PARENT_TARGET)
    add_dependencies(${LIB_PARENT_TARGET} ${libnames})
  endif()
endfunction()

# Compile and register compiler-rt tests.
# generate_compiler_rt_tests(<output object files> <test_suite> <test_name>
#                           <test architecture>
#                           KIND <custom prefix>
#                           SUBDIR <subdirectory for testing binary>
#                           SOURCES <sources to compile>
#                           RUNTIME <tests runtime to link in>
#                           CFLAGS <compile-time flags>
#                           COMPILE_DEPS <compile-time dependencies>
#                           DEPS <dependencies>
#                           LINK_FLAGS <flags to use during linking>
# )
function(generate_compiler_rt_tests test_objects test_suite testname arch)
  cmake_parse_arguments(TEST "" "KIND;RUNTIME;SUBDIR"
    "SOURCES;COMPILE_DEPS;DEPS;CFLAGS;LINK_FLAGS" ${ARGN})

  foreach(source ${TEST_SOURCES})
    sanitizer_test_compile(
      "${test_objects}" "${source}" "${arch}"
      KIND ${TEST_KIND}
      COMPILE_DEPS ${TEST_COMPILE_DEPS}
      DEPS ${TEST_DEPS}
      CFLAGS ${TEST_CFLAGS}
      )
  endforeach()

  set(TEST_DEPS ${${test_objects}})

  if(NOT "${TEST_RUNTIME}" STREQUAL "")
    list(APPEND TEST_DEPS ${TEST_RUNTIME})
    list(APPEND "${test_objects}" $<TARGET_FILE:${TEST_RUNTIME}>)
  endif()

  add_compiler_rt_test(${test_suite} "${testname}" "${arch}"
    SUBDIR ${TEST_SUBDIR}
    OBJECTS ${${test_objects}}
    DEPS ${TEST_DEPS}
    LINK_FLAGS ${TEST_LINK_FLAGS}
    )
  set("${test_objects}" "${${test_objects}}" PARENT_SCOPE)
endfunction()

# Link objects into a single executable with COMPILER_RT_TEST_COMPILER,
# using specified link flags. Make executable a part of provided
# test_suite.
# add_compiler_rt_test(<test_suite> <test_name> <arch>
#                      SUBDIR <subdirectory for binary>
#                      OBJECTS <object files>
#                      DEPS <deps (e.g. runtime libs)>
#                      LINK_FLAGS <link flags>)
function(add_compiler_rt_test test_suite test_name arch)
  cmake_parse_arguments(TEST "" "SUBDIR" "OBJECTS;DEPS;LINK_FLAGS" "" ${ARGN})
  set(output_dir ${CMAKE_CURRENT_BINARY_DIR})
  if(TEST_SUBDIR)
    set(output_dir "${output_dir}/${TEST_SUBDIR}")
  endif()
  set(output_dir "${output_dir}/${CMAKE_CFG_INTDIR}")
  file(MAKE_DIRECTORY "${output_dir}")
  set(output_bin "${output_dir}/${test_name}")
  if(MSVC)
    set(output_bin "${output_bin}.exe")
  endif()

  # Use host compiler in a standalone build, and just-built Clang otherwise.
  if(NOT COMPILER_RT_STANDALONE_BUILD)
    list(APPEND TEST_DEPS clang)
  endif()

  get_target_flags_for_arch(${arch} TARGET_LINK_FLAGS)
  list(APPEND TEST_LINK_FLAGS ${TARGET_LINK_FLAGS})

  # If we're not on MSVC, include the linker flags from CMAKE but override them
  # with the provided link flags. This ensures that flags which are required to
  # link programs at all are included, but the changes needed for the test
  # trump. With MSVC we can't do that because CMake is set up to run link.exe
  # when linking, not the compiler. Here, we hack it to use the compiler
  # because we want to use -fsanitize flags.

  # Only add CMAKE_EXE_LINKER_FLAGS when in a standalone bulid.
  # Or else CMAKE_EXE_LINKER_FLAGS contains flags for build compiler of Clang/llvm.
  # This might not be the same as what the COMPILER_RT_TEST_COMPILER supports.
  # eg: the build compiler use lld linker and we build clang with default ld linker
  # then to be tested clang will complain about lld options like --color-diagnostics.
  if(NOT MSVC AND COMPILER_RT_STANDALONE_BUILD)
    set(TEST_LINK_FLAGS "${CMAKE_EXE_LINKER_FLAGS} ${TEST_LINK_FLAGS}")
    separate_arguments(TEST_LINK_FLAGS)
  endif()
  if(NOT COMPILER_RT_STANDALONE_BUILD AND COMPILER_RT_HAS_LLD AND "lld" IN_LIST LLVM_ENABLE_PROJECTS)
    # CMAKE_EXE_LINKER_FLAGS may contain -fuse=lld
    # FIXME: -DLLVM_ENABLE_LLD=ON and -DLLVM_ENABLE_PROJECTS without lld case.
    list(APPEND TEST_DEPS lld)
  endif()
  add_custom_command(
    OUTPUT "${output_bin}"
    COMMAND ${COMPILER_RT_TEST_CXX_COMPILER} ${TEST_OBJECTS} -o "${output_bin}"
            ${TEST_LINK_FLAGS}
    DEPENDS ${TEST_DEPS}
    )
  add_custom_target(T${test_name} DEPENDS "${output_bin}")
  set_target_properties(T${test_name} PROPERTIES FOLDER "Compiler-RT Tests")

  # Make the test suite depend on the binary.
  add_dependencies(${test_suite} T${test_name})
endfunction()

macro(add_compiler_rt_resource_file target_name file_name component)
  set(src_file "${CMAKE_CURRENT_SOURCE_DIR}/${file_name}")
  set(dst_file "${COMPILER_RT_OUTPUT_DIR}/share/${file_name}")
  add_custom_command(OUTPUT ${dst_file}
    DEPENDS ${src_file}
    COMMAND ${CMAKE_COMMAND} -E copy_if_different ${src_file} ${dst_file}
    COMMENT "Copying ${file_name}...")
  add_custom_target(${target_name} DEPENDS ${dst_file})
  # Install in Clang resource directory.
  install(FILES ${file_name}
    DESTINATION ${COMPILER_RT_INSTALL_DATA_DIR}
    COMPONENT ${component})
  add_dependencies(${component} ${target_name})

  set_target_properties(${target_name} PROPERTIES FOLDER "Compiler-RT Misc")
endmacro()

macro(add_compiler_rt_script name)
  set(dst ${COMPILER_RT_EXEC_OUTPUT_DIR}/${name})
  set(src ${CMAKE_CURRENT_SOURCE_DIR}/${name})
  add_custom_command(OUTPUT ${dst}
    DEPENDS ${src}
    COMMAND ${CMAKE_COMMAND} -E copy_if_different ${src} ${dst}
    COMMENT "Copying ${name}...")
  add_custom_target(${name} DEPENDS ${dst})
  install(FILES ${dst}
    PERMISSIONS OWNER_READ OWNER_WRITE OWNER_EXECUTE GROUP_READ GROUP_EXECUTE WORLD_READ WORLD_EXECUTE
    DESTINATION ${COMPILER_RT_INSTALL_BINARY_DIR})
endmacro(add_compiler_rt_script src name)

# Builds custom version of libc++ and installs it in <prefix>.
# Can be used to build sanitized versions of libc++ for running unit tests.
# add_custom_libcxx(<name> <prefix>
#                   DEPS <list of build deps>
#                   CFLAGS <list of compile flags>
#                   USE_TOOLCHAIN)
macro(add_custom_libcxx name prefix)
  if(NOT COMPILER_RT_LIBCXX_PATH)
    message(FATAL_ERROR "libcxx not found!")
  endif()
  if(NOT COMPILER_RT_LIBCXXABI_PATH)
    message(FATAL_ERROR "libcxxabi not found!")
  endif()

  cmake_parse_arguments(LIBCXX "USE_TOOLCHAIN" "" "DEPS;CFLAGS;CMAKE_ARGS" ${ARGN})

  if(LIBCXX_USE_TOOLCHAIN)
    set(compiler_args -DCMAKE_C_COMPILER=${COMPILER_RT_TEST_COMPILER}
                      -DCMAKE_CXX_COMPILER=${COMPILER_RT_TEST_CXX_COMPILER})
    if(NOT COMPILER_RT_STANDALONE_BUILD AND NOT LLVM_RUNTIMES_BUILD)
      set(toolchain_deps $<TARGET_FILE:clang>)
      set(force_deps DEPENDS $<TARGET_FILE:clang>)
    endif()
  else()
    set(compiler_args -DCMAKE_C_COMPILER=${CMAKE_C_COMPILER}
                      -DCMAKE_CXX_COMPILER=${CMAKE_CXX_COMPILER})
  endif()

  add_custom_target(${name}-clear
    COMMAND ${CMAKE_COMMAND} -E remove_directory ${prefix}
    COMMENT "Clobbering ${name} build directories"
    USES_TERMINAL
    )
  set_target_properties(${name}-clear PROPERTIES FOLDER "Compiler-RT Misc")

  add_custom_command(
    OUTPUT ${CMAKE_CURRENT_BINARY_DIR}/${name}-clobber-stamp
    DEPENDS ${LIBCXX_DEPS} ${toolchain_deps}
    COMMAND ${CMAKE_COMMAND} -E touch ${prefix}/CMakeCache.txt
    COMMAND ${CMAKE_COMMAND} -E touch ${CMAKE_CURRENT_BINARY_DIR}/${name}-clobber-stamp
    COMMENT "Clobbering bootstrap build directories"
    )

  add_custom_target(${name}-clobber
    DEPENDS ${CMAKE_CURRENT_BINARY_DIR}/${name}-clobber-stamp)
  set_target_properties(${name}-clobber PROPERTIES FOLDER "Compiler-RT Misc")

  set(PASSTHROUGH_VARIABLES
    CMAKE_C_COMPILER_TARGET
    CMAKE_CXX_COMPILER_TARGET
    CMAKE_SHARED_LINKER_FLAGS
    CMAKE_MODULE_LINKER_FLAGS
    CMAKE_EXE_LINKER_FLAGS
    CMAKE_INSTALL_PREFIX
    CMAKE_MAKE_PROGRAM
    CMAKE_LINKER
    CMAKE_AR
    CMAKE_RANLIB
    CMAKE_NM
    CMAKE_OBJCOPY
    CMAKE_OBJDUMP
    CMAKE_STRIP
    CMAKE_READELF
    CMAKE_SYSROOT
    LIBCXX_HAS_MUSL_LIBC
<<<<<<< HEAD
    LLVM_PARALLEL_COMPILE_JOBS
    LLVM_PARALLEL_LINK_JOBS
=======
    LIBCXX_HAS_PTHREAD_LIB
    LIBCXX_HAS_RT_LIB
    LIBCXXABI_HAS_PTHREAD_LIB
>>>>>>> 8dca38d5
    PYTHON_EXECUTABLE
    Python3_EXECUTABLE
    Python2_EXECUTABLE
    CMAKE_SYSTEM_NAME)
  foreach(variable ${PASSTHROUGH_VARIABLES})
    get_property(is_value_set CACHE ${variable} PROPERTY VALUE SET)
    if(${is_value_set})
      get_property(value CACHE ${variable} PROPERTY VALUE)
      list(APPEND CMAKE_PASSTHROUGH_VARIABLES -D${variable}=${value})
    endif()
  endforeach()

  string(REPLACE ";" " " LIBCXX_C_FLAGS "${LIBCXX_CFLAGS}")
  get_property(C_FLAGS CACHE CMAKE_C_FLAGS PROPERTY VALUE)
  set(LIBCXX_C_FLAGS "${LIBCXX_C_FLAGS} ${C_FLAGS}")

  string(REPLACE ";" " " LIBCXX_CXX_FLAGS "${LIBCXX_CFLAGS}")
  get_property(CXX_FLAGS CACHE CMAKE_CXX_FLAGS PROPERTY VALUE)
  set(LIBCXX_CXX_FLAGS "${LIBCXX_CXX_FLAGS} ${CXX_FLAGS}")

  ExternalProject_Add(${name}
    DEPENDS ${name}-clobber ${LIBCXX_DEPS}
    PREFIX ${CMAKE_CURRENT_BINARY_DIR}/${name}
    SOURCE_DIR ${LLVM_MAIN_SRC_DIR}/../runtimes
    BINARY_DIR ${prefix}
    CMAKE_ARGS ${CMAKE_PASSTHROUGH_VARIABLES}
               ${compiler_args}
               -DCMAKE_C_FLAGS=${LIBCXX_C_FLAGS}
               -DCMAKE_CXX_FLAGS=${LIBCXX_CXX_FLAGS}
               -DCMAKE_BUILD_TYPE=Release
               -DCMAKE_TRY_COMPILE_TARGET_TYPE=STATIC_LIBRARY
               -DLLVM_PATH=${LLVM_MAIN_SRC_DIR}
               -DLLVM_ENABLE_RUNTIMES=libcxx|libcxxabi
               -DLIBCXXABI_ENABLE_SHARED=OFF
               -DLIBCXXABI_HERMETIC_STATIC_LIBRARY=ON
               -DLIBCXXABI_INCLUDE_TESTS=OFF
               -DLIBCXX_CXX_ABI=libcxxabi
               -DLIBCXX_ENABLE_EXPERIMENTAL_LIBRARY=OFF
               -DLIBCXX_ENABLE_SHARED=OFF
               -DLIBCXX_HERMETIC_STATIC_LIBRARY=ON
               -DLIBCXX_INCLUDE_BENCHMARKS=OFF
               -DLIBCXX_INCLUDE_TESTS=OFF
               -DLIBCXX_ENABLE_STATIC_ABI_LIBRARY=ON
               ${LIBCXX_CMAKE_ARGS}
    INSTALL_COMMAND ""
    STEP_TARGETS configure build
    BUILD_ALWAYS 1
    USES_TERMINAL_CONFIGURE 1
    USES_TERMINAL_BUILD 1
    USES_TERMINAL_INSTALL 1
    LIST_SEPARATOR |
    EXCLUDE_FROM_ALL TRUE
    BUILD_BYPRODUCTS "${prefix}/lib/libc++.a" "${prefix}/lib/libc++abi.a"
    )

  if (CMAKE_GENERATOR MATCHES "Make")
    set(run_clean "$(MAKE)" "-C" "${prefix}" "clean")
  else()
    set(run_clean ${CMAKE_COMMAND} --build ${prefix} --target clean
                                   --config "$<CONFIG>")
  endif()

  ExternalProject_Add_Step(${name} clean
    COMMAND ${run_clean}
    COMMENT "Cleaning ${name}..."
    DEPENDEES configure
    ${force_deps}
    WORKING_DIRECTORY ${prefix}
    EXCLUDE_FROM_MAIN 1
    USES_TERMINAL 1
    )
  ExternalProject_Add_StepTargets(${name} clean)

  if(LIBCXX_USE_TOOLCHAIN)
    add_dependencies(${name}-clean ${name}-clobber)
    set_target_properties(${name}-clean PROPERTIES
      SOURCES ${CMAKE_CURRENT_BINARY_DIR}/${name}-clobber-stamp)
  endif()
endmacro()

function(rt_externalize_debuginfo name)
  if(NOT COMPILER_RT_EXTERNALIZE_DEBUGINFO)
    return()
  endif()

  if(NOT COMPILER_RT_EXTERNALIZE_DEBUGINFO_SKIP_STRIP)
    set(strip_command COMMAND xcrun strip -Sl $<TARGET_FILE:${name}>)
  endif()

  if(APPLE)
    if(CMAKE_CXX_FLAGS MATCHES "-flto"
      OR CMAKE_CXX_FLAGS_${uppercase_CMAKE_BUILD_TYPE} MATCHES "-flto")

      set(lto_object ${CMAKE_CURRENT_BINARY_DIR}/${CMAKE_CFG_INTDIR}/${name}-lto.o)
      set_property(TARGET ${name} APPEND_STRING PROPERTY
        LINK_FLAGS " -Wl,-object_path_lto -Wl,${lto_object}")
    endif()
    add_custom_command(TARGET ${name} POST_BUILD
      COMMAND xcrun dsymutil $<TARGET_FILE:${name}>
      ${strip_command})
  else()
    message(FATAL_ERROR "COMPILER_RT_EXTERNALIZE_DEBUGINFO isn't implemented for non-darwin platforms!")
  endif()
endfunction()


# Configure lit configuration files, including compiler-rt specific variables.
function(configure_compiler_rt_lit_site_cfg input output)
  set_llvm_build_mode()

  get_compiler_rt_output_dir(${COMPILER_RT_DEFAULT_TARGET_ARCH} output_dir)

  string(REPLACE ${CMAKE_CFG_INTDIR} ${LLVM_BUILD_MODE} COMPILER_RT_RESOLVED_TEST_COMPILER ${COMPILER_RT_TEST_COMPILER})
  string(REPLACE ${CMAKE_CFG_INTDIR} ${LLVM_BUILD_MODE} COMPILER_RT_RESOLVED_LIBRARY_OUTPUT_DIR ${output_dir})

  configure_lit_site_cfg(${input} ${output})
endfunction()<|MERGE_RESOLUTION|>--- conflicted
+++ resolved
@@ -602,14 +602,11 @@
     CMAKE_READELF
     CMAKE_SYSROOT
     LIBCXX_HAS_MUSL_LIBC
-<<<<<<< HEAD
     LLVM_PARALLEL_COMPILE_JOBS
     LLVM_PARALLEL_LINK_JOBS
-=======
     LIBCXX_HAS_PTHREAD_LIB
     LIBCXX_HAS_RT_LIB
     LIBCXXABI_HAS_PTHREAD_LIB
->>>>>>> 8dca38d5
     PYTHON_EXECUTABLE
     Python3_EXECUTABLE
     Python2_EXECUTABLE
