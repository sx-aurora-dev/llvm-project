--- conflicted
+++ resolved
@@ -21,28 +21,8 @@
 extern "C" {
 #endif
 
-<<<<<<< HEAD
-typedef uint16_t dfsan_label;
-typedef uint32_t dfsan_origin;
-
-/// Stores information associated with a specific label identifier.  A label
-/// may be a base label created using dfsan_create_label, with associated
-/// text description and user data, or an automatically created union label,
-/// which represents the union of two label identifiers (which may themselves
-/// be base or union labels).
-struct dfsan_label_info {
-  // Fields for union labels, set to 0 for base labels.
-  dfsan_label l1;
-  dfsan_label l2;
-
-  // Fields for base labels.
-  const char *desc;
-  void *userdata;
-};
-=======
 typedef uint8_t dfsan_label;
 typedef uint32_t dfsan_origin;
->>>>>>> 2ab1d525
 
 /// Signature of the callback argument to dfsan_set_write_callback().
 typedef void (*dfsan_write_callback_t)(int fd, const void *buf, size_t count);
@@ -128,8 +108,6 @@
 /// prints description at the beginning of the trace. If origin tracking is not
 /// on, or the address is not labeled, it prints nothing.
 void dfsan_print_origin_trace(const void *addr, const char *description);
-<<<<<<< HEAD
-=======
 /// As above, but use an origin id from dfsan_get_origin() instead of address.
 /// Does not include header line with taint label and address information.
 void dfsan_print_origin_id_trace(dfsan_origin origin);
@@ -187,20 +165,16 @@
 /// (not including trailing null byte '\0'). Thus, the string is truncated iff
 /// return value is not less than \p out_buf_size.
 size_t dfsan_sprint_stack_trace(char *out_buf, size_t out_buf_size);
->>>>>>> 2ab1d525
 
 /// Retrieves the very first origin associated with the data at the given
 /// address.
 dfsan_origin dfsan_get_init_origin(const void *addr);
-<<<<<<< HEAD
-=======
 
 /// Returns the value of -dfsan-track-origins.
 /// * 0: do not track origins.
 /// * 1: track origins at memory store operations.
 /// * 2: track origins at memory load and store operations.
 int dfsan_get_track_origins(void);
->>>>>>> 2ab1d525
 #ifdef __cplusplus
 }  // extern "C"
 
