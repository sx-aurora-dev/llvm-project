--- conflicted
+++ resolved
@@ -285,17 +285,6 @@
   }
 }
 
-void test_memmove() {
-  char str[] = "str1xx";
-  dfsan_set_label(i_label, &str[3], 1);
-
-  ASSERT_ZERO_LABEL(memmove(str + 2, str, 4));
-  assert(0 == memcmp(str + 2, "str1", 4));
-  for (int i = 0; i <= 4; ++i)
-    ASSERT_ZERO_LABEL(str[i]);
-  ASSERT_LABEL(str[5], i_label);
-}
-
 void test_memset() {
   char buf[8];
   int j = 'a';
@@ -339,25 +328,15 @@
 
 void test_strcat() {
   char src[] = "world";
-<<<<<<< HEAD
-  char dst[] = "hello \0    ";
-=======
   int volatile x = 0; // buffer to ensure src and dst do not share origins
   (void)x;
   char dst[] = "hello \0    ";
   int volatile y = 0; // buffer to ensure dst and p do not share origins
   (void)y;
->>>>>>> 2ab1d525
   char *p = dst;
   dfsan_set_label(k_label, &p, sizeof(p));
   dfsan_set_label(i_label, src, sizeof(src));
   dfsan_set_label(j_label, dst, sizeof(dst));
-<<<<<<< HEAD
-  char *ret = strcat(p, src);
-  ASSERT_LABEL(ret, k_label);
-  assert(ret == dst);
-  assert(strcmp(src, dst + 6) == 0);
-=======
   dfsan_origin dst_o = dfsan_get_origin((long)dst[0]);
   (void)dst_o;
   char *ret = strcat(p, src);
@@ -378,7 +357,6 @@
       ASSERT_INIT_ORIGIN_EQ_ORIGIN(&dst[i], src[0]);
     }
   }
->>>>>>> 2ab1d525
   for (int i = 0; i < 6; ++i) {
     ASSERT_LABEL(dst[i], j_label);
   }
@@ -1349,18 +1327,12 @@
   // Set sigaction to be SignalAction, save the last one into origin_act
   struct sigaction origin_act;
   dfsan_set_label(j_label, &origin_act, 1);
-<<<<<<< HEAD
-=======
   DEFINE_AND_SAVE_ORIGINS(origin_act)
->>>>>>> 2ab1d525
   int ret = sigaction(SIGUSR1, &newact_with_sigaction, &origin_act);
   assert(ret == 0);
   ASSERT_ZERO_LABEL(ret);
   ASSERT_READ_ZERO_LABEL(&origin_act, sizeof(origin_act));
-<<<<<<< HEAD
-=======
   ASSERT_SAVED_ORIGINS(origin_act)
->>>>>>> 2ab1d525
 
   struct sigaction newact_with_sighandler = {};
   newact_with_sighandler.sa_handler = SignalHandler;
