--- conflicted
+++ resolved
@@ -76,11 +76,7 @@
 # LeakSanitizer tests are currently supported on
 # Android{aarch64, x86, x86_64}, x86-64 Linux, PowerPC64 Linux, arm Linux, mips64 Linux, s390x Linux and x86_64 Darwin.
 supported_android = config.android and config.target_arch in ['x86_64', 'i386', 'aarch64'] and 'android-thread-properties-api' in config.available_features
-<<<<<<< HEAD
-supported_linux = (not config.android) and config.host_os == 'Linux' and config.host_arch in ['x86_64', 'ppc64', 'ppc64le', 'mips64', 'riscv64', 'arm', 'armhf', 'armv7l', 's390x']
-=======
 supported_linux = (not config.android) and config.host_os == 'Linux' and config.host_arch in ['aarch64', 'x86_64', 'ppc64', 'ppc64le', 'mips64', 'riscv64', 'arm', 'armhf', 'armv7l', 's390x']
->>>>>>> 2ab1d525
 supported_darwin = config.host_os == 'Darwin' and config.target_arch in ['x86_64']
 supported_netbsd = config.host_os == 'NetBSD' and config.target_arch in ['x86_64', 'i386']
 if not (supported_android or supported_linux or supported_darwin or supported_netbsd):
