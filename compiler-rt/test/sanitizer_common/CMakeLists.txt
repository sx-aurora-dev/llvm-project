set(SANITIZER_COMMON_LIT_SOURCE_DIR ${CMAKE_CURRENT_SOURCE_DIR})

set(SANITIZER_COMMON_TEST_DEPS ${SANITIZER_COMMON_LIT_TEST_DEPS})

set(SANITIZER_COMMON_TESTSUITES)

# FIXME(dliew): We should switch to COMPILER_RT_SANITIZERS_TO_BUILD instead of
# the hard coded `SUPPORTED_TOOLS_INIT` list once we know that the other
# sanitizers work.
set(SUPPORTED_TOOLS_INIT asan lsan msan tsan ubsan)
set(SUPPORTED_TOOLS)
  foreach(SANITIZER_TOOL ${SUPPORTED_TOOLS_INIT})
    string(TOUPPER ${SANITIZER_TOOL} SANITIZER_TOOL_UPPER)
    if (COMPILER_RT_HAS_${SANITIZER_TOOL_UPPER})
      list(APPEND SUPPORTED_TOOLS ${SANITIZER_TOOL})
    endif()
  endforeach()

# FIXME(dliew): Remove this.
# Temporary helper for https://reviews.llvm.org/D55740
message(
  STATUS
  "Generated Sanitizer SUPPORTED_TOOLS list on \"${CMAKE_SYSTEM_NAME}\" is"
  " \"${SUPPORTED_TOOLS}\"")

# FIXME(dliew): These tests should be made to work on all platforms.
# Use the legacy list for now.
if (ANDROID OR WINDOWS)
  set(OLD_SUPPORTED_TOOLS ${SUPPORTED_TOOLS})
  if (ANDROID)
    set(SUPPORTED_TOOLS asan)
  elseif (WINDOWS)
    set(SUPPORTED_TOOLS "")
  else()
    message(FATAL_ERROR "Unhandled platform")
  endif()
	message(
		AUTHOR_WARNING
    "Replacing Sanitizer SUPPORTED_TOOLS list (${OLD_SUPPORTED_TOOLS}) with "
    "\"${SUPPORTED_TOOLS}\"")
  unset(OLD_SUPPORTED_TOOLS)
endif()

# FIXME(dliew): Remove this.
# Temporary helper for https://reviews.llvm.org/D55740
message(
  STATUS
  "sanitizer_common tests on \"${CMAKE_SYSTEM_NAME}\" will run against "
  "\"${SUPPORTED_TOOLS}\"")

# Create a separate config for each tool we support.
foreach(tool ${SUPPORTED_TOOLS})
  string(TOUPPER ${tool} tool_toupper)
  if(${tool_toupper}_SUPPORTED_ARCH AND NOT COMPILER_RT_STANDALONE_BUILD)
    list(APPEND SANITIZER_COMMON_TEST_DEPS ${tool})
  endif()
  set(TEST_ARCH ${${tool_toupper}_SUPPORTED_ARCH})
  if(APPLE)
    darwin_filter_host_archs(${tool_toupper}_SUPPORTED_ARCH TEST_ARCH)
  endif()
  if(${tool} STREQUAL "asan")
    list(REMOVE_ITEM TEST_ARCH sparc sparcv9)
  endif()
  if(OS_NAME MATCHES "SunOS" AND ${tool} STREQUAL "asan")
    list(REMOVE_ITEM TEST_ARCH x86_64)
  endif()

  # TODO(dliew): We should iterate over the different
  # Apple platforms, not just macOS.
  foreach(arch ${TEST_ARCH})
    set(SANITIZER_COMMON_LIT_TEST_MODE ${tool})
    set(SANITIZER_COMMON_TEST_TARGET_ARCH ${arch})
    get_test_cc_for_arch(${arch} SANITIZER_COMMON_TEST_TARGET_CC SANITIZER_COMMON_TEST_TARGET_CFLAGS)
    set(CONFIG_NAME ${tool}-${arch}-${OS_NAME})

    # ARM on Linux might use the slow unwinder as default and the unwind table is
    # required to get a complete stacktrace.
    if ("${CMAKE_SYSTEM_NAME}" STREQUAL "Linux" AND NOT ANDROID)
      list(APPEND SANITIZER_COMMON_TEST_TARGET_CFLAGS -funwind-tables)
<<<<<<< HEAD
=======
      if(CMAKE_SYSROOT)
        list(APPEND SANITIZER_COMMON_TEST_TARGET_CFLAGS "--sysroot=${CMAKE_SYSROOT}")
      endif()
>>>>>>> 2ab1d525
      string(REPLACE ";" " " SANITIZER_COMMON_TEST_TARGET_CFLAGS
                             "${SANITIZER_COMMON_TEST_TARGET_CFLAGS}")
    endif()

    configure_lit_site_cfg(
      ${CMAKE_CURRENT_SOURCE_DIR}/lit.site.cfg.py.in
      ${CMAKE_CURRENT_BINARY_DIR}/${CONFIG_NAME}/lit.site.cfg.py)
    # FIXME(dliew): LSan i386 on Darwin is completely broken right now.
    # so don't run the tests by default.
    if (NOT (CMAKE_SYSTEM_NAME MATCHES "Darwin" AND
             ${tool} STREQUAL "lsan" AND
             ${arch} STREQUAL "i386"))
      list(APPEND SANITIZER_COMMON_TESTSUITES
           ${CMAKE_CURRENT_BINARY_DIR}/${CONFIG_NAME})
    endif()
  endforeach()
endforeach()

# Unit tests.
if(COMPILER_RT_INCLUDE_TESTS)
  configure_lit_site_cfg(
    ${CMAKE_CURRENT_SOURCE_DIR}/Unit/lit.site.cfg.py.in
    ${CMAKE_CURRENT_BINARY_DIR}/Unit/lit.site.cfg.py)
  # FIXME: support unit test in the android test runner
  if (NOT ANDROID)
    list(APPEND SANITIZER_COMMON_TESTSUITES ${CMAKE_CURRENT_BINARY_DIR}/Unit)
    list(APPEND SANITIZER_COMMON_TEST_DEPS SanitizerUnitTests)
  endif()
endif()

if(SANITIZER_COMMON_TESTSUITES)
  add_lit_testsuite(check-sanitizer "Running sanitizer_common tests"
    ${SANITIZER_COMMON_TESTSUITES}
    DEPENDS ${SANITIZER_COMMON_TEST_DEPS})
  set_target_properties(check-sanitizer PROPERTIES FOLDER
                        "Compiler-RT Misc")
endif()<|MERGE_RESOLUTION|>--- conflicted
+++ resolved
@@ -77,12 +77,9 @@
     # required to get a complete stacktrace.
     if ("${CMAKE_SYSTEM_NAME}" STREQUAL "Linux" AND NOT ANDROID)
       list(APPEND SANITIZER_COMMON_TEST_TARGET_CFLAGS -funwind-tables)
-<<<<<<< HEAD
-=======
       if(CMAKE_SYSROOT)
         list(APPEND SANITIZER_COMMON_TEST_TARGET_CFLAGS "--sysroot=${CMAKE_SYSROOT}")
       endif()
->>>>>>> 2ab1d525
       string(REPLACE ";" " " SANITIZER_COMMON_TEST_TARGET_CFLAGS
                              "${SANITIZER_COMMON_TEST_TARGET_CFLAGS}")
     endif()
