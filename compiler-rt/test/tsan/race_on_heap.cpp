--- conflicted
+++ resolved
@@ -14,11 +14,7 @@
   return 0;
 }
 
-<<<<<<< HEAD
-void *alloc() __attribute__((noinline)) {
-=======
 __attribute__((noinline)) void *alloc() {
->>>>>>> 2ab1d525
   return malloc(99);
 }
 
