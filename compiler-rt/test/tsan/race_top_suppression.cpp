--- conflicted
+++ resolved
@@ -6,11 +6,7 @@
 
 int Global;
 
-<<<<<<< HEAD
-void TopFunction(int *p) __attribute__((noinline)) {
-=======
 __attribute__((noinline)) void TopFunction(int *p) {
->>>>>>> 2ab1d525
   *p = 1;
 }
 
