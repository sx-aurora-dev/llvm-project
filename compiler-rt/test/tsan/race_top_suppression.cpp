--- conflicted
+++ resolved
@@ -6,11 +6,7 @@
 
 int Global;
 
-<<<<<<< HEAD
-void TopFunction(int *p) __attribute__((noinline)) {
-=======
 __attribute__((noinline)) void TopFunction(int *p) {
->>>>>>> a2ce6ee6
   *p = 1;
 }
 
