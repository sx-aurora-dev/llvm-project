--- conflicted
+++ resolved
@@ -5,11 +5,6 @@
 #include <stdio.h>
 #include <string.h>
 #include <stdint.h>
-
-#if defined(__ve__)
-#define INSTR_ALIGNMENT_BYTE 8
-#endif
-
 extern void __clear_cache(void* start, void* end);
 extern void __enable_execute_stack(void* addr);
 
@@ -34,13 +29,8 @@
 
 int main()
 {
-<<<<<<< HEAD
-#if defined(INSTR_ALIGNMENT_BYTE)
-    unsigned char execution_buffer[128] __attribute__((__aligned__(INSTR_ALIGNMENT_BYTE)));
-=======
 #if defined(__ve__)
     unsigned char execution_buffer[128] __attribute__((__aligned__(8)));
->>>>>>> 118757af
 #else
     unsigned char execution_buffer[128];
 #endif
