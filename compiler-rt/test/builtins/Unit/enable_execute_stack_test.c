--- conflicted
+++ resolved
@@ -5,10 +5,7 @@
 #include <stdio.h>
 #include <string.h>
 #include <stdint.h>
-<<<<<<< HEAD
 
-=======
->>>>>>> 2ab1d525
 extern void __clear_cache(void* start, void* end);
 extern void __enable_execute_stack(void* addr);
 
