//===--- ClangdMain.cpp - clangd server loop ------------------------------===//
//
// Part of the LLVM Project, under the Apache License v2.0 with LLVM Exceptions.
// See https://llvm.org/LICENSE.txt for license information.
// SPDX-License-Identifier: Apache-2.0 WITH LLVM-exception
//
//===----------------------------------------------------------------------===//

#include "ClangdLSPServer.h"
#include "CodeComplete.h"
#include "Compiler.h"
#include "Config.h"
#include "ConfigProvider.h"
#include "Feature.h"
#include "IncludeCleaner.h"
#include "PathMapping.h"
#include "Protocol.h"
#include "TidyProvider.h"
#include "Transport.h"
#include "index/Background.h"
#include "index/Index.h"
#include "index/Merge.h"
#include "index/ProjectAware.h"
#include "index/Serialization.h"
#include "index/remote/Client.h"
#include "refactor/Rename.h"
#include "support/Path.h"
#include "support/Shutdown.h"
#include "support/ThreadCrashReporter.h"
#include "support/ThreadsafeFS.h"
#include "support/Trace.h"
#include "clang/Format/Format.h"
#include "llvm/ADT/Optional.h"
#include "llvm/ADT/SmallString.h"
#include "llvm/ADT/StringRef.h"
#include "llvm/Support/CommandLine.h"
#include "llvm/Support/FileSystem.h"
#include "llvm/Support/Path.h"
#include "llvm/Support/Process.h"
#include "llvm/Support/Program.h"
#include "llvm/Support/Signals.h"
#include "llvm/Support/TargetSelect.h"
#include "llvm/Support/raw_ostream.h"
#include <chrono>
#include <cstdlib>
#include <memory>
#include <mutex>
#include <string>
#include <thread>
#include <utility>
#include <vector>

#ifndef _WIN32
#include <unistd.h>
#endif

#ifdef __GLIBC__
#include <malloc.h>
#endif

namespace clang {
namespace clangd {

// Implemented in Check.cpp.
bool check(const llvm::StringRef File,
           llvm::function_ref<bool(const Position &)> ShouldCheckLine,
           const ThreadsafeFS &TFS, const ClangdLSPServer::Options &Opts,
           bool EnableCodeCompletion);

namespace {

using llvm::cl::cat;
using llvm::cl::CommaSeparated;
using llvm::cl::desc;
using llvm::cl::Hidden;
using llvm::cl::init;
using llvm::cl::list;
using llvm::cl::opt;
using llvm::cl::OptionCategory;
using llvm::cl::ValueOptional;
using llvm::cl::values;

// All flags must be placed in a category, or they will be shown neither in
// --help, nor --help-hidden!
OptionCategory CompileCommands("clangd compilation flags options");
OptionCategory Features("clangd feature options");
OptionCategory Misc("clangd miscellaneous options");
OptionCategory Protocol("clangd protocol and logging options");
OptionCategory Retired("clangd flags no longer in use");
const OptionCategory *ClangdCategories[] = {&Features, &Protocol,
                                            &CompileCommands, &Misc, &Retired};

template <typename T> class RetiredFlag {
  opt<T> Option;

public:
  RetiredFlag(llvm::StringRef Name)
      : Option(Name, cat(Retired), desc("Obsolete flag, ignored"), Hidden,
               llvm::cl::callback([Name](const T &) {
                 llvm::errs()
                     << "The flag `-" << Name << "` is obsolete and ignored.\n";
               })) {}
};

enum CompileArgsFrom { LSPCompileArgs, FilesystemCompileArgs };
opt<CompileArgsFrom> CompileArgsFrom{
    "compile_args_from",
    cat(CompileCommands),
    desc("The source of compile commands"),
    values(clEnumValN(LSPCompileArgs, "lsp",
                      "All compile commands come from LSP and "
                      "'compile_commands.json' files are ignored"),
           clEnumValN(FilesystemCompileArgs, "filesystem",
                      "All compile commands come from the "
                      "'compile_commands.json' files")),
    init(FilesystemCompileArgs),
    Hidden,
};

opt<Path> CompileCommandsDir{
    "compile-commands-dir",
    cat(CompileCommands),
    desc("Specify a path to look for compile_commands.json. If path "
         "is invalid, clangd will look in the current directory and "
         "parent paths of each source file"),
};

opt<Path> ResourceDir{
    "resource-dir",
    cat(CompileCommands),
    desc("Directory for system clang headers"),
    init(""),
    Hidden,
};

list<std::string> QueryDriverGlobs{
    "query-driver",
    cat(CompileCommands),
    desc(
        "Comma separated list of globs for white-listing gcc-compatible "
        "drivers that are safe to execute. Drivers matching any of these globs "
        "will be used to extract system includes. e.g. "
        "/usr/bin/**/clang-*,/path/to/repo/**/g++-*"),
    CommaSeparated,
};

// FIXME: Flags are the wrong mechanism for user preferences.
// We should probably read a dotfile or similar.
opt<bool> AllScopesCompletion{
    "all-scopes-completion",
    cat(Features),
    desc("If set to true, code completion will include index symbols that are "
         "not defined in the scopes (e.g. "
         "namespaces) visible from the code completion point. Such completions "
         "can insert scope qualifiers"),
    init(true),
};

opt<bool> ShowOrigins{
    "debug-origin",
    cat(Features),
    desc("Show origins of completion items"),
    init(CodeCompleteOptions().ShowOrigins),
    Hidden,
};

opt<bool> EnableBackgroundIndex{
    "background-index",
    cat(Features),
    desc("Index project code in the background and persist index on disk."),
    init(true),
};

opt<bool> EnableClangTidy{
    "clang-tidy",
    cat(Features),
    desc("Enable clang-tidy diagnostics"),
    init(true),
};

opt<CodeCompleteOptions::CodeCompletionParse> CodeCompletionParse{
    "completion-parse",
    cat(Features),
    desc("Whether the clang-parser is used for code-completion"),
    values(clEnumValN(CodeCompleteOptions::AlwaysParse, "always",
                      "Block until the parser can be used"),
           clEnumValN(CodeCompleteOptions::ParseIfReady, "auto",
                      "Use text-based completion if the parser "
                      "is not ready"),
           clEnumValN(CodeCompleteOptions::NeverParse, "never",
                      "Always used text-based completion")),
    init(CodeCompleteOptions().RunParser),
    Hidden,
};

opt<CodeCompleteOptions::CodeCompletionRankingModel> RankingModel{
    "ranking-model",
    cat(Features),
    desc("Model to use to rank code-completion items"),
    values(clEnumValN(CodeCompleteOptions::Heuristics, "heuristics",
                      "Use hueristics to rank code completion items"),
           clEnumValN(CodeCompleteOptions::DecisionForest, "decision_forest",
                      "Use Decision Forest model to rank completion items")),
    init(CodeCompleteOptions().RankingModel),
    Hidden,
};

// FIXME: also support "plain" style where signatures are always omitted.
enum CompletionStyleFlag { Detailed, Bundled };
opt<CompletionStyleFlag> CompletionStyle{
    "completion-style",
    cat(Features),
    desc("Granularity of code completion suggestions"),
    values(clEnumValN(Detailed, "detailed",
                      "One completion item for each semantically distinct "
                      "completion, with full type information"),
           clEnumValN(Bundled, "bundled",
                      "Similar completion items (e.g. function overloads) are "
                      "combined. Type information shown where possible")),
};

opt<std::string> FallbackStyle{
    "fallback-style",
    cat(Features),
    desc("clang-format style to apply by default when "
         "no .clang-format file is found"),
    init(clang::format::DefaultFallbackStyle),
};

opt<bool> EnableFunctionArgSnippets{
    "function-arg-placeholders",
    cat(Features),
    desc("When disabled, completions contain only parentheses for "
         "function calls. When enabled, completions also contain "
         "placeholders for method parameters"),
    init(CodeCompleteOptions().EnableFunctionArgSnippets),
};

opt<CodeCompleteOptions::IncludeInsertion> HeaderInsertion{
    "header-insertion",
    cat(Features),
    desc("Add #include directives when accepting code completions"),
    init(CodeCompleteOptions().InsertIncludes),
    values(
        clEnumValN(CodeCompleteOptions::IWYU, "iwyu",
                   "Include what you use. "
                   "Insert the owning header for top-level symbols, unless the "
                   "header is already directly included or the symbol is "
                   "forward-declared"),
        clEnumValN(
            CodeCompleteOptions::NeverInsert, "never",
            "Never insert #include directives as part of code completion")),
};

opt<bool> IncludeCleanerStdlib{
    "include-cleaner-stdlib",
    cat(Features),
    desc("Apply include-cleaner analysis to standard library headers "
         "(immature!)"),
    init(false),
    Hidden,
};

opt<bool> HeaderInsertionDecorators{
    "header-insertion-decorators",
    cat(Features),
    desc("Prepend a circular dot or space before the completion "
         "label, depending on whether "
         "an include line will be inserted or not"),
    init(true),
};

opt<bool> HiddenFeatures{
    "hidden-features",
    cat(Features),
    desc("Enable hidden features mostly useful to clangd developers"),
    init(false),
    Hidden,
};

opt<bool> IncludeIneligibleResults{
    "include-ineligible-results",
    cat(Features),
    desc("Include ineligible completion results (e.g. private members)"),
    init(CodeCompleteOptions().IncludeIneligibleResults),
    Hidden,
};

RetiredFlag<bool> EnableIndex("index");
RetiredFlag<bool> SuggestMissingIncludes("suggest-missing-includes");
RetiredFlag<bool> RecoveryAST("recovery-ast");
RetiredFlag<bool> RecoveryASTType("recovery-ast-type");
RetiredFlag<bool> AsyncPreamble("async-preamble");
RetiredFlag<bool> CollectMainFileRefs("collect-main-file-refs");
RetiredFlag<bool> CrossFileRename("cross-file-rename");
RetiredFlag<std::string> ClangTidyChecks("clang-tidy-checks");

opt<int> LimitResults{
    "limit-results",
    cat(Features),
    desc("Limit the number of results returned by clangd. "
         "0 means no limit (default=100)"),
    init(100),
};

<<<<<<< HEAD
=======
opt<int> ReferencesLimit{
    "limit-references",
    cat(Features),
    desc("Limit the number of references returned by clangd. "
         "0 means no limit (default=1000)"),
    init(1000),
};

>>>>>>> a2ce6ee6
list<std::string> TweakList{
    "tweaks",
    cat(Features),
    desc("Specify a list of Tweaks to enable (only for clangd developers)."),
    Hidden,
    CommaSeparated,
};

opt<bool> FoldingRanges{
    "folding-ranges",
    cat(Features),
    desc("Enable preview of FoldingRanges feature"),
    init(false),
    Hidden,
};

opt<bool> InlayHints{
    "inlay-hints",
    cat(Features),
    desc("Enable InlayHints feature"),
    init(ClangdLSPServer::Options().InlayHints),
    // FIXME: allow inlayHints to be disabled in Config and remove this option.
    Hidden,
};

opt<unsigned> WorkerThreadsCount{
    "j",
    cat(Misc),
    desc("Number of async workers used by clangd. Background index also "
         "uses this many workers."),
    init(getDefaultAsyncThreadsCount()),
};

opt<Path> IndexFile{
    "index-file",
    cat(Misc),
    desc(
        "Index file to build the static index. The file must have been created "
        "by a compatible clangd-indexer\n"
        "WARNING: This option is experimental only, and will be removed "
        "eventually. Don't rely on it"),
    init(""),
    Hidden,
};

opt<bool> Test{
    "lit-test",
    cat(Misc),
    desc("Abbreviation for -input-style=delimited -pretty -sync "
         "-enable-test-scheme -enable-config=0 -log=verbose -crash-pragmas. "
         "Intended to simplify lit tests"),
    init(false),
    Hidden,
};

opt<bool> CrashPragmas{
    "crash-pragmas",
    cat(Misc),
    desc("Respect `#pragma clang __debug crash` and friends."),
    init(false),
    Hidden,
};

opt<Path> CheckFile{
    "check",
    cat(Misc),
    desc("Parse one file in isolation instead of acting as a language server. "
         "Useful to investigate/reproduce crashes or configuration problems. "
         "With --check=<filename>, attempts to parse a particular file."),
    init(""),
    ValueOptional,
};

opt<std::string> CheckFileLines{
    "check-lines",
    cat(Misc),
    desc("If specified, limits the range of tokens in -check file on which "
         "various features are tested. Example --check-lines=3-7 restricts "
         "testing to lines 3 to 7 (inclusive) or --check-lines=5 to restrict "
         "to one line. Default is testing entire file."),
    init(""),
    ValueOptional,
};

enum PCHStorageFlag { Disk, Memory };
opt<PCHStorageFlag> PCHStorage{
    "pch-storage",
    cat(Misc),
    desc("Storing PCHs in memory increases memory usages, but may "
         "improve performance"),
    values(
        clEnumValN(PCHStorageFlag::Disk, "disk", "store PCHs on disk"),
        clEnumValN(PCHStorageFlag::Memory, "memory", "store PCHs in memory")),
    init(PCHStorageFlag::Disk),
};

opt<bool> Sync{
    "sync",
    cat(Misc),
    desc("Handle client requests on main thread. Background index still uses "
         "its own thread."),
    init(false),
    Hidden,
};

opt<JSONStreamStyle> InputStyle{
    "input-style",
    cat(Protocol),
    desc("Input JSON stream encoding"),
    values(
        clEnumValN(JSONStreamStyle::Standard, "standard", "usual LSP protocol"),
        clEnumValN(JSONStreamStyle::Delimited, "delimited",
                   "messages delimited by --- lines, with # comment support")),
    init(JSONStreamStyle::Standard),
    Hidden,
};

opt<bool> EnableTestScheme{
    "enable-test-uri-scheme",
    cat(Protocol),
    desc("Enable 'test:' URI scheme. Only use in lit tests"),
    init(false),
    Hidden,
};

opt<std::string> PathMappingsArg{
    "path-mappings",
    cat(Protocol),
    desc(
        "Translates between client paths (as seen by a remote editor) and "
        "server paths (where clangd sees files on disk). "
        "Comma separated list of '<client_path>=<server_path>' pairs, the "
        "first entry matching a given path is used. "
        "e.g. /home/project/incl=/opt/include,/home/project=/workarea/project"),
    init(""),
};

opt<Path> InputMirrorFile{
    "input-mirror-file",
    cat(Protocol),
    desc("Mirror all LSP input to the specified file. Useful for debugging"),
    init(""),
    Hidden,
};

opt<Logger::Level> LogLevel{
    "log",
    cat(Protocol),
    desc("Verbosity of log messages written to stderr"),
    values(clEnumValN(Logger::Error, "error", "Error messages only"),
           clEnumValN(Logger::Info, "info", "High level execution tracing"),
           clEnumValN(Logger::Debug, "verbose", "Low level details")),
    init(Logger::Info),
};

opt<OffsetEncoding> ForceOffsetEncoding{
    "offset-encoding",
    cat(Protocol),
    desc("Force the offsetEncoding used for character positions. "
         "This bypasses negotiation via client capabilities"),
    values(
        clEnumValN(OffsetEncoding::UTF8, "utf-8", "Offsets are in UTF-8 bytes"),
        clEnumValN(OffsetEncoding::UTF16, "utf-16",
                   "Offsets are in UTF-16 code units"),
        clEnumValN(OffsetEncoding::UTF32, "utf-32",
                   "Offsets are in unicode codepoints")),
    init(OffsetEncoding::UnsupportedEncoding),
};

opt<bool> PrettyPrint{
    "pretty",
    cat(Protocol),
    desc("Pretty-print JSON output"),
    init(false),
};

opt<bool> EnableConfig{
    "enable-config",
    cat(Misc),
    desc(
        "Read user and project configuration from YAML files.\n"
        "Project config is from a .clangd file in the project directory.\n"
        "User config is from clangd/config.yaml in the following directories:\n"
        "\tWindows: %USERPROFILE%\\AppData\\Local\n"
        "\tMac OS: ~/Library/Preferences/\n"
        "\tOthers: $XDG_CONFIG_HOME, usually ~/.config\n"
        "Configuration is documented at https://clangd.llvm.org/config.html"),
    init(true),
};

#if defined(__GLIBC__) && CLANGD_MALLOC_TRIM
opt<bool> EnableMallocTrim{
    "malloc-trim",
    cat(Misc),
    desc("Release memory periodically via malloc_trim(3)."),
    init(true),
};

std::function<void()> getMemoryCleanupFunction() {
  if (!EnableMallocTrim)
    return nullptr;
  // Leave a few MB at the top of the heap: it is insignificant
  // and will most likely be needed by the main thread
  constexpr size_t MallocTrimPad = 20'000'000;
  return []() {
    if (malloc_trim(MallocTrimPad))
      vlog("Released memory via malloc_trim");
  };
}
#else
std::function<void()> getMemoryCleanupFunction() { return nullptr; }
#endif

#if CLANGD_ENABLE_REMOTE
opt<std::string> RemoteIndexAddress{
    "remote-index-address",
    cat(Features),
    desc("Address of the remote index server"),
};

// FIXME(kirillbobyrev): Should this be the location of compile_commands.json?
opt<std::string> ProjectRoot{
    "project-root",
    cat(Features),
    desc("Path to the project root. Requires remote-index-address to be set."),
};
#endif

/// Supports a test URI scheme with relaxed constraints for lit tests.
/// The path in a test URI will be combined with a platform-specific fake
/// directory to form an absolute path. For example, test:///a.cpp is resolved
/// C:\clangd-test\a.cpp on Windows and /clangd-test/a.cpp on Unix.
class TestScheme : public URIScheme {
public:
  llvm::Expected<std::string>
  getAbsolutePath(llvm::StringRef /*Authority*/, llvm::StringRef Body,
                  llvm::StringRef /*HintPath*/) const override {
    using namespace llvm::sys;
    // Still require "/" in body to mimic file scheme, as we want lengths of an
    // equivalent URI in both schemes to be the same.
    if (!Body.startswith("/"))
      return error(
          "Expect URI body to be an absolute path starting with '/': {0}",
          Body);
    Body = Body.ltrim('/');
    llvm::SmallString<16> Path(Body);
    path::native(Path);
    fs::make_absolute(TestScheme::TestDir, Path);
    return std::string(Path);
  }

  llvm::Expected<URI>
  uriFromAbsolutePath(llvm::StringRef AbsolutePath) const override {
    llvm::StringRef Body = AbsolutePath;
    if (!Body.consume_front(TestScheme::TestDir))
      return error("Path {0} doesn't start with root {1}", AbsolutePath,
                   TestDir);

    return URI("test", /*Authority=*/"",
               llvm::sys::path::convert_to_slash(Body));
  }

private:
  const static char TestDir[];
};

#ifdef _WIN32
const char TestScheme::TestDir[] = "C:\\clangd-test";
#else
const char TestScheme::TestDir[] = "/clangd-test";
#endif

std::unique_ptr<SymbolIndex>
loadExternalIndex(const Config::ExternalIndexSpec &External,
                  AsyncTaskRunner *Tasks) {
  static const trace::Metric RemoteIndexUsed("used_remote_index",
                                             trace::Metric::Value, "address");
  switch (External.Kind) {
  case Config::ExternalIndexSpec::None:
    break;
  case Config::ExternalIndexSpec::Server:
    RemoteIndexUsed.record(1, External.Location);
    log("Associating {0} with remote index at {1}.", External.MountPoint,
        External.Location);
    return remote::getClient(External.Location, External.MountPoint);
  case Config::ExternalIndexSpec::File:
    log("Associating {0} with monolithic index at {1}.", External.MountPoint,
        External.Location);
    auto NewIndex = std::make_unique<SwapIndex>(std::make_unique<MemIndex>());
    auto IndexLoadTask = [File = External.Location,
                          PlaceHolder = NewIndex.get()] {
      if (auto Idx = loadIndex(File, /*UseDex=*/true))
        PlaceHolder->reset(std::move(Idx));
    };
    if (Tasks) {
      Tasks->runAsync("Load-index:" + External.Location,
                      std::move(IndexLoadTask));
    } else {
      IndexLoadTask();
    }
    return std::move(NewIndex);
  }
  llvm_unreachable("Invalid ExternalIndexKind.");
}

class FlagsConfigProvider : public config::Provider {
private:
  config::CompiledFragment Frag;

  std::vector<config::CompiledFragment>
  getFragments(const config::Params &,
               config::DiagnosticCallback) const override {
    return {Frag};
  }

public:
  FlagsConfigProvider() {
    llvm::Optional<Config::CDBSearchSpec> CDBSearch;
    llvm::Optional<Config::ExternalIndexSpec> IndexSpec;
    llvm::Optional<Config::BackgroundPolicy> BGPolicy;

    // If --compile-commands-dir arg was invoked, check value and override
    // default path.
    if (!CompileCommandsDir.empty()) {
      if (llvm::sys::fs::exists(CompileCommandsDir)) {
        // We support passing both relative and absolute paths to the
        // --compile-commands-dir argument, but we assume the path is absolute
        // in the rest of clangd so we make sure the path is absolute before
        // continuing.
        llvm::SmallString<128> Path(CompileCommandsDir);
        if (std::error_code EC = llvm::sys::fs::make_absolute(Path)) {
          elog("Error while converting the relative path specified by "
               "--compile-commands-dir to an absolute path: {0}. The argument "
               "will be ignored.",
               EC.message());
        } else {
          CDBSearch = {Config::CDBSearchSpec::FixedDir, Path.str().str()};
        }
      } else {
        elog("Path specified by --compile-commands-dir does not exist. The "
             "argument will be ignored.");
      }
    }
    if (!IndexFile.empty()) {
      Config::ExternalIndexSpec Spec;
      Spec.Kind = Spec.File;
      Spec.Location = IndexFile;
      IndexSpec = std::move(Spec);
    }
#if CLANGD_ENABLE_REMOTE
    if (!RemoteIndexAddress.empty()) {
      assert(!ProjectRoot.empty() && IndexFile.empty());
      Config::ExternalIndexSpec Spec;
      Spec.Kind = Spec.Server;
      Spec.Location = RemoteIndexAddress;
      Spec.MountPoint = ProjectRoot;
      IndexSpec = std::move(Spec);
      BGPolicy = Config::BackgroundPolicy::Skip;
    }
#endif
    if (!EnableBackgroundIndex) {
      BGPolicy = Config::BackgroundPolicy::Skip;
    }

    Frag = [=](const config::Params &, Config &C) {
      if (CDBSearch)
        C.CompileFlags.CDBSearch = *CDBSearch;
      if (IndexSpec)
        C.Index.External = *IndexSpec;
      if (BGPolicy)
        C.Index.Background = *BGPolicy;
      if (AllScopesCompletion.getNumOccurrences())
        C.Completion.AllScopes = AllScopesCompletion;
      return true;
    };
  }
};
} // namespace
} // namespace clangd
} // namespace clang

enum class ErrorResultCode : int {
  NoShutdownRequest = 1,
  CantRunAsXPCService = 2,
  CheckFailed = 3
};

int main(int argc, char *argv[]) {
  using namespace clang;
  using namespace clang::clangd;

  llvm::InitializeAllTargetInfos();
  llvm::sys::PrintStackTraceOnErrorSignal(argv[0]);
  llvm::sys::AddSignalHandler(
      [](void *) {
        ThreadCrashReporter::runCrashHandlers();
        // Ensure ThreadCrashReporter and PrintStackTrace output is visible.
        llvm::errs().flush();
      },
      nullptr);
  llvm::sys::SetInterruptFunction(&requestShutdown);
  llvm::cl::SetVersionPrinter([](llvm::raw_ostream &OS) {
    OS << versionString() << "\n"
       << "Features: " << featureString() << "\n"
       << "Platform: " << platformString() << "\n";
  });
  const char *FlagsEnvVar = "CLANGD_FLAGS";
  const char *Overview =
      R"(clangd is a language server that provides IDE-like features to editors.

It should be used via an editor plugin rather than invoked directly. For more information, see:
	https://clangd.llvm.org/
	https://microsoft.github.io/language-server-protocol/

clangd accepts flags on the commandline, and in the CLANGD_FLAGS environment variable.
)";
  llvm::cl::HideUnrelatedOptions(ClangdCategories);
  llvm::cl::ParseCommandLineOptions(argc, argv, Overview,
                                    /*Errs=*/nullptr, FlagsEnvVar);
  if (Test) {
    if (!Sync.getNumOccurrences())
      Sync = true;
    if (!CrashPragmas.getNumOccurrences())
      CrashPragmas = true;
    InputStyle = JSONStreamStyle::Delimited;
    LogLevel = Logger::Verbose;
    PrettyPrint = true;
    // Disable config system by default to avoid external reads.
    if (!EnableConfig.getNumOccurrences())
      EnableConfig = false;
    // Disable background index on lit tests by default to prevent disk writes.
    if (!EnableBackgroundIndex.getNumOccurrences())
      EnableBackgroundIndex = false;
    // Ensure background index makes progress.
    else if (EnableBackgroundIndex)
      BackgroundQueue::preventThreadStarvationInTests();
  }
  if (Test || EnableTestScheme) {
    static URISchemeRegistry::Add<TestScheme> X(
        "test", "Test scheme for clangd lit tests.");
  }
  if (CrashPragmas)
    allowCrashPragmasForTest();

  if (!Sync && WorkerThreadsCount == 0) {
    llvm::errs() << "A number of worker threads cannot be 0. Did you mean to "
                    "specify -sync?";
    return 1;
  }

  if (Sync) {
    if (WorkerThreadsCount.getNumOccurrences())
      llvm::errs() << "Ignoring -j because -sync is set.\n";
    WorkerThreadsCount = 0;
  }
  if (FallbackStyle.getNumOccurrences())
    clang::format::DefaultFallbackStyle = FallbackStyle.c_str();

  // Validate command line arguments.
  llvm::Optional<llvm::raw_fd_ostream> InputMirrorStream;
  if (!InputMirrorFile.empty()) {
    std::error_code EC;
    InputMirrorStream.emplace(InputMirrorFile, /*ref*/ EC,
                              llvm::sys::fs::FA_Read | llvm::sys::fs::FA_Write);
    if (EC) {
      InputMirrorStream.reset();
      llvm::errs() << "Error while opening an input mirror file: "
                   << EC.message();
    } else {
      InputMirrorStream->SetUnbuffered();
    }
  }

  // Setup tracing facilities if CLANGD_TRACE is set. In practice enabling a
  // trace flag in your editor's config is annoying, launching with
  // `CLANGD_TRACE=trace.json vim` is easier.
  llvm::Optional<llvm::raw_fd_ostream> TracerStream;
  std::unique_ptr<trace::EventTracer> Tracer;
  const char *JSONTraceFile = getenv("CLANGD_TRACE");
  const char *MetricsCSVFile = getenv("CLANGD_METRICS");
  const char *TracerFile = JSONTraceFile ? JSONTraceFile : MetricsCSVFile;
  if (TracerFile) {
    std::error_code EC;
    TracerStream.emplace(TracerFile, /*ref*/ EC,
                         llvm::sys::fs::FA_Read | llvm::sys::fs::FA_Write);
    if (EC) {
      TracerStream.reset();
      llvm::errs() << "Error while opening trace file " << TracerFile << ": "
                   << EC.message();
    } else {
      Tracer = (TracerFile == JSONTraceFile)
                   ? trace::createJSONTracer(*TracerStream, PrettyPrint)
                   : trace::createCSVMetricTracer(*TracerStream);
    }
  }

  llvm::Optional<trace::Session> TracingSession;
  if (Tracer)
    TracingSession.emplace(*Tracer);

  // If a user ran `clangd` in a terminal without redirecting anything,
  // it's somewhat likely they're confused about how to use clangd.
  // Show them the help overview, which explains.
  if (llvm::outs().is_displayed() && llvm::errs().is_displayed() &&
      !CheckFile.getNumOccurrences())
    llvm::errs() << Overview << "\n";
  // Use buffered stream to stderr (we still flush each log message). Unbuffered
  // stream can cause significant (non-deterministic) latency for the logger.
  llvm::errs().SetBuffered();
  // Don't flush stdout when logging, this would be both slow and racy!
  llvm::errs().tie(nullptr);
  StreamLogger Logger(llvm::errs(), LogLevel);
  LoggingSession LoggingSession(Logger);
  // Write some initial logs before we start doing any real work.
  log("{0}", versionString());
  log("Features: {0}", featureString());
  log("PID: {0}", llvm::sys::Process::getProcessId());
  {
    SmallString<128> CWD;
    if (auto Err = llvm::sys::fs::current_path(CWD))
      log("Working directory unknown: {0}", Err.message());
    else
      log("Working directory: {0}", CWD);
  }
  for (int I = 0; I < argc; ++I)
    log("argv[{0}]: {1}", I, argv[I]);
  if (auto EnvFlags = llvm::sys::Process::GetEnv(FlagsEnvVar))
    log("{0}: {1}", FlagsEnvVar, *EnvFlags);

  ClangdLSPServer::Options Opts;
  Opts.UseDirBasedCDB = (CompileArgsFrom == FilesystemCompileArgs);

  switch (PCHStorage) {
  case PCHStorageFlag::Memory:
    Opts.StorePreamblesInMemory = true;
    break;
  case PCHStorageFlag::Disk:
    Opts.StorePreamblesInMemory = false;
    break;
  }
  if (!ResourceDir.empty())
    Opts.ResourceDir = ResourceDir;
  Opts.BuildDynamicSymbolIndex = true;
  std::vector<std::unique_ptr<SymbolIndex>> IdxStack;
  std::unique_ptr<SymbolIndex> StaticIdx;
<<<<<<< HEAD
  std::future<void> AsyncIndexLoad; // Block exit while loading the index.
  if (!IndexFile.empty()) {
    // Load the index asynchronously. Meanwhile SwapIndex returns no results.
    SwapIndex *Placeholder;
    StaticIdx.reset(Placeholder = new SwapIndex(std::make_unique<MemIndex>()));
    AsyncIndexLoad = runAsync<void>([Placeholder] {
      if (auto Idx = loadIndex(IndexFile, /*UseDex=*/true))
        Placeholder->reset(std::move(Idx));
    });
    if (Sync)
      AsyncIndexLoad.wait();
  }
=======
>>>>>>> a2ce6ee6
#if CLANGD_ENABLE_REMOTE
  if (RemoteIndexAddress.empty() != ProjectRoot.empty()) {
    llvm::errs() << "remote-index-address and project-path have to be "
                    "specified at the same time.";
    return 1;
  }
  if (!RemoteIndexAddress.empty()) {
    if (IndexFile.empty()) {
      log("Connecting to remote index at {0}", RemoteIndexAddress);
    } else {
      elog("When enabling remote index, IndexFile should not be specified. "
           "Only one can be used at time. Remote index will ignored.");
    }
  }
#endif
  Opts.BackgroundIndex = EnableBackgroundIndex;
  Opts.ReferencesLimit = ReferencesLimit;
  auto PAI = createProjectAwareIndex(loadExternalIndex, Sync);
  if (StaticIdx) {
    IdxStack.emplace_back(std::move(StaticIdx));
    IdxStack.emplace_back(
        std::make_unique<MergedIndex>(PAI.get(), IdxStack.back().get()));
    Opts.StaticIndex = IdxStack.back().get();
  } else {
    Opts.StaticIndex = PAI.get();
  }
  Opts.AsyncThreadsCount = WorkerThreadsCount;
  Opts.FoldingRanges = FoldingRanges;
  Opts.InlayHints = InlayHints;
  Opts.MemoryCleanup = getMemoryCleanupFunction();

  Opts.CodeComplete.IncludeIneligibleResults = IncludeIneligibleResults;
  Opts.CodeComplete.Limit = LimitResults;
  if (CompletionStyle.getNumOccurrences())
    Opts.CodeComplete.BundleOverloads = CompletionStyle != Detailed;
  Opts.CodeComplete.ShowOrigins = ShowOrigins;
  Opts.CodeComplete.InsertIncludes = HeaderInsertion;
  if (!HeaderInsertionDecorators) {
    Opts.CodeComplete.IncludeIndicator.Insert.clear();
    Opts.CodeComplete.IncludeIndicator.NoInsert.clear();
  }
  Opts.CodeComplete.EnableFunctionArgSnippets = EnableFunctionArgSnippets;
  Opts.CodeComplete.RunParser = CodeCompletionParse;
  Opts.CodeComplete.RankingModel = RankingModel;

  RealThreadsafeFS TFS;
  std::vector<std::unique_ptr<config::Provider>> ProviderStack;
  std::unique_ptr<config::Provider> Config;
  if (EnableConfig) {
    ProviderStack.push_back(
        config::Provider::fromAncestorRelativeYAMLFiles(".clangd", TFS));
    llvm::SmallString<256> UserConfig;
    if (llvm::sys::path::user_config_directory(UserConfig)) {
      llvm::sys::path::append(UserConfig, "clangd", "config.yaml");
      vlog("User config file is {0}", UserConfig);
      ProviderStack.push_back(config::Provider::fromYAMLFile(
          UserConfig, /*Directory=*/"", TFS, /*Trusted=*/true));
    } else {
      elog("Couldn't determine user config file, not loading");
    }
  }
  ProviderStack.push_back(std::make_unique<FlagsConfigProvider>());
  std::vector<const config::Provider *> ProviderPointers;
  for (const auto &P : ProviderStack)
    ProviderPointers.push_back(P.get());
  Config = config::Provider::combine(std::move(ProviderPointers));
  Opts.ConfigProvider = Config.get();

  // Create an empty clang-tidy option.
  TidyProvider ClangTidyOptProvider;
  if (EnableClangTidy) {
    std::vector<TidyProvider> Providers;
    Providers.reserve(4 + EnableConfig);
    Providers.push_back(provideEnvironment());
    Providers.push_back(provideClangTidyFiles(TFS));
    if (EnableConfig)
      Providers.push_back(provideClangdConfig());
    Providers.push_back(provideDefaultChecks());
    Providers.push_back(disableUnusableChecks());
    ClangTidyOptProvider = combine(std::move(Providers));
    Opts.ClangTidyProvider = ClangTidyOptProvider;
  }
  Opts.QueryDriverGlobs = std::move(QueryDriverGlobs);
  Opts.TweakFilter = [&](const Tweak &T) {
    if (T.hidden() && !HiddenFeatures)
      return false;
    if (TweakList.getNumOccurrences())
      return llvm::is_contained(TweakList, T.id());
    return true;
  };
  if (ForceOffsetEncoding != OffsetEncoding::UnsupportedEncoding)
    Opts.Encoding = ForceOffsetEncoding;
<<<<<<< HEAD
=======
  setIncludeCleanerAnalyzesStdlib(IncludeCleanerStdlib);
>>>>>>> a2ce6ee6

  if (CheckFile.getNumOccurrences()) {
    llvm::SmallString<256> Path;
    if (auto Error =
            llvm::sys::fs::real_path(CheckFile, Path, /*expand_tilde=*/true)) {
      elog("Failed to resolve path {0}: {1}", CheckFile, Error.message());
      return 1;
    }
    log("Entering check mode (no LSP server)");
    uint32_t Begin = 0, End = std::numeric_limits<uint32_t>::max();
    if (!CheckFileLines.empty()) {
      StringRef RangeStr(CheckFileLines);
      bool ParseError = RangeStr.consumeInteger(0, Begin);
      if (RangeStr.empty()) {
        End = Begin;
      } else {
        ParseError |= !RangeStr.consume_front("-");
        ParseError |= RangeStr.consumeInteger(0, End);
      }
      if (ParseError || !RangeStr.empty()) {
        elog("Invalid --check-line specified. Use Begin-End format, e.g. 3-17");
        return 1;
      }
    }
    auto ShouldCheckLine = [&](const Position &Pos) {
      uint32_t Line = Pos.line + 1; // Position::line is 0-based.
      return Line >= Begin && Line <= End;
    };
    // For now code completion is enabled any time the range is limited via
    // --check-lines. If it turns out to be to slow, we can introduce a
    // dedicated flag for that instead.
    return check(Path, ShouldCheckLine, TFS, Opts,
                 /*EnableCodeCompletion=*/!CheckFileLines.empty())
               ? 0
               : static_cast<int>(ErrorResultCode::CheckFailed);
  }
  if (!CheckFileLines.empty()) {
    elog("--check-lines requires --check");
    return 1;
  }

  // Initialize and run ClangdLSPServer.
  // Change stdin to binary to not lose \r\n on windows.
  llvm::sys::ChangeStdinToBinary();
  std::unique_ptr<Transport> TransportLayer;
  if (getenv("CLANGD_AS_XPC_SERVICE")) {
#if CLANGD_BUILD_XPC
    log("Starting LSP over XPC service");
    TransportLayer = newXPCTransport();
#else
    llvm::errs() << "This clangd binary wasn't built with XPC support.\n";
    return static_cast<int>(ErrorResultCode::CantRunAsXPCService);
#endif
  } else {
    log("Starting LSP over stdin/stdout");
    TransportLayer = newJSONTransport(
        stdin, llvm::outs(),
        InputMirrorStream ? InputMirrorStream.getPointer() : nullptr,
        PrettyPrint, InputStyle);
  }
  if (!PathMappingsArg.empty()) {
    auto Mappings = parsePathMappings(PathMappingsArg);
    if (!Mappings) {
      elog("Invalid -path-mappings: {0}", Mappings.takeError());
      return 1;
    }
    TransportLayer = createPathMappingTransport(std::move(TransportLayer),
                                                std::move(*Mappings));
  }

  ClangdLSPServer LSPServer(*TransportLayer, TFS, Opts);
  llvm::set_thread_name("clangd.main");
  int ExitCode = LSPServer.run()
                     ? 0
                     : static_cast<int>(ErrorResultCode::NoShutdownRequest);
  log("LSP finished, exiting with status {0}", ExitCode);

  // There may still be lingering background threads (e.g. slow requests
  // whose results will be dropped, background index shutting down).
  //
  // These should terminate quickly, and ~ClangdLSPServer blocks on them.
  // However if a bug causes them to run forever, we want to ensure the process
  // eventually exits. As clangd isn't directly user-facing, an editor can
  // "leak" clangd processes. Crashing in this case contains the damage.
  abortAfterTimeout(std::chrono::minutes(5));

  return ExitCode;
}<|MERGE_RESOLUTION|>--- conflicted
+++ resolved
@@ -303,8 +303,6 @@
     init(100),
 };
 
-<<<<<<< HEAD
-=======
 opt<int> ReferencesLimit{
     "limit-references",
     cat(Features),
@@ -313,7 +311,6 @@
     init(1000),
 };
 
->>>>>>> a2ce6ee6
 list<std::string> TweakList{
     "tweaks",
     cat(Features),
@@ -859,21 +856,6 @@
   Opts.BuildDynamicSymbolIndex = true;
   std::vector<std::unique_ptr<SymbolIndex>> IdxStack;
   std::unique_ptr<SymbolIndex> StaticIdx;
-<<<<<<< HEAD
-  std::future<void> AsyncIndexLoad; // Block exit while loading the index.
-  if (!IndexFile.empty()) {
-    // Load the index asynchronously. Meanwhile SwapIndex returns no results.
-    SwapIndex *Placeholder;
-    StaticIdx.reset(Placeholder = new SwapIndex(std::make_unique<MemIndex>()));
-    AsyncIndexLoad = runAsync<void>([Placeholder] {
-      if (auto Idx = loadIndex(IndexFile, /*UseDex=*/true))
-        Placeholder->reset(std::move(Idx));
-    });
-    if (Sync)
-      AsyncIndexLoad.wait();
-  }
-=======
->>>>>>> a2ce6ee6
 #if CLANGD_ENABLE_REMOTE
   if (RemoteIndexAddress.empty() != ProjectRoot.empty()) {
     llvm::errs() << "remote-index-address and project-path have to be "
@@ -966,10 +948,7 @@
   };
   if (ForceOffsetEncoding != OffsetEncoding::UnsupportedEncoding)
     Opts.Encoding = ForceOffsetEncoding;
-<<<<<<< HEAD
-=======
   setIncludeCleanerAnalyzesStdlib(IncludeCleanerStdlib);
->>>>>>> a2ce6ee6
 
   if (CheckFile.getNumOccurrences()) {
     llvm::SmallString<256> Path;
