--- conflicted
+++ resolved
@@ -46,8 +46,6 @@
 
 namespace clang {
 namespace clangd {
-<<<<<<< HEAD
-=======
 namespace {
 
 llvm::Optional<llvm::StringRef> getArgStr(const clang::Diagnostic &Info,
@@ -69,7 +67,6 @@
 }
 
 } // namespace
->>>>>>> 2ab1d525
 
 std::vector<Fix> IncludeFixer::fix(DiagnosticsEngine::Level DiagLevel,
                                    const clang::Diagnostic &Info) const {
@@ -139,11 +136,6 @@
   case diag::err_omp_threadprivate_incomplete_type:
   case diag::err_second_parameter_to_va_arg_incomplete:
   case diag::err_sizeof_alignof_incomplete_or_sizeless_type:
-<<<<<<< HEAD
-  case diag::err_for_range_incomplete_type:
-  case diag::err_func_def_incomplete_result:
-  case diag::err_field_incomplete_or_sizeless:
-=======
   case diag::err_subscript_incomplete_or_sizeless_type:
   case diag::err_switch_incomplete_class_type:
   case diag::err_temp_copy_incomplete:
@@ -170,7 +162,6 @@
   //case diag::warn_scanf_scanlist_incomplete:
   //case diag::warn_tentative_incomplete_array:
     //  clang-format on
->>>>>>> 2ab1d525
     // Incomplete type diagnostics should have a QualType argument for the
     // incomplete type.
     for (unsigned Idx = 0; Idx < Info.getNumArgs(); ++Idx) {
@@ -202,8 +193,6 @@
   case diag::err_no_member_suggest:
   case diag::err_no_member_template:
   case diag::err_no_member_template_suggest:
-<<<<<<< HEAD
-=======
   case diag::warn_implicit_function_decl:
   case diag::ext_implicit_function_decl:
   case diag::err_opencl_implicit_function_decl:
@@ -212,7 +201,6 @@
          LastUnresolvedName
              ? LastUnresolvedName->Loc.printToString(Info.getSourceManager())
              : "none");
->>>>>>> 2ab1d525
     if (LastUnresolvedName) {
       // Try to fix unresolved name caused by missing declaration.
       // E.g.
