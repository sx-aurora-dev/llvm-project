--- conflicted
+++ resolved
@@ -71,10 +71,7 @@
   DumpAST.cpp
   ExpectedTypes.cpp
   FeatureModule.cpp
-<<<<<<< HEAD
-=======
   Feature.cpp
->>>>>>> 2ab1d525
   FindSymbols.cpp
   FindTarget.cpp
   FileDistance.cpp
