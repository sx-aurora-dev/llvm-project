--- conflicted
+++ resolved
@@ -71,10 +71,7 @@
   DumpAST.cpp
   ExpectedTypes.cpp
   FeatureModule.cpp
-<<<<<<< HEAD
-=======
   Feature.cpp
->>>>>>> a2ce6ee6
   FindSymbols.cpp
   FindTarget.cpp
   FileDistance.cpp
