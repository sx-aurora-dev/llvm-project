--- conflicted
+++ resolved
@@ -452,11 +452,7 @@
 // The current versioning scheme is simple - non-current versions are rejected.
 // If you make a breaking change, bump this version number to invalidate stored
 // data. Later we may want to support some backward compatibility.
-<<<<<<< HEAD
-constexpr static uint32_t Version = 16;
-=======
 constexpr static uint32_t Version = 17;
->>>>>>> 2ab1d525
 
 llvm::Expected<IndexFileIn> readRIFF(llvm::StringRef Data,
                                      SymbolOrigin Origin) {
