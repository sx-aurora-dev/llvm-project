//===--- Index.h -------------------------------------------------*- C++-*-===//
//
// Part of the LLVM Project, under the Apache License v2.0 with LLVM Exceptions.
// See https://llvm.org/LICENSE.txt for license information.
// SPDX-License-Identifier: Apache-2.0 WITH LLVM-exception
//
//===----------------------------------------------------------------------===//

#ifndef LLVM_CLANG_TOOLS_EXTRA_CLANGD_INDEX_INDEX_H
#define LLVM_CLANG_TOOLS_EXTRA_CLANGD_INDEX_INDEX_H

#include "Ref.h"
#include "Relation.h"
#include "Symbol.h"
#include "SymbolID.h"
#include "llvm/ADT/DenseSet.h"
#include "llvm/ADT/FunctionExtras.h"
#include "llvm/ADT/Optional.h"
#include "llvm/ADT/StringExtras.h"
#include "llvm/Support/JSON.h"
#include <mutex>
#include <string>

namespace clang {
namespace clangd {

struct FuzzyFindRequest {
  /// A query string for the fuzzy find. This is matched against symbols'
  /// un-qualified identifiers and should not contain qualifiers like "::".
  std::string Query;
  /// If this is non-empty, symbols must be in at least one of the scopes
  /// (e.g. namespaces) excluding nested scopes. For example, if a scope "xyz::"
  /// is provided, the matched symbols must be defined in namespace xyz but not
  /// namespace xyz::abc.
  ///
  /// The global scope is "", a top level scope is "foo::", etc.
  std::vector<std::string> Scopes;
  /// If set to true, allow symbols from any scope. Scopes explicitly listed
  /// above will be ranked higher.
  bool AnyScope = false;
  /// The number of top candidates to return. The index may choose to
  /// return more than this, e.g. if it doesn't know which candidates are best.
  llvm::Optional<uint32_t> Limit;
  /// If set to true, only symbols for completion support will be considered.
  bool RestrictForCodeCompletion = false;
  /// Contextually relevant files (e.g. the file we're code-completing in).
  /// Paths should be absolute.
  std::vector<std::string> ProximityPaths;
  /// Preferred types of symbols. These are raw representation of `OpaqueType`.
  std::vector<std::string> PreferredTypes;

  bool operator==(const FuzzyFindRequest &Req) const {
    return std::tie(Query, Scopes, Limit, RestrictForCodeCompletion,
                    ProximityPaths, PreferredTypes) ==
           std::tie(Req.Query, Req.Scopes, Req.Limit,
                    Req.RestrictForCodeCompletion, Req.ProximityPaths,
                    Req.PreferredTypes);
  }
  bool operator!=(const FuzzyFindRequest &Req) const { return !(*this == Req); }
};
bool fromJSON(const llvm::json::Value &Value, FuzzyFindRequest &Request,
              llvm::json::Path);
llvm::json::Value toJSON(const FuzzyFindRequest &Request);

struct LookupRequest {
  llvm::DenseSet<SymbolID> IDs;
};

struct RefsRequest {
  llvm::DenseSet<SymbolID> IDs;
  RefKind Filter = RefKind::All;
  /// If set, limit the number of refers returned from the index. The index may
  /// choose to return less than this, e.g. it tries to avoid returning stale
  /// results.
  llvm::Optional<uint32_t> Limit;
};

struct RelationsRequest {
  llvm::DenseSet<SymbolID> Subjects;
  RelationKind Predicate;
  /// If set, limit the number of relations returned from the index.
  llvm::Optional<uint32_t> Limit;
};

/// Describes what data is covered by an index.
///
/// Indexes may contain symbols but not references from a file, etc.
/// This affects merging: if a staler index contains a reference but a fresher
/// one does not, we want to trust the fresher index *only* if it actually
/// includes references in general.
enum class IndexContents : uint8_t {
  None = 0,
  Symbols = 1 << 1,
  References = 1 << 2,
  Relations = 1 << 3,
  All = Symbols | References | Relations
};

inline constexpr IndexContents operator&(IndexContents L, IndexContents R) {
  return static_cast<IndexContents>(static_cast<uint8_t>(L) &
                                    static_cast<uint8_t>(R));
}

inline constexpr IndexContents operator|(IndexContents L, IndexContents R) {
  return static_cast<IndexContents>(static_cast<uint8_t>(L) |
                                    static_cast<uint8_t>(R));
}

/// Interface for symbol indexes that can be used for searching or
/// matching symbols among a set of symbols based on names or unique IDs.
class SymbolIndex {
public:
  virtual ~SymbolIndex() = default;

  /// Matches symbols in the index fuzzily and applies \p Callback on
  /// each matched symbol before returning.
  /// If returned Symbols are used outside Callback, they must be deep-copied!
  ///
  /// Returns true if there may be more results (limited by Req.Limit).
  virtual bool
  fuzzyFind(const FuzzyFindRequest &Req,
            llvm::function_ref<void(const Symbol &)> Callback) const = 0;

  /// Looks up symbols with any of the given symbol IDs and applies \p Callback
  /// on each matched symbol.
  /// The returned symbol must be deep-copied if it's used outside Callback.
  virtual void
  lookup(const LookupRequest &Req,
         llvm::function_ref<void(const Symbol &)> Callback) const = 0;

  /// Finds all occurrences (e.g. references, declarations, definitions) of
  /// symbols and applies \p Callback on each result.
  ///
  /// Results should be returned in arbitrary order.
  /// The returned result must be deep-copied if it's used outside Callback.
  /// FIXME: there's no indication which result references which symbol.
  ///
  /// Returns true if there will be more results (limited by Req.Limit);
  virtual bool refs(const RefsRequest &Req,
                    llvm::function_ref<void(const Ref &)> Callback) const = 0;

  /// Finds all relations (S, P, O) stored in the index such that S is among
  /// Req.Subjects and P is Req.Predicate, and invokes \p Callback for (S, O) in
  /// each.
  virtual void relations(
      const RelationsRequest &Req,
      llvm::function_ref<void(const SymbolID &Subject, const Symbol &Object)>
          Callback) const = 0;

  /// Returns function which checks if the specified file was used to build this
  /// index or not. The function must only be called while the index is alive.
<<<<<<< HEAD
  virtual llvm::unique_function<IndexContents(llvm::StringRef) const>
  indexedFiles() const = 0;
=======
  using IndexedFiles =
      llvm::unique_function<IndexContents(llvm::StringRef) const>;
  virtual IndexedFiles indexedFiles() const = 0;
>>>>>>> 2ab1d525

  /// Returns estimated size of index (in bytes).
  virtual size_t estimateMemoryUsage() const = 0;
};

// Delegating implementation of SymbolIndex whose delegate can be swapped out.
class SwapIndex : public SymbolIndex {
public:
  // If an index is not provided, reset() must be called.
  SwapIndex(std::unique_ptr<SymbolIndex> Index = nullptr)
      : Index(std::move(Index)) {}
  void reset(std::unique_ptr<SymbolIndex>);

  // SymbolIndex methods delegate to the current index, which is kept alive
  // until the call returns (even if reset() is called).
  bool fuzzyFind(const FuzzyFindRequest &,
                 llvm::function_ref<void(const Symbol &)>) const override;
  void lookup(const LookupRequest &,
              llvm::function_ref<void(const Symbol &)>) const override;
  bool refs(const RefsRequest &,
            llvm::function_ref<void(const Ref &)>) const override;
  void relations(const RelationsRequest &,
                 llvm::function_ref<void(const SymbolID &, const Symbol &)>)
      const override;

  llvm::unique_function<IndexContents(llvm::StringRef) const>
  indexedFiles() const override;

  size_t estimateMemoryUsage() const override;

private:
  std::shared_ptr<SymbolIndex> snapshot() const;
  mutable std::mutex Mutex;
  std::shared_ptr<SymbolIndex> Index;
};

} // namespace clangd
} // namespace clang

#endif // LLVM_CLANG_TOOLS_EXTRA_CLANGD_INDEX_INDEX_H<|MERGE_RESOLUTION|>--- conflicted
+++ resolved
@@ -149,14 +149,9 @@
 
   /// Returns function which checks if the specified file was used to build this
   /// index or not. The function must only be called while the index is alive.
-<<<<<<< HEAD
-  virtual llvm::unique_function<IndexContents(llvm::StringRef) const>
-  indexedFiles() const = 0;
-=======
   using IndexedFiles =
       llvm::unique_function<IndexContents(llvm::StringRef) const>;
   virtual IndexedFiles indexedFiles() const = 0;
->>>>>>> 2ab1d525
 
   /// Returns estimated size of index (in bytes).
   virtual size_t estimateMemoryUsage() const = 0;
