//===--- FileIndex.cpp - Indexes for files. ------------------------ C++-*-===//
//
// Part of the LLVM Project, under the Apache License v2.0 with LLVM Exceptions.
// See https://llvm.org/LICENSE.txt for license information.
// SPDX-License-Identifier: Apache-2.0 WITH LLVM-exception
//
//===----------------------------------------------------------------------===//

#include "FileIndex.h"
#include "CollectMacros.h"
#include "ParsedAST.h"
#include "SymbolCollector.h"
#include "index/CanonicalIncludes.h"
#include "index/Index.h"
#include "index/MemIndex.h"
#include "index/Merge.h"
#include "index/Ref.h"
#include "index/Relation.h"
#include "index/Serialization.h"
#include "index/Symbol.h"
#include "index/SymbolID.h"
#include "index/SymbolOrigin.h"
#include "index/dex/Dex.h"
#include "support/Logger.h"
#include "support/MemoryTree.h"
#include "support/Path.h"
#include "clang/AST/ASTContext.h"
#include "clang/Index/IndexingAction.h"
#include "clang/Index/IndexingOptions.h"
#include "clang/Lex/Preprocessor.h"
#include "llvm/ADT/DenseMap.h"
#include "llvm/ADT/Optional.h"
#include "llvm/ADT/STLExtras.h"
#include "llvm/ADT/StringMap.h"
#include "llvm/ADT/StringRef.h"
#include <algorithm>
#include <memory>
#include <tuple>
#include <utility>
#include <vector>

namespace clang {
namespace clangd {
namespace {

SlabTuple indexSymbols(ASTContext &AST, Preprocessor &PP,
                       llvm::ArrayRef<Decl *> DeclsToIndex,
                       const MainFileMacros *MacroRefsToIndex,
                       const CanonicalIncludes &Includes, bool IsIndexMainAST,
                       llvm::StringRef Version, bool CollectMainFileRefs) {
  SymbolCollector::Options CollectorOpts;
  CollectorOpts.CollectIncludePath = true;
  CollectorOpts.Includes = &Includes;
  CollectorOpts.CountReferences = false;
  CollectorOpts.Origin =
      IsIndexMainAST ? SymbolOrigin::Open : SymbolOrigin::Preamble;
  CollectorOpts.CollectMainFileRefs = CollectMainFileRefs;
  // We want stdlib implementation details in the index only if we've opened the
  // file in question. This does means xrefs won't work, though.
  CollectorOpts.CollectReserved = IsIndexMainAST;

  index::IndexingOptions IndexOpts;
  // We only need declarations, because we don't count references.
  IndexOpts.SystemSymbolFilter =
      index::IndexingOptions::SystemSymbolFilterKind::DeclarationsOnly;
  // We index function-local classes and its member functions only.
  IndexOpts.IndexFunctionLocals = true;
  if (IsIndexMainAST) {
    // We only collect refs when indexing main AST.
    CollectorOpts.RefFilter = RefKind::All;
    // Comments for main file can always be obtained from sema, do not store
    // them in the index.
    CollectorOpts.StoreAllDocumentation = false;
  } else {
    IndexOpts.IndexMacrosInPreprocessor = true;
    CollectorOpts.CollectMacro = true;
    CollectorOpts.StoreAllDocumentation = true;
  }

  SymbolCollector Collector(std::move(CollectorOpts));
  Collector.setPreprocessor(PP);
  index::indexTopLevelDecls(AST, PP, DeclsToIndex, Collector, IndexOpts);
  if (MacroRefsToIndex)
    Collector.handleMacros(*MacroRefsToIndex);

  const auto &SM = AST.getSourceManager();
  const auto *MainFileEntry = SM.getFileEntryForID(SM.getMainFileID());
  std::string FileName =
      std::string(MainFileEntry ? MainFileEntry->getName() : "");

  auto Syms = Collector.takeSymbols();
  auto Refs = Collector.takeRefs();
  auto Relations = Collector.takeRelations();

  vlog("indexed {0} AST for {1} version {2}:\n"
       "  symbol slab: {3} symbols, {4} bytes\n"
       "  ref slab: {5} symbols, {6} refs, {7} bytes\n"
       "  relations slab: {8} relations, {9} bytes",
       IsIndexMainAST ? "file" : "preamble", FileName, Version, Syms.size(),
       Syms.bytes(), Refs.size(), Refs.numRefs(), Refs.bytes(),
       Relations.size(), Relations.bytes());
  return std::make_tuple(std::move(Syms), std::move(Refs),
                         std::move(Relations));
}

// We keep only the node "U" and its edges. Any node other than "U" will be
// empty in the resultant graph.
IncludeGraph getSubGraph(llvm::StringRef URI, const IncludeGraph &FullGraph) {
  IncludeGraph IG;

  auto Entry = IG.try_emplace(URI).first;
  auto &Node = Entry->getValue();
  Node = FullGraph.lookup(Entry->getKey());
  Node.URI = Entry->getKey();

  // URIs inside nodes must point into the keys of the same IncludeGraph.
  for (auto &Include : Node.DirectIncludes) {
    auto I = IG.try_emplace(Include).first;
    I->getValue().URI = I->getKey();
    Include = I->getKey();
  }
  return IG;
}
} // namespace

FileShardedIndex::FileShardedIndex(IndexFileIn Input)
    : Index(std::move(Input)) {
  // Used to build RelationSlabs.
  llvm::DenseMap<SymbolID, FileShard *> SymbolIDToFile;

  // Attribute each Symbol to both their declaration and definition locations.
  if (Index.Symbols) {
    for (const auto &S : *Index.Symbols) {
      auto It = Shards.try_emplace(S.CanonicalDeclaration.FileURI);
      It.first->getValue().Symbols.insert(&S);
      SymbolIDToFile[S.ID] = &It.first->getValue();
      // Only bother if definition file is different than declaration file.
      if (S.Definition &&
          S.Definition.FileURI != S.CanonicalDeclaration.FileURI) {
        auto It = Shards.try_emplace(S.Definition.FileURI);
        It.first->getValue().Symbols.insert(&S);
      }
    }
  }
  // Attribute references into each file they occured in.
  if (Index.Refs) {
    for (const auto &SymRefs : *Index.Refs) {
      for (const auto &R : SymRefs.second) {
        const auto It = Shards.try_emplace(R.Location.FileURI);
        It.first->getValue().Refs.insert(&R);
        RefToSymID[&R] = SymRefs.first;
      }
    }
  }
  // The Subject and/or Object shards might be part of multiple TUs. In
  // such cases there will be a race and the last TU to write the shard
  // will win and all the other relations will be lost. To avoid this,
  // we store relations in both shards. A race might still happen if the
  // same translation unit produces different relations under different
  // configurations, but that's something clangd doesn't handle in general.
  if (Index.Relations) {
    for (const auto &R : *Index.Relations) {
      // FIXME: RelationSlab shouldn't contain dangling relations.
      FileShard *SubjectFile = SymbolIDToFile.lookup(R.Subject);
      FileShard *ObjectFile = SymbolIDToFile.lookup(R.Object);
      if (SubjectFile)
        SubjectFile->Relations.insert(&R);
      if (ObjectFile && ObjectFile != SubjectFile)
        ObjectFile->Relations.insert(&R);
    }
  }
  // Store only the direct includes of a file in a shard.
  if (Index.Sources) {
    const auto &FullGraph = *Index.Sources;
    for (const auto &It : FullGraph) {
      auto ShardIt = Shards.try_emplace(It.first());
      ShardIt.first->getValue().IG = getSubGraph(It.first(), FullGraph);
    }
  }
}
std::vector<llvm::StringRef> FileShardedIndex::getAllSources() const {
  // It should be enough to construct a vector with {Shards.keys().begin(),
  // Shards.keys().end()} but MSVC fails to compile that.
  std::vector<PathRef> Result;
  Result.reserve(Shards.size());
  for (auto Key : Shards.keys())
    Result.push_back(Key);
  return Result;
}

llvm::Optional<IndexFileIn>
FileShardedIndex::getShard(llvm::StringRef Uri) const {
  auto It = Shards.find(Uri);
  if (It == Shards.end())
    return llvm::None;

  IndexFileIn IF;
  IF.Sources = It->getValue().IG;
  IF.Cmd = Index.Cmd;

  SymbolSlab::Builder SymB;
  for (const auto *S : It->getValue().Symbols)
    SymB.insert(*S);
  IF.Symbols = std::move(SymB).build();

  RefSlab::Builder RefB;
  for (const auto *Ref : It->getValue().Refs) {
    auto SID = RefToSymID.lookup(Ref);
    RefB.insert(SID, *Ref);
  }
  IF.Refs = std::move(RefB).build();

  RelationSlab::Builder RelB;
  for (const auto *Rel : It->getValue().Relations) {
    RelB.insert(*Rel);
  }
  IF.Relations = std::move(RelB).build();
  // Explicit move here is needed by some compilers.
  return std::move(IF);
}

SlabTuple indexMainDecls(ParsedAST &AST) {
  return indexSymbols(
<<<<<<< HEAD
      AST.getASTContext(), AST.getPreprocessorPtr(),
      AST.getLocalTopLevelDecls(), &AST.getMacros(), AST.getCanonicalIncludes(),
=======
      AST.getASTContext(), AST.getPreprocessor(), AST.getLocalTopLevelDecls(),
      &AST.getMacros(), AST.getCanonicalIncludes(),
>>>>>>> 2ab1d525
      /*IsIndexMainAST=*/true, AST.version(), /*CollectMainFileRefs=*/true);
}

SlabTuple indexHeaderSymbols(llvm::StringRef Version, ASTContext &AST,
                             Preprocessor &PP,
                             const CanonicalIncludes &Includes) {
  std::vector<Decl *> DeclsToIndex(
      AST.getTranslationUnitDecl()->decls().begin(),
      AST.getTranslationUnitDecl()->decls().end());
  return indexSymbols(AST, PP, DeclsToIndex,
                      /*MainFileMacros=*/nullptr, Includes,
                      /*IsIndexMainAST=*/false, Version,
                      /*CollectMainFileRefs=*/false);
}

FileSymbols::FileSymbols(IndexContents IdxContents)
    : IdxContents(IdxContents) {}

void FileSymbols::update(llvm::StringRef Key,
                         std::unique_ptr<SymbolSlab> Symbols,
                         std::unique_ptr<RefSlab> Refs,
                         std::unique_ptr<RelationSlab> Relations,
                         bool CountReferences) {
  std::lock_guard<std::mutex> Lock(Mutex);
  ++Version;
  if (!Symbols)
    SymbolsSnapshot.erase(Key);
  else
    SymbolsSnapshot[Key] = std::move(Symbols);
  if (!Refs) {
    RefsSnapshot.erase(Key);
  } else {
    RefSlabAndCountReferences Item;
    Item.CountReferences = CountReferences;
    Item.Slab = std::move(Refs);
    RefsSnapshot[Key] = std::move(Item);
  }
  if (!Relations)
    RelationsSnapshot.erase(Key);
  else
    RelationsSnapshot[Key] = std::move(Relations);
}

std::unique_ptr<SymbolIndex>
FileSymbols::buildIndex(IndexType Type, DuplicateHandling DuplicateHandle,
                        size_t *Version) {
  std::vector<std::shared_ptr<SymbolSlab>> SymbolSlabs;
  std::vector<std::shared_ptr<RefSlab>> RefSlabs;
  std::vector<std::shared_ptr<RelationSlab>> RelationSlabs;
  llvm::StringSet<> Files;
  std::vector<RefSlab *> MainFileRefs;
  {
    std::lock_guard<std::mutex> Lock(Mutex);
    for (const auto &FileAndSymbols : SymbolsSnapshot) {
      SymbolSlabs.push_back(FileAndSymbols.second);
      Files.insert(FileAndSymbols.first());
    }
    for (const auto &FileAndRefs : RefsSnapshot) {
      RefSlabs.push_back(FileAndRefs.second.Slab);
      Files.insert(FileAndRefs.first());
      if (FileAndRefs.second.CountReferences)
        MainFileRefs.push_back(RefSlabs.back().get());
    }
    for (const auto &FileAndRelations : RelationsSnapshot) {
      Files.insert(FileAndRelations.first());
      RelationSlabs.push_back(FileAndRelations.second);
    }

    if (Version)
      *Version = this->Version;
  }
  std::vector<const Symbol *> AllSymbols;
  std::vector<Symbol> SymsStorage;
  switch (DuplicateHandle) {
  case DuplicateHandling::Merge: {
    llvm::DenseMap<SymbolID, Symbol> Merged;
    for (const auto &Slab : SymbolSlabs) {
      for (const auto &Sym : *Slab) {
        assert(Sym.References == 0 &&
               "Symbol with non-zero references sent to FileSymbols");
        auto I = Merged.try_emplace(Sym.ID, Sym);
        if (!I.second)
          I.first->second = mergeSymbol(I.first->second, Sym);
      }
    }
    for (const RefSlab *Refs : MainFileRefs)
      for (const auto &Sym : *Refs) {
        auto It = Merged.find(Sym.first);
        // This might happen while background-index is still running.
        if (It == Merged.end())
          continue;
        It->getSecond().References += Sym.second.size();
      }
    SymsStorage.reserve(Merged.size());
    for (auto &Sym : Merged) {
      SymsStorage.push_back(std::move(Sym.second));
      AllSymbols.push_back(&SymsStorage.back());
    }
    break;
  }
  case DuplicateHandling::PickOne: {
    llvm::DenseSet<SymbolID> AddedSymbols;
    for (const auto &Slab : SymbolSlabs)
      for (const auto &Sym : *Slab) {
        assert(Sym.References == 0 &&
               "Symbol with non-zero references sent to FileSymbols");
        if (AddedSymbols.insert(Sym.ID).second)
          AllSymbols.push_back(&Sym);
      }
    break;
  }
  }

  std::vector<Ref> RefsStorage; // Contiguous ranges for each SymbolID.
  llvm::DenseMap<SymbolID, llvm::ArrayRef<Ref>> AllRefs;
  {
    llvm::DenseMap<SymbolID, llvm::SmallVector<Ref, 4>> MergedRefs;
    size_t Count = 0;
    for (const auto &RefSlab : RefSlabs)
      for (const auto &Sym : *RefSlab) {
        MergedRefs[Sym.first].append(Sym.second.begin(), Sym.second.end());
        Count += Sym.second.size();
      }
    RefsStorage.reserve(Count);
    AllRefs.reserve(MergedRefs.size());
    for (auto &Sym : MergedRefs) {
      auto &SymRefs = Sym.second;
      // Sorting isn't required, but yields more stable results over rebuilds.
      llvm::sort(SymRefs);
      llvm::copy(SymRefs, back_inserter(RefsStorage));
      AllRefs.try_emplace(
          Sym.first,
          llvm::ArrayRef<Ref>(&RefsStorage[RefsStorage.size() - SymRefs.size()],
                              SymRefs.size()));
    }
  }

  std::vector<Relation> AllRelations;
  for (const auto &RelationSlab : RelationSlabs) {
    for (const auto &R : *RelationSlab)
      AllRelations.push_back(R);
  }
  // Sort relations and remove duplicates that could arise due to
  // relations being stored in both the shards containing their
  // subject and object.
  llvm::sort(AllRelations);
  AllRelations.erase(std::unique(AllRelations.begin(), AllRelations.end()),
                     AllRelations.end());

  size_t StorageSize =
      RefsStorage.size() * sizeof(Ref) + SymsStorage.size() * sizeof(Symbol);
  for (const auto &Slab : SymbolSlabs)
    StorageSize += Slab->bytes();
  for (const auto &RefSlab : RefSlabs)
    StorageSize += RefSlab->bytes();

  // Index must keep the slabs and contiguous ranges alive.
  switch (Type) {
  case IndexType::Light:
    return std::make_unique<MemIndex>(
        llvm::make_pointee_range(AllSymbols), std::move(AllRefs),
        std::move(AllRelations), std::move(Files), IdxContents,
        std::make_tuple(std::move(SymbolSlabs), std::move(RefSlabs),
                        std::move(RefsStorage), std::move(SymsStorage)),
        StorageSize);
  case IndexType::Heavy:
    return std::make_unique<dex::Dex>(
        llvm::make_pointee_range(AllSymbols), std::move(AllRefs),
        std::move(AllRelations), std::move(Files), IdxContents,
        std::make_tuple(std::move(SymbolSlabs), std::move(RefSlabs),
                        std::move(RefsStorage), std::move(SymsStorage)),
        StorageSize);
  }
  llvm_unreachable("Unknown clangd::IndexType");
}

void FileSymbols::profile(MemoryTree &MT) const {
  std::lock_guard<std::mutex> Lock(Mutex);
  for (const auto &SymSlab : SymbolsSnapshot) {
    MT.detail(SymSlab.first())
        .child("symbols")
        .addUsage(SymSlab.second->bytes());
  }
  for (const auto &RefSlab : RefsSnapshot) {
    MT.detail(RefSlab.first())
        .child("references")
        .addUsage(RefSlab.second.Slab->bytes());
  }
  for (const auto &RelSlab : RelationsSnapshot) {
    MT.detail(RelSlab.first())
        .child("relations")
        .addUsage(RelSlab.second->bytes());
  }
}

FileIndex::FileIndex()
    : MergedIndex(&MainFileIndex, &PreambleIndex),
      PreambleSymbols(IndexContents::Symbols | IndexContents::Relations),
      PreambleIndex(std::make_unique<MemIndex>()),
      MainFileSymbols(IndexContents::All),
      MainFileIndex(std::make_unique<MemIndex>()) {}

void FileIndex::updatePreamble(PathRef Path, llvm::StringRef Version,
                               ASTContext &AST, Preprocessor &PP,
                               const CanonicalIncludes &Includes) {
  IndexFileIn IF;
  std::tie(IF.Symbols, std::ignore, IF.Relations) =
      indexHeaderSymbols(Version, AST, PP, Includes);
  FileShardedIndex ShardedIndex(std::move(IF));
  for (auto Uri : ShardedIndex.getAllSources()) {
    auto IF = ShardedIndex.getShard(Uri);
    // We are using the key received from ShardedIndex, so it should always
    // exist.
    assert(IF);
    PreambleSymbols.update(
        Uri, std::make_unique<SymbolSlab>(std::move(*IF->Symbols)),
        std::make_unique<RefSlab>(),
        std::make_unique<RelationSlab>(std::move(*IF->Relations)),
        /*CountReferences=*/false);
  }
  size_t IndexVersion = 0;
  auto NewIndex = PreambleSymbols.buildIndex(
      IndexType::Heavy, DuplicateHandling::PickOne, &IndexVersion);
  {
    std::lock_guard<std::mutex> Lock(UpdateIndexMu);
    if (IndexVersion <= PreambleIndexVersion) {
      // We lost the race, some other thread built a later version.
      return;
    }
    PreambleIndexVersion = IndexVersion;
    PreambleIndex.reset(std::move(NewIndex));
    vlog(
        "Build dynamic index for header symbols with estimated memory usage of "
        "{0} bytes",
        PreambleIndex.estimateMemoryUsage());
  }
}

void FileIndex::updateMain(PathRef Path, ParsedAST &AST) {
  auto Contents = indexMainDecls(AST);
  MainFileSymbols.update(
      URI::create(Path).toString(),
      std::make_unique<SymbolSlab>(std::move(std::get<0>(Contents))),
      std::make_unique<RefSlab>(std::move(std::get<1>(Contents))),
      std::make_unique<RelationSlab>(std::move(std::get<2>(Contents))),
      /*CountReferences=*/true);
  size_t IndexVersion = 0;
  auto NewIndex = MainFileSymbols.buildIndex(
      IndexType::Light, DuplicateHandling::Merge, &IndexVersion);
  {
    std::lock_guard<std::mutex> Lock(UpdateIndexMu);
    if (IndexVersion <= MainIndexVersion) {
      // We lost the race, some other thread built a later version.
      return;
    }
    MainIndexVersion = IndexVersion;
    MainFileIndex.reset(std::move(NewIndex));
    vlog(
        "Build dynamic index for main-file symbols with estimated memory usage "
        "of {0} bytes",
        MainFileIndex.estimateMemoryUsage());
  }
}

void FileIndex::profile(MemoryTree &MT) const {
  PreambleSymbols.profile(MT.child("preamble").child("slabs"));
  MT.child("preamble")
      .child("index")
      .addUsage(PreambleIndex.estimateMemoryUsage());
  MainFileSymbols.profile(MT.child("main_file").child("slabs"));
  MT.child("main_file")
      .child("index")
      .addUsage(MainFileIndex.estimateMemoryUsage());
}
} // namespace clangd
} // namespace clang<|MERGE_RESOLUTION|>--- conflicted
+++ resolved
@@ -221,13 +221,8 @@
 
 SlabTuple indexMainDecls(ParsedAST &AST) {
   return indexSymbols(
-<<<<<<< HEAD
-      AST.getASTContext(), AST.getPreprocessorPtr(),
-      AST.getLocalTopLevelDecls(), &AST.getMacros(), AST.getCanonicalIncludes(),
-=======
       AST.getASTContext(), AST.getPreprocessor(), AST.getLocalTopLevelDecls(),
       &AST.getMacros(), AST.getCanonicalIncludes(),
->>>>>>> 2ab1d525
       /*IsIndexMainAST=*/true, AST.version(), /*CollectMainFileRefs=*/true);
 }
 
