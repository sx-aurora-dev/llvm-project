--- conflicted
+++ resolved
@@ -222,13 +222,8 @@
 
 SlabTuple indexMainDecls(ParsedAST &AST) {
   return indexSymbols(
-<<<<<<< HEAD
-      AST.getASTContext(), AST.getPreprocessorPtr(),
-      AST.getLocalTopLevelDecls(), &AST.getMacros(), AST.getCanonicalIncludes(),
-=======
       AST.getASTContext(), AST.getPreprocessor(), AST.getLocalTopLevelDecls(),
       &AST.getMacros(), AST.getCanonicalIncludes(),
->>>>>>> a2ce6ee6
       /*IsIndexMainAST=*/true, AST.version(), /*CollectMainFileRefs=*/true);
 }
 
