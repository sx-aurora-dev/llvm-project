//===--- Server.cpp - gRPC-based Remote Index Server  ---------------------===//
//
// Part of the LLVM Project, under the Apache License v2.0 with LLVM Exceptions.
// See https://llvm.org/LICENSE.txt for license information.
// SPDX-License-Identifier: Apache-2.0 WITH LLVM-exception
//
//===----------------------------------------------------------------------===//

#include "Feature.h"
#include "Index.pb.h"
#include "MonitoringService.grpc.pb.h"
#include "MonitoringService.pb.h"
#include "Service.grpc.pb.h"
#include "Service.pb.h"
#include "index/Index.h"
#include "index/Serialization.h"
#include "index/Symbol.h"
#include "index/remote/marshalling/Marshalling.h"
#include "support/Context.h"
#include "support/Logger.h"
#include "support/Shutdown.h"
#include "support/ThreadsafeFS.h"
#include "support/Trace.h"
#include "llvm/ADT/IntrusiveRefCntPtr.h"
#include "llvm/ADT/None.h"
#include "llvm/ADT/StringRef.h"
#include "llvm/Support/Chrono.h"
#include "llvm/Support/CommandLine.h"
#include "llvm/Support/Error.h"
#include "llvm/Support/FileSystem.h"
#include "llvm/Support/FormatVariadic.h"
#include "llvm/Support/Path.h"
#include "llvm/Support/Signals.h"
#include "llvm/Support/VirtualFileSystem.h"

#include <chrono>
#include <grpc++/grpc++.h>
#include <grpc++/health_check_service_interface.h>
#include <memory>
#include <string>
#include <thread>
#include <utility>

#if ENABLE_GRPC_REFLECTION
#include <grpc++/ext/proto_server_reflection_plugin.h>
#endif

#ifdef __GLIBC__
#include <malloc.h>
#endif

namespace clang {
namespace clangd {
namespace remote {
namespace {

static constexpr char Overview[] = R"(
This is an experimental remote index implementation. The server opens Dex and
awaits gRPC lookup requests from the client.
)";

llvm::cl::opt<std::string> IndexPath(llvm::cl::desc("<INDEX FILE>"),
                                     llvm::cl::Positional, llvm::cl::Required);

llvm::cl::opt<std::string> IndexRoot(llvm::cl::desc("<PROJECT ROOT>"),
                                     llvm::cl::Positional, llvm::cl::Required);

llvm::cl::opt<Logger::Level> LogLevel{
    "log",
    llvm::cl::desc("Verbosity of log messages written to stderr"),
    values(clEnumValN(Logger::Error, "error", "Error messages only"),
           clEnumValN(Logger::Info, "info", "High level execution tracing"),
           clEnumValN(Logger::Debug, "verbose", "Low level details")),
    llvm::cl::init(Logger::Info),
};

llvm::cl::opt<bool> LogPublic{
    "log-public",
    llvm::cl::desc("Avoid logging potentially-sensitive request details"),
    llvm::cl::init(false),
};

llvm::cl::opt<std::string> LogPrefix{
    "log-prefix",
    llvm::cl::desc("A string that'll be prepended to all log statements. "
                   "Useful when running multiple instances on same host."),
};

llvm::cl::opt<std::string> TraceFile(
    "trace-file",
    llvm::cl::desc("Path to the file where tracer logs will be stored"));

llvm::cl::opt<bool> PrettyPrint{
    "pretty",
    llvm::cl::desc("Pretty-print JSON output in the trace"),
    llvm::cl::init(false),
};

llvm::cl::opt<std::string> ServerAddress(
    "server-address", llvm::cl::init("0.0.0.0:50051"),
    llvm::cl::desc("Address of the invoked server. Defaults to 0.0.0.0:50051"));

llvm::cl::opt<size_t> IdleTimeoutSeconds(
    "idle-timeout", llvm::cl::init(8 * 60),
    llvm::cl::desc("Maximum time a channel may stay idle until server closes "
                   "the connection, in seconds. Defaults to 480."));

<<<<<<< HEAD
=======
llvm::cl::opt<size_t> LimitResults(
    "limit-results", llvm::cl::init(10000),
    llvm::cl::desc("Maximum number of results to stream as a response to "
                   "single request. Limit is to keep the server from being "
                   "DOS'd. Defaults to 10000."));

>>>>>>> a2ce6ee6
static Key<grpc::ServerContext *> CurrentRequest;

class RemoteIndexServer final : public v1::SymbolIndex::Service {
public:
  RemoteIndexServer(clangd::SymbolIndex &Index, llvm::StringRef IndexRoot)
      : Index(Index) {
    llvm::SmallString<256> NativePath = IndexRoot;
    llvm::sys::path::native(NativePath);
    ProtobufMarshaller = std::unique_ptr<Marshaller>(new Marshaller(
        /*RemoteIndexRoot=*/llvm::StringRef(NativePath),
        /*LocalIndexRoot=*/""));
  }

private:
  using stopwatch = std::chrono::steady_clock;

  grpc::Status Lookup(grpc::ServerContext *Context,
                      const LookupRequest *Request,
                      grpc::ServerWriter<LookupReply> *Reply) override {
    auto StartTime = stopwatch::now();
    WithContextValue WithRequestContext(CurrentRequest, Context);
    logRequest(*Request);
    trace::Span Tracer("LookupRequest");
    auto Req = ProtobufMarshaller->fromProtobuf(Request);
    if (!Req) {
      elog("Can not parse LookupRequest from protobuf: {0}", Req.takeError());
      return grpc::Status::CANCELLED;
    }
    unsigned Sent = 0;
    unsigned FailedToSend = 0;
    bool HasMore = false;
    Index.lookup(*Req, [&](const clangd::Symbol &Item) {
      if (Sent >= LimitResults) {
        HasMore = true;
        return;
      }
      auto SerializedItem = ProtobufMarshaller->toProtobuf(Item);
      if (!SerializedItem) {
        elog("Unable to convert Symbol to protobuf: {0}",
             SerializedItem.takeError());
        ++FailedToSend;
        return;
      }
      LookupReply NextMessage;
      *NextMessage.mutable_stream_result() = *SerializedItem;
      logResponse(NextMessage);
      Reply->Write(NextMessage);
      ++Sent;
    });
    if (HasMore)
      log("[public] Limiting result size for Lookup request.");
    LookupReply LastMessage;
    LastMessage.mutable_final_result()->set_has_more(HasMore);
    logResponse(LastMessage);
    Reply->Write(LastMessage);
    SPAN_ATTACH(Tracer, "Sent", Sent);
    SPAN_ATTACH(Tracer, "Failed to send", FailedToSend);
    logRequestSummary("v1/Lookup", Sent, StartTime);
    return grpc::Status::OK;
  }

  grpc::Status FuzzyFind(grpc::ServerContext *Context,
                         const FuzzyFindRequest *Request,
                         grpc::ServerWriter<FuzzyFindReply> *Reply) override {
    auto StartTime = stopwatch::now();
    WithContextValue WithRequestContext(CurrentRequest, Context);
    logRequest(*Request);
    trace::Span Tracer("FuzzyFindRequest");
    auto Req = ProtobufMarshaller->fromProtobuf(Request);
    if (!Req) {
      elog("Can not parse FuzzyFindRequest from protobuf: {0}",
           Req.takeError());
      return grpc::Status::CANCELLED;
    }
    if (!Req->Limit || *Req->Limit > LimitResults) {
      log("[public] Limiting result size for FuzzyFind request from {0} to {1}",
          Req->Limit, LimitResults);
      Req->Limit = LimitResults;
    }
    unsigned Sent = 0;
    unsigned FailedToSend = 0;
    bool HasMore = Index.fuzzyFind(*Req, [&](const clangd::Symbol &Item) {
      auto SerializedItem = ProtobufMarshaller->toProtobuf(Item);
      if (!SerializedItem) {
        elog("Unable to convert Symbol to protobuf: {0}",
             SerializedItem.takeError());
        ++FailedToSend;
        return;
      }
      FuzzyFindReply NextMessage;
      *NextMessage.mutable_stream_result() = *SerializedItem;
      logResponse(NextMessage);
      Reply->Write(NextMessage);
      ++Sent;
    });
    FuzzyFindReply LastMessage;
    LastMessage.mutable_final_result()->set_has_more(HasMore);
    logResponse(LastMessage);
    Reply->Write(LastMessage);
    SPAN_ATTACH(Tracer, "Sent", Sent);
    SPAN_ATTACH(Tracer, "Failed to send", FailedToSend);
    logRequestSummary("v1/FuzzyFind", Sent, StartTime);
    return grpc::Status::OK;
  }

  grpc::Status Refs(grpc::ServerContext *Context, const RefsRequest *Request,
                    grpc::ServerWriter<RefsReply> *Reply) override {
    auto StartTime = stopwatch::now();
    WithContextValue WithRequestContext(CurrentRequest, Context);
    logRequest(*Request);
    trace::Span Tracer("RefsRequest");
    auto Req = ProtobufMarshaller->fromProtobuf(Request);
    if (!Req) {
      elog("Can not parse RefsRequest from protobuf: {0}", Req.takeError());
      return grpc::Status::CANCELLED;
    }
    if (!Req->Limit || *Req->Limit > LimitResults) {
      log("[public] Limiting result size for Refs request from {0} to {1}.",
          Req->Limit, LimitResults);
      Req->Limit = LimitResults;
    }
    unsigned Sent = 0;
    unsigned FailedToSend = 0;
    bool HasMore = Index.refs(*Req, [&](const clangd::Ref &Item) {
      auto SerializedItem = ProtobufMarshaller->toProtobuf(Item);
      if (!SerializedItem) {
        elog("Unable to convert Ref to protobuf: {0}",
             SerializedItem.takeError());
        ++FailedToSend;
        return;
      }
      RefsReply NextMessage;
      *NextMessage.mutable_stream_result() = *SerializedItem;
      logResponse(NextMessage);
      Reply->Write(NextMessage);
      ++Sent;
    });
    RefsReply LastMessage;
    LastMessage.mutable_final_result()->set_has_more(HasMore);
    logResponse(LastMessage);
    Reply->Write(LastMessage);
    SPAN_ATTACH(Tracer, "Sent", Sent);
    SPAN_ATTACH(Tracer, "Failed to send", FailedToSend);
    logRequestSummary("v1/Refs", Sent, StartTime);
    return grpc::Status::OK;
  }

  grpc::Status Relations(grpc::ServerContext *Context,
                         const RelationsRequest *Request,
                         grpc::ServerWriter<RelationsReply> *Reply) override {
    auto StartTime = stopwatch::now();
    WithContextValue WithRequestContext(CurrentRequest, Context);
    logRequest(*Request);
    trace::Span Tracer("RelationsRequest");
    auto Req = ProtobufMarshaller->fromProtobuf(Request);
    if (!Req) {
      elog("Can not parse RelationsRequest from protobuf: {0}",
           Req.takeError());
      return grpc::Status::CANCELLED;
    }
    if (!Req->Limit || *Req->Limit > LimitResults) {
      log("[public] Limiting result size for Relations request from {0} to "
          "{1}.",
          Req->Limit, LimitResults);
      Req->Limit = LimitResults;
    }
    unsigned Sent = 0;
    unsigned FailedToSend = 0;
    Index.relations(
        *Req, [&](const SymbolID &Subject, const clangd::Symbol &Object) {
          auto SerializedItem = ProtobufMarshaller->toProtobuf(Subject, Object);
          if (!SerializedItem) {
            elog("Unable to convert Relation to protobuf: {0}",
                 SerializedItem.takeError());
            ++FailedToSend;
            return;
          }
          RelationsReply NextMessage;
          *NextMessage.mutable_stream_result() = *SerializedItem;
          logResponse(NextMessage);
          Reply->Write(NextMessage);
          ++Sent;
        });
    RelationsReply LastMessage;
    LastMessage.mutable_final_result()->set_has_more(true);
    logResponse(LastMessage);
    Reply->Write(LastMessage);
    SPAN_ATTACH(Tracer, "Sent", Sent);
    SPAN_ATTACH(Tracer, "Failed to send", FailedToSend);
    logRequestSummary("v1/Relations", Sent, StartTime);
    return grpc::Status::OK;
  }

  // Proxy object to allow proto messages to be lazily serialized as text.
  struct TextProto {
    const google::protobuf::Message &M;
    friend llvm::raw_ostream &operator<<(llvm::raw_ostream &OS,
                                         const TextProto &P) {
      return OS << P.M.DebugString();
    }
  };

  void logRequest(const google::protobuf::Message &M) {
    vlog("<<< {0}\n{1}", M.GetDescriptor()->name(), TextProto{M});
  }
  void logResponse(const google::protobuf::Message &M) {
    vlog(">>> {0}\n{1}", M.GetDescriptor()->name(), TextProto{M});
  }
  void logRequestSummary(llvm::StringLiteral RequestName, unsigned Sent,
                         stopwatch::time_point StartTime) {
    auto Duration = stopwatch::now() - StartTime;
    auto Millis =
        std::chrono::duration_cast<std::chrono::milliseconds>(Duration).count();
    log("[public] request {0} => OK: {1} results in {2}ms", RequestName, Sent,
        Millis);
  }

  std::unique_ptr<Marshaller> ProtobufMarshaller;
  clangd::SymbolIndex &Index;
};

class Monitor final : public v1::Monitor::Service {
public:
  Monitor(llvm::sys::TimePoint<> IndexAge)
      : StartTime(std::chrono::system_clock::now()), IndexBuildTime(IndexAge) {}

  void updateIndex(llvm::sys::TimePoint<> UpdateTime) {
    IndexBuildTime.exchange(UpdateTime);
  }

private:
  // FIXME(kirillbobyrev): Most fields should be populated when the index
  // reloads (probably in adjacent metadata.txt file next to loaded .idx) but
  // they aren't right now.
  grpc::Status MonitoringInfo(grpc::ServerContext *Context,
                              const v1::MonitoringInfoRequest *Request,
                              v1::MonitoringInfoReply *Reply) override {
    Reply->set_uptime_seconds(std::chrono::duration_cast<std::chrono::seconds>(
                                  std::chrono::system_clock::now() - StartTime)
                                  .count());
    // FIXME(kirillbobyrev): We are currently making use of the last
    // modification time of the index artifact to deduce its age. This is wrong
    // as it doesn't account for the indexing delay. Propagate some metadata
    // with the index artifacts to indicate time of the commit we indexed.
    Reply->set_index_age_seconds(
        std::chrono::duration_cast<std::chrono::seconds>(
            std::chrono::system_clock::now() - IndexBuildTime.load())
            .count());
    return grpc::Status::OK;
  }

  const llvm::sys::TimePoint<> StartTime;
  std::atomic<llvm::sys::TimePoint<>> IndexBuildTime;
};

void maybeTrimMemory() {
#if defined(__GLIBC__) && CLANGD_MALLOC_TRIM
  malloc_trim(0);
#endif
}

// Detect changes in \p IndexPath file and load new versions of the index
// whenever they become available.
void hotReload(clangd::SwapIndex &Index, llvm::StringRef IndexPath,
               llvm::vfs::Status &LastStatus,
               llvm::IntrusiveRefCntPtr<llvm::vfs::FileSystem> &FS,
               Monitor &Monitor) {
  // glibc malloc doesn't shrink an arena if there are items living at the end,
  // which might happen since we destroy the old index after building new one.
  // Trim more aggresively to keep memory usage of the server low.
  // Note that we do it deliberately here rather than after Index.reset(),
  // because old index might still be kept alive after the reset call if we are
  // serving requests.
  maybeTrimMemory();
  auto Status = FS->status(IndexPath);
  // Requested file is same as loaded index: no reload is needed.
  if (!Status || (Status->getLastModificationTime() ==
                      LastStatus.getLastModificationTime() &&
                  Status->getSize() == LastStatus.getSize()))
    return;
  vlog("Found different index version: existing index was modified at "
       "{0}, new index was modified at {1}. Attempting to reload.",
       LastStatus.getLastModificationTime(), Status->getLastModificationTime());
  LastStatus = *Status;
  std::unique_ptr<clang::clangd::SymbolIndex> NewIndex = loadIndex(IndexPath);
  if (!NewIndex) {
    elog("Failed to load new index. Old index will be served.");
    return;
  }
  Index.reset(std::move(NewIndex));
  Monitor.updateIndex(Status->getLastModificationTime());
  log("New index version loaded. Last modification time: {0}, size: {1} bytes.",
      Status->getLastModificationTime(), Status->getSize());
}

void runServerAndWait(clangd::SymbolIndex &Index, llvm::StringRef ServerAddress,
                      llvm::StringRef IndexPath, Monitor &Monitor) {
  RemoteIndexServer Service(Index, IndexRoot);

  grpc::EnableDefaultHealthCheckService(true);
#if ENABLE_GRPC_REFLECTION
  grpc::reflection::InitProtoReflectionServerBuilderPlugin();
#endif
  grpc::ServerBuilder Builder;
  Builder.AddListeningPort(ServerAddress.str(),
                           grpc::InsecureServerCredentials());
  Builder.AddChannelArgument(GRPC_ARG_MAX_CONNECTION_IDLE_MS,
                             IdleTimeoutSeconds * 1000);
  Builder.RegisterService(&Service);
  Builder.RegisterService(&Monitor);
  std::unique_ptr<grpc::Server> Server(Builder.BuildAndStart());
  log("Server listening on {0}", ServerAddress);

  std::thread ServerShutdownWatcher([&]() {
    static constexpr auto WatcherFrequency = std::chrono::seconds(5);
    while (!clang::clangd::shutdownRequested())
      std::this_thread::sleep_for(WatcherFrequency);
    Server->Shutdown();
  });

  Server->Wait();
  ServerShutdownWatcher.join();
}

std::unique_ptr<Logger> makeLogger(llvm::StringRef LogPrefix,
                                   llvm::raw_ostream &OS) {
  std::unique_ptr<Logger> Base;
  if (LogPublic) {
    // Redacted mode:
    //  - messages outside the scope of a request: log fully
    //  - messages tagged [public]: log fully
    //  - errors: log the format string
    //  - others: drop
    class RedactedLogger : public StreamLogger {
    public:
      using StreamLogger::StreamLogger;
      void log(Level L, const char *Fmt,
               const llvm::formatv_object_base &Message) override {
        if (Context::current().get(CurrentRequest) == nullptr ||
            llvm::StringRef(Fmt).startswith("[public]"))
          return StreamLogger::log(L, Fmt, Message);
        if (L >= Error)
          return StreamLogger::log(L, Fmt,
                                   llvm::formatv("[redacted] {0}", Fmt));
      }
    };
    Base = std::make_unique<RedactedLogger>(OS, LogLevel);
  } else {
    Base = std::make_unique<StreamLogger>(OS, LogLevel);
  }

  if (LogPrefix.empty())
    return Base;
  class PrefixedLogger : public Logger {
    std::string LogPrefix;
    std::unique_ptr<Logger> Base;

  public:
    PrefixedLogger(llvm::StringRef LogPrefix, std::unique_ptr<Logger> Base)
        : LogPrefix(LogPrefix.str()), Base(std::move(Base)) {}
    void log(Level L, const char *Fmt,
             const llvm::formatv_object_base &Message) override {
      Base->log(L, Fmt, llvm::formatv("[{0}] {1}", LogPrefix, Message));
    }
  };
  return std::make_unique<PrefixedLogger>(LogPrefix, std::move(Base));
}

} // namespace
} // namespace remote
} // namespace clangd
} // namespace clang

using clang::clangd::elog;

int main(int argc, char *argv[]) {
  using namespace clang::clangd::remote;
  llvm::cl::ParseCommandLineOptions(argc, argv, Overview);
  llvm::sys::PrintStackTraceOnErrorSignal(argv[0]);
  llvm::sys::SetInterruptFunction(&clang::clangd::requestShutdown);

  if (!llvm::sys::path::is_absolute(IndexRoot)) {
    llvm::errs() << "Index root should be an absolute path.\n";
    return -1;
  }

  llvm::errs().SetBuffered();
  // Don't flush stdout when logging for thread safety.
  llvm::errs().tie(nullptr);
  auto Logger = makeLogger(LogPrefix.getValue(), llvm::errs());
  clang::clangd::LoggingSession LoggingSession(*Logger);

  llvm::Optional<llvm::raw_fd_ostream> TracerStream;
  std::unique_ptr<clang::clangd::trace::EventTracer> Tracer;
  if (!TraceFile.empty()) {
    std::error_code EC;
    TracerStream.emplace(TraceFile, EC,
                         llvm::sys::fs::FA_Read | llvm::sys::fs::FA_Write);
    if (EC) {
      TracerStream.reset();
      elog("Error while opening trace file {0}: {1}", TraceFile, EC.message());
    } else {
      // FIXME(kirillbobyrev): Also create metrics tracer to track latency and
      // accumulate other request statistics.
      Tracer = clang::clangd::trace::createJSONTracer(*TracerStream,
                                                      /*PrettyPrint=*/false);
      clang::clangd::vlog("Successfully created a tracer.");
    }
  }

  llvm::Optional<clang::clangd::trace::Session> TracingSession;
  if (Tracer)
    TracingSession.emplace(*Tracer);

  clang::clangd::RealThreadsafeFS TFS;
  auto FS = TFS.view(llvm::None);
  auto Status = FS->status(IndexPath);
  if (!Status) {
    elog("{0} does not exist.", IndexPath);
    return Status.getError().value();
  }

  auto SymIndex = clang::clangd::loadIndex(IndexPath);
  if (!SymIndex) {
    llvm::errs() << "Failed to open the index.\n";
    return -1;
  }
  clang::clangd::SwapIndex Index(std::move(SymIndex));

  Monitor Monitor(Status->getLastModificationTime());

  std::thread HotReloadThread([&Index, &Status, &FS, &Monitor]() {
    llvm::vfs::Status LastStatus = *Status;
    static constexpr auto RefreshFrequency = std::chrono::seconds(30);
    while (!clang::clangd::shutdownRequested()) {
      hotReload(Index, llvm::StringRef(IndexPath), LastStatus, FS, Monitor);
      std::this_thread::sleep_for(RefreshFrequency);
    }
  });

  runServerAndWait(Index, ServerAddress, IndexPath, Monitor);

  HotReloadThread.join();
}<|MERGE_RESOLUTION|>--- conflicted
+++ resolved
@@ -105,15 +105,12 @@
     llvm::cl::desc("Maximum time a channel may stay idle until server closes "
                    "the connection, in seconds. Defaults to 480."));
 
-<<<<<<< HEAD
-=======
 llvm::cl::opt<size_t> LimitResults(
     "limit-results", llvm::cl::init(10000),
     llvm::cl::desc("Maximum number of results to stream as a response to "
                    "single request. Limit is to keep the server from being "
                    "DOS'd. Defaults to 10000."));
 
->>>>>>> a2ce6ee6
 static Key<grpc::ServerContext *> CurrentRequest;
 
 class RemoteIndexServer final : public v1::SymbolIndex::Service {
