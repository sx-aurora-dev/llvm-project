//===--- Protocol.h - Language Server Protocol Implementation ---*- C++ -*-===//
//
// Part of the LLVM Project, under the Apache License v2.0 with LLVM Exceptions.
// See https://llvm.org/LICENSE.txt for license information.
// SPDX-License-Identifier: Apache-2.0 WITH LLVM-exception
//
//===----------------------------------------------------------------------===//
//
// This file contains structs based on the LSP specification at
// https://github.com/Microsoft/language-server-protocol/blob/main/protocol.md
//
// This is not meant to be a complete implementation, new interfaces are added
// when they're needed.
//
// Each struct has a toJSON and fromJSON function, that converts between
// the struct and a JSON representation. (See JSON.h)
//
// Some structs also have operator<< serialization. This is for debugging and
// tests, and is not generally machine-readable.
//
//===----------------------------------------------------------------------===//

#ifndef LLVM_CLANG_TOOLS_EXTRA_CLANGD_PROTOCOL_H
#define LLVM_CLANG_TOOLS_EXTRA_CLANGD_PROTOCOL_H

#include "URI.h"
#include "index/SymbolID.h"
#include "support/MemoryTree.h"
#include "clang/Index/IndexSymbol.h"
#include "llvm/ADT/Optional.h"
#include "llvm/ADT/SmallVector.h"
#include "llvm/Support/JSON.h"
#include "llvm/Support/raw_ostream.h"
#include <bitset>
#include <memory>
#include <string>
#include <vector>

// This file is using the LSP syntax for identifier names which is different
// from the LLVM coding standard. To avoid the clang-tidy warnings, we're
// disabling one check here.
// NOLINTBEGIN(readability-identifier-naming)

namespace clang {
namespace clangd {

enum class ErrorCode {
  // Defined by JSON RPC.
  ParseError = -32700,
  InvalidRequest = -32600,
  MethodNotFound = -32601,
  InvalidParams = -32602,
  InternalError = -32603,

  ServerNotInitialized = -32002,
  UnknownErrorCode = -32001,

  // Defined by the protocol.
  RequestCancelled = -32800,
  ContentModified = -32801,
};
// Models an LSP error as an llvm::Error.
class LSPError : public llvm::ErrorInfo<LSPError> {
public:
  std::string Message;
  ErrorCode Code;
  static char ID;

  LSPError(std::string Message, ErrorCode Code)
      : Message(std::move(Message)), Code(Code) {}

  void log(llvm::raw_ostream &OS) const override {
    OS << int(Code) << ": " << Message;
  }
  std::error_code convertToErrorCode() const override {
    return llvm::inconvertibleErrorCode();
  }
};

// URI in "file" scheme for a file.
struct URIForFile {
  URIForFile() = default;

  /// Canonicalizes \p AbsPath via URI.
  ///
  /// File paths in URIForFile can come from index or local AST. Path from
  /// index goes through URI transformation, and the final path is resolved by
  /// URI scheme and could potentially be different from the original path.
  /// Hence, we do the same transformation for all paths.
  ///
  /// Files can be referred to by several paths (e.g. in the presence of links).
  /// Which one we prefer may depend on where we're coming from. \p TUPath is a
  /// hint, and should usually be the main entrypoint file we're processing.
  static URIForFile canonicalize(llvm::StringRef AbsPath,
                                 llvm::StringRef TUPath);

  static llvm::Expected<URIForFile> fromURI(const URI &U,
                                            llvm::StringRef HintPath);

  /// Retrieves absolute path to the file.
  llvm::StringRef file() const { return File; }

  explicit operator bool() const { return !File.empty(); }
  std::string uri() const { return URI::createFile(File).toString(); }

  friend bool operator==(const URIForFile &LHS, const URIForFile &RHS) {
    return LHS.File == RHS.File;
  }

  friend bool operator!=(const URIForFile &LHS, const URIForFile &RHS) {
    return !(LHS == RHS);
  }

  friend bool operator<(const URIForFile &LHS, const URIForFile &RHS) {
    return LHS.File < RHS.File;
  }

private:
  explicit URIForFile(std::string &&File) : File(std::move(File)) {}

  std::string File;
};

/// Serialize/deserialize \p URIForFile to/from a string URI.
llvm::json::Value toJSON(const URIForFile &U);
bool fromJSON(const llvm::json::Value &, URIForFile &, llvm::json::Path);

struct TextDocumentIdentifier {
  /// The text document's URI.
  URIForFile uri;
};
llvm::json::Value toJSON(const TextDocumentIdentifier &);
bool fromJSON(const llvm::json::Value &, TextDocumentIdentifier &,
              llvm::json::Path);

struct VersionedTextDocumentIdentifier : public TextDocumentIdentifier {
  /// The version number of this document. If a versioned text document
  /// identifier is sent from the server to the client and the file is not open
  /// in the editor (the server has not received an open notification before)
  /// the server can send `null` to indicate that the version is known and the
  /// content on disk is the master (as speced with document content ownership).
  ///
  /// The version number of a document will increase after each change,
  /// including undo/redo. The number doesn't need to be consecutive.
  ///
  /// clangd extension: versions are optional, and synthesized if missing.
  llvm::Optional<std::int64_t> version;
};
llvm::json::Value toJSON(const VersionedTextDocumentIdentifier &);
bool fromJSON(const llvm::json::Value &, VersionedTextDocumentIdentifier &,
              llvm::json::Path);

struct Position {
  /// Line position in a document (zero-based).
  int line = 0;

  /// Character offset on a line in a document (zero-based).
  /// WARNING: this is in UTF-16 codepoints, not bytes or characters!
  /// Use the functions in SourceCode.h to construct/interpret Positions.
  int character = 0;

  friend bool operator==(const Position &LHS, const Position &RHS) {
    return std::tie(LHS.line, LHS.character) ==
           std::tie(RHS.line, RHS.character);
  }
  friend bool operator!=(const Position &LHS, const Position &RHS) {
    return !(LHS == RHS);
  }
  friend bool operator<(const Position &LHS, const Position &RHS) {
    return std::tie(LHS.line, LHS.character) <
           std::tie(RHS.line, RHS.character);
  }
  friend bool operator<=(const Position &LHS, const Position &RHS) {
    return std::tie(LHS.line, LHS.character) <=
           std::tie(RHS.line, RHS.character);
  }
};
bool fromJSON(const llvm::json::Value &, Position &, llvm::json::Path);
llvm::json::Value toJSON(const Position &);
llvm::raw_ostream &operator<<(llvm::raw_ostream &, const Position &);

struct Range {
  /// The range's start position.
  Position start;

  /// The range's end position.
  Position end;

  friend bool operator==(const Range &LHS, const Range &RHS) {
    return std::tie(LHS.start, LHS.end) == std::tie(RHS.start, RHS.end);
  }
  friend bool operator!=(const Range &LHS, const Range &RHS) {
    return !(LHS == RHS);
  }
  friend bool operator<(const Range &LHS, const Range &RHS) {
    return std::tie(LHS.start, LHS.end) < std::tie(RHS.start, RHS.end);
  }

  bool contains(Position Pos) const { return start <= Pos && Pos < end; }
  bool contains(Range Rng) const {
    return start <= Rng.start && Rng.end <= end;
  }
};
bool fromJSON(const llvm::json::Value &, Range &, llvm::json::Path);
llvm::json::Value toJSON(const Range &);
llvm::raw_ostream &operator<<(llvm::raw_ostream &, const Range &);

struct Location {
  /// The text document's URI.
  URIForFile uri;
  Range range;

  friend bool operator==(const Location &LHS, const Location &RHS) {
    return LHS.uri == RHS.uri && LHS.range == RHS.range;
  }

  friend bool operator!=(const Location &LHS, const Location &RHS) {
    return !(LHS == RHS);
  }

  friend bool operator<(const Location &LHS, const Location &RHS) {
    return std::tie(LHS.uri, LHS.range) < std::tie(RHS.uri, RHS.range);
  }
};
llvm::json::Value toJSON(const Location &);
llvm::raw_ostream &operator<<(llvm::raw_ostream &, const Location &);

struct TextEdit {
  /// The range of the text document to be manipulated. To insert
  /// text into a document create a range where start === end.
  Range range;

  /// The string to be inserted. For delete operations use an
  /// empty string.
  std::string newText;
};
inline bool operator==(const TextEdit &L, const TextEdit &R) {
  return std::tie(L.newText, L.range) == std::tie(R.newText, R.range);
}
bool fromJSON(const llvm::json::Value &, TextEdit &, llvm::json::Path);
llvm::json::Value toJSON(const TextEdit &);
llvm::raw_ostream &operator<<(llvm::raw_ostream &, const TextEdit &);

struct TextDocumentItem {
  /// The text document's URI.
  URIForFile uri;

  /// The text document's language identifier.
  std::string languageId;

  /// The version number of this document (it will strictly increase after each
  /// change, including undo/redo.
  ///
  /// clangd extension: versions are optional, and synthesized if missing.
  llvm::Optional<int64_t> version;

  /// The content of the opened text document.
  std::string text;
};
bool fromJSON(const llvm::json::Value &, TextDocumentItem &, llvm::json::Path);

enum class TraceLevel {
  Off = 0,
  Messages = 1,
  Verbose = 2,
};
bool fromJSON(const llvm::json::Value &E, TraceLevel &Out, llvm::json::Path);

struct NoParams {};
inline llvm::json::Value toJSON(const NoParams &) { return nullptr; }
inline bool fromJSON(const llvm::json::Value &, NoParams &, llvm::json::Path) {
  return true;
}
using InitializedParams = NoParams;

/// Defines how the host (editor) should sync document changes to the language
/// server.
enum class TextDocumentSyncKind {
  /// Documents should not be synced at all.
  None = 0,

  /// Documents are synced by always sending the full content of the document.
  Full = 1,

  /// Documents are synced by sending the full content on open.  After that
  /// only incremental updates to the document are send.
  Incremental = 2,
};

/// The kind of a completion entry.
enum class CompletionItemKind {
  Missing = 0,
  Text = 1,
  Method = 2,
  Function = 3,
  Constructor = 4,
  Field = 5,
  Variable = 6,
  Class = 7,
  Interface = 8,
  Module = 9,
  Property = 10,
  Unit = 11,
  Value = 12,
  Enum = 13,
  Keyword = 14,
  Snippet = 15,
  Color = 16,
  File = 17,
  Reference = 18,
  Folder = 19,
  EnumMember = 20,
  Constant = 21,
  Struct = 22,
  Event = 23,
  Operator = 24,
  TypeParameter = 25,
};
bool fromJSON(const llvm::json::Value &, CompletionItemKind &,
              llvm::json::Path);
constexpr auto CompletionItemKindMin =
    static_cast<size_t>(CompletionItemKind::Text);
constexpr auto CompletionItemKindMax =
    static_cast<size_t>(CompletionItemKind::TypeParameter);
using CompletionItemKindBitset = std::bitset<CompletionItemKindMax + 1>;
bool fromJSON(const llvm::json::Value &, CompletionItemKindBitset &,
              llvm::json::Path);
CompletionItemKind
adjustKindToCapability(CompletionItemKind Kind,
                       CompletionItemKindBitset &SupportedCompletionItemKinds);

/// A symbol kind.
enum class SymbolKind {
  File = 1,
  Module = 2,
  Namespace = 3,
  Package = 4,
  Class = 5,
  Method = 6,
  Property = 7,
  Field = 8,
  Constructor = 9,
  Enum = 10,
  Interface = 11,
  Function = 12,
  Variable = 13,
  Constant = 14,
  String = 15,
  Number = 16,
  Boolean = 17,
  Array = 18,
  Object = 19,
  Key = 20,
  Null = 21,
  EnumMember = 22,
  Struct = 23,
  Event = 24,
  Operator = 25,
  TypeParameter = 26
};
bool fromJSON(const llvm::json::Value &, SymbolKind &, llvm::json::Path);
constexpr auto SymbolKindMin = static_cast<size_t>(SymbolKind::File);
constexpr auto SymbolKindMax = static_cast<size_t>(SymbolKind::TypeParameter);
using SymbolKindBitset = std::bitset<SymbolKindMax + 1>;
bool fromJSON(const llvm::json::Value &, SymbolKindBitset &, llvm::json::Path);
SymbolKind adjustKindToCapability(SymbolKind Kind,
                                  SymbolKindBitset &supportedSymbolKinds);

// Convert a index::SymbolKind to clangd::SymbolKind (LSP)
// Note, some are not perfect matches and should be improved when this LSP
// issue is addressed:
// https://github.com/Microsoft/language-server-protocol/issues/344
SymbolKind indexSymbolKindToSymbolKind(index::SymbolKind Kind);

// Determines the encoding used to measure offsets and lengths of source in LSP.
enum class OffsetEncoding {
  // Any string is legal on the wire. Unrecognized encodings parse as this.
  UnsupportedEncoding,
  // Length counts code units of UTF-16 encoded text. (Standard LSP behavior).
  UTF16,
  // Length counts bytes of UTF-8 encoded text. (Clangd extension).
  UTF8,
  // Length counts codepoints in unicode text. (Clangd extension).
  UTF32,
};
llvm::json::Value toJSON(const OffsetEncoding &);
bool fromJSON(const llvm::json::Value &, OffsetEncoding &, llvm::json::Path);
llvm::raw_ostream &operator<<(llvm::raw_ostream &, OffsetEncoding);

// Describes the content type that a client supports in various result literals
// like `Hover`, `ParameterInfo` or `CompletionItem`.
enum class MarkupKind {
  PlainText,
  Markdown,
};
bool fromJSON(const llvm::json::Value &, MarkupKind &, llvm::json::Path);
llvm::raw_ostream &operator<<(llvm::raw_ostream &OS, MarkupKind);

// This struct doesn't mirror LSP!
// The protocol defines deeply nested structures for client capabilities.
// Instead of mapping them all, this just parses out the bits we care about.
struct ClientCapabilities {
  /// The supported set of SymbolKinds for workspace/symbol.
  /// workspace.symbol.symbolKind.valueSet
  llvm::Optional<SymbolKindBitset> WorkspaceSymbolKinds;

  /// Whether the client accepts diagnostics with codeActions attached inline.
  /// textDocument.publishDiagnostics.codeActionsInline.
  bool DiagnosticFixes = false;

  /// Whether the client accepts diagnostics with related locations.
  /// textDocument.publishDiagnostics.relatedInformation.
  bool DiagnosticRelatedInformation = false;

  /// Whether the client accepts diagnostics with category attached to it
  /// using the "category" extension.
  /// textDocument.publishDiagnostics.categorySupport
  bool DiagnosticCategory = false;

  /// Client supports snippets as insert text.
  /// textDocument.completion.completionItem.snippetSupport
  bool CompletionSnippets = false;

  /// Client supports completions with additionalTextEdit near the cursor.
  /// This is a clangd extension. (LSP says this is for unrelated text only).
  /// textDocument.completion.editsNearCursor
  bool CompletionFixes = false;

  /// Client supports hierarchical document symbols.
  /// textDocument.documentSymbol.hierarchicalDocumentSymbolSupport
  bool HierarchicalDocumentSymbol = false;

  /// Client supports signature help.
  /// textDocument.signatureHelp
  bool HasSignatureHelp = false;

  /// Client supports processing label offsets instead of a simple label string.
  /// textDocument.signatureHelp.signatureInformation.parameterInformation.labelOffsetSupport
  bool OffsetsInSignatureHelp = false;

  /// The documentation format that should be used for
  /// textDocument/signatureHelp.
  /// textDocument.signatureHelp.signatureInformation.documentationFormat
  MarkupKind SignatureHelpDocumentationFormat = MarkupKind::PlainText;

  /// The supported set of CompletionItemKinds for textDocument/completion.
  /// textDocument.completion.completionItemKind.valueSet
  llvm::Optional<CompletionItemKindBitset> CompletionItemKinds;

  /// The documentation format that should be used for textDocument/completion.
  /// textDocument.completion.completionItem.documentationFormat
  MarkupKind CompletionDocumentationFormat = MarkupKind::PlainText;

  /// Client supports CodeAction return value for textDocument/codeAction.
  /// textDocument.codeAction.codeActionLiteralSupport.
  bool CodeActionStructure = false;

  /// Client advertises support for the semanticTokens feature.
  /// We support the textDocument/semanticTokens request in any case.
  /// textDocument.semanticTokens
  bool SemanticTokens = false;
  /// Client supports Theia semantic highlighting extension.
  /// https://github.com/microsoft/vscode-languageserver-node/pull/367
  /// clangd no longer supports this, we detect it just to log a warning.
  /// textDocument.semanticHighlightingCapabilities.semanticHighlighting
  bool TheiaSemanticHighlighting = false;

  /// Supported encodings for LSP character offsets. (clangd extension).
  llvm::Optional<std::vector<OffsetEncoding>> offsetEncoding;

  /// The content format that should be used for Hover requests.
  /// textDocument.hover.contentEncoding
  MarkupKind HoverContentFormat = MarkupKind::PlainText;

  /// The client supports testing for validity of rename operations
  /// before execution.
  bool RenamePrepareSupport = false;

  /// The client supports progress notifications.
  /// window.workDoneProgress
  bool WorkDoneProgress = false;

  /// The client supports implicit $/progress work-done progress streams,
  /// without a preceding window/workDoneProgress/create.
  /// This is a clangd extension.
  /// window.implicitWorkDoneProgressCreate
  bool ImplicitProgressCreation = false;

<<<<<<< HEAD
=======
  /// Whether the client claims to cancel stale requests.
  /// general.staleRequestSupport.cancel
  bool CancelsStaleRequests = false;

>>>>>>> a2ce6ee6
  /// Whether the client implementation supports a refresh request sent from the
  /// server to the client.
  bool SemanticTokenRefreshSupport = false;
};
bool fromJSON(const llvm::json::Value &, ClientCapabilities &,
              llvm::json::Path);

/// Clangd extension that's used in the 'compilationDatabaseChanges' in
/// workspace/didChangeConfiguration to record updates to the in-memory
/// compilation database.
struct ClangdCompileCommand {
  std::string workingDirectory;
  std::vector<std::string> compilationCommand;
};
bool fromJSON(const llvm::json::Value &, ClangdCompileCommand &,
              llvm::json::Path);

/// Clangd extension: parameters configurable at any time, via the
/// `workspace/didChangeConfiguration` notification.
/// LSP defines this type as `any`.
struct ConfigurationSettings {
  // Changes to the in-memory compilation database.
  // The key of the map is a file name.
  std::map<std::string, ClangdCompileCommand> compilationDatabaseChanges;
};
bool fromJSON(const llvm::json::Value &, ConfigurationSettings &,
              llvm::json::Path);

/// Clangd extension: parameters configurable at `initialize` time.
/// LSP defines this type as `any`.
struct InitializationOptions {
  // What we can change throught the didChangeConfiguration request, we can
  // also set through the initialize request (initializationOptions field).
  ConfigurationSettings ConfigSettings;

  llvm::Optional<std::string> compilationDatabasePath;
  // Additional flags to be included in the "fallback command" used when
  // the compilation database doesn't describe an opened file.
  // The command used will be approximately `clang $FILE $fallbackFlags`.
  std::vector<std::string> fallbackFlags;

  /// Clients supports show file status for textDocument/clangd.fileStatus.
  bool FileStatus = false;
};
bool fromJSON(const llvm::json::Value &, InitializationOptions &,
              llvm::json::Path);

struct InitializeParams {
  /// The process Id of the parent process that started
  /// the server. Is null if the process has not been started by another
  /// process. If the parent process is not alive then the server should exit
  /// (see exit notification) its process.
  llvm::Optional<int> processId;

  /// The rootPath of the workspace. Is null
  /// if no folder is open.
  ///
  /// @deprecated in favour of rootUri.
  llvm::Optional<std::string> rootPath;

  /// The rootUri of the workspace. Is null if no
  /// folder is open. If both `rootPath` and `rootUri` are set
  /// `rootUri` wins.
  llvm::Optional<URIForFile> rootUri;

  // User provided initialization options.
  // initializationOptions?: any;

  /// The capabilities provided by the client (editor or tool)
  ClientCapabilities capabilities;
  /// The same data as capabilities, but not parsed (to expose to modules).
  llvm::json::Object rawCapabilities;

  /// The initial trace setting. If omitted trace is disabled ('off').
  llvm::Optional<TraceLevel> trace;

  /// User-provided initialization options.
  InitializationOptions initializationOptions;
};
bool fromJSON(const llvm::json::Value &, InitializeParams &, llvm::json::Path);

struct WorkDoneProgressCreateParams {
  /// The token to be used to report progress.
  llvm::json::Value token = nullptr;
};
llvm::json::Value toJSON(const WorkDoneProgressCreateParams &P);

template <typename T> struct ProgressParams {
  /// The progress token provided by the client or server.
  llvm::json::Value token = nullptr;

  /// The progress data.
  T value;
};
template <typename T> llvm::json::Value toJSON(const ProgressParams<T> &P) {
  return llvm::json::Object{{"token", P.token}, {"value", P.value}};
}
/// To start progress reporting a $/progress notification with the following
/// payload must be sent.
struct WorkDoneProgressBegin {
  /// Mandatory title of the progress operation. Used to briefly inform about
  /// the kind of operation being performed.
  ///
  /// Examples: "Indexing" or "Linking dependencies".
  std::string title;

  /// Controls if a cancel button should show to allow the user to cancel the
  /// long-running operation. Clients that don't support cancellation are
  /// allowed to ignore the setting.
  bool cancellable = false;

  /// Optional progress percentage to display (value 100 is considered 100%).
  /// If not provided infinite progress is assumed and clients are allowed
  /// to ignore the `percentage` value in subsequent in report notifications.
  ///
  /// The value should be steadily rising. Clients are free to ignore values
  /// that are not following this rule.
  ///
  /// Clangd implementation note: we only send nonzero percentages in
  /// the WorkProgressReport. 'true' here means percentages will be used.
  bool percentage = false;
};
llvm::json::Value toJSON(const WorkDoneProgressBegin &);

/// Reporting progress is done using the following payload.
struct WorkDoneProgressReport {
  /// Mandatory title of the progress operation. Used to briefly inform about
  /// the kind of operation being performed.
  ///
  /// Examples: "Indexing" or "Linking dependencies".
  std::string title;

  /// Controls enablement state of a cancel button. This property is only valid
  /// if a cancel button got requested in the `WorkDoneProgressStart` payload.
  ///
  /// Clients that don't support cancellation or don't support control
  /// the button's enablement state are allowed to ignore the setting.
  llvm::Optional<bool> cancellable;

  /// Optional, more detailed associated progress message. Contains
  /// complementary information to the `title`.
  ///
  /// Examples: "3/25 files", "project/src/module2", "node_modules/some_dep".
  /// If unset, the previous progress message (if any) is still valid.
  llvm::Optional<std::string> message;

  /// Optional progress percentage to display (value 100 is considered 100%).
  /// If not provided infinite progress is assumed and clients are allowed
  /// to ignore the `percentage` value in subsequent in report notifications.
  ///
  /// The value should be steadily rising. Clients are free to ignore values
  /// that are not following this rule.
  llvm::Optional<unsigned> percentage;
};
llvm::json::Value toJSON(const WorkDoneProgressReport &);
//
/// Signals the end of progress reporting.
struct WorkDoneProgressEnd {
  /// Optional, a final message indicating to for example indicate the outcome
  /// of the operation.
  llvm::Optional<std::string> message;
};
llvm::json::Value toJSON(const WorkDoneProgressEnd &);

enum class MessageType {
  /// An error message.
  Error = 1,
  /// A warning message.
  Warning = 2,
  /// An information message.
  Info = 3,
  /// A log message.
  Log = 4,
};
llvm::json::Value toJSON(const MessageType &);

/// The show message notification is sent from a server to a client to ask the
/// client to display a particular message in the user interface.
struct ShowMessageParams {
  /// The message type.
  MessageType type = MessageType::Info;
  /// The actual message.
  std::string message;
};
llvm::json::Value toJSON(const ShowMessageParams &);

struct DidOpenTextDocumentParams {
  /// The document that was opened.
  TextDocumentItem textDocument;
};
bool fromJSON(const llvm::json::Value &, DidOpenTextDocumentParams &,
              llvm::json::Path);

struct DidCloseTextDocumentParams {
  /// The document that was closed.
  TextDocumentIdentifier textDocument;
};
bool fromJSON(const llvm::json::Value &, DidCloseTextDocumentParams &,
              llvm::json::Path);

struct DidSaveTextDocumentParams {
  /// The document that was saved.
  TextDocumentIdentifier textDocument;
};
bool fromJSON(const llvm::json::Value &, DidSaveTextDocumentParams &,
              llvm::json::Path);

struct TextDocumentContentChangeEvent {
  /// The range of the document that changed.
  llvm::Optional<Range> range;

  /// The length of the range that got replaced.
  llvm::Optional<int> rangeLength;

  /// The new text of the range/document.
  std::string text;
};
bool fromJSON(const llvm::json::Value &, TextDocumentContentChangeEvent &,
              llvm::json::Path);

struct DidChangeTextDocumentParams {
  /// The document that did change. The version number points
  /// to the version after all provided content changes have
  /// been applied.
  VersionedTextDocumentIdentifier textDocument;

  /// The actual content changes.
  std::vector<TextDocumentContentChangeEvent> contentChanges;

  /// Forces diagnostics to be generated, or to not be generated, for this
  /// version of the file. If not set, diagnostics are eventually consistent:
  /// either they will be provided for this version or some subsequent one.
  /// This is a clangd extension.
  llvm::Optional<bool> wantDiagnostics;

  /// Force a complete rebuild of the file, ignoring all cached state. Slow!
  /// This is useful to defeat clangd's assumption that missing headers will
  /// stay missing.
  /// This is a clangd extension.
  bool forceRebuild = false;
};
bool fromJSON(const llvm::json::Value &, DidChangeTextDocumentParams &,
              llvm::json::Path);

enum class FileChangeType {
  /// The file got created.
  Created = 1,
  /// The file got changed.
  Changed = 2,
  /// The file got deleted.
  Deleted = 3
};
bool fromJSON(const llvm::json::Value &E, FileChangeType &Out,
              llvm::json::Path);

struct FileEvent {
  /// The file's URI.
  URIForFile uri;
  /// The change type.
  FileChangeType type = FileChangeType::Created;
};
bool fromJSON(const llvm::json::Value &, FileEvent &, llvm::json::Path);

struct DidChangeWatchedFilesParams {
  /// The actual file events.
  std::vector<FileEvent> changes;
};
bool fromJSON(const llvm::json::Value &, DidChangeWatchedFilesParams &,
              llvm::json::Path);

struct DidChangeConfigurationParams {
  ConfigurationSettings settings;
};
bool fromJSON(const llvm::json::Value &, DidChangeConfigurationParams &,
              llvm::json::Path);

// Note: we do not parse FormattingOptions for *FormattingParams.
// In general, we use a clang-format style detected from common mechanisms
// (.clang-format files and the -fallback-style flag).
// It would be possible to override these with FormatOptions, but:
//  - the protocol makes FormatOptions mandatory, so many clients set them to
//    useless values, and we can't tell when to respect them
// - we also format in other places, where FormatOptions aren't available.

struct DocumentRangeFormattingParams {
  /// The document to format.
  TextDocumentIdentifier textDocument;

  /// The range to format
  Range range;
};
bool fromJSON(const llvm::json::Value &, DocumentRangeFormattingParams &,
              llvm::json::Path);

struct DocumentOnTypeFormattingParams {
  /// The document to format.
  TextDocumentIdentifier textDocument;

  /// The position at which this request was sent.
  Position position;

  /// The character that has been typed.
  std::string ch;
};
bool fromJSON(const llvm::json::Value &, DocumentOnTypeFormattingParams &,
              llvm::json::Path);

struct DocumentFormattingParams {
  /// The document to format.
  TextDocumentIdentifier textDocument;
};
bool fromJSON(const llvm::json::Value &, DocumentFormattingParams &,
              llvm::json::Path);

struct DocumentSymbolParams {
  // The text document to find symbols in.
  TextDocumentIdentifier textDocument;
};
bool fromJSON(const llvm::json::Value &, DocumentSymbolParams &,
              llvm::json::Path);

/// Represents a related message and source code location for a diagnostic.
/// This should be used to point to code locations that cause or related to a
/// diagnostics, e.g when duplicating a symbol in a scope.
struct DiagnosticRelatedInformation {
  /// The location of this related diagnostic information.
  Location location;
  /// The message of this related diagnostic information.
  std::string message;
};
llvm::json::Value toJSON(const DiagnosticRelatedInformation &);

enum DiagnosticTag {
  /// Unused or unnecessary code.
  ///
  /// Clients are allowed to render diagnostics with this tag faded out instead
  /// of having an error squiggle.
  Unnecessary = 1,
  /// Deprecated or obsolete code.
  ///
  /// Clients are allowed to rendered diagnostics with this tag strike through.
  Deprecated = 2,
};
llvm::json::Value toJSON(DiagnosticTag Tag);

struct CodeAction;
struct Diagnostic {
  /// The range at which the message applies.
  Range range;

  /// The diagnostic's severity. Can be omitted. If omitted it is up to the
  /// client to interpret diagnostics as error, warning, info or hint.
  int severity = 0;

  /// The diagnostic's code. Can be omitted.
  std::string code;

  /// A human-readable string describing the source of this
  /// diagnostic, e.g. 'typescript' or 'super lint'.
  std::string source;

  /// The diagnostic's message.
  std::string message;

  /// Additional metadata about the diagnostic.
  llvm::SmallVector<DiagnosticTag, 1> tags;

  /// An array of related diagnostic information, e.g. when symbol-names within
  /// a scope collide all definitions can be marked via this property.
  llvm::Optional<std::vector<DiagnosticRelatedInformation>> relatedInformation;

  /// The diagnostic's category. Can be omitted.
  /// An LSP extension that's used to send the name of the category over to the
  /// client. The category typically describes the compilation stage during
  /// which the issue was produced, e.g. "Semantic Issue" or "Parse Issue".
  llvm::Optional<std::string> category;

  /// Clangd extension: code actions related to this diagnostic.
  /// Only with capability textDocument.publishDiagnostics.codeActionsInline.
  /// (These actions can also be obtained using textDocument/codeAction).
  llvm::Optional<std::vector<CodeAction>> codeActions;

  /// A data entry field that is preserved between a
  /// `textDocument/publishDiagnostics` notification
  /// and`textDocument/codeAction` request.
  /// Mutating users should associate their data with a unique key they can use
  /// to retrieve later on.
  llvm::json::Object data;
};
llvm::json::Value toJSON(const Diagnostic &);

/// A LSP-specific comparator used to find diagnostic in a container like
/// std:map.
/// We only use the required fields of Diagnostic to do the comparison to avoid
/// any regression issues from LSP clients (e.g. VScode), see
/// https://git.io/vbr29
struct LSPDiagnosticCompare {
  bool operator()(const Diagnostic &LHS, const Diagnostic &RHS) const {
    return std::tie(LHS.range, LHS.message) < std::tie(RHS.range, RHS.message);
  }
};
bool fromJSON(const llvm::json::Value &, Diagnostic &, llvm::json::Path);
llvm::raw_ostream &operator<<(llvm::raw_ostream &, const Diagnostic &);

struct PublishDiagnosticsParams {
  /// The URI for which diagnostic information is reported.
  URIForFile uri;
  /// An array of diagnostic information items.
  std::vector<Diagnostic> diagnostics;
  /// The version number of the document the diagnostics are published for.
  llvm::Optional<int64_t> version;
};
llvm::json::Value toJSON(const PublishDiagnosticsParams &);

struct CodeActionContext {
  /// An array of diagnostics known on the client side overlapping the range
  /// provided to the `textDocument/codeAction` request. They are provided so
  /// that the server knows which errors are currently presented to the user for
  /// the given range. There is no guarantee that these accurately reflect the
  /// error state of the resource. The primary parameter to compute code actions
  /// is the provided range.
  std::vector<Diagnostic> diagnostics;

  /// Requested kind of actions to return.
  ///
  /// Actions not of this kind are filtered out by the client before being
  /// shown. So servers can omit computing them.
  std::vector<std::string> only;
};
bool fromJSON(const llvm::json::Value &, CodeActionContext &, llvm::json::Path);

struct CodeActionParams {
  /// The document in which the command was invoked.
  TextDocumentIdentifier textDocument;

  /// The range for which the command was invoked.
  Range range;

  /// Context carrying additional information.
  CodeActionContext context;
};
bool fromJSON(const llvm::json::Value &, CodeActionParams &, llvm::json::Path);

struct WorkspaceEdit {
  /// Holds changes to existing resources.
  std::map<std::string, std::vector<TextEdit>> changes;

  /// Note: "documentChanges" is not currently used because currently there is
  /// no support for versioned edits.
};
bool fromJSON(const llvm::json::Value &, WorkspaceEdit &, llvm::json::Path);
llvm::json::Value toJSON(const WorkspaceEdit &WE);

/// Arguments for the 'applyTweak' command. The server sends these commands as a
/// response to the textDocument/codeAction request. The client can later send a
/// command back to the server if the user requests to execute a particular code
/// tweak.
struct TweakArgs {
  /// A file provided by the client on a textDocument/codeAction request.
  URIForFile file;
  /// A selection provided by the client on a textDocument/codeAction request.
  Range selection;
  /// ID of the tweak that should be executed. Corresponds to Tweak::id().
  std::string tweakID;
};
bool fromJSON(const llvm::json::Value &, TweakArgs &, llvm::json::Path);
llvm::json::Value toJSON(const TweakArgs &A);

struct ExecuteCommandParams {
  /// The identifier of the actual command handler.
  std::string command;

  // This is `arguments?: []any` in LSP.
  // All clangd's commands accept a single argument (or none => null).
  llvm::json::Value argument = nullptr;
};
bool fromJSON(const llvm::json::Value &, ExecuteCommandParams &,
              llvm::json::Path);

struct Command : public ExecuteCommandParams {
  std::string title;
};
llvm::json::Value toJSON(const Command &C);

/// A code action represents a change that can be performed in code, e.g. to fix
/// a problem or to refactor code.
///
/// A CodeAction must set either `edit` and/or a `command`. If both are
/// supplied, the `edit` is applied first, then the `command` is executed.
struct CodeAction {
  /// A short, human-readable, title for this code action.
  std::string title;

  /// The kind of the code action.
  /// Used to filter code actions.
  llvm::Optional<std::string> kind;
  const static llvm::StringLiteral QUICKFIX_KIND;
  const static llvm::StringLiteral REFACTOR_KIND;
  const static llvm::StringLiteral INFO_KIND;

  /// The diagnostics that this code action resolves.
  llvm::Optional<std::vector<Diagnostic>> diagnostics;

  /// Marks this as a preferred action. Preferred actions are used by the
  /// `auto fix` command and can be targeted by keybindings.
  /// A quick fix should be marked preferred if it properly addresses the
  /// underlying error. A refactoring should be marked preferred if it is the
  /// most reasonable choice of actions to take.
  bool isPreferred = false;

  /// The workspace edit this code action performs.
  llvm::Optional<WorkspaceEdit> edit;

  /// A command this code action executes. If a code action provides an edit
  /// and a command, first the edit is executed and then the command.
  llvm::Optional<Command> command;
};
llvm::json::Value toJSON(const CodeAction &);

/// Represents programming constructs like variables, classes, interfaces etc.
/// that appear in a document. Document symbols can be hierarchical and they
/// have two ranges: one that encloses its definition and one that points to its
/// most interesting range, e.g. the range of an identifier.
struct DocumentSymbol {
  /// The name of this symbol.
  std::string name;

  /// More detail for this symbol, e.g the signature of a function.
  std::string detail;

  /// The kind of this symbol.
  SymbolKind kind;

  /// Indicates if this symbol is deprecated.
  bool deprecated = false;

  /// The range enclosing this symbol not including leading/trailing whitespace
  /// but everything else like comments. This information is typically used to
  /// determine if the clients cursor is inside the symbol to reveal in the
  /// symbol in the UI.
  Range range;

  /// The range that should be selected and revealed when this symbol is being
  /// picked, e.g the name of a function. Must be contained by the `range`.
  Range selectionRange;

  /// Children of this symbol, e.g. properties of a class.
  std::vector<DocumentSymbol> children;
};
llvm::raw_ostream &operator<<(llvm::raw_ostream &O, const DocumentSymbol &S);
llvm::json::Value toJSON(const DocumentSymbol &S);

/// Represents information about programming constructs like variables, classes,
/// interfaces etc.
struct SymbolInformation {
  /// The name of this symbol.
  std::string name;

  /// The kind of this symbol.
  SymbolKind kind;

  /// The location of this symbol.
  Location location;

  /// The name of the symbol containing this symbol.
  std::string containerName;

  /// The score that clangd calculates to rank the returned symbols.
  /// This excludes the fuzzy-matching score between `name` and the query.
  /// (Specifically, the last ::-separated component).
  /// This can be used to re-rank results as the user types, using client-side
  /// fuzzy-matching (that score should be multiplied with this one).
  /// This is a clangd extension, set only for workspace/symbol responses.
  llvm::Optional<float> score;
};
llvm::json::Value toJSON(const SymbolInformation &);
llvm::raw_ostream &operator<<(llvm::raw_ostream &, const SymbolInformation &);

/// Represents information about identifier.
/// This is returned from textDocument/symbolInfo, which is a clangd extension.
struct SymbolDetails {
  std::string name;

  std::string containerName;

  /// Unified Symbol Resolution identifier
  /// This is an opaque string uniquely identifying a symbol.
  /// Unlike SymbolID, it is variable-length and somewhat human-readable.
  /// It is a common representation across several clang tools.
  /// (See USRGeneration.h)
  std::string USR;

  SymbolID ID;
};
llvm::json::Value toJSON(const SymbolDetails &);
llvm::raw_ostream &operator<<(llvm::raw_ostream &, const SymbolDetails &);
bool operator==(const SymbolDetails &, const SymbolDetails &);

/// The parameters of a Workspace Symbol Request.
struct WorkspaceSymbolParams {
  /// A query string to filter symbols by.
  /// Clients may send an empty string here to request all the symbols.
  std::string query;

  /// Max results to return, overriding global default. 0 means no limit.
  /// Clangd extension.
  llvm::Optional<int> limit;
};
bool fromJSON(const llvm::json::Value &, WorkspaceSymbolParams &,
              llvm::json::Path);

struct ApplyWorkspaceEditParams {
  WorkspaceEdit edit;
};
llvm::json::Value toJSON(const ApplyWorkspaceEditParams &);

struct ApplyWorkspaceEditResponse {
  bool applied = true;
  llvm::Optional<std::string> failureReason;
};
bool fromJSON(const llvm::json::Value &, ApplyWorkspaceEditResponse &,
              llvm::json::Path);

struct TextDocumentPositionParams {
  /// The text document.
  TextDocumentIdentifier textDocument;

  /// The position inside the text document.
  Position position;
};
bool fromJSON(const llvm::json::Value &, TextDocumentPositionParams &,
              llvm::json::Path);

enum class CompletionTriggerKind {
  /// Completion was triggered by typing an identifier (24x7 code
  /// complete), manual invocation (e.g Ctrl+Space) or via API.
  Invoked = 1,
  /// Completion was triggered by a trigger character specified by
  /// the `triggerCharacters` properties of the `CompletionRegistrationOptions`.
  TriggerCharacter = 2,
  /// Completion was re-triggered as the current completion list is incomplete.
  TriggerTriggerForIncompleteCompletions = 3
};

struct CompletionContext {
  /// How the completion was triggered.
  CompletionTriggerKind triggerKind = CompletionTriggerKind::Invoked;
  /// The trigger character (a single character) that has trigger code complete.
  /// Is undefined if `triggerKind !== CompletionTriggerKind.TriggerCharacter`
  std::string triggerCharacter;
};
bool fromJSON(const llvm::json::Value &, CompletionContext &, llvm::json::Path);

struct CompletionParams : TextDocumentPositionParams {
  CompletionContext context;

  /// Max results to return, overriding global default. 0 means no limit.
  /// Clangd extension.
  llvm::Optional<int> limit;
};
bool fromJSON(const llvm::json::Value &, CompletionParams &, llvm::json::Path);

struct MarkupContent {
  MarkupKind kind = MarkupKind::PlainText;
  std::string value;
};
llvm::json::Value toJSON(const MarkupContent &MC);

struct Hover {
  /// The hover's content
  MarkupContent contents;

  /// An optional range is a range inside a text document
  /// that is used to visualize a hover, e.g. by changing the background color.
  llvm::Optional<Range> range;
};
llvm::json::Value toJSON(const Hover &H);

/// Defines whether the insert text in a completion item should be interpreted
/// as plain text or a snippet.
enum class InsertTextFormat {
  Missing = 0,
  /// The primary text to be inserted is treated as a plain string.
  PlainText = 1,
  /// The primary text to be inserted is treated as a snippet.
  ///
  /// A snippet can define tab stops and placeholders with `$1`, `$2`
  /// and `${3:foo}`. `$0` defines the final tab stop, it defaults to the end
  /// of the snippet. Placeholders with equal identifiers are linked, that is
  /// typing in one will update others too.
  ///
  /// See also:
  /// https://github.com/Microsoft/vscode/blob/main/src/vs/editor/contrib/snippet/snippet.md
  Snippet = 2,
};

struct CompletionItem {
  /// The label of this completion item. By default also the text that is
  /// inserted when selecting this completion.
  std::string label;

  /// The kind of this completion item. Based of the kind an icon is chosen by
  /// the editor.
  CompletionItemKind kind = CompletionItemKind::Missing;

  /// A human-readable string with additional information about this item, like
  /// type or symbol information.
  std::string detail;

  /// A human-readable string that represents a doc-comment.
  llvm::Optional<MarkupContent> documentation;

  /// A string that should be used when comparing this item with other items.
  /// When `falsy` the label is used.
  std::string sortText;

  /// A string that should be used when filtering a set of completion items.
  /// When `falsy` the label is used.
  std::string filterText;

  /// A string that should be inserted to a document when selecting this
  /// completion. When `falsy` the label is used.
  std::string insertText;

  /// The format of the insert text. The format applies to both the `insertText`
  /// property and the `newText` property of a provided `textEdit`.
  InsertTextFormat insertTextFormat = InsertTextFormat::Missing;

  /// An edit which is applied to a document when selecting this completion.
  /// When an edit is provided `insertText` is ignored.
  ///
  /// Note: The range of the edit must be a single line range and it must
  /// contain the position at which completion has been requested.
  llvm::Optional<TextEdit> textEdit;

  /// An optional array of additional text edits that are applied when selecting
  /// this completion. Edits must not overlap with the main edit nor with
  /// themselves.
  std::vector<TextEdit> additionalTextEdits;

  /// Indicates if this item is deprecated.
  bool deprecated = false;

  /// The score that clangd calculates to rank the returned completions.
  /// This excludes the fuzzy-match between `filterText` and the partial word.
  /// This can be used to re-rank results as the user types, using client-side
  /// fuzzy-matching (that score should be multiplied with this one).
  /// This is a clangd extension.
  float score = 0.f;

  // TODO: Add custom commitCharacters for some of the completion items. For
  // example, it makes sense to use () only for the functions.
  // TODO(krasimir): The following optional fields defined by the language
  // server protocol are unsupported:
  //
  // data?: any - A data entry field that is preserved on a completion item
  //              between a completion and a completion resolve request.
};
llvm::json::Value toJSON(const CompletionItem &);
llvm::raw_ostream &operator<<(llvm::raw_ostream &, const CompletionItem &);

bool operator<(const CompletionItem &, const CompletionItem &);

/// Represents a collection of completion items to be presented in the editor.
struct CompletionList {
  /// The list is not complete. Further typing should result in recomputing the
  /// list.
  bool isIncomplete = false;

  /// The completion items.
  std::vector<CompletionItem> items;
};
llvm::json::Value toJSON(const CompletionList &);

/// A single parameter of a particular signature.
struct ParameterInformation {

  /// The label of this parameter. Ignored when labelOffsets is set.
  std::string labelString;

  /// Inclusive start and exclusive end offsets withing the containing signature
  /// label.
  /// Offsets are computed by lspLength(), which counts UTF-16 code units by
  /// default but that can be overriden, see its documentation for details.
  llvm::Optional<std::pair<unsigned, unsigned>> labelOffsets;

  /// The documentation of this parameter. Optional.
  std::string documentation;
};
llvm::json::Value toJSON(const ParameterInformation &);

/// Represents the signature of something callable.
struct SignatureInformation {

  /// The label of this signature. Mandatory.
  std::string label;

  /// The documentation of this signature. Optional.
  MarkupContent documentation;

  /// The parameters of this signature.
  std::vector<ParameterInformation> parameters;
};
llvm::json::Value toJSON(const SignatureInformation &);
llvm::raw_ostream &operator<<(llvm::raw_ostream &,
                              const SignatureInformation &);

/// Represents the signature of a callable.
struct SignatureHelp {

  /// The resulting signatures.
  std::vector<SignatureInformation> signatures;

  /// The active signature.
  int activeSignature = 0;

  /// The active parameter of the active signature.
  int activeParameter = 0;

  /// Position of the start of the argument list, including opening paren. e.g.
  /// foo("first arg",   "second arg",
  ///    ^-argListStart   ^-cursor
  /// This is a clangd-specific extension, it is only available via C++ API and
  /// not currently serialized for the LSP.
  Position argListStart;
};
llvm::json::Value toJSON(const SignatureHelp &);

struct RenameParams {
  /// The document that was opened.
  TextDocumentIdentifier textDocument;

  /// The position at which this request was sent.
  Position position;

  /// The new name of the symbol.
  std::string newName;
};
bool fromJSON(const llvm::json::Value &, RenameParams &, llvm::json::Path);

enum class DocumentHighlightKind { Text = 1, Read = 2, Write = 3 };

/// A document highlight is a range inside a text document which deserves
/// special attention. Usually a document highlight is visualized by changing
/// the background color of its range.

struct DocumentHighlight {
  /// The range this highlight applies to.
  Range range;

  /// The highlight kind, default is DocumentHighlightKind.Text.
  DocumentHighlightKind kind = DocumentHighlightKind::Text;

  friend bool operator<(const DocumentHighlight &LHS,
                        const DocumentHighlight &RHS) {
    int LHSKind = static_cast<int>(LHS.kind);
    int RHSKind = static_cast<int>(RHS.kind);
    return std::tie(LHS.range, LHSKind) < std::tie(RHS.range, RHSKind);
  }

  friend bool operator==(const DocumentHighlight &LHS,
                         const DocumentHighlight &RHS) {
    return LHS.kind == RHS.kind && LHS.range == RHS.range;
  }
};
llvm::json::Value toJSON(const DocumentHighlight &DH);
llvm::raw_ostream &operator<<(llvm::raw_ostream &, const DocumentHighlight &);

enum class TypeHierarchyDirection { Children = 0, Parents = 1, Both = 2 };
bool fromJSON(const llvm::json::Value &E, TypeHierarchyDirection &Out,
              llvm::json::Path);

/// The type hierarchy params is an extension of the
/// `TextDocumentPositionsParams` with optional properties which can be used to
/// eagerly resolve the item when requesting from the server.
struct TypeHierarchyParams : public TextDocumentPositionParams {
  /// The hierarchy levels to resolve. `0` indicates no level.
  int resolve = 0;

  /// The direction of the hierarchy levels to resolve.
  TypeHierarchyDirection direction = TypeHierarchyDirection::Parents;
};
bool fromJSON(const llvm::json::Value &, TypeHierarchyParams &,
              llvm::json::Path);

struct TypeHierarchyItem {
  /// The human readable name of the hierarchy item.
  std::string name;

  /// Optional detail for the hierarchy item. It can be, for instance, the
  /// signature of a function or method.
  llvm::Optional<std::string> detail;

  /// The kind of the hierarchy item. For instance, class or interface.
  SymbolKind kind;

  /// `true` if the hierarchy item is deprecated. Otherwise, `false`.
  bool deprecated = false;

  /// The URI of the text document where this type hierarchy item belongs to.
  URIForFile uri;

  /// The range enclosing this type hierarchy item not including
  /// leading/trailing whitespace but everything else like comments. This
  /// information is typically used to determine if the client's cursor is
  /// inside the type hierarch item to reveal in the symbol in the UI.
  Range range;

  /// The range that should be selected and revealed when this type hierarchy
  /// item is being picked, e.g. the name of a function. Must be contained by
  /// the `range`.
  Range selectionRange;

  /// If this type hierarchy item is resolved, it contains the direct parents.
  /// Could be empty if the item does not have direct parents. If not defined,
  /// the parents have not been resolved yet.
  llvm::Optional<std::vector<TypeHierarchyItem>> parents;

  /// If this type hierarchy item is resolved, it contains the direct children
  /// of the current item. Could be empty if the item does not have any
  /// descendants. If not defined, the children have not been resolved.
  llvm::Optional<std::vector<TypeHierarchyItem>> children;

  /// An optional 'data' field, which can be used to identify a type hierarchy
  /// item in a resolve request.
  llvm::Optional<std::string> data;
};
llvm::json::Value toJSON(const TypeHierarchyItem &);
llvm::raw_ostream &operator<<(llvm::raw_ostream &, const TypeHierarchyItem &);
bool fromJSON(const llvm::json::Value &, TypeHierarchyItem &, llvm::json::Path);

/// Parameters for the `typeHierarchy/resolve` request.
struct ResolveTypeHierarchyItemParams {
  /// The item to resolve.
  TypeHierarchyItem item;

  /// The hierarchy levels to resolve. `0` indicates no level.
  int resolve;

  /// The direction of the hierarchy levels to resolve.
  TypeHierarchyDirection direction;
};
bool fromJSON(const llvm::json::Value &, ResolveTypeHierarchyItemParams &,
              llvm::json::Path);

enum class SymbolTag { Deprecated = 1 };
llvm::json::Value toJSON(SymbolTag);

/// The parameter of a `textDocument/prepareCallHierarchy` request.
struct CallHierarchyPrepareParams : public TextDocumentPositionParams {};

/// Represents programming constructs like functions or constructors
/// in the context of call hierarchy.
struct CallHierarchyItem {
  /// The name of this item.
  std::string name;

  /// The kind of this item.
  SymbolKind kind;

  /// Tags for this item.
  std::vector<SymbolTag> tags;

  /// More detaill for this item, e.g. the signature of a function.
  std::string detail;

  /// The resource identifier of this item.
  URIForFile uri;

  /// The range enclosing this symbol not including leading / trailing
  /// whitespace but everything else, e.g. comments and code.
  Range range;

  /// The range that should be selected and revealed when this symbol
  /// is being picked, e.g. the name of a function.
  /// Must be contained by `Rng`.
  Range selectionRange;

  /// An optional 'data' field, which can be used to identify a call
  /// hierarchy item in an incomingCalls or outgoingCalls request.
  std::string data;
};
llvm::json::Value toJSON(const CallHierarchyItem &);
bool fromJSON(const llvm::json::Value &, CallHierarchyItem &, llvm::json::Path);

/// The parameter of a `callHierarchy/incomingCalls` request.
struct CallHierarchyIncomingCallsParams {
  CallHierarchyItem item;
};
bool fromJSON(const llvm::json::Value &, CallHierarchyIncomingCallsParams &,
              llvm::json::Path);

/// Represents an incoming call, e.g. a caller of a method or constructor.
struct CallHierarchyIncomingCall {
  /// The item that makes the call.
  CallHierarchyItem from;

  /// The range at which the calls appear.
  /// This is relative to the caller denoted by `From`.
  std::vector<Range> fromRanges;
};
llvm::json::Value toJSON(const CallHierarchyIncomingCall &);

/// The parameter of a `callHierarchy/outgoingCalls` request.
struct CallHierarchyOutgoingCallsParams {
  CallHierarchyItem item;
};
bool fromJSON(const llvm::json::Value &, CallHierarchyOutgoingCallsParams &,
              llvm::json::Path);

/// Represents an outgoing call, e.g. calling a getter from a method or
/// a method from a constructor etc.
struct CallHierarchyOutgoingCall {
  /// The item that is called.
  CallHierarchyItem to;

  /// The range at which this item is called.
  /// This is the range relative to the caller, and not `To`.
  std::vector<Range> fromRanges;
};
llvm::json::Value toJSON(const CallHierarchyOutgoingCall &);

<<<<<<< HEAD
=======
/// The parameter of a `clangd/inlayHints` request.
///
/// This is a clangd extension.
struct InlayHintsParams {
  /// The text document for which inlay hints are requested.
  TextDocumentIdentifier textDocument;

  /// If set, requests inlay hints for only part of the document.
  llvm::Optional<Range> range;
};
bool fromJSON(const llvm::json::Value &, InlayHintsParams &, llvm::json::Path);

/// A set of predefined hint kinds.
enum class InlayHintKind {
  /// The hint corresponds to parameter information.
  /// An example of a parameter hint is a hint in this position:
  ///    func(^arg);
  /// which shows the name of the corresponding parameter.
  ParameterHint,

  /// The hint corresponds to information about a deduced type.
  /// An example of a type hint is a hint in this position:
  ///    auto var ^ = expr;
  /// which shows the deduced type of the variable.
  TypeHint,

  /// Other ideas for hints that are not currently implemented:
  ///
  /// * Chaining hints, showing the types of intermediate expressions
  ///   in a chain of function calls.
  /// * Hints indicating implicit conversions or implicit constructor calls.
};
llvm::json::Value toJSON(InlayHintKind);

/// An annotation to be displayed inline next to a range of source code.
///
/// This is a clangd extension.
struct InlayHint {
  /// The position between two characters where the hint should be displayed.
  ///
  /// For example, n parameter hint may be positioned before an argument.
  Position position;

  /// The range of source code to which the hint applies.
  ///
  /// For example, a parameter hint may have the argument as its range.
  /// The range allows clients more flexibility of when/how to display the hint.
  Range range;

  /// The type of hint, such as a parameter hint.
  InlayHintKind kind;

  /// The label that is displayed in the editor, such as a parameter name.
  ///
  /// The label may contain punctuation and/or whitespace to allow it to read
  /// naturally when placed inline with the code.
  std::string label;
};
llvm::json::Value toJSON(const InlayHint &);
bool operator==(const InlayHint &, const InlayHint &);
bool operator<(const InlayHint &, const InlayHint &);

>>>>>>> a2ce6ee6
struct ReferenceContext {
  /// Include the declaration of the current symbol.
  bool includeDeclaration = false;
};

struct ReferenceParams : public TextDocumentPositionParams {
  ReferenceContext context;
};
bool fromJSON(const llvm::json::Value &, ReferenceParams &, llvm::json::Path);

/// Clangd extension: indicates the current state of the file in clangd,
/// sent from server via the `textDocument/clangd.fileStatus` notification.
struct FileStatus {
  /// The text document's URI.
  URIForFile uri;
  /// The human-readable string presents the current state of the file, can be
  /// shown in the UI (e.g. status bar).
  std::string state;
  // FIXME: add detail messages.
};
llvm::json::Value toJSON(const FileStatus &);

/// Specifies a single semantic token in the document.
/// This struct is not part of LSP, which just encodes lists of tokens as
/// arrays of numbers directly.
struct SemanticToken {
  /// token line number, relative to the previous token
  unsigned deltaLine = 0;
  /// token start character, relative to the previous token
  /// (relative to 0 or the previous token's start if they are on the same line)
  unsigned deltaStart = 0;
  /// the length of the token. A token cannot be multiline
  unsigned length = 0;
  /// will be looked up in `SemanticTokensLegend.tokenTypes`
  unsigned tokenType = 0;
  /// each set bit will be looked up in `SemanticTokensLegend.tokenModifiers`
  unsigned tokenModifiers = 0;
};
bool operator==(const SemanticToken &, const SemanticToken &);

/// A versioned set of tokens.
struct SemanticTokens {
  // An optional result id. If provided and clients support delta updating
  // the client will include the result id in the next semantic token request.
  // A server can then instead of computing all semantic tokens again simply
  // send a delta.
  std::string resultId;

  /// The actual tokens.
  std::vector<SemanticToken> tokens; // encoded as a flat integer array.
};
llvm::json::Value toJSON(const SemanticTokens &);

/// Body of textDocument/semanticTokens/full request.
struct SemanticTokensParams {
  /// The text document.
  TextDocumentIdentifier textDocument;
};
bool fromJSON(const llvm::json::Value &, SemanticTokensParams &,
              llvm::json::Path);

/// Body of textDocument/semanticTokens/full/delta request.
/// Requests the changes in semantic tokens since a previous response.
struct SemanticTokensDeltaParams {
  /// The text document.
  TextDocumentIdentifier textDocument;
  /// The previous result id.
  std::string previousResultId;
};
bool fromJSON(const llvm::json::Value &Params, SemanticTokensDeltaParams &R,
              llvm::json::Path);

/// Describes a a replacement of a contiguous range of semanticTokens.
struct SemanticTokensEdit {
  // LSP specifies `start` and `deleteCount` which are relative to the array
  // encoding of the previous tokens.
  // We use token counts instead, and translate when serializing this struct.
  unsigned startToken = 0;
  unsigned deleteTokens = 0;
  std::vector<SemanticToken> tokens; // encoded as a flat integer array
};
llvm::json::Value toJSON(const SemanticTokensEdit &);

/// This models LSP SemanticTokensDelta | SemanticTokens, which is the result of
/// textDocument/semanticTokens/full/delta.
struct SemanticTokensOrDelta {
  std::string resultId;
  /// Set if we computed edits relative to a previous set of tokens.
  llvm::Optional<std::vector<SemanticTokensEdit>> edits;
  /// Set if we computed a fresh set of tokens.
  llvm::Optional<std::vector<SemanticToken>> tokens; // encoded as integer array
};
llvm::json::Value toJSON(const SemanticTokensOrDelta &);

struct SelectionRangeParams {
  /// The text document.
  TextDocumentIdentifier textDocument;

  /// The positions inside the text document.
  std::vector<Position> positions;
};
bool fromJSON(const llvm::json::Value &, SelectionRangeParams &,
              llvm::json::Path);

struct SelectionRange {
  /**
   * The range of this selection range.
   */
  Range range;
  /**
   * The parent selection range containing this range. Therefore `parent.range`
   * must contain `this.range`.
   */
  std::unique_ptr<SelectionRange> parent;
};
llvm::json::Value toJSON(const SelectionRange &);

/// Parameters for the document link request.
struct DocumentLinkParams {
  /// The document to provide document links for.
  TextDocumentIdentifier textDocument;
};
bool fromJSON(const llvm::json::Value &, DocumentLinkParams &,
              llvm::json::Path);

/// A range in a text document that links to an internal or external resource,
/// like another text document or a web site.
struct DocumentLink {
  /// The range this link applies to.
  Range range;

  /// The uri this link points to. If missing a resolve request is sent later.
  URIForFile target;

  // TODO(forster): The following optional fields defined by the language
  // server protocol are unsupported:
  //
  // data?: any - A data entry field that is preserved on a document link
  //              between a DocumentLinkRequest and a
  //              DocumentLinkResolveRequest.

  friend bool operator==(const DocumentLink &LHS, const DocumentLink &RHS) {
    return LHS.range == RHS.range && LHS.target == RHS.target;
  }

  friend bool operator!=(const DocumentLink &LHS, const DocumentLink &RHS) {
    return !(LHS == RHS);
  }
};
llvm::json::Value toJSON(const DocumentLink &DocumentLink);

// FIXME(kirillbobyrev): Add FoldingRangeClientCapabilities so we can support
// per-line-folding editors.
struct FoldingRangeParams {
  TextDocumentIdentifier textDocument;
};
bool fromJSON(const llvm::json::Value &, FoldingRangeParams &,
              llvm::json::Path);

/// Stores information about a region of code that can be folded.
struct FoldingRange {
  unsigned startLine = 0;
  unsigned startCharacter;
  unsigned endLine = 0;
  unsigned endCharacter;
  llvm::Optional<std::string> kind;
};
llvm::json::Value toJSON(const FoldingRange &Range);

/// Keys starting with an underscore(_) represent leaves, e.g. _total or _self
/// for memory usage of whole subtree or only that specific node in bytes. All
/// other keys represents children. An example:
///   {
///     "_self": 0,
///     "_total": 8,
///     "child1": {
///       "_self": 4,
///       "_total": 4,
///     }
///     "child2": {
///       "_self": 2,
///       "_total": 4,
///       "child_deep": {
///         "_self": 2,
///         "_total": 2,
///       }
///     }
///   }
llvm::json::Value toJSON(const MemoryTree &MT);

/// Payload for textDocument/ast request.
/// This request is a clangd extension.
struct ASTParams {
  /// The text document.
  TextDocumentIdentifier textDocument;

  /// The position of the node to be dumped.
  /// The highest-level node that entirely contains the range will be returned.
  /// If no range is given, the root translation unit node will be returned.
  llvm::Optional<Range> range;
};
bool fromJSON(const llvm::json::Value &, ASTParams &, llvm::json::Path);

/// Simplified description of a clang AST node.
/// This is clangd's internal representation of C++ code.
struct ASTNode {
  /// The general kind of node, such as "expression"
  /// Corresponds to the base AST node type such as Expr.
  std::string role;
  /// The specific kind of node this is, such as "BinaryOperator".
  /// This is usually a concrete node class (with Expr etc suffix dropped).
  /// When there's no hierarchy (e.g. TemplateName), the variant (NameKind).
  std::string kind;
  /// Brief additional information, such as "||" for the particular operator.
  /// The information included depends on the node kind, and may be empty.
  std::string detail;
  /// A one-line dump of detailed information about the node.
  /// This includes role/kind/description information, but is rather cryptic.
  /// It is similar to the output from `clang -Xclang -ast-dump`.
  /// May be empty for certain types of nodes.
  std::string arcana;
  /// The range of the original source file covered by this node.
  /// May be missing for implicit nodes, or those created by macro expansion.
  llvm::Optional<Range> range;
  /// Nodes nested within this one, such as the operands of a BinaryOperator.
  std::vector<ASTNode> children;
};
llvm::json::Value toJSON(const ASTNode &);
llvm::raw_ostream &operator<<(llvm::raw_ostream &, const ASTNode &);

} // namespace clangd
} // namespace clang

namespace llvm {
template <> struct format_provider<clang::clangd::Position> {
  static void format(const clang::clangd::Position &Pos, raw_ostream &OS,
                     StringRef Style) {
    assert(Style.empty() && "style modifiers for this type are not supported");
    OS << Pos;
  }
};
} // namespace llvm

// NOLINTEND(readability-identifier-naming)

#endif<|MERGE_RESOLUTION|>--- conflicted
+++ resolved
@@ -486,13 +486,10 @@
   /// window.implicitWorkDoneProgressCreate
   bool ImplicitProgressCreation = false;
 
-<<<<<<< HEAD
-=======
   /// Whether the client claims to cancel stale requests.
   /// general.staleRequestSupport.cancel
   bool CancelsStaleRequests = false;
 
->>>>>>> a2ce6ee6
   /// Whether the client implementation supports a refresh request sent from the
   /// server to the client.
   bool SemanticTokenRefreshSupport = false;
@@ -1515,8 +1512,6 @@
 };
 llvm::json::Value toJSON(const CallHierarchyOutgoingCall &);
 
-<<<<<<< HEAD
-=======
 /// The parameter of a `clangd/inlayHints` request.
 ///
 /// This is a clangd extension.
@@ -1579,7 +1574,6 @@
 bool operator==(const InlayHint &, const InlayHint &);
 bool operator<(const InlayHint &, const InlayHint &);
 
->>>>>>> a2ce6ee6
 struct ReferenceContext {
   /// Include the declaration of the current symbol.
   bool includeDeclaration = false;
