--- conflicted
+++ resolved
@@ -365,8 +365,6 @@
   // And immediately shut down. FeatureModule destructor verifies we blocked.
 }
 
-<<<<<<< HEAD
-=======
 TEST_F(LSPTest, DiagModuleTest) {
   static constexpr llvm::StringLiteral DiagMsg = "DiagMsg";
   class DiagModule final : public FeatureModule {
@@ -388,7 +386,6 @@
   EXPECT_THAT(Client.diagnostics("foo.cpp"),
               llvm::ValueIs(testing::ElementsAre(DiagMessage(DiagMsg))));
 }
->>>>>>> a2ce6ee6
 } // namespace
 } // namespace clangd
 } // namespace clang