--- conflicted
+++ resolved
@@ -2557,8 +2557,6 @@
          HI.NamespaceScope = "";
          HI.Value = "0";
        }},
-<<<<<<< HEAD
-=======
       {R"cpp(
          void foo(int * __attribute__(([[non^null]], noescape)) );
          )cpp",
@@ -2568,7 +2566,6 @@
          HI.Definition = "__attribute__((nonnull))";
          HI.Documentation = Attr::getDocumentation(attr::NonNull).str();
        }},
->>>>>>> a2ce6ee6
   };
 
   // Create a tiny index, so tests above can verify documentation is fetched.
