--- conflicted
+++ resolved
@@ -465,28 +465,6 @@
   EXPECT_THAT(*TU.build().getDiagnostics(), IsEmpty());
 }
 
-TEST(DiagnosticTest, RespectsDiagnosticConfig) {
-  Annotations Main(R"cpp(
-    // error-ok
-    void x() {
-      [[unknown]]();
-      $ret[[return]] 42;
-    }
-  )cpp");
-  auto TU = TestTU::withCode(Main.code());
-  EXPECT_THAT(
-      TU.build().getDiagnostics(),
-      ElementsAre(Diag(Main.range(), "use of undeclared identifier 'unknown'"),
-                  Diag(Main.range("ret"),
-                       "void function 'x' should not return a value")));
-  Config Cfg;
-  Cfg.Diagnostics.Suppress.insert("return-type");
-  WithContextValue WithCfg(Config::Key, std::move(Cfg));
-  EXPECT_THAT(TU.build().getDiagnostics(),
-              ElementsAre(Diag(Main.range(),
-                               "use of undeclared identifier 'unknown'")));
-}
-
 TEST(DiagnosticTest, ClangTidySuppressionComment) {
   Annotations Main(R"cpp(
     int main() {
@@ -929,102 +907,12 @@
 }
 
 TEST(IncludeFixerTest, IncompleteType) {
-<<<<<<< HEAD
-  Annotations Test(R"cpp(// error-ok
-$insert[[]]namespace ns {
-  class X;
-  $nested[[X::]]Nested n;
-}
-class Y : $base[[public ns::X]] {};
-void test(ns::X *x, ns::X& ref_x) {
-  x$access[[->]]f();
-  auto& $type[[[]]a] = *x;
-
-  ns::X $incomplete[[var]];
-  $tag[[ref_x]]->f();
-  $use[[ns::X()]];
-  $sizeof[[sizeof]](ns::X);
-  for (auto it : $for[[ref_x]]);
-}
-
-ns::X $return[[func]]() {}
-
-class T {
-  ns::X $field[[x]];
-};
-  )cpp");
-  auto TU = TestTU::withCode(Test.code());
-  TU.ExtraArgs.push_back("-std=c++17");
-=======
   auto TU = TestTU::withHeaderCode("namespace ns { class X; } ns::X *x;");
   TU.ExtraArgs.push_back("-std=c++20");
->>>>>>> a2ce6ee6
   auto Index = buildIndexWithSymbol(
       {SymbolWithHeader{"ns::X", "unittest:///x.h", "\"x.h\""}});
   TU.ExternalIndex = Index.get();
 
-<<<<<<< HEAD
-  EXPECT_THAT(
-      TU.build().getDiagnostics(),
-      UnorderedElementsAreArray(
-          {AllOf(Diag(Test.range("nested"),
-                      "incomplete type 'ns::X' named in nested name specifier"),
-                 DiagName("incomplete_nested_name_spec"),
-                 WithFix(Fix(Test.range("insert"), "#include \"x.h\"\n",
-                             "Add include \"x.h\" for symbol ns::X"))),
-           AllOf(Diag(Test.range("base"), "base class has incomplete type"),
-                 DiagName("incomplete_base_class"),
-                 WithFix(Fix(Test.range("insert"), "#include \"x.h\"\n",
-                             "Add include \"x.h\" for symbol ns::X"))),
-           AllOf(Diag(Test.range("access"),
-                      "member access into incomplete type 'ns::X'"),
-                 DiagName("incomplete_member_access"),
-                 WithFix(Fix(Test.range("insert"), "#include \"x.h\"\n",
-                             "Add include \"x.h\" for symbol ns::X"))),
-           AllOf(
-               Diag(
-                   Test.range("type"),
-                   "incomplete type 'ns::X' where a complete type is required"),
-               DiagName("incomplete_type"),
-               WithFix(Fix(Test.range("insert"), "#include \"x.h\"\n",
-                           "Add include \"x.h\" for symbol ns::X"))),
-           AllOf(Diag(Test.range("incomplete"),
-                      "variable has incomplete type 'ns::X'"),
-                 DiagName("typecheck_decl_incomplete_type"),
-                 WithFix(Fix(Test.range("insert"), "#include \"x.h\"\n",
-                             "Add include \"x.h\" for symbol ns::X"))),
-           AllOf(
-               Diag(Test.range("tag"), "incomplete definition of type 'ns::X'"),
-               DiagName("typecheck_incomplete_tag"),
-               WithFix(Fix(Test.range("insert"), "#include \"x.h\"\n",
-                           "Add include \"x.h\" for symbol ns::X"))),
-           AllOf(Diag(Test.range("use"),
-                      "invalid use of incomplete type 'ns::X'"),
-                 DiagName("invalid_incomplete_type_use"),
-                 WithFix(Fix(Test.range("insert"), "#include \"x.h\"\n",
-                             "Add include \"x.h\" for symbol ns::X"))),
-           AllOf(Diag(Test.range("sizeof"),
-                      "invalid application of 'sizeof' to "
-                      "an incomplete type 'ns::X'"),
-                 DiagName("sizeof_alignof_incomplete_or_sizeless_type"),
-                 WithFix(Fix(Test.range("insert"), "#include \"x.h\"\n",
-                             "Add include \"x.h\" for symbol ns::X"))),
-           AllOf(Diag(Test.range("for"),
-                      "cannot use incomplete type 'ns::X' as a range"),
-                 DiagName("for_range_incomplete_type"),
-                 WithFix(Fix(Test.range("insert"), "#include \"x.h\"\n",
-                             "Add include \"x.h\" for symbol ns::X"))),
-           AllOf(Diag(Test.range("return"),
-                      "incomplete result type 'ns::X' in function definition"),
-                 DiagName("func_def_incomplete_result"),
-                 WithFix(Fix(Test.range("insert"), "#include \"x.h\"\n",
-                             "Add include \"x.h\" for symbol ns::X"))),
-           AllOf(Diag(Test.range("field"), "field has incomplete type 'ns::X'"),
-                 DiagName("field_incomplete_or_sizeless"),
-                 WithFix(Fix(Test.range("insert"), "#include \"x.h\"\n",
-                             "Add include \"x.h\" for symbol ns::X")))}))
-      << Test.code();
-=======
   std::vector<std::pair<llvm::StringRef, llvm::StringRef>> Tests{
       {"incomplete_nested_name_spec", "[[ns::X::]]Nested n;"},
       {"incomplete_base_class", "class Y : [[ns::X]] {};"},
@@ -1095,7 +983,6 @@
                                            "Include \"x.h\" for symbol X")))))
         << Case.second;
   }
->>>>>>> a2ce6ee6
 }
 
 TEST(IncludeFixerTest, NoSuggestIncludeWhenNoDefinitionInHeader) {
@@ -1176,20 +1063,12 @@
                      "no type named 'Global' in the global namespace"),
                 DiagName("typename_nested_not_found"),
                 WithFix(Fix(Test.range("insert"), "#include \"global.h\"\n",
-<<<<<<< HEAD
-                            "Add include \"global.h\" for symbol Global"))),
-=======
                             "Include \"global.h\" for symbol Global"))),
->>>>>>> a2ce6ee6
           AllOf(Diag(Test.range("template"),
                      "no template named 'Foo' in namespace 'ns'"),
                 DiagName("no_member_template"),
                 WithFix(Fix(Test.range("insert"), "#include \"foo.h\"\n",
-<<<<<<< HEAD
-                            "Add include \"foo.h\" for symbol ns::Foo")))));
-=======
                             "Include \"foo.h\" for symbol ns::Foo")))));
->>>>>>> a2ce6ee6
 }
 
 TEST(IncludeFixerTest, MultipleMatchedSymbols) {
