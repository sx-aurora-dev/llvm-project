--- conflicted
+++ resolved
@@ -69,23 +69,16 @@
                         std::vector<std::pair</*FileName*/ llvm::StringRef,
                                               /*FileContent*/ llvm::StringRef>>
                             AdditionalFiles = {},
-<<<<<<< HEAD
-                        uint32_t ModifierMask = -1) {
-=======
                         uint32_t ModifierMask = -1,
                         std::vector<std::string> AdditionalArgs = {}) {
->>>>>>> a2ce6ee6
   Annotations Test(Code);
   TestTU TU;
   TU.Code = std::string(Test.code());
 
   TU.ExtraArgs.push_back("-std=c++20");
   TU.ExtraArgs.push_back("-xobjective-c++");
-<<<<<<< HEAD
-=======
   TU.ExtraArgs.insert(std::end(TU.ExtraArgs), std::begin(AdditionalArgs),
                       std::end(AdditionalArgs));
->>>>>>> a2ce6ee6
 
   for (auto File : AdditionalFiles)
     TU.AdditionalFiles.insert({File.first, std::string(File.second)});
@@ -112,15 +105,9 @@
       struct {
       } $Variable_decl[[S]];
       void $Function_decl[[foo]](int $Parameter_decl[[A]], $Class[[AS]] $Parameter_decl[[As]]) {
-<<<<<<< HEAD
-        $Primitive_deduced[[auto]] $LocalVariable_decl[[VeryLongVariableName]] = 12312;
-        $Class[[AS]]     $LocalVariable_decl[[AA]];
-        $Primitive_deduced[[auto]] $LocalVariable_decl[[L]] = $LocalVariable[[AA]].$Field[[SomeMember]] + $Parameter[[A]];
-=======
         $Primitive_deduced_defaultLibrary[[auto]] $LocalVariable_decl[[VeryLongVariableName]] = 12312;
         $Class[[AS]]     $LocalVariable_decl[[AA]];
         $Primitive_deduced_defaultLibrary[[auto]] $LocalVariable_decl[[L]] = $LocalVariable[[AA]].$Field[[SomeMember]] + $Parameter[[A]];
->>>>>>> a2ce6ee6
         auto $LocalVariable_decl[[FN]] = [ $LocalVariable[[AA]]](int $Parameter_decl[[A]]) -> void {};
         $LocalVariable[[FN]](12312);
       }
@@ -336,13 +323,8 @@
       $Class_deduced[[decltype]](auto) $Variable_decl[[AF2]] = $Class[[Foo]]();
       $Class_deduced[[auto]] *$Variable_decl[[AFP]] = &$Variable[[AF]];
       $Enum_deduced[[auto]] &$Variable_decl[[AER]] = $Variable[[AE]];
-<<<<<<< HEAD
-      $Primitive_deduced[[auto]] $Variable_decl[[Form]] = 10.2 + 2 * 4;
-      $Primitive_deduced[[decltype]]($Variable[[Form]]) $Variable_decl[[F]] = 10;
-=======
       $Primitive_deduced_defaultLibrary[[auto]] $Variable_decl[[Form]] = 10.2 + 2 * 4;
       $Primitive_deduced_defaultLibrary[[decltype]]($Variable[[Form]]) $Variable_decl[[F]] = 10;
->>>>>>> a2ce6ee6
       auto $Variable_decl[[Fun]] = []()->void{};
     )cpp",
       R"cpp(
@@ -660,11 +642,6 @@
     )cpp",
       R"cpp(
       class $Class_decl_abstract[[Abstract]] {
-<<<<<<< HEAD
-        virtual void $Method_decl_abstract[[pure]]() = 0;
-        virtual void $Method_decl[[impl]]();
-      };
-=======
       public:
         virtual void $Method_decl_abstract_virtual[[pure]]() = 0;
         virtual void $Method_decl_virtual[[impl]]();
@@ -673,7 +650,6 @@
           $Parameter[[A]]->$Method_abstract_virtual[[pure]]();
           $Parameter[[A]]->$Method_virtual[[impl]]();
       }
->>>>>>> a2ce6ee6
       )cpp",
       R"cpp(
       <:[deprecated]:> int $Variable_decl_deprecated[[x]];
@@ -685,15 +661,6 @@
         @interface $Class_decl[[Foo]]
         @end
         @interface $Class_decl[[Bar]] : $Class[[Foo]]
-<<<<<<< HEAD
-        -($Class[[id]]) $Method_decl[[x]]:(int)$Parameter_decl[[a]] $Method_decl[[y]]:(int)$Parameter_decl[[b]];
-        +(void) $StaticMethod_decl_static[[explode]];
-        @end
-        @implementation $Class_decl[[Bar]]
-        -($Class[[id]]) $Method_decl[[x]]:(int)$Parameter_decl[[a]] $Method_decl[[y]]:(int)$Parameter_decl[[b]] {
-          return self;
-        }
-=======
         -(id) $Method_decl[[x]]:(int)$Parameter_decl[[a]] $Method_decl[[y]]:(int)$Parameter_decl[[b]];
         +(instancetype)$StaticMethod_decl_static[[sharedInstance]];
         +(void) $StaticMethod_decl_static[[explode]];
@@ -703,7 +670,6 @@
           return self;
         }
         +(instancetype)$StaticMethod_decl_static[[sharedInstance]] { return 0; }
->>>>>>> a2ce6ee6
         +(void) $StaticMethod_decl_static[[explode]] {}
         @end
 
@@ -720,12 +686,7 @@
         @end
         @interface $Class_decl[[Klass]] <$Interface[[Protocol]]>
         @end
-<<<<<<< HEAD
-        // FIXME: protocol list in ObjCObjectType should be highlighted.
-        id<Protocol> $Variable_decl[[x]];
-=======
         id<$Interface[[Protocol]]> $Variable_decl[[x]];
->>>>>>> a2ce6ee6
       )cpp",
       R"cpp(
         // ObjC: Categories
@@ -736,8 +697,6 @@
         @implementation $Class[[Foo]]($Namespace_decl[[Bar]])
         @end
       )cpp",
-<<<<<<< HEAD
-=======
       R"cpp(
         // ObjC: Properties and Ivars.
         @interface $Class_decl[[Foo]] {
@@ -831,7 +790,6 @@
         typedef int $Primitive_decl[[MyTypedef]];
         enum $Enum_decl[[MyEnum]] : $Primitive[[MyTypedef]] {};
       )cpp",
->>>>>>> a2ce6ee6
   };
   for (const auto &TestCase : TestCases)
     // Mask off scope modifiers to keep the tests manageable.
@@ -862,57 +820,6 @@
     #define DEFINE_Y DEFINE(Y)
   )cpp"}},
                      ~ScopeModifierMask);
-<<<<<<< HEAD
-}
-
-TEST(SemanticHighlighting, ScopeModifiers) {
-  const char *TestCases[] = {
-      R"cpp(
-        static int $Variable_fileScope[[x]];
-        namespace $Namespace_globalScope[[ns]] {
-          class $Class_globalScope[[x]];
-        }
-        namespace {
-          void $Function_fileScope[[foo]]();
-        }
-      )cpp",
-      R"cpp(
-        void $Function_globalScope[[foo]](int $Parameter_functionScope[[y]]) {
-          int $LocalVariable_functionScope[[z]];
-        }
-      )cpp",
-      R"cpp(
-        // Lambdas are considered functions, not classes.
-        auto $Variable_fileScope[[x]] = [m(42)] { // FIXME: annotate capture
-          return $LocalVariable_functionScope[[m]];
-        };
-      )cpp",
-      R"cpp(
-        // Classes in functions are classes.
-        void $Function_globalScope[[foo]]() {
-          class $Class_functionScope[[X]] {
-            int $Field_classScope[[x]];
-          };
-        };
-      )cpp",
-      R"cpp(
-        template <int $TemplateParameter_classScope[[T]]>
-        class $Class_globalScope[[X]] {
-        };
-      )cpp",
-      R"cpp(
-        // No useful scope for template parameters of variable templates.
-        template <typename $TemplateParameter[[A]]>
-        unsigned $Variable_globalScope[[X]] =
-          $TemplateParameter[[A]]::$Unknown_classScope[[x]];
-      )cpp",
-      R"cpp(
-        #define $Macro_globalScope[[X]] 1
-        int $Variable_globalScope[[Y]] = $Macro_globalScope[[X]];
-      )cpp",
-  };
-
-=======
 
   checkHighlightings(R"cpp(
     #include "SYSObject.h"
@@ -980,7 +887,6 @@
       )cpp",
   };
 
->>>>>>> a2ce6ee6
   for (const char *Test : TestCases)
     checkHighlightings(Test, {}, ScopeModifierMask);
 }
