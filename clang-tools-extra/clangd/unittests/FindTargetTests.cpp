--- conflicted
+++ resolved
@@ -1671,14 +1671,6 @@
               $0^f.$1^x.$2^y = 0;
             }
           )cpp",
-<<<<<<< HEAD
-              "0: targets = {f}\n"
-              "1: targets = {I::x}\n"
-              "2: targets = {I::setY:}\n"},
-          {
-          // Objective-C: methods
-              R"cpp(
-=======
            "0: targets = {f}\n"
            "1: targets = {I::x}\n"
            "2: targets = {I::setY:}\n"},
@@ -1719,7 +1711,6 @@
            "4: targets = {I::x}\n"},
        {// Objective-C: methods
         R"cpp(
->>>>>>> a2ce6ee6
             @interface I
               -(void) a:(int)x b:(int)y;
             @end
@@ -1727,36 +1718,15 @@
               [$0^i $1^a:1 b:2];
             }
           )cpp",
-<<<<<<< HEAD
-              "0: targets = {i}\n"
-              "1: targets = {I::a:b:}\n"
-          },
-          {
-          // Objective-C: protocols
-              R"cpp(
-=======
         "0: targets = {i}\n"
         "1: targets = {I::a:b:}\n"},
        {// Objective-C: protocols
         R"cpp(
->>>>>>> a2ce6ee6
             @interface I
             @end
             @protocol P
             @end
             void foo() {
-<<<<<<< HEAD
-              // FIXME: should reference P
-              $0^I<P> *$1^x;
-            }
-          )cpp",
-              "0: targets = {I}\n"
-              "1: targets = {x}, decl\n"
-          },
-
-          // Designated initializers.
-          {R"cpp(
-=======
               $0^I<$1^P> *$2^x;
             }
           )cpp",
@@ -1766,7 +1736,6 @@
 
        // Designated initializers.
        {R"cpp(
->>>>>>> a2ce6ee6
             void foo() {
               struct $0^Foo {
                 int $1^Bar;
