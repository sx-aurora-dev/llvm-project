//===--- TUScheduler.cpp -----------------------------------------*-C++-*-===//
//
// Part of the LLVM Project, under the Apache License v2.0 with LLVM Exceptions.
// See https://llvm.org/LICENSE.txt for license information.
// SPDX-License-Identifier: Apache-2.0 WITH LLVM-exception
//
//===----------------------------------------------------------------------===//
// TUScheduler manages a worker per active file. This ASTWorker processes
// updates (modifications to file contents) and reads (actions performed on
// preamble/AST) to the file.
//
// Each ASTWorker owns a dedicated thread to process updates and reads to the
// relevant file. Any request gets queued in FIFO order to be processed by that
// thread.
//
// An update request replaces current praser inputs to ensure any subsequent
// read sees the version of the file they were requested. It will also issue a
// build for new inputs.
//
// ASTWorker processes the file in two parts, a preamble and a main-file
// section. A preamble can be reused between multiple versions of the file until
// invalidated by a modification to a header, compile commands or modification
// to relevant part of the current file. Such a preamble is called compatible.
// An update is considered dead if no read was issued for that version and
// diagnostics weren't requested by client or could be generated for a later
// version of the file. ASTWorker eliminates such requests as they are
// redundant.
//
// In the presence of stale (non-compatible) preambles, ASTWorker won't publish
// diagnostics for update requests. Read requests will be served with ASTs build
// with stale preambles, unless the read is picky and requires a compatible
// preamble. In such cases it will block until new preamble is built.
//
// ASTWorker owns a PreambleThread for building preambles. If the preamble gets
// invalidated by an update request, a new build will be requested on
// PreambleThread. Since PreambleThread only receives requests for newer
// versions of the file, in case of multiple requests it will only build the
// last one and skip requests in between. Unless client force requested
// diagnostics(WantDiagnostics::Yes).
//
// When a new preamble is built, a "golden" AST is immediately built from that
// version of the file. This ensures diagnostics get updated even if the queue
// is full.
//
// Some read requests might just need preamble. Since preambles can be read
// concurrently, ASTWorker runs these requests on their own thread. These
// requests will receive latest build preamble, which might possibly be stale.

#include "TUScheduler.h"
#include "Compiler.h"
#include "Diagnostics.h"
#include "GlobalCompilationDatabase.h"
#include "ParsedAST.h"
#include "Preamble.h"
#include "index/CanonicalIncludes.h"
#include "support/Cancellation.h"
#include "support/Context.h"
#include "support/Logger.h"
#include "support/MemoryTree.h"
#include "support/Path.h"
#include "support/ThreadCrashReporter.h"
#include "support/Threading.h"
#include "support/Trace.h"
#include "clang/Frontend/CompilerInvocation.h"
#include "clang/Tooling/CompilationDatabase.h"
#include "llvm/ADT/FunctionExtras.h"
#include "llvm/ADT/None.h"
#include "llvm/ADT/Optional.h"
#include "llvm/ADT/STLExtras.h"
#include "llvm/ADT/ScopeExit.h"
#include "llvm/ADT/SmallVector.h"
#include "llvm/ADT/StringExtras.h"
#include "llvm/ADT/StringRef.h"
#include "llvm/Support/Allocator.h"
#include "llvm/Support/Errc.h"
#include "llvm/Support/ErrorHandling.h"
#include "llvm/Support/FormatVariadic.h"
#include "llvm/Support/Path.h"
#include "llvm/Support/Threading.h"
#include "llvm/Support/raw_ostream.h"
#include <algorithm>
#include <atomic>
#include <chrono>
#include <condition_variable>
#include <functional>
#include <memory>
#include <mutex>
#include <queue>
#include <string>
#include <thread>
#include <type_traits>
#include <utility>
#include <vector>

namespace clang {
namespace clangd {
using std::chrono::steady_clock;

namespace {
class ASTWorker;
} // namespace

static clang::clangd::Key<std::string> kFileBeingProcessed;

llvm::Optional<llvm::StringRef> TUScheduler::getFileBeingProcessedInContext() {
  if (auto *File = Context::current().get(kFileBeingProcessed))
    return llvm::StringRef(*File);
  return None;
}

/// An LRU cache of idle ASTs.
/// Because we want to limit the overall number of these we retain, the cache
/// owns ASTs (and may evict them) while their workers are idle.
/// Workers borrow ASTs when active, and return them when done.
class TUScheduler::ASTCache {
public:
  using Key = const ASTWorker *;

  ASTCache(unsigned MaxRetainedASTs) : MaxRetainedASTs(MaxRetainedASTs) {}

  /// Returns result of getUsedBytes() for the AST cached by \p K.
  /// If no AST is cached, 0 is returned.
  std::size_t getUsedBytes(Key K) {
    std::lock_guard<std::mutex> Lock(Mut);
    auto It = findByKey(K);
    if (It == LRU.end() || !It->second)
      return 0;
    return It->second->getUsedBytes();
  }

  /// Store the value in the pool, possibly removing the last used AST.
  /// The value should not be in the pool when this function is called.
  void put(Key K, std::unique_ptr<ParsedAST> V) {
    std::unique_lock<std::mutex> Lock(Mut);
    assert(findByKey(K) == LRU.end());

    LRU.insert(LRU.begin(), {K, std::move(V)});
    if (LRU.size() <= MaxRetainedASTs)
      return;
    // We're past the limit, remove the last element.
    std::unique_ptr<ParsedAST> ForCleanup = std::move(LRU.back().second);
    LRU.pop_back();
    // Run the expensive destructor outside the lock.
    Lock.unlock();
    ForCleanup.reset();
  }

  /// Returns the cached value for \p K, or llvm::None if the value is not in
  /// the cache anymore. If nullptr was cached for \p K, this function will
  /// return a null unique_ptr wrapped into an optional.
  /// If \p AccessMetric is set records whether there was a hit or miss.
  llvm::Optional<std::unique_ptr<ParsedAST>>
  take(Key K, const trace::Metric *AccessMetric = nullptr) {
    // Record metric after unlocking the mutex.
    std::unique_lock<std::mutex> Lock(Mut);
    auto Existing = findByKey(K);
    if (Existing == LRU.end()) {
      if (AccessMetric)
        AccessMetric->record(1, "miss");
      return None;
    }
    if (AccessMetric)
      AccessMetric->record(1, "hit");
    std::unique_ptr<ParsedAST> V = std::move(Existing->second);
    LRU.erase(Existing);
    // GCC 4.8 fails to compile `return V;`, as it tries to call the copy
    // constructor of unique_ptr, so we call the move ctor explicitly to avoid
    // this miscompile.
    return llvm::Optional<std::unique_ptr<ParsedAST>>(std::move(V));
  }

private:
  using KVPair = std::pair<Key, std::unique_ptr<ParsedAST>>;

  std::vector<KVPair>::iterator findByKey(Key K) {
    return llvm::find_if(LRU, [K](const KVPair &P) { return P.first == K; });
  }

  std::mutex Mut;
  unsigned MaxRetainedASTs;
  /// Items sorted in LRU order, i.e. first item is the most recently accessed
  /// one.
  std::vector<KVPair> LRU; /* GUARDED_BY(Mut) */
};

/// A map from header files to an opened "proxy" file that includes them.
/// If you open the header, the compile command from the proxy file is used.
///
/// This inclusion information could also naturally live in the index, but there
/// are advantages to using open files instead:
///  - it's easier to achieve a *stable* choice of proxy, which is important
///    to avoid invalidating the preamble
///  - context-sensitive flags for libraries with multiple configurations
///    (e.g. C++ stdlib sensitivity to -std version)
///  - predictable behavior, e.g. guarantees that go-to-def landing on a header
///    will have a suitable command available
///  - fewer scaling problems to solve (project include graphs are big!)
///
/// Implementation details:
/// - We only record this for mainfiles where the command was trustworthy
///   (i.e. not inferred). This avoids a bad inference "infecting" other files.
/// - Once we've picked a proxy file for a header, we stick with it until the
///   proxy file is invalidated *and* a new candidate proxy file is built.
///   Switching proxies is expensive, as the compile flags will (probably)
///   change and therefore we'll end up rebuilding the header's preamble.
/// - We don't capture the actual compile command, but just the filename we
///   should query to get it. This avoids getting out of sync with the CDB.
///
/// All methods are threadsafe. In practice, update() comes from preamble
/// threads, remove()s mostly from the main thread, and get() from ASTWorker.
/// Writes are rare and reads are cheap, so we don't expect much contention.
class TUScheduler::HeaderIncluderCache {
  // We should be be a little careful how we store the include graph of open
  // files, as each can have a large number of transitive headers.
  // This representation is O(unique transitive source files).
  llvm::BumpPtrAllocator Arena;
  struct Association {
    llvm::StringRef MainFile;
    // Circular-linked-list of associations with the same mainFile.
    // Null indicates that the mainfile was removed.
    Association *Next;
  };
  llvm::StringMap<Association, llvm::BumpPtrAllocator &> HeaderToMain;
  llvm::StringMap<Association *, llvm::BumpPtrAllocator &> MainToFirst;
  std::atomic<size_t> UsedBytes; // Updated after writes.
  mutable std::mutex Mu;

  void invalidate(Association *First) {
    Association *Current = First;
    do {
      Association *Next = Current->Next;
      Current->Next = nullptr;
      Current = Next;
    } while (Current != First);
  }

  // Create the circular list and return the head of it.
  Association *associate(llvm::StringRef MainFile,
                         llvm::ArrayRef<std::string> Headers) {
    Association *First = nullptr, *Prev = nullptr;
    for (const std::string &Header : Headers) {
      auto &Assoc = HeaderToMain[Header];
      if (Assoc.Next)
        continue; // Already has a valid association.

      Assoc.MainFile = MainFile;
      Assoc.Next = Prev;
      Prev = &Assoc;
      if (!First)
        First = &Assoc;
    }
    if (First)
      First->Next = Prev;
    return First;
  }

  void updateMemoryUsage() {
    auto StringMapHeap = [](const auto &Map) {
      // StringMap stores the hashtable on the heap.
      // It contains pointers to the entries, and a hashcode for each.
      return Map.getNumBuckets() * (sizeof(void *) + sizeof(unsigned));
    };
    size_t Usage = Arena.getTotalMemory() + StringMapHeap(MainToFirst) +
                   StringMapHeap(HeaderToMain) + sizeof(*this);
    UsedBytes.store(Usage, std::memory_order_release);
  }

public:
  HeaderIncluderCache() : HeaderToMain(Arena), MainToFirst(Arena) {
    updateMemoryUsage();
  }

  // Associate each header with MainFile (unless already associated).
  // Headers not in the list will have their associations removed.
  void update(PathRef MainFile, llvm::ArrayRef<std::string> Headers) {
    std::lock_guard<std::mutex> Lock(Mu);
    auto It = MainToFirst.try_emplace(MainFile, nullptr);
    Association *&First = It.first->second;
    if (First)
      invalidate(First);
    First = associate(It.first->first(), Headers);
    updateMemoryUsage();
  }

  // Mark MainFile as gone.
  // This will *not* disassociate headers with MainFile immediately, but they
  // will be eligible for association with other files that get update()d.
  void remove(PathRef MainFile) {
    std::lock_guard<std::mutex> Lock(Mu);
    Association *&First = MainToFirst[MainFile];
<<<<<<< HEAD
    if (First)
      invalidate(First);
=======
    if (First) {
      invalidate(First);
      First = nullptr;
    }
    // MainToFirst entry should stay alive, as Associations might be pointing at
    // its key.
>>>>>>> a2ce6ee6
  }

  /// Get the mainfile associated with Header, or the empty string if none.
  std::string get(PathRef Header) const {
    std::lock_guard<std::mutex> Lock(Mu);
    return HeaderToMain.lookup(Header).MainFile.str();
  }

  size_t getUsedBytes() const {
    return UsedBytes.load(std::memory_order_acquire);
  }
};

namespace {

bool isReliable(const tooling::CompileCommand &Cmd) {
  return Cmd.Heuristic.empty();
}

/// Threadsafe manager for updating a TUStatus and emitting it after each
/// update.
class SynchronizedTUStatus {
public:
  SynchronizedTUStatus(PathRef FileName, ParsingCallbacks &Callbacks)
      : FileName(FileName), Callbacks(Callbacks) {}

  void update(llvm::function_ref<void(TUStatus &)> Mutator) {
    std::lock_guard<std::mutex> Lock(StatusMu);
    Mutator(Status);
    emitStatusLocked();
  }

  /// Prevents emitting of further updates.
  void stop() {
    std::lock_guard<std::mutex> Lock(StatusMu);
    CanPublish = false;
  }

private:
  void emitStatusLocked() {
    if (CanPublish)
      Callbacks.onFileUpdated(FileName, Status);
  }

  const Path FileName;

  std::mutex StatusMu;
  TUStatus Status;
  bool CanPublish = true;
  ParsingCallbacks &Callbacks;
};

/// Responsible for building preambles. Whenever the thread is idle and the
/// preamble is outdated, it starts to build a fresh preamble from the latest
/// inputs. If RunSync is true, preambles are built synchronously in update()
/// instead.
class PreambleThread {
public:
  PreambleThread(llvm::StringRef FileName, ParsingCallbacks &Callbacks,
                 bool StorePreambleInMemory, bool RunSync,
                 SynchronizedTUStatus &Status,
                 TUScheduler::HeaderIncluderCache &HeaderIncluders,
                 ASTWorker &AW)
      : FileName(FileName), Callbacks(Callbacks),
        StoreInMemory(StorePreambleInMemory), RunSync(RunSync), Status(Status),
        ASTPeer(AW), HeaderIncluders(HeaderIncluders) {}

  /// It isn't guaranteed that each requested version will be built. If there
  /// are multiple update requests while building a preamble, only the last one
  /// will be built.
  void update(std::unique_ptr<CompilerInvocation> CI, ParseInputs PI,
              std::vector<Diag> CIDiags, WantDiagnostics WantDiags) {
    Request Req = {std::move(CI), std::move(PI), std::move(CIDiags), WantDiags,
                   Context::current().clone()};
    if (RunSync) {
      build(std::move(Req));
      Status.update([](TUStatus &Status) {
        Status.PreambleActivity = PreambleAction::Idle;
      });
      return;
    }
    {
      std::unique_lock<std::mutex> Lock(Mutex);
      // If NextReq was requested with WantDiagnostics::Yes we cannot just drop
      // that on the floor. Block until we start building it. This won't
      // dead-lock as we are blocking the caller thread, while builds continue
      // on preamble thread.
      ReqCV.wait(Lock, [this] {
        return !NextReq || NextReq->WantDiags != WantDiagnostics::Yes;
      });
      NextReq = std::move(Req);
    }
    // Let the worker thread know there's a request, notify_one is safe as there
    // should be a single worker thread waiting on it.
    ReqCV.notify_all();
  }

  void run() {
    while (true) {
      {
        std::unique_lock<std::mutex> Lock(Mutex);
        assert(!CurrentReq && "Already processing a request?");
        // Wait until stop is called or there is a request.
        ReqCV.wait(Lock, [this] { return NextReq || Done; });
        if (Done)
          break;
        CurrentReq = std::move(*NextReq);
        NextReq.reset();
      }

      {
        WithContext Guard(std::move(CurrentReq->Ctx));
        // Note that we don't make use of the ContextProvider here.
        // Preamble tasks are always scheduled by ASTWorker tasks, and we
        // reuse the context/config that was created at that level.

        // Build the preamble and let the waiters know about it.
        build(std::move(*CurrentReq));
      }
      bool IsEmpty = false;
      {
        std::lock_guard<std::mutex> Lock(Mutex);
        CurrentReq.reset();
        IsEmpty = !NextReq.hasValue();
      }
      if (IsEmpty) {
        // We don't perform this above, before waiting for a request to make
        // tests more deterministic. As there can be a race between this thread
        // and client thread(clangdserver).
        Status.update([](TUStatus &Status) {
          Status.PreambleActivity = PreambleAction::Idle;
        });
      }
      ReqCV.notify_all();
    }
    dlog("Preamble worker for {0} stopped", FileName);
  }

  /// Signals the run loop to exit.
  void stop() {
    dlog("Preamble worker for {0} received stop", FileName);
    {
      std::lock_guard<std::mutex> Lock(Mutex);
      Done = true;
      NextReq.reset();
    }
    // Let the worker thread know that it should stop.
    ReqCV.notify_all();
  }

  bool blockUntilIdle(Deadline Timeout) const {
    std::unique_lock<std::mutex> Lock(Mutex);
    return wait(Lock, ReqCV, Timeout, [&] { return !NextReq && !CurrentReq; });
  }

private:
  /// Holds inputs required for building a preamble. CI is guaranteed to be
  /// non-null.
  struct Request {
    std::unique_ptr<CompilerInvocation> CI;
    ParseInputs Inputs;
    std::vector<Diag> CIDiags;
    WantDiagnostics WantDiags;
    Context Ctx;
  };

  bool isDone() {
    std::lock_guard<std::mutex> Lock(Mutex);
    return Done;
  }

  /// Builds a preamble for \p Req, might reuse LatestBuild if possible.
  /// Notifies ASTWorker after build finishes.
  void build(Request Req);

  mutable std::mutex Mutex;
  bool Done = false;                  /* GUARDED_BY(Mutex) */
  llvm::Optional<Request> NextReq;    /* GUARDED_BY(Mutex) */
  llvm::Optional<Request> CurrentReq; /* GUARDED_BY(Mutex) */
  // Signaled whenever a thread populates NextReq or worker thread builds a
  // Preamble.
  mutable std::condition_variable ReqCV; /* GUARDED_BY(Mutex) */
  // Accessed only by preamble thread.
  std::shared_ptr<const PreambleData> LatestBuild;

  const Path FileName;
  ParsingCallbacks &Callbacks;
  const bool StoreInMemory;
  const bool RunSync;

  SynchronizedTUStatus &Status;
  ASTWorker &ASTPeer;
  TUScheduler::HeaderIncluderCache &HeaderIncluders;
};

class ASTWorkerHandle;

/// Owns one instance of the AST, schedules updates and reads of it.
/// Also responsible for building and providing access to the preamble.
/// Each ASTWorker processes the async requests sent to it on a separate
/// dedicated thread.
/// The ASTWorker that manages the AST is shared by both the processing thread
/// and the TUScheduler. The TUScheduler should discard an ASTWorker when
/// remove() is called, but its thread may be busy and we don't want to block.
/// So the workers are accessed via an ASTWorkerHandle. Destroying the handle
/// signals the worker to exit its run loop and gives up shared ownership of the
/// worker.
class ASTWorker {
  friend class ASTWorkerHandle;
  ASTWorker(PathRef FileName, const GlobalCompilationDatabase &CDB,
            TUScheduler::ASTCache &LRUCache,
            TUScheduler::HeaderIncluderCache &HeaderIncluders,
            Semaphore &Barrier, bool RunSync, const TUScheduler::Options &Opts,
            ParsingCallbacks &Callbacks);

public:
  /// Create a new ASTWorker and return a handle to it.
  /// The processing thread is spawned using \p Tasks. However, when \p Tasks
  /// is null, all requests will be processed on the calling thread
  /// synchronously instead. \p Barrier is acquired when processing each
  /// request, it is used to limit the number of actively running threads.
  static ASTWorkerHandle
  create(PathRef FileName, const GlobalCompilationDatabase &CDB,
         TUScheduler::ASTCache &IdleASTs,
         TUScheduler::HeaderIncluderCache &HeaderIncluders,
         AsyncTaskRunner *Tasks, Semaphore &Barrier,
         const TUScheduler::Options &Opts, ParsingCallbacks &Callbacks);
  ~ASTWorker();

  void update(ParseInputs Inputs, WantDiagnostics, bool ContentChanged);
  void
  runWithAST(llvm::StringRef Name,
             llvm::unique_function<void(llvm::Expected<InputsAndAST>)> Action,
             TUScheduler::ASTActionInvalidation);
  bool blockUntilIdle(Deadline Timeout) const;

  std::shared_ptr<const PreambleData> getPossiblyStalePreamble(
      std::shared_ptr<const ASTSignals> *ASTSignals = nullptr) const;

  /// Used to inform ASTWorker about a new preamble build by PreambleThread.
  /// Diagnostics are only published through this callback. This ensures they
  /// are always for newer versions of the file, as the callback gets called in
  /// the same order as update requests.
  void updatePreamble(std::unique_ptr<CompilerInvocation> CI, ParseInputs PI,
                      std::shared_ptr<const PreambleData> Preamble,
                      std::vector<Diag> CIDiags, WantDiagnostics WantDiags);

  /// Obtain a preamble reflecting all updates so far. Threadsafe.
  /// It may be delivered immediately, or later on the worker thread.
  void getCurrentPreamble(
      llvm::unique_function<void(std::shared_ptr<const PreambleData>)>);
  /// Returns compile command from the current file inputs.
  tooling::CompileCommand getCurrentCompileCommand() const;

  /// Wait for the first build of preamble to finish. Preamble itself can be
  /// accessed via getPossiblyStalePreamble(). Note that this function will
  /// return after an unsuccessful build of the preamble too, i.e. result of
  /// getPossiblyStalePreamble() can be null even after this function returns.
  void waitForFirstPreamble() const;

  TUScheduler::FileStats stats() const;
  bool isASTCached() const;

private:
  // Details of an update request that are relevant to scheduling.
  struct UpdateType {
    // Do we want diagnostics from this version?
    // If Yes, we must always build this version.
    // If No, we only need to build this version if it's read.
    // If Auto, we build if it's read or if the debounce expires.
    WantDiagnostics Diagnostics;
    // Did the main-file content of the document change?
    // If so, we're allowed to cancel certain invalidated preceding reads.
    bool ContentChanged;
  };

  /// Publishes diagnostics for \p Inputs. It will build an AST or reuse the
  /// cached one if applicable. Assumes LatestPreamble is compatible for \p
  /// Inputs.
  void generateDiagnostics(std::unique_ptr<CompilerInvocation> Invocation,
                           ParseInputs Inputs, std::vector<Diag> CIDiags);

  void updateASTSignals(ParsedAST &AST);

  // Must be called exactly once on processing thread. Will return after
  // stop() is called on a separate thread and all pending requests are
  // processed.
  void run();
  /// Signal that run() should finish processing pending requests and exit.
  void stop();

  /// Adds a new task to the end of the request queue.
  void startTask(llvm::StringRef Name, llvm::unique_function<void()> Task,
                 llvm::Optional<UpdateType> Update,
                 TUScheduler::ASTActionInvalidation);
  /// Runs a task synchronously.
  void runTask(llvm::StringRef Name, llvm::function_ref<void()> Task);

  /// Determines the next action to perform.
  /// All actions that should never run are discarded.
  /// Returns a deadline for the next action. If it's expired, run now.
  /// scheduleLocked() is called again at the deadline, or if requests arrive.
  Deadline scheduleLocked();
  /// Should the first task in the queue be skipped instead of run?
  bool shouldSkipHeadLocked() const;

  struct Request {
    llvm::unique_function<void()> Action;
    std::string Name;
    steady_clock::time_point AddTime;
    Context Ctx;
    llvm::Optional<Context> QueueCtx;
    llvm::Optional<UpdateType> Update;
    TUScheduler::ASTActionInvalidation InvalidationPolicy;
    Canceler Invalidate;
  };

  /// Handles retention of ASTs.
  TUScheduler::ASTCache &IdleASTs;
  TUScheduler::HeaderIncluderCache &HeaderIncluders;
  const bool RunSync;
  /// Time to wait after an update to see whether another update obsoletes it.
  const DebouncePolicy UpdateDebounce;
  /// File that ASTWorker is responsible for.
  const Path FileName;
  /// Callback to create processing contexts for tasks.
  const std::function<Context(llvm::StringRef)> ContextProvider;
  const GlobalCompilationDatabase &CDB;
  /// Callback invoked when preamble or main file AST is built.
  ParsingCallbacks &Callbacks;

  Semaphore &Barrier;
  /// Whether the 'onMainAST' callback ran for the current FileInputs.
  bool RanASTCallback = false;
  /// Guards members used by both TUScheduler and the worker thread.
  mutable std::mutex Mutex;
  /// File inputs, currently being used by the worker.
  /// Writes and reads from unknown threads are locked. Reads from the worker
  /// thread are not locked, as it's the only writer.
  ParseInputs FileInputs; /* GUARDED_BY(Mutex) */
  /// Times of recent AST rebuilds, used for UpdateDebounce computation.
  llvm::SmallVector<DebouncePolicy::clock::duration>
      RebuildTimes; /* GUARDED_BY(Mutex) */
  /// Set to true to signal run() to finish processing.
  bool Done;                              /* GUARDED_BY(Mutex) */
  std::deque<Request> Requests;           /* GUARDED_BY(Mutex) */
  llvm::Optional<Request> CurrentRequest; /* GUARDED_BY(Mutex) */
  /// Signalled whenever a new request has been scheduled or processing of a
  /// request has completed.
  mutable std::condition_variable RequestsCV;
  std::shared_ptr<const ASTSignals> LatestASTSignals; /* GUARDED_BY(Mutex) */
  /// Latest build preamble for current TU.
  /// None means no builds yet, null means there was an error while building.
  /// Only written by ASTWorker's thread.
  llvm::Optional<std::shared_ptr<const PreambleData>> LatestPreamble;
  std::deque<Request> PreambleRequests; /* GUARDED_BY(Mutex) */
  /// Signaled whenever LatestPreamble changes state or there's a new
  /// PreambleRequest.
  mutable std::condition_variable PreambleCV;
  /// Guards the callback that publishes results of AST-related computations
  /// (diagnostics) and file statuses.
  std::mutex PublishMu;
  // Used to prevent remove document + add document races that lead to
  // out-of-order callbacks for publishing results of onMainAST callback.
  //
  // The lifetime of the old/new ASTWorkers will overlap, but their handles
  // don't. When the old handle is destroyed, the old worker will stop reporting
  // any results to the user.
  bool CanPublishResults = true; /* GUARDED_BY(PublishMu) */
  std::atomic<unsigned> ASTBuildCount = {0};
  std::atomic<unsigned> PreambleBuildCount = {0};

  SynchronizedTUStatus Status;
  PreambleThread PreamblePeer;
};

/// A smart-pointer-like class that points to an active ASTWorker.
/// In destructor, signals to the underlying ASTWorker that no new requests will
/// be sent and the processing loop may exit (after running all pending
/// requests).
class ASTWorkerHandle {
  friend class ASTWorker;
  ASTWorkerHandle(std::shared_ptr<ASTWorker> Worker)
      : Worker(std::move(Worker)) {
    assert(this->Worker);
  }

public:
  ASTWorkerHandle(const ASTWorkerHandle &) = delete;
  ASTWorkerHandle &operator=(const ASTWorkerHandle &) = delete;
  ASTWorkerHandle(ASTWorkerHandle &&) = default;
  ASTWorkerHandle &operator=(ASTWorkerHandle &&) = default;

  ~ASTWorkerHandle() {
    if (Worker)
      Worker->stop();
  }

  ASTWorker &operator*() {
    assert(Worker && "Handle was moved from");
    return *Worker;
  }

  ASTWorker *operator->() {
    assert(Worker && "Handle was moved from");
    return Worker.get();
  }

  /// Returns an owning reference to the underlying ASTWorker that can outlive
  /// the ASTWorkerHandle. However, no new requests to an active ASTWorker can
  /// be schedule via the returned reference, i.e. only reads of the preamble
  /// are possible.
  std::shared_ptr<const ASTWorker> lock() { return Worker; }

private:
  std::shared_ptr<ASTWorker> Worker;
};

ASTWorkerHandle
ASTWorker::create(PathRef FileName, const GlobalCompilationDatabase &CDB,
                  TUScheduler::ASTCache &IdleASTs,
                  TUScheduler::HeaderIncluderCache &HeaderIncluders,
                  AsyncTaskRunner *Tasks, Semaphore &Barrier,
                  const TUScheduler::Options &Opts,
                  ParsingCallbacks &Callbacks) {
  std::shared_ptr<ASTWorker> Worker(
      new ASTWorker(FileName, CDB, IdleASTs, HeaderIncluders, Barrier,
                    /*RunSync=*/!Tasks, Opts, Callbacks));
  if (Tasks) {
    Tasks->runAsync("ASTWorker:" + llvm::sys::path::filename(FileName),
                    [Worker]() { Worker->run(); });
    Tasks->runAsync("PreambleWorker:" + llvm::sys::path::filename(FileName),
                    [Worker]() { Worker->PreamblePeer.run(); });
  }

  return ASTWorkerHandle(std::move(Worker));
}

ASTWorker::ASTWorker(PathRef FileName, const GlobalCompilationDatabase &CDB,
                     TUScheduler::ASTCache &LRUCache,
                     TUScheduler::HeaderIncluderCache &HeaderIncluders,
                     Semaphore &Barrier, bool RunSync,
                     const TUScheduler::Options &Opts,
                     ParsingCallbacks &Callbacks)
    : IdleASTs(LRUCache), HeaderIncluders(HeaderIncluders), RunSync(RunSync),
      UpdateDebounce(Opts.UpdateDebounce), FileName(FileName),
      ContextProvider(Opts.ContextProvider), CDB(CDB), Callbacks(Callbacks),
      Barrier(Barrier), Done(false), Status(FileName, Callbacks),
      PreamblePeer(FileName, Callbacks, Opts.StorePreamblesInMemory, RunSync,
                   Status, HeaderIncluders, *this) {
  // Set a fallback command because compile command can be accessed before
  // `Inputs` is initialized. Other fields are only used after initialization
  // from client inputs.
  FileInputs.CompileCommand = CDB.getFallbackCommand(FileName);
}

ASTWorker::~ASTWorker() {
  // Make sure we remove the cached AST, if any.
  IdleASTs.take(this);
#ifndef NDEBUG
  std::lock_guard<std::mutex> Lock(Mutex);
  assert(Done && "handle was not destroyed");
  assert(Requests.empty() && !CurrentRequest &&
         "unprocessed requests when destroying ASTWorker");
#endif
}

void ASTWorker::update(ParseInputs Inputs, WantDiagnostics WantDiags,
                       bool ContentChanged) {
  std::string TaskName = llvm::formatv("Update ({0})", Inputs.Version);
  auto Task = [=]() mutable {
    // Get the actual command as `Inputs` does not have a command.
    // FIXME: some build systems like Bazel will take time to preparing
    // environment to build the file, it would be nice if we could emit a
    // "PreparingBuild" status to inform users, it is non-trivial given the
    // current implementation.
    auto Cmd = CDB.getCompileCommand(FileName);
    // If we don't have a reliable command for this file, it may be a header.
    // Try to find a file that includes it, to borrow its command.
    if (!Cmd || !isReliable(*Cmd)) {
      std::string ProxyFile = HeaderIncluders.get(FileName);
      if (!ProxyFile.empty()) {
        auto ProxyCmd = CDB.getCompileCommand(ProxyFile);
        if (!ProxyCmd || !isReliable(*ProxyCmd)) {
          // This command is supposed to be reliable! It's probably gone.
          HeaderIncluders.remove(ProxyFile);
        } else {
          // We have a reliable command for an including file, use it.
          Cmd = tooling::transferCompileCommand(std::move(*ProxyCmd), FileName);
        }
      }
    }
    if (Cmd)
      Inputs.CompileCommand = std::move(*Cmd);
    else
      Inputs.CompileCommand = CDB.getFallbackCommand(FileName);

    bool InputsAreTheSame =
        std::tie(FileInputs.CompileCommand, FileInputs.Contents) ==
        std::tie(Inputs.CompileCommand, Inputs.Contents);
    // Cached AST is invalidated.
    if (!InputsAreTheSame) {
      IdleASTs.take(this);
      RanASTCallback = false;
    }

    // Update current inputs so that subsequent reads can see them.
    {
      std::lock_guard<std::mutex> Lock(Mutex);
      FileInputs = Inputs;
    }

    log("ASTWorker building file {0} version {1} with command {2}\n[{3}]\n{4}",
        FileName, Inputs.Version, Inputs.CompileCommand.Heuristic,
        Inputs.CompileCommand.Directory,
        printArgv(Inputs.CompileCommand.CommandLine));

    StoreDiags CompilerInvocationDiagConsumer;
    std::vector<std::string> CC1Args;
    std::unique_ptr<CompilerInvocation> Invocation = buildCompilerInvocation(
        Inputs, CompilerInvocationDiagConsumer, &CC1Args);
    // Log cc1 args even (especially!) if creating invocation failed.
    if (!CC1Args.empty())
      vlog("Driver produced command: cc1 {0}", printArgv(CC1Args));
    std::vector<Diag> CompilerInvocationDiags =
        CompilerInvocationDiagConsumer.take();
    if (!Invocation) {
      elog("Could not build CompilerInvocation for file {0}", FileName);
      // Remove the old AST if it's still in cache.
      IdleASTs.take(this);
      RanASTCallback = false;
      // Report the diagnostics we collected when parsing the command line.
      Callbacks.onFailedAST(FileName, Inputs.Version,
                            std::move(CompilerInvocationDiags),
                            [&](llvm::function_ref<void()> Publish) {
                              // Ensure we only publish results from the worker
                              // if the file was not removed, making sure there
                              // are not race conditions.
                              std::lock_guard<std::mutex> Lock(PublishMu);
                              if (CanPublishResults)
                                Publish();
                            });
      // Note that this might throw away a stale preamble that might still be
      // useful, but this is how we communicate a build error.
      LatestPreamble.emplace();
      // Make sure anyone waiting for the preamble gets notified it could not be
      // built.
      PreambleCV.notify_all();
      return;
    }

    PreamblePeer.update(std::move(Invocation), std::move(Inputs),
                        std::move(CompilerInvocationDiags), WantDiags);
    std::unique_lock<std::mutex> Lock(Mutex);
    PreambleCV.wait(Lock, [this] {
      // Block until we reiceve a preamble request, unless a preamble already
      // exists, as patching an empty preamble would imply rebuilding it from
      // scratch.
      // We block here instead of the consumer to prevent any deadlocks. Since
      // LatestPreamble is only populated by ASTWorker thread.
      return LatestPreamble || !PreambleRequests.empty() || Done;
    });
  };
  startTask(TaskName, std::move(Task), UpdateType{WantDiags, ContentChanged},
            TUScheduler::NoInvalidation);
}

void ASTWorker::runWithAST(
    llvm::StringRef Name,
    llvm::unique_function<void(llvm::Expected<InputsAndAST>)> Action,
    TUScheduler::ASTActionInvalidation Invalidation) {
  // Tracks ast cache accesses for read operations.
  static constexpr trace::Metric ASTAccessForRead(
      "ast_access_read", trace::Metric::Counter, "result");
  auto Task = [=, Action = std::move(Action)]() mutable {
    if (auto Reason = isCancelled())
      return Action(llvm::make_error<CancelledError>(Reason));
    llvm::Optional<std::unique_ptr<ParsedAST>> AST =
        IdleASTs.take(this, &ASTAccessForRead);
    if (!AST) {
      StoreDiags CompilerInvocationDiagConsumer;
      std::unique_ptr<CompilerInvocation> Invocation =
          buildCompilerInvocation(FileInputs, CompilerInvocationDiagConsumer);
      // Try rebuilding the AST.
      vlog("ASTWorker rebuilding evicted AST to run {0}: {1} version {2}", Name,
           FileName, FileInputs.Version);
      // FIXME: We might need to build a patched ast once preamble thread starts
      // running async. Currently getPossiblyStalePreamble below will always
      // return a compatible preamble as ASTWorker::update blocks.
      llvm::Optional<ParsedAST> NewAST;
      if (Invocation) {
        NewAST = ParsedAST::build(FileName, FileInputs, std::move(Invocation),
                                  CompilerInvocationDiagConsumer.take(),
                                  getPossiblyStalePreamble());
        ++ASTBuildCount;
      }
      AST = NewAST ? std::make_unique<ParsedAST>(std::move(*NewAST)) : nullptr;
    }
    // Make sure we put the AST back into the LRU cache.
    auto _ = llvm::make_scope_exit(
        [&AST, this]() { IdleASTs.put(this, std::move(*AST)); });
    // Run the user-provided action.
    if (!*AST)
      return Action(error(llvm::errc::invalid_argument, "invalid AST"));
    vlog("ASTWorker running {0} on version {2} of {1}", Name, FileName,
         FileInputs.Version);
    Action(InputsAndAST{FileInputs, **AST});
  };
  startTask(Name, std::move(Task), /*Update=*/None, Invalidation);
}

/// To be called from ThreadCrashReporter's signal handler.
static void crashDumpCompileCommand(llvm::raw_ostream &OS,
                                    const tooling::CompileCommand &Command) {
  OS << "  Filename: " << Command.Filename << "\n";
  OS << "  Directory: " << Command.Directory << "\n";
  OS << "  Command Line:";
  for (auto &Arg : Command.CommandLine) {
    OS << " " << Arg;
  }
  OS << "\n";
}

/// To be called from ThreadCrashReporter's signal handler.
static void crashDumpFileContents(llvm::raw_ostream &OS,
                                  const std::string &Contents) {
  // Avoid flooding the terminal with source code by default, but allow clients
  // to opt in. Use an env var to preserve backwards compatibility of the
  // command line interface, while allowing it to be set outside the clangd
  // launch site for more flexibility.
  if (getenv("CLANGD_CRASH_DUMP_SOURCE")) {
    OS << "  Contents:\n";
    OS << Contents << "\n";
  }
}

/// To be called from ThreadCrashReporter's signal handler.
static void crashDumpParseInputs(llvm::raw_ostream &OS,
                                 const ParseInputs &FileInputs) {
  auto &Command = FileInputs.CompileCommand;
  crashDumpCompileCommand(OS, Command);
  OS << "  Version: " << FileInputs.Version << "\n";
  crashDumpFileContents(OS, FileInputs.Contents);
}

void PreambleThread::build(Request Req) {
  assert(Req.CI && "Got preamble request with null compiler invocation");
  const ParseInputs &Inputs = Req.Inputs;
  bool ReusedPreamble = false;

  Status.update([&](TUStatus &Status) {
    Status.PreambleActivity = PreambleAction::Building;
  });
  auto _ = llvm::make_scope_exit([this, &Req, &ReusedPreamble] {
    ASTPeer.updatePreamble(std::move(Req.CI), std::move(Req.Inputs),
                           LatestBuild, std::move(Req.CIDiags),
                           std::move(Req.WantDiags));
    if (!ReusedPreamble)
      Callbacks.onPreamblePublished(FileName);
  });

  if (!LatestBuild || Inputs.ForceRebuild) {
    vlog("Building first preamble for {0} version {1}", FileName,
         Inputs.Version);
  } else if (isPreambleCompatible(*LatestBuild, Inputs, FileName, *Req.CI)) {
    vlog("Reusing preamble version {0} for version {1} of {2}",
         LatestBuild->Version, Inputs.Version, FileName);
    ReusedPreamble = true;
    return;
  } else {
    vlog("Rebuilding invalidated preamble for {0} version {1} (previous was "
         "version {2})",
         FileName, Inputs.Version, LatestBuild->Version);
  }

  ThreadCrashReporter ScopedReporter([&Inputs]() {
    llvm::errs() << "Signalled while building preamble\n";
    crashDumpParseInputs(llvm::errs(), Inputs);
  });

  LatestBuild = clang::clangd::buildPreamble(
      FileName, *Req.CI, Inputs, StoreInMemory,
      [this, Version(Inputs.Version)](ASTContext &Ctx, Preprocessor &PP,
                                      const CanonicalIncludes &CanonIncludes) {
        Callbacks.onPreambleAST(FileName, Version, Ctx, PP, CanonIncludes);
      });
  if (LatestBuild && isReliable(LatestBuild->CompileCommand))
    HeaderIncluders.update(FileName, LatestBuild->Includes.allHeaders());
}

void ASTWorker::updatePreamble(std::unique_ptr<CompilerInvocation> CI,
                               ParseInputs PI,
                               std::shared_ptr<const PreambleData> Preamble,
                               std::vector<Diag> CIDiags,
                               WantDiagnostics WantDiags) {
  llvm::StringLiteral TaskName = "Build AST";
  // Store preamble and build diagnostics with new preamble if requested.
  auto Task = [this, Preamble = std::move(Preamble), CI = std::move(CI),
               PI = std::move(PI), CIDiags = std::move(CIDiags),
               WantDiags = std::move(WantDiags)]() mutable {
    // Update the preamble inside ASTWorker queue to ensure atomicity. As a task
    // running inside ASTWorker assumes internals won't change until it
    // finishes.
    if (!LatestPreamble || Preamble != *LatestPreamble) {
      ++PreambleBuildCount;
      // Cached AST is no longer valid.
      IdleASTs.take(this);
      RanASTCallback = false;
      std::lock_guard<std::mutex> Lock(Mutex);
      // LatestPreamble might be the last reference to old preamble, do not
      // trigger destructor while holding the lock.
      if (LatestPreamble)
        std::swap(*LatestPreamble, Preamble);
      else
        LatestPreamble = std::move(Preamble);
    }
    // Notify anyone waiting for a preamble.
    PreambleCV.notify_all();
    // Give up our ownership to old preamble before starting expensive AST
    // build.
    Preamble.reset();
    // We only need to build the AST if diagnostics were requested.
    if (WantDiags == WantDiagnostics::No)
      return;
    // Report diagnostics with the new preamble to ensure progress. Otherwise
    // diagnostics might get stale indefinitely if user keeps invalidating the
    // preamble.
    generateDiagnostics(std::move(CI), std::move(PI), std::move(CIDiags));
  };
  if (RunSync) {
    runTask(TaskName, Task);
    return;
  }
  {
    std::lock_guard<std::mutex> Lock(Mutex);
<<<<<<< HEAD
    PreambleRequests.push_back({std::move(Task), std::move(TaskName),
=======
    PreambleRequests.push_back({std::move(Task), std::string(TaskName),
>>>>>>> a2ce6ee6
                                steady_clock::now(), Context::current().clone(),
                                llvm::None, llvm::None,
                                TUScheduler::NoInvalidation, nullptr});
  }
  PreambleCV.notify_all();
  RequestsCV.notify_all();
}

void ASTWorker::updateASTSignals(ParsedAST &AST) {
  auto Signals = std::make_shared<const ASTSignals>(ASTSignals::derive(AST));
  // Existing readers of ASTSignals will have their copy preserved until the
  // read is completed. The last reader deletes the old ASTSignals.
  {
    std::lock_guard<std::mutex> Lock(Mutex);
    std::swap(LatestASTSignals, Signals);
  }
}

void ASTWorker::generateDiagnostics(
    std::unique_ptr<CompilerInvocation> Invocation, ParseInputs Inputs,
    std::vector<Diag> CIDiags) {
  // Tracks ast cache accesses for publishing diags.
  static constexpr trace::Metric ASTAccessForDiag(
      "ast_access_diag", trace::Metric::Counter, "result");
  assert(Invocation);
  assert(LatestPreamble);
  // No need to rebuild the AST if we won't send the diagnostics.
  {
    std::lock_guard<std::mutex> Lock(PublishMu);
    if (!CanPublishResults)
      return;
  }
  // Used to check whether we can update AST cache.
  bool InputsAreLatest =
      std::tie(FileInputs.CompileCommand, FileInputs.Contents) ==
      std::tie(Inputs.CompileCommand, Inputs.Contents);
  // Take a shortcut and don't report the diagnostics, since they should be the
  // same. All the clients should handle the lack of OnUpdated() call anyway to
  // handle empty result from buildAST.
  // FIXME: the AST could actually change if non-preamble includes changed,
  // but we choose to ignore it.
  if (InputsAreLatest && RanASTCallback)
    return;

  // Get the AST for diagnostics, either build it or use the cached one.
  std::string TaskName = llvm::formatv("Build AST ({0})", Inputs.Version);
  Status.update([&](TUStatus &Status) {
    Status.ASTActivity.K = ASTAction::Building;
    Status.ASTActivity.Name = std::move(TaskName);
  });
  // We might be able to reuse the last we've built for a read request.
  // FIXME: It might be better to not reuse this AST. That way queued AST builds
  // won't be required for diags.
  llvm::Optional<std::unique_ptr<ParsedAST>> AST =
      IdleASTs.take(this, &ASTAccessForDiag);
  if (!AST || !InputsAreLatest) {
    auto RebuildStartTime = DebouncePolicy::clock::now();
    llvm::Optional<ParsedAST> NewAST = ParsedAST::build(
        FileName, Inputs, std::move(Invocation), CIDiags, *LatestPreamble);
    auto RebuildDuration = DebouncePolicy::clock::now() - RebuildStartTime;
    ++ASTBuildCount;
    // Try to record the AST-build time, to inform future update debouncing.
    // This is best-effort only: if the lock is held, don't bother.
    std::unique_lock<std::mutex> Lock(Mutex, std::try_to_lock);
    if (Lock.owns_lock()) {
      // Do not let RebuildTimes grow beyond its small-size (i.e.
      // capacity).
      if (RebuildTimes.size() == RebuildTimes.capacity())
        RebuildTimes.erase(RebuildTimes.begin());
      RebuildTimes.push_back(RebuildDuration);
      Lock.unlock();
    }
    Status.update([&](TUStatus &Status) {
      Status.Details.ReuseAST = false;
      Status.Details.BuildFailed = !NewAST.hasValue();
    });
    AST = NewAST ? std::make_unique<ParsedAST>(std::move(*NewAST)) : nullptr;
  } else {
    log("Skipping rebuild of the AST for {0}, inputs are the same.", FileName);
    Status.update([](TUStatus &Status) {
      Status.Details.ReuseAST = true;
      Status.Details.BuildFailed = false;
    });
  }

  // Publish diagnostics.
  auto RunPublish = [&](llvm::function_ref<void()> Publish) {
    // Ensure we only publish results from the worker if the file was not
    // removed, making sure there are not race conditions.
    std::lock_guard<std::mutex> Lock(PublishMu);
    if (CanPublishResults)
      Publish();
  };
  if (*AST) {
    trace::Span Span("Running main AST callback");
    Callbacks.onMainAST(FileName, **AST, RunPublish);
    updateASTSignals(**AST);
  } else {
    // Failed to build the AST, at least report diagnostics from the
    // command line if there were any.
    // FIXME: we might have got more errors while trying to build the
    // AST, surface them too.
    Callbacks.onFailedAST(FileName, Inputs.Version, CIDiags, RunPublish);
  }

  // AST might've been built for an older version of the source, as ASTWorker
  // queue raced ahead while we were waiting on the preamble. In that case the
  // queue can't reuse the AST.
  if (InputsAreLatest) {
    RanASTCallback = *AST != nullptr;
    IdleASTs.put(this, std::move(*AST));
  }
}

std::shared_ptr<const PreambleData> ASTWorker::getPossiblyStalePreamble(
    std::shared_ptr<const ASTSignals> *ASTSignals) const {
  std::lock_guard<std::mutex> Lock(Mutex);
  if (ASTSignals)
    *ASTSignals = LatestASTSignals;
  return LatestPreamble ? *LatestPreamble : nullptr;
}

void ASTWorker::waitForFirstPreamble() const {
  std::unique_lock<std::mutex> Lock(Mutex);
  PreambleCV.wait(Lock, [this] { return LatestPreamble.hasValue() || Done; });
}

tooling::CompileCommand ASTWorker::getCurrentCompileCommand() const {
  std::unique_lock<std::mutex> Lock(Mutex);
  return FileInputs.CompileCommand;
}

TUScheduler::FileStats ASTWorker::stats() const {
  TUScheduler::FileStats Result;
  Result.ASTBuilds = ASTBuildCount;
  Result.PreambleBuilds = PreambleBuildCount;
  // Note that we don't report the size of ASTs currently used for processing
  // the in-flight requests. We used this information for debugging purposes
  // only, so this should be fine.
  Result.UsedBytesAST = IdleASTs.getUsedBytes(this);
  if (auto Preamble = getPossiblyStalePreamble())
    Result.UsedBytesPreamble = Preamble->Preamble.getSize();
  return Result;
}

bool ASTWorker::isASTCached() const { return IdleASTs.getUsedBytes(this) != 0; }

void ASTWorker::stop() {
  {
    std::lock_guard<std::mutex> Lock(PublishMu);
    CanPublishResults = false;
  }
  {
    std::lock_guard<std::mutex> Lock(Mutex);
    assert(!Done && "stop() called twice");
    Done = true;
  }
  PreamblePeer.stop();
  // We are no longer going to build any preambles, let the waiters know that.
  PreambleCV.notify_all();
  Status.stop();
  RequestsCV.notify_all();
}

void ASTWorker::runTask(llvm::StringRef Name, llvm::function_ref<void()> Task) {
  ThreadCrashReporter ScopedReporter([this, Name]() {
    llvm::errs() << "Signalled during AST worker action: " << Name << "\n";
    crashDumpParseInputs(llvm::errs(), FileInputs);
  });
  trace::Span Tracer(Name);
  WithContext WithProvidedContext(ContextProvider(FileName));
  Task();
}

void ASTWorker::startTask(llvm::StringRef Name,
                          llvm::unique_function<void()> Task,
                          llvm::Optional<UpdateType> Update,
                          TUScheduler::ASTActionInvalidation Invalidation) {
  if (RunSync) {
    assert(!Done && "running a task after stop()");
    runTask(Name, Task);
    return;
  }

  {
    std::lock_guard<std::mutex> Lock(Mutex);
    assert(!Done && "running a task after stop()");
    // Cancel any requests invalidated by this request.
    if (Update && Update->ContentChanged) {
      for (auto &R : llvm::reverse(Requests)) {
        if (R.InvalidationPolicy == TUScheduler::InvalidateOnUpdate)
          R.Invalidate();
        if (R.Update && R.Update->ContentChanged)
          break; // Older requests were already invalidated by the older update.
      }
    }

    // Allow this request to be cancelled if invalidated.
    Context Ctx = Context::current().derive(kFileBeingProcessed, FileName);
    Canceler Invalidate = nullptr;
    if (Invalidation) {
      WithContext WC(std::move(Ctx));
      std::tie(Ctx, Invalidate) = cancelableTask(
          /*Reason=*/static_cast<int>(ErrorCode::ContentModified));
    }
    // Trace the time the request spends in the queue, and the requests that
    // it's going to wait for.
    llvm::Optional<Context> QueueCtx;
    if (trace::enabled()) {
      // Tracers that follow threads and need strict nesting will see a tiny
      // instantaneous event "we're enqueueing", and sometime later it runs.
      WithContext WC(Ctx.clone());
      trace::Span Tracer("Queued:" + Name);
      if (Tracer.Args) {
        if (CurrentRequest)
          SPAN_ATTACH(Tracer, "CurrentRequest", CurrentRequest->Name);
        llvm::json::Array PreambleRequestsNames;
        for (const auto &Req : PreambleRequests)
          PreambleRequestsNames.push_back(Req.Name);
        SPAN_ATTACH(Tracer, "PreambleRequestsNames",
                    std::move(PreambleRequestsNames));
        llvm::json::Array RequestsNames;
        for (const auto &Req : Requests)
          RequestsNames.push_back(Req.Name);
        SPAN_ATTACH(Tracer, "RequestsNames", std::move(RequestsNames));
      }
      // For tracers that follow contexts, keep the trace span's context alive
      // until we dequeue the request, so they see the full duration.
      QueueCtx = Context::current().clone();
    }
    Requests.push_back({std::move(Task), std::string(Name), steady_clock::now(),
                        std::move(Ctx), std::move(QueueCtx), Update,
                        Invalidation, std::move(Invalidate)});
  }
  RequestsCV.notify_all();
}

void ASTWorker::run() {
  while (true) {
    {
      std::unique_lock<std::mutex> Lock(Mutex);
      assert(!CurrentRequest && "A task is already running, multiple workers?");
      for (auto Wait = scheduleLocked(); !Wait.expired();
           Wait = scheduleLocked()) {
        assert(PreambleRequests.empty() &&
               "Preamble updates should be scheduled immediately");
        if (Done) {
          if (Requests.empty())
            return;
          // Even though Done is set, finish pending requests.
          break; // However, skip delays to shutdown fast.
        }

        // Tracing: we have a next request, attribute this sleep to it.
        llvm::Optional<WithContext> Ctx;
        llvm::Optional<trace::Span> Tracer;
        if (!Requests.empty()) {
          Ctx.emplace(Requests.front().Ctx.clone());
          Tracer.emplace("Debounce");
          SPAN_ATTACH(*Tracer, "next_request", Requests.front().Name);
          if (!(Wait == Deadline::infinity())) {
            Status.update([&](TUStatus &Status) {
              Status.ASTActivity.K = ASTAction::Queued;
              Status.ASTActivity.Name = Requests.front().Name;
            });
            SPAN_ATTACH(*Tracer, "sleep_ms",
                        std::chrono::duration_cast<std::chrono::milliseconds>(
                            Wait.time() - steady_clock::now())
                            .count());
          }
        }

        wait(Lock, RequestsCV, Wait);
      }
      // Any request in ReceivedPreambles is at least as old as the
      // Requests.front(), so prefer them first to preserve LSP order.
      if (!PreambleRequests.empty()) {
        CurrentRequest = std::move(PreambleRequests.front());
        PreambleRequests.pop_front();
      } else {
        CurrentRequest = std::move(Requests.front());
        Requests.pop_front();
      }
    } // unlock Mutex

    // Inform tracing that the request was dequeued.
    CurrentRequest->QueueCtx.reset();

    // It is safe to perform reads to CurrentRequest without holding the lock as
    // only writer is also this thread.
    {
      std::unique_lock<Semaphore> Lock(Barrier, std::try_to_lock);
      if (!Lock.owns_lock()) {
        Status.update([&](TUStatus &Status) {
          Status.ASTActivity.K = ASTAction::Queued;
          Status.ASTActivity.Name = CurrentRequest->Name;
        });
        Lock.lock();
      }
      WithContext Guard(std::move(CurrentRequest->Ctx));
      Status.update([&](TUStatus &Status) {
        Status.ASTActivity.K = ASTAction::RunningAction;
        Status.ASTActivity.Name = CurrentRequest->Name;
      });
      runTask(CurrentRequest->Name, CurrentRequest->Action);
    }

    bool IsEmpty = false;
    {
      std::lock_guard<std::mutex> Lock(Mutex);
      CurrentRequest.reset();
      IsEmpty = Requests.empty() && PreambleRequests.empty();
    }
    if (IsEmpty) {
      Status.update([&](TUStatus &Status) {
        Status.ASTActivity.K = ASTAction::Idle;
        Status.ASTActivity.Name = "";
      });
    }
    RequestsCV.notify_all();
  }
}

Deadline ASTWorker::scheduleLocked() {
  // Process new preambles immediately.
  if (!PreambleRequests.empty())
    return Deadline::zero();
  if (Requests.empty())
    return Deadline::infinity(); // Wait for new requests.
  // Handle cancelled requests first so the rest of the scheduler doesn't.
  for (auto I = Requests.begin(), E = Requests.end(); I != E; ++I) {
    if (!isCancelled(I->Ctx)) {
      // Cancellations after the first read don't affect current scheduling.
      if (I->Update == None)
        break;
      continue;
    }
    // Cancelled reads are moved to the front of the queue and run immediately.
    if (I->Update == None) {
      Request R = std::move(*I);
      Requests.erase(I);
      Requests.push_front(std::move(R));
      return Deadline::zero();
    }
    // Cancelled updates are downgraded to auto-diagnostics, and may be elided.
    if (I->Update->Diagnostics == WantDiagnostics::Yes)
      I->Update->Diagnostics = WantDiagnostics::Auto;
  }

  while (shouldSkipHeadLocked()) {
    vlog("ASTWorker skipping {0} for {1}", Requests.front().Name, FileName);
    Requests.pop_front();
  }
  assert(!Requests.empty() && "skipped the whole queue");
  // Some updates aren't dead yet, but never end up being used.
  // e.g. the first keystroke is live until obsoleted by the second.
  // We debounce "maybe-unused" writes, sleeping in case they become dead.
  // But don't delay reads (including updates where diagnostics are needed).
  for (const auto &R : Requests)
    if (R.Update == None || R.Update->Diagnostics == WantDiagnostics::Yes)
      return Deadline::zero();
  // Front request needs to be debounced, so determine when we're ready.
  Deadline D(Requests.front().AddTime + UpdateDebounce.compute(RebuildTimes));
  return D;
}

// Returns true if Requests.front() is a dead update that can be skipped.
bool ASTWorker::shouldSkipHeadLocked() const {
  assert(!Requests.empty());
  auto Next = Requests.begin();
  auto Update = Next->Update;
  if (!Update) // Only skip updates.
    return false;
  ++Next;
  // An update is live if its AST might still be read.
  // That is, if it's not immediately followed by another update.
  if (Next == Requests.end() || !Next->Update)
    return false;
  // The other way an update can be live is if its diagnostics might be used.
  switch (Update->Diagnostics) {
  case WantDiagnostics::Yes:
    return false; // Always used.
  case WantDiagnostics::No:
    return true; // Always dead.
  case WantDiagnostics::Auto:
    // Used unless followed by an update that generates diagnostics.
    for (; Next != Requests.end(); ++Next)
      if (Next->Update && Next->Update->Diagnostics != WantDiagnostics::No)
        return true; // Prefer later diagnostics.
    return false;
  }
  llvm_unreachable("Unknown WantDiagnostics");
}

bool ASTWorker::blockUntilIdle(Deadline Timeout) const {
  auto WaitUntilASTWorkerIsIdle = [&] {
    std::unique_lock<std::mutex> Lock(Mutex);
    return wait(Lock, RequestsCV, Timeout, [&] {
      return PreambleRequests.empty() && Requests.empty() && !CurrentRequest;
    });
  };
  // Make sure ASTWorker has processed all requests, which might issue new
  // updates to PreamblePeer.
  if (!WaitUntilASTWorkerIsIdle())
    return false;
  // Now that ASTWorker processed all requests, ensure PreamblePeer has served
  // all update requests. This might create new PreambleRequests for the
  // ASTWorker.
  if (!PreamblePeer.blockUntilIdle(Timeout))
    return false;
  assert(Requests.empty() &&
         "No new normal tasks can be scheduled concurrently with "
         "blockUntilIdle(): ASTWorker isn't threadsafe");
  // Finally make sure ASTWorker has processed all of the preamble updates.
  return WaitUntilASTWorkerIsIdle();
}

// Render a TUAction to a user-facing string representation.
// TUAction represents clangd-internal states, we don't intend to expose them
// to users (say C++ programmers) directly to avoid confusion, we use terms that
// are familiar by C++ programmers.
std::string renderTUAction(const PreambleAction PA, const ASTAction &AA) {
  llvm::SmallVector<std::string, 2> Result;
  switch (PA) {
  case PreambleAction::Building:
    Result.push_back("parsing includes");
    break;
  case PreambleAction::Idle:
    // We handle idle specially below.
    break;
  }
  switch (AA.K) {
  case ASTAction::Queued:
    Result.push_back("file is queued");
    break;
  case ASTAction::RunningAction:
    Result.push_back("running " + AA.Name);
    break;
  case ASTAction::Building:
    Result.push_back("parsing main file");
    break;
  case ASTAction::Idle:
    // We handle idle specially below.
    break;
  }
  if (Result.empty())
    return "idle";
  return llvm::join(Result, ", ");
}

} // namespace

unsigned getDefaultAsyncThreadsCount() {
  return llvm::heavyweight_hardware_concurrency().compute_thread_count();
}

FileStatus TUStatus::render(PathRef File) const {
  FileStatus FStatus;
  FStatus.uri = URIForFile::canonicalize(File, /*TUPath=*/File);
  FStatus.state = renderTUAction(PreambleActivity, ASTActivity);
  return FStatus;
}

struct TUScheduler::FileData {
  /// Latest inputs, passed to TUScheduler::update().
  std::string Contents;
  ASTWorkerHandle Worker;
};

TUScheduler::TUScheduler(const GlobalCompilationDatabase &CDB,
                         const Options &Opts,
                         std::unique_ptr<ParsingCallbacks> Callbacks)
    : CDB(CDB), Opts(Opts),
      Callbacks(Callbacks ? move(Callbacks)
                          : std::make_unique<ParsingCallbacks>()),
      Barrier(Opts.AsyncThreadsCount), QuickRunBarrier(Opts.AsyncThreadsCount),
      IdleASTs(
          std::make_unique<ASTCache>(Opts.RetentionPolicy.MaxRetainedASTs)),
      HeaderIncluders(std::make_unique<HeaderIncluderCache>()) {
  // Avoid null checks everywhere.
  if (!Opts.ContextProvider) {
    this->Opts.ContextProvider = [](llvm::StringRef) {
      return Context::current().clone();
    };
  }
  if (0 < Opts.AsyncThreadsCount) {
    PreambleTasks.emplace();
    WorkerThreads.emplace();
  }
}

TUScheduler::~TUScheduler() {
  // Notify all workers that they need to stop.
  Files.clear();

  // Wait for all in-flight tasks to finish.
  if (PreambleTasks)
    PreambleTasks->wait();
  if (WorkerThreads)
    WorkerThreads->wait();
}

bool TUScheduler::blockUntilIdle(Deadline D) const {
  for (auto &File : Files)
    if (!File.getValue()->Worker->blockUntilIdle(D))
      return false;
  if (PreambleTasks)
    if (!PreambleTasks->wait(D))
      return false;
  return true;
}

bool TUScheduler::update(PathRef File, ParseInputs Inputs,
                         WantDiagnostics WantDiags) {
  std::unique_ptr<FileData> &FD = Files[File];
  bool NewFile = FD == nullptr;
  bool ContentChanged = false;
  if (!FD) {
    // Create a new worker to process the AST-related tasks.
    ASTWorkerHandle Worker =
        ASTWorker::create(File, CDB, *IdleASTs, *HeaderIncluders,
                          WorkerThreads ? WorkerThreads.getPointer() : nullptr,
                          Barrier, Opts, *Callbacks);
    FD = std::unique_ptr<FileData>(
        new FileData{Inputs.Contents, std::move(Worker)});
    ContentChanged = true;
  } else if (FD->Contents != Inputs.Contents) {
    ContentChanged = true;
    FD->Contents = Inputs.Contents;
  }
  FD->Worker->update(std::move(Inputs), WantDiags, ContentChanged);
  // There might be synthetic update requests, don't change the LastActiveFile
  // in such cases.
  if (ContentChanged)
    LastActiveFile = File.str();
  return NewFile;
}

void TUScheduler::remove(PathRef File) {
  bool Removed = Files.erase(File);
  if (!Removed)
    elog("Trying to remove file from TUScheduler that is not tracked: {0}",
         File);
  // We don't call HeaderIncluders.remove(File) here.
  // If we did, we'd avoid potentially stale header/mainfile associations.
  // However, it would mean that closing a mainfile could invalidate the
  // preamble of several open headers.
}

void TUScheduler::run(llvm::StringRef Name, llvm::StringRef Path,
                      llvm::unique_function<void()> Action) {
  runWithSemaphore(Name, Path, std::move(Action), Barrier);
}

void TUScheduler::runQuick(llvm::StringRef Name, llvm::StringRef Path,
                           llvm::unique_function<void()> Action) {
  // Use QuickRunBarrier to serialize quick tasks: we are ignoring
  // the parallelism level set by the user, don't abuse it
  runWithSemaphore(Name, Path, std::move(Action), QuickRunBarrier);
}

void TUScheduler::runWithSemaphore(llvm::StringRef Name, llvm::StringRef Path,
                                   llvm::unique_function<void()> Action,
                                   Semaphore &Sem) {
<<<<<<< HEAD
=======
  if (Path.empty())
    Path = LastActiveFile;
  else
    LastActiveFile = Path.str();
>>>>>>> a2ce6ee6
  if (!PreambleTasks) {
    WithContext WithProvidedContext(Opts.ContextProvider(Path));
    return Action();
  }
  PreambleTasks->runAsync(Name, [this, &Sem, Ctx = Context::current().clone(),
                                 Path(Path.str()),
                                 Action = std::move(Action)]() mutable {
    std::lock_guard<Semaphore> BarrierLock(Sem);
    WithContext WC(std::move(Ctx));
    WithContext WithProvidedContext(Opts.ContextProvider(Path));
    Action();
  });
}

void TUScheduler::runWithAST(
    llvm::StringRef Name, PathRef File,
    llvm::unique_function<void(llvm::Expected<InputsAndAST>)> Action,
    TUScheduler::ASTActionInvalidation Invalidation) {
  auto It = Files.find(File);
  if (It == Files.end()) {
    Action(llvm::make_error<LSPError>(
        "trying to get AST for non-added document", ErrorCode::InvalidParams));
    return;
  }
  LastActiveFile = File.str();

  It->second->Worker->runWithAST(Name, std::move(Action), Invalidation);
}

void TUScheduler::runWithPreamble(llvm::StringRef Name, PathRef File,
                                  PreambleConsistency Consistency,
                                  Callback<InputsAndPreamble> Action) {
  auto It = Files.find(File);
  if (It == Files.end()) {
    Action(llvm::make_error<LSPError>(
        "trying to get preamble for non-added document",
        ErrorCode::InvalidParams));
    return;
  }
  LastActiveFile = File.str();

  if (!PreambleTasks) {
    trace::Span Tracer(Name);
    SPAN_ATTACH(Tracer, "file", File);
    std::shared_ptr<const ASTSignals> Signals;
    std::shared_ptr<const PreambleData> Preamble =
        It->second->Worker->getPossiblyStalePreamble(&Signals);
    WithContext WithProvidedContext(Opts.ContextProvider(File));
    Action(InputsAndPreamble{It->second->Contents,
                             It->second->Worker->getCurrentCompileCommand(),
                             Preamble.get(), Signals.get()});
    return;
  }

  std::shared_ptr<const ASTWorker> Worker = It->second->Worker.lock();
  auto Task = [Worker, Consistency, Name = Name.str(), File = File.str(),
               Contents = It->second->Contents,
               Command = Worker->getCurrentCompileCommand(),
               Ctx = Context::current().derive(kFileBeingProcessed,
                                               std::string(File)),
               Action = std::move(Action), this]() mutable {
    ThreadCrashReporter ScopedReporter([&Name, &Contents, &Command]() {
      llvm::errs() << "Signalled during preamble action: " << Name << "\n";
      crashDumpCompileCommand(llvm::errs(), Command);
      crashDumpFileContents(llvm::errs(), Contents);
    });
    std::shared_ptr<const PreambleData> Preamble;
    if (Consistency == PreambleConsistency::Stale) {
      // Wait until the preamble is built for the first time, if preamble
      // is required. This avoids extra work of processing the preamble
      // headers in parallel multiple times.
      Worker->waitForFirstPreamble();
    }
    std::shared_ptr<const ASTSignals> Signals;
    Preamble = Worker->getPossiblyStalePreamble(&Signals);

    std::lock_guard<Semaphore> BarrierLock(Barrier);
    WithContext Guard(std::move(Ctx));
    trace::Span Tracer(Name);
    SPAN_ATTACH(Tracer, "file", File);
    WithContext WithProvidedContext(Opts.ContextProvider(File));
    Action(InputsAndPreamble{Contents, Command, Preamble.get(), Signals.get()});
  };

  PreambleTasks->runAsync("task:" + llvm::sys::path::filename(File),
                          std::move(Task));
}

llvm::StringMap<TUScheduler::FileStats> TUScheduler::fileStats() const {
  llvm::StringMap<TUScheduler::FileStats> Result;
  for (const auto &PathAndFile : Files)
    Result.try_emplace(PathAndFile.first(),
                       PathAndFile.second->Worker->stats());
  return Result;
}

std::vector<Path> TUScheduler::getFilesWithCachedAST() const {
  std::vector<Path> Result;
  for (auto &&PathAndFile : Files) {
    if (!PathAndFile.second->Worker->isASTCached())
      continue;
    Result.push_back(std::string(PathAndFile.first()));
  }
  return Result;
}

DebouncePolicy::clock::duration
DebouncePolicy::compute(llvm::ArrayRef<clock::duration> History) const {
  assert(Min <= Max && "Invalid policy");
  if (History.empty())
    return Max; // Arbitrary.

  // Base the result on the median rebuild.
  // nth_element needs a mutable array, take the chance to bound the data size.
  History = History.take_back(15);
  llvm::SmallVector<clock::duration, 15> Recent(History.begin(), History.end());
  auto Median = Recent.begin() + Recent.size() / 2;
  std::nth_element(Recent.begin(), Median, Recent.end());

  clock::duration Target =
      std::chrono::duration_cast<clock::duration>(RebuildRatio * *Median);
  if (Target > Max)
    return Max;
  if (Target < Min)
    return Min;
  return Target;
}

DebouncePolicy DebouncePolicy::fixed(clock::duration T) {
  DebouncePolicy P;
  P.Min = P.Max = T;
  return P;
}

void TUScheduler::profile(MemoryTree &MT) const {
  for (const auto &Elem : fileStats()) {
    MT.detail(Elem.first())
        .child("preamble")
        .addUsage(Opts.StorePreamblesInMemory ? Elem.second.UsedBytesPreamble
                                              : 0);
    MT.detail(Elem.first()).child("ast").addUsage(Elem.second.UsedBytesAST);
    MT.child("header_includer_cache").addUsage(HeaderIncluders->getUsedBytes());
  }
}
} // namespace clangd
} // namespace clang<|MERGE_RESOLUTION|>--- conflicted
+++ resolved
@@ -288,17 +288,12 @@
   void remove(PathRef MainFile) {
     std::lock_guard<std::mutex> Lock(Mu);
     Association *&First = MainToFirst[MainFile];
-<<<<<<< HEAD
-    if (First)
-      invalidate(First);
-=======
     if (First) {
       invalidate(First);
       First = nullptr;
     }
     // MainToFirst entry should stay alive, as Associations might be pointing at
     // its key.
->>>>>>> a2ce6ee6
   }
 
   /// Get the mainfile associated with Header, or the empty string if none.
@@ -1034,11 +1029,7 @@
   }
   {
     std::lock_guard<std::mutex> Lock(Mutex);
-<<<<<<< HEAD
-    PreambleRequests.push_back({std::move(Task), std::move(TaskName),
-=======
     PreambleRequests.push_back({std::move(Task), std::string(TaskName),
->>>>>>> a2ce6ee6
                                 steady_clock::now(), Context::current().clone(),
                                 llvm::None, llvm::None,
                                 TUScheduler::NoInvalidation, nullptr});
@@ -1603,13 +1594,10 @@
 void TUScheduler::runWithSemaphore(llvm::StringRef Name, llvm::StringRef Path,
                                    llvm::unique_function<void()> Action,
                                    Semaphore &Sem) {
-<<<<<<< HEAD
-=======
   if (Path.empty())
     Path = LastActiveFile;
   else
     LastActiveFile = Path.str();
->>>>>>> a2ce6ee6
   if (!PreambleTasks) {
     WithContext WithProvidedContext(Opts.ContextProvider(Path));
     return Action();
