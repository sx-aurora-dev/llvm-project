--- conflicted
+++ resolved
@@ -66,14 +66,10 @@
   Readonly,
   Static,
   Abstract,
-<<<<<<< HEAD
-  DependentName,
-=======
   Virtual,
   DependentName,
   DefaultLibrary,
   UsedAsMutableReference,
->>>>>>> 2ab1d525
 
   FunctionScope,
   ClassScope,
