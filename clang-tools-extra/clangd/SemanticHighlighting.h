--- conflicted
+++ resolved
@@ -66,14 +66,10 @@
   Readonly,
   Static,
   Abstract,
-<<<<<<< HEAD
-  DependentName,
-=======
   Virtual,
   DependentName,
   DefaultLibrary,
   UsedAsMutableReference,
->>>>>>> a2ce6ee6
 
   FunctionScope,
   ClassScope,
