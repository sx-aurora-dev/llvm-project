--- conflicted
+++ resolved
@@ -28,11 +28,7 @@
 #include "ConfigFragment.h"
 #include "ConfigProvider.h"
 #include "Diagnostics.h"
-<<<<<<< HEAD
-#include "Features.inc"
-=======
 #include "Feature.h"
->>>>>>> 2ab1d525
 #include "TidyProvider.h"
 #include "support/Logger.h"
 #include "support/Path.h"
@@ -199,12 +195,9 @@
     compile(std::move(F.CompileFlags));
     compile(std::move(F.Index));
     compile(std::move(F.Diagnostics));
-<<<<<<< HEAD
-=======
     compile(std::move(F.Completion));
     compile(std::move(F.Hover));
     compile(std::move(F.InlayHints));
->>>>>>> 2ab1d525
   }
 
   void compile(Fragment::IfBlock &&F) {
@@ -397,13 +390,10 @@
       Spec.MountPoint = std::move(*AbsPath);
     }
     Out.Apply.push_back([Spec(std::move(Spec))](const Params &P, Config &C) {
-<<<<<<< HEAD
-=======
       if (Spec.Kind == Config::ExternalIndexSpec::None) {
         C.Index.External = Spec;
         return;
       }
->>>>>>> 2ab1d525
       if (P.Path.empty() || !pathStartsWith(Spec.MountPoint, P.Path,
                                             llvm::sys::path::Style::posix))
         return;
@@ -416,11 +406,7 @@
   }
 
   void compile(Fragment::DiagnosticsBlock &&F) {
-<<<<<<< HEAD
-    std::vector<llvm::StringRef> Normalized;
-=======
     std::vector<std::string> Normalized;
->>>>>>> 2ab1d525
     for (const auto &Suppressed : F.Suppress) {
       if (*Suppressed == "*") {
         Out.Apply.push_back([&](const Params &, Config &C) {
@@ -429,17 +415,6 @@
         });
         return;
       }
-<<<<<<< HEAD
-      Normalized.push_back(normalizeSuppressedCode(*Suppressed));
-    }
-    if (!Normalized.empty())
-      Out.Apply.push_back([Normalized](const Params &, Config &C) {
-        if (C.Diagnostics.SuppressAll)
-          return;
-        for (llvm::StringRef N : Normalized)
-          C.Diagnostics.Suppress.insert(N);
-      });
-=======
       Normalized.push_back(normalizeSuppressedCode(*Suppressed).str());
     }
     if (!Normalized.empty())
@@ -460,7 +435,6 @@
         Out.Apply.push_back([Val](const Params &, Config &C) {
           C.Diagnostics.UnusedIncludes = *Val;
         });
->>>>>>> 2ab1d525
 
     compile(std::move(F.ClangTidy));
   }
