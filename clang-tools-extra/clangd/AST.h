--- conflicted
+++ resolved
@@ -74,15 +74,12 @@
 // `MyClass()`, `MyClass(Category)`, and `MyProtocol`.
 std::string printObjCContainer(const ObjCContainerDecl &C);
 
-<<<<<<< HEAD
-=======
 /// Returns true if this is a NamedDecl with a reserved name.
 bool hasReservedName(const Decl &);
 /// Returns true if this scope would be written with a reserved name.
 /// This does not include unwritten scope elements like __1 in std::__1::vector.
 bool hasReservedScope(const DeclContext &);
 
->>>>>>> 2ab1d525
 /// Gets the symbol ID for a declaration. Returned SymbolID might be null.
 SymbolID getSymbolID(const Decl *D);
 
