//===--- ClangdLSPServer.cpp - LSP server ------------------------*- C++-*-===//
//
// Part of the LLVM Project, under the Apache License v2.0 with LLVM Exceptions.
// See https://llvm.org/LICENSE.txt for license information.
// SPDX-License-Identifier: Apache-2.0 WITH LLVM-exception
//
//===----------------------------------------------------------------------===//

#include "ClangdLSPServer.h"
#include "ClangdServer.h"
#include "CodeComplete.h"
#include "Diagnostics.h"
#include "DraftStore.h"
#include "DumpAST.h"
#include "Feature.h"
#include "GlobalCompilationDatabase.h"
#include "LSPBinder.h"
#include "Protocol.h"
#include "SemanticHighlighting.h"
#include "SourceCode.h"
#include "TUScheduler.h"
#include "URI.h"
#include "refactor/Tweak.h"
#include "support/Context.h"
#include "support/MemoryTree.h"
#include "support/Trace.h"
#include "clang/AST/ASTContext.h"
#include "clang/Tooling/Core/Replacement.h"
#include "llvm/ADT/ArrayRef.h"
#include "llvm/ADT/Optional.h"
#include "llvm/ADT/ScopeExit.h"
#include "llvm/ADT/StringRef.h"
#include "llvm/ADT/iterator_range.h"
#include "llvm/Support/Allocator.h"
#include "llvm/Support/Errc.h"
#include "llvm/Support/Error.h"
#include "llvm/Support/FormatVariadic.h"
#include "llvm/Support/JSON.h"
#include "llvm/Support/Path.h"
#include "llvm/Support/SHA1.h"
#include "llvm/Support/ScopedPrinter.h"
#include "llvm/Support/raw_ostream.h"
#include <chrono>
#include <cstddef>
#include <cstdint>
#include <functional>
#include <memory>
#include <mutex>
#include <string>
#include <vector>

namespace clang {
namespace clangd {
namespace {
// Tracks end-to-end latency of high level lsp calls. Measurements are in
// seconds.
constexpr trace::Metric LSPLatency("lsp_latency", trace::Metric::Distribution,
                                   "method_name");

// LSP defines file versions as numbers that increase.
// ClangdServer treats them as opaque and therefore uses strings instead.
std::string encodeVersion(llvm::Optional<int64_t> LSPVersion) {
  return LSPVersion ? llvm::to_string(*LSPVersion) : "";
}
llvm::Optional<int64_t> decodeVersion(llvm::StringRef Encoded) {
  int64_t Result;
  if (llvm::to_integer(Encoded, Result, 10))
    return Result;
  if (!Encoded.empty()) // Empty can be e.g. diagnostics on close.
    elog("unexpected non-numeric version {0}", Encoded);
  return llvm::None;
}

const llvm::StringLiteral APPLY_FIX_COMMAND = "clangd.applyFix";
const llvm::StringLiteral APPLY_TWEAK_COMMAND = "clangd.applyTweak";

/// Transforms a tweak into a code action that would apply it if executed.
/// EXPECTS: T.prepare() was called and returned true.
CodeAction toCodeAction(const ClangdServer::TweakRef &T, const URIForFile &File,
                        Range Selection) {
  CodeAction CA;
  CA.title = T.Title;
  CA.kind = T.Kind.str();
  // This tweak may have an expensive second stage, we only run it if the user
  // actually chooses it in the UI. We reply with a command that would run the
  // corresponding tweak.
  // FIXME: for some tweaks, computing the edits is cheap and we could send them
  //        directly.
  CA.command.emplace();
  CA.command->title = T.Title;
  CA.command->command = std::string(APPLY_TWEAK_COMMAND);
  TweakArgs Args;
  Args.file = File;
  Args.tweakID = T.ID;
  Args.selection = Selection;
  CA.command->argument = std::move(Args);
  return CA;
}

void adjustSymbolKinds(llvm::MutableArrayRef<DocumentSymbol> Syms,
                       SymbolKindBitset Kinds) {
  for (auto &S : Syms) {
    S.kind = adjustKindToCapability(S.kind, Kinds);
    adjustSymbolKinds(S.children, Kinds);
  }
}

SymbolKindBitset defaultSymbolKinds() {
  SymbolKindBitset Defaults;
  for (size_t I = SymbolKindMin; I <= static_cast<size_t>(SymbolKind::Array);
       ++I)
    Defaults.set(I);
  return Defaults;
}

CompletionItemKindBitset defaultCompletionItemKinds() {
  CompletionItemKindBitset Defaults;
  for (size_t I = CompletionItemKindMin;
       I <= static_cast<size_t>(CompletionItemKind::Reference); ++I)
    Defaults.set(I);
  return Defaults;
}

// Makes sure edits in \p FE are applicable to latest file contents reported by
// editor. If not generates an error message containing information about files
// that needs to be saved.
llvm::Error validateEdits(const ClangdServer &Server, const FileEdits &FE) {
  size_t InvalidFileCount = 0;
  llvm::StringRef LastInvalidFile;
  for (const auto &It : FE) {
    if (auto Draft = Server.getDraft(It.first())) {
      // If the file is open in user's editor, make sure the version we
      // saw and current version are compatible as this is the text that
      // will be replaced by editors.
      if (!It.second.canApplyTo(*Draft)) {
        ++InvalidFileCount;
        LastInvalidFile = It.first();
      }
    }
  }
  if (!InvalidFileCount)
    return llvm::Error::success();
  if (InvalidFileCount == 1)
    return error("File must be saved first: {0}", LastInvalidFile);
  return error("Files must be saved first: {0} (and {1} others)",
               LastInvalidFile, InvalidFileCount - 1);
}
} // namespace

// MessageHandler dispatches incoming LSP messages.
// It handles cross-cutting concerns:
//  - serializes/deserializes protocol objects to JSON
//  - logging of inbound messages
//  - cancellation handling
//  - basic call tracing
// MessageHandler ensures that initialize() is called before any other handler.
class ClangdLSPServer::MessageHandler : public Transport::MessageHandler {
public:
  MessageHandler(ClangdLSPServer &Server) : Server(Server) {}

  bool onNotify(llvm::StringRef Method, llvm::json::Value Params) override {
    trace::Span Tracer(Method, LSPLatency);
    SPAN_ATTACH(Tracer, "Params", Params);
    WithContext HandlerContext(handlerContext());
    log("<-- {0}", Method);
    if (Method == "exit")
      return false;
    auto Handler = Server.Handlers.NotificationHandlers.find(Method);
    if (Handler != Server.Handlers.NotificationHandlers.end()) {
      Handler->second(std::move(Params));
      Server.maybeExportMemoryProfile();
      Server.maybeCleanupMemory();
    } else if (!Server.Server) {
      elog("Notification {0} before initialization", Method);
    } else if (Method == "$/cancelRequest") {
      onCancel(std::move(Params));
    } else {
      log("unhandled notification {0}", Method);
    }
    return true;
  }

  bool onCall(llvm::StringRef Method, llvm::json::Value Params,
              llvm::json::Value ID) override {
    WithContext HandlerContext(handlerContext());
    // Calls can be canceled by the client. Add cancellation context.
    WithContext WithCancel(cancelableRequestContext(ID));
    trace::Span Tracer(Method, LSPLatency);
    SPAN_ATTACH(Tracer, "Params", Params);
    ReplyOnce Reply(ID, Method, &Server, Tracer.Args);
    log("<-- {0}({1})", Method, ID);
    auto Handler = Server.Handlers.MethodHandlers.find(Method);
    if (Handler != Server.Handlers.MethodHandlers.end()) {
      Handler->second(std::move(Params), std::move(Reply));
    } else if (!Server.Server) {
      elog("Call {0} before initialization.", Method);
      Reply(llvm::make_error<LSPError>("server not initialized",
                                       ErrorCode::ServerNotInitialized));
    } else {
      Reply(llvm::make_error<LSPError>("method not found",
                                       ErrorCode::MethodNotFound));
    }
    return true;
  }

  bool onReply(llvm::json::Value ID,
               llvm::Expected<llvm::json::Value> Result) override {
    WithContext HandlerContext(handlerContext());

    Callback<llvm::json::Value> ReplyHandler = nullptr;
    if (auto IntID = ID.getAsInteger()) {
      std::lock_guard<std::mutex> Mutex(CallMutex);
      // Find a corresponding callback for the request ID;
      for (size_t Index = 0; Index < ReplyCallbacks.size(); ++Index) {
        if (ReplyCallbacks[Index].first == *IntID) {
          ReplyHandler = std::move(ReplyCallbacks[Index].second);
          ReplyCallbacks.erase(ReplyCallbacks.begin() +
                               Index); // remove the entry
          break;
        }
      }
    }

    if (!ReplyHandler) {
      // No callback being found, use a default log callback.
      ReplyHandler = [&ID](llvm::Expected<llvm::json::Value> Result) {
        elog("received a reply with ID {0}, but there was no such call", ID);
        if (!Result)
          llvm::consumeError(Result.takeError());
      };
    }

    // Log and run the reply handler.
    if (Result) {
      log("<-- reply({0})", ID);
      ReplyHandler(std::move(Result));
    } else {
      auto Err = Result.takeError();
      log("<-- reply({0}) error: {1}", ID, Err);
      ReplyHandler(std::move(Err));
    }
    return true;
  }

  // Bind a reply callback to a request. The callback will be invoked when
  // clangd receives the reply from the LSP client.
  // Return a call id of the request.
  llvm::json::Value bindReply(Callback<llvm::json::Value> Reply) {
    llvm::Optional<std::pair<int, Callback<llvm::json::Value>>> OldestCB;
    int ID;
    {
      std::lock_guard<std::mutex> Mutex(CallMutex);
      ID = NextCallID++;
      ReplyCallbacks.emplace_back(ID, std::move(Reply));

      // If the queue overflows, we assume that the client didn't reply the
      // oldest request, and run the corresponding callback which replies an
      // error to the client.
      if (ReplyCallbacks.size() > MaxReplayCallbacks) {
        elog("more than {0} outstanding LSP calls, forgetting about {1}",
             MaxReplayCallbacks, ReplyCallbacks.front().first);
        OldestCB = std::move(ReplyCallbacks.front());
        ReplyCallbacks.pop_front();
      }
    }
    if (OldestCB)
      OldestCB->second(
          error("failed to receive a client reply for request ({0})",
                OldestCB->first));
    return ID;
  }

private:
  // Function object to reply to an LSP call.
  // Each instance must be called exactly once, otherwise:
  //  - the bug is logged, and (in debug mode) an assert will fire
  //  - if there was no reply, an error reply is sent
  //  - if there were multiple replies, only the first is sent
  class ReplyOnce {
    std::atomic<bool> Replied = {false};
    std::chrono::steady_clock::time_point Start;
    llvm::json::Value ID;
    std::string Method;
    ClangdLSPServer *Server; // Null when moved-from.
    llvm::json::Object *TraceArgs;

  public:
    ReplyOnce(const llvm::json::Value &ID, llvm::StringRef Method,
              ClangdLSPServer *Server, llvm::json::Object *TraceArgs)
        : Start(std::chrono::steady_clock::now()), ID(ID), Method(Method),
          Server(Server), TraceArgs(TraceArgs) {
      assert(Server);
    }
    ReplyOnce(ReplyOnce &&Other)
        : Replied(Other.Replied.load()), Start(Other.Start),
          ID(std::move(Other.ID)), Method(std::move(Other.Method)),
          Server(Other.Server), TraceArgs(Other.TraceArgs) {
      Other.Server = nullptr;
    }
    ReplyOnce &operator=(ReplyOnce &&) = delete;
    ReplyOnce(const ReplyOnce &) = delete;
    ReplyOnce &operator=(const ReplyOnce &) = delete;

    ~ReplyOnce() {
      // There's one legitimate reason to never reply to a request: clangd's
      // request handler send a call to the client (e.g. applyEdit) and the
      // client never replied. In this case, the ReplyOnce is owned by
      // ClangdLSPServer's reply callback table and is destroyed along with the
      // server. We don't attempt to send a reply in this case, there's little
      // to be gained from doing so.
      if (Server && !Server->IsBeingDestroyed && !Replied) {
        elog("No reply to message {0}({1})", Method, ID);
        assert(false && "must reply to all calls!");
        (*this)(llvm::make_error<LSPError>("server failed to reply",
                                           ErrorCode::InternalError));
      }
    }

    void operator()(llvm::Expected<llvm::json::Value> Reply) {
      assert(Server && "moved-from!");
      if (Replied.exchange(true)) {
        elog("Replied twice to message {0}({1})", Method, ID);
        assert(false && "must reply to each call only once!");
        return;
      }
      auto Duration = std::chrono::steady_clock::now() - Start;
      if (Reply) {
        log("--> reply:{0}({1}) {2:ms}", Method, ID, Duration);
        if (TraceArgs)
          (*TraceArgs)["Reply"] = *Reply;
        std::lock_guard<std::mutex> Lock(Server->TranspWriter);
        Server->Transp.reply(std::move(ID), std::move(Reply));
      } else {
        llvm::Error Err = Reply.takeError();
        log("--> reply:{0}({1}) {2:ms}, error: {3}", Method, ID, Duration, Err);
        if (TraceArgs)
          (*TraceArgs)["Error"] = llvm::to_string(Err);
        std::lock_guard<std::mutex> Lock(Server->TranspWriter);
        Server->Transp.reply(std::move(ID), std::move(Err));
      }
    }
  };

  // Method calls may be cancelled by ID, so keep track of their state.
  // This needs a mutex: handlers may finish on a different thread, and that's
  // when we clean up entries in the map.
  mutable std::mutex RequestCancelersMutex;
  llvm::StringMap<std::pair<Canceler, /*Cookie*/ unsigned>> RequestCancelers;
  unsigned NextRequestCookie = 0; // To disambiguate reused IDs, see below.
  void onCancel(const llvm::json::Value &Params) {
    const llvm::json::Value *ID = nullptr;
    if (auto *O = Params.getAsObject())
      ID = O->get("id");
    if (!ID) {
      elog("Bad cancellation request: {0}", Params);
      return;
    }
    auto StrID = llvm::to_string(*ID);
    std::lock_guard<std::mutex> Lock(RequestCancelersMutex);
    auto It = RequestCancelers.find(StrID);
    if (It != RequestCancelers.end())
      It->second.first(); // Invoke the canceler.
  }

  Context handlerContext() const {
    return Context::current().derive(
        kCurrentOffsetEncoding,
        Server.Opts.Encoding.getValueOr(OffsetEncoding::UTF16));
  }

  // We run cancelable requests in a context that does two things:
  //  - allows cancellation using RequestCancelers[ID]
  //  - cleans up the entry in RequestCancelers when it's no longer needed
  // If a client reuses an ID, the last wins and the first cannot be canceled.
  Context cancelableRequestContext(const llvm::json::Value &ID) {
    auto Task = cancelableTask(
        /*Reason=*/static_cast<int>(ErrorCode::RequestCancelled));
    auto StrID = llvm::to_string(ID);  // JSON-serialize ID for map key.
    auto Cookie = NextRequestCookie++; // No lock, only called on main thread.
    {
      std::lock_guard<std::mutex> Lock(RequestCancelersMutex);
      RequestCancelers[StrID] = {std::move(Task.second), Cookie};
    }
    // When the request ends, we can clean up the entry we just added.
    // The cookie lets us check that it hasn't been overwritten due to ID
    // reuse.
    return Task.first.derive(llvm::make_scope_exit([this, StrID, Cookie] {
      std::lock_guard<std::mutex> Lock(RequestCancelersMutex);
      auto It = RequestCancelers.find(StrID);
      if (It != RequestCancelers.end() && It->second.second == Cookie)
        RequestCancelers.erase(It);
    }));
  }

  // The maximum number of callbacks held in clangd.
  //
  // We bound the maximum size to the pending map to prevent memory leakage
  // for cases where LSP clients don't reply for the request.
  // This has to go after RequestCancellers and RequestCancellersMutex since it
  // can contain a callback that has a cancelable context.
  static constexpr int MaxReplayCallbacks = 100;
  mutable std::mutex CallMutex;
  int NextCallID = 0; /* GUARDED_BY(CallMutex) */
  std::deque<std::pair</*RequestID*/ int,
                       /*ReplyHandler*/ Callback<llvm::json::Value>>>
      ReplyCallbacks; /* GUARDED_BY(CallMutex) */

  ClangdLSPServer &Server;
};
constexpr int ClangdLSPServer::MessageHandler::MaxReplayCallbacks;

// call(), notify(), and reply() wrap the Transport, adding logging and locking.
void ClangdLSPServer::callMethod(StringRef Method, llvm::json::Value Params,
                                 Callback<llvm::json::Value> CB) {
  auto ID = MsgHandler->bindReply(std::move(CB));
  log("--> {0}({1})", Method, ID);
  std::lock_guard<std::mutex> Lock(TranspWriter);
  Transp.call(Method, std::move(Params), ID);
}

void ClangdLSPServer::notify(llvm::StringRef Method, llvm::json::Value Params) {
  log("--> {0}", Method);
  maybeCleanupMemory();
  std::lock_guard<std::mutex> Lock(TranspWriter);
  Transp.notify(Method, std::move(Params));
}

static std::vector<llvm::StringRef> semanticTokenTypes() {
  std::vector<llvm::StringRef> Types;
  for (unsigned I = 0; I <= static_cast<unsigned>(HighlightingKind::LastKind);
       ++I)
    Types.push_back(toSemanticTokenType(static_cast<HighlightingKind>(I)));
  return Types;
}

static std::vector<llvm::StringRef> semanticTokenModifiers() {
  std::vector<llvm::StringRef> Modifiers;
  for (unsigned I = 0;
       I <= static_cast<unsigned>(HighlightingModifier::LastModifier); ++I)
    Modifiers.push_back(
        toSemanticTokenModifier(static_cast<HighlightingModifier>(I)));
  return Modifiers;
}

void ClangdLSPServer::onInitialize(const InitializeParams &Params,
                                   Callback<llvm::json::Value> Reply) {
  // Determine character encoding first as it affects constructed ClangdServer.
  if (Params.capabilities.offsetEncoding && !Opts.Encoding) {
    Opts.Encoding = OffsetEncoding::UTF16; // fallback
    for (OffsetEncoding Supported : *Params.capabilities.offsetEncoding)
      if (Supported != OffsetEncoding::UnsupportedEncoding) {
        Opts.Encoding = Supported;
        break;
      }
  }

  if (Params.capabilities.TheiaSemanticHighlighting &&
      !Params.capabilities.SemanticTokens) {
    elog("Client requested legacy semanticHighlights notification, which is "
         "no longer supported. Migrate to standard semanticTokens request");
  }

  if (Params.rootUri && *Params.rootUri)
    Opts.WorkspaceRoot = std::string(Params.rootUri->file());
  else if (Params.rootPath && !Params.rootPath->empty())
    Opts.WorkspaceRoot = *Params.rootPath;
  if (Server)
    return Reply(llvm::make_error<LSPError>("server already initialized",
                                            ErrorCode::InvalidRequest));
  if (Opts.UseDirBasedCDB) {
    DirectoryBasedGlobalCompilationDatabase::Options CDBOpts(TFS);
<<<<<<< HEAD
    CDBOpts.CompileCommandsDir = Opts.CompileCommandsDir;
=======
    if (const auto &Dir = Params.initializationOptions.compilationDatabasePath)
      CDBOpts.CompileCommandsDir = Dir;
>>>>>>> a2ce6ee6
    CDBOpts.ContextProvider = Opts.ContextProvider;
    BaseCDB =
        std::make_unique<DirectoryBasedGlobalCompilationDatabase>(CDBOpts);
    BaseCDB = getQueryDriverDatabase(llvm::makeArrayRef(Opts.QueryDriverGlobs),
                                     std::move(BaseCDB));
  }
  auto Mangler = CommandMangler::detect();
  if (Opts.ResourceDir)
    Mangler.ResourceDir = *Opts.ResourceDir;
  CDB.emplace(BaseCDB.get(), Params.initializationOptions.fallbackFlags,
              tooling::ArgumentsAdjuster(std::move(Mangler)));
  {
    // Switch caller's context with LSPServer's background context. Since we
    // rather want to propagate information from LSPServer's context into the
    // Server, CDB, etc.
    WithContext MainContext(BackgroundContext.clone());
    llvm::Optional<WithContextValue> WithOffsetEncoding;
    if (Opts.Encoding)
      WithOffsetEncoding.emplace(kCurrentOffsetEncoding, *Opts.Encoding);
    Server.emplace(*CDB, TFS, Opts,
                   static_cast<ClangdServer::Callbacks *>(this));
  }

  Opts.CodeComplete.EnableSnippets = Params.capabilities.CompletionSnippets;
  Opts.CodeComplete.IncludeFixIts = Params.capabilities.CompletionFixes;
  if (!Opts.CodeComplete.BundleOverloads.hasValue())
    Opts.CodeComplete.BundleOverloads = Params.capabilities.HasSignatureHelp;
  Opts.CodeComplete.DocumentationFormat =
      Params.capabilities.CompletionDocumentationFormat;
  Opts.SignatureHelpDocumentationFormat =
      Params.capabilities.SignatureHelpDocumentationFormat;
  DiagOpts.EmbedFixesInDiagnostics = Params.capabilities.DiagnosticFixes;
  DiagOpts.SendDiagnosticCategory = Params.capabilities.DiagnosticCategory;
  DiagOpts.EmitRelatedLocations =
      Params.capabilities.DiagnosticRelatedInformation;
  if (Params.capabilities.WorkspaceSymbolKinds)
    SupportedSymbolKinds |= *Params.capabilities.WorkspaceSymbolKinds;
  if (Params.capabilities.CompletionItemKinds)
    SupportedCompletionItemKinds |= *Params.capabilities.CompletionItemKinds;
  SupportsCodeAction = Params.capabilities.CodeActionStructure;
  SupportsHierarchicalDocumentSymbol =
      Params.capabilities.HierarchicalDocumentSymbol;
  SupportFileStatus = Params.initializationOptions.FileStatus;
  HoverContentFormat = Params.capabilities.HoverContentFormat;
  SupportsOffsetsInSignatureHelp = Params.capabilities.OffsetsInSignatureHelp;
  if (Params.capabilities.WorkDoneProgress)
    BackgroundIndexProgressState = BackgroundIndexProgress::Empty;
  BackgroundIndexSkipCreate = Params.capabilities.ImplicitProgressCreation;
  Opts.ImplicitCancellation = !Params.capabilities.CancelsStaleRequests;

  llvm::json::Object ServerCaps{
      {"textDocumentSync",
       llvm::json::Object{
           {"openClose", true},
           {"change", (int)TextDocumentSyncKind::Incremental},
           {"save", true},
       }},
      {"documentFormattingProvider", true},
      {"documentRangeFormattingProvider", true},
      {"documentOnTypeFormattingProvider",
       llvm::json::Object{
           {"firstTriggerCharacter", "\n"},
           {"moreTriggerCharacter", {}},
       }},
      {"completionProvider",
       llvm::json::Object{
           {"allCommitCharacters",
            {" ", "\t", "(", ")", "[", "]", "{",  "}", "<",
             ">", ":",  ";", ",", "+", "-", "/",  "*", "%",
             "^", "&",  "#", "?", ".", "=", "\"", "'", "|"}},
           {"resolveProvider", false},
           // We do extra checks, e.g. that > is part of ->.
           {"triggerCharacters", {".", "<", ">", ":", "\"", "/", "*"}},
       }},
      {"semanticTokensProvider",
       llvm::json::Object{
           {"full", llvm::json::Object{{"delta", true}}},
           {"range", false},
           {"legend",
            llvm::json::Object{{"tokenTypes", semanticTokenTypes()},
                               {"tokenModifiers", semanticTokenModifiers()}}},
       }},
      {"signatureHelpProvider",
       llvm::json::Object{
           {"triggerCharacters", {"(", ")", "{", "}", "<", ">", ","}},
       }},
      {"declarationProvider", true},
      {"definitionProvider", true},
      {"implementationProvider", true},
      {"documentHighlightProvider", true},
      {"documentLinkProvider",
       llvm::json::Object{
           {"resolveProvider", false},
       }},
      {"hoverProvider", true},
      {"selectionRangeProvider", true},
      {"documentSymbolProvider", true},
      {"workspaceSymbolProvider", true},
      {"referencesProvider", true},
      {"astProvider", true}, // clangd extension
      {"typeHierarchyProvider", true},
      {"memoryUsageProvider", true}, // clangd extension
      {"compilationDatabase",        // clangd extension
       llvm::json::Object{{"automaticReload", true}}},
      {"callHierarchyProvider", true},
  };

  {
    LSPBinder Binder(Handlers, *this);
    bindMethods(Binder, Params.capabilities);
    if (Opts.FeatureModules)
      for (auto &Mod : *Opts.FeatureModules)
        Mod.initializeLSP(Binder, Params.rawCapabilities, ServerCaps);
  }

  llvm::json::Object ServerCaps{
      {"textDocumentSync",
       llvm::json::Object{
           {"openClose", true},
           {"change", (int)TextDocumentSyncKind::Incremental},
           {"save", true},
       }},
      {"documentFormattingProvider", true},
      {"documentRangeFormattingProvider", true},
      {"documentOnTypeFormattingProvider",
       llvm::json::Object{
           {"firstTriggerCharacter", "\n"},
           {"moreTriggerCharacter", {}},
       }},
      {"completionProvider",
       llvm::json::Object{
           {"allCommitCharacters",
            {" ", "\t", "(", ")", "[", "]", "{",  "}", "<",
             ">", ":",  ";", ",", "+", "-", "/",  "*", "%",
             "^", "&",  "#", "?", ".", "=", "\"", "'", "|"}},
           {"resolveProvider", false},
           // We do extra checks, e.g. that > is part of ->.
           {"triggerCharacters", {".", "<", ">", ":", "\"", "/"}},
       }},
      {"semanticTokensProvider",
       llvm::json::Object{
           {"full", llvm::json::Object{{"delta", true}}},
           {"range", false},
           {"legend",
            llvm::json::Object{{"tokenTypes", semanticTokenTypes()},
                               {"tokenModifiers", semanticTokenModifiers()}}},
       }},
      {"signatureHelpProvider",
       llvm::json::Object{
           {"triggerCharacters", {"(", ","}},
       }},
      {"declarationProvider", true},
      {"definitionProvider", true},
      {"implementationProvider", true},
      {"documentHighlightProvider", true},
      {"documentLinkProvider",
       llvm::json::Object{
           {"resolveProvider", false},
       }},
      {"hoverProvider", true},
      {"selectionRangeProvider", true},
      {"documentSymbolProvider", true},
      {"workspaceSymbolProvider", true},
      {"referencesProvider", true},
      {"astProvider", true}, // clangd extension
      {"typeHierarchyProvider", true},
      {"memoryUsageProvider", true}, // clangd extension
      {"compilationDatabase",        // clangd extension
       llvm::json::Object{{"automaticReload", true}}},
      {"callHierarchyProvider", true},
  };

  {
    LSPBinder Binder(Handlers, *this);
    bindMethods(Binder, Params.capabilities);
    if (Opts.FeatureModules)
      for (auto &Mod : *Opts.FeatureModules)
        Mod.initializeLSP(Binder, Params.rawCapabilities, ServerCaps);
  }

  // Per LSP, renameProvider can be either boolean or RenameOptions.
  // RenameOptions will be specified if the client states it supports prepare.
  ServerCaps["renameProvider"] =
      Params.capabilities.RenamePrepareSupport
          ? llvm::json::Object{{"prepareProvider", true}}
          : llvm::json::Value(true);

  // Per LSP, codeActionProvider can be either boolean or CodeActionOptions.
  // CodeActionOptions is only valid if the client supports action literal
  // via textDocument.codeAction.codeActionLiteralSupport.
  llvm::json::Value CodeActionProvider = true;
  ServerCaps["codeActionProvider"] =
      Params.capabilities.CodeActionStructure
          ? llvm::json::Object{{"codeActionKinds",
                                {CodeAction::QUICKFIX_KIND,
                                 CodeAction::REFACTOR_KIND,
                                 CodeAction::INFO_KIND}}}
          : llvm::json::Value(true);

  if (Opts.FoldingRanges)
    ServerCaps["foldingRangeProvider"] = true;

<<<<<<< HEAD
=======
  // FIXME: once inlayHints can be disabled in config, always advertise.
  if (Opts.InlayHints)
    ServerCaps["clangdInlayHintsProvider"] = true;

>>>>>>> a2ce6ee6
  std::vector<llvm::StringRef> Commands;
  for (llvm::StringRef Command : Handlers.CommandHandlers.keys())
    Commands.push_back(Command);
  llvm::sort(Commands);
  ServerCaps["executeCommandProvider"] =
      llvm::json::Object{{"commands", Commands}};

  llvm::json::Object Result{
      {{"serverInfo",
<<<<<<< HEAD
        llvm::json::Object{{"name", "clangd"},
                           {"version", getClangToolFullVersion("clangd")}}},
=======
        llvm::json::Object{
            {"name", "clangd"},
            {"version", llvm::formatv("{0} {1} {2}", versionString(),
                                      featureString(), platformString())}}},
>>>>>>> a2ce6ee6
       {"capabilities", std::move(ServerCaps)}}};
  if (Opts.Encoding)
    Result["offsetEncoding"] = *Opts.Encoding;
  Reply(std::move(Result));

  // Apply settings after we're fully initialized.
  // This can start background indexing and in turn trigger LSP notifications.
  applyConfiguration(Params.initializationOptions.ConfigSettings);
}

void ClangdLSPServer::onInitialized(const InitializedParams &Params) {}

void ClangdLSPServer::onShutdown(const NoParams &,
                                 Callback<std::nullptr_t> Reply) {
  // Do essentially nothing, just say we're ready to exit.
  ShutdownRequestReceived = true;
  Reply(nullptr);
}

// sync is a clangd extension: it blocks until all background work completes.
// It blocks the calling thread, so no messages are processed until it returns!
void ClangdLSPServer::onSync(const NoParams &, Callback<std::nullptr_t> Reply) {
  if (Server->blockUntilIdleForTest(/*TimeoutSeconds=*/60))
    Reply(nullptr);
  else
    Reply(error("Not idle after a minute"));
}

void ClangdLSPServer::onDocumentDidOpen(
    const DidOpenTextDocumentParams &Params) {
  PathRef File = Params.textDocument.uri.file();

  const std::string &Contents = Params.textDocument.text;

  Server->addDocument(File, Contents,
                      encodeVersion(Params.textDocument.version),
                      WantDiagnostics::Yes);
}

void ClangdLSPServer::onDocumentDidChange(
    const DidChangeTextDocumentParams &Params) {
  auto WantDiags = WantDiagnostics::Auto;
  if (Params.wantDiagnostics.hasValue())
    WantDiags = Params.wantDiagnostics.getValue() ? WantDiagnostics::Yes
                                                  : WantDiagnostics::No;

  PathRef File = Params.textDocument.uri.file();
  auto Code = Server->getDraft(File);
  if (!Code) {
    log("Trying to incrementally change non-added document: {0}", File);
    return;
  }
  std::string NewCode(*Code);
  for (const auto &Change : Params.contentChanges) {
    if (auto Err = applyChange(NewCode, Change)) {
      // If this fails, we are most likely going to be not in sync anymore with
      // the client.  It is better to remove the draft and let further
      // operations fail rather than giving wrong results.
      Server->removeDocument(File);
      elog("Failed to update {0}: {1}", File, std::move(Err));
      return;
    }
  }
  Server->addDocument(File, NewCode, encodeVersion(Params.textDocument.version),
                      WantDiags, Params.forceRebuild);
}

void ClangdLSPServer::onDocumentDidSave(
    const DidSaveTextDocumentParams &Params) {
  Server->reparseOpenFilesIfNeeded([](llvm::StringRef) { return true; });
}

void ClangdLSPServer::onFileEvent(const DidChangeWatchedFilesParams &Params) {
  // We could also reparse all open files here. However:
  //  - this could be frequent, and revalidating all the preambles isn't free
  //  - this is useful e.g. when switching git branches, but we're likely to see
  //    fresh headers but still have the old-branch main-file content
  Server->onFileEvent(Params);
  // FIXME: observe config files, immediately expire time-based caches, reparse:
  //  - compile_commands.json and compile_flags.txt
  //  - .clang_format and .clang-tidy
  //  - .clangd and clangd/config.yaml
}

void ClangdLSPServer::onCommand(const ExecuteCommandParams &Params,
                                Callback<llvm::json::Value> Reply) {
  auto It = Handlers.CommandHandlers.find(Params.command);
  if (It == Handlers.CommandHandlers.end()) {
    return Reply(llvm::make_error<LSPError>(
        llvm::formatv("Unsupported command \"{0}\".", Params.command).str(),
        ErrorCode::InvalidParams));
  }
  It->second(Params.argument, std::move(Reply));
}

void ClangdLSPServer::onCommandApplyEdit(const WorkspaceEdit &WE,
                                         Callback<llvm::json::Value> Reply) {
  // The flow for "apply-fix" :
  // 1. We publish a diagnostic, including fixits
  // 2. The user clicks on the diagnostic, the editor asks us for code actions
  // 3. We send code actions, with the fixit embedded as context
  // 4. The user selects the fixit, the editor asks us to apply it
  // 5. We unwrap the changes and send them back to the editor
  // 6. The editor applies the changes (applyEdit), and sends us a reply
  // 7. We unwrap the reply and send a reply to the editor.
  applyEdit(WE, "Fix applied.", std::move(Reply));
}

void ClangdLSPServer::onCommandApplyTweak(const TweakArgs &Args,
                                          Callback<llvm::json::Value> Reply) {
<<<<<<< HEAD
  auto Action = [this, Reply = std::move(Reply),
                 File = Args.file](llvm::Expected<Tweak::Effect> R) mutable {
=======
  auto Action = [this, Reply = std::move(Reply)](
                    llvm::Expected<Tweak::Effect> R) mutable {
>>>>>>> a2ce6ee6
    if (!R)
      return Reply(R.takeError());

    assert(R->ShowMessage || (!R->ApplyEdits.empty() && "tweak has no effect"));

    if (R->ShowMessage) {
      ShowMessageParams Msg;
      Msg.message = *R->ShowMessage;
      Msg.type = MessageType::Info;
      ShowMessage(Msg);
    }
    // When no edit is specified, make sure we Reply().
    if (R->ApplyEdits.empty())
      return Reply("Tweak applied.");

    if (auto Err = validateEdits(*Server, R->ApplyEdits))
      return Reply(std::move(Err));

    WorkspaceEdit WE;
<<<<<<< HEAD
    WE.changes.emplace();
    for (const auto &It : R->ApplyEdits) {
      (*WE.changes)[URI::createFile(It.first()).toString()] =
=======
    for (const auto &It : R->ApplyEdits) {
      WE.changes[URI::createFile(It.first()).toString()] =
>>>>>>> a2ce6ee6
          It.second.asTextEdits();
    }
    // ApplyEdit will take care of calling Reply().
    return applyEdit(std::move(WE), "Tweak applied.", std::move(Reply));
  };
  Server->applyTweak(Args.file.file(), Args.selection, Args.tweakID,
                     std::move(Action));
}

void ClangdLSPServer::applyEdit(WorkspaceEdit WE, llvm::json::Value Success,
                                Callback<llvm::json::Value> Reply) {
  ApplyWorkspaceEditParams Edit;
  Edit.edit = std::move(WE);
  ApplyWorkspaceEdit(
      Edit, [Reply = std::move(Reply), SuccessMessage = std::move(Success)](
                llvm::Expected<ApplyWorkspaceEditResponse> Response) mutable {
        if (!Response)
          return Reply(Response.takeError());
        if (!Response->applied) {
          std::string Reason = Response->failureReason
                                   ? *Response->failureReason
                                   : "unknown reason";
          return Reply(error("edits were not applied: {0}", Reason));
        }
        return Reply(SuccessMessage);
      });
}

void ClangdLSPServer::onWorkspaceSymbol(
    const WorkspaceSymbolParams &Params,
    Callback<std::vector<SymbolInformation>> Reply) {
  Server->workspaceSymbols(
      Params.query, Params.limit.getValueOr(Opts.CodeComplete.Limit),
      [Reply = std::move(Reply),
       this](llvm::Expected<std::vector<SymbolInformation>> Items) mutable {
        if (!Items)
          return Reply(Items.takeError());
        for (auto &Sym : *Items)
          Sym.kind = adjustKindToCapability(Sym.kind, SupportedSymbolKinds);

        Reply(std::move(*Items));
      });
}

void ClangdLSPServer::onPrepareRename(const TextDocumentPositionParams &Params,
                                      Callback<llvm::Optional<Range>> Reply) {
  Server->prepareRename(
      Params.textDocument.uri.file(), Params.position, /*NewName*/ llvm::None,
      Opts.Rename,
      [Reply = std::move(Reply)](llvm::Expected<RenameResult> Result) mutable {
        if (!Result)
          return Reply(Result.takeError());
        return Reply(std::move(Result->Target));
      });
}

void ClangdLSPServer::onRename(const RenameParams &Params,
                               Callback<WorkspaceEdit> Reply) {
  Path File = std::string(Params.textDocument.uri.file());
  if (!Server->getDraft(File))
    return Reply(llvm::make_error<LSPError>(
        "onRename called for non-added file", ErrorCode::InvalidParams));
<<<<<<< HEAD
  Server->rename(
      File, Params.position, Params.newName, Opts.Rename,
      [File, Params, Reply = std::move(Reply),
       this](llvm::Expected<RenameResult> R) mutable {
        if (!R)
          return Reply(R.takeError());
        if (auto Err = validateEdits(*Server, R->GlobalChanges))
          return Reply(std::move(Err));
        WorkspaceEdit Result;
        Result.changes.emplace();
        for (const auto &Rep : R->GlobalChanges) {
          (*Result.changes)[URI::createFile(Rep.first()).toString()] =
              Rep.second.asTextEdits();
        }
        Reply(Result);
      });
=======
  Server->rename(File, Params.position, Params.newName, Opts.Rename,
                 [File, Params, Reply = std::move(Reply),
                  this](llvm::Expected<RenameResult> R) mutable {
                   if (!R)
                     return Reply(R.takeError());
                   if (auto Err = validateEdits(*Server, R->GlobalChanges))
                     return Reply(std::move(Err));
                   WorkspaceEdit Result;
                   for (const auto &Rep : R->GlobalChanges) {
                     Result.changes[URI::createFile(Rep.first()).toString()] =
                         Rep.second.asTextEdits();
                   }
                   Reply(Result);
                 });
>>>>>>> a2ce6ee6
}

void ClangdLSPServer::onDocumentDidClose(
    const DidCloseTextDocumentParams &Params) {
  PathRef File = Params.textDocument.uri.file();
  Server->removeDocument(File);

  {
    std::lock_guard<std::mutex> Lock(FixItsMutex);
    FixItsMap.erase(File);
  }
  {
    std::lock_guard<std::mutex> HLock(SemanticTokensMutex);
    LastSemanticTokens.erase(File);
  }
  // clangd will not send updates for this file anymore, so we empty out the
  // list of diagnostics shown on the client (e.g. in the "Problems" pane of
  // VSCode). Note that this cannot race with actual diagnostics responses
  // because removeDocument() guarantees no diagnostic callbacks will be
  // executed after it returns.
  PublishDiagnosticsParams Notification;
  Notification.uri = URIForFile::canonicalize(File, /*TUPath=*/File);
  PublishDiagnostics(Notification);
}

void ClangdLSPServer::onDocumentOnTypeFormatting(
    const DocumentOnTypeFormattingParams &Params,
    Callback<std::vector<TextEdit>> Reply) {
  auto File = Params.textDocument.uri.file();
  Server->formatOnType(File, Params.position, Params.ch, std::move(Reply));
}

void ClangdLSPServer::onDocumentRangeFormatting(
    const DocumentRangeFormattingParams &Params,
    Callback<std::vector<TextEdit>> Reply) {
  auto File = Params.textDocument.uri.file();
  auto Code = Server->getDraft(File);
  Server->formatFile(File, Params.range,
                     [Code = std::move(Code), Reply = std::move(Reply)](
                         llvm::Expected<tooling::Replacements> Result) mutable {
                       if (Result)
                         Reply(replacementsToEdits(*Code, Result.get()));
                       else
                         Reply(Result.takeError());
                     });
}

void ClangdLSPServer::onDocumentFormatting(
    const DocumentFormattingParams &Params,
    Callback<std::vector<TextEdit>> Reply) {
  auto File = Params.textDocument.uri.file();
  auto Code = Server->getDraft(File);
  Server->formatFile(File,
                     /*Rng=*/llvm::None,
                     [Code = std::move(Code), Reply = std::move(Reply)](
                         llvm::Expected<tooling::Replacements> Result) mutable {
                       if (Result)
                         Reply(replacementsToEdits(*Code, Result.get()));
                       else
                         Reply(Result.takeError());
                     });
}

/// The functions constructs a flattened view of the DocumentSymbol hierarchy.
/// Used by the clients that do not support the hierarchical view.
static std::vector<SymbolInformation>
flattenSymbolHierarchy(llvm::ArrayRef<DocumentSymbol> Symbols,
                       const URIForFile &FileURI) {
  std::vector<SymbolInformation> Results;
  std::function<void(const DocumentSymbol &, llvm::StringRef)> Process =
      [&](const DocumentSymbol &S, llvm::Optional<llvm::StringRef> ParentName) {
        SymbolInformation SI;
        SI.containerName = std::string(ParentName ? "" : *ParentName);
        SI.name = S.name;
        SI.kind = S.kind;
        SI.location.range = S.range;
        SI.location.uri = FileURI;

        Results.push_back(std::move(SI));
        std::string FullName =
            !ParentName ? S.name : (ParentName->str() + "::" + S.name);
        for (auto &C : S.children)
          Process(C, /*ParentName=*/FullName);
      };
  for (auto &S : Symbols)
    Process(S, /*ParentName=*/"");
  return Results;
}

void ClangdLSPServer::onDocumentSymbol(const DocumentSymbolParams &Params,
                                       Callback<llvm::json::Value> Reply) {
  URIForFile FileURI = Params.textDocument.uri;
  Server->documentSymbols(
      Params.textDocument.uri.file(),
      [this, FileURI, Reply = std::move(Reply)](
          llvm::Expected<std::vector<DocumentSymbol>> Items) mutable {
        if (!Items)
          return Reply(Items.takeError());
        adjustSymbolKinds(*Items, SupportedSymbolKinds);
        if (SupportsHierarchicalDocumentSymbol)
          return Reply(std::move(*Items));
        return Reply(flattenSymbolHierarchy(*Items, FileURI));
      });
}

void ClangdLSPServer::onFoldingRange(
    const FoldingRangeParams &Params,
    Callback<std::vector<FoldingRange>> Reply) {
  Server->foldingRanges(Params.textDocument.uri.file(), std::move(Reply));
}

static llvm::Optional<Command> asCommand(const CodeAction &Action) {
  Command Cmd;
  if (Action.command && Action.edit)
    return None; // Not representable. (We never emit these anyway).
  if (Action.command) {
    Cmd = *Action.command;
  } else if (Action.edit) {
    Cmd.command = std::string(APPLY_FIX_COMMAND);
    Cmd.argument = *Action.edit;
  } else {
    return None;
  }
  Cmd.title = Action.title;
  if (Action.kind && *Action.kind == CodeAction::QUICKFIX_KIND)
    Cmd.title = "Apply fix: " + Cmd.title;
  return Cmd;
}

void ClangdLSPServer::onCodeAction(const CodeActionParams &Params,
                                   Callback<llvm::json::Value> Reply) {
  URIForFile File = Params.textDocument.uri;
  // Checks whether a particular CodeActionKind is included in the response.
  auto KindAllowed = [Only(Params.context.only)](llvm::StringRef Kind) {
    if (Only.empty())
      return true;
    return llvm::any_of(Only, [&](llvm::StringRef Base) {
      return Kind.consume_front(Base) && (Kind.empty() || Kind.startswith("."));
    });
  };

  // We provide a code action for Fixes on the specified diagnostics.
  std::vector<CodeAction> FixIts;
  if (KindAllowed(CodeAction::QUICKFIX_KIND)) {
    for (const Diagnostic &D : Params.context.diagnostics) {
      for (auto &F : getFixes(File.file(), D)) {
        FixIts.push_back(toCodeAction(F, Params.textDocument.uri));
        FixIts.back().diagnostics = {D};
      }
    }
  }

  // Now enumerate the semantic code actions.
  auto ConsumeActions =
      [Reply = std::move(Reply), File, Selection = Params.range,
       FixIts = std::move(FixIts), this](
          llvm::Expected<std::vector<ClangdServer::TweakRef>> Tweaks) mutable {
        if (!Tweaks)
          return Reply(Tweaks.takeError());

        std::vector<CodeAction> Actions = std::move(FixIts);
        Actions.reserve(Actions.size() + Tweaks->size());
        for (const auto &T : *Tweaks)
          Actions.push_back(toCodeAction(T, File, Selection));

        // If there's exactly one quick-fix, call it "preferred".
        // We never consider refactorings etc as preferred.
        CodeAction *OnlyFix = nullptr;
        for (auto &Action : Actions) {
          if (Action.kind && *Action.kind == CodeAction::QUICKFIX_KIND) {
            if (OnlyFix) {
              OnlyFix->isPreferred = false;
              break;
            }
            Action.isPreferred = true;
            OnlyFix = &Action;
          }
        }

        if (SupportsCodeAction)
          return Reply(llvm::json::Array(Actions));
        std::vector<Command> Commands;
        for (const auto &Action : Actions) {
          if (auto Command = asCommand(Action))
            Commands.push_back(std::move(*Command));
        }
        return Reply(llvm::json::Array(Commands));
      };
  Server->enumerateTweaks(
      File.file(), Params.range,
      [this, KindAllowed(std::move(KindAllowed))](const Tweak &T) {
        return Opts.TweakFilter(T) && KindAllowed(T.kind());
      },
      std::move(ConsumeActions));
}

void ClangdLSPServer::onCompletion(const CompletionParams &Params,
                                   Callback<CompletionList> Reply) {
  if (!shouldRunCompletion(Params)) {
    // Clients sometimes auto-trigger completions in undesired places (e.g.
    // 'a >^ '), we return empty results in those cases.
    vlog("ignored auto-triggered completion, preceding char did not match");
    return Reply(CompletionList());
  }
  auto Opts = this->Opts.CodeComplete;
  if (Params.limit && *Params.limit >= 0)
    Opts.Limit = *Params.limit;
  Server->codeComplete(Params.textDocument.uri.file(), Params.position, Opts,
                       [Reply = std::move(Reply), Opts,
                        this](llvm::Expected<CodeCompleteResult> List) mutable {
                         if (!List)
                           return Reply(List.takeError());
                         CompletionList LSPList;
                         LSPList.isIncomplete = List->HasMore;
                         for (const auto &R : List->Completions) {
                           CompletionItem C = R.render(Opts);
                           C.kind = adjustKindToCapability(
                               C.kind, SupportedCompletionItemKinds);
                           LSPList.items.push_back(std::move(C));
                         }
                         return Reply(std::move(LSPList));
                       });
}

void ClangdLSPServer::onSignatureHelp(const TextDocumentPositionParams &Params,
                                      Callback<SignatureHelp> Reply) {
  Server->signatureHelp(Params.textDocument.uri.file(), Params.position,
                        Opts.SignatureHelpDocumentationFormat,
                        [Reply = std::move(Reply), this](
                            llvm::Expected<SignatureHelp> Signature) mutable {
                          if (!Signature)
                            return Reply(Signature.takeError());
                          if (SupportsOffsetsInSignatureHelp)
                            return Reply(std::move(*Signature));
                          // Strip out the offsets from signature help for
                          // clients that only support string labels.
                          for (auto &SigInfo : Signature->signatures) {
                            for (auto &Param : SigInfo.parameters)
                              Param.labelOffsets.reset();
                          }
                          return Reply(std::move(*Signature));
                        });
}

// Go to definition has a toggle function: if def and decl are distinct, then
// the first press gives you the def, the second gives you the matching def.
// getToggle() returns the counterpart location that under the cursor.
//
// We return the toggled location alone (ignoring other symbols) to encourage
// editors to "bounce" quickly between locations, without showing a menu.
static Location *getToggle(const TextDocumentPositionParams &Point,
                           LocatedSymbol &Sym) {
  // Toggle only makes sense with two distinct locations.
  if (!Sym.Definition || *Sym.Definition == Sym.PreferredDeclaration)
    return nullptr;
  if (Sym.Definition->uri.file() == Point.textDocument.uri.file() &&
      Sym.Definition->range.contains(Point.position))
    return &Sym.PreferredDeclaration;
  if (Sym.PreferredDeclaration.uri.file() == Point.textDocument.uri.file() &&
      Sym.PreferredDeclaration.range.contains(Point.position))
    return &*Sym.Definition;
  return nullptr;
}

void ClangdLSPServer::onGoToDefinition(const TextDocumentPositionParams &Params,
                                       Callback<std::vector<Location>> Reply) {
  Server->locateSymbolAt(
      Params.textDocument.uri.file(), Params.position,
      [Params, Reply = std::move(Reply)](
          llvm::Expected<std::vector<LocatedSymbol>> Symbols) mutable {
        if (!Symbols)
          return Reply(Symbols.takeError());
        std::vector<Location> Defs;
        for (auto &S : *Symbols) {
          if (Location *Toggle = getToggle(Params, S))
            return Reply(std::vector<Location>{std::move(*Toggle)});
          Defs.push_back(S.Definition.getValueOr(S.PreferredDeclaration));
        }
        Reply(std::move(Defs));
      });
}

void ClangdLSPServer::onGoToDeclaration(
    const TextDocumentPositionParams &Params,
    Callback<std::vector<Location>> Reply) {
  Server->locateSymbolAt(
      Params.textDocument.uri.file(), Params.position,
      [Params, Reply = std::move(Reply)](
          llvm::Expected<std::vector<LocatedSymbol>> Symbols) mutable {
        if (!Symbols)
          return Reply(Symbols.takeError());
        std::vector<Location> Decls;
        for (auto &S : *Symbols) {
          if (Location *Toggle = getToggle(Params, S))
            return Reply(std::vector<Location>{std::move(*Toggle)});
          Decls.push_back(std::move(S.PreferredDeclaration));
        }
        Reply(std::move(Decls));
      });
}

void ClangdLSPServer::onSwitchSourceHeader(
    const TextDocumentIdentifier &Params,
    Callback<llvm::Optional<URIForFile>> Reply) {
  Server->switchSourceHeader(
      Params.uri.file(),
      [Reply = std::move(Reply),
       Params](llvm::Expected<llvm::Optional<clangd::Path>> Path) mutable {
        if (!Path)
          return Reply(Path.takeError());
        if (*Path)
          return Reply(URIForFile::canonicalize(**Path, Params.uri.file()));
        return Reply(llvm::None);
      });
}

void ClangdLSPServer::onDocumentHighlight(
    const TextDocumentPositionParams &Params,
    Callback<std::vector<DocumentHighlight>> Reply) {
  Server->findDocumentHighlights(Params.textDocument.uri.file(),
                                 Params.position, std::move(Reply));
}

void ClangdLSPServer::onHover(const TextDocumentPositionParams &Params,
                              Callback<llvm::Optional<Hover>> Reply) {
  Server->findHover(Params.textDocument.uri.file(), Params.position,
                    [Reply = std::move(Reply), this](
                        llvm::Expected<llvm::Optional<HoverInfo>> H) mutable {
                      if (!H)
                        return Reply(H.takeError());
                      if (!*H)
                        return Reply(llvm::None);

                      Hover R;
                      R.contents.kind = HoverContentFormat;
                      R.range = (*H)->SymRange;
                      switch (HoverContentFormat) {
                      case MarkupKind::PlainText:
                        R.contents.value = (*H)->present().asPlainText();
                        return Reply(std::move(R));
                      case MarkupKind::Markdown:
                        R.contents.value = (*H)->present().asMarkdown();
                        return Reply(std::move(R));
                      };
                      llvm_unreachable("unhandled MarkupKind");
                    });
}

void ClangdLSPServer::onTypeHierarchy(
    const TypeHierarchyParams &Params,
    Callback<Optional<TypeHierarchyItem>> Reply) {
  Server->typeHierarchy(Params.textDocument.uri.file(), Params.position,
                        Params.resolve, Params.direction, std::move(Reply));
}

void ClangdLSPServer::onResolveTypeHierarchy(
    const ResolveTypeHierarchyItemParams &Params,
    Callback<Optional<TypeHierarchyItem>> Reply) {
  Server->resolveTypeHierarchy(Params.item, Params.resolve, Params.direction,
                               std::move(Reply));
}

void ClangdLSPServer::onPrepareCallHierarchy(
    const CallHierarchyPrepareParams &Params,
    Callback<std::vector<CallHierarchyItem>> Reply) {
  Server->prepareCallHierarchy(Params.textDocument.uri.file(), Params.position,
                               std::move(Reply));
}

void ClangdLSPServer::onCallHierarchyIncomingCalls(
    const CallHierarchyIncomingCallsParams &Params,
    Callback<std::vector<CallHierarchyIncomingCall>> Reply) {
  Server->incomingCalls(Params.item, std::move(Reply));
}

void ClangdLSPServer::onInlayHints(const InlayHintsParams &Params,
                                   Callback<std::vector<InlayHint>> Reply) {
  Server->inlayHints(Params.textDocument.uri.file(), Params.range,
                     std::move(Reply));
}

void ClangdLSPServer::applyConfiguration(
    const ConfigurationSettings &Settings) {
  // Per-file update to the compilation database.
  llvm::StringSet<> ModifiedFiles;
  for (auto &Entry : Settings.compilationDatabaseChanges) {
    PathRef File = Entry.first;
    auto Old = CDB->getCompileCommand(File);
    auto New =
        tooling::CompileCommand(std::move(Entry.second.workingDirectory), File,
                                std::move(Entry.second.compilationCommand),
                                /*Output=*/"");
    if (Old != New) {
      CDB->setCompileCommand(File, std::move(New));
      ModifiedFiles.insert(File);
    }
  }

  Server->reparseOpenFilesIfNeeded(
      [&](llvm::StringRef File) { return ModifiedFiles.count(File) != 0; });
}

void ClangdLSPServer::maybeExportMemoryProfile() {
  if (!trace::enabled() || !ShouldProfile())
    return;

  static constexpr trace::Metric MemoryUsage(
      "memory_usage", trace::Metric::Value, "component_name");
  trace::Span Tracer("ProfileBrief");
  MemoryTree MT;
  profile(MT);
  record(MT, "clangd_lsp_server", MemoryUsage);
}

void ClangdLSPServer::maybeCleanupMemory() {
  if (!Opts.MemoryCleanup || !ShouldCleanupMemory())
    return;
  Opts.MemoryCleanup();
}

// FIXME: This function needs to be properly tested.
void ClangdLSPServer::onChangeConfiguration(
    const DidChangeConfigurationParams &Params) {
  applyConfiguration(Params.settings);
}

void ClangdLSPServer::onReference(const ReferenceParams &Params,
                                  Callback<std::vector<Location>> Reply) {
  Server->findReferences(
<<<<<<< HEAD
      Params.textDocument.uri.file(), Params.position, Opts.CodeComplete.Limit,
=======
      Params.textDocument.uri.file(), Params.position, Opts.ReferencesLimit,
>>>>>>> a2ce6ee6
      [Reply = std::move(Reply),
       IncludeDecl(Params.context.includeDeclaration)](
          llvm::Expected<ReferencesResult> Refs) mutable {
        if (!Refs)
          return Reply(Refs.takeError());
        // Filter out declarations if the client asked.
        std::vector<Location> Result;
        Result.reserve(Refs->References.size());
        for (auto &Ref : Refs->References) {
          bool IsDecl = Ref.Attributes & ReferencesResult::Declaration;
          if (IncludeDecl || !IsDecl)
            Result.push_back(std::move(Ref.Loc));
        }
        return Reply(std::move(Result));
      });
}

void ClangdLSPServer::onGoToImplementation(
    const TextDocumentPositionParams &Params,
    Callback<std::vector<Location>> Reply) {
  Server->findImplementations(
      Params.textDocument.uri.file(), Params.position,
      [Reply = std::move(Reply)](
          llvm::Expected<std::vector<LocatedSymbol>> Overrides) mutable {
        if (!Overrides)
          return Reply(Overrides.takeError());
        std::vector<Location> Impls;
        for (const LocatedSymbol &Sym : *Overrides)
          Impls.push_back(Sym.PreferredDeclaration);
        return Reply(std::move(Impls));
      });
}

void ClangdLSPServer::onSymbolInfo(const TextDocumentPositionParams &Params,
                                   Callback<std::vector<SymbolDetails>> Reply) {
  Server->symbolInfo(Params.textDocument.uri.file(), Params.position,
                     std::move(Reply));
}

void ClangdLSPServer::onSelectionRange(
    const SelectionRangeParams &Params,
    Callback<std::vector<SelectionRange>> Reply) {
  Server->semanticRanges(
      Params.textDocument.uri.file(), Params.positions,
      [Reply = std::move(Reply)](
          llvm::Expected<std::vector<SelectionRange>> Ranges) mutable {
        if (!Ranges)
          return Reply(Ranges.takeError());
        return Reply(std::move(*Ranges));
      });
}

void ClangdLSPServer::onDocumentLink(
    const DocumentLinkParams &Params,
    Callback<std::vector<DocumentLink>> Reply) {

  // TODO(forster): This currently resolves all targets eagerly. This is slow,
  // because it blocks on the preamble/AST being built. We could respond to the
  // request faster by using string matching or the lexer to find the includes
  // and resolving the targets lazily.
  Server->documentLinks(
      Params.textDocument.uri.file(),
      [Reply = std::move(Reply)](
          llvm::Expected<std::vector<DocumentLink>> Links) mutable {
        if (!Links) {
          return Reply(Links.takeError());
        }
        return Reply(std::move(Links));
      });
}

// Increment a numeric string: "" -> 1 -> 2 -> ... -> 9 -> 10 -> 11 ...
static void increment(std::string &S) {
  for (char &C : llvm::reverse(S)) {
    if (C != '9') {
      ++C;
      return;
    }
    C = '0';
  }
  S.insert(S.begin(), '1');
}

void ClangdLSPServer::onSemanticTokens(const SemanticTokensParams &Params,
                                       Callback<SemanticTokens> CB) {
  Server->semanticHighlights(
      Params.textDocument.uri.file(),
      [this, File(Params.textDocument.uri.file().str()), CB(std::move(CB))](
          llvm::Expected<std::vector<HighlightingToken>> HT) mutable {
        if (!HT)
          return CB(HT.takeError());
        SemanticTokens Result;
        Result.tokens = toSemanticTokens(*HT);
        {
          std::lock_guard<std::mutex> Lock(SemanticTokensMutex);
          auto &Last = LastSemanticTokens[File];

          Last.tokens = Result.tokens;
          increment(Last.resultId);
          Result.resultId = Last.resultId;
        }
        CB(std::move(Result));
      });
}

void ClangdLSPServer::onSemanticTokensDelta(
    const SemanticTokensDeltaParams &Params,
    Callback<SemanticTokensOrDelta> CB) {
  Server->semanticHighlights(
      Params.textDocument.uri.file(),
      [this, PrevResultID(Params.previousResultId),
       File(Params.textDocument.uri.file().str()), CB(std::move(CB))](
          llvm::Expected<std::vector<HighlightingToken>> HT) mutable {
        if (!HT)
          return CB(HT.takeError());
        std::vector<SemanticToken> Toks = toSemanticTokens(*HT);

        SemanticTokensOrDelta Result;
        {
          std::lock_guard<std::mutex> Lock(SemanticTokensMutex);
          auto &Last = LastSemanticTokens[File];

          if (PrevResultID == Last.resultId) {
            Result.edits = diffTokens(Last.tokens, Toks);
          } else {
            vlog("semanticTokens/full/delta: wanted edits vs {0} but last "
                 "result had ID {1}. Returning full token list.",
                 PrevResultID, Last.resultId);
            Result.tokens = Toks;
          }

          Last.tokens = std::move(Toks);
          increment(Last.resultId);
          Result.resultId = Last.resultId;
        }

        CB(std::move(Result));
      });
}

void ClangdLSPServer::onMemoryUsage(const NoParams &,
                                    Callback<MemoryTree> Reply) {
  llvm::BumpPtrAllocator DetailAlloc;
  MemoryTree MT(&DetailAlloc);
  profile(MT);
  Reply(std::move(MT));
}

void ClangdLSPServer::onAST(const ASTParams &Params,
                            Callback<llvm::Optional<ASTNode>> CB) {
  Server->getAST(Params.textDocument.uri.file(), Params.range, std::move(CB));
}

ClangdLSPServer::ClangdLSPServer(Transport &Transp, const ThreadsafeFS &TFS,
                                 const ClangdLSPServer::Options &Opts)
    : ShouldProfile(/*Period=*/std::chrono::minutes(5),
                    /*Delay=*/std::chrono::minutes(1)),
      ShouldCleanupMemory(/*Period=*/std::chrono::minutes(1),
                          /*Delay=*/std::chrono::minutes(1)),
      BackgroundContext(Context::current().clone()), Transp(Transp),
      MsgHandler(new MessageHandler(*this)), TFS(TFS),
      SupportedSymbolKinds(defaultSymbolKinds()),
      SupportedCompletionItemKinds(defaultCompletionItemKinds()), Opts(Opts) {
  if (Opts.ConfigProvider) {
    assert(!Opts.ContextProvider &&
           "Only one of ConfigProvider and ContextProvider allowed!");
    this->Opts.ContextProvider = ClangdServer::createConfiguredContextProvider(
        Opts.ConfigProvider, this);
  }
  LSPBinder Bind(this->Handlers, *this);
  Bind.method("initialize", this, &ClangdLSPServer::onInitialize);
}

void ClangdLSPServer::bindMethods(LSPBinder &Bind,
                                  const ClientCapabilities &Caps) {
  // clang-format off
  Bind.notification("initialized", this, &ClangdLSPServer::onInitialized);
  Bind.method("shutdown", this, &ClangdLSPServer::onShutdown);
  Bind.method("sync", this, &ClangdLSPServer::onSync);
  Bind.method("textDocument/rangeFormatting", this, &ClangdLSPServer::onDocumentRangeFormatting);
  Bind.method("textDocument/onTypeFormatting", this, &ClangdLSPServer::onDocumentOnTypeFormatting);
  Bind.method("textDocument/formatting", this, &ClangdLSPServer::onDocumentFormatting);
  Bind.method("textDocument/codeAction", this, &ClangdLSPServer::onCodeAction);
  Bind.method("textDocument/completion", this, &ClangdLSPServer::onCompletion);
  Bind.method("textDocument/signatureHelp", this, &ClangdLSPServer::onSignatureHelp);
  Bind.method("textDocument/definition", this, &ClangdLSPServer::onGoToDefinition);
  Bind.method("textDocument/declaration", this, &ClangdLSPServer::onGoToDeclaration);
  Bind.method("textDocument/implementation", this, &ClangdLSPServer::onGoToImplementation);
  Bind.method("textDocument/references", this, &ClangdLSPServer::onReference);
  Bind.method("textDocument/switchSourceHeader", this, &ClangdLSPServer::onSwitchSourceHeader);
  Bind.method("textDocument/prepareRename", this, &ClangdLSPServer::onPrepareRename);
  Bind.method("textDocument/rename", this, &ClangdLSPServer::onRename);
  Bind.method("textDocument/hover", this, &ClangdLSPServer::onHover);
  Bind.method("textDocument/documentSymbol", this, &ClangdLSPServer::onDocumentSymbol);
  Bind.method("workspace/executeCommand", this, &ClangdLSPServer::onCommand);
  Bind.method("textDocument/documentHighlight", this, &ClangdLSPServer::onDocumentHighlight);
  Bind.method("workspace/symbol", this, &ClangdLSPServer::onWorkspaceSymbol);
  Bind.method("textDocument/ast", this, &ClangdLSPServer::onAST);
  Bind.notification("textDocument/didOpen", this, &ClangdLSPServer::onDocumentDidOpen);
  Bind.notification("textDocument/didClose", this, &ClangdLSPServer::onDocumentDidClose);
  Bind.notification("textDocument/didChange", this, &ClangdLSPServer::onDocumentDidChange);
  Bind.notification("textDocument/didSave", this, &ClangdLSPServer::onDocumentDidSave);
  Bind.notification("workspace/didChangeWatchedFiles", this, &ClangdLSPServer::onFileEvent);
  Bind.notification("workspace/didChangeConfiguration", this, &ClangdLSPServer::onChangeConfiguration);
  Bind.method("textDocument/symbolInfo", this, &ClangdLSPServer::onSymbolInfo);
  Bind.method("textDocument/typeHierarchy", this, &ClangdLSPServer::onTypeHierarchy);
  Bind.method("typeHierarchy/resolve", this, &ClangdLSPServer::onResolveTypeHierarchy);
  Bind.method("textDocument/prepareCallHierarchy", this, &ClangdLSPServer::onPrepareCallHierarchy);
  Bind.method("callHierarchy/incomingCalls", this, &ClangdLSPServer::onCallHierarchyIncomingCalls);
<<<<<<< HEAD
  Bind.method("callHierarchy/outgoingCalls", this, &ClangdLSPServer::onCallHierarchyOutgoingCalls);
=======
>>>>>>> a2ce6ee6
  Bind.method("textDocument/selectionRange", this, &ClangdLSPServer::onSelectionRange);
  Bind.method("textDocument/documentLink", this, &ClangdLSPServer::onDocumentLink);
  Bind.method("textDocument/semanticTokens/full", this, &ClangdLSPServer::onSemanticTokens);
  Bind.method("textDocument/semanticTokens/full/delta", this, &ClangdLSPServer::onSemanticTokensDelta);
<<<<<<< HEAD
=======
  Bind.method("clangd/inlayHints", this, &ClangdLSPServer::onInlayHints);
>>>>>>> a2ce6ee6
  Bind.method("$/memoryUsage", this, &ClangdLSPServer::onMemoryUsage);
  if (Opts.FoldingRanges)
    Bind.method("textDocument/foldingRange", this, &ClangdLSPServer::onFoldingRange);
  Bind.command(APPLY_FIX_COMMAND, this, &ClangdLSPServer::onCommandApplyEdit);
  Bind.command(APPLY_TWEAK_COMMAND, this, &ClangdLSPServer::onCommandApplyTweak);

  ApplyWorkspaceEdit = Bind.outgoingMethod("workspace/applyEdit");
  PublishDiagnostics = Bind.outgoingNotification("textDocument/publishDiagnostics");
  ShowMessage = Bind.outgoingNotification("window/showMessage");
  NotifyFileStatus = Bind.outgoingNotification("textDocument/clangd.fileStatus");
  CreateWorkDoneProgress = Bind.outgoingMethod("window/workDoneProgress/create");
  BeginWorkDoneProgress = Bind.outgoingNotification("$/progress");
  ReportWorkDoneProgress = Bind.outgoingNotification("$/progress");
  EndWorkDoneProgress = Bind.outgoingNotification("$/progress");
  if(Caps.SemanticTokenRefreshSupport)
    SemanticTokensRefresh = Bind.outgoingMethod("workspace/semanticTokens/refresh");
  // clang-format on
}

ClangdLSPServer::~ClangdLSPServer() {
  IsBeingDestroyed = true;
  // Explicitly destroy ClangdServer first, blocking on threads it owns.
  // This ensures they don't access any other members.
  Server.reset();
}

bool ClangdLSPServer::run() {
  // Run the Language Server loop.
  bool CleanExit = true;
  if (auto Err = Transp.loop(*MsgHandler)) {
    elog("Transport error: {0}", std::move(Err));
    CleanExit = false;
  }

  return CleanExit && ShutdownRequestReceived;
}

void ClangdLSPServer::profile(MemoryTree &MT) const {
  if (Server)
    Server->profile(MT.child("clangd_server"));
}

std::vector<Fix> ClangdLSPServer::getFixes(llvm::StringRef File,
                                           const clangd::Diagnostic &D) {
  std::lock_guard<std::mutex> Lock(FixItsMutex);
  auto DiagToFixItsIter = FixItsMap.find(File);
  if (DiagToFixItsIter == FixItsMap.end())
    return {};

  const auto &DiagToFixItsMap = DiagToFixItsIter->second;
  auto FixItsIter = DiagToFixItsMap.find(D);
  if (FixItsIter == DiagToFixItsMap.end())
    return {};

  return FixItsIter->second;
}

// A completion request is sent when the user types '>' or ':', but we only
// want to trigger on '->' and '::'. We check the preceeding text to make
// sure it matches what we expected.
// Running the lexer here would be more robust (e.g. we can detect comments
// and avoid triggering completion there), but we choose to err on the side
// of simplicity here.
bool ClangdLSPServer::shouldRunCompletion(
    const CompletionParams &Params) const {
  if (Params.context.triggerKind != CompletionTriggerKind::TriggerCharacter)
    return true;
  auto Code = Server->getDraft(Params.textDocument.uri.file());
  if (!Code)
    return true; // completion code will log the error for untracked doc.
  auto Offset = positionToOffset(*Code, Params.position,
                                 /*AllowColumnsBeyondLineLength=*/false);
  if (!Offset) {
    vlog("could not convert position '{0}' to offset for file '{1}'",
         Params.position, Params.textDocument.uri.file());
    return true;
  }
  return allowImplicitCompletion(*Code, *Offset);
}

void ClangdLSPServer::onDiagnosticsReady(PathRef File, llvm::StringRef Version,
                                         std::vector<Diag> Diagnostics) {
  PublishDiagnosticsParams Notification;
  Notification.version = decodeVersion(Version);
  Notification.uri = URIForFile::canonicalize(File, /*TUPath=*/File);
  DiagnosticToReplacementMap LocalFixIts; // Temporary storage
  for (auto &Diag : Diagnostics) {
    toLSPDiags(Diag, Notification.uri, DiagOpts,
               [&](clangd::Diagnostic Diag, llvm::ArrayRef<Fix> Fixes) {
                 auto &FixItsForDiagnostic = LocalFixIts[Diag];
                 llvm::copy(Fixes, std::back_inserter(FixItsForDiagnostic));
                 Notification.diagnostics.push_back(std::move(Diag));
               });
  }

  // Cache FixIts
  {
    std::lock_guard<std::mutex> Lock(FixItsMutex);
    FixItsMap[File] = LocalFixIts;
  }

  // Send a notification to the LSP client.
  PublishDiagnostics(Notification);
}

void ClangdLSPServer::onBackgroundIndexProgress(
    const BackgroundQueue::Stats &Stats) {
  static const char ProgressToken[] = "backgroundIndexProgress";

  // The background index did some work, maybe we need to cleanup
  maybeCleanupMemory();

  std::lock_guard<std::mutex> Lock(BackgroundIndexProgressMutex);

  auto NotifyProgress = [this](const BackgroundQueue::Stats &Stats) {
    if (BackgroundIndexProgressState != BackgroundIndexProgress::Live) {
      WorkDoneProgressBegin Begin;
      Begin.percentage = true;
      Begin.title = "indexing";
      BeginWorkDoneProgress({ProgressToken, std::move(Begin)});
      BackgroundIndexProgressState = BackgroundIndexProgress::Live;
    }

    if (Stats.Completed < Stats.Enqueued) {
      assert(Stats.Enqueued > Stats.LastIdle);
      WorkDoneProgressReport Report;
      Report.percentage = 100 * (Stats.Completed - Stats.LastIdle) /
                          (Stats.Enqueued - Stats.LastIdle);
      Report.message =
          llvm::formatv("{0}/{1}", Stats.Completed - Stats.LastIdle,
                        Stats.Enqueued - Stats.LastIdle);
      ReportWorkDoneProgress({ProgressToken, std::move(Report)});
    } else {
      assert(Stats.Completed == Stats.Enqueued);
      EndWorkDoneProgress({ProgressToken, WorkDoneProgressEnd()});
      BackgroundIndexProgressState = BackgroundIndexProgress::Empty;
    }
  };

  switch (BackgroundIndexProgressState) {
  case BackgroundIndexProgress::Unsupported:
    return;
  case BackgroundIndexProgress::Creating:
    // Cache this update for when the progress bar is available.
    PendingBackgroundIndexProgress = Stats;
    return;
  case BackgroundIndexProgress::Empty: {
    if (BackgroundIndexSkipCreate) {
      NotifyProgress(Stats);
      break;
    }
    // Cache this update for when the progress bar is available.
    PendingBackgroundIndexProgress = Stats;
    BackgroundIndexProgressState = BackgroundIndexProgress::Creating;
    WorkDoneProgressCreateParams CreateRequest;
    CreateRequest.token = ProgressToken;
    CreateWorkDoneProgress(
        CreateRequest,
        [this, NotifyProgress](llvm::Expected<std::nullptr_t> E) {
          std::lock_guard<std::mutex> Lock(BackgroundIndexProgressMutex);
          if (E) {
            NotifyProgress(this->PendingBackgroundIndexProgress);
          } else {
            elog("Failed to create background index progress bar: {0}",
                 E.takeError());
            // give up forever rather than thrashing about
            BackgroundIndexProgressState = BackgroundIndexProgress::Unsupported;
          }
        });
    break;
  }
  case BackgroundIndexProgress::Live:
    NotifyProgress(Stats);
    break;
  }
}

void ClangdLSPServer::onFileUpdated(PathRef File, const TUStatus &Status) {
  if (!SupportFileStatus)
    return;
  // FIXME: we don't emit "BuildingFile" and `RunningAction`, as these
  // two statuses are running faster in practice, which leads the UI constantly
  // changing, and doesn't provide much value. We may want to emit status at a
  // reasonable time interval (e.g. 0.5s).
  if (Status.PreambleActivity == PreambleAction::Idle &&
      (Status.ASTActivity.K == ASTAction::Building ||
       Status.ASTActivity.K == ASTAction::RunningAction))
    return;
  NotifyFileStatus(Status.render(File));
}

void ClangdLSPServer::onSemanticsMaybeChanged(PathRef File) {
  if (SemanticTokensRefresh) {
    SemanticTokensRefresh(NoParams{}, [](llvm::Expected<std::nullptr_t> E) {
      if (E)
        return;
      elog("Failed to refresh semantic tokens: {0}", E.takeError());
    });
  }
}
} // namespace clangd
} // namespace clang<|MERGE_RESOLUTION|>--- conflicted
+++ resolved
@@ -469,12 +469,8 @@
                                             ErrorCode::InvalidRequest));
   if (Opts.UseDirBasedCDB) {
     DirectoryBasedGlobalCompilationDatabase::Options CDBOpts(TFS);
-<<<<<<< HEAD
-    CDBOpts.CompileCommandsDir = Opts.CompileCommandsDir;
-=======
     if (const auto &Dir = Params.initializationOptions.compilationDatabasePath)
       CDBOpts.CompileCommandsDir = Dir;
->>>>>>> a2ce6ee6
     CDBOpts.ContextProvider = Opts.ContextProvider;
     BaseCDB =
         std::make_unique<DirectoryBasedGlobalCompilationDatabase>(CDBOpts);
@@ -590,71 +586,6 @@
         Mod.initializeLSP(Binder, Params.rawCapabilities, ServerCaps);
   }
 
-  llvm::json::Object ServerCaps{
-      {"textDocumentSync",
-       llvm::json::Object{
-           {"openClose", true},
-           {"change", (int)TextDocumentSyncKind::Incremental},
-           {"save", true},
-       }},
-      {"documentFormattingProvider", true},
-      {"documentRangeFormattingProvider", true},
-      {"documentOnTypeFormattingProvider",
-       llvm::json::Object{
-           {"firstTriggerCharacter", "\n"},
-           {"moreTriggerCharacter", {}},
-       }},
-      {"completionProvider",
-       llvm::json::Object{
-           {"allCommitCharacters",
-            {" ", "\t", "(", ")", "[", "]", "{",  "}", "<",
-             ">", ":",  ";", ",", "+", "-", "/",  "*", "%",
-             "^", "&",  "#", "?", ".", "=", "\"", "'", "|"}},
-           {"resolveProvider", false},
-           // We do extra checks, e.g. that > is part of ->.
-           {"triggerCharacters", {".", "<", ">", ":", "\"", "/"}},
-       }},
-      {"semanticTokensProvider",
-       llvm::json::Object{
-           {"full", llvm::json::Object{{"delta", true}}},
-           {"range", false},
-           {"legend",
-            llvm::json::Object{{"tokenTypes", semanticTokenTypes()},
-                               {"tokenModifiers", semanticTokenModifiers()}}},
-       }},
-      {"signatureHelpProvider",
-       llvm::json::Object{
-           {"triggerCharacters", {"(", ","}},
-       }},
-      {"declarationProvider", true},
-      {"definitionProvider", true},
-      {"implementationProvider", true},
-      {"documentHighlightProvider", true},
-      {"documentLinkProvider",
-       llvm::json::Object{
-           {"resolveProvider", false},
-       }},
-      {"hoverProvider", true},
-      {"selectionRangeProvider", true},
-      {"documentSymbolProvider", true},
-      {"workspaceSymbolProvider", true},
-      {"referencesProvider", true},
-      {"astProvider", true}, // clangd extension
-      {"typeHierarchyProvider", true},
-      {"memoryUsageProvider", true}, // clangd extension
-      {"compilationDatabase",        // clangd extension
-       llvm::json::Object{{"automaticReload", true}}},
-      {"callHierarchyProvider", true},
-  };
-
-  {
-    LSPBinder Binder(Handlers, *this);
-    bindMethods(Binder, Params.capabilities);
-    if (Opts.FeatureModules)
-      for (auto &Mod : *Opts.FeatureModules)
-        Mod.initializeLSP(Binder, Params.rawCapabilities, ServerCaps);
-  }
-
   // Per LSP, renameProvider can be either boolean or RenameOptions.
   // RenameOptions will be specified if the client states it supports prepare.
   ServerCaps["renameProvider"] =
@@ -677,13 +608,10 @@
   if (Opts.FoldingRanges)
     ServerCaps["foldingRangeProvider"] = true;
 
-<<<<<<< HEAD
-=======
   // FIXME: once inlayHints can be disabled in config, always advertise.
   if (Opts.InlayHints)
     ServerCaps["clangdInlayHintsProvider"] = true;
 
->>>>>>> a2ce6ee6
   std::vector<llvm::StringRef> Commands;
   for (llvm::StringRef Command : Handlers.CommandHandlers.keys())
     Commands.push_back(Command);
@@ -693,15 +621,10 @@
 
   llvm::json::Object Result{
       {{"serverInfo",
-<<<<<<< HEAD
-        llvm::json::Object{{"name", "clangd"},
-                           {"version", getClangToolFullVersion("clangd")}}},
-=======
         llvm::json::Object{
             {"name", "clangd"},
             {"version", llvm::formatv("{0} {1} {2}", versionString(),
                                       featureString(), platformString())}}},
->>>>>>> a2ce6ee6
        {"capabilities", std::move(ServerCaps)}}};
   if (Opts.Encoding)
     Result["offsetEncoding"] = *Opts.Encoding;
@@ -812,13 +735,8 @@
 
 void ClangdLSPServer::onCommandApplyTweak(const TweakArgs &Args,
                                           Callback<llvm::json::Value> Reply) {
-<<<<<<< HEAD
-  auto Action = [this, Reply = std::move(Reply),
-                 File = Args.file](llvm::Expected<Tweak::Effect> R) mutable {
-=======
   auto Action = [this, Reply = std::move(Reply)](
                     llvm::Expected<Tweak::Effect> R) mutable {
->>>>>>> a2ce6ee6
     if (!R)
       return Reply(R.takeError());
 
@@ -838,14 +756,8 @@
       return Reply(std::move(Err));
 
     WorkspaceEdit WE;
-<<<<<<< HEAD
-    WE.changes.emplace();
-    for (const auto &It : R->ApplyEdits) {
-      (*WE.changes)[URI::createFile(It.first()).toString()] =
-=======
     for (const auto &It : R->ApplyEdits) {
       WE.changes[URI::createFile(It.first()).toString()] =
->>>>>>> a2ce6ee6
           It.second.asTextEdits();
     }
     // ApplyEdit will take care of calling Reply().
@@ -908,24 +820,6 @@
   if (!Server->getDraft(File))
     return Reply(llvm::make_error<LSPError>(
         "onRename called for non-added file", ErrorCode::InvalidParams));
-<<<<<<< HEAD
-  Server->rename(
-      File, Params.position, Params.newName, Opts.Rename,
-      [File, Params, Reply = std::move(Reply),
-       this](llvm::Expected<RenameResult> R) mutable {
-        if (!R)
-          return Reply(R.takeError());
-        if (auto Err = validateEdits(*Server, R->GlobalChanges))
-          return Reply(std::move(Err));
-        WorkspaceEdit Result;
-        Result.changes.emplace();
-        for (const auto &Rep : R->GlobalChanges) {
-          (*Result.changes)[URI::createFile(Rep.first()).toString()] =
-              Rep.second.asTextEdits();
-        }
-        Reply(Result);
-      });
-=======
   Server->rename(File, Params.position, Params.newName, Opts.Rename,
                  [File, Params, Reply = std::move(Reply),
                   this](llvm::Expected<RenameResult> R) mutable {
@@ -940,7 +834,6 @@
                    }
                    Reply(Result);
                  });
->>>>>>> a2ce6ee6
 }
 
 void ClangdLSPServer::onDocumentDidClose(
@@ -1370,11 +1263,7 @@
 void ClangdLSPServer::onReference(const ReferenceParams &Params,
                                   Callback<std::vector<Location>> Reply) {
   Server->findReferences(
-<<<<<<< HEAD
-      Params.textDocument.uri.file(), Params.position, Opts.CodeComplete.Limit,
-=======
       Params.textDocument.uri.file(), Params.position, Opts.ReferencesLimit,
->>>>>>> a2ce6ee6
       [Reply = std::move(Reply),
        IncludeDecl(Params.context.includeDeclaration)](
           llvm::Expected<ReferencesResult> Refs) mutable {
@@ -1584,18 +1473,11 @@
   Bind.method("typeHierarchy/resolve", this, &ClangdLSPServer::onResolveTypeHierarchy);
   Bind.method("textDocument/prepareCallHierarchy", this, &ClangdLSPServer::onPrepareCallHierarchy);
   Bind.method("callHierarchy/incomingCalls", this, &ClangdLSPServer::onCallHierarchyIncomingCalls);
-<<<<<<< HEAD
-  Bind.method("callHierarchy/outgoingCalls", this, &ClangdLSPServer::onCallHierarchyOutgoingCalls);
-=======
->>>>>>> a2ce6ee6
   Bind.method("textDocument/selectionRange", this, &ClangdLSPServer::onSelectionRange);
   Bind.method("textDocument/documentLink", this, &ClangdLSPServer::onDocumentLink);
   Bind.method("textDocument/semanticTokens/full", this, &ClangdLSPServer::onSemanticTokens);
   Bind.method("textDocument/semanticTokens/full/delta", this, &ClangdLSPServer::onSemanticTokensDelta);
-<<<<<<< HEAD
-=======
   Bind.method("clangd/inlayHints", this, &ClangdLSPServer::onInlayHints);
->>>>>>> a2ce6ee6
   Bind.method("$/memoryUsage", this, &ClangdLSPServer::onMemoryUsage);
   if (Opts.FoldingRanges)
     Bind.method("textDocument/foldingRange", this, &ClangdLSPServer::onFoldingRange);
