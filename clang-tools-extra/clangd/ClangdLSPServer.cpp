--- conflicted
+++ resolved
@@ -469,12 +469,8 @@
                                             ErrorCode::InvalidRequest));
   if (Opts.UseDirBasedCDB) {
     DirectoryBasedGlobalCompilationDatabase::Options CDBOpts(TFS);
-<<<<<<< HEAD
-    CDBOpts.CompileCommandsDir = Opts.CompileCommandsDir;
-=======
     if (const auto &Dir = Params.initializationOptions.compilationDatabasePath)
       CDBOpts.CompileCommandsDir = Dir;
->>>>>>> 2ab1d525
     CDBOpts.ContextProvider = Opts.ContextProvider;
     BaseCDB =
         std::make_unique<DirectoryBasedGlobalCompilationDatabase>(CDBOpts);
@@ -592,71 +588,6 @@
         Mod.initializeLSP(Binder, Params.rawCapabilities, ServerCaps);
   }
 
-  llvm::json::Object ServerCaps{
-      {"textDocumentSync",
-       llvm::json::Object{
-           {"openClose", true},
-           {"change", (int)TextDocumentSyncKind::Incremental},
-           {"save", true},
-       }},
-      {"documentFormattingProvider", true},
-      {"documentRangeFormattingProvider", true},
-      {"documentOnTypeFormattingProvider",
-       llvm::json::Object{
-           {"firstTriggerCharacter", "\n"},
-           {"moreTriggerCharacter", {}},
-       }},
-      {"completionProvider",
-       llvm::json::Object{
-           {"allCommitCharacters",
-            {" ", "\t", "(", ")", "[", "]", "{",  "}", "<",
-             ">", ":",  ";", ",", "+", "-", "/",  "*", "%",
-             "^", "&",  "#", "?", ".", "=", "\"", "'", "|"}},
-           {"resolveProvider", false},
-           // We do extra checks, e.g. that > is part of ->.
-           {"triggerCharacters", {".", "<", ">", ":", "\"", "/"}},
-       }},
-      {"semanticTokensProvider",
-       llvm::json::Object{
-           {"full", llvm::json::Object{{"delta", true}}},
-           {"range", false},
-           {"legend",
-            llvm::json::Object{{"tokenTypes", semanticTokenTypes()},
-                               {"tokenModifiers", semanticTokenModifiers()}}},
-       }},
-      {"signatureHelpProvider",
-       llvm::json::Object{
-           {"triggerCharacters", {"(", ","}},
-       }},
-      {"declarationProvider", true},
-      {"definitionProvider", true},
-      {"implementationProvider", true},
-      {"documentHighlightProvider", true},
-      {"documentLinkProvider",
-       llvm::json::Object{
-           {"resolveProvider", false},
-       }},
-      {"hoverProvider", true},
-      {"selectionRangeProvider", true},
-      {"documentSymbolProvider", true},
-      {"workspaceSymbolProvider", true},
-      {"referencesProvider", true},
-      {"astProvider", true}, // clangd extension
-      {"typeHierarchyProvider", true},
-      {"memoryUsageProvider", true}, // clangd extension
-      {"compilationDatabase",        // clangd extension
-       llvm::json::Object{{"automaticReload", true}}},
-      {"callHierarchyProvider", true},
-  };
-
-  {
-    LSPBinder Binder(Handlers, *this);
-    bindMethods(Binder, Params.capabilities);
-    if (Opts.FeatureModules)
-      for (auto &Mod : *Opts.FeatureModules)
-        Mod.initializeLSP(Binder, Params.rawCapabilities, ServerCaps);
-  }
-
   // Per LSP, renameProvider can be either boolean or RenameOptions.
   // RenameOptions will be specified if the client states it supports prepare.
   ServerCaps["renameProvider"] =
@@ -688,15 +619,10 @@
 
   llvm::json::Object Result{
       {{"serverInfo",
-<<<<<<< HEAD
-        llvm::json::Object{{"name", "clangd"},
-                           {"version", getClangToolFullVersion("clangd")}}},
-=======
         llvm::json::Object{
             {"name", "clangd"},
             {"version", llvm::formatv("{0} {1} {2}", versionString(),
                                       featureString(), platformString())}}},
->>>>>>> 2ab1d525
        {"capabilities", std::move(ServerCaps)}}};
   if (Opts.Encoding)
     Result["offsetEncoding"] = *Opts.Encoding;
@@ -807,13 +733,8 @@
 
 void ClangdLSPServer::onCommandApplyTweak(const TweakArgs &Args,
                                           Callback<llvm::json::Value> Reply) {
-<<<<<<< HEAD
-  auto Action = [this, Reply = std::move(Reply),
-                 File = Args.file](llvm::Expected<Tweak::Effect> R) mutable {
-=======
   auto Action = [this, Reply = std::move(Reply)](
                     llvm::Expected<Tweak::Effect> R) mutable {
->>>>>>> 2ab1d525
     if (!R)
       return Reply(R.takeError());
 
@@ -833,14 +754,8 @@
       return Reply(std::move(Err));
 
     WorkspaceEdit WE;
-<<<<<<< HEAD
-    WE.changes.emplace();
-    for (const auto &It : R->ApplyEdits) {
-      (*WE.changes)[URI::createFile(It.first()).toString()] =
-=======
     for (const auto &It : R->ApplyEdits) {
       WE.changes[URI::createFile(It.first()).toString()] =
->>>>>>> 2ab1d525
           It.second.asTextEdits();
     }
     // ApplyEdit will take care of calling Reply().
@@ -903,24 +818,6 @@
   if (!Server->getDraft(File))
     return Reply(llvm::make_error<LSPError>(
         "onRename called for non-added file", ErrorCode::InvalidParams));
-<<<<<<< HEAD
-  Server->rename(
-      File, Params.position, Params.newName, Opts.Rename,
-      [File, Params, Reply = std::move(Reply),
-       this](llvm::Expected<RenameResult> R) mutable {
-        if (!R)
-          return Reply(R.takeError());
-        if (auto Err = validateEdits(*Server, R->GlobalChanges))
-          return Reply(std::move(Err));
-        WorkspaceEdit Result;
-        Result.changes.emplace();
-        for (const auto &Rep : R->GlobalChanges) {
-          (*Result.changes)[URI::createFile(Rep.first()).toString()] =
-              Rep.second.asTextEdits();
-        }
-        Reply(Result);
-      });
-=======
   Server->rename(File, Params.position, Params.newName, Opts.Rename,
                  [File, Params, Reply = std::move(Reply),
                   this](llvm::Expected<RenameResult> R) mutable {
@@ -935,7 +832,6 @@
                    }
                    Reply(Result);
                  });
->>>>>>> 2ab1d525
 }
 
 void ClangdLSPServer::onDocumentDidClose(
@@ -1365,11 +1261,7 @@
 void ClangdLSPServer::onReference(const ReferenceParams &Params,
                                   Callback<std::vector<Location>> Reply) {
   Server->findReferences(
-<<<<<<< HEAD
-      Params.textDocument.uri.file(), Params.position, Opts.CodeComplete.Limit,
-=======
       Params.textDocument.uri.file(), Params.position, Opts.ReferencesLimit,
->>>>>>> 2ab1d525
       [Reply = std::move(Reply),
        IncludeDecl(Params.context.includeDeclaration)](
           llvm::Expected<ReferencesResult> Refs) mutable {
@@ -1385,8 +1277,6 @@
         }
         return Reply(std::move(Result));
       });
-<<<<<<< HEAD
-=======
 }
 
 void ClangdLSPServer::onGoToType(const TextDocumentPositionParams &Params,
@@ -1402,7 +1292,6 @@
           Response.push_back(Sym.PreferredDeclaration);
         return Reply(std::move(Response));
       });
->>>>>>> 2ab1d525
 }
 
 void ClangdLSPServer::onGoToImplementation(
@@ -1575,10 +1464,7 @@
   Bind.method("textDocument/signatureHelp", this, &ClangdLSPServer::onSignatureHelp);
   Bind.method("textDocument/definition", this, &ClangdLSPServer::onGoToDefinition);
   Bind.method("textDocument/declaration", this, &ClangdLSPServer::onGoToDeclaration);
-<<<<<<< HEAD
-=======
   Bind.method("textDocument/typeDefinition", this, &ClangdLSPServer::onGoToType);
->>>>>>> 2ab1d525
   Bind.method("textDocument/implementation", this, &ClangdLSPServer::onGoToImplementation);
   Bind.method("textDocument/references", this, &ClangdLSPServer::onReference);
   Bind.method("textDocument/switchSourceHeader", this, &ClangdLSPServer::onSwitchSourceHeader);
@@ -1601,18 +1487,11 @@
   Bind.method("typeHierarchy/resolve", this, &ClangdLSPServer::onResolveTypeHierarchy);
   Bind.method("textDocument/prepareCallHierarchy", this, &ClangdLSPServer::onPrepareCallHierarchy);
   Bind.method("callHierarchy/incomingCalls", this, &ClangdLSPServer::onCallHierarchyIncomingCalls);
-<<<<<<< HEAD
-  Bind.method("callHierarchy/outgoingCalls", this, &ClangdLSPServer::onCallHierarchyOutgoingCalls);
-=======
->>>>>>> 2ab1d525
   Bind.method("textDocument/selectionRange", this, &ClangdLSPServer::onSelectionRange);
   Bind.method("textDocument/documentLink", this, &ClangdLSPServer::onDocumentLink);
   Bind.method("textDocument/semanticTokens/full", this, &ClangdLSPServer::onSemanticTokens);
   Bind.method("textDocument/semanticTokens/full/delta", this, &ClangdLSPServer::onSemanticTokensDelta);
-<<<<<<< HEAD
-=======
   Bind.method("clangd/inlayHints", this, &ClangdLSPServer::onInlayHints);
->>>>>>> 2ab1d525
   Bind.method("$/memoryUsage", this, &ClangdLSPServer::onMemoryUsage);
   if (Opts.FoldingRanges)
     Bind.method("textDocument/foldingRange", this, &ClangdLSPServer::onFoldingRange);
