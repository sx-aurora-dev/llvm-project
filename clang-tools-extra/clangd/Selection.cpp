--- conflicted
+++ resolved
@@ -646,12 +646,9 @@
   bool TraverseCXXBaseSpecifier(const CXXBaseSpecifier &X) {
     return traverseNode(&X, [&] { return Base::TraverseCXXBaseSpecifier(X); });
   }
-<<<<<<< HEAD
-=======
   bool TraverseAttr(Attr *X) {
     return traverseNode(X, [&] { return Base::TraverseAttr(X); });
   }
->>>>>>> 2ab1d525
   // Stmt is the same, but this form allows the data recursion optimization.
   bool dataTraverseStmtPre(Stmt *X) {
     if (!X || isImplicit(X))
