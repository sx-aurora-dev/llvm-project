//===--- ClangdLSPServer.h - LSP server --------------------------*- C++-*-===//
//
// Part of the LLVM Project, under the Apache License v2.0 with LLVM Exceptions.
// See https://llvm.org/LICENSE.txt for license information.
// SPDX-License-Identifier: Apache-2.0 WITH LLVM-exception
//
//===----------------------------------------------------------------------===//

#ifndef LLVM_CLANG_TOOLS_EXTRA_CLANGD_CLANGDLSPSERVER_H
#define LLVM_CLANG_TOOLS_EXTRA_CLANGD_CLANGDLSPSERVER_H

#include "ClangdServer.h"
#include "DraftStore.h"
#include "FindSymbols.h"
#include "GlobalCompilationDatabase.h"
#include "LSPBinder.h"
#include "Protocol.h"
#include "Transport.h"
#include "support/Context.h"
#include "support/MemoryTree.h"
#include "support/Path.h"
#include "support/Threading.h"
#include "clang/Tooling/Core/Replacement.h"
#include "llvm/ADT/Optional.h"
#include "llvm/ADT/StringSet.h"
#include "llvm/Support/JSON.h"
#include <chrono>
#include <cstddef>
#include <memory>

namespace clang {
namespace clangd {

class SymbolIndex;

/// This class exposes ClangdServer's capabilities via Language Server Protocol.
///
/// MessageHandler binds the implemented LSP methods (e.g. onInitialize) to
/// corresponding JSON-RPC methods ("initialize").
/// The server also supports $/cancelRequest (MessageHandler provides this).
class ClangdLSPServer : private ClangdServer::Callbacks,
                        private LSPBinder::RawOutgoing {
public:
  struct Options : ClangdServer::Options {
    /// Supplies configuration (overrides ClangdServer::ContextProvider).
    config::Provider *ConfigProvider = nullptr;
    /// Look for compilation databases, rather than using compile commands
    /// set via LSP (extensions) only.
    bool UseDirBasedCDB = true;
    /// The offset-encoding to use, or None to negotiate it over LSP.
    llvm::Optional<OffsetEncoding> Encoding;
    /// If set, periodically called to release memory.
    /// Consider malloc_trim(3)
    std::function<void()> MemoryCleanup = nullptr;

    /// Per-feature options. Generally ClangdServer lets these vary
    /// per-request, but LSP allows limited/no customizations.
    clangd::CodeCompleteOptions CodeComplete;
    MarkupKind SignatureHelpDocumentationFormat = MarkupKind::PlainText;
    clangd::RenameOptions Rename;
    /// Returns true if the tweak should be enabled.
    std::function<bool(const Tweak &)> TweakFilter = [](const Tweak &T) {
      return !T.hidden(); // only enable non-hidden tweaks.
    };

    /// Limit the number of references returned (0 means no limit).
    size_t ReferencesLimit = 0;
  };

  ClangdLSPServer(Transport &Transp, const ThreadsafeFS &TFS,
                  const ClangdLSPServer::Options &Opts);
  /// The destructor blocks on any outstanding background tasks.
  ~ClangdLSPServer();

  /// Run LSP server loop, communicating with the Transport provided in the
  /// constructor. This method must not be executed more than once.
  ///
  /// \return Whether we shut down cleanly with a 'shutdown' -> 'exit' sequence.
  bool run();

  /// Profiles resource-usage.
  void profile(MemoryTree &MT) const;

private:
  // Implement ClangdServer::Callbacks.
  void onDiagnosticsReady(PathRef File, llvm::StringRef Version,
                          std::vector<Diag> Diagnostics) override;
  void onFileUpdated(PathRef File, const TUStatus &Status) override;
  void onBackgroundIndexProgress(const BackgroundQueue::Stats &Stats) override;
  void onSemanticsMaybeChanged(PathRef File) override;

  // LSP methods. Notifications have signature void(const Params&).
  // Calls have signature void(const Params&, Callback<Response>).
  void onInitialize(const InitializeParams &, Callback<llvm::json::Value>);
  void onInitialized(const InitializedParams &);
  void onShutdown(const NoParams &, Callback<std::nullptr_t>);
  void onSync(const NoParams &, Callback<std::nullptr_t>);
  void onDocumentDidOpen(const DidOpenTextDocumentParams &);
  void onDocumentDidChange(const DidChangeTextDocumentParams &);
  void onDocumentDidClose(const DidCloseTextDocumentParams &);
  void onDocumentDidSave(const DidSaveTextDocumentParams &);
  void onAST(const ASTParams &, Callback<llvm::Optional<ASTNode>>);
  void onDocumentOnTypeFormatting(const DocumentOnTypeFormattingParams &,
                                  Callback<std::vector<TextEdit>>);
  void onDocumentRangeFormatting(const DocumentRangeFormattingParams &,
                                 Callback<std::vector<TextEdit>>);
  void onDocumentFormatting(const DocumentFormattingParams &,
                            Callback<std::vector<TextEdit>>);
  // The results are serialized 'vector<DocumentSymbol>' if
  // SupportsHierarchicalDocumentSymbol is true and 'vector<SymbolInformation>'
  // otherwise.
  void onDocumentSymbol(const DocumentSymbolParams &,
                        Callback<llvm::json::Value>);
  void onFoldingRange(const FoldingRangeParams &,
                      Callback<std::vector<FoldingRange>>);
  void onCodeAction(const CodeActionParams &, Callback<llvm::json::Value>);
  void onCompletion(const CompletionParams &, Callback<CompletionList>);
  void onSignatureHelp(const TextDocumentPositionParams &,
                       Callback<SignatureHelp>);
  void onGoToDeclaration(const TextDocumentPositionParams &,
                         Callback<std::vector<Location>>);
  void onGoToDefinition(const TextDocumentPositionParams &,
                        Callback<std::vector<Location>>);
  void onGoToType(const TextDocumentPositionParams &,
                  Callback<std::vector<Location>>);
  void onGoToImplementation(const TextDocumentPositionParams &,
                            Callback<std::vector<Location>>);
  void onReference(const ReferenceParams &, Callback<std::vector<Location>>);
  void onSwitchSourceHeader(const TextDocumentIdentifier &,
                            Callback<llvm::Optional<URIForFile>>);
  void onDocumentHighlight(const TextDocumentPositionParams &,
                           Callback<std::vector<DocumentHighlight>>);
  void onFileEvent(const DidChangeWatchedFilesParams &);
  void onWorkspaceSymbol(const WorkspaceSymbolParams &,
                         Callback<std::vector<SymbolInformation>>);
  void onPrepareRename(const TextDocumentPositionParams &,
                       Callback<llvm::Optional<Range>>);
  void onRename(const RenameParams &, Callback<WorkspaceEdit>);
  void onHover(const TextDocumentPositionParams &,
               Callback<llvm::Optional<Hover>>);
  void onTypeHierarchy(const TypeHierarchyParams &,
                       Callback<llvm::Optional<TypeHierarchyItem>>);
  void onResolveTypeHierarchy(const ResolveTypeHierarchyItemParams &,
                              Callback<llvm::Optional<TypeHierarchyItem>>);
  void onPrepareCallHierarchy(const CallHierarchyPrepareParams &,
                              Callback<std::vector<CallHierarchyItem>>);
  void onCallHierarchyIncomingCalls(
      const CallHierarchyIncomingCallsParams &,
      Callback<std::vector<CallHierarchyIncomingCall>>);
  void onCallHierarchyOutgoingCalls(
      const CallHierarchyOutgoingCallsParams &,
      Callback<std::vector<CallHierarchyOutgoingCall>>);
  void onInlayHints(const InlayHintsParams &, Callback<std::vector<InlayHint>>);
  void onChangeConfiguration(const DidChangeConfigurationParams &);
  void onSymbolInfo(const TextDocumentPositionParams &,
                    Callback<std::vector<SymbolDetails>>);
  void onSelectionRange(const SelectionRangeParams &,
                        Callback<std::vector<SelectionRange>>);
  void onDocumentLink(const DocumentLinkParams &,
                      Callback<std::vector<DocumentLink>>);
  void onSemanticTokens(const SemanticTokensParams &, Callback<SemanticTokens>);
  void onSemanticTokensDelta(const SemanticTokensDeltaParams &,
                             Callback<SemanticTokensOrDelta>);
  /// This is a clangd extension. Provides a json tree representing memory usage
  /// hierarchy.
  void onMemoryUsage(const NoParams &, Callback<MemoryTree>);
  void onCommand(const ExecuteCommandParams &, Callback<llvm::json::Value>);

  /// Implement commands.
  void onCommandApplyEdit(const WorkspaceEdit &, Callback<llvm::json::Value>);
  void onCommandApplyTweak(const TweakArgs &, Callback<llvm::json::Value>);
<<<<<<< HEAD

  /// Outgoing LSP calls.
  LSPBinder::OutgoingMethod<ApplyWorkspaceEditParams,
                            ApplyWorkspaceEditResponse>
      ApplyWorkspaceEdit;
  LSPBinder::OutgoingNotification<ShowMessageParams> ShowMessage;
  LSPBinder::OutgoingNotification<PublishDiagnosticsParams> PublishDiagnostics;
  LSPBinder::OutgoingNotification<FileStatus> NotifyFileStatus;
  LSPBinder::OutgoingMethod<WorkDoneProgressCreateParams, std::nullptr_t>
      CreateWorkDoneProgress;
  LSPBinder::OutgoingNotification<ProgressParams<WorkDoneProgressBegin>>
      BeginWorkDoneProgress;
  LSPBinder::OutgoingNotification<ProgressParams<WorkDoneProgressReport>>
      ReportWorkDoneProgress;
  LSPBinder::OutgoingNotification<ProgressParams<WorkDoneProgressEnd>>
      EndWorkDoneProgress;
  LSPBinder::OutgoingMethod<NoParams, std::nullptr_t> SemanticTokensRefresh;

=======

  /// Outgoing LSP calls.
  LSPBinder::OutgoingMethod<ApplyWorkspaceEditParams,
                            ApplyWorkspaceEditResponse>
      ApplyWorkspaceEdit;
  LSPBinder::OutgoingNotification<ShowMessageParams> ShowMessage;
  LSPBinder::OutgoingNotification<PublishDiagnosticsParams> PublishDiagnostics;
  LSPBinder::OutgoingNotification<FileStatus> NotifyFileStatus;
  LSPBinder::OutgoingMethod<WorkDoneProgressCreateParams, std::nullptr_t>
      CreateWorkDoneProgress;
  LSPBinder::OutgoingNotification<ProgressParams<WorkDoneProgressBegin>>
      BeginWorkDoneProgress;
  LSPBinder::OutgoingNotification<ProgressParams<WorkDoneProgressReport>>
      ReportWorkDoneProgress;
  LSPBinder::OutgoingNotification<ProgressParams<WorkDoneProgressEnd>>
      EndWorkDoneProgress;
  LSPBinder::OutgoingMethod<NoParams, std::nullptr_t> SemanticTokensRefresh;

>>>>>>> 2ab1d525
  void applyEdit(WorkspaceEdit WE, llvm::json::Value Success,
                 Callback<llvm::json::Value> Reply);

  void bindMethods(LSPBinder &, const ClientCapabilities &Caps);
  std::vector<Fix> getFixes(StringRef File, const clangd::Diagnostic &D);

  /// Checks if completion request should be ignored. We need this due to the
  /// limitation of the LSP. Per LSP, a client sends requests for all "trigger
  /// character" we specify, but for '>' and ':' we need to check they actually
  /// produce '->' and '::', respectively.
  bool shouldRunCompletion(const CompletionParams &Params) const;

  void applyConfiguration(const ConfigurationSettings &Settings);

  /// Runs profiling and exports memory usage metrics if tracing is enabled and
  /// profiling hasn't happened recently.
  void maybeExportMemoryProfile();
  PeriodicThrottler ShouldProfile;

  /// Run the MemoryCleanup callback if it's time.
  /// This method is thread safe.
  void maybeCleanupMemory();
  PeriodicThrottler ShouldCleanupMemory;

  /// Since initialization of CDBs and ClangdServer is done lazily, the
  /// following context captures the one used while creating ClangdLSPServer and
  /// passes it to above mentioned object instances to make sure they share the
  /// same state.
  Context BackgroundContext;

  /// Used to indicate that the 'shutdown' request was received from the
  /// Language Server client.
  bool ShutdownRequestReceived = false;

  /// Used to indicate the ClangdLSPServer is being destroyed.
  std::atomic<bool> IsBeingDestroyed = {false};

  std::mutex FixItsMutex;
  typedef std::map<clangd::Diagnostic, std::vector<Fix>, LSPDiagnosticCompare>
      DiagnosticToReplacementMap;
  /// Caches FixIts per file and diagnostics
  llvm::StringMap<DiagnosticToReplacementMap> FixItsMap;
  // Last semantic-tokens response, for incremental requests.
  std::mutex SemanticTokensMutex;
  llvm::StringMap<SemanticTokens> LastSemanticTokens;

  // Most code should not deal with Transport, callMethod, notify directly.
  // Use LSPBinder to handle incoming and outgoing calls.
  clangd::Transport &Transp;
  class MessageHandler;
  std::unique_ptr<MessageHandler> MsgHandler;
  std::mutex TranspWriter;

  void callMethod(StringRef Method, llvm::json::Value Params,
                  Callback<llvm::json::Value> CB) override;
  void notify(StringRef Method, llvm::json::Value Params) override;

  LSPBinder::RawHandlers Handlers;

  const ThreadsafeFS &TFS;
  /// Options used for diagnostics.
  ClangdDiagnosticOptions DiagOpts;
  /// The supported kinds of the client.
  SymbolKindBitset SupportedSymbolKinds;
  /// The supported completion item kinds of the client.
  CompletionItemKindBitset SupportedCompletionItemKinds;
  /// Whether the client supports CodeAction response objects.
  bool SupportsCodeAction = false;
  /// From capabilities of textDocument/documentSymbol.
  bool SupportsHierarchicalDocumentSymbol = false;
  /// Whether the client supports showing file status.
  bool SupportFileStatus = false;
  /// Which kind of markup should we use in textDocument/hover responses.
  MarkupKind HoverContentFormat = MarkupKind::PlainText;
  /// Whether the client supports offsets for parameter info labels.
  bool SupportsOffsetsInSignatureHelp = false;
  std::mutex BackgroundIndexProgressMutex;
  enum class BackgroundIndexProgress {
    // Client doesn't support reporting progress. No transitions possible.
    Unsupported,
    // The queue is idle, and the client has no progress bar.
    // Can transition to Creating when we have some activity.
    Empty,
    // We've requested the client to create a progress bar.
    // Meanwhile, the state is buffered in PendingBackgroundIndexProgress.
    Creating,
    // The client has a progress bar, and we can send it updates immediately.
    Live,
  } BackgroundIndexProgressState = BackgroundIndexProgress::Unsupported;
  // The progress to send when the progress bar is created.
  // Only valid in state Creating.
  BackgroundQueue::Stats PendingBackgroundIndexProgress;
  /// LSP extension: skip WorkDoneProgressCreate, just send progress streams.
  bool BackgroundIndexSkipCreate = false;

  Options Opts;
  // The CDB is created by the "initialize" LSP method.
  std::unique_ptr<GlobalCompilationDatabase> BaseCDB;
  // CDB is BaseCDB plus any commands overridden via LSP extensions.
  llvm::Optional<OverlayCDB> CDB;
  // The ClangdServer is created by the "initialize" LSP method.
  llvm::Optional<ClangdServer> Server;
};
} // namespace clangd
} // namespace clang

#endif // LLVM_CLANG_TOOLS_EXTRA_CLANGD_CLANGDLSPSERVER_H<|MERGE_RESOLUTION|>--- conflicted
+++ resolved
@@ -169,7 +169,6 @@
   /// Implement commands.
   void onCommandApplyEdit(const WorkspaceEdit &, Callback<llvm::json::Value>);
   void onCommandApplyTweak(const TweakArgs &, Callback<llvm::json::Value>);
-<<<<<<< HEAD
 
   /// Outgoing LSP calls.
   LSPBinder::OutgoingMethod<ApplyWorkspaceEditParams,
@@ -188,26 +187,6 @@
       EndWorkDoneProgress;
   LSPBinder::OutgoingMethod<NoParams, std::nullptr_t> SemanticTokensRefresh;
 
-=======
-
-  /// Outgoing LSP calls.
-  LSPBinder::OutgoingMethod<ApplyWorkspaceEditParams,
-                            ApplyWorkspaceEditResponse>
-      ApplyWorkspaceEdit;
-  LSPBinder::OutgoingNotification<ShowMessageParams> ShowMessage;
-  LSPBinder::OutgoingNotification<PublishDiagnosticsParams> PublishDiagnostics;
-  LSPBinder::OutgoingNotification<FileStatus> NotifyFileStatus;
-  LSPBinder::OutgoingMethod<WorkDoneProgressCreateParams, std::nullptr_t>
-      CreateWorkDoneProgress;
-  LSPBinder::OutgoingNotification<ProgressParams<WorkDoneProgressBegin>>
-      BeginWorkDoneProgress;
-  LSPBinder::OutgoingNotification<ProgressParams<WorkDoneProgressReport>>
-      ReportWorkDoneProgress;
-  LSPBinder::OutgoingNotification<ProgressParams<WorkDoneProgressEnd>>
-      EndWorkDoneProgress;
-  LSPBinder::OutgoingMethod<NoParams, std::nullptr_t> SemanticTokensRefresh;
-
->>>>>>> 2ab1d525
   void applyEdit(WorkspaceEdit WE, llvm::json::Value Success,
                  Callback<llvm::json::Value> Reply);
 
