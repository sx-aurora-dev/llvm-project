//===--- ClangdLSPServer.h - LSP server --------------------------*- C++-*-===//
//
// Part of the LLVM Project, under the Apache License v2.0 with LLVM Exceptions.
// See https://llvm.org/LICENSE.txt for license information.
// SPDX-License-Identifier: Apache-2.0 WITH LLVM-exception
//
//===----------------------------------------------------------------------===//

#ifndef LLVM_CLANG_TOOLS_EXTRA_CLANGD_CLANGDLSPSERVER_H
#define LLVM_CLANG_TOOLS_EXTRA_CLANGD_CLANGDLSPSERVER_H

#include "ClangdServer.h"
#include "DraftStore.h"
#include "FindSymbols.h"
#include "GlobalCompilationDatabase.h"
#include "LSPBinder.h"
#include "Protocol.h"
#include "Transport.h"
#include "support/Context.h"
#include "support/MemoryTree.h"
#include "support/Path.h"
#include "support/Threading.h"
#include "clang/Tooling/Core/Replacement.h"
#include "llvm/ADT/Optional.h"
#include "llvm/ADT/StringSet.h"
#include "llvm/Support/JSON.h"
#include <chrono>
#include <cstddef>
#include <memory>

namespace clang {
namespace clangd {

class SymbolIndex;

/// This class exposes ClangdServer's capabilities via Language Server Protocol.
///
/// MessageHandler binds the implemented LSP methods (e.g. onInitialize) to
/// corresponding JSON-RPC methods ("initialize").
/// The server also supports $/cancelRequest (MessageHandler provides this).
class ClangdLSPServer : private ClangdServer::Callbacks,
                        private LSPBinder::RawOutgoing {
public:
  struct Options : ClangdServer::Options {
    /// Supplies configuration (overrides ClangdServer::ContextProvider).
    config::Provider *ConfigProvider = nullptr;
    /// Look for compilation databases, rather than using compile commands
    /// set via LSP (extensions) only.
    bool UseDirBasedCDB = true;
    /// The offset-encoding to use, or None to negotiate it over LSP.
    llvm::Optional<OffsetEncoding> Encoding;
    /// If set, periodically called to release memory.
    /// Consider malloc_trim(3)
    std::function<void()> MemoryCleanup = nullptr;

    /// Per-feature options. Generally ClangdServer lets these vary
    /// per-request, but LSP allows limited/no customizations.
    clangd::CodeCompleteOptions CodeComplete;
    MarkupKind SignatureHelpDocumentationFormat = MarkupKind::PlainText;
    clangd::RenameOptions Rename;
    /// Returns true if the tweak should be enabled.
    std::function<bool(const Tweak &)> TweakFilter = [](const Tweak &T) {
      return !T.hidden(); // only enable non-hidden tweaks.
    };

    /// Enable InlayHints feature.
    bool InlayHints = true;

    /// Limit the number of references returned (0 means no limit).
    size_t ReferencesLimit = 0;
  };

  ClangdLSPServer(Transport &Transp, const ThreadsafeFS &TFS,
                  const ClangdLSPServer::Options &Opts);
  /// The destructor blocks on any outstanding background tasks.
  ~ClangdLSPServer();

  /// Run LSP server loop, communicating with the Transport provided in the
  /// constructor. This method must not be executed more than once.
  ///
  /// \return Whether we shut down cleanly with a 'shutdown' -> 'exit' sequence.
  bool run();

  /// Profiles resource-usage.
  void profile(MemoryTree &MT) const;

private:
  // Implement ClangdServer::Callbacks.
  void onDiagnosticsReady(PathRef File, llvm::StringRef Version,
                          std::vector<Diag> Diagnostics) override;
  void onFileUpdated(PathRef File, const TUStatus &Status) override;
  void onBackgroundIndexProgress(const BackgroundQueue::Stats &Stats) override;
  void onSemanticsMaybeChanged(PathRef File) override;

  // LSP methods. Notifications have signature void(const Params&).
  // Calls have signature void(const Params&, Callback<Response>).
  void onInitialize(const InitializeParams &, Callback<llvm::json::Value>);
  void onInitialized(const InitializedParams &);
  void onShutdown(const NoParams &, Callback<std::nullptr_t>);
  void onSync(const NoParams &, Callback<std::nullptr_t>);
  void onDocumentDidOpen(const DidOpenTextDocumentParams &);
  void onDocumentDidChange(const DidChangeTextDocumentParams &);
  void onDocumentDidClose(const DidCloseTextDocumentParams &);
  void onDocumentDidSave(const DidSaveTextDocumentParams &);
  void onAST(const ASTParams &, Callback<llvm::Optional<ASTNode>>);
  void onDocumentOnTypeFormatting(const DocumentOnTypeFormattingParams &,
                                  Callback<std::vector<TextEdit>>);
  void onDocumentRangeFormatting(const DocumentRangeFormattingParams &,
                                 Callback<std::vector<TextEdit>>);
  void onDocumentFormatting(const DocumentFormattingParams &,
                            Callback<std::vector<TextEdit>>);
  // The results are serialized 'vector<DocumentSymbol>' if
  // SupportsHierarchicalDocumentSymbol is true and 'vector<SymbolInformation>'
  // otherwise.
  void onDocumentSymbol(const DocumentSymbolParams &,
                        Callback<llvm::json::Value>);
  void onFoldingRange(const FoldingRangeParams &,
                      Callback<std::vector<FoldingRange>>);
  void onCodeAction(const CodeActionParams &, Callback<llvm::json::Value>);
  void onCompletion(const CompletionParams &, Callback<CompletionList>);
  void onSignatureHelp(const TextDocumentPositionParams &,
                       Callback<SignatureHelp>);
  void onGoToDeclaration(const TextDocumentPositionParams &,
                         Callback<std::vector<Location>>);
  void onGoToDefinition(const TextDocumentPositionParams &,
                        Callback<std::vector<Location>>);
  void onGoToImplementation(const TextDocumentPositionParams &,
                            Callback<std::vector<Location>>);
  void onReference(const ReferenceParams &, Callback<std::vector<Location>>);
  void onSwitchSourceHeader(const TextDocumentIdentifier &,
                            Callback<llvm::Optional<URIForFile>>);
  void onDocumentHighlight(const TextDocumentPositionParams &,
                           Callback<std::vector<DocumentHighlight>>);
  void onFileEvent(const DidChangeWatchedFilesParams &);
  void onWorkspaceSymbol(const WorkspaceSymbolParams &,
                         Callback<std::vector<SymbolInformation>>);
  void onPrepareRename(const TextDocumentPositionParams &,
                       Callback<llvm::Optional<Range>>);
  void onRename(const RenameParams &, Callback<WorkspaceEdit>);
  void onHover(const TextDocumentPositionParams &,
               Callback<llvm::Optional<Hover>>);
  void onTypeHierarchy(const TypeHierarchyParams &,
                       Callback<llvm::Optional<TypeHierarchyItem>>);
  void onResolveTypeHierarchy(const ResolveTypeHierarchyItemParams &,
                              Callback<llvm::Optional<TypeHierarchyItem>>);
  void onPrepareCallHierarchy(const CallHierarchyPrepareParams &,
                              Callback<std::vector<CallHierarchyItem>>);
  void onCallHierarchyIncomingCalls(
      const CallHierarchyIncomingCallsParams &,
      Callback<std::vector<CallHierarchyIncomingCall>>);
  void onCallHierarchyOutgoingCalls(
      const CallHierarchyOutgoingCallsParams &,
      Callback<std::vector<CallHierarchyOutgoingCall>>);
  void onInlayHints(const InlayHintsParams &, Callback<std::vector<InlayHint>>);
  void onChangeConfiguration(const DidChangeConfigurationParams &);
  void onSymbolInfo(const TextDocumentPositionParams &,
                    Callback<std::vector<SymbolDetails>>);
  void onSelectionRange(const SelectionRangeParams &,
                        Callback<std::vector<SelectionRange>>);
  void onDocumentLink(const DocumentLinkParams &,
                      Callback<std::vector<DocumentLink>>);
  void onSemanticTokens(const SemanticTokensParams &, Callback<SemanticTokens>);
  void onSemanticTokensDelta(const SemanticTokensDeltaParams &,
                             Callback<SemanticTokensOrDelta>);
  /// This is a clangd extension. Provides a json tree representing memory usage
  /// hierarchy.
  void onMemoryUsage(const NoParams &, Callback<MemoryTree>);
  void onCommand(const ExecuteCommandParams &, Callback<llvm::json::Value>);

  /// Implement commands.
  void onCommandApplyEdit(const WorkspaceEdit &, Callback<llvm::json::Value>);
  void onCommandApplyTweak(const TweakArgs &, Callback<llvm::json::Value>);
<<<<<<< HEAD

  /// Outgoing LSP calls.
  LSPBinder::OutgoingMethod<ApplyWorkspaceEditParams,
                            ApplyWorkspaceEditResponse>
      ApplyWorkspaceEdit;
  LSPBinder::OutgoingNotification<ShowMessageParams> ShowMessage;
  LSPBinder::OutgoingNotification<PublishDiagnosticsParams> PublishDiagnostics;
  LSPBinder::OutgoingNotification<FileStatus> NotifyFileStatus;
  LSPBinder::OutgoingMethod<WorkDoneProgressCreateParams, std::nullptr_t>
      CreateWorkDoneProgress;
  LSPBinder::OutgoingNotification<ProgressParams<WorkDoneProgressBegin>>
      BeginWorkDoneProgress;
  LSPBinder::OutgoingNotification<ProgressParams<WorkDoneProgressReport>>
      ReportWorkDoneProgress;
  LSPBinder::OutgoingNotification<ProgressParams<WorkDoneProgressEnd>>
      EndWorkDoneProgress;
  LSPBinder::OutgoingMethod<NoParams, std::nullptr_t> SemanticTokensRefresh;

=======

  /// Outgoing LSP calls.
  LSPBinder::OutgoingMethod<ApplyWorkspaceEditParams,
                            ApplyWorkspaceEditResponse>
      ApplyWorkspaceEdit;
  LSPBinder::OutgoingNotification<ShowMessageParams> ShowMessage;
  LSPBinder::OutgoingNotification<PublishDiagnosticsParams> PublishDiagnostics;
  LSPBinder::OutgoingNotification<FileStatus> NotifyFileStatus;
  LSPBinder::OutgoingMethod<WorkDoneProgressCreateParams, std::nullptr_t>
      CreateWorkDoneProgress;
  LSPBinder::OutgoingNotification<ProgressParams<WorkDoneProgressBegin>>
      BeginWorkDoneProgress;
  LSPBinder::OutgoingNotification<ProgressParams<WorkDoneProgressReport>>
      ReportWorkDoneProgress;
  LSPBinder::OutgoingNotification<ProgressParams<WorkDoneProgressEnd>>
      EndWorkDoneProgress;
  LSPBinder::OutgoingMethod<NoParams, std::nullptr_t> SemanticTokensRefresh;

>>>>>>> a2ce6ee6
  void applyEdit(WorkspaceEdit WE, llvm::json::Value Success,
                 Callback<llvm::json::Value> Reply);

  void bindMethods(LSPBinder &, const ClientCapabilities &Caps);
  std::vector<Fix> getFixes(StringRef File, const clangd::Diagnostic &D);

  /// Checks if completion request should be ignored. We need this due to the
  /// limitation of the LSP. Per LSP, a client sends requests for all "trigger
  /// character" we specify, but for '>' and ':' we need to check they actually
  /// produce '->' and '::', respectively.
  bool shouldRunCompletion(const CompletionParams &Params) const;

  void applyConfiguration(const ConfigurationSettings &Settings);

  /// Runs profiling and exports memory usage metrics if tracing is enabled and
  /// profiling hasn't happened recently.
  void maybeExportMemoryProfile();
  PeriodicThrottler ShouldProfile;

  /// Run the MemoryCleanup callback if it's time.
  /// This method is thread safe.
  void maybeCleanupMemory();
  PeriodicThrottler ShouldCleanupMemory;

  /// Since initialization of CDBs and ClangdServer is done lazily, the
  /// following context captures the one used while creating ClangdLSPServer and
  /// passes it to above mentioned object instances to make sure they share the
  /// same state.
  Context BackgroundContext;

  /// Used to indicate that the 'shutdown' request was received from the
  /// Language Server client.
  bool ShutdownRequestReceived = false;

  /// Used to indicate the ClangdLSPServer is being destroyed.
  std::atomic<bool> IsBeingDestroyed = {false};

  std::mutex FixItsMutex;
  typedef std::map<clangd::Diagnostic, std::vector<Fix>, LSPDiagnosticCompare>
      DiagnosticToReplacementMap;
  /// Caches FixIts per file and diagnostics
  llvm::StringMap<DiagnosticToReplacementMap> FixItsMap;
  // Last semantic-tokens response, for incremental requests.
  std::mutex SemanticTokensMutex;
  llvm::StringMap<SemanticTokens> LastSemanticTokens;

  // Most code should not deal with Transport, callMethod, notify directly.
  // Use LSPBinder to handle incoming and outgoing calls.
  clangd::Transport &Transp;
  class MessageHandler;
  std::unique_ptr<MessageHandler> MsgHandler;
  std::mutex TranspWriter;

  void callMethod(StringRef Method, llvm::json::Value Params,
                  Callback<llvm::json::Value> CB) override;
  void notify(StringRef Method, llvm::json::Value Params) override;

  LSPBinder::RawHandlers Handlers;

  const ThreadsafeFS &TFS;
  /// Options used for diagnostics.
  ClangdDiagnosticOptions DiagOpts;
  /// The supported kinds of the client.
  SymbolKindBitset SupportedSymbolKinds;
  /// The supported completion item kinds of the client.
  CompletionItemKindBitset SupportedCompletionItemKinds;
  /// Whether the client supports CodeAction response objects.
  bool SupportsCodeAction = false;
  /// From capabilities of textDocument/documentSymbol.
  bool SupportsHierarchicalDocumentSymbol = false;
  /// Whether the client supports showing file status.
  bool SupportFileStatus = false;
  /// Which kind of markup should we use in textDocument/hover responses.
  MarkupKind HoverContentFormat = MarkupKind::PlainText;
  /// Whether the client supports offsets for parameter info labels.
  bool SupportsOffsetsInSignatureHelp = false;
  std::mutex BackgroundIndexProgressMutex;
  enum class BackgroundIndexProgress {
    // Client doesn't support reporting progress. No transitions possible.
    Unsupported,
    // The queue is idle, and the client has no progress bar.
    // Can transition to Creating when we have some activity.
    Empty,
    // We've requested the client to create a progress bar.
    // Meanwhile, the state is buffered in PendingBackgroundIndexProgress.
    Creating,
    // The client has a progress bar, and we can send it updates immediately.
    Live,
  } BackgroundIndexProgressState = BackgroundIndexProgress::Unsupported;
  // The progress to send when the progress bar is created.
  // Only valid in state Creating.
  BackgroundQueue::Stats PendingBackgroundIndexProgress;
  /// LSP extension: skip WorkDoneProgressCreate, just send progress streams.
  bool BackgroundIndexSkipCreate = false;

  Options Opts;
  // The CDB is created by the "initialize" LSP method.
  std::unique_ptr<GlobalCompilationDatabase> BaseCDB;
  // CDB is BaseCDB plus any commands overridden via LSP extensions.
  llvm::Optional<OverlayCDB> CDB;
  // The ClangdServer is created by the "initialize" LSP method.
  llvm::Optional<ClangdServer> Server;
};
} // namespace clangd
} // namespace clang

#endif // LLVM_CLANG_TOOLS_EXTRA_CLANGD_CLANGDLSPSERVER_H<|MERGE_RESOLUTION|>--- conflicted
+++ resolved
@@ -170,7 +170,6 @@
   /// Implement commands.
   void onCommandApplyEdit(const WorkspaceEdit &, Callback<llvm::json::Value>);
   void onCommandApplyTweak(const TweakArgs &, Callback<llvm::json::Value>);
-<<<<<<< HEAD
 
   /// Outgoing LSP calls.
   LSPBinder::OutgoingMethod<ApplyWorkspaceEditParams,
@@ -189,26 +188,6 @@
       EndWorkDoneProgress;
   LSPBinder::OutgoingMethod<NoParams, std::nullptr_t> SemanticTokensRefresh;
 
-=======
-
-  /// Outgoing LSP calls.
-  LSPBinder::OutgoingMethod<ApplyWorkspaceEditParams,
-                            ApplyWorkspaceEditResponse>
-      ApplyWorkspaceEdit;
-  LSPBinder::OutgoingNotification<ShowMessageParams> ShowMessage;
-  LSPBinder::OutgoingNotification<PublishDiagnosticsParams> PublishDiagnostics;
-  LSPBinder::OutgoingNotification<FileStatus> NotifyFileStatus;
-  LSPBinder::OutgoingMethod<WorkDoneProgressCreateParams, std::nullptr_t>
-      CreateWorkDoneProgress;
-  LSPBinder::OutgoingNotification<ProgressParams<WorkDoneProgressBegin>>
-      BeginWorkDoneProgress;
-  LSPBinder::OutgoingNotification<ProgressParams<WorkDoneProgressReport>>
-      ReportWorkDoneProgress;
-  LSPBinder::OutgoingNotification<ProgressParams<WorkDoneProgressEnd>>
-      EndWorkDoneProgress;
-  LSPBinder::OutgoingMethod<NoParams, std::nullptr_t> SemanticTokensRefresh;
-
->>>>>>> a2ce6ee6
   void applyEdit(WorkspaceEdit WE, llvm::json::Value Success,
                  Callback<llvm::json::Value> Reply);
 
