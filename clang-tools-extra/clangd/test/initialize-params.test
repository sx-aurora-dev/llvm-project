# RUN: clangd -lit-test < %s | FileCheck -strict-whitespace %s
# Test initialize request parameters with rootUri
{"jsonrpc":"2.0","id":0,"method":"initialize","params":{"processId":123,"rootUri":"test:///workspace","capabilities":{},"trace":"off"}}
#      CHECK:  "id": 0,
# CHECK-NEXT:  "jsonrpc": "2.0",
# CHECK-NEXT:  "result": {
# CHECK-NEXT:    "capabilities": {
# CHECK-NEXT:      "astProvider": true,
# CHECK-NEXT:      "callHierarchyProvider": true,
# CHECK-NEXT:      "clangdInlayHintsProvider": true,
# CHECK-NEXT:      "codeActionProvider": true,
# CHECK-NEXT:      "compilationDatabase": {
# CHECK-NEXT:        "automaticReload": true
# CHECK-NEXT:      },
# CHECK-NEXT:      "completionProvider": {
# CHECK-NEXT:        "allCommitCharacters": [
# CHECK-NEXT:          " ",
# CHECK-NEXT:          "\t",
# CHECK-NEXT:          "(",
# CHECK-NEXT:          ")",
# CHECK-NEXT:          "[",
# CHECK-NEXT:          "]",
# CHECK-NEXT:          "{",
# CHECK-NEXT:          "}",
# CHECK-NEXT:          "<",
# CHECK-NEXT:          ">",
# CHECK-NEXT:          ":",
# CHECK-NEXT:          ";",
# CHECK-NEXT:          ",",
# CHECK-NEXT:          "+",
# CHECK-NEXT:          "-",
# CHECK-NEXT:          "/",
# CHECK-NEXT:          "*",
# CHECK-NEXT:          "%",
# CHECK-NEXT:          "^",
# CHECK-NEXT:          "&",
# CHECK-NEXT:          "#",
# CHECK-NEXT:          "?",
# CHECK-NEXT:          ".",
# CHECK-NEXT:          "=",
# CHECK-NEXT:          "\"",
# CHECK-NEXT:          "'",
# CHECK-NEXT:          "|"
# CHECK-NEXT:        ],
# CHECK-NEXT:        "resolveProvider": false,
# CHECK-NEXT:        "triggerCharacters": [
# CHECK-NEXT:          ".",
# CHECK-NEXT:          "<",
# CHECK-NEXT:          ">",
# CHECK-NEXT:          ":",
# CHECK-NEXT:          "\"",
# CHECK-NEXT:          "/",
# CHECK-NEXT:          "*"
# CHECK-NEXT:        ]
# CHECK-NEXT:      },
# CHECK-NEXT:      "declarationProvider": true,
# CHECK-NEXT:      "definitionProvider": true,
# CHECK-NEXT:      "documentFormattingProvider": true,
# CHECK-NEXT:      "documentHighlightProvider": true,
# CHECK-NEXT:      "documentLinkProvider": {
# CHECK-NEXT:        "resolveProvider": false
# CHECK-NEXT:      }
# CHECK-NEXT:      "documentOnTypeFormattingProvider": {
# CHECK-NEXT:        "firstTriggerCharacter": "\n",
# CHECK-NEXT:        "moreTriggerCharacter": []
# CHECK-NEXT:      },
# CHECK-NEXT:      "documentRangeFormattingProvider": true,
# CHECK-NEXT:      "documentSymbolProvider": true,
# CHECK-NEXT:      "executeCommandProvider": {
# CHECK-NEXT:        "commands": [
# CHECK-NEXT:          "clangd.applyFix",
# CHECK-NEXT:          "clangd.applyTweak"
# CHECK-NEXT:        ]
# CHECK-NEXT:      },
# CHECK-NEXT:      "hoverProvider": true,
# CHECK-NEXT:      "implementationProvider": true,
# CHECK-NEXT:      "memoryUsageProvider": true,
# CHECK-NEXT:      "referencesProvider": true,
# CHECK-NEXT:      "renameProvider": true,
# CHECK-NEXT:      "selectionRangeProvider": true,
# CHECK-NEXT:      "semanticTokensProvider": {
# CHECK-NEXT:        "full": {
# CHECK-NEXT:          "delta": true
# CHECK-NEXT:        },
# CHECK-NEXT:        "legend": {
# CHECK-NEXT:          "tokenModifiers": [
# CHECK-NEXT:            "declaration",
# CHECK-NEXT:            "deprecated",
# CHECK-NEXT:            "deduced",
# CHECK-NEXT:            "readonly",
# CHECK-NEXT:            "static",
# CHECK-NEXT:            "abstract",
<<<<<<< HEAD
# CHECK-NEXT:            "dependentName",
=======
# CHECK-NEXT:            "virtual",
# CHECK-NEXT:            "dependentName",
# CHECK-NEXT:            "defaultLibrary",
# CHECK-NEXT:            "usedAsMutableReference",
>>>>>>> a2ce6ee6
# CHECK-NEXT:            "functionScope",
# CHECK-NEXT:            "classScope",
# CHECK-NEXT:            "fileScope",
# CHECK-NEXT:            "globalScope"
# CHECK-NEXT:          ],
# CHECK-NEXT:          "tokenTypes": [
# CHECK-NEXT:            "variable",
# CHECK:               ]
# CHECK-NEXT:        },
# CHECK-NEXT:        "range": false
# CHECK-NEXT:      },
# CHECK-NEXT:      "signatureHelpProvider": {
# CHECK-NEXT:        "triggerCharacters": [
# CHECK-NEXT:          "(",
# CHECK-NEXT:          ")",
# CHECK-NEXT:          "{",
# CHECK-NEXT:          "}",
# CHECK-NEXT:          "<",
# CHECK-NEXT:          ">"
# CHECK-NEXT:          ","
# CHECK-NEXT:        ]
# CHECK-NEXT:      },
# CHECK-NEXT:      "textDocumentSync": {
# CHECK-NEXT:        "change": 2,
# CHECK-NEXT:        "openClose": true,
# CHECK-NEXT:        "save": true
# CHECK-NEXT:      },
# CHECK-NEXT:      "typeHierarchyProvider": true
# CHECK-NEXT:      "workspaceSymbolProvider": true
# CHECK-NEXT:    },
# CHECK-NEXT:    "serverInfo": {
# CHECK-NEXT:      "name": "clangd",
# CHECK-NEXT:      "version": "{{.*}}clangd version {{.*}}"
# CHECK-NEXT:    }
# CHECK-NEXT:  }
---
{"jsonrpc":"2.0","id":3,"method":"shutdown"}
#      CHECK:  "id": 3,
# CHECK-NEXT:  "jsonrpc": "2.0",
# CHECK-NEXT:  "result": null
---
{"jsonrpc":"2.0","method":"exit"}<|MERGE_RESOLUTION|>--- conflicted
+++ resolved
@@ -90,14 +90,10 @@
 # CHECK-NEXT:            "readonly",
 # CHECK-NEXT:            "static",
 # CHECK-NEXT:            "abstract",
-<<<<<<< HEAD
-# CHECK-NEXT:            "dependentName",
-=======
 # CHECK-NEXT:            "virtual",
 # CHECK-NEXT:            "dependentName",
 # CHECK-NEXT:            "defaultLibrary",
 # CHECK-NEXT:            "usedAsMutableReference",
->>>>>>> a2ce6ee6
 # CHECK-NEXT:            "functionScope",
 # CHECK-NEXT:            "classScope",
 # CHECK-NEXT:            "fileScope",
