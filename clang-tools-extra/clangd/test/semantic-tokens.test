# RUN: clangd -lit-test < %s | FileCheck -strict-whitespace %s -implicit-check-not=semanticHighlight
# Send capabilities for both Theia semanticHighlight & standard semanticTokens.
# clangd should not use/acknowledge the Theia protocol.
{"jsonrpc":"2.0","id":0,"method":"initialize","params":{"capabilities":{"textDocument":{
  "semanticHighlightingCapabilities":{"semanticHighlighting":true},
  "semanticTokens":{"dynamicRegistration":true}
}}}}
---
{"jsonrpc":"2.0","method":"textDocument/didOpen","params":{"textDocument":{
  "uri": "test:///foo.cpp",
  "languageId": "cpp",
  "text": "int x = 2;"
}}}
---
# Non-incremental token request.
{"jsonrpc":"2.0","id":1,"method":"textDocument/semanticTokens/full","params":{"textDocument":{"uri":"test:///foo.cpp"}}}
# CHECK:       "id": 1,
# CHECK-NEXT:  "jsonrpc": "2.0",
# CHECK-NEXT:  "result": {
# CHECK-NEXT:    "data": [
#                  First line, char 5, variable, declaration+globalScope
# CHECK-NEXT:      0,
# CHECK-NEXT:      4,
# CHECK-NEXT:      1,
# CHECK-NEXT:      0,
<<<<<<< HEAD
# CHECK-NEXT:      1025
=======
# CHECK-NEXT:      8193
>>>>>>> a2ce6ee6
# CHECK-NEXT:    ],
# CHECK-NEXT:    "resultId": "1"
# CHECK-NEXT:  }
---
{"jsonrpc":"2.0","method":"textDocument/didChange","params":{
  "textDocument": {"uri":"test:///foo.cpp","version":2},
  "contentChanges":[{"text":"int x = 2;\nint y = 3;"}]
}}
---
# Incremental token request, based on previous response.
{"jsonrpc":"2.0","id":2,"method":"textDocument/semanticTokens/full/delta","params":{
  "textDocument": {"uri":"test:///foo.cpp"},
  "previousResultId": "1"
}}
# CHECK:       "id": 2,
# CHECK-NEXT:  "jsonrpc": "2.0",
# CHECK-NEXT:  "result": {
# CHECK-NEXT:    "edits": [
# CHECK-NEXT:      {
# CHECK-NEXT:        "data": [
#                      Next line, char 5, variable, declaration+globalScope
# CHECK-NEXT:          1,
# CHECK-NEXT:          4,
# CHECK-NEXT:          1,
# CHECK-NEXT:          0,
<<<<<<< HEAD
# CHECK-NEXT:          1025
=======
# CHECK-NEXT:          8193
>>>>>>> a2ce6ee6
# CHECK-NEXT:        ],
#                    Inserted at position 1
# CHECK-NEXT:        "deleteCount": 0,
# CHECK-NEXT:        "start": 5
# CHECK-NEXT:      }
# CHECK-NEXT:    ],
# CHECK-NEXT:    "resultId": "2"
# CHECK-NEXT:  }
---
# Incremental token request with incorrect baseline => full tokens list.
{"jsonrpc":"2.0","id":2,"method":"textDocument/semanticTokens/full/delta","params":{
  "textDocument": {"uri":"test:///foo.cpp"},
  "previousResultId": "bogus"
}}
# CHECK:       "id": 2,
# CHECK-NEXT:  "jsonrpc": "2.0",
# CHECK-NEXT:  "result": {
# CHECK-NEXT:    "data": [
# CHECK-NEXT:      0,
# CHECK-NEXT:      4,
# CHECK-NEXT:      1,
# CHECK-NEXT:      0,
<<<<<<< HEAD
# CHECK-NEXT:      1025,
=======
# CHECK-NEXT:      8193,
>>>>>>> a2ce6ee6
# CHECK-NEXT:      1,
# CHECK-NEXT:      4,
# CHECK-NEXT:      1,
# CHECK-NEXT:      0,
<<<<<<< HEAD
# CHECK-NEXT:      1025
=======
# CHECK-NEXT:      8193
>>>>>>> a2ce6ee6
# CHECK-NEXT:    ],
# CHECK-NEXT:    "resultId": "3"
# CHECK-NEXT:  }
---
{"jsonrpc":"2.0","id":3,"method":"shutdown"}
---
{"jsonrpc":"2.0","method":"exit"}<|MERGE_RESOLUTION|>--- conflicted
+++ resolved
@@ -23,11 +23,7 @@
 # CHECK-NEXT:      4,
 # CHECK-NEXT:      1,
 # CHECK-NEXT:      0,
-<<<<<<< HEAD
-# CHECK-NEXT:      1025
-=======
 # CHECK-NEXT:      8193
->>>>>>> a2ce6ee6
 # CHECK-NEXT:    ],
 # CHECK-NEXT:    "resultId": "1"
 # CHECK-NEXT:  }
@@ -53,11 +49,7 @@
 # CHECK-NEXT:          4,
 # CHECK-NEXT:          1,
 # CHECK-NEXT:          0,
-<<<<<<< HEAD
-# CHECK-NEXT:          1025
-=======
 # CHECK-NEXT:          8193
->>>>>>> a2ce6ee6
 # CHECK-NEXT:        ],
 #                    Inserted at position 1
 # CHECK-NEXT:        "deleteCount": 0,
@@ -80,20 +72,12 @@
 # CHECK-NEXT:      4,
 # CHECK-NEXT:      1,
 # CHECK-NEXT:      0,
-<<<<<<< HEAD
-# CHECK-NEXT:      1025,
-=======
 # CHECK-NEXT:      8193,
->>>>>>> a2ce6ee6
 # CHECK-NEXT:      1,
 # CHECK-NEXT:      4,
 # CHECK-NEXT:      1,
 # CHECK-NEXT:      0,
-<<<<<<< HEAD
-# CHECK-NEXT:      1025
-=======
 # CHECK-NEXT:      8193
->>>>>>> a2ce6ee6
 # CHECK-NEXT:    ],
 # CHECK-NEXT:    "resultId": "3"
 # CHECK-NEXT:  }
