--- conflicted
+++ resolved
@@ -482,34 +482,6 @@
       // FIXME(ibiryukov): sometimes add template arguments to a snippet, e.g.
       // we need to complete 'forward<$1>($0)'.
       return "($0)";
-<<<<<<< HEAD
-    // Suppress function argument snippets cursor is followed by left
-    // parenthesis (and potentially arguments) or if there are potentially
-    // template arguments. There are cases where it would be wrong (e.g. next
-    // '<' token is a comparison rather than template argument list start) but
-    // it is less common and suppressing snippet provides better UX.
-    if (Completion.Kind == CompletionItemKind::Function ||
-        Completion.Kind == CompletionItemKind::Method ||
-        Completion.Kind == CompletionItemKind::Constructor) {
-      // If there is a potential template argument list, drop snippet and just
-      // complete symbol name. Ideally, this could generate an edit that would
-      // paste function arguments after template argument list but it would be
-      // complicated. Example:
-      //
-      // fu^<int> -> function<int>
-      if (NextTokenKind == tok::less && Snippet->front() == '<')
-        return "";
-      // Potentially followed by argument list.
-      if (NextTokenKind == tok::l_paren) {
-        // If snippet contains template arguments we will emit them and drop
-        // function arguments. Example:
-        //
-        // fu^(42) -> function<int>(42);
-        if (Snippet->front() == '<') {
-          // Find matching '>'. Snippet->find('>') will not work in cases like
-          // template <typename T=std::vector<int>>. Hence, iterate through
-          // the snippet until the angle bracket balance reaches zero.
-=======
 
     bool MayHaveArgList = Completion.Kind == CompletionItemKind::Function ||
                           Completion.Kind == CompletionItemKind::Method ||
@@ -531,7 +503,6 @@
         //   fu^(1,2) -> function<class T>(1, 2)
         if (Snippet->front() == '<') {
           // Find matching '>', handling nested brackets.
->>>>>>> 2ab1d525
           int Balance = 0;
           size_t I = 0;
           do {
