//===--- Diagnostics.cpp -----------------------------------------*- C++-*-===//
//
// Part of the LLVM Project, under the Apache License v2.0 with LLVM Exceptions.
// See https://llvm.org/LICENSE.txt for license information.
// SPDX-License-Identifier: Apache-2.0 WITH LLVM-exception
//
//===----------------------------------------------------------------------===//

#include "Diagnostics.h"
#include "../clang-tidy/ClangTidyDiagnosticConsumer.h"
#include "Compiler.h"
#include "Protocol.h"
#include "SourceCode.h"
#include "support/Logger.h"
#include "clang/Basic/AllDiagnostics.h"
#include "clang/Basic/Diagnostic.h"
#include "clang/Basic/DiagnosticIDs.h"
#include "clang/Basic/FileManager.h"
#include "clang/Basic/SourceLocation.h"
#include "clang/Basic/SourceManager.h"
#include "clang/Lex/Lexer.h"
#include "clang/Lex/Token.h"
#include "llvm/ADT/ArrayRef.h"
#include "llvm/ADT/DenseSet.h"
#include "llvm/ADT/Optional.h"
#include "llvm/ADT/STLExtras.h"
#include "llvm/ADT/ScopeExit.h"
#include "llvm/ADT/SmallString.h"
#include "llvm/ADT/SmallVector.h"
#include "llvm/ADT/StringRef.h"
#include "llvm/ADT/Twine.h"
#include "llvm/Support/Capacity.h"
#include "llvm/Support/Path.h"
#include "llvm/Support/ScopedPrinter.h"
#include "llvm/Support/Signals.h"
#include "llvm/Support/raw_ostream.h"
#include <algorithm>
#include <cstddef>
#include <vector>

namespace clang {
namespace clangd {
namespace {

const char *getDiagnosticCode(unsigned ID) {
  switch (ID) {
#define DIAG(ENUM, CLASS, DEFAULT_MAPPING, DESC, GROPU, SFINAE, NOWERROR,      \
             SHOWINSYSHEADER, SHOWINSYSMACRO, DEFERRABLE, CATEGORY)            \
  case clang::diag::ENUM:                                                      \
    return #ENUM;
#include "clang/Basic/DiagnosticASTKinds.inc"
#include "clang/Basic/DiagnosticAnalysisKinds.inc"
#include "clang/Basic/DiagnosticCommentKinds.inc"
#include "clang/Basic/DiagnosticCommonKinds.inc"
#include "clang/Basic/DiagnosticDriverKinds.inc"
#include "clang/Basic/DiagnosticFrontendKinds.inc"
#include "clang/Basic/DiagnosticLexKinds.inc"
#include "clang/Basic/DiagnosticParseKinds.inc"
#include "clang/Basic/DiagnosticRefactoringKinds.inc"
#include "clang/Basic/DiagnosticSemaKinds.inc"
#include "clang/Basic/DiagnosticSerializationKinds.inc"
#undef DIAG
  default:
    return nullptr;
  }
}

bool mentionsMainFile(const Diag &D) {
  if (D.InsideMainFile)
    return true;
  // Fixes are always in the main file.
  if (!D.Fixes.empty())
    return true;
  for (auto &N : D.Notes) {
    if (N.InsideMainFile)
      return true;
  }
  return false;
}

bool isExcluded(unsigned DiagID) {
  // clang will always fail parsing MS ASM, we don't link in desc + asm parser.
  if (DiagID == clang::diag::err_msasm_unable_to_create_target ||
      DiagID == clang::diag::err_msasm_unsupported_arch)
    return true;
  return false;
}

// Checks whether a location is within a half-open range.
// Note that clang also uses closed source ranges, which this can't handle!
bool locationInRange(SourceLocation L, CharSourceRange R,
                     const SourceManager &M) {
  assert(R.isCharRange());
  if (!R.isValid() || M.getFileID(R.getBegin()) != M.getFileID(R.getEnd()) ||
      M.getFileID(R.getBegin()) != M.getFileID(L))
    return false;
  return L != R.getEnd() && M.isPointWithin(L, R.getBegin(), R.getEnd());
}

// Clang diags have a location (shown as ^) and 0 or more ranges (~~~~).
// LSP needs a single range.
Range diagnosticRange(const clang::Diagnostic &D, const LangOptions &L) {
  auto &M = D.getSourceManager();
  auto Loc = M.getFileLoc(D.getLocation());
  for (const auto &CR : D.getRanges()) {
    auto R = Lexer::makeFileCharRange(CR, M, L);
    if (locationInRange(Loc, R, M))
      return halfOpenToRange(M, R);
  }
  // The range may be given as a fixit hint instead.
  for (const auto &F : D.getFixItHints()) {
    auto R = Lexer::makeFileCharRange(F.RemoveRange, M, L);
    if (locationInRange(Loc, R, M))
      return halfOpenToRange(M, R);
  }
  // If the token at the location is not a comment, we use the token.
  // If we can't get the token at the location, fall back to using the location
  auto R = CharSourceRange::getCharRange(Loc);
  Token Tok;
  if (!Lexer::getRawToken(Loc, Tok, M, L, true) && Tok.isNot(tok::comment)) {
    R = CharSourceRange::getTokenRange(Tok.getLocation(), Tok.getEndLoc());
  }
  return halfOpenToRange(M, R);
}

// Try to find a location in the main-file to report the diagnostic D.
// Returns a description like "in included file", or nullptr on failure.
const char *getMainFileRange(const Diag &D, const SourceManager &SM,
                             SourceLocation DiagLoc, Range &R) {
  // Look for a note in the main file indicating template instantiation.
  for (const auto &N : D.Notes) {
    if (N.InsideMainFile) {
      switch (N.ID) {
      case diag::note_template_class_instantiation_was_here:
      case diag::note_template_class_explicit_specialization_was_here:
      case diag::note_template_class_instantiation_here:
      case diag::note_template_member_class_here:
      case diag::note_template_member_function_here:
      case diag::note_function_template_spec_here:
      case diag::note_template_static_data_member_def_here:
      case diag::note_template_variable_def_here:
      case diag::note_template_enum_def_here:
      case diag::note_template_nsdmi_here:
      case diag::note_template_type_alias_instantiation_here:
      case diag::note_template_exception_spec_instantiation_here:
      case diag::note_template_requirement_instantiation_here:
      case diag::note_evaluating_exception_spec_here:
      case diag::note_default_arg_instantiation_here:
      case diag::note_default_function_arg_instantiation_here:
      case diag::note_explicit_template_arg_substitution_here:
      case diag::note_function_template_deduction_instantiation_here:
      case diag::note_deduced_template_arg_substitution_here:
      case diag::note_prior_template_arg_substitution:
      case diag::note_template_default_arg_checking:
      case diag::note_concept_specialization_here:
      case diag::note_nested_requirement_here:
      case diag::note_checking_constraints_for_template_id_here:
      case diag::note_checking_constraints_for_var_spec_id_here:
      case diag::note_checking_constraints_for_class_spec_id_here:
      case diag::note_checking_constraints_for_function_here:
      case diag::note_constraint_substitution_here:
      case diag::note_constraint_normalization_here:
      case diag::note_parameter_mapping_substitution_here:
        R = N.Range;
        return "in template";
      default:
        break;
      }
    }
  }
  // Look for where the file with the error was #included.
  auto GetIncludeLoc = [&SM](SourceLocation SLoc) {
    return SM.getIncludeLoc(SM.getFileID(SLoc));
  };
  for (auto IncludeLocation = GetIncludeLoc(SM.getExpansionLoc(DiagLoc));
       IncludeLocation.isValid();
       IncludeLocation = GetIncludeLoc(IncludeLocation)) {
    if (clangd::isInsideMainFile(IncludeLocation, SM)) {
      R.start = sourceLocToPosition(SM, IncludeLocation);
      R.end = sourceLocToPosition(
          SM,
          Lexer::getLocForEndOfToken(IncludeLocation, 0, SM, LangOptions()));
      return "in included file";
    }
  }
  return nullptr;
}

// Place the diagnostic the main file, rather than the header, if possible:
//   - for errors in included files, use the #include location
//   - for errors in template instantiation, use the instantiation location
// In both cases, add the original header location as a note.
bool tryMoveToMainFile(Diag &D, FullSourceLoc DiagLoc) {
  const SourceManager &SM = DiagLoc.getManager();
  DiagLoc = DiagLoc.getExpansionLoc();
  Range R;
  const char *Prefix = getMainFileRange(D, SM, DiagLoc, R);
  if (!Prefix)
    return false;

  // Add a note that will point to real diagnostic.
  const auto *FE = SM.getFileEntryForID(SM.getFileID(DiagLoc));
  D.Notes.emplace(D.Notes.begin());
  Note &N = D.Notes.front();
  N.AbsFile = std::string(FE->tryGetRealPathName());
  N.File = std::string(FE->getName());
  N.Message = "error occurred here";
  N.Range = D.Range;

  // Update diag to point at include inside main file.
  D.File = SM.getFileEntryForID(SM.getMainFileID())->getName().str();
  D.Range = std::move(R);
  D.InsideMainFile = true;
  // Update message to mention original file.
  D.Message = llvm::formatv("{0}: {1}", Prefix, D.Message);
  return true;
}

bool isInsideMainFile(const clang::Diagnostic &D) {
  if (!D.hasSourceManager())
    return false;

  return clangd::isInsideMainFile(D.getLocation(), D.getSourceManager());
}

bool isNote(DiagnosticsEngine::Level L) {
  return L == DiagnosticsEngine::Note || L == DiagnosticsEngine::Remark;
}

llvm::StringRef diagLeveltoString(DiagnosticsEngine::Level Lvl) {
  switch (Lvl) {
  case DiagnosticsEngine::Ignored:
    return "ignored";
  case DiagnosticsEngine::Note:
    return "note";
  case DiagnosticsEngine::Remark:
    return "remark";
  case DiagnosticsEngine::Warning:
    return "warning";
  case DiagnosticsEngine::Error:
    return "error";
  case DiagnosticsEngine::Fatal:
    return "fatal error";
  }
  llvm_unreachable("unhandled DiagnosticsEngine::Level");
}

/// Prints a single diagnostic in a clang-like manner, the output includes
/// location, severity and error message. An example of the output message is:
///
///     main.cpp:12:23: error: undeclared identifier
///
/// For main file we only print the basename and for all other files we print
/// the filename on a separate line to provide a slightly more readable output
/// in the editors:
///
///     dir1/dir2/dir3/../../dir4/header.h:12:23
///     error: undeclared identifier
void printDiag(llvm::raw_string_ostream &OS, const DiagBase &D) {
  if (D.InsideMainFile) {
    // Paths to main files are often taken from compile_command.json, where they
    // are typically absolute. To reduce noise we print only basename for them,
    // it should not be confusing and saves space.
    OS << llvm::sys::path::filename(D.File) << ":";
  } else {
    OS << D.File << ":";
  }
  // Note +1 to line and character. clangd::Range is zero-based, but when
  // printing for users we want one-based indexes.
  auto Pos = D.Range.start;
  OS << (Pos.line + 1) << ":" << (Pos.character + 1) << ":";
  // The non-main-file paths are often too long, putting them on a separate
  // line improves readability.
  if (D.InsideMainFile)
    OS << " ";
  else
    OS << "\n";
  OS << diagLeveltoString(D.Severity) << ": " << D.Message;
}

/// Capitalizes the first word in the diagnostic's message.
std::string capitalize(std::string Message) {
  if (!Message.empty())
    Message[0] = llvm::toUpper(Message[0]);
  return Message;
}

/// Returns a message sent to LSP for the main diagnostic in \p D.
/// This message may include notes, if they're not emitted in some other way.
/// Example output:
///
///     no matching function for call to 'foo'
///
///     main.cpp:3:5: note: candidate function not viable: requires 2 arguments
///
///     dir1/dir2/dir3/../../dir4/header.h:12:23
///     note: candidate function not viable: requires 3 arguments
std::string mainMessage(const Diag &D, const ClangdDiagnosticOptions &Opts) {
  std::string Result;
  llvm::raw_string_ostream OS(Result);
  OS << D.Message;
  if (Opts.DisplayFixesCount && !D.Fixes.empty())
    OS << " (" << (D.Fixes.size() > 1 ? "fixes" : "fix") << " available)";
  // If notes aren't emitted as structured info, add them to the message.
  if (!Opts.EmitRelatedLocations)
    for (auto &Note : D.Notes) {
      OS << "\n\n";
      printDiag(OS, Note);
    }
  OS.flush();
  return capitalize(std::move(Result));
}

/// Returns a message sent to LSP for the note of the main diagnostic.
std::string noteMessage(const Diag &Main, const DiagBase &Note,
                        const ClangdDiagnosticOptions &Opts) {
  std::string Result;
  llvm::raw_string_ostream OS(Result);
  OS << Note.Message;
  // If the client doesn't support structured links between the note and the
  // original diagnostic, then emit the main diagnostic to give context.
  if (!Opts.EmitRelatedLocations) {
    OS << "\n\n";
    printDiag(OS, Main);
  }
  OS.flush();
  return capitalize(std::move(Result));
}

void setTags(clangd::Diag &D) {
  static const auto *DeprecatedDiags = new llvm::DenseSet<unsigned>{
      diag::warn_access_decl_deprecated,
      diag::warn_atl_uuid_deprecated,
      diag::warn_deprecated,
      diag::warn_deprecated_altivec_src_compat,
      diag::warn_deprecated_comma_subscript,
      diag::warn_deprecated_compound_assign_volatile,
      diag::warn_deprecated_copy,
      diag::warn_deprecated_copy_with_dtor,
      diag::warn_deprecated_copy_with_user_provided_copy,
      diag::warn_deprecated_copy_with_user_provided_dtor,
      diag::warn_deprecated_def,
      diag::warn_deprecated_increment_decrement_volatile,
      diag::warn_deprecated_message,
      diag::warn_deprecated_redundant_constexpr_static_def,
      diag::warn_deprecated_register,
      diag::warn_deprecated_simple_assign_volatile,
      diag::warn_deprecated_string_literal_conversion,
      diag::warn_deprecated_this_capture,
      diag::warn_deprecated_volatile_param,
      diag::warn_deprecated_volatile_return,
      diag::warn_deprecated_volatile_structured_binding,
      diag::warn_opencl_attr_deprecated_ignored,
      diag::warn_property_method_deprecated,
      diag::warn_vector_mode_deprecated,
  };
  static const auto *UnusedDiags = new llvm::DenseSet<unsigned>{
      diag::warn_opencl_attr_deprecated_ignored,
      diag::warn_pragma_attribute_unused,
      diag::warn_unused_but_set_parameter,
      diag::warn_unused_but_set_variable,
      diag::warn_unused_comparison,
      diag::warn_unused_const_variable,
      diag::warn_unused_exception_param,
      diag::warn_unused_function,
      diag::warn_unused_label,
      diag::warn_unused_lambda_capture,
      diag::warn_unused_local_typedef,
      diag::warn_unused_member_function,
      diag::warn_unused_parameter,
      diag::warn_unused_private_field,
      diag::warn_unused_property_backing_ivar,
      diag::warn_unused_template,
      diag::warn_unused_variable,
  };
  if (DeprecatedDiags->contains(D.ID)) {
    D.Tags.push_back(DiagnosticTag::Deprecated);
  } else if (UnusedDiags->contains(D.ID)) {
    D.Tags.push_back(DiagnosticTag::Unnecessary);
  }
  // FIXME: Set tags for tidy-based diagnostics too.
}
} // namespace

llvm::raw_ostream &operator<<(llvm::raw_ostream &OS, const DiagBase &D) {
  OS << "[";
  if (!D.InsideMainFile)
    OS << D.File << ":";
  OS << D.Range.start << "-" << D.Range.end << "] ";

  return OS << D.Message;
}

llvm::raw_ostream &operator<<(llvm::raw_ostream &OS, const Fix &F) {
  OS << F.Message << " {";
  const char *Sep = "";
  for (const auto &Edit : F.Edits) {
    OS << Sep << Edit;
    Sep = ", ";
  }
  return OS << "}";
}

llvm::raw_ostream &operator<<(llvm::raw_ostream &OS, const Diag &D) {
  OS << static_cast<const DiagBase &>(D);
  if (!D.Notes.empty()) {
    OS << ", notes: {";
    const char *Sep = "";
    for (auto &Note : D.Notes) {
      OS << Sep << Note;
      Sep = ", ";
    }
    OS << "}";
  }
  if (!D.Fixes.empty()) {
    OS << ", fixes: {";
    const char *Sep = "";
    for (auto &Fix : D.Fixes) {
      OS << Sep << Fix;
      Sep = ", ";
    }
    OS << "}";
  }
  return OS;
}

CodeAction toCodeAction(const Fix &F, const URIForFile &File) {
  CodeAction Action;
  Action.title = F.Message;
  Action.kind = std::string(CodeAction::QUICKFIX_KIND);
  Action.edit.emplace();
  Action.edit->changes[File.uri()] = {F.Edits.begin(), F.Edits.end()};
  return Action;
}

Diag toDiag(const llvm::SMDiagnostic &D, Diag::DiagSource Source) {
  Diag Result;
  Result.Message = D.getMessage().str();
  switch (D.getKind()) {
  case llvm::SourceMgr::DK_Error:
    Result.Severity = DiagnosticsEngine::Error;
    break;
  case llvm::SourceMgr::DK_Warning:
    Result.Severity = DiagnosticsEngine::Warning;
    break;
  default:
    break;
  }
  Result.Source = Source;
  Result.AbsFile = D.getFilename().str();
  Result.InsideMainFile = D.getSourceMgr()->FindBufferContainingLoc(
                              D.getLoc()) == D.getSourceMgr()->getMainFileID();
  if (D.getRanges().empty())
    Result.Range = {{D.getLineNo() - 1, D.getColumnNo()},
                    {D.getLineNo() - 1, D.getColumnNo()}};
  else
    Result.Range = {{D.getLineNo() - 1, (int)D.getRanges().front().first},
                    {D.getLineNo() - 1, (int)D.getRanges().front().second}};
  return Result;
}

void toLSPDiags(
    const Diag &D, const URIForFile &File, const ClangdDiagnosticOptions &Opts,
    llvm::function_ref<void(clangd::Diagnostic, llvm::ArrayRef<Fix>)> OutFn) {
  clangd::Diagnostic Main;
  Main.severity = getSeverity(D.Severity);

  // Main diagnostic should always refer to a range inside main file. If a
  // diagnostic made it so for, it means either itself or one of its notes is
  // inside main file.
  if (D.InsideMainFile) {
    Main.range = D.Range;
  } else {
    auto It =
        llvm::find_if(D.Notes, [](const Note &N) { return N.InsideMainFile; });
    assert(It != D.Notes.end() &&
           "neither the main diagnostic nor notes are inside main file");
    Main.range = It->Range;
  }

  Main.code = D.Name;
  switch (D.Source) {
  case Diag::Clang:
    Main.source = "clang";
    break;
  case Diag::ClangTidy:
    Main.source = "clang-tidy";
    break;
  case Diag::Clangd:
    Main.source = "clangd";
    break;
  case Diag::ClangdConfig:
    Main.source = "clangd-config";
    break;
  case Diag::Unknown:
    break;
  }
  if (Opts.EmbedFixesInDiagnostics) {
    Main.codeActions.emplace();
    for (const auto &Fix : D.Fixes)
      Main.codeActions->push_back(toCodeAction(Fix, File));
    if (Main.codeActions->size() == 1)
      Main.codeActions->front().isPreferred = true;
  }
  if (Opts.SendDiagnosticCategory && !D.Category.empty())
    Main.category = D.Category;

  Main.message = mainMessage(D, Opts);
  if (Opts.EmitRelatedLocations) {
    Main.relatedInformation.emplace();
    for (auto &Note : D.Notes) {
      if (!Note.AbsFile) {
        vlog("Dropping note from unknown file: {0}", Note);
        continue;
      }
      DiagnosticRelatedInformation RelInfo;
      RelInfo.location.range = Note.Range;
      RelInfo.location.uri =
          URIForFile::canonicalize(*Note.AbsFile, File.file());
      RelInfo.message = noteMessage(D, Note, Opts);
      Main.relatedInformation->push_back(std::move(RelInfo));
    }
  }
  Main.tags = D.Tags;
  OutFn(std::move(Main), D.Fixes);

  // If we didn't emit the notes as relatedLocations, emit separate diagnostics
  // so the user can find the locations easily.
  if (!Opts.EmitRelatedLocations)
    for (auto &Note : D.Notes) {
      if (!Note.InsideMainFile)
        continue;
      clangd::Diagnostic Res;
      Res.severity = getSeverity(Note.Severity);
      Res.range = Note.Range;
      Res.message = noteMessage(D, Note, Opts);
      OutFn(std::move(Res), llvm::ArrayRef<Fix>());
    }

  // FIXME: Get rid of the copies here by taking in a mutable clangd::Diag.
  for (auto &Entry : D.OpaqueData)
    Main.data.insert({Entry.first, Entry.second});
}

int getSeverity(DiagnosticsEngine::Level L) {
  switch (L) {
  case DiagnosticsEngine::Remark:
    return 4;
  case DiagnosticsEngine::Note:
    return 3;
  case DiagnosticsEngine::Warning:
    return 2;
  case DiagnosticsEngine::Fatal:
  case DiagnosticsEngine::Error:
    return 1;
  case DiagnosticsEngine::Ignored:
    return 0;
  }
  llvm_unreachable("Unknown diagnostic level!");
}

std::vector<Diag> StoreDiags::take(const clang::tidy::ClangTidyContext *Tidy) {
  // Do not forget to emit a pending diagnostic if there is one.
  flushLastDiag();

  // Fill in name/source now that we have all the context needed to map them.
  for (auto &Diag : Output) {
    setTags(Diag);
    if (const char *ClangDiag = getDiagnosticCode(Diag.ID)) {
      // Warnings controlled by -Wfoo are better recognized by that name.
      StringRef Warning = DiagnosticIDs::getWarningOptionForDiag(Diag.ID);
      if (!Warning.empty()) {
        Diag.Name = ("-W" + Warning).str();
      } else {
        StringRef Name(ClangDiag);
        // Almost always an error, with a name like err_enum_class_reference.
        // Drop the err_ prefix for brevity.
        Name.consume_front("err_");
        Diag.Name = std::string(Name);
      }
      Diag.Source = Diag::Clang;
      continue;
    }
    if (Tidy != nullptr) {
      std::string TidyDiag = Tidy->getCheckName(Diag.ID);
      if (!TidyDiag.empty()) {
        Diag.Name = std::move(TidyDiag);
        Diag.Source = Diag::ClangTidy;
        // clang-tidy bakes the name into diagnostic messages. Strip it out.
        // It would be much nicer to make clang-tidy not do this.
        auto CleanMessage = [&](std::string &Msg) {
          StringRef Rest(Msg);
          if (Rest.consume_back("]") && Rest.consume_back(Diag.Name) &&
              Rest.consume_back(" ["))
            Msg.resize(Rest.size());
        };
        CleanMessage(Diag.Message);
        for (auto &Note : Diag.Notes)
          CleanMessage(Note.Message);
        for (auto &Fix : Diag.Fixes)
          CleanMessage(Fix.Message);
        continue;
      }
    }
  }
  // Deduplicate clang-tidy diagnostics -- some clang-tidy checks may emit
  // duplicated messages due to various reasons (e.g. the check doesn't handle
  // template instantiations well; clang-tidy alias checks).
  std::set<std::pair<Range, std::string>> SeenDiags;
  llvm::erase_if(Output, [&](const Diag &D) {
    return !SeenDiags.emplace(D.Range, D.Message).second;
  });
  return std::move(Output);
}

void StoreDiags::BeginSourceFile(const LangOptions &Opts,
                                 const Preprocessor *PP) {
  LangOpts = Opts;
  if (PP) {
    OrigSrcMgr = &PP->getSourceManager();
  }
}

void StoreDiags::EndSourceFile() {
  flushLastDiag();
  LangOpts = None;
  OrigSrcMgr = nullptr;
}

/// Sanitizes a piece for presenting it in a synthesized fix message. Ensures
/// the result is not too large and does not contain newlines.
static void writeCodeToFixMessage(llvm::raw_ostream &OS, llvm::StringRef Code) {
  constexpr unsigned MaxLen = 50;
  if (Code == "\n") {
    OS << "\\n";
    return;
  }
  // Only show the first line if there are many.
  llvm::StringRef R = Code.split('\n').first;
  // Shorten the message if it's too long.
  R = R.take_front(MaxLen);

  OS << R;
  if (R.size() != Code.size())
    OS << "…";
}

/// Fills \p D with all information, except the location-related bits.
/// Also note that ID and Name are not part of clangd::DiagBase and should be
/// set elsewhere.
static void fillNonLocationData(DiagnosticsEngine::Level DiagLevel,
                                const clang::Diagnostic &Info,
                                clangd::DiagBase &D) {
  llvm::SmallString<64> Message;
  Info.FormatDiagnostic(Message);

  D.Message = std::string(Message.str());
  D.Severity = DiagLevel;
  D.Category = DiagnosticIDs::getCategoryNameFromID(
                   DiagnosticIDs::getCategoryNumberForDiag(Info.getID()))
                   .str();
}

void StoreDiags::HandleDiagnostic(DiagnosticsEngine::Level DiagLevel,
                                  const clang::Diagnostic &Info) {
  // If the diagnostic was generated for a different SourceManager, skip it.
  // This happens when a module is imported and needs to be implicitly built.
  // The compilation of that module will use the same StoreDiags, but different
  // SourceManager.
  if (OrigSrcMgr && Info.hasSourceManager() &&
      OrigSrcMgr != &Info.getSourceManager()) {
    IgnoreDiagnostics::log(DiagLevel, Info);
    return;
  }

  DiagnosticConsumer::HandleDiagnostic(DiagLevel, Info);
  bool OriginallyError =
      Info.getDiags()->getDiagnosticIDs()->isDefaultMappingAsError(
          Info.getID());

  if (Info.getLocation().isInvalid()) {
    // Handle diagnostics coming from command-line arguments. The source manager
    // is *not* available at this point, so we cannot use it.
    if (!OriginallyError) {
      IgnoreDiagnostics::log(DiagLevel, Info);
      return; // non-errors add too much noise, do not show them.
    }

    flushLastDiag();

    LastDiag = Diag();
    LastDiagLoc.reset();
    LastDiagOriginallyError = OriginallyError;
    LastDiag->ID = Info.getID();
    fillNonLocationData(DiagLevel, Info, *LastDiag);
    LastDiag->InsideMainFile = true;
    // Put it at the start of the main file, for a lack of a better place.
    LastDiag->Range.start = Position{0, 0};
    LastDiag->Range.end = Position{0, 0};
    return;
  }

  if (!LangOpts || !Info.hasSourceManager()) {
    IgnoreDiagnostics::log(DiagLevel, Info);
    return;
  }

  bool InsideMainFile = isInsideMainFile(Info);
  SourceManager &SM = Info.getSourceManager();

  auto FillDiagBase = [&](DiagBase &D) {
    fillNonLocationData(DiagLevel, Info, D);

    D.InsideMainFile = InsideMainFile;
    D.Range = diagnosticRange(Info, *LangOpts);
    D.File = std::string(SM.getFilename(Info.getLocation()));
    D.AbsFile = getCanonicalPath(
        SM.getFileEntryForID(SM.getFileID(Info.getLocation())), SM);
    D.ID = Info.getID();
    return D;
  };

  auto AddFix = [&](bool SyntheticMessage) -> bool {
    assert(!Info.getFixItHints().empty() &&
           "diagnostic does not have attached fix-its");
    if (!InsideMainFile)
      return false;

    // Copy as we may modify the ranges.
    auto FixIts = Info.getFixItHints().vec();
    llvm::SmallVector<TextEdit, 1> Edits;
    for (auto &FixIt : FixIts) {
      // Allow fixits within a single macro-arg expansion to be applied.
      // This can be incorrect if the argument is expanded multiple times in
      // different contexts. Hopefully this is rare!
      if (FixIt.RemoveRange.getBegin().isMacroID() &&
          FixIt.RemoveRange.getEnd().isMacroID() &&
          SM.getFileID(FixIt.RemoveRange.getBegin()) ==
              SM.getFileID(FixIt.RemoveRange.getEnd())) {
        FixIt.RemoveRange = CharSourceRange(
            {SM.getTopMacroCallerLoc(FixIt.RemoveRange.getBegin()),
             SM.getTopMacroCallerLoc(FixIt.RemoveRange.getEnd())},
            FixIt.RemoveRange.isTokenRange());
      }
      // Otherwise, follow clang's behavior: no fixits in macros.
      if (FixIt.RemoveRange.getBegin().isMacroID() ||
          FixIt.RemoveRange.getEnd().isMacroID())
        return false;
      if (!isInsideMainFile(FixIt.RemoveRange.getBegin(), SM))
        return false;
      Edits.push_back(toTextEdit(FixIt, SM, *LangOpts));
    }

    llvm::SmallString<64> Message;
    // If requested and possible, create a message like "change 'foo' to 'bar'".
    if (SyntheticMessage && FixIts.size() == 1) {
      const auto &FixIt = FixIts.front();
      bool Invalid = false;
      llvm::StringRef Remove =
          Lexer::getSourceText(FixIt.RemoveRange, SM, *LangOpts, &Invalid);
      llvm::StringRef Insert = FixIt.CodeToInsert;
      if (!Invalid) {
        llvm::raw_svector_ostream M(Message);
        if (!Remove.empty() && !Insert.empty()) {
          M << "change '";
          writeCodeToFixMessage(M, Remove);
          M << "' to '";
          writeCodeToFixMessage(M, Insert);
          M << "'";
        } else if (!Remove.empty()) {
          M << "remove '";
          writeCodeToFixMessage(M, Remove);
          M << "'";
        } else if (!Insert.empty()) {
          M << "insert '";
          writeCodeToFixMessage(M, Insert);
          M << "'";
        }
        // Don't allow source code to inject newlines into diagnostics.
        std::replace(Message.begin(), Message.end(), '\n', ' ');
      }
    }
    if (Message.empty()) // either !SyntheticMessage, or we failed to make one.
      Info.FormatDiagnostic(Message);
    LastDiag->Fixes.push_back(
        Fix{std::string(Message.str()), std::move(Edits)});
    return true;
  };

  if (!isNote(DiagLevel)) {
    // Handle the new main diagnostic.
    flushLastDiag();

    LastDiag = Diag();
    // FIXME: Merge with feature modules.
    if (Adjuster)
      DiagLevel = Adjuster(DiagLevel, Info);

    FillDiagBase(*LastDiag);
    if (isExcluded(LastDiag->ID))
      LastDiag->Severity = DiagnosticsEngine::Ignored;
    if (DiagCB)
      DiagCB(Info, *LastDiag);
    // Don't bother filling in the rest if diag is going to be dropped.
    if (LastDiag->Severity == DiagnosticsEngine::Ignored)
      return;

    LastDiagLoc.emplace(Info.getLocation(), Info.getSourceManager());
    LastDiagOriginallyError = OriginallyError;
    if (!Info.getFixItHints().empty())
      AddFix(true /* try to invent a message instead of repeating the diag */);
    if (Fixer) {
      auto ExtraFixes = Fixer(LastDiag->Severity, Info);
      LastDiag->Fixes.insert(LastDiag->Fixes.end(), ExtraFixes.begin(),
                             ExtraFixes.end());
    }
  } else {
    // Handle a note to an existing diagnostic.
    if (!LastDiag) {
      assert(false && "Adding a note without main diagnostic");
      IgnoreDiagnostics::log(DiagLevel, Info);
      return;
    }

    // If a diagnostic was suppressed due to the suppression filter,
    // also suppress notes associated with it.
    if (LastDiag->Severity == DiagnosticsEngine::Ignored)
      return;

    // Give include-fixer a chance to replace a note with a fix.
    if (Fixer) {
      auto ReplacementFixes = Fixer(LastDiag->Severity, Info);
      if (!ReplacementFixes.empty()) {
        assert(Info.getNumFixItHints() == 0 &&
               "Include-fixer replaced a note with clang fix-its attached!");
        LastDiag->Fixes.insert(LastDiag->Fixes.end(), ReplacementFixes.begin(),
                               ReplacementFixes.end());
        return;
      }
    }

    if (!Info.getFixItHints().empty()) {
      // A clang note with fix-it is not a separate diagnostic in clangd. We
      // attach it as a Fix to the main diagnostic instead.
      if (!AddFix(false /* use the note as the message */))
        IgnoreDiagnostics::log(DiagLevel, Info);
    } else {
      // A clang note without fix-its corresponds to clangd::Note.
      Note N;
      FillDiagBase(N);

      LastDiag->Notes.push_back(std::move(N));
    }
  }
}

void StoreDiags::flushLastDiag() {
  if (!LastDiag)
    return;
  auto Finish = llvm::make_scope_exit([&, NDiags(Output.size())] {
    if (Output.size() == NDiags) // No new diag emitted.
      vlog("Dropped diagnostic: {0}: {1}", LastDiag->File, LastDiag->Message);
    LastDiag.reset();
  });

  if (LastDiag->Severity == DiagnosticsEngine::Ignored)
    return;
  // Move errors that occur from headers into main file.
  if (!LastDiag->InsideMainFile && LastDiagLoc && LastDiagOriginallyError) {
    if (tryMoveToMainFile(*LastDiag, *LastDiagLoc)) {
      // Suppress multiple errors from the same inclusion.
      if (!IncludedErrorLocations
               .insert({LastDiag->Range.start.line,
                        LastDiag->Range.start.character})
               .second)
        return;
    }
  }
  if (!mentionsMainFile(*LastDiag))
    return;
  Output.push_back(std::move(*LastDiag));
}

bool isBuiltinDiagnosticSuppressed(unsigned ID,
<<<<<<< HEAD
                                   const llvm::StringSet<> &Suppress) {
=======
                                   const llvm::StringSet<> &Suppress,
                                   const LangOptions &LangOpts) {
  // Don't complain about header-only stuff in mainfiles if it's a header.
  // FIXME: would be cleaner to suppress in clang, once we decide whether the
  //        behavior should be to silently-ignore or respect the pragma.
  if (ID == diag::pp_pragma_sysheader_in_main_file && LangOpts.IsHeaderFile)
    return true;

>>>>>>> 2ab1d525
  if (const char *CodePtr = getDiagnosticCode(ID)) {
    if (Suppress.contains(normalizeSuppressedCode(CodePtr)))
      return true;
  }
  StringRef Warning = DiagnosticIDs::getWarningOptionForDiag(ID);
  if (!Warning.empty() && Suppress.contains(Warning))
    return true;
  return false;
}

llvm::StringRef normalizeSuppressedCode(llvm::StringRef Code) {
  Code.consume_front("err_");
  Code.consume_front("-W");
  return Code;
}

} // namespace clangd
} // namespace clang<|MERGE_RESOLUTION|>--- conflicted
+++ resolved
@@ -882,9 +882,6 @@
 }
 
 bool isBuiltinDiagnosticSuppressed(unsigned ID,
-<<<<<<< HEAD
-                                   const llvm::StringSet<> &Suppress) {
-=======
                                    const llvm::StringSet<> &Suppress,
                                    const LangOptions &LangOpts) {
   // Don't complain about header-only stuff in mainfiles if it's a header.
@@ -893,7 +890,6 @@
   if (ID == diag::pp_pragma_sysheader_in_main_file && LangOpts.IsHeaderFile)
     return true;
 
->>>>>>> 2ab1d525
   if (const char *CodePtr = getDiagnosticCode(ID)) {
     if (Suppress.contains(normalizeSuppressedCode(CodePtr)))
       return true;
