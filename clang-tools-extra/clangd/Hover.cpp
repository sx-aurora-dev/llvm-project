//===--- Hover.cpp - Information about code at the cursor location --------===//
//
// Part of the LLVM Project, under the Apache License v2.0 with LLVM Exceptions.
// See https://llvm.org/LICENSE.txt for license information.
// SPDX-License-Identifier: Apache-2.0 WITH LLVM-exception
//
//===----------------------------------------------------------------------===//

#include "Hover.h"

#include "AST.h"
#include "CodeCompletionStrings.h"
#include "Config.h"
#include "FindTarget.h"
#include "ParsedAST.h"
#include "Selection.h"
#include "SourceCode.h"
#include "index/SymbolCollector.h"
#include "support/Logger.h"
#include "support/Markup.h"
#include "clang/AST/ASTContext.h"
#include "clang/AST/ASTDiagnostic.h"
#include "clang/AST/ASTTypeTraits.h"
#include "clang/AST/Attr.h"
#include "clang/AST/Decl.h"
#include "clang/AST/DeclBase.h"
#include "clang/AST/DeclCXX.h"
#include "clang/AST/DeclObjC.h"
#include "clang/AST/DeclTemplate.h"
#include "clang/AST/Expr.h"
#include "clang/AST/ExprCXX.h"
#include "clang/AST/OperationKinds.h"
#include "clang/AST/PrettyPrinter.h"
#include "clang/AST/RecordLayout.h"
#include "clang/AST/RecursiveASTVisitor.h"
#include "clang/AST/Type.h"
#include "clang/Basic/SourceLocation.h"
#include "clang/Basic/Specifiers.h"
#include "clang/Basic/TokenKinds.h"
#include "clang/Index/IndexSymbol.h"
#include "clang/Tooling/Syntax/Tokens.h"
#include "llvm/ADT/None.h"
#include "llvm/ADT/Optional.h"
#include "llvm/ADT/STLExtras.h"
#include "llvm/ADT/SmallVector.h"
#include "llvm/ADT/StringExtras.h"
#include "llvm/ADT/StringRef.h"
#include "llvm/Support/Casting.h"
#include "llvm/Support/ErrorHandling.h"
#include "llvm/Support/Format.h"
<<<<<<< HEAD
=======
#include "llvm/Support/ScopedPrinter.h"
>>>>>>> a2ce6ee6
#include "llvm/Support/raw_ostream.h"
#include <string>

namespace clang {
namespace clangd {
namespace {

PrintingPolicy getPrintingPolicy(PrintingPolicy Base) {
  Base.AnonymousTagLocations = false;
  Base.TerseOutput = true;
  Base.PolishForDeclaration = true;
  Base.ConstantsAsWritten = true;
  Base.SuppressTemplateArgsInCXXConstructors = true;
  return Base;
}

/// Given a declaration \p D, return a human-readable string representing the
/// local scope in which it is declared, i.e. class(es) and method name. Returns
/// an empty string if it is not local.
std::string getLocalScope(const Decl *D) {
  std::vector<std::string> Scopes;
  const DeclContext *DC = D->getDeclContext();

  // ObjC scopes won't have multiple components for us to join, instead:
  // - Methods: "-[Class methodParam1:methodParam2]"
  // - Classes, categories, and protocols: "MyClass(Category)"
  if (const ObjCMethodDecl *MD = dyn_cast<ObjCMethodDecl>(DC))
    return printObjCMethod(*MD);
<<<<<<< HEAD
  else if (const ObjCContainerDecl *CD = dyn_cast<ObjCContainerDecl>(DC))
=======
  if (const ObjCContainerDecl *CD = dyn_cast<ObjCContainerDecl>(DC))
>>>>>>> a2ce6ee6
    return printObjCContainer(*CD);

  auto GetName = [](const TypeDecl *D) {
    if (!D->getDeclName().isEmpty()) {
      PrintingPolicy Policy = D->getASTContext().getPrintingPolicy();
      Policy.SuppressScope = true;
      return declaredType(D).getAsString(Policy);
    }
    if (auto RD = dyn_cast<RecordDecl>(D))
      return ("(anonymous " + RD->getKindName() + ")").str();
    return std::string("");
  };
  while (DC) {
    if (const TypeDecl *TD = dyn_cast<TypeDecl>(DC))
      Scopes.push_back(GetName(TD));
    else if (const FunctionDecl *FD = dyn_cast<FunctionDecl>(DC))
      Scopes.push_back(FD->getNameAsString());
    DC = DC->getParent();
  }

  return llvm::join(llvm::reverse(Scopes), "::");
}

/// Returns the human-readable representation for namespace containing the
/// declaration \p D. Returns empty if it is contained global namespace.
std::string getNamespaceScope(const Decl *D) {
  const DeclContext *DC = D->getDeclContext();

  // ObjC does not have the concept of namespaces, so instead we support
  // local scopes.
  if (isa<ObjCMethodDecl, ObjCContainerDecl>(DC))
    return "";

  if (const TagDecl *TD = dyn_cast<TagDecl>(DC))
    return getNamespaceScope(TD);
  if (const FunctionDecl *FD = dyn_cast<FunctionDecl>(DC))
    return getNamespaceScope(FD);
  if (const NamespaceDecl *NSD = dyn_cast<NamespaceDecl>(DC)) {
    // Skip inline/anon namespaces.
    if (NSD->isInline() || NSD->isAnonymousNamespace())
      return getNamespaceScope(NSD);
  }
  if (const NamedDecl *ND = dyn_cast<NamedDecl>(DC))
    return printQualifiedName(*ND);

  return "";
}

std::string printDefinition(const Decl *D, const PrintingPolicy &PP) {
  std::string Definition;
  llvm::raw_string_ostream OS(Definition);
  D->print(OS, PP);
  OS.flush();
  return Definition;
}

const char *getMarkdownLanguage(const ASTContext &Ctx) {
  const auto &LangOpts = Ctx.getLangOpts();
  if (LangOpts.ObjC && LangOpts.CPlusPlus)
    return "objective-cpp";
  return LangOpts.ObjC ? "objective-c" : "cpp";
}

HoverInfo::PrintedType printType(QualType QT, ASTContext &ASTCtx,
                                 const PrintingPolicy &PP) {
  // TypePrinter doesn't resolve decltypes, so resolve them here.
  // FIXME: This doesn't handle composite types that contain a decltype in them.
  // We should rather have a printing policy for that.
  while (!QT.isNull() && QT->isDecltypeType())
    QT = QT->getAs<DecltypeType>()->getUnderlyingType();
  HoverInfo::PrintedType Result;
  llvm::raw_string_ostream OS(Result.Type);
  // Special case: if the outer type is a tag type without qualifiers, then
  // include the tag for extra clarity.
  // This isn't very idiomatic, so don't attempt it for complex cases, including
  // pointers/references, template specializations, etc.
  if (!QT.isNull() && !QT.hasQualifiers() && PP.SuppressTagKeyword) {
    if (auto *TT = llvm::dyn_cast<TagType>(QT.getTypePtr()))
      OS << TT->getDecl()->getKindName() << " ";
  }
  QT.print(OS, PP);
  OS.flush();

  const Config &Cfg = Config::current();
  if (!QT.isNull() && Cfg.Hover.ShowAKA) {
    bool ShouldAKA = false;
    QualType DesugaredTy = clang::desugarForDiagnostic(ASTCtx, QT, ShouldAKA);
    if (ShouldAKA)
      Result.AKA = DesugaredTy.getAsString(PP);
  }
  return Result;
}

HoverInfo::PrintedType printType(const TemplateTypeParmDecl *TTP) {
  HoverInfo::PrintedType Result;
  Result.Type = TTP->wasDeclaredWithTypename() ? "typename" : "class";
  if (TTP->isParameterPack())
    Result.Type += "...";
  return Result;
}

HoverInfo::PrintedType printType(const NonTypeTemplateParmDecl *NTTP,
                                 const PrintingPolicy &PP) {
  auto PrintedType = printType(NTTP->getType(), NTTP->getASTContext(), PP);
  if (NTTP->isParameterPack()) {
    PrintedType.Type += "...";
    if (PrintedType.AKA)
      *PrintedType.AKA += "...";
  }
  return PrintedType;
}

HoverInfo::PrintedType printType(const TemplateTemplateParmDecl *TTP,
                                 const PrintingPolicy &PP) {
  HoverInfo::PrintedType Result;
  llvm::raw_string_ostream OS(Result.Type);
  OS << "template <";
  llvm::StringRef Sep = "";
  for (const Decl *Param : *TTP->getTemplateParameters()) {
    OS << Sep;
    Sep = ", ";
    if (const auto *TTP = dyn_cast<TemplateTypeParmDecl>(Param))
      OS << printType(TTP).Type;
    else if (const auto *NTTP = dyn_cast<NonTypeTemplateParmDecl>(Param))
      OS << printType(NTTP, PP).Type;
    else if (const auto *TTPD = dyn_cast<TemplateTemplateParmDecl>(Param))
      OS << printType(TTPD, PP).Type;
  }
  // FIXME: TemplateTemplateParameter doesn't store the info on whether this
  // param was a "typename" or "class".
  OS << "> class";
  OS.flush();
  return Result;
}

std::vector<HoverInfo::Param>
fetchTemplateParameters(const TemplateParameterList *Params,
                        const PrintingPolicy &PP) {
  assert(Params);
  std::vector<HoverInfo::Param> TempParameters;

  for (const Decl *Param : *Params) {
    HoverInfo::Param P;
    if (const auto *TTP = dyn_cast<TemplateTypeParmDecl>(Param)) {
      P.Type = printType(TTP);

      if (!TTP->getName().empty())
        P.Name = TTP->getNameAsString();

      if (TTP->hasDefaultArgument())
        P.Default = TTP->getDefaultArgument().getAsString(PP);
    } else if (const auto *NTTP = dyn_cast<NonTypeTemplateParmDecl>(Param)) {
      P.Type = printType(NTTP, PP);

      if (IdentifierInfo *II = NTTP->getIdentifier())
        P.Name = II->getName().str();

      if (NTTP->hasDefaultArgument()) {
        P.Default.emplace();
        llvm::raw_string_ostream Out(*P.Default);
        NTTP->getDefaultArgument()->printPretty(Out, nullptr, PP);
      }
    } else if (const auto *TTPD = dyn_cast<TemplateTemplateParmDecl>(Param)) {
      P.Type = printType(TTPD, PP);

      if (!TTPD->getName().empty())
        P.Name = TTPD->getNameAsString();

      if (TTPD->hasDefaultArgument()) {
        P.Default.emplace();
        llvm::raw_string_ostream Out(*P.Default);
        TTPD->getDefaultArgument().getArgument().print(PP, Out,
                                                       /*IncludeType*/ false);
      }
    }
    TempParameters.push_back(std::move(P));
  }

  return TempParameters;
}

const FunctionDecl *getUnderlyingFunction(const Decl *D) {
  // Extract lambda from variables.
  if (const VarDecl *VD = llvm::dyn_cast<VarDecl>(D)) {
    auto QT = VD->getType();
    if (!QT.isNull()) {
      while (!QT->getPointeeType().isNull())
        QT = QT->getPointeeType();

      if (const auto *CD = QT->getAsCXXRecordDecl())
        return CD->getLambdaCallOperator();
    }
  }

  // Non-lambda functions.
  return D->getAsFunction();
}

// Returns the decl that should be used for querying comments, either from index
// or AST.
const NamedDecl *getDeclForComment(const NamedDecl *D) {
  const NamedDecl *DeclForComment = D;
  if (const auto *TSD = llvm::dyn_cast<ClassTemplateSpecializationDecl>(D)) {
    // Template may not be instantiated e.g. if the type didn't need to be
    // complete; fallback to primary template.
    if (TSD->getTemplateSpecializationKind() == TSK_Undeclared)
      DeclForComment = TSD->getSpecializedTemplate();
    else if (const auto *TIP = TSD->getTemplateInstantiationPattern())
      DeclForComment = TIP;
  } else if (const auto *TSD =
                 llvm::dyn_cast<VarTemplateSpecializationDecl>(D)) {
    if (TSD->getTemplateSpecializationKind() == TSK_Undeclared)
      DeclForComment = TSD->getSpecializedTemplate();
    else if (const auto *TIP = TSD->getTemplateInstantiationPattern())
      DeclForComment = TIP;
  } else if (const auto *FD = D->getAsFunction())
    if (const auto *TIP = FD->getTemplateInstantiationPattern())
      DeclForComment = TIP;
  // Ensure that getDeclForComment(getDeclForComment(X)) = getDeclForComment(X).
  // This is usually not needed, but in strange cases of comparision operators
  // being instantiated from spasceship operater, which itself is a template
  // instantiation the recursrive call is necessary.
  if (D != DeclForComment)
    DeclForComment = getDeclForComment(DeclForComment);
  return DeclForComment;
}

// Look up information about D from the index, and add it to Hover.
void enhanceFromIndex(HoverInfo &Hover, const NamedDecl &ND,
                      const SymbolIndex *Index) {
  assert(&ND == getDeclForComment(&ND));
  // We only add documentation, so don't bother if we already have some.
  if (!Hover.Documentation.empty() || !Index)
    return;

  // Skip querying for non-indexable symbols, there's no point.
  // We're searching for symbols that might be indexed outside this main file.
  if (!SymbolCollector::shouldCollectSymbol(ND, ND.getASTContext(),
                                            SymbolCollector::Options(),
                                            /*IsMainFileOnly=*/false))
    return;
  auto ID = getSymbolID(&ND);
  if (!ID)
    return;
  LookupRequest Req;
  Req.IDs.insert(ID);
  Index->lookup(Req, [&](const Symbol &S) {
    Hover.Documentation = std::string(S.Documentation);
  });
}

// Default argument might exist but be unavailable, in the case of unparsed
// arguments for example. This function returns the default argument if it is
// available.
const Expr *getDefaultArg(const ParmVarDecl *PVD) {
  // Default argument can be unparsed or uninstantiated. For the former we
  // can't do much, as token information is only stored in Sema and not
  // attached to the AST node. For the latter though, it is safe to proceed as
  // the expression is still valid.
  if (!PVD->hasDefaultArg() || PVD->hasUnparsedDefaultArg())
    return nullptr;
  return PVD->hasUninstantiatedDefaultArg() ? PVD->getUninstantiatedDefaultArg()
                                            : PVD->getDefaultArg();
}

HoverInfo::Param toHoverInfoParam(const ParmVarDecl *PVD,
                                  const PrintingPolicy &PP) {
  HoverInfo::Param Out;
  Out.Type = printType(PVD->getType(), PVD->getASTContext(), PP);
  if (!PVD->getName().empty())
    Out.Name = PVD->getNameAsString();
  if (const Expr *DefArg = getDefaultArg(PVD)) {
    Out.Default.emplace();
    llvm::raw_string_ostream OS(*Out.Default);
    DefArg->printPretty(OS, nullptr, PP);
  }
  return Out;
}

// Populates Type, ReturnType, and Parameters for function-like decls.
void fillFunctionTypeAndParams(HoverInfo &HI, const Decl *D,
                               const FunctionDecl *FD,
                               const PrintingPolicy &PP) {
  HI.Parameters.emplace();
  for (const ParmVarDecl *PVD : FD->parameters())
    HI.Parameters->emplace_back(toHoverInfoParam(PVD, PP));

  // We don't want any type info, if name already contains it. This is true for
  // constructors/destructors and conversion operators.
  const auto NK = FD->getDeclName().getNameKind();
  if (NK == DeclarationName::CXXConstructorName ||
      NK == DeclarationName::CXXDestructorName ||
      NK == DeclarationName::CXXConversionFunctionName)
    return;

  HI.ReturnType = printType(FD->getReturnType(), FD->getASTContext(), PP);
  QualType QT = FD->getType();
  if (const VarDecl *VD = llvm::dyn_cast<VarDecl>(D)) // Lambdas
    QT = VD->getType().getDesugaredType(D->getASTContext());
  HI.Type = printType(QT, D->getASTContext(), PP);
  // FIXME: handle variadics.
}

// Non-negative numbers are printed using min digits
// 0     => 0x0
// 100   => 0x64
// Negative numbers are sign-extended to 32/64 bits
// -2    => 0xfffffffe
// -2^32 => 0xfffffffeffffffff
static llvm::FormattedNumber printHex(const llvm::APSInt &V) {
  uint64_t Bits = V.getExtValue();
  if (V.isNegative() && V.getMinSignedBits() <= 32)
    return llvm::format_hex(uint32_t(Bits), 0);
  return llvm::format_hex(Bits, 0);
}

llvm::Optional<std::string> printExprValue(const Expr *E,
                                           const ASTContext &Ctx) {
  // InitListExpr has two forms, syntactic and semantic. They are the same thing
  // (refer to a same AST node) in most cases.
  // When they are different, RAV returns the syntactic form, and we should feed
  // the semantic form to EvaluateAsRValue.
  if (const auto *ILE = llvm::dyn_cast<InitListExpr>(E)) {
    if (!ILE->isSemanticForm())
      E = ILE->getSemanticForm();
  }

  // Evaluating [[foo]]() as "&foo" isn't useful, and prevents us walking up
  // to the enclosing call. Evaluating an expression of void type doesn't
  // produce a meaningful result.
  QualType T = E->getType();
  if (T.isNull() || T->isFunctionType() || T->isFunctionPointerType() ||
      T->isFunctionReferenceType() || T->isVoidType())
    return llvm::None;

  Expr::EvalResult Constant;
  // Attempt to evaluate. If expr is dependent, evaluation crashes!
  if (E->isValueDependent() || !E->EvaluateAsRValue(Constant, Ctx) ||
      // Disable printing for record-types, as they are usually confusing and
      // might make clang crash while printing the expressions.
      Constant.Val.isStruct() || Constant.Val.isUnion())
    return llvm::None;

  // Show enums symbolically, not numerically like APValue::printPretty().
  if (T->isEnumeralType() && Constant.Val.getInt().getMinSignedBits() <= 64) {
    // Compare to int64_t to avoid bit-width match requirements.
    int64_t Val = Constant.Val.getInt().getExtValue();
    for (const EnumConstantDecl *ECD :
         T->castAs<EnumType>()->getDecl()->enumerators())
      if (ECD->getInitVal() == Val)
        return llvm::formatv("{0} ({1})", ECD->getNameAsString(),
                             printHex(Constant.Val.getInt()))
            .str();
  }
  // Show hex value of integers if they're at least 10 (or negative!)
  if (T->isIntegralOrEnumerationType() &&
      Constant.Val.getInt().getMinSignedBits() <= 64 &&
      Constant.Val.getInt().uge(10))
    return llvm::formatv("{0} ({1})", Constant.Val.getAsString(Ctx, T),
                         printHex(Constant.Val.getInt()))
        .str();
  return Constant.Val.getAsString(Ctx, T);
}

llvm::Optional<std::string> printExprValue(const SelectionTree::Node *N,
                                           const ASTContext &Ctx) {
  for (; N; N = N->Parent) {
    // Try to evaluate the first evaluatable enclosing expression.
    if (const Expr *E = N->ASTNode.get<Expr>()) {
      // Once we cross an expression of type 'cv void', the evaluated result
      // has nothing to do with our original cursor position.
      if (!E->getType().isNull() && E->getType()->isVoidType())
        break;
      if (auto Val = printExprValue(E, Ctx))
        return Val;
    } else if (N->ASTNode.get<Decl>() || N->ASTNode.get<Stmt>()) {
      // Refuse to cross certain non-exprs. (TypeLoc are OK as part of Exprs).
      // This tries to ensure we're showing a value related to the cursor.
      break;
    }
  }
  return llvm::None;
}

llvm::Optional<StringRef> fieldName(const Expr *E) {
  const auto *ME = llvm::dyn_cast<MemberExpr>(E->IgnoreCasts());
  if (!ME || !llvm::isa<CXXThisExpr>(ME->getBase()->IgnoreCasts()))
    return llvm::None;
  const auto *Field = llvm::dyn_cast<FieldDecl>(ME->getMemberDecl());
  if (!Field || !Field->getDeclName().isIdentifier())
    return llvm::None;
  return Field->getDeclName().getAsIdentifierInfo()->getName();
}

// If CMD is of the form T foo() { return FieldName; } then returns "FieldName".
llvm::Optional<StringRef> getterVariableName(const CXXMethodDecl *CMD) {
  assert(CMD->hasBody());
  if (CMD->getNumParams() != 0 || CMD->isVariadic())
    return llvm::None;
  const auto *Body = llvm::dyn_cast<CompoundStmt>(CMD->getBody());
  const auto *OnlyReturn = (Body && Body->size() == 1)
                               ? llvm::dyn_cast<ReturnStmt>(Body->body_front())
                               : nullptr;
  if (!OnlyReturn || !OnlyReturn->getRetValue())
    return llvm::None;
  return fieldName(OnlyReturn->getRetValue());
}

// If CMD is one of the forms:
//   void foo(T arg) { FieldName = arg; }
//   R foo(T arg) { FieldName = arg; return *this; }
//   void foo(T arg) { FieldName = std::move(arg); }
//   R foo(T arg) { FieldName = std::move(arg); return *this; }
// then returns "FieldName"
llvm::Optional<StringRef> setterVariableName(const CXXMethodDecl *CMD) {
  assert(CMD->hasBody());
  if (CMD->isConst() || CMD->getNumParams() != 1 || CMD->isVariadic())
    return llvm::None;
  const ParmVarDecl *Arg = CMD->getParamDecl(0);
  if (Arg->isParameterPack())
    return llvm::None;

  const auto *Body = llvm::dyn_cast<CompoundStmt>(CMD->getBody());
  if (!Body || Body->size() == 0 || Body->size() > 2)
    return llvm::None;
  // If the second statement exists, it must be `return this` or `return *this`.
  if (Body->size() == 2) {
    auto *Ret = llvm::dyn_cast<ReturnStmt>(Body->body_back());
    if (!Ret || !Ret->getRetValue())
      return llvm::None;
    const Expr *RetVal = Ret->getRetValue()->IgnoreCasts();
    if (const auto *UO = llvm::dyn_cast<UnaryOperator>(RetVal)) {
      if (UO->getOpcode() != UO_Deref)
        return llvm::None;
      RetVal = UO->getSubExpr()->IgnoreCasts();
    }
    if (!llvm::isa<CXXThisExpr>(RetVal))
      return llvm::None;
  }
  // The first statement must be an assignment of the arg to a field.
  const Expr *LHS, *RHS;
  if (const auto *BO = llvm::dyn_cast<BinaryOperator>(Body->body_front())) {
    if (BO->getOpcode() != BO_Assign)
      return llvm::None;
    LHS = BO->getLHS();
    RHS = BO->getRHS();
  } else if (const auto *COCE =
                 llvm::dyn_cast<CXXOperatorCallExpr>(Body->body_front())) {
    if (COCE->getOperator() != OO_Equal || COCE->getNumArgs() != 2)
      return llvm::None;
    LHS = COCE->getArg(0);
    RHS = COCE->getArg(1);
  } else {
    return llvm::None;
  }

  // Detect the case when the item is moved into the field.
  if (auto *CE = llvm::dyn_cast<CallExpr>(RHS->IgnoreCasts())) {
    if (CE->getNumArgs() != 1)
      return llvm::None;
    auto *ND = llvm::dyn_cast_or_null<NamedDecl>(CE->getCalleeDecl());
    if (!ND || !ND->getIdentifier() || ND->getName() != "move" ||
        !ND->isInStdNamespace())
      return llvm::None;
    RHS = CE->getArg(0);
  }

  auto *DRE = llvm::dyn_cast<DeclRefExpr>(RHS->IgnoreCasts());
  if (!DRE || DRE->getDecl() != Arg)
    return llvm::None;
  return fieldName(LHS);
}

std::string synthesizeDocumentation(const NamedDecl *ND) {
  if (const auto *CMD = llvm::dyn_cast<CXXMethodDecl>(ND)) {
    // Is this an ordinary, non-static method whose definition is visible?
    if (CMD->getDeclName().isIdentifier() && !CMD->isStatic() &&
        (CMD = llvm::dyn_cast_or_null<CXXMethodDecl>(CMD->getDefinition())) &&
        CMD->hasBody()) {
      if (const auto GetterField = getterVariableName(CMD))
        return llvm::formatv("Trivial accessor for `{0}`.", *GetterField);
      if (const auto SetterField = setterVariableName(CMD))
        return llvm::formatv("Trivial setter for `{0}`.", *SetterField);
    }
  }
  return "";
}

/// Generate a \p Hover object given the declaration \p D.
HoverInfo getHoverContents(const NamedDecl *D, const PrintingPolicy &PP,
                           const SymbolIndex *Index) {
  HoverInfo HI;
  const ASTContext &Ctx = D->getASTContext();

  HI.AccessSpecifier = getAccessSpelling(D->getAccess()).str();
  HI.NamespaceScope = getNamespaceScope(D);
  if (!HI.NamespaceScope->empty())
    HI.NamespaceScope->append("::");
  HI.LocalScope = getLocalScope(D);
  if (!HI.LocalScope.empty())
    HI.LocalScope.append("::");

  HI.Name = printName(Ctx, *D);
  const auto *CommentD = getDeclForComment(D);
  HI.Documentation = getDeclComment(Ctx, *CommentD);
  enhanceFromIndex(HI, *CommentD, Index);
  if (HI.Documentation.empty())
    HI.Documentation = synthesizeDocumentation(D);

  HI.Kind = index::getSymbolInfo(D).Kind;

  // Fill in template params.
  if (const TemplateDecl *TD = D->getDescribedTemplate()) {
    HI.TemplateParameters =
        fetchTemplateParameters(TD->getTemplateParameters(), PP);
    D = TD;
  } else if (const FunctionDecl *FD = D->getAsFunction()) {
    if (const auto *FTD = FD->getDescribedTemplate()) {
      HI.TemplateParameters =
          fetchTemplateParameters(FTD->getTemplateParameters(), PP);
      D = FTD;
    }
  }

  // Fill in types and params.
  if (const FunctionDecl *FD = getUnderlyingFunction(D))
    fillFunctionTypeAndParams(HI, D, FD, PP);
  else if (const auto *VD = dyn_cast<ValueDecl>(D))
    HI.Type = printType(VD->getType(), VD->getASTContext(), PP);
  else if (const auto *TTP = dyn_cast<TemplateTypeParmDecl>(D))
    HI.Type = TTP->wasDeclaredWithTypename() ? "typename" : "class";
  else if (const auto *TTP = dyn_cast<TemplateTemplateParmDecl>(D))
    HI.Type = printType(TTP, PP);
  else if (const auto *VT = dyn_cast<VarTemplateDecl>(D))
    HI.Type =
        printType(VT->getTemplatedDecl()->getType(), VT->getASTContext(), PP);
  else if (const auto *TN = dyn_cast<TypedefNameDecl>(D))
    HI.Type = printType(TN->getUnderlyingType(), TN->getASTContext(), PP);
  else if (const auto *TAT = dyn_cast<TypeAliasTemplateDecl>(D))
    HI.Type = printType(TAT->getTemplatedDecl()->getUnderlyingType(),
                        TAT->getASTContext(), PP);

  // Fill in value with evaluated initializer if possible.
  if (const auto *Var = dyn_cast<VarDecl>(D)) {
    if (const Expr *Init = Var->getInit())
      HI.Value = printExprValue(Init, Ctx);
  } else if (const auto *ECD = dyn_cast<EnumConstantDecl>(D)) {
    // Dependent enums (e.g. nested in template classes) don't have values yet.
    if (!ECD->getType()->isDependentType())
      HI.Value = toString(ECD->getInitVal(), 10);
  }

  HI.Definition = printDefinition(D, PP);
  return HI;
}

/// Generate a \p Hover object given the macro \p MacroDecl.
HoverInfo getHoverContents(const DefinedMacro &Macro, ParsedAST &AST) {
  HoverInfo HI;
  SourceManager &SM = AST.getSourceManager();
  HI.Name = std::string(Macro.Name);
  HI.Kind = index::SymbolKind::Macro;
  // FIXME: Populate documentation
  // FIXME: Populate parameters

  // Try to get the full definition, not just the name
  SourceLocation StartLoc = Macro.Info->getDefinitionLoc();
  SourceLocation EndLoc = Macro.Info->getDefinitionEndLoc();
  // Ensure that EndLoc is a valid offset. For example it might come from
  // preamble, and source file might've changed, in such a scenario EndLoc still
  // stays valid, but getLocForEndOfToken will fail as it is no longer a valid
  // offset.
  // Note that this check is just to ensure there's text data inside the range.
  // It will still succeed even when the data inside the range is irrelevant to
  // macro definition.
  if (SM.getPresumedLoc(EndLoc, /*UseLineDirectives=*/false).isValid()) {
    EndLoc = Lexer::getLocForEndOfToken(EndLoc, 0, SM, AST.getLangOpts());
    bool Invalid;
    StringRef Buffer = SM.getBufferData(SM.getFileID(StartLoc), &Invalid);
    if (!Invalid) {
      unsigned StartOffset = SM.getFileOffset(StartLoc);
      unsigned EndOffset = SM.getFileOffset(EndLoc);
      if (EndOffset <= Buffer.size() && StartOffset < EndOffset)
        HI.Definition =
            ("#define " + Buffer.substr(StartOffset, EndOffset - StartOffset))
                .str();
    }
  }
  return HI;
}

std::string typeAsDefinition(const HoverInfo::PrintedType &PType) {
  std::string Result;
  llvm::raw_string_ostream OS(Result);
  OS << PType.Type;
  if (PType.AKA)
    OS << " // aka: " << *PType.AKA;
  OS.flush();
  return Result;
}

llvm::Optional<HoverInfo> getThisExprHoverContents(const CXXThisExpr *CTE,
                                                   ASTContext &ASTCtx,
                                                   const PrintingPolicy &PP) {
  QualType OriginThisType = CTE->getType()->getPointeeType();
  QualType ClassType = declaredType(OriginThisType->getAsTagDecl());
  // For partial specialization class, origin `this` pointee type will be
  // parsed as `InjectedClassNameType`, which will ouput template arguments
  // like "type-parameter-0-0". So we retrieve user written class type in this
  // case.
  QualType PrettyThisType = ASTCtx.getPointerType(
      QualType(ClassType.getTypePtr(), OriginThisType.getCVRQualifiers()));

  HoverInfo HI;
  HI.Name = "this";
  HI.Definition = typeAsDefinition(printType(PrettyThisType, ASTCtx, PP));
  return HI;
}

/// Generate a HoverInfo object given the deduced type \p QT
HoverInfo getDeducedTypeHoverContents(QualType QT, const syntax::Token &Tok,
                                      ASTContext &ASTCtx,
                                      const PrintingPolicy &PP,
                                      const SymbolIndex *Index) {
  HoverInfo HI;
  // FIXME: distinguish decltype(auto) vs decltype(expr)
  HI.Name = tok::getTokenName(Tok.kind());
  HI.Kind = index::SymbolKind::TypeAlias;

  if (QT->isUndeducedAutoType()) {
    HI.Definition = "/* not deduced */";
  } else {
    HI.Definition = typeAsDefinition(printType(QT, ASTCtx, PP));

    if (const auto *D = QT->getAsTagDecl()) {
      const auto *CommentD = getDeclForComment(D);
      HI.Documentation = getDeclComment(ASTCtx, *CommentD);
      enhanceFromIndex(HI, *CommentD, Index);
    }
  }

  return HI;
}

bool isLiteral(const Expr *E) {
  // Unfortunately there's no common base Literal classes inherits from
  // (apart from Expr), therefore these exclusions.
  return llvm::isa<CharacterLiteral>(E) || llvm::isa<CompoundLiteralExpr>(E) ||
         llvm::isa<CXXBoolLiteralExpr>(E) ||
         llvm::isa<CXXNullPtrLiteralExpr>(E) ||
         llvm::isa<FixedPointLiteral>(E) || llvm::isa<FloatingLiteral>(E) ||
         llvm::isa<ImaginaryLiteral>(E) || llvm::isa<IntegerLiteral>(E) ||
         llvm::isa<StringLiteral>(E) || llvm::isa<UserDefinedLiteral>(E);
}

llvm::StringLiteral getNameForExpr(const Expr *E) {
  // FIXME: Come up with names for `special` expressions.
  //
  // It's an known issue for GCC5, https://godbolt.org/z/Z_tbgi. Work around
  // that by using explicit conversion constructor.
  //
  // TODO: Once GCC5 is fully retired and not the minimal requirement as stated
  // in `GettingStarted`, please remove the explicit conversion constructor.
  return llvm::StringLiteral("expression");
}

// Generates hover info for `this` and evaluatable expressions.
// FIXME: Support hover for literals (esp user-defined)
llvm::Optional<HoverInfo> getHoverContents(const Expr *E, ParsedAST &AST,
                                           const PrintingPolicy &PP,
                                           const SymbolIndex *Index) {
  // There's not much value in hovering over "42" and getting a hover card
  // saying "42 is an int", similar for other literals.
  if (isLiteral(E))
    return llvm::None;

  HoverInfo HI;
  // For `this` expr we currently generate hover with pointee type.
  if (const CXXThisExpr *CTE = dyn_cast<CXXThisExpr>(E))
    return getThisExprHoverContents(CTE, AST.getASTContext(), PP);
  // For expressions we currently print the type and the value, iff it is
  // evaluatable.
  if (auto Val = printExprValue(E, AST.getASTContext())) {
    HI.Type = printType(E->getType(), AST.getASTContext(), PP);
    HI.Value = *Val;
    HI.Name = std::string(getNameForExpr(E));
    return HI;
  }
  return llvm::None;
}

// Generates hover info for attributes.
llvm::Optional<HoverInfo> getHoverContents(const Attr *A, ParsedAST &AST) {
  HoverInfo HI;
  HI.Name = A->getSpelling();
  if (A->hasScope())
    HI.LocalScope = A->getScopeName()->getName().str();
  {
    llvm::raw_string_ostream OS(HI.Definition);
    A->printPretty(OS, AST.getASTContext().getPrintingPolicy());
  }
  HI.Documentation = Attr::getDocumentation(A->getKind()).str();
  return HI;
}

bool isParagraphBreak(llvm::StringRef Rest) {
  return Rest.ltrim(" \t").startswith("\n");
}

bool punctuationIndicatesLineBreak(llvm::StringRef Line) {
  constexpr llvm::StringLiteral Punctuation = R"txt(.:,;!?)txt";

  Line = Line.rtrim();
  return !Line.empty() && Punctuation.contains(Line.back());
}

bool isHardLineBreakIndicator(llvm::StringRef Rest) {
  // '-'/'*' md list, '@'/'\' documentation command, '>' md blockquote,
  // '#' headings, '`' code blocks
  constexpr llvm::StringLiteral LinebreakIndicators = R"txt(-*@\>#`)txt";

  Rest = Rest.ltrim(" \t");
  if (Rest.empty())
    return false;

  if (LinebreakIndicators.contains(Rest.front()))
    return true;

  if (llvm::isDigit(Rest.front())) {
    llvm::StringRef AfterDigit = Rest.drop_while(llvm::isDigit);
    if (AfterDigit.startswith(".") || AfterDigit.startswith(")"))
      return true;
  }
  return false;
}

bool isHardLineBreakAfter(llvm::StringRef Line, llvm::StringRef Rest) {
  // Should we also consider whether Line is short?
  return punctuationIndicatesLineBreak(Line) || isHardLineBreakIndicator(Rest);
}

void addLayoutInfo(const NamedDecl &ND, HoverInfo &HI) {
  if (ND.isInvalidDecl())
    return;

  const auto &Ctx = ND.getASTContext();
  if (auto *RD = llvm::dyn_cast<RecordDecl>(&ND)) {
    if (auto Size = Ctx.getTypeSizeInCharsIfKnown(RD->getTypeForDecl()))
      HI.Size = Size->getQuantity();
    return;
  }

  if (const auto *FD = llvm::dyn_cast<FieldDecl>(&ND)) {
    const auto *Record = FD->getParent();
    if (Record)
      Record = Record->getDefinition();
    if (Record && !Record->isInvalidDecl() && !Record->isDependentType() &&
        !FD->isBitField()) {
      const ASTRecordLayout &Layout = Ctx.getASTRecordLayout(Record);
      HI.Offset = Layout.getFieldOffset(FD->getFieldIndex()) / 8;
      if (auto Size = Ctx.getTypeSizeInCharsIfKnown(FD->getType())) {
        HI.Size = FD->isZeroSize(Ctx) ? 0 : Size->getQuantity();
        unsigned EndOfField = *HI.Offset + *HI.Size;

        // Calculate padding following the field.
        if (!Record->isUnion() &&
            FD->getFieldIndex() + 1 < Layout.getFieldCount()) {
          // Measure padding up to the next class field.
          unsigned NextOffset =
              Layout.getFieldOffset(FD->getFieldIndex() + 1) / 8;
          if (NextOffset >= EndOfField) // next field could be a bitfield!
            HI.Padding = NextOffset - EndOfField;
        } else {
          // Measure padding up to the end of the object.
          HI.Padding = Layout.getSize().getQuantity() - EndOfField;
        }
      }
      // Offset in a union is always zero, so not really useful to report.
      if (Record->isUnion())
        HI.Offset.reset();
    }
    return;
  }
}

// If N is passed as argument to a function, fill HI.CalleeArgInfo with
// information about that argument.
void maybeAddCalleeArgInfo(const SelectionTree::Node *N, HoverInfo &HI,
                           const PrintingPolicy &PP) {
  const auto &OuterNode = N->outerImplicit();
  if (!OuterNode.Parent)
    return;
  const auto *CE = OuterNode.Parent->ASTNode.get<CallExpr>();
  if (!CE)
    return;
  const FunctionDecl *FD = CE->getDirectCallee();
  // For non-function-call-like operatators (e.g. operator+, operator<<) it's
  // not immediattely obvious what the "passed as" would refer to and, given
  // fixed function signature, the value would be very low anyway, so we choose
  // to not support that.
  // Both variadic functions and operator() (especially relevant for lambdas)
  // should be supported in the future.
  if (!FD || FD->isOverloadedOperator() || FD->isVariadic())
    return;

  // Find argument index for N.
  for (unsigned I = 0; I < CE->getNumArgs() && I < FD->getNumParams(); ++I) {
    if (CE->getArg(I) != OuterNode.ASTNode.get<Expr>())
      continue;

    // Extract matching argument from function declaration.
    if (const ParmVarDecl *PVD = FD->getParamDecl(I))
      HI.CalleeArgInfo.emplace(toHoverInfoParam(PVD, PP));
    break;
  }
  if (!HI.CalleeArgInfo)
    return;

  // If we found a matching argument, also figure out if it's a
  // [const-]reference. For this we need to walk up the AST from the arg itself
  // to CallExpr and check all implicit casts, constructor calls, etc.
  HoverInfo::PassType PassType;
  if (const auto *E = N->ASTNode.get<Expr>()) {
    if (E->getType().isConstQualified())
      PassType.PassBy = HoverInfo::PassType::ConstRef;
  }

  for (auto *CastNode = N->Parent;
       CastNode != OuterNode.Parent && !PassType.Converted;
       CastNode = CastNode->Parent) {
    if (const auto *ImplicitCast = CastNode->ASTNode.get<ImplicitCastExpr>()) {
      switch (ImplicitCast->getCastKind()) {
      case CK_NoOp:
      case CK_DerivedToBase:
      case CK_UncheckedDerivedToBase:
        // If it was a reference before, it's still a reference.
        if (PassType.PassBy != HoverInfo::PassType::Value)
          PassType.PassBy = ImplicitCast->getType().isConstQualified()
                                ? HoverInfo::PassType::ConstRef
                                : HoverInfo::PassType::Ref;
        break;
      case CK_LValueToRValue:
      case CK_ArrayToPointerDecay:
      case CK_FunctionToPointerDecay:
      case CK_NullToPointer:
      case CK_NullToMemberPointer:
        // No longer a reference, but we do not show this as type conversion.
        PassType.PassBy = HoverInfo::PassType::Value;
        break;
      default:
        PassType.PassBy = HoverInfo::PassType::Value;
        PassType.Converted = true;
        break;
      }
    } else if (const auto *CtorCall =
                   CastNode->ASTNode.get<CXXConstructExpr>()) {
      // We want to be smart about copy constructors. They should not show up as
      // type conversion, but instead as passing by value.
      if (CtorCall->getConstructor()->isCopyConstructor())
        PassType.PassBy = HoverInfo::PassType::Value;
      else
        PassType.Converted = true;
    } else { // Unknown implicit node, assume type conversion.
      PassType.PassBy = HoverInfo::PassType::Value;
      PassType.Converted = true;
    }
  }

  HI.CallPassType.emplace(PassType);
}

} // namespace

llvm::Optional<HoverInfo> getHover(ParsedAST &AST, Position Pos,
                                   format::FormatStyle Style,
                                   const SymbolIndex *Index) {
  PrintingPolicy PP =
      getPrintingPolicy(AST.getASTContext().getPrintingPolicy());
  const SourceManager &SM = AST.getSourceManager();
  auto CurLoc = sourceLocationInMainFile(SM, Pos);
  if (!CurLoc) {
    llvm::consumeError(CurLoc.takeError());
    return llvm::None;
  }
  const auto &TB = AST.getTokens();
  auto TokensTouchingCursor = syntax::spelledTokensTouching(*CurLoc, TB);
  // Early exit if there were no tokens around the cursor.
  if (TokensTouchingCursor.empty())
    return llvm::None;

  // Show full header file path if cursor is on include directive.
  if (const auto MainFilePath =
          getCanonicalPath(SM.getFileEntryForID(SM.getMainFileID()), SM)) {
    for (const auto &Inc : AST.getIncludeStructure().MainFileIncludes) {
      if (Inc.Resolved.empty() || Inc.HashLine != Pos.line)
        continue;
      HoverInfo HI;
      HI.Name = std::string(llvm::sys::path::filename(Inc.Resolved));
      // FIXME: We don't have a fitting value for Kind.
      HI.Definition =
          URIForFile::canonicalize(Inc.Resolved, *MainFilePath).file().str();
      HI.DefinitionLanguage = "";
      return HI;
    }
  }

  // To be used as a backup for highlighting the selected token, we use back as
  // it aligns better with biases elsewhere (editors tend to send the position
  // for the left of the hovered token).
  CharSourceRange HighlightRange =
      TokensTouchingCursor.back().range(SM).toCharRange(SM);
  llvm::Optional<HoverInfo> HI;
  // Macros and deducedtype only works on identifiers and auto/decltype keywords
  // respectively. Therefore they are only trggered on whichever works for them,
  // similar to SelectionTree::create().
  for (const auto &Tok : TokensTouchingCursor) {
    if (Tok.kind() == tok::identifier) {
      // Prefer the identifier token as a fallback highlighting range.
      HighlightRange = Tok.range(SM).toCharRange(SM);
      if (auto M = locateMacroAt(Tok, AST.getPreprocessor())) {
        HI = getHoverContents(*M, AST);
        break;
      }
    } else if (Tok.kind() == tok::kw_auto || Tok.kind() == tok::kw_decltype) {
      if (auto Deduced = getDeducedType(AST.getASTContext(), Tok.location())) {
        HI = getDeducedTypeHoverContents(*Deduced, Tok, AST.getASTContext(), PP,
                                         Index);
        HighlightRange = Tok.range(SM).toCharRange(SM);
        break;
      }

      // If we can't find interesting hover information for this
      // auto/decltype keyword, return nothing to avoid showing
      // irrelevant or incorrect informations.
      return llvm::None;
    }
  }

  // If it wasn't auto/decltype or macro, look for decls and expressions.
  if (!HI) {
    auto Offset = SM.getFileOffset(*CurLoc);
    // Editors send the position on the left of the hovered character.
    // So our selection tree should be biased right. (Tested with VSCode).
    SelectionTree ST =
        SelectionTree::createRight(AST.getASTContext(), TB, Offset, Offset);
    std::vector<const Decl *> Result;
    if (const SelectionTree::Node *N = ST.commonAncestor()) {
      // FIXME: Fill in HighlightRange with range coming from N->ASTNode.
      auto Decls = explicitReferenceTargets(N->ASTNode, DeclRelation::Alias,
                                            AST.getHeuristicResolver());
      if (!Decls.empty()) {
        HI = getHoverContents(Decls.front(), PP, Index);
        // Layout info only shown when hovering on the field/class itself.
        if (Decls.front() == N->ASTNode.get<Decl>())
          addLayoutInfo(*Decls.front(), *HI);
        // Look for a close enclosing expression to show the value of.
        if (!HI->Value)
          HI->Value = printExprValue(N, AST.getASTContext());
        maybeAddCalleeArgInfo(N, *HI, PP);
      } else if (const Expr *E = N->ASTNode.get<Expr>()) {
        HI = getHoverContents(E, AST, PP, Index);
      } else if (const Attr *A = N->ASTNode.get<Attr>()) {
        HI = getHoverContents(A, AST);
      }
      // FIXME: support hovers for other nodes?
      //  - built-in types
    }
  }

  if (!HI)
    return llvm::None;

  auto Replacements = format::reformat(
      Style, HI->Definition, tooling::Range(0, HI->Definition.size()));
  if (auto Formatted =
          tooling::applyAllReplacements(HI->Definition, Replacements))
    HI->Definition = *Formatted;
  HI->DefinitionLanguage = getMarkdownLanguage(AST.getASTContext());
  HI->SymRange = halfOpenToRange(SM, HighlightRange);

  return HI;
}

markup::Document HoverInfo::present() const {
  markup::Document Output;

  // Header contains a text of the form:
  // variable `var`
  //
  // class `X`
  //
  // function `foo`
  //
  // expression
  //
  // Note that we are making use of a level-3 heading because VSCode renders
  // level 1 and 2 headers in a huge font, see
  // https://github.com/microsoft/vscode/issues/88417 for details.
  markup::Paragraph &Header = Output.addHeading(3);
  if (Kind != index::SymbolKind::Unknown)
    Header.appendText(index::getSymbolKindString(Kind)).appendSpace();
  assert(!Name.empty() && "hover triggered on a nameless symbol");
  Header.appendCode(Name);

  // Put a linebreak after header to increase readability.
  Output.addRuler();
  // Print Types on their own lines to reduce chances of getting line-wrapped by
  // editor, as they might be long.
  if (ReturnType) {
    // For functions we display signature in a list form, e.g.:
    // → `x`
    // Parameters:
    // - `bool param1`
    // - `int param2 = 5`
    Output.addParagraph().appendText("→ ").appendCode(
        llvm::to_string(*ReturnType));
  }

  if (Parameters && !Parameters->empty()) {
    Output.addParagraph().appendText("Parameters: ");
    markup::BulletList &L = Output.addBulletList();
    for (const auto &Param : *Parameters)
      L.addItem().addParagraph().appendCode(llvm::to_string(Param));
  }

  // Don't print Type after Parameters or ReturnType as this will just duplicate
  // the information
  if (Type && !ReturnType && !Parameters)
    Output.addParagraph().appendText("Type: ").appendCode(
        llvm::to_string(*Type));

  if (Value) {
    markup::Paragraph &P = Output.addParagraph();
    P.appendText("Value = ");
    P.appendCode(*Value);
  }

  if (Offset)
    Output.addParagraph().appendText(
        llvm::formatv("Offset: {0} byte{1}", *Offset, *Offset == 1 ? "" : "s")
            .str());
  if (Size) {
    auto &P = Output.addParagraph().appendText(
        llvm::formatv("Size: {0} byte{1}", *Size, *Size == 1 ? "" : "s").str());
    if (Padding && *Padding != 0)
      P.appendText(llvm::formatv(" (+{0} padding)", *Padding).str());
  }

  if (CalleeArgInfo) {
    assert(CallPassType);
    std::string Buffer;
    llvm::raw_string_ostream OS(Buffer);
    OS << "Passed ";
    if (CallPassType->PassBy != HoverInfo::PassType::Value) {
      OS << "by ";
      if (CallPassType->PassBy == HoverInfo::PassType::ConstRef)
        OS << "const ";
      OS << "reference ";
    }
    if (CalleeArgInfo->Name)
      OS << "as " << CalleeArgInfo->Name;
    if (CallPassType->Converted && CalleeArgInfo->Type)
      OS << " (converted to " << CalleeArgInfo->Type->Type << ")";
    Output.addParagraph().appendText(OS.str());
  }

  if (!Documentation.empty())
    parseDocumentation(Documentation, Output);

  if (!Definition.empty()) {
    Output.addRuler();
    std::string ScopeComment;
    // Drop trailing "::".
    if (!LocalScope.empty()) {
      // Container name, e.g. class, method, function.
      // We might want to propagate some info about container type to print
      // function foo, class X, method X::bar, etc.
      ScopeComment =
          "// In " + llvm::StringRef(LocalScope).rtrim(':').str() + '\n';
    } else if (NamespaceScope && !NamespaceScope->empty()) {
      ScopeComment = "// In namespace " +
                     llvm::StringRef(*NamespaceScope).rtrim(':').str() + '\n';
    }
    std::string DefinitionWithAccess = !AccessSpecifier.empty()
                                           ? AccessSpecifier + ": " + Definition
                                           : Definition;
    // Note that we don't print anything for global namespace, to not annoy
    // non-c++ projects or projects that are not making use of namespaces.
    Output.addCodeBlock(ScopeComment + DefinitionWithAccess,
                        DefinitionLanguage);
  }

  return Output;
}

// If the backtick at `Offset` starts a probable quoted range, return the range
// (including the quotes).
llvm::Optional<llvm::StringRef> getBacktickQuoteRange(llvm::StringRef Line,
                                                      unsigned Offset) {
  assert(Line[Offset] == '`');

  // The open-quote is usually preceded by whitespace.
  llvm::StringRef Prefix = Line.substr(0, Offset);
  constexpr llvm::StringLiteral BeforeStartChars = " \t(=";
  if (!Prefix.empty() && !BeforeStartChars.contains(Prefix.back()))
    return llvm::None;

  // The quoted string must be nonempty and usually has no leading/trailing ws.
  auto Next = Line.find('`', Offset + 1);
  if (Next == llvm::StringRef::npos)
    return llvm::None;
  llvm::StringRef Contents = Line.slice(Offset + 1, Next);
  if (Contents.empty() || isWhitespace(Contents.front()) ||
      isWhitespace(Contents.back()))
    return llvm::None;

  // The close-quote is usually followed by whitespace or punctuation.
  llvm::StringRef Suffix = Line.substr(Next + 1);
  constexpr llvm::StringLiteral AfterEndChars = " \t)=.,;:";
  if (!Suffix.empty() && !AfterEndChars.contains(Suffix.front()))
    return llvm::None;

  return Line.slice(Offset, Next + 1);
}

void parseDocumentationLine(llvm::StringRef Line, markup::Paragraph &Out) {
  // Probably this is appendText(Line), but scan for something interesting.
  for (unsigned I = 0; I < Line.size(); ++I) {
    switch (Line[I]) {
    case '`':
      if (auto Range = getBacktickQuoteRange(Line, I)) {
        Out.appendText(Line.substr(0, I));
        Out.appendCode(Range->trim("`"), /*Preserve=*/true);
        return parseDocumentationLine(Line.substr(I + Range->size()), Out);
      }
      break;
    }
  }
  Out.appendText(Line).appendSpace();
}

void parseDocumentation(llvm::StringRef Input, markup::Document &Output) {
  std::vector<llvm::StringRef> ParagraphLines;
  auto FlushParagraph = [&] {
    if (ParagraphLines.empty())
      return;
    auto &P = Output.addParagraph();
    for (llvm::StringRef Line : ParagraphLines)
      parseDocumentationLine(Line, P);
    ParagraphLines.clear();
  };

  llvm::StringRef Line, Rest;
  for (std::tie(Line, Rest) = Input.split('\n');
       !(Line.empty() && Rest.empty());
       std::tie(Line, Rest) = Rest.split('\n')) {

    // After a linebreak remove spaces to avoid 4 space markdown code blocks.
    // FIXME: make FlushParagraph handle this.
    Line = Line.ltrim();
    if (!Line.empty())
      ParagraphLines.push_back(Line);

    if (isParagraphBreak(Rest) || isHardLineBreakAfter(Line, Rest)) {
      FlushParagraph();
    }
  }
  FlushParagraph();
}

llvm::raw_ostream &operator<<(llvm::raw_ostream &OS,
                              const HoverInfo::PrintedType &T) {
  OS << T.Type;
  if (T.AKA)
    OS << " (aka " << *T.AKA << ")";
  return OS;
}

llvm::raw_ostream &operator<<(llvm::raw_ostream &OS,
                              const HoverInfo::Param &P) {
  if (P.Type)
    OS << P.Type->Type;
  if (P.Name)
    OS << " " << *P.Name;
  if (P.Default)
    OS << " = " << *P.Default;
  if (P.Type && P.Type->AKA)
    OS << " (aka " << *P.Type->AKA << ")";
  return OS;
}

} // namespace clangd
} // namespace clang<|MERGE_RESOLUTION|>--- conflicted
+++ resolved
@@ -48,10 +48,7 @@
 #include "llvm/Support/Casting.h"
 #include "llvm/Support/ErrorHandling.h"
 #include "llvm/Support/Format.h"
-<<<<<<< HEAD
-=======
 #include "llvm/Support/ScopedPrinter.h"
->>>>>>> a2ce6ee6
 #include "llvm/Support/raw_ostream.h"
 #include <string>
 
@@ -80,11 +77,7 @@
   // - Classes, categories, and protocols: "MyClass(Category)"
   if (const ObjCMethodDecl *MD = dyn_cast<ObjCMethodDecl>(DC))
     return printObjCMethod(*MD);
-<<<<<<< HEAD
-  else if (const ObjCContainerDecl *CD = dyn_cast<ObjCContainerDecl>(DC))
-=======
   if (const ObjCContainerDecl *CD = dyn_cast<ObjCContainerDecl>(DC))
->>>>>>> a2ce6ee6
     return printObjCContainer(*CD);
 
   auto GetName = [](const TypeDecl *D) {
