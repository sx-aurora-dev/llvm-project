//===--- ConfigProvider.cpp - Loading of user configuration ---------------===//
//
// Part of the LLVM Project, under the Apache License v2.0 with LLVM Exceptions.
// See https://llvm.org/LICENSE.txt for license information.
// SPDX-License-Identifier: Apache-2.0 WITH LLVM-exception
//
//===----------------------------------------------------------------------===//

#include "ConfigProvider.h"
#include "Config.h"
#include "ConfigFragment.h"
#include "support/FileCache.h"
#include "support/Path.h"
#include "support/ThreadsafeFS.h"
#include "support/Trace.h"
#include "llvm/ADT/STLExtras.h"
#include "llvm/ADT/ScopeExit.h"
#include "llvm/ADT/StringMap.h"
#include "llvm/ADT/StringRef.h"
#include "llvm/Support/Path.h"
#include <chrono>
#include <mutex>
#include <string>

namespace clang {
namespace clangd {
namespace config {

// Threadsafe cache around reading a YAML config file from disk.
class FileConfigCache : public FileCache {
  mutable llvm::SmallVector<CompiledFragment, 1> CachedValue;
  std::string Directory;

public:
  FileConfigCache(llvm::StringRef Path, llvm::StringRef Directory)
      : FileCache(Path), Directory(Directory) {}

  void get(const ThreadsafeFS &TFS, DiagnosticCallback DC,
           std::chrono::steady_clock::time_point FreshTime, bool Trusted,
           std::vector<CompiledFragment> &Out) const {
    read(
        TFS, FreshTime,
        [&](llvm::Optional<llvm::StringRef> Data) {
          CachedValue.clear();
          if (Data)
            for (auto &Fragment : Fragment::parseYAML(*Data, path(), DC)) {
              Fragment.Source.Directory = Directory;
              Fragment.Source.Trusted = Trusted;
              CachedValue.push_back(std::move(Fragment).compile(DC));
            }
        },
        [&]() { llvm::copy(CachedValue, std::back_inserter(Out)); });
  }
};

std::unique_ptr<Provider> Provider::fromYAMLFile(llvm::StringRef AbsPath,
                                                 llvm::StringRef Directory,
                                                 const ThreadsafeFS &FS,
                                                 bool Trusted) {
  class AbsFileProvider : public Provider {
    mutable FileConfigCache Cache; // threadsafe
    const ThreadsafeFS &FS;
    bool Trusted;

    std::vector<CompiledFragment>
    getFragments(const Params &P, DiagnosticCallback DC) const override {
      std::vector<CompiledFragment> Result;
      Cache.get(FS, DC, P.FreshTime, Trusted, Result);
      return Result;
    };

  public:
    AbsFileProvider(llvm::StringRef Path, llvm::StringRef Directory,
                    const ThreadsafeFS &FS, bool Trusted)
        : Cache(Path, Directory), FS(FS), Trusted(Trusted) {
      assert(llvm::sys::path::is_absolute(Path));
    }
  };

  return std::make_unique<AbsFileProvider>(AbsPath, Directory, FS, Trusted);
}

std::unique_ptr<Provider>
Provider::fromAncestorRelativeYAMLFiles(llvm::StringRef RelPath,
                                        const ThreadsafeFS &FS, bool Trusted) {
  class RelFileProvider : public Provider {
    std::string RelPath;
    const ThreadsafeFS &FS;
    bool Trusted;

    mutable std::mutex Mu;
    // Keys are the (posix-style) ancestor directory, not the config within it.
    // We only insert into this map, so pointers to values are stable forever.
    // Mutex guards the map itself, not the values (which are threadsafe).
    mutable llvm::StringMap<FileConfigCache> Cache;

    std::vector<CompiledFragment>
    getFragments(const Params &P, DiagnosticCallback DC) const override {
      namespace path = llvm::sys::path;

      if (P.Path.empty())
        return {};

      // Compute absolute paths to all ancestors (substrings of P.Path).
      llvm::SmallVector<llvm::StringRef, 8> Ancestors;
      for (auto Ancestor = absoluteParent(P.Path); !Ancestor.empty();
           Ancestor = absoluteParent(Ancestor)) {
        Ancestors.emplace_back(Ancestor);
      }
      // Ensure corresponding cache entries exist in the map.
      llvm::SmallVector<FileConfigCache *, 8> Caches;
      {
        std::lock_guard<std::mutex> Lock(Mu);
        for (llvm::StringRef Ancestor : Ancestors) {
          auto It = Cache.find(Ancestor);
          // Assemble the actual config file path only once.
          if (It == Cache.end()) {
            llvm::SmallString<256> ConfigPath = Ancestor;
            path::append(ConfigPath, RelPath);
            // Use native slashes for reading the file, affects diagnostics.
            llvm::sys::path::native(ConfigPath);
            It = Cache.try_emplace(Ancestor, ConfigPath.str(), Ancestor).first;
          }
          Caches.push_back(&It->second);
        }
      }
      // Finally query each individual file.
      // This will take a (per-file) lock for each file that actually exists.
      std::vector<CompiledFragment> Result;
      for (FileConfigCache *Cache : llvm::reverse(Caches))
<<<<<<< HEAD
        Cache->get(FS, DC, P.FreshTime, Result);
=======
        Cache->get(FS, DC, P.FreshTime, Trusted, Result);
>>>>>>> 2ab1d525
      return Result;
    };

  public:
    RelFileProvider(llvm::StringRef RelPath, const ThreadsafeFS &FS,
                    bool Trusted)
        : RelPath(RelPath), FS(FS), Trusted(Trusted) {
      assert(llvm::sys::path::is_relative(RelPath));
    }
  };

  return std::make_unique<RelFileProvider>(RelPath, FS, Trusted);
}

std::unique_ptr<Provider>
Provider::combine(std::vector<const Provider *> Providers) {
  class CombinedProvider : public Provider {
    std::vector<const Provider *> Providers;

    std::vector<CompiledFragment>
    getFragments(const Params &P, DiagnosticCallback DC) const override {
      std::vector<CompiledFragment> Result;
      for (const auto &Provider : Providers) {
        for (auto &Fragment : Provider->getFragments(P, DC))
          Result.push_back(std::move(Fragment));
      }
      return Result;
    }

  public:
    CombinedProvider(std::vector<const Provider *> Providers)
        : Providers(std::move(Providers)) {}
  };

  return std::make_unique<CombinedProvider>(std::move(Providers));
}

Config Provider::getConfig(const Params &P, DiagnosticCallback DC) const {
  trace::Span Tracer("getConfig");
  if (!P.Path.empty())
    SPAN_ATTACH(Tracer, "path", P.Path);
  Config C;
  for (const auto &Fragment : getFragments(P, DC))
    Fragment(P, C);
  return C;
}

} // namespace config
} // namespace clangd
} // namespace clang<|MERGE_RESOLUTION|>--- conflicted
+++ resolved
@@ -128,11 +128,7 @@
       // This will take a (per-file) lock for each file that actually exists.
       std::vector<CompiledFragment> Result;
       for (FileConfigCache *Cache : llvm::reverse(Caches))
-<<<<<<< HEAD
-        Cache->get(FS, DC, P.FreshTime, Result);
-=======
         Cache->get(FS, DC, P.FreshTime, Trusted, Result);
->>>>>>> 2ab1d525
       return Result;
     };
 
