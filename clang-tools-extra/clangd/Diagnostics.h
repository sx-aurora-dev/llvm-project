//===--- Diagnostics.h -------------------------------------------*- C++-*-===//
//
// Part of the LLVM Project, under the Apache License v2.0 with LLVM Exceptions.
// See https://llvm.org/LICENSE.txt for license information.
// SPDX-License-Identifier: Apache-2.0 WITH LLVM-exception
//
//===----------------------------------------------------------------------===//

#ifndef LLVM_CLANG_TOOLS_EXTRA_CLANGD_DIAGNOSTICS_H
#define LLVM_CLANG_TOOLS_EXTRA_CLANGD_DIAGNOSTICS_H

#include "Protocol.h"
#include "support/Path.h"
#include "clang/Basic/Diagnostic.h"
#include "clang/Basic/LangOptions.h"
#include "clang/Basic/SourceLocation.h"
#include "llvm/ADT/ArrayRef.h"
#include "llvm/ADT/DenseSet.h"
#include "llvm/ADT/None.h"
#include "llvm/ADT/Optional.h"
#include "llvm/ADT/STLExtras.h"
#include "llvm/ADT/SmallVector.h"
#include "llvm/ADT/StringSet.h"
#include "llvm/Support/JSON.h"
#include "llvm/Support/SourceMgr.h"
#include <cassert>
#include <functional>
#include <memory>
#include <string>
#include <utility>
#include <vector>

namespace clang {
namespace tidy {
class ClangTidyContext;
} // namespace tidy
namespace clangd {

struct ClangdDiagnosticOptions {
  /// If true, Clangd uses an LSP extension to embed the fixes with the
  /// diagnostics that are sent to the client.
  bool EmbedFixesInDiagnostics = false;

  /// If true, Clangd uses the relatedInformation field to include other
  /// locations (in particular attached notes).
  /// Otherwise, these are flattened into the diagnostic message.
  bool EmitRelatedLocations = false;

  /// If true, Clangd uses an LSP extension to send the diagnostic's
  /// category to the client. The category typically describes the compilation
  /// stage during which the issue was produced, e.g. "Semantic Issue" or "Parse
  /// Issue".
  bool SendDiagnosticCategory = false;

  /// If true, Clangd will add a number of available fixes to the diagnostic's
  /// message.
  bool DisplayFixesCount = true;
};

/// Contains basic information about a diagnostic.
struct DiagBase {
  std::string Message;
  // Intended to be used only in error messages.
  // May be relative, absolute or even artificially constructed.
  std::string File;
  // Absolute path to containing file, if available.
  llvm::Optional<std::string> AbsFile;

  clangd::Range Range;
  DiagnosticsEngine::Level Severity = DiagnosticsEngine::Note;
  std::string Category;
  // Since File is only descriptive, we store a separate flag to distinguish
  // diags from the main file.
  bool InsideMainFile = false;
  unsigned ID; // e.g. member of clang::diag, or clang-tidy assigned ID.
  // Feature modules can make use of this field to propagate data from a
  // diagnostic to a CodeAction request. Each module should only append to the
  // list.
  llvm::json::Object OpaqueData;
};
llvm::raw_ostream &operator<<(llvm::raw_ostream &OS, const DiagBase &D);

/// Represents a single fix-it that editor can apply to fix the error.
struct Fix {
  /// Message for the fix-it.
  std::string Message;
  /// TextEdits from clang's fix-its. Must be non-empty.
  llvm::SmallVector<TextEdit, 1> Edits;
};
llvm::raw_ostream &operator<<(llvm::raw_ostream &OS, const Fix &F);

/// Represents a note for the diagnostic. Severity of notes can only be 'note'
/// or 'remark'.
struct Note : DiagBase {};

/// A top-level diagnostic that may have Notes and Fixes.
struct Diag : DiagBase {
  std::string Name; // if ID was recognized.
  // The source of this diagnostic.
  enum DiagSource {
    Unknown,
    Clang,
    ClangTidy,
    Clangd,
    ClangdConfig,
  } Source = Unknown;
  /// Elaborate on the problem, usually pointing to a related piece of code.
  std::vector<Note> Notes;
  /// *Alternative* fixes for this diagnostic, one should be chosen.
  std::vector<Fix> Fixes;
  llvm::SmallVector<DiagnosticTag, 1> Tags;
};
llvm::raw_ostream &operator<<(llvm::raw_ostream &OS, const Diag &D);

Diag toDiag(const llvm::SMDiagnostic &, Diag::DiagSource Source);

/// Conversion to LSP diagnostics. Formats the error message of each diagnostic
/// to include all its notes. Notes inside main file are also provided as
/// separate diagnostics with their corresponding fixits. Notes outside main
/// file do not have a corresponding LSP diagnostic, but can still be included
/// as part of their main diagnostic's message.
void toLSPDiags(
    const Diag &D, const URIForFile &File, const ClangdDiagnosticOptions &Opts,
    llvm::function_ref<void(clangd::Diagnostic, llvm::ArrayRef<Fix>)> OutFn);

/// Convert from Fix to LSP CodeAction.
CodeAction toCodeAction(const Fix &D, const URIForFile &File);

/// Convert from clang diagnostic level to LSP severity.
int getSeverity(DiagnosticsEngine::Level L);

/// StoreDiags collects the diagnostics that can later be reported by
/// clangd. It groups all notes for a diagnostic into a single Diag
/// and filters out diagnostics that don't mention the main file (i.e. neither
/// the diag itself nor its notes are in the main file).
class StoreDiags : public DiagnosticConsumer {
public:
  // The ClangTidyContext populates Source and Name for clang-tidy diagnostics.
  std::vector<Diag> take(const clang::tidy::ClangTidyContext *Tidy = nullptr);

  void BeginSourceFile(const LangOptions &Opts,
                       const Preprocessor *PP) override;
  void EndSourceFile() override;
  void HandleDiagnostic(DiagnosticsEngine::Level DiagLevel,
                        const clang::Diagnostic &Info) override;

  /// When passed a main diagnostic, returns fixes to add to it.
  /// When passed a note diagnostic, returns fixes to replace it with.
  using DiagFixer = std::function<std::vector<Fix>(DiagnosticsEngine::Level,
                                                   const clang::Diagnostic &)>;
  using LevelAdjuster = std::function<DiagnosticsEngine::Level(
      DiagnosticsEngine::Level, const clang::Diagnostic &)>;
  using DiagCallback =
      std::function<void(const clang::Diagnostic &, clangd::Diag &)>;
  /// If set, possibly adds fixes for diagnostics using \p Fixer.
  void contributeFixes(DiagFixer Fixer) { this->Fixer = Fixer; }
  /// If set, this allows the client of this class to adjust the level of
  /// diagnostics, such as promoting warnings to errors, or ignoring
  /// diagnostics.
  void setLevelAdjuster(LevelAdjuster Adjuster) { this->Adjuster = Adjuster; }
  /// Invokes a callback every time a diagnostics is completely formed. Handler
  /// of the callback can also mutate the diagnostic.
  void setDiagCallback(DiagCallback CB) { DiagCB = std::move(CB); }

private:
  void flushLastDiag();

  DiagFixer Fixer = nullptr;
  LevelAdjuster Adjuster = nullptr;
  DiagCallback DiagCB = nullptr;
  std::vector<Diag> Output;
  llvm::Optional<LangOptions> LangOpts;
  llvm::Optional<Diag> LastDiag;
  llvm::Optional<FullSourceLoc> LastDiagLoc; // Valid only when LastDiag is set.
  bool LastDiagOriginallyError = false;      // Valid only when LastDiag is set.
  SourceManager *OrigSrcMgr = nullptr;

  llvm::DenseSet<std::pair<unsigned, unsigned>> IncludedErrorLocations;
};

/// Determine whether a (non-clang-tidy) diagnostic is suppressed by config.
bool isBuiltinDiagnosticSuppressed(unsigned ID,
<<<<<<< HEAD
                                   const llvm::StringSet<> &Suppressed);
=======
                                   const llvm::StringSet<> &Suppressed,
                                   const LangOptions &);
>>>>>>> 2ab1d525
/// Take a user-specified diagnostic code, and convert it to a normalized form
/// stored in the config and consumed by isBuiltinDiagnosticsSuppressed.
///
/// (This strips err_ and -W prefix so we can match with or without them.)
llvm::StringRef normalizeSuppressedCode(llvm::StringRef);

} // namespace clangd
} // namespace clang

#endif // LLVM_CLANG_TOOLS_EXTRA_CLANGD_DIAGNOSTICS_H<|MERGE_RESOLUTION|>--- conflicted
+++ resolved
@@ -180,12 +180,8 @@
 
 /// Determine whether a (non-clang-tidy) diagnostic is suppressed by config.
 bool isBuiltinDiagnosticSuppressed(unsigned ID,
-<<<<<<< HEAD
-                                   const llvm::StringSet<> &Suppressed);
-=======
                                    const llvm::StringSet<> &Suppressed,
                                    const LangOptions &);
->>>>>>> 2ab1d525
 /// Take a user-specified diagnostic code, and convert it to a normalized form
 /// stored in the config and consumed by isBuiltinDiagnosticsSuppressed.
 ///
