--- conflicted
+++ resolved
@@ -82,8 +82,6 @@
   (void)i;
 }
 
-<<<<<<< HEAD
-=======
 template <typename T>
 void aliastest() {
   using X = Foo;
@@ -106,7 +104,6 @@
   (void)0;
 }
 
->>>>>>> 2ab1d525
 void test() {
   Foo(42);
 // CHECK-MESSAGES: :[[@LINE-1]]:3: warning: object destroyed immediately after creation; did you mean to name the object?
