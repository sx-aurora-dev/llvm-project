// RUN: %check_clang_tidy -std=c++11,c++14,c++17 %s portability-simd-intrinsics %t -- \
// RUN:  -config='{CheckOptions: [ \
// RUN:    {key: portability-simd-intrinsics.Suggest, value: true} \
// RUN:  ]}' -- -target ppc64le -maltivec
// RUN: %check_clang_tidy -std=c++20-or-later %s portability-simd-intrinsics -check-suffix=CXX20 %t -- \
// RUN:  -config='{CheckOptions: [ \
// RUN:    {key: portability-simd-intrinsics.Suggest, value: true} \
// RUN:  ]}' -- -target ppc64le -maltivec
<<<<<<< HEAD
// RUN: %check_clang_tidy -std=c++20-or-later %s portability-simd-intrinsics -check-suffix=CXX20 %t -- \
// RUN:  -config='{CheckOptions: [ \
// RUN:    {key: portability-simd-intrinsics.Suggest, value: 1} \
// RUN:  ]}' -- -target ppc64le -maltivec
=======
>>>>>>> 2ab1d525

vector int vec_add(vector int, vector int);

void PPC() {
  vector int i0, i1;

  vec_add(i0, i1);
  // CHECK-MESSAGES: :[[@LINE-1]]:3: warning: 'vec_add' can be replaced by operator+ on std::experimental::simd objects [portability-simd-intrinsics]
  // CHECK-MESSAGES-CXX20: :[[@LINE-2]]:3: warning: 'vec_add' can be replaced by operator+ on std::simd objects [portability-simd-intrinsics]
}<|MERGE_RESOLUTION|>--- conflicted
+++ resolved
@@ -6,13 +6,6 @@
 // RUN:  -config='{CheckOptions: [ \
 // RUN:    {key: portability-simd-intrinsics.Suggest, value: true} \
 // RUN:  ]}' -- -target ppc64le -maltivec
-<<<<<<< HEAD
-// RUN: %check_clang_tidy -std=c++20-or-later %s portability-simd-intrinsics -check-suffix=CXX20 %t -- \
-// RUN:  -config='{CheckOptions: [ \
-// RUN:    {key: portability-simd-intrinsics.Suggest, value: 1} \
-// RUN:  ]}' -- -target ppc64le -maltivec
-=======
->>>>>>> 2ab1d525
 
 vector int vec_add(vector int, vector int);
 
