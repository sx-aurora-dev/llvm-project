// RUN: %check_clang_tidy -std=c++11,c++14,c++17 %s portability-simd-intrinsics %t -- \
// RUN:  -config='{CheckOptions: [ \
// RUN:    {key: portability-simd-intrinsics.Suggest, value: true} \
// RUN:  ]}' -- -target x86_64
// RUN: %check_clang_tidy -std=c++20-or-later %s portability-simd-intrinsics -check-suffix=CXX20 %t -- \
// RUN:  -config='{CheckOptions: [ \
// RUN:    {key: portability-simd-intrinsics.Suggest, value: true} \
// RUN:  ]}' -- -target x86_64
<<<<<<< HEAD
// RUN: %check_clang_tidy -std=c++20-or-later %s portability-simd-intrinsics -check-suffix=CXX20 %t -- \
// RUN:  -config='{CheckOptions: [ \
// RUN:    {key: portability-simd-intrinsics.Suggest, value: 1} \
// RUN:  ]}' -- -target x86_64
=======
>>>>>>> 2ab1d525

typedef long long __m128i __attribute__((vector_size(16)));
typedef double __m256 __attribute__((vector_size(32)));

__m128i _mm_add_epi32(__m128i, __m128i);
__m256 _mm256_load_pd(double const *);
void _mm256_store_pd(double *, __m256);

int _mm_add_fake(int, int);

void X86() {
  __m128i i0, i1;
  __m256 d0;

  _mm_add_epi32(i0, i1);
  // CHECK-MESSAGES: :[[@LINE-1]]:3: warning: '_mm_add_epi32' can be replaced by operator+ on std::experimental::simd objects [portability-simd-intrinsics]
  // CHECK-MESSAGES-CXX20: :[[@LINE-2]]:3: warning: '_mm_add_epi32' can be replaced by operator+ on std::simd objects [portability-simd-intrinsics]
  d0 = _mm256_load_pd(0);
  _mm256_store_pd(0, d0);

  _mm_add_fake(0, 1);
}<|MERGE_RESOLUTION|>--- conflicted
+++ resolved
@@ -6,13 +6,6 @@
 // RUN:  -config='{CheckOptions: [ \
 // RUN:    {key: portability-simd-intrinsics.Suggest, value: true} \
 // RUN:  ]}' -- -target x86_64
-<<<<<<< HEAD
-// RUN: %check_clang_tidy -std=c++20-or-later %s portability-simd-intrinsics -check-suffix=CXX20 %t -- \
-// RUN:  -config='{CheckOptions: [ \
-// RUN:    {key: portability-simd-intrinsics.Suggest, value: 1} \
-// RUN:  ]}' -- -target x86_64
-=======
->>>>>>> 2ab1d525
 
 typedef long long __m128i __attribute__((vector_size(16)));
 typedef double __m256 __attribute__((vector_size(32)));
