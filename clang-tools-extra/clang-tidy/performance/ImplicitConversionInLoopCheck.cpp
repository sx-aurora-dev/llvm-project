--- conflicted
+++ resolved
@@ -82,11 +82,7 @@
   // is a reference. This situation is fine (it probably produces the same
   // code at the end).
   if (isNonTrivialImplicitCast(Materialized->getSubExpr()))
-<<<<<<< HEAD
-    ReportAndFix(Result.Context, VD, OperatorCall);
-=======
     reportAndFix(Result.Context, VD, OperatorCall);
->>>>>>> 2ab1d525
 }
 
 void ImplicitConversionInLoopCheck::reportAndFix(const ASTContext *Context,
