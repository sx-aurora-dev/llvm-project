//===--- UnnecessaryCopyInitialization.cpp - clang-tidy--------------------===//
//
// Part of the LLVM Project, under the Apache License v2.0 with LLVM Exceptions.
// See https://llvm.org/LICENSE.txt for license information.
// SPDX-License-Identifier: Apache-2.0 WITH LLVM-exception
//
//===----------------------------------------------------------------------===//

#include "UnnecessaryCopyInitialization.h"
#include "../utils/DeclRefExprUtils.h"
#include "../utils/FixItHintUtils.h"
#include "../utils/LexerUtils.h"
#include "../utils/Matchers.h"
#include "../utils/OptionsUtils.h"
#include "clang/AST/Decl.h"
#include "clang/Basic/Diagnostic.h"

namespace clang {
namespace tidy {
namespace performance {
namespace {

using namespace ::clang::ast_matchers;
using llvm::StringRef;
using utils::decl_ref_expr::allDeclRefExprs;
using utils::decl_ref_expr::isOnlyUsedAsConst;

static constexpr StringRef ObjectArgId = "objectArg";
static constexpr StringRef InitFunctionCallId = "initFunctionCall";
static constexpr StringRef MethodDeclId = "methodDecl";
static constexpr StringRef FunctionDeclId = "functionDecl";
static constexpr StringRef OldVarDeclId = "oldVarDecl";

void recordFixes(const VarDecl &Var, ASTContext &Context,
                 DiagnosticBuilder &Diagnostic) {
  Diagnostic << utils::fixit::changeVarDeclToReference(Var, Context);
  if (!Var.getType().isLocalConstQualified()) {
    if (llvm::Optional<FixItHint> Fix = utils::fixit::addQualifierToVarDecl(
            Var, Context, DeclSpec::TQ::TQ_const))
      Diagnostic << *Fix;
  }
}

llvm::Optional<SourceLocation> firstLocAfterNewLine(SourceLocation Loc,
                                                    SourceManager &SM) {
  bool Invalid;
  const char *TextAfter = SM.getCharacterData(Loc, &Invalid);
  if (Invalid) {
    return llvm::None;
  }
  size_t Offset = std::strcspn(TextAfter, "\n");
  return Loc.getLocWithOffset(TextAfter[Offset] == '\0' ? Offset : Offset + 1);
}

void recordRemoval(const DeclStmt &Stmt, ASTContext &Context,
                   DiagnosticBuilder &Diagnostic) {
  auto &SM = Context.getSourceManager();
  // Attempt to remove trailing comments as well.
  auto Tok = utils::lexer::findNextTokenSkippingComments(Stmt.getEndLoc(), SM,
                                                         Context.getLangOpts());
  llvm::Optional<SourceLocation> PastNewLine =
      firstLocAfterNewLine(Stmt.getEndLoc(), SM);
  if (Tok && PastNewLine) {
    auto BeforeFirstTokenAfterComment = Tok->getLocation().getLocWithOffset(-1);
    // Remove until the end of the line or the end of a trailing comment which
    // ever comes first.
    auto End =
        SM.isBeforeInTranslationUnit(*PastNewLine, BeforeFirstTokenAfterComment)
            ? *PastNewLine
            : BeforeFirstTokenAfterComment;
    Diagnostic << FixItHint::CreateRemoval(
        SourceRange(Stmt.getBeginLoc(), End));
  } else {
    Diagnostic << FixItHint::CreateRemoval(Stmt.getSourceRange());
  }
}

AST_MATCHER_FUNCTION_P(StatementMatcher, isConstRefReturningMethodCall,
                       std::vector<std::string>, ExcludedContainerTypes) {
  // Match method call expressions where the `this` argument is only used as
  // const, this will be checked in `check()` part. This returned const
  // reference is highly likely to outlive the local const reference of the
  // variable being declared. The assumption is that the const reference being
  // returned either points to a global static variable or to a member of the
  // called object.
  const auto MethodDecl =
      cxxMethodDecl(returns(hasCanonicalType(matchers::isReferenceToConst())))
          .bind(MethodDeclId);
  const auto ReceiverExpr = declRefExpr(to(varDecl().bind(ObjectArgId)));
  const auto ReceiverType =
      hasCanonicalType(recordType(hasDeclaration(namedDecl(
          unless(matchers::matchesAnyListedName(ExcludedContainerTypes))))));

  return expr(anyOf(
      cxxMemberCallExpr(callee(MethodDecl), on(ReceiverExpr),
                        thisPointerType(ReceiverType)),
      cxxOperatorCallExpr(callee(MethodDecl), hasArgument(0, ReceiverExpr),
                          hasArgument(0, hasType(ReceiverType)))));
}

AST_MATCHER_FUNCTION(StatementMatcher, isConstRefReturningFunctionCall) {
  // Only allow initialization of a const reference from a free function if it
  // has no arguments. Otherwise it could return an alias to one of its
  // arguments and the arguments need to be checked for const use as well.
  return callExpr(callee(functionDecl(returns(hasCanonicalType(
                                          matchers::isReferenceToConst())))
                             .bind(FunctionDeclId)),
                  argumentCountIs(0), unless(callee(cxxMethodDecl())))
      .bind(InitFunctionCallId);
}

AST_MATCHER_FUNCTION_P(StatementMatcher, initializerReturnsReferenceToConst,
                       std::vector<std::string>, ExcludedContainerTypes) {
  auto OldVarDeclRef =
      declRefExpr(to(varDecl(hasLocalStorage()).bind(OldVarDeclId)));
  return expr(
      anyOf(isConstRefReturningFunctionCall(),
            isConstRefReturningMethodCall(ExcludedContainerTypes),
            ignoringImpCasts(OldVarDeclRef),
            ignoringImpCasts(unaryOperator(hasOperatorName("&"),
                                           hasUnaryOperand(OldVarDeclRef)))));
}

// This checks that the variable itself is only used as const, and also makes
// sure that it does not reference another variable that could be modified in
// the BlockStmt. It does this by checking the following:
// 1. If the variable is neither a reference nor a pointer then the
// isOnlyUsedAsConst() check is sufficient.
// 2. If the (reference or pointer) variable is not initialized in a DeclStmt in
// the BlockStmt. In this case its pointee is likely not modified (unless it
// is passed as an alias into the method as well).
// 3. If the reference is initialized from a reference to const. This is
// the same set of criteria we apply when identifying the unnecessary copied
// variable in this check to begin with. In this case we check whether the
// object arg or variable that is referenced is immutable as well.
static bool isInitializingVariableImmutable(
    const VarDecl &InitializingVar, const Stmt &BlockStmt, ASTContext &Context,
    const std::vector<std::string> &ExcludedContainerTypes) {
  if (!isOnlyUsedAsConst(InitializingVar, BlockStmt, Context))
    return false;

  QualType T = InitializingVar.getType().getCanonicalType();
  // The variable is a value type and we know it is only used as const. Safe
  // to reference it and avoid the copy.
  if (!isa<ReferenceType, PointerType>(T))
    return true;

  // The reference or pointer is not declared and hence not initialized anywhere
  // in the function. We assume its pointee is not modified then.
  if (!InitializingVar.isLocalVarDecl() || !InitializingVar.hasInit()) {
    return true;
  }

  auto Matches =
      match(initializerReturnsReferenceToConst(ExcludedContainerTypes),
            *InitializingVar.getInit(), Context);
  // The reference is initialized from a free function without arguments
  // returning a const reference. This is a global immutable object.
  if (selectFirst<CallExpr>(InitFunctionCallId, Matches) != nullptr)
    return true;
  // Check that the object argument is immutable as well.
  if (const auto *OrigVar = selectFirst<VarDecl>(ObjectArgId, Matches))
    return isInitializingVariableImmutable(*OrigVar, BlockStmt, Context,
                                           ExcludedContainerTypes);
  // Check that the old variable we reference is immutable as well.
  if (const auto *OrigVar = selectFirst<VarDecl>(OldVarDeclId, Matches))
    return isInitializingVariableImmutable(*OrigVar, BlockStmt, Context,
                                           ExcludedContainerTypes);

  return false;
}

bool isVariableUnused(const VarDecl &Var, const Stmt &BlockStmt,
                      ASTContext &Context) {
  return allDeclRefExprs(Var, BlockStmt, Context).empty();
}

const SubstTemplateTypeParmType *getSubstitutedType(const QualType &Type,
                                                    ASTContext &Context) {
  auto Matches = match(
      qualType(anyOf(substTemplateTypeParmType().bind("subst"),
                     hasDescendant(substTemplateTypeParmType().bind("subst")))),
      Type, Context);
  return selectFirst<SubstTemplateTypeParmType>("subst", Matches);
}

bool differentReplacedTemplateParams(const QualType &VarType,
                                     const QualType &InitializerType,
                                     ASTContext &Context) {
  if (const SubstTemplateTypeParmType *VarTmplType =
          getSubstitutedType(VarType, Context)) {
    if (const SubstTemplateTypeParmType *InitializerTmplType =
            getSubstitutedType(InitializerType, Context)) {
      return VarTmplType->getReplacedParameter()
                 ->desugar()
                 .getCanonicalType() !=
             InitializerTmplType->getReplacedParameter()
                 ->desugar()
                 .getCanonicalType();
    }
  }
  return false;
}

QualType constructorArgumentType(const VarDecl *OldVar,
                                 const BoundNodes &Nodes) {
  if (OldVar) {
    return OldVar->getType();
  }
  if (const auto *FuncDecl = Nodes.getNodeAs<FunctionDecl>(FunctionDeclId)) {
    return FuncDecl->getReturnType();
  }
  const auto *MethodDecl = Nodes.getNodeAs<CXXMethodDecl>(MethodDeclId);
  return MethodDecl->getReturnType();
}

} // namespace

UnnecessaryCopyInitialization::UnnecessaryCopyInitialization(
    StringRef Name, ClangTidyContext *Context)
    : ClangTidyCheck(Name, Context),
      AllowedTypes(
          utils::options::parseStringList(Options.get("AllowedTypes", ""))),
      ExcludedContainerTypes(utils::options::parseStringList(
          Options.get("ExcludedContainerTypes", ""))) {}

void UnnecessaryCopyInitialization::registerMatchers(MatchFinder *Finder) {
  auto LocalVarCopiedFrom = [this](const internal::Matcher<Expr> &CopyCtorArg) {
    return compoundStmt(
               forEachDescendant(
                   declStmt(
                       unless(has(decompositionDecl())),
                       has(varDecl(hasLocalStorage(),
                                   hasType(qualType(
                                       hasCanonicalType(allOf(
                                           matchers::isExpensiveToCopy(),
                                           unless(hasDeclaration(namedDecl(
                                               hasName("::std::function")))))),
                                       unless(hasDeclaration(namedDecl(
                                           matchers::matchesAnyListedName(
                                               AllowedTypes)))))),
                                   unless(isImplicit()),
                                   hasInitializer(traverse(
                                       TK_AsIs,
                                       cxxConstructExpr(
                                           hasDeclaration(cxxConstructorDecl(
                                               isCopyConstructor())),
                                           hasArgument(0, CopyCtorArg))
                                           .bind("ctorCall"))))
                               .bind("newVarDecl")))
                       .bind("declStmt")))
        .bind("blockStmt");
  };

  Finder->addMatcher(LocalVarCopiedFrom(anyOf(isConstRefReturningFunctionCall(),
<<<<<<< HEAD
                                              isConstRefReturningMethodCall())),
=======
                                              isConstRefReturningMethodCall(
                                                  ExcludedContainerTypes))),
>>>>>>> 2ab1d525
                     this);

  Finder->addMatcher(LocalVarCopiedFrom(declRefExpr(
                         to(varDecl(hasLocalStorage()).bind(OldVarDeclId)))),
                     this);
}

void UnnecessaryCopyInitialization::check(
    const MatchFinder::MatchResult &Result) {
  const auto *NewVar = Result.Nodes.getNodeAs<VarDecl>("newVarDecl");
  const auto *OldVar = Result.Nodes.getNodeAs<VarDecl>(OldVarDeclId);
  const auto *ObjectArg = Result.Nodes.getNodeAs<VarDecl>(ObjectArgId);
  const auto *BlockStmt = Result.Nodes.getNodeAs<Stmt>("blockStmt");
  const auto *CtorCall = Result.Nodes.getNodeAs<CXXConstructExpr>("ctorCall");
  const auto *Stmt = Result.Nodes.getNodeAs<DeclStmt>("declStmt");

  TraversalKindScope RAII(*Result.Context, TK_AsIs);

  // Do not propose fixes if the DeclStmt has multiple VarDecls or in macros
  // since we cannot place them correctly.
  bool IssueFix = Stmt->isSingleDecl() && !NewVar->getLocation().isMacroID();

  // A constructor that looks like T(const T& t, bool arg = false) counts as a
  // copy only when it is called with default arguments for the arguments after
  // the first.
  for (unsigned int I = 1; I < CtorCall->getNumArgs(); ++I)
    if (!CtorCall->getArg(I)->isDefaultArgument())
      return;

  // Don't apply the check if the variable and its initializer have different
  // replaced template parameter types. In this case the check triggers for a
  // template instantiation where the substituted types are the same, but
  // instantiations where the types differ and rely on implicit conversion would
  // no longer compile if we switched to a reference.
  if (differentReplacedTemplateParams(
          NewVar->getType(), constructorArgumentType(OldVar, Result.Nodes),
          *Result.Context))
    return;

  if (OldVar == nullptr) {
    handleCopyFromMethodReturn(*NewVar, *BlockStmt, *Stmt, IssueFix, ObjectArg,
                               *Result.Context);
  } else {
    handleCopyFromLocalVar(*NewVar, *OldVar, *BlockStmt, *Stmt, IssueFix,
                           *Result.Context);
  }
}

void UnnecessaryCopyInitialization::handleCopyFromMethodReturn(
    const VarDecl &Var, const Stmt &BlockStmt, const DeclStmt &Stmt,
    bool IssueFix, const VarDecl *ObjectArg, ASTContext &Context) {
  bool IsConstQualified = Var.getType().isConstQualified();
  if (!IsConstQualified && !isOnlyUsedAsConst(Var, BlockStmt, Context))
    return;
  if (ObjectArg != nullptr &&
      !isInitializingVariableImmutable(*ObjectArg, BlockStmt, Context,
                                       ExcludedContainerTypes))
    return;
<<<<<<< HEAD

  auto Diagnostic =
      diag(Var.getLocation(),
           "the %select{|const qualified }0variable %1 is copy-constructed "
           "from a const reference%select{ but is only used as const "
           "reference|}0; consider making it a const reference")
      << IsConstQualified << &Var;
  if (IssueFix)
    recordFixes(Var, Context, Diagnostic);
=======
  if (isVariableUnused(Var, BlockStmt, Context)) {
    auto Diagnostic =
        diag(Var.getLocation(),
             "the %select{|const qualified }0variable %1 is copy-constructed "
             "from a const reference but is never used; consider "
             "removing the statement")
        << IsConstQualified << &Var;
    if (IssueFix)
      recordRemoval(Stmt, Context, Diagnostic);
  } else {
    auto Diagnostic =
        diag(Var.getLocation(),
             "the %select{|const qualified }0variable %1 is copy-constructed "
             "from a const reference%select{ but is only used as const "
             "reference|}0; consider making it a const reference")
        << IsConstQualified << &Var;
    if (IssueFix)
      recordFixes(Var, Context, Diagnostic);
  }
>>>>>>> 2ab1d525
}

void UnnecessaryCopyInitialization::handleCopyFromLocalVar(
    const VarDecl &NewVar, const VarDecl &OldVar, const Stmt &BlockStmt,
    const DeclStmt &Stmt, bool IssueFix, ASTContext &Context) {
  if (!isOnlyUsedAsConst(NewVar, BlockStmt, Context) ||
      !isInitializingVariableImmutable(OldVar, BlockStmt, Context,
                                       ExcludedContainerTypes))
    return;

  if (isVariableUnused(NewVar, BlockStmt, Context)) {
    auto Diagnostic = diag(NewVar.getLocation(),
                           "local copy %0 of the variable %1 is never modified "
                           "and never used; "
                           "consider removing the statement")
                      << &NewVar << &OldVar;
    if (IssueFix)
      recordRemoval(Stmt, Context, Diagnostic);
  } else {
    auto Diagnostic =
        diag(NewVar.getLocation(),
             "local copy %0 of the variable %1 is never modified; "
             "consider avoiding the copy")
        << &NewVar << &OldVar;
    if (IssueFix)
      recordFixes(NewVar, Context, Diagnostic);
  }
}

void UnnecessaryCopyInitialization::storeOptions(
    ClangTidyOptions::OptionMap &Opts) {
  Options.store(Opts, "AllowedTypes",
                utils::options::serializeStringList(AllowedTypes));
  Options.store(Opts, "ExcludedContainerTypes",
                utils::options::serializeStringList(ExcludedContainerTypes));
}

} // namespace performance
} // namespace tidy
} // namespace clang<|MERGE_RESOLUTION|>--- conflicted
+++ resolved
@@ -253,12 +253,8 @@
   };
 
   Finder->addMatcher(LocalVarCopiedFrom(anyOf(isConstRefReturningFunctionCall(),
-<<<<<<< HEAD
-                                              isConstRefReturningMethodCall())),
-=======
                                               isConstRefReturningMethodCall(
                                                   ExcludedContainerTypes))),
->>>>>>> 2ab1d525
                      this);
 
   Finder->addMatcher(LocalVarCopiedFrom(declRefExpr(
@@ -317,17 +313,6 @@
       !isInitializingVariableImmutable(*ObjectArg, BlockStmt, Context,
                                        ExcludedContainerTypes))
     return;
-<<<<<<< HEAD
-
-  auto Diagnostic =
-      diag(Var.getLocation(),
-           "the %select{|const qualified }0variable %1 is copy-constructed "
-           "from a const reference%select{ but is only used as const "
-           "reference|}0; consider making it a const reference")
-      << IsConstQualified << &Var;
-  if (IssueFix)
-    recordFixes(Var, Context, Diagnostic);
-=======
   if (isVariableUnused(Var, BlockStmt, Context)) {
     auto Diagnostic =
         diag(Var.getLocation(),
@@ -347,7 +332,6 @@
     if (IssueFix)
       recordFixes(Var, Context, Diagnostic);
   }
->>>>>>> 2ab1d525
 }
 
 void UnnecessaryCopyInitialization::handleCopyFromLocalVar(
