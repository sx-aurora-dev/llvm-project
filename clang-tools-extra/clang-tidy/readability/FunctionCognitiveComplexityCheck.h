//===--- FunctionCognitiveComplexityCheck.h - clang-tidy --------*- C++ -*-===//
//
// Part of the LLVM Project, under the Apache License v2.0 with LLVM Exceptions.
// See https://llvm.org/LICENSE.txt for license information.
// SPDX-License-Identifier: Apache-2.0 WITH LLVM-exception
//
//===----------------------------------------------------------------------===//

#ifndef LLVM_CLANG_TOOLS_EXTRA_CLANG_TIDY_READABILITY_FUNCTIONCOGNITIVECOMPLEXITYCHECK_H
#define LLVM_CLANG_TOOLS_EXTRA_CLANG_TIDY_READABILITY_FUNCTIONCOGNITIVECOMPLEXITYCHECK_H

#include "../ClangTidyCheck.h"

namespace clang {
namespace tidy {
namespace readability {

/// Checks function Cognitive Complexity metric.
///
/// There are the following configuration option:
///
///   * `Threshold` - flag functions with Cognitive Complexity exceeding
///     this number. The default is `25`.
///   * `DescribeBasicIncrements`- if set to `true`, then for each function
///     exceeding the complexity threshold the check will issue additional
///     diagnostics on every piece of code (loop, `if` statement, etc.) which
///     contributes to that complexity.
//      Default is `true`
<<<<<<< HEAD
=======
///   * `IgnoreMacros` - if set to `true`, the check will ignore code inside
///     macros. Default is `false`.
>>>>>>> 2ab1d525
///
/// For the user-facing documentation see:
/// http://clang.llvm.org/extra/clang-tidy/checks/readability-function-cognitive-complexity.html
class FunctionCognitiveComplexityCheck : public ClangTidyCheck {
public:
  FunctionCognitiveComplexityCheck(StringRef Name, ClangTidyContext *Context);

  void storeOptions(ClangTidyOptions::OptionMap &Opts) override;
  void registerMatchers(ast_matchers::MatchFinder *Finder) override;
  void check(const ast_matchers::MatchFinder::MatchResult &Result) override;
  llvm::Optional<TraversalKind> getCheckTraversalKind() const override {
    return TK_IgnoreUnlessSpelledInSource;
  }

private:
  const unsigned Threshold;
  const bool DescribeBasicIncrements;
<<<<<<< HEAD
=======
  const bool IgnoreMacros;
>>>>>>> 2ab1d525
};

} // namespace readability
} // namespace tidy
} // namespace clang

#endif // LLVM_CLANG_TOOLS_EXTRA_CLANG_TIDY_READABILITY_FUNCTIONCOGNITIVECOMPLEXITYCHECK_H<|MERGE_RESOLUTION|>--- conflicted
+++ resolved
@@ -26,11 +26,8 @@
 ///     diagnostics on every piece of code (loop, `if` statement, etc.) which
 ///     contributes to that complexity.
 //      Default is `true`
-<<<<<<< HEAD
-=======
 ///   * `IgnoreMacros` - if set to `true`, the check will ignore code inside
 ///     macros. Default is `false`.
->>>>>>> 2ab1d525
 ///
 /// For the user-facing documentation see:
 /// http://clang.llvm.org/extra/clang-tidy/checks/readability-function-cognitive-complexity.html
@@ -48,10 +45,7 @@
 private:
   const unsigned Threshold;
   const bool DescribeBasicIncrements;
-<<<<<<< HEAD
-=======
   const bool IgnoreMacros;
->>>>>>> 2ab1d525
 };
 
 } // namespace readability
