--- conflicted
+++ resolved
@@ -26,12 +26,9 @@
   void registerMatchers(ast_matchers::MatchFinder *Finder) override;
   void check(const ast_matchers::MatchFinder::MatchResult &Result) override;
   void storeOptions(ClangTidyOptions::OptionMap &Opts) override;
-<<<<<<< HEAD
-=======
   llvm::Optional<TraversalKind> getCheckTraversalKind() const override {
     return TK_IgnoreUnlessSpelledInSource;
   }
->>>>>>> a2ce6ee6
 
 private:
   const bool PreferResetCall;
