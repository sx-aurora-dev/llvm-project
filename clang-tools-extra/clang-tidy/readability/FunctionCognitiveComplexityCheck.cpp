//===--- FunctionCognitiveComplexityCheck.cpp - clang-tidy ------*- C++ -*-===//
//
// Part of the LLVM Project, under the Apache License v2.0 with LLVM Exceptions.
// See https://llvm.org/LICENSE.txt for license information.
// SPDX-License-Identifier: Apache-2.0 WITH LLVM-exception
//
//===----------------------------------------------------------------------===//

#include "FunctionCognitiveComplexityCheck.h"
#include "../ClangTidyDiagnosticConsumer.h"
#include "clang/AST/Decl.h"
#include "clang/AST/DeclBase.h"
#include "clang/AST/Expr.h"
#include "clang/AST/RecursiveASTVisitor.h"
#include "clang/AST/Stmt.h"
#include "clang/ASTMatchers/ASTMatchFinder.h"
#include "clang/ASTMatchers/ASTMatchers.h"
#include "clang/ASTMatchers/ASTMatchersInternal.h"
#include "clang/Basic/Diagnostic.h"
#include "clang/Basic/DiagnosticIDs.h"
#include "clang/Basic/LLVM.h"
#include "clang/Basic/SourceLocation.h"
#include "llvm/ADT/Optional.h"
#include "llvm/ADT/SmallVector.h"
#include "llvm/Support/Casting.h"
#include "llvm/Support/ErrorHandling.h"
#include <array>
#include <cassert>
#include <stack>
#include <tuple>
#include <type_traits>
#include <utility>

using namespace clang::ast_matchers;

namespace clang {
namespace tidy {
namespace readability {
namespace {

struct CognitiveComplexity final {
  // Any increment is based on some combination of reasons.
  // For details you can look at the Specification at
  // https://www.sonarsource.com/docs/CognitiveComplexity.pdf
  // or user-facing docs at
  // http://clang.llvm.org/extra/clang-tidy/checks/readability-function-cognitive-complexity.html
  // Here are all the possible reasons:
  enum Criteria : uint8_t {
    None = 0U,

    // B1, increases cognitive complexity (by 1)
    // What causes it:
    // * if, else if, else, ConditionalOperator (not BinaryConditionalOperator)
    // * SwitchStmt
    // * ForStmt, CXXForRangeStmt
    // * WhileStmt, DoStmt
    // * CXXCatchStmt
    // * GotoStmt, IndirectGotoStmt (but not BreakStmt, ContinueStmt)
    // * sequences of binary logical operators (BinOpLAnd, BinOpLOr)
    // * each method in a recursion cycle (not implemented)
    Increment = 1U << 0,

    // B2, increases current nesting level (by 1)
    // What causes it:
    // * if, else if, else, ConditionalOperator (not BinaryConditionalOperator)
    // * SwitchStmt
    // * ForStmt, CXXForRangeStmt
    // * WhileStmt, DoStmt
    // * CXXCatchStmt
    // * nested CXXConstructor, CXXDestructor, CXXMethod (incl. C++11 Lambda)
    // * GNU Statement Expression
    // * Apple Block declaration
    IncrementNesting = 1U << 1,

    // B3, increases cognitive complexity by the current nesting level
    // Applied before IncrementNesting
    // What causes it:
    // * IfStmt, ConditionalOperator (not BinaryConditionalOperator)
    // * SwitchStmt
    // * ForStmt, CXXForRangeStmt
    // * WhileStmt, DoStmt
    // * CXXCatchStmt
    PenalizeNesting = 1U << 2,

    All = Increment | PenalizeNesting | IncrementNesting,
  };

  // The helper struct used to record one increment occurrence, with all the
  // details necessary.
  struct Detail {
    const SourceLocation Loc;     // What caused the increment?
    const unsigned short Nesting; // How deeply nested is Loc located?
    const Criteria C;             // The criteria of the increment

    Detail(SourceLocation SLoc, unsigned short CurrentNesting, Criteria Crit)
        : Loc(SLoc), Nesting(CurrentNesting), C(Crit) {}

    // To minimize the sizeof(Detail), we only store the minimal info there.
    // This function is used to convert from the stored info into the usable
    // information - what message to output, how much of an increment did this
    // occurrence actually result in.
    std::pair<unsigned, unsigned short> process() const {
      assert(C != Criteria::None && "invalid criteria");

      unsigned MsgId;           // The id of the message to output.
      unsigned short Increment; // How much of an increment?

      if (C == Criteria::All) {
        Increment = 1 + Nesting;
        MsgId = 0;
      } else if (C == (Criteria::Increment | Criteria::IncrementNesting)) {
        Increment = 1;
        MsgId = 1;
      } else if (C == Criteria::Increment) {
        Increment = 1;
        MsgId = 2;
      } else if (C == Criteria::IncrementNesting) {
        Increment = 0; // Unused in this message.
        MsgId = 3;
      } else
        llvm_unreachable("should not get to here.");

      return std::make_pair(MsgId, Increment);
    }
  };

  // Limit of 25 is the "upstream"'s default.
  static constexpr unsigned DefaultLimit = 25U;

  // Based on the publicly-avaliable numbers for some big open-source projects
  // https://sonarcloud.io/projects?languages=c%2Ccpp&size=5   we can estimate:
  // value ~20 would result in no allocs for 98% of functions, ~12 for 96%, ~10
  // for 91%, ~8 for 88%, ~6 for 84%, ~4 for 77%, ~2 for 64%, and ~1 for 37%.
  static_assert(sizeof(Detail) <= 8,
                "Since we use SmallVector to minimize the amount of "
                "allocations, we also need to consider the price we pay for "
                "that in terms of stack usage. "
                "Thus, it is good to minimize the size of the Detail struct.");
  SmallVector<Detail, DefaultLimit> Details; // 25 elements is 200 bytes.
  // Yes, 25 is a magic number. This is the seemingly-sane default for the
  // upper limit for function cognitive complexity. Thus it would make sense
  // to avoid allocations for any function that does not violate the limit.

  // The grand total Cognitive Complexity of the function.
  unsigned Total = 0;

  // The function used to store new increment, calculate the total complexity.
  void account(SourceLocation Loc, unsigned short Nesting, Criteria C);
};

// All the possible messages that can be output. The choice of the message
// to use is based of the combination of the CognitiveComplexity::Criteria.
// It would be nice to have it in CognitiveComplexity struct, but then it is
// not static.
static const std::array<const StringRef, 4> Msgs = {{
    // B1 + B2 + B3
    "+%0, including nesting penalty of %1, nesting level increased to %2",

    // B1 + B2
    "+%0, nesting level increased to %2",

    // B1
    "+%0",

    // B2
    "nesting level increased to %2",
}};

// Criteria is a bitset, thus a few helpers are needed.
CognitiveComplexity::Criteria operator|(CognitiveComplexity::Criteria LHS,
                                        CognitiveComplexity::Criteria RHS) {
  return static_cast<CognitiveComplexity::Criteria>(
      static_cast<std::underlying_type<CognitiveComplexity::Criteria>::type>(
          LHS) |
      static_cast<std::underlying_type<CognitiveComplexity::Criteria>::type>(
          RHS));
}
CognitiveComplexity::Criteria operator&(CognitiveComplexity::Criteria LHS,
                                        CognitiveComplexity::Criteria RHS) {
  return static_cast<CognitiveComplexity::Criteria>(
      static_cast<std::underlying_type<CognitiveComplexity::Criteria>::type>(
          LHS) &
      static_cast<std::underlying_type<CognitiveComplexity::Criteria>::type>(
          RHS));
}
CognitiveComplexity::Criteria &operator|=(CognitiveComplexity::Criteria &LHS,
                                          CognitiveComplexity::Criteria RHS) {
  LHS = operator|(LHS, RHS);
  return LHS;
}
CognitiveComplexity::Criteria &operator&=(CognitiveComplexity::Criteria &LHS,
                                          CognitiveComplexity::Criteria RHS) {
  LHS = operator&(LHS, RHS);
  return LHS;
}

void CognitiveComplexity::account(SourceLocation Loc, unsigned short Nesting,
                                  Criteria C) {
  C &= Criteria::All;
  assert(C != Criteria::None && "invalid criteria");

  Details.emplace_back(Loc, Nesting, C);
  const Detail &D = Details.back();

  unsigned MsgId;
  unsigned short Increase;
  std::tie(MsgId, Increase) = D.process();

  Total += Increase;
}

class FunctionASTVisitor final
    : public RecursiveASTVisitor<FunctionASTVisitor> {
  using Base = RecursiveASTVisitor<FunctionASTVisitor>;

  // If set to true, macros are ignored during analysis.
  const bool IgnoreMacros;

  // The current nesting level (increased by Criteria::IncrementNesting).
  unsigned short CurrentNestingLevel = 0;

  // Used to efficiently know the last type of the binary sequence operator
  // that was encountered. It would make sense for the function call to start
  // the new sequence, thus it is a stack.
  using OBO = Optional<BinaryOperator::Opcode>;
  std::stack<OBO, SmallVector<OBO, 4>> BinaryOperatorsStack;

public:
<<<<<<< HEAD
=======
  explicit FunctionASTVisitor(const bool IgnoreMacros)
      : IgnoreMacros(IgnoreMacros) {}

>>>>>>> 2ab1d525
  bool traverseStmtWithIncreasedNestingLevel(Stmt *Node) {
    ++CurrentNestingLevel;
    bool ShouldContinue = Base::TraverseStmt(Node);
    --CurrentNestingLevel;
    return ShouldContinue;
  }

  bool traverseDeclWithIncreasedNestingLevel(Decl *Node) {
    ++CurrentNestingLevel;
    bool ShouldContinue = Base::TraverseDecl(Node);
    --CurrentNestingLevel;
    return ShouldContinue;
  }

  bool TraverseIfStmt(IfStmt *Node, bool InElseIf = false) {
    if (!Node)
      return Base::TraverseIfStmt(Node);

    {
      CognitiveComplexity::Criteria Reasons;

      Reasons = CognitiveComplexity::Criteria::None;

      // "If" increases cognitive complexity.
      Reasons |= CognitiveComplexity::Criteria::Increment;
      // "If" increases nesting level.
      Reasons |= CognitiveComplexity::Criteria::IncrementNesting;

      if (!InElseIf) {
        // "If" receives a nesting increment commensurate with it's nested
        // depth, if it is not part of "else if".
        Reasons |= CognitiveComplexity::Criteria::PenalizeNesting;
      }

      CC.account(Node->getIfLoc(), CurrentNestingLevel, Reasons);
    }

    // If this IfStmt is *NOT* "else if", then only the body (i.e. "Then" and
    // "Else") is traversed with increased Nesting level.
    // However if this IfStmt *IS* "else if", then Nesting level is increased
    // for the whole IfStmt (i.e. for "Init", "Cond", "Then" and "Else").

    if (!InElseIf) {
      if (!TraverseStmt(Node->getInit()))
        return false;

      if (!TraverseStmt(Node->getCond()))
        return false;
    } else {
      if (!traverseStmtWithIncreasedNestingLevel(Node->getInit()))
        return false;

      if (!traverseStmtWithIncreasedNestingLevel(Node->getCond()))
        return false;
    }

    // "Then" always increases nesting level.
    if (!traverseStmtWithIncreasedNestingLevel(Node->getThen()))
      return false;

    if (!Node->getElse())
      return true;

    if (auto *E = dyn_cast<IfStmt>(Node->getElse()))
      return TraverseIfStmt(E, true);

    {
      CognitiveComplexity::Criteria Reasons;

      Reasons = CognitiveComplexity::Criteria::None;

      // "Else" increases cognitive complexity.
      Reasons |= CognitiveComplexity::Criteria::Increment;
      // "Else" increases nesting level.
      Reasons |= CognitiveComplexity::Criteria::IncrementNesting;
      // "Else" DOES NOT receive a nesting increment commensurate with it's
      // nested depth.

      CC.account(Node->getElseLoc(), CurrentNestingLevel, Reasons);
    }

    // "Else" always increases nesting level.
    return traverseStmtWithIncreasedNestingLevel(Node->getElse());
  }

// The currently-being-processed stack entry, which is always the top.
#define CurrentBinaryOperator BinaryOperatorsStack.top()

  // In a sequence of binary logical operators, if the new operator is different
  // from the previous one, then the cognitive complexity is increased.
  bool TraverseBinaryOperator(BinaryOperator *Op) {
    if (!Op || !Op->isLogicalOp())
      return Base::TraverseBinaryOperator(Op);

    // Make sure that there is always at least one frame in the stack.
    if (BinaryOperatorsStack.empty())
      BinaryOperatorsStack.emplace();

    // If this is the first binary operator that we are processing, or the
    // previous binary operator was different, there is an increment.
    if (!CurrentBinaryOperator || Op->getOpcode() != CurrentBinaryOperator)
      CC.account(Op->getOperatorLoc(), CurrentNestingLevel,
                 CognitiveComplexity::Criteria::Increment);

    // We might encounter a function call, which starts a new sequence, thus
    // we need to save the current previous binary operator.
    const Optional<BinaryOperator::Opcode> BinOpCopy(CurrentBinaryOperator);

    // Record the operator that we are currently processing and traverse it.
    CurrentBinaryOperator = Op->getOpcode();
    bool ShouldContinue = Base::TraverseBinaryOperator(Op);

    // And restore the previous binary operator, which might be nonexistent.
    CurrentBinaryOperator = BinOpCopy;

    return ShouldContinue;
  }

  // It would make sense for the function call to start the new binary
  // operator sequence, thus let's make sure that it creates a new stack frame.
  bool TraverseCallExpr(CallExpr *Node) {
    // If we are not currently processing any binary operator sequence, then
    // no Node-handling is needed.
    if (!Node || BinaryOperatorsStack.empty() || !CurrentBinaryOperator)
      return Base::TraverseCallExpr(Node);

    // Else, do add [uninitialized] frame to the stack, and traverse call.
    BinaryOperatorsStack.emplace();
    bool ShouldContinue = Base::TraverseCallExpr(Node);
    // And remove the top frame.
    BinaryOperatorsStack.pop();

    return ShouldContinue;
  }

#undef CurrentBinaryOperator

  bool TraverseStmt(Stmt *Node) {
    if (!Node)
      return Base::TraverseStmt(Node);

    if (IgnoreMacros && Node->getBeginLoc().isMacroID())
      return true;

    // Three following switch()'es have huge duplication, but it is better to
    // keep them separate, to simplify comparing them with the Specification.

    CognitiveComplexity::Criteria Reasons = CognitiveComplexity::Criteria::None;
    SourceLocation Location = Node->getBeginLoc();

    // B1. Increments
    // There is an increment for each of the following:
    switch (Node->getStmtClass()) {
    // if, else if, else are handled in TraverseIfStmt(),
    // FIXME: "each method in a recursion cycle" Increment is not implemented.
    case Stmt::ConditionalOperatorClass:
    case Stmt::SwitchStmtClass:
    case Stmt::ForStmtClass:
    case Stmt::CXXForRangeStmtClass:
    case Stmt::WhileStmtClass:
    case Stmt::DoStmtClass:
    case Stmt::CXXCatchStmtClass:
    case Stmt::GotoStmtClass:
    case Stmt::IndirectGotoStmtClass:
      Reasons |= CognitiveComplexity::Criteria::Increment;
      break;
    default:
      // break LABEL, continue LABEL increase cognitive complexity,
      // but they are not supported in C++ or C.
      // Regular break/continue do not increase cognitive complexity.
      break;
    }

    // B2. Nesting level
    // The following structures increment the nesting level:
    switch (Node->getStmtClass()) {
    // if, else if, else are handled in TraverseIfStmt(),
    // Nested methods and such are handled in TraverseDecl.
    case Stmt::ConditionalOperatorClass:
    case Stmt::SwitchStmtClass:
    case Stmt::ForStmtClass:
    case Stmt::CXXForRangeStmtClass:
    case Stmt::WhileStmtClass:
    case Stmt::DoStmtClass:
    case Stmt::CXXCatchStmtClass:
    case Stmt::LambdaExprClass:
    case Stmt::StmtExprClass:
      Reasons |= CognitiveComplexity::Criteria::IncrementNesting;
      break;
    default:
      break;
    }

    // B3. Nesting increments
    // The following structures receive a nesting increment
    // commensurate with their nested depth inside B2 structures:
    switch (Node->getStmtClass()) {
    // if, else if, else are handled in TraverseIfStmt().
    case Stmt::ConditionalOperatorClass:
    case Stmt::SwitchStmtClass:
    case Stmt::ForStmtClass:
    case Stmt::CXXForRangeStmtClass:
    case Stmt::WhileStmtClass:
    case Stmt::DoStmtClass:
    case Stmt::CXXCatchStmtClass:
      Reasons |= CognitiveComplexity::Criteria::PenalizeNesting;
      break;
    default:
      break;
    }

    if (Node->getStmtClass() == Stmt::ConditionalOperatorClass) {
      // A little beautification.
      // For conditional operator "cond ? true : false" point at the "?"
      // symbol.
      ConditionalOperator *COp = dyn_cast<ConditionalOperator>(Node);
      Location = COp->getQuestionLoc();
    }

    // If we have found any reasons, let's account it.
    if (Reasons & CognitiveComplexity::Criteria::All)
      CC.account(Location, CurrentNestingLevel, Reasons);

    // Did we decide that the nesting level should be increased?
    if (!(Reasons & CognitiveComplexity::Criteria::IncrementNesting))
      return Base::TraverseStmt(Node);

    return traverseStmtWithIncreasedNestingLevel(Node);
  }

  // The parameter MainAnalyzedFunction is needed to differentiate between the
  // cases where TraverseDecl() is the entry point from
  // FunctionCognitiveComplexityCheck::check() and the cases where it was called
  // from the FunctionASTVisitor itself. Explanation: if we get a function
  // definition (e.g. constructor, destructor, method), the Cognitive Complexity
  // specification states that the Nesting level shall be increased. But if this
  // function is the entry point, then the Nesting level should not be
  // increased. Thus that parameter is there and is used to fall-through
  // directly to traversing if this is the main function that is being analyzed.
  bool TraverseDecl(Decl *Node, bool MainAnalyzedFunction = false) {
    if (!Node || MainAnalyzedFunction)
      return Base::TraverseDecl(Node);

    // B2. Nesting level
    // The following structures increment the nesting level:
    switch (Node->getKind()) {
    case Decl::Function:
    case Decl::CXXMethod:
    case Decl::CXXConstructor:
    case Decl::CXXDestructor:
    case Decl::Block:
      break;
    default:
      // If this is something else, we use early return!
      return Base::TraverseDecl(Node);
      break;
    }

    CC.account(Node->getBeginLoc(), CurrentNestingLevel,
               CognitiveComplexity::Criteria::IncrementNesting);

    return traverseDeclWithIncreasedNestingLevel(Node);
  }

  CognitiveComplexity CC;
};

} // namespace

FunctionCognitiveComplexityCheck::FunctionCognitiveComplexityCheck(
    StringRef Name, ClangTidyContext *Context)
    : ClangTidyCheck(Name, Context),
      Threshold(Options.get("Threshold", CognitiveComplexity::DefaultLimit)),
<<<<<<< HEAD
      DescribeBasicIncrements(Options.get("DescribeBasicIncrements", true)) {}
=======
      DescribeBasicIncrements(Options.get("DescribeBasicIncrements", true)),
      IgnoreMacros(Options.get("IgnoreMacros", false)) {}
>>>>>>> 2ab1d525

void FunctionCognitiveComplexityCheck::storeOptions(
    ClangTidyOptions::OptionMap &Opts) {
  Options.store(Opts, "Threshold", Threshold);
  Options.store(Opts, "DescribeBasicIncrements", DescribeBasicIncrements);
<<<<<<< HEAD
=======
  Options.store(Opts, "IgnoreMacros", IgnoreMacros);
>>>>>>> 2ab1d525
}

void FunctionCognitiveComplexityCheck::registerMatchers(MatchFinder *Finder) {
  Finder->addMatcher(
      functionDecl(isDefinition(),
                   unless(anyOf(isDefaulted(), isDeleted(), isWeak())))
          .bind("func"),
      this);
  Finder->addMatcher(lambdaExpr().bind("lambda"), this);
}

void FunctionCognitiveComplexityCheck::check(
    const MatchFinder::MatchResult &Result) {

<<<<<<< HEAD
  FunctionASTVisitor Visitor;
=======
  FunctionASTVisitor Visitor(IgnoreMacros);
>>>>>>> 2ab1d525
  SourceLocation Loc;

  const auto *TheDecl = Result.Nodes.getNodeAs<FunctionDecl>("func");
  const auto *TheLambdaExpr = Result.Nodes.getNodeAs<LambdaExpr>("lambda");
  if (TheDecl) {
    assert(TheDecl->hasBody() &&
           "The matchers should only match the functions that "
           "have user-provided body.");
    Loc = TheDecl->getLocation();
    Visitor.TraverseDecl(const_cast<FunctionDecl *>(TheDecl), true);
  } else {
    Loc = TheLambdaExpr->getBeginLoc();
    Visitor.TraverseLambdaExpr(const_cast<LambdaExpr *>(TheLambdaExpr));
  }

  if (Visitor.CC.Total <= Threshold)
    return;

  if (TheDecl)
    diag(Loc, "function %0 has cognitive complexity of %1 (threshold %2)")
        << TheDecl << Visitor.CC.Total << Threshold;
  else
    diag(Loc, "lambda has cognitive complexity of %0 (threshold %1)")
        << Visitor.CC.Total << Threshold;

  if (!DescribeBasicIncrements)
    return;

  // Output all the basic increments of complexity.
  for (const auto &Detail : Visitor.CC.Details) {
    unsigned MsgId;          // The id of the message to output.
    unsigned short Increase; // How much of an increment?
    std::tie(MsgId, Increase) = Detail.process();
    assert(MsgId < Msgs.size() && "MsgId should always be valid");
    // Increase, on the other hand, can be 0.

    diag(Detail.Loc, Msgs[MsgId], DiagnosticIDs::Note)
        << (unsigned)Increase << (unsigned)Detail.Nesting << 1 + Detail.Nesting;
  }
}

} // namespace readability
} // namespace tidy
} // namespace clang<|MERGE_RESOLUTION|>--- conflicted
+++ resolved
@@ -226,12 +226,9 @@
   std::stack<OBO, SmallVector<OBO, 4>> BinaryOperatorsStack;
 
 public:
-<<<<<<< HEAD
-=======
   explicit FunctionASTVisitor(const bool IgnoreMacros)
       : IgnoreMacros(IgnoreMacros) {}
 
->>>>>>> 2ab1d525
   bool traverseStmtWithIncreasedNestingLevel(Stmt *Node) {
     ++CurrentNestingLevel;
     bool ShouldContinue = Base::TraverseStmt(Node);
@@ -505,21 +502,14 @@
     StringRef Name, ClangTidyContext *Context)
     : ClangTidyCheck(Name, Context),
       Threshold(Options.get("Threshold", CognitiveComplexity::DefaultLimit)),
-<<<<<<< HEAD
-      DescribeBasicIncrements(Options.get("DescribeBasicIncrements", true)) {}
-=======
       DescribeBasicIncrements(Options.get("DescribeBasicIncrements", true)),
       IgnoreMacros(Options.get("IgnoreMacros", false)) {}
->>>>>>> 2ab1d525
 
 void FunctionCognitiveComplexityCheck::storeOptions(
     ClangTidyOptions::OptionMap &Opts) {
   Options.store(Opts, "Threshold", Threshold);
   Options.store(Opts, "DescribeBasicIncrements", DescribeBasicIncrements);
-<<<<<<< HEAD
-=======
   Options.store(Opts, "IgnoreMacros", IgnoreMacros);
->>>>>>> 2ab1d525
 }
 
 void FunctionCognitiveComplexityCheck::registerMatchers(MatchFinder *Finder) {
@@ -534,11 +524,7 @@
 void FunctionCognitiveComplexityCheck::check(
     const MatchFinder::MatchResult &Result) {
 
-<<<<<<< HEAD
-  FunctionASTVisitor Visitor;
-=======
   FunctionASTVisitor Visitor(IgnoreMacros);
->>>>>>> 2ab1d525
   SourceLocation Loc;
 
   const auto *TheDecl = Result.Nodes.getNodeAs<FunctionDecl>("func");
