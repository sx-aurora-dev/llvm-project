//===--- LimitedRandomnessCheck.cpp - clang-tidy---------------------------===//
//
// Part of the LLVM Project, under the Apache License v2.0 with LLVM Exceptions.
// See https://llvm.org/LICENSE.txt for license information.
// SPDX-License-Identifier: Apache-2.0 WITH LLVM-exception
//
//===----------------------------------------------------------------------===//

#include "LimitedRandomnessCheck.h"
#include "clang/AST/ASTContext.h"
#include "clang/ASTMatchers/ASTMatchFinder.h"

using namespace clang::ast_matchers;

namespace clang {
namespace tidy {
namespace cert {

void LimitedRandomnessCheck::registerMatchers(MatchFinder *Finder) {
  Finder->addMatcher(callExpr(callee(functionDecl(namedDecl(hasName("::rand")),
                                                  parameterCountIs(0))))
                         .bind("randomGenerator"),
                     this);
}

void LimitedRandomnessCheck::check(const MatchFinder::MatchResult &Result) {
<<<<<<< HEAD
  std::string Msg = "";
=======
  std::string Msg;
>>>>>>> 2ab1d525
  if (getLangOpts().CPlusPlus)
    Msg = "; use C++11 random library instead";

  const auto *MatchedDecl = Result.Nodes.getNodeAs<CallExpr>("randomGenerator");
  diag(MatchedDecl->getBeginLoc(), "rand() has limited randomness" + Msg);
}

} // namespace cert
} // namespace tidy
} // namespace clang<|MERGE_RESOLUTION|>--- conflicted
+++ resolved
@@ -24,11 +24,7 @@
 }
 
 void LimitedRandomnessCheck::check(const MatchFinder::MatchResult &Result) {
-<<<<<<< HEAD
-  std::string Msg = "";
-=======
   std::string Msg;
->>>>>>> 2ab1d525
   if (getLangOpts().CPlusPlus)
     Msg = "; use C++11 random library instead";
 
