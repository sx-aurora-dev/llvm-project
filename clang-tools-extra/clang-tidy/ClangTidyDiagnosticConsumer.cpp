--- conflicted
+++ resolved
@@ -275,19 +275,12 @@
 
 ClangTidyDiagnosticConsumer::ClangTidyDiagnosticConsumer(
     ClangTidyContext &Ctx, DiagnosticsEngine *ExternalDiagEngine,
-<<<<<<< HEAD
-    bool RemoveIncompatibleErrors, bool GetFixesFromNotes)
-    : Context(Ctx), ExternalDiagEngine(ExternalDiagEngine),
-      RemoveIncompatibleErrors(RemoveIncompatibleErrors),
-      GetFixesFromNotes(GetFixesFromNotes), LastErrorRelatesToUserCode(false),
-=======
     bool RemoveIncompatibleErrors, bool GetFixesFromNotes,
     bool EnableNolintBlocks)
     : Context(Ctx), ExternalDiagEngine(ExternalDiagEngine),
       RemoveIncompatibleErrors(RemoveIncompatibleErrors),
       GetFixesFromNotes(GetFixesFromNotes),
       EnableNolintBlocks(EnableNolintBlocks), LastErrorRelatesToUserCode(false),
->>>>>>> 2ab1d525
       LastErrorPassesLineFilter(false), LastErrorWasIgnored(false) {}
 
 void ClangTidyDiagnosticConsumer::finalizeLastError() {
@@ -523,24 +516,6 @@
          DiagLevel != DiagnosticsEngine::Fatal &&
          lineIsMarkedWithNOLINTinMacro(Info, Context, SuppressionErrors,
                                        AllowIO, EnableNolintBlocks);
-}
-
-const llvm::StringMap<tooling::Replacements> *
-getFixIt(const tooling::Diagnostic &Diagnostic, bool GetFixFromNotes) {
-  if (!Diagnostic.Message.Fix.empty())
-    return &Diagnostic.Message.Fix;
-  if (!GetFixFromNotes)
-    return nullptr;
-  const llvm::StringMap<tooling::Replacements> *Result = nullptr;
-  for (const auto &Note : Diagnostic.Notes) {
-    if (!Note.Fix.empty()) {
-      if (Result)
-        // We have 2 different fixes in notes, bail out.
-        return nullptr;
-      Result = &Note.Fix;
-    }
-  }
-  return Result;
 }
 
 const llvm::StringMap<tooling::Replacements> *
