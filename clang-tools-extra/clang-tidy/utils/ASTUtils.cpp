--- conflicted
+++ resolved
@@ -24,11 +24,7 @@
                         Statement, Context));
 }
 
-<<<<<<< HEAD
-bool IsBinaryOrTernary(const Expr *E) {
-=======
 bool isBinaryOrTernary(const Expr *E) {
->>>>>>> 2ab1d525
   const Expr *EBase = E->IgnoreImpCasts();
   if (isa<BinaryOperator>(EBase) || isa<ConditionalOperator>(EBase)) {
     return true;
