--- conflicted
+++ resolved
@@ -363,11 +363,7 @@
   bool OnlyCasts = true;
   const Expr *Init = VDecl->getInit()->IgnoreParenImpCasts();
   if (isa_and_nonnull<CXXConstructExpr>(Init)) {
-<<<<<<< HEAD
-    Init = digThroughConstructors(Init);
-=======
     Init = digThroughConstructorsConversions(Init);
->>>>>>> 2ab1d525
     OnlyCasts = false;
   }
   if (!Init)
