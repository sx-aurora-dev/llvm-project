--- conflicted
+++ resolved
@@ -200,13 +200,8 @@
 
     bool Qual = isCvr(T);
     bool Spec = isSpecifier(T);
-<<<<<<< HEAD
-    CT.isQualifier &= Qual;
-    CT.isSpecifier &= Spec;
-=======
     CT.IsQualifier &= Qual;
     CT.IsSpecifier &= Spec;
->>>>>>> 2ab1d525
     ContainsQualifiers |= Qual;
     ContainsSpecifiers |= Spec;
     ContainsSomethingElse |= !Qual && !Spec;
