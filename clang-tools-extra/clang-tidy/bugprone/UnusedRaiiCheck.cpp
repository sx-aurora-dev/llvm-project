--- conflicted
+++ resolved
@@ -29,18 +29,11 @@
   Finder->addMatcher(
       mapAnyOf(cxxConstructExpr, cxxUnresolvedConstructExpr)
           .with(hasParent(compoundStmt().bind("compound")),
-<<<<<<< HEAD
-                anyOf(hasType(cxxRecordDecl(hasNonTrivialDestructor())),
-                      hasType(templateSpecializationType(
-                          hasDeclaration(classTemplateDecl(has(
-                              cxxRecordDecl(hasNonTrivialDestructor()))))))))
-=======
                 anyOf(hasType(hasCanonicalType(recordType(hasDeclaration(
                           cxxRecordDecl(hasNonTrivialDestructor()))))),
                       hasType(hasCanonicalType(templateSpecializationType(
                           hasDeclaration(classTemplateDecl(has(
                               cxxRecordDecl(hasNonTrivialDestructor())))))))))
->>>>>>> 2ab1d525
           .bind("expr"),
       this);
 }
@@ -92,15 +85,9 @@
     auto SR = SourceRange(Node->getLParenLoc(), Node->getRParenLoc());
     auto DefaultConstruction = Node->getNumArgs() == 0;
     if (!DefaultConstruction) {
-<<<<<<< HEAD
-      auto FirstArg = Node->getArg(0);
-      DefaultConstruction = isa<CXXDefaultArgExpr>(FirstArg);
-      if (auto ILE = dyn_cast<InitListExpr>(FirstArg)) {
-=======
       auto *FirstArg = Node->getArg(0);
       DefaultConstruction = isa<CXXDefaultArgExpr>(FirstArg);
       if (auto *ILE = dyn_cast<InitListExpr>(FirstArg)) {
->>>>>>> 2ab1d525
         DefaultConstruction = ILE->getNumInits() == 0;
         SR = SourceRange(ILE->getLBraceLoc(), ILE->getRBraceLoc());
       }
