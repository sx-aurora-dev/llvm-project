//===--- InfiniteLoopCheck.cpp - clang-tidy -------------------------------===//
//
// Part of the LLVM Project, under the Apache License v2.0 with LLVM Exceptions.
// See https://llvm.org/LICENSE.txt for license information.
// SPDX-License-Identifier: Apache-2.0 WITH LLVM-exception
//
//===----------------------------------------------------------------------===//

#include "InfiniteLoopCheck.h"
#include "../utils/Aliasing.h"
#include "clang/AST/ASTContext.h"
#include "clang/ASTMatchers/ASTMatchFinder.h"
#include "clang/Analysis/Analyses/ExprMutationAnalyzer.h"

using namespace clang::ast_matchers;
using clang::tidy::utils::hasPtrOrReferenceInFunc;

namespace clang {
namespace tidy {
namespace bugprone {

static internal::Matcher<Stmt>
loopEndingStmt(internal::Matcher<Stmt> Internal) {
<<<<<<< HEAD
=======
  // FIXME: Cover noreturn ObjC methods (and blocks?).
>>>>>>> 2ab1d525
  return stmt(anyOf(
      mapAnyOf(breakStmt, returnStmt, gotoStmt, cxxThrowExpr).with(Internal),
      callExpr(Internal, callee(functionDecl(isNoReturn())))));
}

/// Return whether `Var` was changed in `LoopStmt`.
static bool isChanged(const Stmt *LoopStmt, const VarDecl *Var,
                      ASTContext *Context) {
  if (const auto *ForLoop = dyn_cast<ForStmt>(LoopStmt))
    return (ForLoop->getInc() &&
            ExprMutationAnalyzer(*ForLoop->getInc(), *Context)
                .isMutated(Var)) ||
           (ForLoop->getBody() &&
            ExprMutationAnalyzer(*ForLoop->getBody(), *Context)
                .isMutated(Var)) ||
           (ForLoop->getCond() &&
            ExprMutationAnalyzer(*ForLoop->getCond(), *Context).isMutated(Var));

  return ExprMutationAnalyzer(*LoopStmt, *Context).isMutated(Var);
}

/// Return whether `Cond` is a variable that is possibly changed in `LoopStmt`.
static bool isVarThatIsPossiblyChanged(const Decl *Func, const Stmt *LoopStmt,
                                       const Stmt *Cond, ASTContext *Context) {
  if (const auto *DRE = dyn_cast<DeclRefExpr>(Cond)) {
    if (const auto *Var = dyn_cast<VarDecl>(DRE->getDecl())) {
      if (!Var->isLocalVarDeclOrParm())
        return true;

      if (Var->getType().isVolatileQualified())
        return true;

      if (!Var->getType().getTypePtr()->isIntegerType())
        return true;

      return hasPtrOrReferenceInFunc(Func, Var) ||
             isChanged(LoopStmt, Var, Context);
      // FIXME: Track references.
    }
  } else if (isa<MemberExpr, CallExpr,
                 ObjCIvarRefExpr, ObjCPropertyRefExpr, ObjCMessageExpr>(Cond)) {
    // FIXME: Handle MemberExpr.
    return true;
  } else if (const auto *CE = dyn_cast<CastExpr>(Cond)) {
    QualType T = CE->getType();
    while (true) {
      if (T.isVolatileQualified())
        return true;

      if (!T->isAnyPointerType() && !T->isReferenceType())
        break;

      T = T->getPointeeType();
    }
  }

  return false;
}

/// Return whether at least one variable of `Cond` changed in `LoopStmt`.
static bool isAtLeastOneCondVarChanged(const Decl *Func, const Stmt *LoopStmt,
                                       const Stmt *Cond, ASTContext *Context) {
  if (isVarThatIsPossiblyChanged(Func, LoopStmt, Cond, Context))
    return true;

  for (const Stmt *Child : Cond->children()) {
    if (!Child)
      continue;

    if (isAtLeastOneCondVarChanged(Func, LoopStmt, Child, Context))
      return true;
  }
  return false;
}

/// Return the variable names in `Cond`.
static std::string getCondVarNames(const Stmt *Cond) {
  if (const auto *DRE = dyn_cast<DeclRefExpr>(Cond)) {
    if (const auto *Var = dyn_cast<VarDecl>(DRE->getDecl()))
      return std::string(Var->getName());
  }

  std::string Result;
  for (const Stmt *Child : Cond->children()) {
    if (!Child)
      continue;

    std::string NewNames = getCondVarNames(Child);
    if (!Result.empty() && !NewNames.empty())
      Result += ", ";
    Result += NewNames;
  }
  return Result;
}

static bool isKnownFalse(const Expr &Cond, const ASTContext &Ctx) {
  if (Cond.isValueDependent())
    return false;
  bool Result = false;
  if (Cond.EvaluateAsBooleanCondition(Result, Ctx))
    return !Result;
  return false;
}

void InfiniteLoopCheck::registerMatchers(MatchFinder *Finder) {
  const auto LoopCondition = allOf(
      hasCondition(
          expr(forCallable(decl().bind("func"))).bind("condition")),
      unless(hasBody(hasDescendant(
          loopEndingStmt(forCallable(equalsBoundNode("func")))))));

  Finder->addMatcher(mapAnyOf(whileStmt, doStmt, forStmt)
                         .with(LoopCondition)
                         .bind("loop-stmt"),
                     this);
}

void InfiniteLoopCheck::check(const MatchFinder::MatchResult &Result) {
  const auto *Cond = Result.Nodes.getNodeAs<Expr>("condition");
  const auto *LoopStmt = Result.Nodes.getNodeAs<Stmt>("loop-stmt");
  const auto *Func = Result.Nodes.getNodeAs<Decl>("func");

  if (isKnownFalse(*Cond, *Result.Context))
    return;

  bool ShouldHaveConditionVariables = true;
  if (const auto *While = dyn_cast<WhileStmt>(LoopStmt)) {
    if (const VarDecl *LoopVarDecl = While->getConditionVariable()) {
      if (const Expr *Init = LoopVarDecl->getInit()) {
        ShouldHaveConditionVariables = false;
        Cond = Init;
      }
    }
  }

  if (isAtLeastOneCondVarChanged(Func, LoopStmt, Cond, Result.Context))
    return;

  std::string CondVarNames = getCondVarNames(Cond);
  if (ShouldHaveConditionVariables && CondVarNames.empty())
    return;

  if (CondVarNames.empty()) {
    diag(LoopStmt->getBeginLoc(),
         "this loop is infinite; it does not check any variables in the"
         " condition");
  } else {
    diag(LoopStmt->getBeginLoc(),
         "this loop is infinite; none of its condition variables (%0)"
         " are updated in the loop body")
      << CondVarNames;
  }
}

} // namespace bugprone
} // namespace tidy
} // namespace clang<|MERGE_RESOLUTION|>--- conflicted
+++ resolved
@@ -21,10 +21,7 @@
 
 static internal::Matcher<Stmt>
 loopEndingStmt(internal::Matcher<Stmt> Internal) {
-<<<<<<< HEAD
-=======
   // FIXME: Cover noreturn ObjC methods (and blocks?).
->>>>>>> 2ab1d525
   return stmt(anyOf(
       mapAnyOf(breakStmt, returnStmt, gotoStmt, cxxThrowExpr).with(Internal),
       callExpr(Internal, callee(functionDecl(isNoReturn())))));
