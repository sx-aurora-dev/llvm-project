//===--- BranchCloneCheck.cpp - clang-tidy --------------------------------===//
//
// Part of the LLVM Project, under the Apache License v2.0 with LLVM Exceptions.
// See https://llvm.org/LICENSE.txt for license information.
// SPDX-License-Identifier: Apache-2.0 WITH LLVM-exception
//
//===----------------------------------------------------------------------===//

#include "BranchCloneCheck.h"
#include "clang/AST/ASTContext.h"
#include "clang/ASTMatchers/ASTMatchFinder.h"
#include "clang/Analysis/CloneDetection.h"
#include "clang/Lex/Lexer.h"
#include "llvm/Support/Casting.h"

using namespace clang;
using namespace clang::ast_matchers;

/// Returns true when the statements are Type I clones of each other.
static bool areStatementsIdentical(const Stmt *LHS, const Stmt *RHS,
                                   const ASTContext &Context) {
  llvm::FoldingSetNodeID DataLHS, DataRHS;
  LHS->Profile(DataLHS, Context, false);
  RHS->Profile(DataRHS, Context, false);
  return (DataLHS == DataRHS);
}

namespace {
/// A branch in a switch may consist of several statements; while a branch in
/// an if/else if/else chain is one statement (which may be a CompoundStmt).
using SwitchBranch = llvm::SmallVector<const Stmt *, 2>;
} // anonymous namespace

/// Determines if the bodies of two branches in a switch statements are Type I
/// clones of each other. This function only examines the body of the branch
/// and ignores the `case X:` or `default:` at the start of the branch.
static bool areSwitchBranchesIdentical(const SwitchBranch LHS,
                                       const SwitchBranch RHS,
                                       const ASTContext &Context) {
  if (LHS.size() != RHS.size())
    return false;

  for (size_t I = 0, Size = LHS.size(); I < Size; I++) {
    // NOTE: We strip goto labels and annotations in addition to stripping
    // the `case X:` or `default:` labels, but it is very unlikely that this
<<<<<<< HEAD
    // would casue false positives in real-world code.
=======
    // would cause false positives in real-world code.
>>>>>>> 2ab1d525
    if (!areStatementsIdentical(LHS[I]->stripLabelLikeStatements(),
                                RHS[I]->stripLabelLikeStatements(), Context)) {
      return false;
    }
  }

  return true;
}

namespace clang {
namespace tidy {
namespace bugprone {

void BranchCloneCheck::registerMatchers(MatchFinder *Finder) {
  Finder->addMatcher(
      ifStmt(unless(allOf(isConstexpr(), isInTemplateInstantiation())),
             stmt().bind("if"),
             hasParent(stmt(unless(ifStmt(hasElse(equalsBoundNode("if")))))),
             hasElse(stmt().bind("else"))),
      this);
  Finder->addMatcher(switchStmt().bind("switch"), this);
  Finder->addMatcher(conditionalOperator().bind("condOp"), this);
}

void BranchCloneCheck::check(const MatchFinder::MatchResult &Result) {
  const ASTContext &Context = *Result.Context;

  if (const auto *IS = Result.Nodes.getNodeAs<IfStmt>("if")) {
    const Stmt *Then = IS->getThen();
    assert(Then && "An IfStmt must have a `then` branch!");

    const Stmt *Else = Result.Nodes.getNodeAs<Stmt>("else");
    assert(Else && "We only look for `if` statements with an `else` branch!");

    if (!isa<IfStmt>(Else)) {
      // Just a simple if with no `else if` branch.
      if (areStatementsIdentical(Then->IgnoreContainers(),
                                 Else->IgnoreContainers(), Context)) {
        diag(IS->getBeginLoc(), "if with identical then and else branches");
        diag(IS->getElseLoc(), "else branch starts here", DiagnosticIDs::Note);
      }
      return;
    }

    // This is the complicated case when we start an if/else if/else chain.
    // To find all the duplicates, we collect all the branches into a vector.
    llvm::SmallVector<const Stmt *, 4> Branches;
    const IfStmt *Cur = IS;
    while (true) {
      // Store the `then` branch.
      Branches.push_back(Cur->getThen());

      Else = Cur->getElse();
      // The chain ends if there is no `else` branch.
      if (!Else)
        break;

      // Check if there is another `else if`...
      Cur = dyn_cast<IfStmt>(Else);
      if (!Cur) {
        // ...this is just a plain `else` branch at the end of the chain.
        Branches.push_back(Else);
        break;
      }
    }

    size_t N = Branches.size();
    llvm::BitVector KnownAsClone(N);

    for (size_t I = 0; I + 1 < N; I++) {
      // We have already seen Branches[i] as a clone of an earlier branch.
      if (KnownAsClone[I])
        continue;

      int NumCopies = 1;

      for (size_t J = I + 1; J < N; J++) {
        if (KnownAsClone[J] ||
            !areStatementsIdentical(Branches[I]->IgnoreContainers(),
                                    Branches[J]->IgnoreContainers(), Context))
          continue;

        NumCopies++;
        KnownAsClone[J] = true;

        if (NumCopies == 2) {
          // We report the first occurrence only when we find the second one.
          diag(Branches[I]->getBeginLoc(),
               "repeated branch in conditional chain");
          SourceLocation End =
              Lexer::getLocForEndOfToken(Branches[I]->getEndLoc(), 0,
                                         *Result.SourceManager, getLangOpts());
          if (End.isValid()) {
            diag(End, "end of the original", DiagnosticIDs::Note);
          }
        }

        diag(Branches[J]->getBeginLoc(), "clone %0 starts here",
             DiagnosticIDs::Note)
            << (NumCopies - 1);
      }
    }
    return;
  }

  if (const auto *CO = Result.Nodes.getNodeAs<ConditionalOperator>("condOp")) {
    // We do not try to detect chains of ?: operators.
    if (areStatementsIdentical(CO->getTrueExpr(), CO->getFalseExpr(), Context))
      diag(CO->getQuestionLoc(),
           "conditional operator with identical true and false expressions");

    return;
  }

  if (const auto *SS = Result.Nodes.getNodeAs<SwitchStmt>("switch")) {
    const CompoundStmt *Body = dyn_cast_or_null<CompoundStmt>(SS->getBody());

    // Code like
    //   switch (x) case 0: case 1: foobar();
    // is legal and calls foobar() if and only if x is either 0 or 1;
    // but we do not try to distinguish branches in such code.
    if (!Body)
      return;

    // We will first collect the branches of the switch statements. For the
    // sake of simplicity we say that branches are delimited by the SwitchCase
    // (`case:` or `default:`) children of Body; that is, we ignore `case:` or
    // `default:` labels embedded inside other statements and we do not follow
    // the effects of `break` and other manipulation of the control-flow.
    llvm::SmallVector<SwitchBranch, 4> Branches;
    for (const Stmt *S : Body->body()) {
      // If this is a `case` or `default`, we start a new, empty branch.
      if (isa<SwitchCase>(S))
        Branches.emplace_back();

      // There may be code before the first branch (which can be dead code
      // and can be code reached either through goto or through case labels
      // that are embedded inside e.g. inner compound statements); we do not
      // store those statements in branches.
      if (!Branches.empty())
        Branches.back().push_back(S);
    }

    auto *End = Branches.end();
    auto *BeginCurrent = Branches.begin();
    while (BeginCurrent < End) {
      auto *EndCurrent = BeginCurrent + 1;
      while (EndCurrent < End &&
             areSwitchBranchesIdentical(*BeginCurrent, *EndCurrent, Context)) {
        ++EndCurrent;
      }
      // At this point the iterator range {BeginCurrent, EndCurrent} contains a
      // complete family of consecutive identical branches.
      if (EndCurrent > BeginCurrent + 1) {
        diag(BeginCurrent->front()->getBeginLoc(),
             "switch has %0 consecutive identical branches")
            << static_cast<int>(std::distance(BeginCurrent, EndCurrent));

        SourceLocation EndLoc = (EndCurrent - 1)->back()->getEndLoc();
        // If the case statement is generated from a macro, it's SourceLocation
        // may be invalid, resulting in an assertion failure down the line.
        // While not optimal, try the begin location in this case, it's still
        // better then nothing.
        if (EndLoc.isInvalid())
          EndLoc = (EndCurrent - 1)->back()->getBeginLoc();

        if (EndLoc.isMacroID())
          EndLoc = Context.getSourceManager().getExpansionLoc(EndLoc);
        EndLoc = Lexer::getLocForEndOfToken(EndLoc, 0, *Result.SourceManager,
                                            getLangOpts());

        if (EndLoc.isValid()) {
          diag(EndLoc, "last of these clones ends here", DiagnosticIDs::Note);
        }
      }
      BeginCurrent = EndCurrent;
    }
    return;
  }

  llvm_unreachable("No if statement and no switch statement.");
}

} // namespace bugprone
} // namespace tidy
} // namespace clang<|MERGE_RESOLUTION|>--- conflicted
+++ resolved
@@ -43,11 +43,7 @@
   for (size_t I = 0, Size = LHS.size(); I < Size; I++) {
     // NOTE: We strip goto labels and annotations in addition to stripping
     // the `case X:` or `default:` labels, but it is very unlikely that this
-<<<<<<< HEAD
-    // would casue false positives in real-world code.
-=======
     // would cause false positives in real-world code.
->>>>>>> 2ab1d525
     if (!areStatementsIdentical(LHS[I]->stripLabelLikeStatements(),
                                 RHS[I]->stripLabelLikeStatements(), Context)) {
       return false;
