//===--- ThrowKeywordMissingCheck.cpp - clang-tidy-------------------------===//
//
// Part of the LLVM Project, under the Apache License v2.0 with LLVM Exceptions.
// See https://llvm.org/LICENSE.txt for license information.
// SPDX-License-Identifier: Apache-2.0 WITH LLVM-exception
//
//===----------------------------------------------------------------------===//

#include "ThrowKeywordMissingCheck.h"
#include "clang/AST/ASTContext.h"
#include "clang/ASTMatchers/ASTMatchFinder.h"

using namespace clang::ast_matchers;

namespace clang {
namespace tidy {
namespace bugprone {

void ThrowKeywordMissingCheck::registerMatchers(MatchFinder *Finder) {
  auto CtorInitializerList =
      cxxConstructorDecl(hasAnyConstructorInitializer(anything()));

  Finder->addMatcher(
      cxxConstructExpr(
          hasType(cxxRecordDecl(
              isSameOrDerivedFrom(matchesName("[Ee]xception|EXCEPTION")))),
<<<<<<< HEAD
          unless(anyOf(hasAncestor(stmt(
                           anyOf(cxxThrowExpr(), callExpr(), returnStmt()))),
                       hasAncestor(varDecl()),
                       allOf(hasAncestor(CtorInitializerList),
                             unless(hasAncestor(cxxCatchStmt()))))))
=======
          unless(anyOf(
              hasAncestor(
                  stmt(anyOf(cxxThrowExpr(), callExpr(), returnStmt()))),
              hasAncestor(decl(anyOf(varDecl(), fieldDecl()))),
              hasAncestor(expr(cxxNewExpr(hasAnyPlacementArg(anything())))),
              allOf(hasAncestor(CtorInitializerList),
                    unless(hasAncestor(cxxCatchStmt()))))))
>>>>>>> 2ab1d525
          .bind("temporary-exception-not-thrown"),
      this);
}

void ThrowKeywordMissingCheck::check(const MatchFinder::MatchResult &Result) {
  const auto *TemporaryExpr =
      Result.Nodes.getNodeAs<Expr>("temporary-exception-not-thrown");

  diag(TemporaryExpr->getBeginLoc(), "suspicious exception object created but "
                                     "not thrown; did you mean 'throw %0'?")
      << TemporaryExpr->getType().getBaseTypeIdentifier()->getName();
}

} // namespace bugprone
} // namespace tidy
} // namespace clang<|MERGE_RESOLUTION|>--- conflicted
+++ resolved
@@ -24,13 +24,6 @@
       cxxConstructExpr(
           hasType(cxxRecordDecl(
               isSameOrDerivedFrom(matchesName("[Ee]xception|EXCEPTION")))),
-<<<<<<< HEAD
-          unless(anyOf(hasAncestor(stmt(
-                           anyOf(cxxThrowExpr(), callExpr(), returnStmt()))),
-                       hasAncestor(varDecl()),
-                       allOf(hasAncestor(CtorInitializerList),
-                             unless(hasAncestor(cxxCatchStmt()))))))
-=======
           unless(anyOf(
               hasAncestor(
                   stmt(anyOf(cxxThrowExpr(), callExpr(), returnStmt()))),
@@ -38,7 +31,6 @@
               hasAncestor(expr(cxxNewExpr(hasAnyPlacementArg(anything())))),
               allOf(hasAncestor(CtorInitializerList),
                     unless(hasAncestor(cxxCatchStmt()))))))
->>>>>>> 2ab1d525
           .bind("temporary-exception-not-thrown"),
       this);
 }
