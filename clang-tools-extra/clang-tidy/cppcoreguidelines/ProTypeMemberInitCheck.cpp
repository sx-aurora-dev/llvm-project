--- conflicted
+++ resolved
@@ -465,14 +465,10 @@
       diag(Ctor ? Ctor->getBeginLoc() : ClassDecl.getLocation(),
            "%select{|union }0constructor %select{does not|should}0 initialize "
            "%select{|one of }0these fields: %1")
-<<<<<<< HEAD
-      << IsUnion << toCommaSeparatedString(OrderedFields, AllFieldsToInit);
-=======
       << IsUnion << toCommaSeparatedString(OrderedFields, FieldsToInit);
 
   if (AllFieldsToInit.empty())
     return;
->>>>>>> 2ab1d525
 
   // Do not propose fixes for constructors in macros since we cannot place them
   // correctly.
