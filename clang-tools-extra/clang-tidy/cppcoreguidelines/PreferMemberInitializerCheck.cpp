//===--- PreferMemberInitializerCheck.cpp - clang-tidy -------------------===//
//
// Part of the LLVM Project, under the Apache License v2.0 with LLVM Exceptions.
// See https://llvm.org/LICENSE.txt for license information.
// SPDX-License-Identifier: Apache-2.0 WITH LLVM-exception
//
//===----------------------------------------------------------------------===//

#include "PreferMemberInitializerCheck.h"
#include "clang/AST/ASTContext.h"
#include "clang/ASTMatchers/ASTMatchFinder.h"
#include "clang/Lex/Lexer.h"

using namespace clang::ast_matchers;

namespace clang {
namespace tidy {
namespace cppcoreguidelines {

static bool isControlStatement(const Stmt *S) {
  return isa<IfStmt, SwitchStmt, ForStmt, WhileStmt, DoStmt, ReturnStmt,
             GotoStmt, CXXTryStmt, CXXThrowExpr>(S);
}

static bool isNoReturnCallStatement(const Stmt *S) {
  const auto *Call = dyn_cast<CallExpr>(S);
  if (!Call)
    return false;

  const FunctionDecl *Func = Call->getDirectCallee();
  if (!Func)
    return false;

  return Func->isNoReturn();
}

static bool isLiteral(const Expr *E) {
  return isa<StringLiteral, CharacterLiteral, IntegerLiteral, FloatingLiteral,
             CXXBoolLiteralExpr, CXXNullPtrLiteralExpr>(E);
}

static bool isUnaryExprOfLiteral(const Expr *E) {
  if (const auto *UnOp = dyn_cast<UnaryOperator>(E))
    return isLiteral(UnOp->getSubExpr());
  return false;
}

static bool shouldBeDefaultMemberInitializer(const Expr *Value) {
  if (isLiteral(Value) || isUnaryExprOfLiteral(Value))
    return true;

  if (const auto *DRE = dyn_cast<DeclRefExpr>(Value))
    return isa<EnumConstantDecl>(DRE->getDecl());

  return false;
}

namespace {
AST_MATCHER_P(FieldDecl, indexNotLessThan, unsigned, Index) {
  return Node.getFieldIndex() >= Index;
}
} // namespace

// Checks if Field is initialised using a field that will be initialised after
// it.
// TODO: Probably should guard against function calls that could have side
// effects or if they do reference another field that's initialized before this
// field, but is modified before the assignment.
static bool isSafeAssignment(const FieldDecl *Field, const Expr *Init,
                             const CXXConstructorDecl *Context) {

  auto MemberMatcher =
      memberExpr(hasObjectExpression(cxxThisExpr()),
                 member(fieldDecl(indexNotLessThan(Field->getFieldIndex()))));

  auto DeclMatcher = declRefExpr(
      to(varDecl(unless(parmVarDecl()), hasDeclContext(equalsNode(Context)))));

  return match(expr(anyOf(MemberMatcher, DeclMatcher,
                          hasDescendant(MemberMatcher),
                          hasDescendant(DeclMatcher))),
               *Init, Field->getASTContext())
      .empty();
}

<<<<<<< HEAD
static const std::pair<const FieldDecl *, const Expr *>
=======
static std::pair<const FieldDecl *, const Expr *>
>>>>>>> 2ab1d525
isAssignmentToMemberOf(const CXXRecordDecl *Rec, const Stmt *S,
                       const CXXConstructorDecl *Ctor) {
  if (const auto *BO = dyn_cast<BinaryOperator>(S)) {
    if (BO->getOpcode() != BO_Assign)
      return std::make_pair(nullptr, nullptr);

    const auto *ME = dyn_cast<MemberExpr>(BO->getLHS()->IgnoreParenImpCasts());
    if (!ME)
      return std::make_pair(nullptr, nullptr);

    const auto *Field = dyn_cast<FieldDecl>(ME->getMemberDecl());
    if (!Field)
      return std::make_pair(nullptr, nullptr);

    if (!isa<CXXThisExpr>(ME->getBase()))
      return std::make_pair(nullptr, nullptr);
    const Expr *Init = BO->getRHS()->IgnoreParenImpCasts();
    if (isSafeAssignment(Field, Init, Ctor))
      return std::make_pair(Field, Init);
  } else if (const auto *COCE = dyn_cast<CXXOperatorCallExpr>(S)) {
    if (COCE->getOperator() != OO_Equal)
      return std::make_pair(nullptr, nullptr);

    const auto *ME =
        dyn_cast<MemberExpr>(COCE->getArg(0)->IgnoreParenImpCasts());
    if (!ME)
      return std::make_pair(nullptr, nullptr);

    const auto *Field = dyn_cast<FieldDecl>(ME->getMemberDecl());
    if (!Field)
      return std::make_pair(nullptr, nullptr);

    if (!isa<CXXThisExpr>(ME->getBase()))
      return std::make_pair(nullptr, nullptr);
    const Expr *Init = COCE->getArg(1)->IgnoreParenImpCasts();
    if (isSafeAssignment(Field, Init, Ctor))
      return std::make_pair(Field, Init);
  }

  return std::make_pair(nullptr, nullptr);
}

PreferMemberInitializerCheck::PreferMemberInitializerCheck(
    StringRef Name, ClangTidyContext *Context)
    : ClangTidyCheck(Name, Context),
      IsUseDefaultMemberInitEnabled(
          Context->isCheckEnabled("modernize-use-default-member-init")),
      UseAssignment(OptionsView("modernize-use-default-member-init",
                                Context->getOptions().CheckOptions, Context)
                        .get("UseAssignment", false)) {}

void PreferMemberInitializerCheck::storeOptions(
    ClangTidyOptions::OptionMap &Opts) {
  Options.store(Opts, "UseAssignment", UseAssignment);
}

void PreferMemberInitializerCheck::registerMatchers(MatchFinder *Finder) {
  Finder->addMatcher(
      cxxConstructorDecl(hasBody(compoundStmt()), unless(isInstantiated()))
          .bind("ctor"),
      this);
}

void PreferMemberInitializerCheck::check(
    const MatchFinder::MatchResult &Result) {
  const auto *Ctor = Result.Nodes.getNodeAs<CXXConstructorDecl>("ctor");
  const auto *Body = cast<CompoundStmt>(Ctor->getBody());

  const CXXRecordDecl *Class = Ctor->getParent();
  bool FirstToCtorInits = true;

  for (const Stmt *S : Body->body()) {
    if (S->getBeginLoc().isMacroID()) {
      StringRef MacroName = Lexer::getImmediateMacroName(
          S->getBeginLoc(), *Result.SourceManager, getLangOpts());
<<<<<<< HEAD
      if (MacroName.contains_lower("assert"))
=======
      if (MacroName.contains_insensitive("assert"))
>>>>>>> 2ab1d525
        return;
    }
    if (isControlStatement(S))
      return;

    if (isNoReturnCallStatement(S))
      return;

    if (const auto *CondOp = dyn_cast<ConditionalOperator>(S)) {
      if (isNoReturnCallStatement(CondOp->getLHS()) ||
          isNoReturnCallStatement(CondOp->getRHS()))
        return;
    }

    const FieldDecl *Field;
    const Expr *InitValue;
    std::tie(Field, InitValue) = isAssignmentToMemberOf(Class, S, Ctor);
    if (Field) {
      if (IsUseDefaultMemberInitEnabled && getLangOpts().CPlusPlus11 &&
          Ctor->isDefaultConstructor() &&
          (getLangOpts().CPlusPlus20 || !Field->isBitField()) &&
          !Field->hasInClassInitializer() &&
          (!isa<RecordDecl>(Class->getDeclContext()) ||
           !cast<RecordDecl>(Class->getDeclContext())->isUnion()) &&
          shouldBeDefaultMemberInitializer(InitValue)) {

        bool InvalidFix = false;
        SourceLocation FieldEnd =
            Lexer::getLocForEndOfToken(Field->getSourceRange().getEnd(), 0,
                                       *Result.SourceManager, getLangOpts());
        InvalidFix |= FieldEnd.isInvalid() || FieldEnd.isMacroID();
        SourceLocation SemiColonEnd;
        if (auto NextToken = Lexer::findNextToken(
                S->getEndLoc(), *Result.SourceManager, getLangOpts()))
          SemiColonEnd = NextToken->getEndLoc();
        else
          InvalidFix = true;
        auto Diag =
            diag(S->getBeginLoc(), "%0 should be initialized in an in-class"
                                   " default member initializer")
            << Field;
        if (!InvalidFix) {
          CharSourceRange StmtRange =
              CharSourceRange::getCharRange(S->getBeginLoc(), SemiColonEnd);

          SmallString<128> Insertion(
              {UseAssignment ? " = " : "{",
               Lexer::getSourceText(
                   CharSourceRange(InitValue->getSourceRange(), true),
                   *Result.SourceManager, getLangOpts()),
               UseAssignment ? "" : "}"});

          Diag << FixItHint::CreateInsertion(FieldEnd, Insertion)
               << FixItHint::CreateRemoval(StmtRange);
        }
      } else {
        StringRef InsertPrefix = "";
        SourceLocation InsertPos;
        bool AddComma = false;
        bool InvalidFix = false;
        unsigned Index = Field->getFieldIndex();
        const CXXCtorInitializer *LastInListInit = nullptr;
        for (const CXXCtorInitializer *Init : Ctor->inits()) {
          if (!Init->isWritten())
            continue;
          if (Init->isMemberInitializer() &&
              Index < Init->getMember()->getFieldIndex()) {
            InsertPos = Init->getSourceLocation();
            // There are initializers after the one we are inserting, so add a
            // comma after this insertion in order to not break anything.
            AddComma = true;
            break;
          }
          LastInListInit = Init;
        }
        if (InsertPos.isInvalid()) {
          if (LastInListInit) {
            InsertPos = Lexer::getLocForEndOfToken(
                LastInListInit->getRParenLoc(), 0, *Result.SourceManager,
                getLangOpts());
            // Inserting after the last constructor initializer, so we need a
            // comma.
            InsertPrefix = ", ";
          } else {
            InsertPos = Lexer::getLocForEndOfToken(
                Ctor->getTypeSourceInfo()
                    ->getTypeLoc()
                    .getAs<clang::FunctionTypeLoc>()
                    .getLocalRangeEnd(),
                0, *Result.SourceManager, getLangOpts());

            // If this is first time in the loop, there are no initializers so
            // `:` declares member initialization list. If this is a subsequent
            // pass then we have already inserted a `:` so continue with a
            // comma.
            InsertPrefix = FirstToCtorInits ? " : " : ", ";
          }
        }
        InvalidFix |= InsertPos.isMacroID();

        SourceLocation SemiColonEnd;
        if (auto NextToken = Lexer::findNextToken(
                S->getEndLoc(), *Result.SourceManager, getLangOpts()))
          SemiColonEnd = NextToken->getEndLoc();
        else
          InvalidFix = true;

        auto Diag =
            diag(S->getBeginLoc(), "%0 should be initialized in a member"
                                   " initializer of the constructor")
            << Field;
        if (!InvalidFix) {

          CharSourceRange StmtRange =
              CharSourceRange::getCharRange(S->getBeginLoc(), SemiColonEnd);
          SmallString<128> Insertion(
              {InsertPrefix, Field->getName(), "(",
               Lexer::getSourceText(
                   CharSourceRange(InitValue->getSourceRange(), true),
                   *Result.SourceManager, getLangOpts()),
               AddComma ? "), " : ")"});
          Diag << FixItHint::CreateInsertion(InsertPos, Insertion,
                                             FirstToCtorInits)
               << FixItHint::CreateRemoval(StmtRange);
          FirstToCtorInits = false;
        }
      }
    }
  }
}

} // namespace cppcoreguidelines
} // namespace tidy
} // namespace clang<|MERGE_RESOLUTION|>--- conflicted
+++ resolved
@@ -83,11 +83,7 @@
       .empty();
 }
 
-<<<<<<< HEAD
-static const std::pair<const FieldDecl *, const Expr *>
-=======
 static std::pair<const FieldDecl *, const Expr *>
->>>>>>> 2ab1d525
 isAssignmentToMemberOf(const CXXRecordDecl *Rec, const Stmt *S,
                        const CXXConstructorDecl *Ctor) {
   if (const auto *BO = dyn_cast<BinaryOperator>(S)) {
@@ -163,11 +159,7 @@
     if (S->getBeginLoc().isMacroID()) {
       StringRef MacroName = Lexer::getImmediateMacroName(
           S->getBeginLoc(), *Result.SourceManager, getLangOpts());
-<<<<<<< HEAD
-      if (MacroName.contains_lower("assert"))
-=======
       if (MacroName.contains_insensitive("assert"))
->>>>>>> 2ab1d525
         return;
     }
     if (isControlStatement(S))
