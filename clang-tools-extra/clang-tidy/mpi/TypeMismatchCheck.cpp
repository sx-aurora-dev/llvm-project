//===--- TypeMismatchCheck.cpp - clang-tidy--------------------------------===//
//
// Part of the LLVM Project, under the Apache License v2.0 with LLVM Exceptions.
// See https://llvm.org/LICENSE.txt for license information.
// SPDX-License-Identifier: Apache-2.0 WITH LLVM-exception
//
//===----------------------------------------------------------------------===//

#include "TypeMismatchCheck.h"
#include "clang/Lex/Lexer.h"
#include "clang/Tooling/FixIt.h"
#include <map>
#include <unordered_set>

using namespace clang::ast_matchers;

namespace clang {
namespace tidy {
namespace mpi {

/// Check if a BuiltinType::Kind matches the MPI datatype.
///
/// \param MultiMap datatype group
/// \param Kind buffer type kind
/// \param MPIDatatype name of the MPI datatype
///
/// \returns true if the pair matches
static bool
isMPITypeMatching(const std::multimap<BuiltinType::Kind, std::string> &MultiMap,
                  const BuiltinType::Kind Kind,
                  const std::string &MPIDatatype) {
  auto ItPair = MultiMap.equal_range(Kind);
  while (ItPair.first != ItPair.second) {
    if (ItPair.first->second == MPIDatatype)
      return true;
    ++ItPair.first;
  }
  return false;
}

/// Check if the MPI datatype is a standard type.
///
/// \param MPIDatatype name of the MPI datatype
///
/// \returns true if the type is a standard type
static bool isStandardMPIDatatype(const std::string &MPIDatatype) {
  static std::unordered_set<std::string> AllTypes = {
      "MPI_C_BOOL",
      "MPI_CHAR",
      "MPI_SIGNED_CHAR",
      "MPI_UNSIGNED_CHAR",
      "MPI_WCHAR",
      "MPI_INT",
      "MPI_LONG",
      "MPI_SHORT",
      "MPI_LONG_LONG",
      "MPI_LONG_LONG_INT",
      "MPI_UNSIGNED",
      "MPI_UNSIGNED_SHORT",
      "MPI_UNSIGNED_LONG",
      "MPI_UNSIGNED_LONG_LONG",
      "MPI_FLOAT",
      "MPI_DOUBLE",
      "MPI_LONG_DOUBLE",
      "MPI_C_COMPLEX",
      "MPI_C_FLOAT_COMPLEX",
      "MPI_C_DOUBLE_COMPLEX",
      "MPI_C_LONG_DOUBLE_COMPLEX",
      "MPI_INT8_T",
      "MPI_INT16_T",
      "MPI_INT32_T",
      "MPI_INT64_T",
      "MPI_UINT8_T",
      "MPI_UINT16_T",
      "MPI_UINT32_T",
      "MPI_UINT64_T",
      "MPI_CXX_BOOL",
      "MPI_CXX_FLOAT_COMPLEX",
      "MPI_CXX_DOUBLE_COMPLEX",
      "MPI_CXX_LONG_DOUBLE_COMPLEX"};

  return AllTypes.find(MPIDatatype) != AllTypes.end();
}

/// Check if a BuiltinType matches the MPI datatype.
///
/// \param Builtin the builtin type
/// \param BufferTypeName buffer type name, gets assigned
/// \param MPIDatatype name of the MPI datatype
/// \param LO language options
///
/// \returns true if the type matches
static bool isBuiltinTypeMatching(const BuiltinType *Builtin,
                                  std::string &BufferTypeName,
                                  const std::string &MPIDatatype,
                                  const LangOptions &LO) {
  static std::multimap<BuiltinType::Kind, std::string> BuiltinMatches = {
      // On some systems like PPC or ARM, 'char' is unsigned by default which is
      // why distinct signedness for the buffer and MPI type is tolerated.
      {BuiltinType::SChar, "MPI_CHAR"},
      {BuiltinType::SChar, "MPI_SIGNED_CHAR"},
      {BuiltinType::SChar, "MPI_UNSIGNED_CHAR"},
      {BuiltinType::Char_S, "MPI_CHAR"},
      {BuiltinType::Char_S, "MPI_SIGNED_CHAR"},
      {BuiltinType::Char_S, "MPI_UNSIGNED_CHAR"},
      {BuiltinType::UChar, "MPI_CHAR"},
      {BuiltinType::UChar, "MPI_SIGNED_CHAR"},
      {BuiltinType::UChar, "MPI_UNSIGNED_CHAR"},
      {BuiltinType::Char_U, "MPI_CHAR"},
      {BuiltinType::Char_U, "MPI_SIGNED_CHAR"},
      {BuiltinType::Char_U, "MPI_UNSIGNED_CHAR"},
      {BuiltinType::WChar_S, "MPI_WCHAR"},
      {BuiltinType::WChar_U, "MPI_WCHAR"},
      {BuiltinType::Bool, "MPI_C_BOOL"},
      {BuiltinType::Bool, "MPI_CXX_BOOL"},
      {BuiltinType::Short, "MPI_SHORT"},
      {BuiltinType::Int, "MPI_INT"},
      {BuiltinType::Long, "MPI_LONG"},
      {BuiltinType::LongLong, "MPI_LONG_LONG"},
      {BuiltinType::LongLong, "MPI_LONG_LONG_INT"},
      {BuiltinType::UShort, "MPI_UNSIGNED_SHORT"},
      {BuiltinType::UInt, "MPI_UNSIGNED"},
      {BuiltinType::ULong, "MPI_UNSIGNED_LONG"},
      {BuiltinType::ULongLong, "MPI_UNSIGNED_LONG_LONG"},
      {BuiltinType::Float, "MPI_FLOAT"},
      {BuiltinType::Double, "MPI_DOUBLE"},
      {BuiltinType::LongDouble, "MPI_LONG_DOUBLE"}};

  if (!isMPITypeMatching(BuiltinMatches, Builtin->getKind(), MPIDatatype)) {
    BufferTypeName = std::string(Builtin->getName(LO));
    return false;
  }

  return true;
}

/// Check if a complex float/double/long double buffer type matches
/// the MPI datatype.
///
/// \param Complex buffer type
/// \param BufferTypeName buffer type name, gets assigned
/// \param MPIDatatype name of the MPI datatype
/// \param LO language options
///
/// \returns true if the type matches or the buffer type is unknown
static bool isCComplexTypeMatching(const ComplexType *const Complex,
                                   std::string &BufferTypeName,
                                   const std::string &MPIDatatype,
                                   const LangOptions &LO) {
  static std::multimap<BuiltinType::Kind, std::string> ComplexCMatches = {
      {BuiltinType::Float, "MPI_C_COMPLEX"},
      {BuiltinType::Float, "MPI_C_FLOAT_COMPLEX"},
      {BuiltinType::Double, "MPI_C_DOUBLE_COMPLEX"},
      {BuiltinType::LongDouble, "MPI_C_LONG_DOUBLE_COMPLEX"}};

  const auto *Builtin =
      Complex->getElementType().getTypePtr()->getAs<BuiltinType>();

  if (Builtin &&
      !isMPITypeMatching(ComplexCMatches, Builtin->getKind(), MPIDatatype)) {
    BufferTypeName = (llvm::Twine(Builtin->getName(LO)) + " _Complex").str();
    return false;
  }
  return true;
}

/// Check if a complex<float/double/long double> templated buffer type matches
/// the MPI datatype.
///
/// \param Template buffer type
/// \param BufferTypeName buffer type name, gets assigned
/// \param MPIDatatype name of the MPI datatype
/// \param LO language options
///
/// \returns true if the type matches or the buffer type is unknown
static bool
isCXXComplexTypeMatching(const TemplateSpecializationType *const Template,
                         std::string &BufferTypeName,
                         const std::string &MPIDatatype,
                         const LangOptions &LO) {
  static std::multimap<BuiltinType::Kind, std::string> ComplexCXXMatches = {
      {BuiltinType::Float, "MPI_CXX_FLOAT_COMPLEX"},
      {BuiltinType::Double, "MPI_CXX_DOUBLE_COMPLEX"},
      {BuiltinType::LongDouble, "MPI_CXX_LONG_DOUBLE_COMPLEX"}};

  if (Template->getAsCXXRecordDecl()->getName() != "complex")
    return true;

  const auto *Builtin =
      Template->getArg(0).getAsType().getTypePtr()->getAs<BuiltinType>();

  if (Builtin &&
      !isMPITypeMatching(ComplexCXXMatches, Builtin->getKind(), MPIDatatype)) {
    BufferTypeName =
        (llvm::Twine("complex<") + Builtin->getName(LO) + ">").str();
    return false;
  }

  return true;
}

/// Check if a fixed size width buffer type matches the MPI datatype.
///
/// \param Typedef buffer type
/// \param BufferTypeName buffer type name, gets assigned
/// \param MPIDatatype name of the MPI datatype
///
/// \returns true if the type matches or the buffer type is unknown
static bool isTypedefTypeMatching(const TypedefType *const Typedef,
                                  std::string &BufferTypeName,
                                  const std::string &MPIDatatype) {
  static llvm::StringMap<std::string> FixedWidthMatches = {
      {"int8_t", "MPI_INT8_T"},     {"int16_t", "MPI_INT16_T"},
      {"int32_t", "MPI_INT32_T"},   {"int64_t", "MPI_INT64_T"},
      {"uint8_t", "MPI_UINT8_T"},   {"uint16_t", "MPI_UINT16_T"},
      {"uint32_t", "MPI_UINT32_T"}, {"uint64_t", "MPI_UINT64_T"}};

  const auto It = FixedWidthMatches.find(Typedef->getDecl()->getName());
  // Check if the typedef is known and not matching the MPI datatype.
  if (It != FixedWidthMatches.end() && It->getValue() != MPIDatatype) {
    BufferTypeName = std::string(Typedef->getDecl()->getName());
    return false;
  }
  return true;
}

/// Get the unqualified, dereferenced type of an argument.
///
/// \param CE call expression
/// \param Idx argument index
///
/// \returns type of the argument
static const Type *argumentType(const CallExpr *const CE, const size_t Idx) {
  const QualType QT = CE->getArg(Idx)->IgnoreImpCasts()->getType();
  return QT.getTypePtr()->getPointeeOrArrayElementType();
}

void TypeMismatchCheck::registerMatchers(MatchFinder *Finder) {
  Finder->addMatcher(callExpr().bind("CE"), this);
}

void TypeMismatchCheck::check(const MatchFinder::MatchResult &Result) {
  const auto *const CE = Result.Nodes.getNodeAs<CallExpr>("CE");
  if (!CE->getDirectCallee())
    return;

  if (!FuncClassifier)
    FuncClassifier.emplace(*Result.Context);

  const IdentifierInfo *Identifier = CE->getDirectCallee()->getIdentifier();
  if (!Identifier || !FuncClassifier->isMPIType(Identifier))
    return;

  // These containers are used, to capture buffer, MPI datatype pairs.
  SmallVector<const Type *, 1> BufferTypes;
  SmallVector<const Expr *, 1> BufferExprs;
  SmallVector<StringRef, 1> MPIDatatypes;

  // Adds a buffer, MPI datatype pair of an MPI call expression to the
  // containers. For buffers, the type and expression is captured.
  auto AddPair = [&CE, &Result, &BufferTypes, &BufferExprs, &MPIDatatypes](
                     const size_t BufferIdx, const size_t DatatypeIdx) {
    // Skip null pointer constants and in place 'operators'.
    if (CE->getArg(BufferIdx)->isNullPointerConstant(
            *Result.Context, Expr::NPC_ValueDependentIsNull) ||
        tooling::fixit::getText(*CE->getArg(BufferIdx), *Result.Context) ==
            "MPI_IN_PLACE")
      return;

    StringRef MPIDatatype =
        tooling::fixit::getText(*CE->getArg(DatatypeIdx), *Result.Context);

    const Type *ArgType = argumentType(CE, BufferIdx);
    // Skip unknown MPI datatypes and void pointers.
    if (!isStandardMPIDatatype(std::string(MPIDatatype)) ||
        ArgType->isVoidType())
      return;

    BufferTypes.push_back(ArgType);
    BufferExprs.push_back(CE->getArg(BufferIdx));
    MPIDatatypes.push_back(MPIDatatype);
  };

  // Collect all buffer, MPI datatype pairs for the inspected call expression.
<<<<<<< HEAD
  if (FuncClassifier.isPointToPointType(Identifier)) {
    AddPair(0, 2);
  } else if (FuncClassifier.isCollectiveType(Identifier)) {
    if (FuncClassifier.isReduceType(Identifier)) {
      AddPair(0, 3);
      AddPair(1, 3);
    } else if (FuncClassifier.isScatterType(Identifier) ||
               FuncClassifier.isGatherType(Identifier) ||
               FuncClassifier.isAlltoallType(Identifier)) {
      AddPair(0, 2);
      AddPair(3, 5);
    } else if (FuncClassifier.isBcastType(Identifier)) {
=======
  if (FuncClassifier->isPointToPointType(Identifier)) {
    AddPair(0, 2);
  } else if (FuncClassifier->isCollectiveType(Identifier)) {
    if (FuncClassifier->isReduceType(Identifier)) {
      AddPair(0, 3);
      AddPair(1, 3);
    } else if (FuncClassifier->isScatterType(Identifier) ||
               FuncClassifier->isGatherType(Identifier) ||
               FuncClassifier->isAlltoallType(Identifier)) {
      AddPair(0, 2);
      AddPair(3, 5);
    } else if (FuncClassifier->isBcastType(Identifier)) {
>>>>>>> a2ce6ee6
      AddPair(0, 2);
    }
  }
  checkArguments(BufferTypes, BufferExprs, MPIDatatypes, getLangOpts());
}

void TypeMismatchCheck::checkArguments(ArrayRef<const Type *> BufferTypes,
                                       ArrayRef<const Expr *> BufferExprs,
                                       ArrayRef<StringRef> MPIDatatypes,
                                       const LangOptions &LO) {
  std::string BufferTypeName;

  for (size_t I = 0; I < MPIDatatypes.size(); ++I) {
    const Type *const BT = BufferTypes[I];
    bool Error = false;

    if (const auto *Typedef = BT->getAs<TypedefType>()) {
      Error = !isTypedefTypeMatching(Typedef, BufferTypeName,
                                     std::string(MPIDatatypes[I]));
    } else if (const auto *Complex = BT->getAs<ComplexType>()) {
      Error = !isCComplexTypeMatching(Complex, BufferTypeName,
                                      std::string(MPIDatatypes[I]), LO);
    } else if (const auto *Template = BT->getAs<TemplateSpecializationType>()) {
      Error = !isCXXComplexTypeMatching(Template, BufferTypeName,
                                        std::string(MPIDatatypes[I]), LO);
    } else if (const auto *Builtin = BT->getAs<BuiltinType>()) {
      Error = !isBuiltinTypeMatching(Builtin, BufferTypeName,
                                     std::string(MPIDatatypes[I]), LO);
    }

    if (Error) {
      const auto Loc = BufferExprs[I]->getSourceRange().getBegin();
      diag(Loc, "buffer type '%0' does not match the MPI datatype '%1'")
          << BufferTypeName << MPIDatatypes[I];
    }
  }
}

void TypeMismatchCheck::onEndOfTranslationUnit() { FuncClassifier.reset(); }
} // namespace mpi
} // namespace tidy
} // namespace clang<|MERGE_RESOLUTION|>--- conflicted
+++ resolved
@@ -282,20 +282,6 @@
   };
 
   // Collect all buffer, MPI datatype pairs for the inspected call expression.
-<<<<<<< HEAD
-  if (FuncClassifier.isPointToPointType(Identifier)) {
-    AddPair(0, 2);
-  } else if (FuncClassifier.isCollectiveType(Identifier)) {
-    if (FuncClassifier.isReduceType(Identifier)) {
-      AddPair(0, 3);
-      AddPair(1, 3);
-    } else if (FuncClassifier.isScatterType(Identifier) ||
-               FuncClassifier.isGatherType(Identifier) ||
-               FuncClassifier.isAlltoallType(Identifier)) {
-      AddPair(0, 2);
-      AddPair(3, 5);
-    } else if (FuncClassifier.isBcastType(Identifier)) {
-=======
   if (FuncClassifier->isPointToPointType(Identifier)) {
     AddPair(0, 2);
   } else if (FuncClassifier->isCollectiveType(Identifier)) {
@@ -308,7 +294,6 @@
       AddPair(0, 2);
       AddPair(3, 5);
     } else if (FuncClassifier->isBcastType(Identifier)) {
->>>>>>> a2ce6ee6
       AddPair(0, 2);
     }
   }
