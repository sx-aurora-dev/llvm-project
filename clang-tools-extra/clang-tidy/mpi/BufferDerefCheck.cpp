//===--- BufferDerefCheck.cpp - clang-tidy---------------------------------===//
//
// Part of the LLVM Project, under the Apache License v2.0 with LLVM Exceptions.
// See https://llvm.org/LICENSE.txt for license information.
// SPDX-License-Identifier: Apache-2.0 WITH LLVM-exception
//
//===----------------------------------------------------------------------===//

#include "BufferDerefCheck.h"
#include "clang/AST/ASTContext.h"
#include "clang/ASTMatchers/ASTMatchFinder.h"
#include "clang/Tooling/FixIt.h"

using namespace clang::ast_matchers;

namespace clang {
namespace tidy {
namespace mpi {

void BufferDerefCheck::registerMatchers(MatchFinder *Finder) {
  Finder->addMatcher(callExpr().bind("CE"), this);
}

void BufferDerefCheck::check(const MatchFinder::MatchResult &Result) {
  const auto *CE = Result.Nodes.getNodeAs<CallExpr>("CE");
  if (!CE->getDirectCallee())
    return;

  if (!FuncClassifier)
    FuncClassifier.emplace(*Result.Context);

  const IdentifierInfo *Identifier = CE->getDirectCallee()->getIdentifier();
  if (!Identifier || !FuncClassifier->isMPIType(Identifier))
    return;

  // These containers are used, to capture the type and expression of a buffer.
  SmallVector<const Type *, 1> BufferTypes;
  SmallVector<const Expr *, 1> BufferExprs;

  // Adds the type and expression of a buffer that is used in the MPI call
  // expression to the captured containers.
  auto AddBuffer = [&CE, &Result, &BufferTypes,
                    &BufferExprs](const size_t BufferIdx) {
    // Skip null pointer constants and in place 'operators'.
    if (CE->getArg(BufferIdx)->isNullPointerConstant(
            *Result.Context, Expr::NPC_ValueDependentIsNull) ||
        tooling::fixit::getText(*CE->getArg(BufferIdx), *Result.Context) ==
            "MPI_IN_PLACE")
      return;

    const Expr *ArgExpr = CE->getArg(BufferIdx);
    if (!ArgExpr)
      return;
    const Type *ArgType = ArgExpr->IgnoreImpCasts()->getType().getTypePtr();
    if (!ArgType)
      return;
    BufferExprs.push_back(ArgExpr);
    BufferTypes.push_back(ArgType);
  };

  // Collect buffer types and argument expressions for all buffers used in the
  // MPI call expression. The number passed to the lambda corresponds to the
  // argument index of the currently verified MPI function call.
<<<<<<< HEAD
  if (FuncClassifier.isPointToPointType(Identifier)) {
    AddBuffer(0);
  } else if (FuncClassifier.isCollectiveType(Identifier)) {
    if (FuncClassifier.isReduceType(Identifier)) {
      AddBuffer(0);
      AddBuffer(1);
    } else if (FuncClassifier.isScatterType(Identifier) ||
               FuncClassifier.isGatherType(Identifier) ||
               FuncClassifier.isAlltoallType(Identifier)) {
      AddBuffer(0);
      AddBuffer(3);
    } else if (FuncClassifier.isBcastType(Identifier)) {
=======
  if (FuncClassifier->isPointToPointType(Identifier)) {
    AddBuffer(0);
  } else if (FuncClassifier->isCollectiveType(Identifier)) {
    if (FuncClassifier->isReduceType(Identifier)) {
      AddBuffer(0);
      AddBuffer(1);
    } else if (FuncClassifier->isScatterType(Identifier) ||
               FuncClassifier->isGatherType(Identifier) ||
               FuncClassifier->isAlltoallType(Identifier)) {
      AddBuffer(0);
      AddBuffer(3);
    } else if (FuncClassifier->isBcastType(Identifier)) {
>>>>>>> 2ab1d525
      AddBuffer(0);
    }
  }

  checkBuffers(BufferTypes, BufferExprs);
}

void BufferDerefCheck::checkBuffers(ArrayRef<const Type *> BufferTypes,
                                    ArrayRef<const Expr *> BufferExprs) {
  for (size_t I = 0; I < BufferTypes.size(); ++I) {
    unsigned IndirectionCount = 0;
    const Type *BufferType = BufferTypes[I];
    llvm::SmallVector<IndirectionType, 1> Indirections;

    // Capture the depth and types of indirections for the passed buffer.
    while (true) {
      if (BufferType->isPointerType()) {
        BufferType = BufferType->getPointeeType().getTypePtr();
        Indirections.push_back(IndirectionType::Pointer);
      } else if (BufferType->isArrayType()) {
        BufferType = BufferType->getArrayElementTypeNoTypeQual();
        Indirections.push_back(IndirectionType::Array);
      } else {
        break;
      }
      ++IndirectionCount;
    }

    if (IndirectionCount > 1) {
      // Referencing an array with '&' is valid, as this also points to the
      // beginning of the array.
      if (IndirectionCount == 2 &&
          Indirections[0] == IndirectionType::Pointer &&
          Indirections[1] == IndirectionType::Array)
        return;

      // Build the indirection description in reverse order of discovery.
      std::string IndirectionDesc;
      for (auto It = Indirections.rbegin(); It != Indirections.rend(); ++It) {
        if (!IndirectionDesc.empty())
          IndirectionDesc += "->";
        if (*It == IndirectionType::Pointer) {
          IndirectionDesc += "pointer";
        } else {
          IndirectionDesc += "array";
        }
      }

      const auto Loc = BufferExprs[I]->getSourceRange().getBegin();
      diag(Loc, "buffer is insufficiently dereferenced: %0") << IndirectionDesc;
    }
  }
}

void BufferDerefCheck::onEndOfTranslationUnit() { FuncClassifier.reset(); }
} // namespace mpi
} // namespace tidy
} // namespace clang<|MERGE_RESOLUTION|>--- conflicted
+++ resolved
@@ -61,20 +61,6 @@
   // Collect buffer types and argument expressions for all buffers used in the
   // MPI call expression. The number passed to the lambda corresponds to the
   // argument index of the currently verified MPI function call.
-<<<<<<< HEAD
-  if (FuncClassifier.isPointToPointType(Identifier)) {
-    AddBuffer(0);
-  } else if (FuncClassifier.isCollectiveType(Identifier)) {
-    if (FuncClassifier.isReduceType(Identifier)) {
-      AddBuffer(0);
-      AddBuffer(1);
-    } else if (FuncClassifier.isScatterType(Identifier) ||
-               FuncClassifier.isGatherType(Identifier) ||
-               FuncClassifier.isAlltoallType(Identifier)) {
-      AddBuffer(0);
-      AddBuffer(3);
-    } else if (FuncClassifier.isBcastType(Identifier)) {
-=======
   if (FuncClassifier->isPointToPointType(Identifier)) {
     AddBuffer(0);
   } else if (FuncClassifier->isCollectiveType(Identifier)) {
@@ -87,7 +73,6 @@
       AddBuffer(0);
       AddBuffer(3);
     } else if (FuncClassifier->isBcastType(Identifier)) {
->>>>>>> 2ab1d525
       AddBuffer(0);
     }
   }
