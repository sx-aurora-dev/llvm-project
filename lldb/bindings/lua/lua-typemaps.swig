%include <typemaps.i>

// FIXME: We need to port more typemaps from Python

//===----------------------------------------------------------------------===//

// In Lua 5.3 and beyond the VM supports integers, so we need to remap
// SWIG's internal handling of integers.


%define LLDB_NUMBER_TYPEMAP(TYPE)

// Primitive integer mapping
%typemap(in,checkfn="lua_isinteger") TYPE
<<<<<<< HEAD
%{ $1 = (TYPE)lua_tointeger(L, $input); %}
=======
%{ $1 = ($type)lua_tointeger(L, $input); %}
>>>>>>> 2ab1d525
%typemap(in,checkfn="lua_isinteger") const TYPE&($basetype temp)
%{ temp=($basetype)lua_tointeger(L,$input); $1=&temp;%}
%typemap(out) TYPE
%{ lua_pushinteger(L, (lua_Integer) $1); SWIG_arg++;%}
%typemap(out) const TYPE&
%{ lua_pushinteger(L, (lua_Integer) $1); SWIG_arg++;%}

// Pointer and reference mapping
%typemap(in,checkfn="lua_isinteger") TYPE *INPUT($*ltype temp), TYPE &INPUT($*ltype temp)
%{ temp = ($*ltype)lua_tointeger(L,$input);
   $1 = &temp; %}
%typemap(in, numinputs=0) TYPE *OUTPUT ($*ltype temp)
%{ $1 = &temp; %}
%typemap(argout) TYPE *OUTPUT
%{  lua_pushinteger(L, (lua_Integer) *$1); SWIG_arg++;%}
%typemap(in) TYPE *INOUT = TYPE *INPUT;
%typemap(argout) TYPE *INOUT = TYPE *OUTPUT;
%typemap(in) TYPE &OUTPUT = TYPE *OUTPUT;
%typemap(argout) TYPE &OUTPUT = TYPE *OUTPUT;
%typemap(in) TYPE &INOUT = TYPE *INPUT;
%typemap(argout) TYPE &INOUT = TYPE *OUTPUT;
%typemap(in,checkfn="lua_isinteger") const TYPE *INPUT($*ltype temp)
%{ temp = ($*ltype)lua_tointeger(L,$input);
   $1 = &temp; %}

%enddef // LLDB_NUMBER_TYPEMAP

LLDB_NUMBER_TYPEMAP(unsigned char);
LLDB_NUMBER_TYPEMAP(signed char);
LLDB_NUMBER_TYPEMAP(short);
LLDB_NUMBER_TYPEMAP(unsigned short);
LLDB_NUMBER_TYPEMAP(signed short);
LLDB_NUMBER_TYPEMAP(int);
LLDB_NUMBER_TYPEMAP(unsigned int);
LLDB_NUMBER_TYPEMAP(signed int);
LLDB_NUMBER_TYPEMAP(long);
LLDB_NUMBER_TYPEMAP(unsigned long);
LLDB_NUMBER_TYPEMAP(signed long);
LLDB_NUMBER_TYPEMAP(long long);
LLDB_NUMBER_TYPEMAP(unsigned long long);
LLDB_NUMBER_TYPEMAP(signed long long);
<<<<<<< HEAD
=======
LLDB_NUMBER_TYPEMAP(enum SWIGTYPE);
>>>>>>> 2ab1d525

%apply unsigned long { size_t };
%apply const unsigned long & { const size_t & };
%apply long { ssize_t };
%apply const long & { const ssize_t & };

//===----------------------------------------------------------------------===//

// FIXME:
//  Ideally all the typemaps should be revisited in a future SB API revision.
//  Typemaps, usually, modifies the function signatures and might spawn
//  different LLDB APIs across languages (C++, Python, Lua...).
//  Historically, typemaps have been used to replace SWIG's deficiencies,
//  but SWIG itself evolved and some API design choices are now redundant.

//===----------------------------------------------------------------------===//

// Typemap definitions to allow SWIG to properly handle char buffer.

// typemap for a char buffer
%typemap(in) (char *dst, size_t dst_len) {
<<<<<<< HEAD
   $2 = luaL_checkinteger(L, $input);
   if ($2 <= 0) {
       return luaL_error(L, "Positive integer expected");
   }
   $1 = (char *) malloc($2);
=======
  $2 = luaL_checkinteger(L, $input);
  if ($2 <= 0) {
    return luaL_error(L, "Positive integer expected");
  }
  $1 = (char *)malloc($2);
>>>>>>> 2ab1d525
}

// SBProcess::ReadCStringFromMemory() uses a void*, but needs to be treated
// as char data instead of byte data.
%typemap(in) (void *char_buf, size_t size) = (char *dst, size_t dst_len);

<<<<<<< HEAD
// Return the char buffer.  Discarding any previous return result
%typemap(argout) (char *dst, size_t dst_len) {
   lua_pop(L, 1); // Blow away the previous result
   if ($result == 0) {
      lua_pushliteral(L, "");
   } else {
      lua_pushlstring(L, (const char *)$1, $result);
   }
   free($1);
   // SWIG_arg was already incremented
=======
// Also SBProcess::ReadMemory.
%typemap(in) (void *buf, size_t size) = (char *dst, size_t dst_len);

// Return the char buffer.  Discarding any previous return result
%typemap(argout) (char *dst, size_t dst_len) {
  lua_pop(L, 1); // Blow away the previous result
  if ($result == 0) {
    lua_pushliteral(L, "");
  } else {
    lua_pushlstring(L, (const char *)$1, $result);
  }
  free($1);
  // SWIG_arg was already incremented
>>>>>>> 2ab1d525
}

// SBProcess::ReadCStringFromMemory() uses a void*, but needs to be treated
// as char data instead of byte data.
%typemap(argout) (void *char_buf, size_t size) = (char *dst, size_t dst_len);

<<<<<<< HEAD
=======
// Also SBProcess::ReadMemory.
%typemap(argout) (void *buf, size_t size) = (char *dst, size_t dst_len);

//===----------------------------------------------------------------------===//

// Typemap for handling a snprintf-like API like SBThread::GetStopDescription.

%typemap(in) (char *dst_or_null, size_t dst_len) {
  $2 = luaL_checkinteger(L, $input);
  if ($2 <= 0) {
    return luaL_error(L, "Positive integer expected");
  }
  $1 = (char *)malloc($2);
}

%typemap(argout) (char *dst_or_null, size_t dst_len) {
  lua_pop(L, 1); // Blow away the previous result
  lua_pushlstring(L, (const char *)$1, $result);
  free($1);
  // SWIG_arg was already incremented
}

//===----------------------------------------------------------------------===//

// Typemap for handling SBModule::GetVersion

%typemap(in) (uint32_t *versions, uint32_t num_versions) {
  $2 = 99;
  $1 = (uint32_t *)malloc(sizeof(uint32_t) * $2);
}

%typemap(argout) (uint32_t *versions, uint32_t num_versions) {
  uint32_t count = result;
  if (count >= $2)
    count = $2;
  lua_newtable(L);
  int i = 0;
  while (i++ < count) {
    lua_pushinteger(L, $1[i - 1]);
    lua_seti(L, -2, i);
  }
  SWIG_arg++;
  free($1);
}

//===----------------------------------------------------------------------===//

// Typemap for handling SBDebugger::SetLoggingCallback

%typemap(in) (lldb::LogOutputCallback log_callback, void *baton) {
  $1 = LLDBSwigLuaCallLuaLogOutputCallback;
  $2 = (void *)L;

  luaL_checktype(L, 2, LUA_TFUNCTION);
  lua_settop(L, 2);

  lua_pushlightuserdata(L, (void *)&LLDBSwigLuaCallLuaLogOutputCallback);
  lua_insert(L, 2);
  lua_settable(L, LUA_REGISTRYINDEX);
}

//===----------------------------------------------------------------------===//

// Typemap for handling SBEvent::SBEvent(uint32_t event, const char *cstr, uint32_t cstr_len)

%typemap(in) (const char *cstr, uint32_t cstr_len) {
  $1 = (char *)luaL_checklstring(L, $input, (size_t *)&$2);
}

// Typemap for handling SBProcess::PutSTDIN

%typemap(in) (const char *src, size_t src_len) {
  $1 = (char *)luaL_checklstring(L, $input, &$2);
}

// Typemap for handling SBProcess::WriteMemory, SBTarget::GetInstructions...

%typemap(in) (const void *buf, size_t size),
             (const void *data, size_t data_len) {
  $1 = (void *)luaL_checklstring(L, $input, &$2);
}

//===----------------------------------------------------------------------===//

// Typemap for handling char ** in SBTarget::LaunchSimple, SBTarget::Launch...

// It should accept a Lua table of strings, for stuff like "argv" and "envp".

%typemap(in) char ** {
  if (lua_istable(L, $input)) {
    size_t size = lua_rawlen(L, $input);
    $1 = (char **)malloc((size + 1) * sizeof(char *));
    int i = 0, j = 0;
    while (i++ < size) {
      lua_rawgeti(L, $input, i);
      if (!lua_isstring(L, -1)) {
        // if current element cannot be converted to string, raise an error
        lua_pop(L, 1);
        return luaL_error(L, "List should only contain strings");
      }
      $1[j++] = (char *)lua_tostring(L, -1);
      lua_pop(L, 1);
    }
    $1[j] = 0;
  } else if (lua_isnil(L, $input)) {
    // "nil" is also acceptable, equivalent as an empty table
    $1 = NULL;
  } else {
    return luaL_error(L, "A list of strings expected");
  }
}

%typemap(freearg) char ** {
  free((char *) $1);
}

%typecheck(SWIG_TYPECHECK_STRING_ARRAY) char ** {
  $1 = (lua_istable(L, $input) || lua_isnil(L, $input));
}

//===----------------------------------------------------------------------===//

// Typemap for file handles (e.g. used in SBDebugger::SetOutputFile)

%typemap(in) lldb::FileSP {
  luaL_Stream *p = (luaL_Stream *)luaL_checkudata(L, $input, LUA_FILEHANDLE);
  lldb::FileSP file_sp;
  file_sp = std::make_shared<lldb_private::NativeFile>(p->f, false);
  if (!file_sp->IsValid())
    return luaL_error(L, "Invalid file");
  $1 = file_sp;
}

%typecheck(SWIG_TYPECHECK_POINTER) lldb::FileSP {
  $1 = (lua_isuserdata(L, $input)) &&
       (luaL_testudata(L, $input, LUA_FILEHANDLE) != nullptr);
}

// Typemap for file handles (e.g. used in SBDebugger::GetOutputFileHandle)

%typemap(out) lldb::FileSP {
  lldb::FileSP &sp = $1;
  if (sp && sp->IsValid()) {
    luaL_Stream *p = (luaL_Stream *)lua_newuserdata(L, sizeof(luaL_Stream));
    p->closef = &LLDBSwigLuaCloseFileHandle;
    p->f = sp->GetStream();
    luaL_setmetatable(L, LUA_FILEHANDLE);
    SWIG_arg++;
  }
}

//===----------------------------------------------------------------------===//

// Typemap for SBData::CreateDataFromUInt64Array, SBData::SetDataFromUInt64Array ...

%typemap(in) (uint64_t* array, size_t array_len),
             (uint32_t* array, size_t array_len),
             (int64_t* array, size_t array_len),
             (int32_t* array, size_t array_len),
             (double* array, size_t array_len) {
  if (lua_istable(L, $input)) {
    // It should accept a table of numbers.
    $2 = lua_rawlen(L, $input);
    $1 = ($1_ltype)malloc(($2) * sizeof($*1_type));
    int i = 0, j = 0;
    while (i++ < $2) {
      lua_rawgeti(L, $input, i);
      if (!lua_isnumber(L, -1)) {
        // if current element cannot be converted to number, raise an error
        lua_pop(L, 1);
        return luaL_error(L, "List should only contain numbers");
      }
      $1[j++] = ($*1_ltype) lua_tonumber(L, -1);
      lua_pop(L, 1);
    }
  } else if (lua_isnil(L, $input)) {
    // "nil" is also acceptable, equivalent as an empty table
    $1 = NULL;
    $2 = 0;
  } else {
    // else raise an error
    return luaL_error(L, "A list of numbers expected.");
  }
}

%typemap(freearg) (uint64_t* array, size_t array_len),
             (uint32_t* array, size_t array_len),
             (int64_t* array, size_t array_len),
             (int32_t* array, size_t array_len),
             (double* array, size_t array_len) {
  free($1);
}

//===----------------------------------------------------------------------===//

// Typemap for SBCommandReturnObject::PutCString

%typemap(in) (const char *string, int len) {
  if (lua_isnil(L, $input)) {
    $1 = NULL;
    $2 = 0;
  } else {
    $1 = (char *)luaL_checklstring(L, $input, (size_t *)&$2);
  }
}

>>>>>>> 2ab1d525
//===----------------------------------------------------------------------===//<|MERGE_RESOLUTION|>--- conflicted
+++ resolved
@@ -12,11 +12,7 @@
 
 // Primitive integer mapping
 %typemap(in,checkfn="lua_isinteger") TYPE
-<<<<<<< HEAD
-%{ $1 = (TYPE)lua_tointeger(L, $input); %}
-=======
 %{ $1 = ($type)lua_tointeger(L, $input); %}
->>>>>>> 2ab1d525
 %typemap(in,checkfn="lua_isinteger") const TYPE&($basetype temp)
 %{ temp=($basetype)lua_tointeger(L,$input); $1=&temp;%}
 %typemap(out) TYPE
@@ -58,10 +54,7 @@
 LLDB_NUMBER_TYPEMAP(long long);
 LLDB_NUMBER_TYPEMAP(unsigned long long);
 LLDB_NUMBER_TYPEMAP(signed long long);
-<<<<<<< HEAD
-=======
 LLDB_NUMBER_TYPEMAP(enum SWIGTYPE);
->>>>>>> 2ab1d525
 
 %apply unsigned long { size_t };
 %apply const unsigned long & { const size_t & };
@@ -83,37 +76,17 @@
 
 // typemap for a char buffer
 %typemap(in) (char *dst, size_t dst_len) {
-<<<<<<< HEAD
-   $2 = luaL_checkinteger(L, $input);
-   if ($2 <= 0) {
-       return luaL_error(L, "Positive integer expected");
-   }
-   $1 = (char *) malloc($2);
-=======
   $2 = luaL_checkinteger(L, $input);
   if ($2 <= 0) {
     return luaL_error(L, "Positive integer expected");
   }
   $1 = (char *)malloc($2);
->>>>>>> 2ab1d525
 }
 
 // SBProcess::ReadCStringFromMemory() uses a void*, but needs to be treated
 // as char data instead of byte data.
 %typemap(in) (void *char_buf, size_t size) = (char *dst, size_t dst_len);
 
-<<<<<<< HEAD
-// Return the char buffer.  Discarding any previous return result
-%typemap(argout) (char *dst, size_t dst_len) {
-   lua_pop(L, 1); // Blow away the previous result
-   if ($result == 0) {
-      lua_pushliteral(L, "");
-   } else {
-      lua_pushlstring(L, (const char *)$1, $result);
-   }
-   free($1);
-   // SWIG_arg was already incremented
-=======
 // Also SBProcess::ReadMemory.
 %typemap(in) (void *buf, size_t size) = (char *dst, size_t dst_len);
 
@@ -127,15 +100,12 @@
   }
   free($1);
   // SWIG_arg was already incremented
->>>>>>> 2ab1d525
 }
 
 // SBProcess::ReadCStringFromMemory() uses a void*, but needs to be treated
 // as char data instead of byte data.
 %typemap(argout) (void *char_buf, size_t size) = (char *dst, size_t dst_len);
 
-<<<<<<< HEAD
-=======
 // Also SBProcess::ReadMemory.
 %typemap(argout) (void *buf, size_t size) = (char *dst, size_t dst_len);
 
@@ -342,5 +312,4 @@
   }
 }
 
->>>>>>> 2ab1d525
 //===----------------------------------------------------------------------===//