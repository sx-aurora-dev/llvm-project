%header %{

template <typename T> void PushSBClass(lua_State * L, T * obj);

// This function is called from Lua::CallBreakpointCallback
llvm::Expected<bool> lldb_private::LLDBSwigLuaBreakpointCallbackFunction(
    lua_State * L, lldb::StackFrameSP stop_frame_sp,
    lldb::BreakpointLocationSP bp_loc_sp,
    const StructuredDataImpl &extra_args_impl) {
  lldb::SBFrame sb_frame(stop_frame_sp);
  lldb::SBBreakpointLocation sb_bp_loc(bp_loc_sp);
  int nargs = 2;

  lldb::SBStructuredData extra_args(extra_args_impl);

<<<<<<< HEAD
// This function is called from Lua::CallBreakpointCallback
SWIGEXPORT llvm::Expected<bool>
LLDBSwigLuaBreakpointCallbackFunction
(
   lua_State *L,
   lldb::StackFrameSP stop_frame_sp,
   lldb::BreakpointLocationSP bp_loc_sp,
   StructuredDataImpl *extra_args_impl
)
{
   lldb::SBFrame sb_frame(stop_frame_sp);
   lldb::SBBreakpointLocation sb_bp_loc(bp_loc_sp);
   int nargs = 2;

   llvm::Optional<lldb::SBStructuredData> extra_args;
   if (extra_args_impl)
      extra_args = lldb::SBStructuredData(extra_args_impl);

   // Push the Lua wrappers
   PushSBClass(L, &sb_frame);
   PushSBClass(L, &sb_bp_loc);

   if (extra_args.hasValue()) {
      PushSBClass(L, extra_args.getPointer());
      nargs++;
   }

   // Call into the Lua callback passing 'sb_frame' and 'sb_bp_loc'.
   // Expects a boolean return.
   if (lua_pcall(L, nargs, 1, 0) != LUA_OK) {
      llvm::Error E = llvm::make_error<llvm::StringError>(
            llvm::formatv("{0}\n", lua_tostring(L, -1)),
            llvm::inconvertibleErrorCode());
      // Pop error message from the stack.
      lua_pop(L, 1);
      return std::move(E);
   }

   // Boolean return from the callback
   bool stop = lua_toboolean(L, -1);
   lua_pop(L, 1);

   return stop;
=======
  // Push the Lua wrappers
  PushSBClass(L, &sb_frame);
  PushSBClass(L, &sb_bp_loc);

  if (extra_args.IsValid()) {
    PushSBClass(L, &extra_args);
    nargs++;
  }

  // Call into the Lua callback passing 'sb_frame' and 'sb_bp_loc'.
  // Expects a boolean return.
  if (lua_pcall(L, nargs, 1, 0) != LUA_OK) {
    llvm::Error E = llvm::make_error<llvm::StringError>(
        llvm::formatv("{0}\n", lua_tostring(L, -1)),
        llvm::inconvertibleErrorCode());
    // Pop error message from the stack.
    lua_pop(L, 1);
    return std::move(E);
  }

  // Boolean return from the callback
  bool stop = lua_toboolean(L, -1);
  lua_pop(L, 1);

  return stop;
>>>>>>> 2ab1d525
}

// This function is called from Lua::CallWatchpointCallback
llvm::Expected<bool> lldb_private::LLDBSwigLuaWatchpointCallbackFunction(
    lua_State * L, lldb::StackFrameSP stop_frame_sp, lldb::WatchpointSP wp_sp) {
  lldb::SBFrame sb_frame(stop_frame_sp);
  lldb::SBWatchpoint sb_wp(wp_sp);
  int nargs = 2;

  // Push the Lua wrappers
  PushSBClass(L, &sb_frame);
  PushSBClass(L, &sb_wp);

  // Call into the Lua callback passing 'sb_frame' and 'sb_wp'.
  // Expects a boolean return.
  if (lua_pcall(L, nargs, 1, 0) != LUA_OK) {
    llvm::Error E = llvm::make_error<llvm::StringError>(
        llvm::formatv("{0}\n", lua_tostring(L, -1)),
        llvm::inconvertibleErrorCode());
    // Pop error message from the stack.
    lua_pop(L, 1);
    return std::move(E);
  }

  // Boolean return from the callback
  bool stop = lua_toboolean(L, -1);
  lua_pop(L, 1);

  return stop;
}

static void LLDBSwigLuaCallLuaLogOutputCallback(const char *str, void *baton) {
  lua_State *L = (lua_State *)baton;

  lua_pushlightuserdata(L, (void *)&LLDBSwigLuaCallLuaLogOutputCallback);
  lua_gettable(L, LUA_REGISTRYINDEX);

  // FIXME: There's no way to report errors back to the user
  lua_pushstring(L, str);
  lua_pcall(L, 1, 0, 0);
}

static int LLDBSwigLuaCloseFileHandle(lua_State * L) {
  return luaL_error(L, "You cannot close a file handle used by lldb.");
}

%}<|MERGE_RESOLUTION|>--- conflicted
+++ resolved
@@ -13,51 +13,6 @@
 
   lldb::SBStructuredData extra_args(extra_args_impl);
 
-<<<<<<< HEAD
-// This function is called from Lua::CallBreakpointCallback
-SWIGEXPORT llvm::Expected<bool>
-LLDBSwigLuaBreakpointCallbackFunction
-(
-   lua_State *L,
-   lldb::StackFrameSP stop_frame_sp,
-   lldb::BreakpointLocationSP bp_loc_sp,
-   StructuredDataImpl *extra_args_impl
-)
-{
-   lldb::SBFrame sb_frame(stop_frame_sp);
-   lldb::SBBreakpointLocation sb_bp_loc(bp_loc_sp);
-   int nargs = 2;
-
-   llvm::Optional<lldb::SBStructuredData> extra_args;
-   if (extra_args_impl)
-      extra_args = lldb::SBStructuredData(extra_args_impl);
-
-   // Push the Lua wrappers
-   PushSBClass(L, &sb_frame);
-   PushSBClass(L, &sb_bp_loc);
-
-   if (extra_args.hasValue()) {
-      PushSBClass(L, extra_args.getPointer());
-      nargs++;
-   }
-
-   // Call into the Lua callback passing 'sb_frame' and 'sb_bp_loc'.
-   // Expects a boolean return.
-   if (lua_pcall(L, nargs, 1, 0) != LUA_OK) {
-      llvm::Error E = llvm::make_error<llvm::StringError>(
-            llvm::formatv("{0}\n", lua_tostring(L, -1)),
-            llvm::inconvertibleErrorCode());
-      // Pop error message from the stack.
-      lua_pop(L, 1);
-      return std::move(E);
-   }
-
-   // Boolean return from the callback
-   bool stop = lua_toboolean(L, -1);
-   lua_pop(L, 1);
-
-   return stop;
-=======
   // Push the Lua wrappers
   PushSBClass(L, &sb_frame);
   PushSBClass(L, &sb_bp_loc);
@@ -83,7 +38,6 @@
   lua_pop(L, 1);
 
   return stop;
->>>>>>> 2ab1d525
 }
 
 // This function is called from Lua::CallWatchpointCallback
