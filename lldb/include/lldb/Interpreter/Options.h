--- conflicted
+++ resolved
@@ -254,11 +254,7 @@
 
 class OptionGroupOptions : public Options {
 public:
-<<<<<<< HEAD
-  OptionGroupOptions() : m_did_finalize(false) {}
-=======
   OptionGroupOptions() = default;
->>>>>>> a2ce6ee6
 
   ~OptionGroupOptions() override = default;
 
