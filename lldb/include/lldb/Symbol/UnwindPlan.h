//===-- UnwindPlan.h --------------------------------------------*- C++ -*-===//
//
// Part of the LLVM Project, under the Apache License v2.0 with LLVM Exceptions.
// See https://llvm.org/LICENSE.txt for license information.
// SPDX-License-Identifier: Apache-2.0 WITH LLVM-exception
//
//===----------------------------------------------------------------------===//

#ifndef LLDB_SYMBOL_UNWINDPLAN_H
#define LLDB_SYMBOL_UNWINDPLAN_H

#include <map>
#include <memory>
#include <vector>

#include "lldb/Core/AddressRange.h"
#include "lldb/Utility/ConstString.h"
#include "lldb/Utility/Stream.h"
#include "lldb/lldb-private.h"

namespace lldb_private {

// The UnwindPlan object specifies how to unwind out of a function - where this
// function saves the caller's register values before modifying them (for non-
// volatile aka saved registers) and how to find this frame's Canonical Frame
// Address (CFA) or Aligned Frame Address (AFA).

// CFA is a DWARF's Canonical Frame Address.
// Most commonly, registers are saved on the stack, offset some bytes from the
// Canonical Frame Address, or CFA, which is the starting address of this
// function's stack frame (the CFA is same as the eh_frame's CFA, whatever that
// may be on a given architecture). The CFA address for the stack frame does
// not change during the lifetime of the function.

// AFA is an artificially introduced Aligned Frame Address.
// It is used only for stack frames with realignment (e.g. when some of the
// locals has an alignment requirement higher than the stack alignment right
// after the function call). It is used to access register values saved on the
// stack after the realignment (and so they are inaccessible through the CFA).
// AFA usually equals the stack pointer value right after the realignment.

// Internally, the UnwindPlan is structured as a vector of register locations
// organized by code address in the function, showing which registers have been
// saved at that point and where they are saved. It can be thought of as the
// expanded table form of the DWARF CFI encoded information.

// Other unwind information sources will be converted into UnwindPlans before
// being added to a FuncUnwinders object.  The unwind source may be an eh_frame
// FDE, a DWARF debug_frame FDE, or assembly language based prologue analysis.
// The UnwindPlan is the canonical form of this information that the unwinder
// code will use when walking the stack.

class UnwindPlan {
public:
  class Row {
  public:
    class RegisterLocation {
    public:
      enum RestoreType {
        unspecified,       // not specified, we may be able to assume this
                           // is the same register. gcc doesn't specify all
                           // initial values so we really don't know...
        undefined,         // reg is not available, e.g. volatile reg
        same,              // reg is unchanged
        atCFAPlusOffset,   // reg = deref(CFA + offset)
        isCFAPlusOffset,   // reg = CFA + offset
        atAFAPlusOffset,   // reg = deref(AFA + offset)
        isAFAPlusOffset,   // reg = AFA + offset
        inOtherRegister,   // reg = other reg
        atDWARFExpression, // reg = deref(eval(dwarf_expr))
        isDWARFExpression  // reg = eval(dwarf_expr)
      };

      RegisterLocation() : m_location() {}

      bool operator==(const RegisterLocation &rhs) const;

      bool operator!=(const RegisterLocation &rhs) const {
        return !(*this == rhs);
      }

      void SetUnspecified() { m_type = unspecified; }

      void SetUndefined() { m_type = undefined; }

      void SetSame() { m_type = same; }

      bool IsSame() const { return m_type == same; }

      bool IsUnspecified() const { return m_type == unspecified; }

      bool IsUndefined() const { return m_type == undefined; }

      bool IsCFAPlusOffset() const { return m_type == isCFAPlusOffset; }

      bool IsAtCFAPlusOffset() const { return m_type == atCFAPlusOffset; }

      bool IsAFAPlusOffset() const { return m_type == isAFAPlusOffset; }

      bool IsAtAFAPlusOffset() const { return m_type == atAFAPlusOffset; }

      bool IsInOtherRegister() const { return m_type == inOtherRegister; }

      bool IsAtDWARFExpression() const { return m_type == atDWARFExpression; }

      bool IsDWARFExpression() const { return m_type == isDWARFExpression; }

      void SetAtCFAPlusOffset(int32_t offset) {
        m_type = atCFAPlusOffset;
        m_location.offset = offset;
      }

      void SetIsCFAPlusOffset(int32_t offset) {
        m_type = isCFAPlusOffset;
        m_location.offset = offset;
      }

      void SetAtAFAPlusOffset(int32_t offset) {
        m_type = atAFAPlusOffset;
        m_location.offset = offset;
      }

      void SetIsAFAPlusOffset(int32_t offset) {
        m_type = isAFAPlusOffset;
        m_location.offset = offset;
      }

      void SetInRegister(uint32_t reg_num) {
        m_type = inOtherRegister;
        m_location.reg_num = reg_num;
      }

      uint32_t GetRegisterNumber() const {
        if (m_type == inOtherRegister)
          return m_location.reg_num;
        return LLDB_INVALID_REGNUM;
      }

      RestoreType GetLocationType() const { return m_type; }

      int32_t GetOffset() const {
        switch(m_type)
        {
        case atCFAPlusOffset:
        case isCFAPlusOffset:
        case atAFAPlusOffset:
        case isAFAPlusOffset:
          return m_location.offset;
        default:
          return 0;
        }
      }

      void GetDWARFExpr(const uint8_t **opcodes, uint16_t &len) const {
        if (m_type == atDWARFExpression || m_type == isDWARFExpression) {
          *opcodes = m_location.expr.opcodes;
          len = m_location.expr.length;
        } else {
          *opcodes = nullptr;
          len = 0;
        }
      }

      void SetAtDWARFExpression(const uint8_t *opcodes, uint32_t len);

      void SetIsDWARFExpression(const uint8_t *opcodes, uint32_t len);

      const uint8_t *GetDWARFExpressionBytes() {
        if (m_type == atDWARFExpression || m_type == isDWARFExpression)
          return m_location.expr.opcodes;
        return nullptr;
      }

      int GetDWARFExpressionLength() {
        if (m_type == atDWARFExpression || m_type == isDWARFExpression)
          return m_location.expr.length;
        return 0;
      }

      void Dump(Stream &s, const UnwindPlan *unwind_plan,
                const UnwindPlan::Row *row, Thread *thread, bool verbose) const;

    private:
      RestoreType m_type = unspecified; // How do we locate this register?
      union {
        // For m_type == atCFAPlusOffset or m_type == isCFAPlusOffset
        int32_t offset;
        // For m_type == inOtherRegister
        uint32_t reg_num; // The register number
        // For m_type == atDWARFExpression or m_type == isDWARFExpression
        struct {
          const uint8_t *opcodes;
          uint16_t length;
        } expr;
      } m_location;
    };

    class FAValue {
    public:
      enum ValueType {
        unspecified,            // not specified
        isRegisterPlusOffset,   // FA = register + offset
        isRegisterDereferenced, // FA = [reg]
        isDWARFExpression,      // FA = eval(dwarf_expr)
        isRaSearch,             // FA = SP + offset + ???
      };

      FAValue() : m_value() {}

      bool operator==(const FAValue &rhs) const;

      bool operator!=(const FAValue &rhs) const { return !(*this == rhs); }

      void SetUnspecified() { m_type = unspecified; }

      bool IsUnspecified() const { return m_type == unspecified; }

      void SetRaSearch(int32_t offset) {
        m_type = isRaSearch;
        m_value.ra_search_offset = offset;
      }

      bool IsRegisterPlusOffset() const {
        return m_type == isRegisterPlusOffset;
      }

      void SetIsRegisterPlusOffset(uint32_t reg_num, int32_t offset) {
        m_type = isRegisterPlusOffset;
        m_value.reg.reg_num = reg_num;
        m_value.reg.offset = offset;
      }

      bool IsRegisterDereferenced() const {
        return m_type == isRegisterDereferenced;
      }

      void SetIsRegisterDereferenced(uint32_t reg_num) {
        m_type = isRegisterDereferenced;
        m_value.reg.reg_num = reg_num;
      }

      bool IsDWARFExpression() const { return m_type == isDWARFExpression; }

      void SetIsDWARFExpression(const uint8_t *opcodes, uint32_t len) {
        m_type = isDWARFExpression;
        m_value.expr.opcodes = opcodes;
        m_value.expr.length = len;
      }

      uint32_t GetRegisterNumber() const {
        if (m_type == isRegisterDereferenced || m_type == isRegisterPlusOffset)
          return m_value.reg.reg_num;
        return LLDB_INVALID_REGNUM;
      }

      ValueType GetValueType() const { return m_type; }

      int32_t GetOffset() const {
        switch (m_type) {
          case isRegisterPlusOffset:
            return m_value.reg.offset;
          case isRaSearch:
            return m_value.ra_search_offset;
          default:
            return 0;
        }
      }

      void IncOffset(int32_t delta) {
        if (m_type == isRegisterPlusOffset)
          m_value.reg.offset += delta;
      }

      void SetOffset(int32_t offset) {
        if (m_type == isRegisterPlusOffset)
          m_value.reg.offset = offset;
      }

      void GetDWARFExpr(const uint8_t **opcodes, uint16_t &len) const {
        if (m_type == isDWARFExpression) {
          *opcodes = m_value.expr.opcodes;
          len = m_value.expr.length;
        } else {
          *opcodes = nullptr;
          len = 0;
        }
      }

      const uint8_t *GetDWARFExpressionBytes() {
        if (m_type == isDWARFExpression)
          return m_value.expr.opcodes;
        return nullptr;
      }

      int GetDWARFExpressionLength() {
        if (m_type == isDWARFExpression)
          return m_value.expr.length;
        return 0;
      }

      void Dump(Stream &s, const UnwindPlan *unwind_plan, Thread *thread) const;

    private:
      ValueType m_type = unspecified; // How do we compute CFA value?
      union {
        struct {
          // For m_type == isRegisterPlusOffset or m_type ==
          // isRegisterDereferenced
          uint32_t reg_num; // The register number
          // For m_type == isRegisterPlusOffset
          int32_t offset;
        } reg;
        // For m_type == isDWARFExpression
        struct {
          const uint8_t *opcodes;
          uint16_t length;
        } expr;
        // For m_type == isRaSearch
        int32_t ra_search_offset;
      } m_value;
    }; // class FAValue

    Row();

    bool operator==(const Row &rhs) const;

    bool GetRegisterInfo(uint32_t reg_num,
                         RegisterLocation &register_location) const;

    void SetRegisterInfo(uint32_t reg_num,
                         const RegisterLocation register_location);

    void RemoveRegisterInfo(uint32_t reg_num);

    lldb::addr_t GetOffset() const { return m_offset; }

    void SetOffset(lldb::addr_t offset) { m_offset = offset; }

    void SlideOffset(lldb::addr_t offset) { m_offset += offset; }

    FAValue &GetCFAValue() { return m_cfa_value; }

    FAValue &GetAFAValue() { return m_afa_value; }

    bool SetRegisterLocationToAtCFAPlusOffset(uint32_t reg_num, int32_t offset,
                                              bool can_replace);

    bool SetRegisterLocationToIsCFAPlusOffset(uint32_t reg_num, int32_t offset,
                                              bool can_replace);

    bool SetRegisterLocationToUndefined(uint32_t reg_num, bool can_replace,
                                        bool can_replace_only_if_unspecified);

    bool SetRegisterLocationToUnspecified(uint32_t reg_num, bool can_replace);

    bool SetRegisterLocationToRegister(uint32_t reg_num, uint32_t other_reg_num,
                                       bool can_replace);

    bool SetRegisterLocationToSame(uint32_t reg_num, bool must_replace);

    // When this UnspecifiedRegistersAreUndefined mode is
    // set, any register that is not specified by this Row will
    // be described as Undefined.
    // This will prevent the unwinder from iterating down the
    // stack looking for a spill location, or a live register value
    // at frame 0.
    // It would be used for an UnwindPlan row where we can't track
    // spilled registers -- for instance a jitted stack frame where
    // we have no unwind information or start address -- and registers
    // MAY have been spilled and overwritten, so providing the
    // spilled/live value from a newer frame may show an incorrect value.
    void SetUnspecifiedRegistersAreUndefined(bool unspec_is_undef) {
      m_unspecified_registers_are_undefined = unspec_is_undef;
    }

    bool GetUnspecifiedRegistersAreUndefined() {
      return m_unspecified_registers_are_undefined;
    }

    void Clear();

    void Dump(Stream &s, const UnwindPlan *unwind_plan, Thread *thread,
              lldb::addr_t base_addr) const;

  protected:
    typedef std::map<uint32_t, RegisterLocation> collection;
    lldb::addr_t m_offset = 0; // Offset into the function for this row

    FAValue m_cfa_value;
    FAValue m_afa_value;
    collection m_register_locations;
<<<<<<< HEAD
    bool m_unspecified_registers_are_undefined;
=======
    bool m_unspecified_registers_are_undefined = false;
>>>>>>> 2ab1d525
  }; // class Row

  typedef std::shared_ptr<Row> RowSP;

  UnwindPlan(lldb::RegisterKind reg_kind)
      : m_register_kind(reg_kind), m_return_addr_register(LLDB_INVALID_REGNUM),
        m_plan_is_sourced_from_compiler(eLazyBoolCalculate),
        m_plan_is_valid_at_all_instruction_locations(eLazyBoolCalculate),
        m_plan_is_for_signal_trap(eLazyBoolCalculate) {}

  // Performs a deep copy of the plan, including all the rows (expensive).
  UnwindPlan(const UnwindPlan &rhs)
      : m_plan_valid_address_range(rhs.m_plan_valid_address_range),
        m_register_kind(rhs.m_register_kind),
        m_return_addr_register(rhs.m_return_addr_register),
        m_source_name(rhs.m_source_name),
        m_plan_is_sourced_from_compiler(rhs.m_plan_is_sourced_from_compiler),
        m_plan_is_valid_at_all_instruction_locations(
            rhs.m_plan_is_valid_at_all_instruction_locations),
        m_plan_is_for_signal_trap(rhs.m_plan_is_for_signal_trap),
        m_lsda_address(rhs.m_lsda_address),
        m_personality_func_addr(rhs.m_personality_func_addr) {
    m_row_list.reserve(rhs.m_row_list.size());
    for (const RowSP &row_sp : rhs.m_row_list)
      m_row_list.emplace_back(new Row(*row_sp));
  }

  ~UnwindPlan() = default;

  void Dump(Stream &s, Thread *thread, lldb::addr_t base_addr) const;

  void AppendRow(const RowSP &row_sp);

  void InsertRow(const RowSP &row_sp, bool replace_existing = false);

  // Returns a pointer to the best row for the given offset into the function's
  // instructions. If offset is -1 it indicates that the function start is
  // unknown - the final row in the UnwindPlan is returned. In practice, the
  // UnwindPlan for a function with no known start address will be the
  // architectural default UnwindPlan which will only have one row.
  UnwindPlan::RowSP GetRowForFunctionOffset(int offset) const;

  lldb::RegisterKind GetRegisterKind() const { return m_register_kind; }

  void SetRegisterKind(lldb::RegisterKind kind) { m_register_kind = kind; }

  void SetReturnAddressRegister(uint32_t regnum) {
    m_return_addr_register = regnum;
  }

  uint32_t GetReturnAddressRegister() { return m_return_addr_register; }

  uint32_t GetInitialCFARegister() const {
    if (m_row_list.empty())
      return LLDB_INVALID_REGNUM;
    return m_row_list.front()->GetCFAValue().GetRegisterNumber();
  }

  // This UnwindPlan may not be valid at every address of the function span.
  // For instance, a FastUnwindPlan will not be valid at the prologue setup
  // instructions - only in the body of the function.
  void SetPlanValidAddressRange(const AddressRange &range);

  const AddressRange &GetAddressRange() const {
    return m_plan_valid_address_range;
  }

  bool PlanValidAtAddress(Address addr);

  bool IsValidRowIndex(uint32_t idx) const;

  const UnwindPlan::RowSP GetRowAtIndex(uint32_t idx) const;

  const UnwindPlan::RowSP GetLastRow() const;

  lldb_private::ConstString GetSourceName() const;

  void SetSourceName(const char *);

  // Was this UnwindPlan emitted by a compiler?
  lldb_private::LazyBool GetSourcedFromCompiler() const {
    return m_plan_is_sourced_from_compiler;
  }

  // Was this UnwindPlan emitted by a compiler?
  void SetSourcedFromCompiler(lldb_private::LazyBool from_compiler) {
    m_plan_is_sourced_from_compiler = from_compiler;
  }

  // Is this UnwindPlan valid at all instructions?  If not, then it is assumed
  // valid at call sites, e.g. for exception handling.
  lldb_private::LazyBool GetUnwindPlanValidAtAllInstructions() const {
    return m_plan_is_valid_at_all_instruction_locations;
  }

  // Is this UnwindPlan valid at all instructions?  If not, then it is assumed
  // valid at call sites, e.g. for exception handling.
  void SetUnwindPlanValidAtAllInstructions(
      lldb_private::LazyBool valid_at_all_insn) {
    m_plan_is_valid_at_all_instruction_locations = valid_at_all_insn;
  }

  // Is this UnwindPlan for a signal trap frame?  If so, then its saved pc
  // may have been set manually by the signal dispatch code and therefore
  // not follow a call to the child frame.
  lldb_private::LazyBool GetUnwindPlanForSignalTrap() const {
    return m_plan_is_for_signal_trap;
  }

  void SetUnwindPlanForSignalTrap(lldb_private::LazyBool is_for_signal_trap) {
    m_plan_is_for_signal_trap = is_for_signal_trap;
  }

  int GetRowCount() const;

  void Clear() {
    m_row_list.clear();
    m_plan_valid_address_range.Clear();
    m_register_kind = lldb::eRegisterKindDWARF;
    m_source_name.Clear();
    m_plan_is_sourced_from_compiler = eLazyBoolCalculate;
    m_plan_is_valid_at_all_instruction_locations = eLazyBoolCalculate;
    m_plan_is_for_signal_trap = eLazyBoolCalculate;
    m_lsda_address.Clear();
    m_personality_func_addr.Clear();
  }

  const RegisterInfo *GetRegisterInfo(Thread *thread, uint32_t reg_num) const;

  Address GetLSDAAddress() const { return m_lsda_address; }

  void SetLSDAAddress(Address lsda_addr) { m_lsda_address = lsda_addr; }

  Address GetPersonalityFunctionPtr() const { return m_personality_func_addr; }

  void SetPersonalityFunctionPtr(Address presonality_func_ptr) {
    m_personality_func_addr = presonality_func_ptr;
  }

private:
  typedef std::vector<RowSP> collection;
  collection m_row_list;
  AddressRange m_plan_valid_address_range;
  lldb::RegisterKind m_register_kind; // The RegisterKind these register numbers
                                      // are in terms of - will need to be
  // translated to lldb native reg nums at unwind time
  uint32_t m_return_addr_register; // The register that has the return address
                                   // for the caller frame
                                   // e.g. the lr on arm
  lldb_private::ConstString
      m_source_name; // for logging, where this UnwindPlan originated from
  lldb_private::LazyBool m_plan_is_sourced_from_compiler;
  lldb_private::LazyBool m_plan_is_valid_at_all_instruction_locations;
  lldb_private::LazyBool m_plan_is_for_signal_trap;

  Address m_lsda_address; // Where the language specific data area exists in the
                          // module - used
                          // in exception handling.
  Address m_personality_func_addr; // The address of a pointer to the
                                   // personality function - used in
                                   // exception handling.
};                                 // class UnwindPlan

} // namespace lldb_private

#endif // LLDB_SYMBOL_UNWINDPLAN_H<|MERGE_RESOLUTION|>--- conflicted
+++ resolved
@@ -389,11 +389,7 @@
     FAValue m_cfa_value;
     FAValue m_afa_value;
     collection m_register_locations;
-<<<<<<< HEAD
-    bool m_unspecified_registers_are_undefined;
-=======
     bool m_unspecified_registers_are_undefined = false;
->>>>>>> 2ab1d525
   }; // class Row
 
   typedef std::shared_ptr<Row> RowSP;
