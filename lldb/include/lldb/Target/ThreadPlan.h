//===-- ThreadPlan.h --------------------------------------------*- C++ -*-===//
//
// Part of the LLVM Project, under the Apache License v2.0 with LLVM Exceptions.
// See https://llvm.org/LICENSE.txt for license information.
// SPDX-License-Identifier: Apache-2.0 WITH LLVM-exception
//
//===----------------------------------------------------------------------===//

#ifndef LLDB_TARGET_THREADPLAN_H
#define LLDB_TARGET_THREADPLAN_H

#include <mutex>
#include <string>

#include "lldb/Target/Process.h"
#include "lldb/Target/StopInfo.h"
#include "lldb/Target/Target.h"
#include "lldb/Target/Thread.h"
#include "lldb/Target/ThreadPlanTracer.h"
#include "lldb/Utility/UserID.h"
#include "lldb/lldb-private.h"

namespace lldb_private {

//  ThreadPlan:
//
//  This is the pure virtual base class for thread plans.
//
//  The thread plans provide the "atoms" of behavior that all the logical
//  process control, either directly from commands or through more complex
//  composite plans will rely on.
//
//  Plan Stack:
//
//  The thread maintaining a thread plan stack, and you program the actions of
//  a particular thread by pushing plans onto the plan stack.  There is always
//  a "Current" plan, which is the top of the plan stack, though in some cases
//  a plan may defer to plans higher in the stack for some piece of information
//  (let us define that the plan stack grows downwards).
//
//  The plan stack is never empty, there is always a Base Plan which persists
//  through the life of the running process.
//
//
//  Creating Plans:
//
//  The thread plan is generally created and added to the plan stack through
//  the QueueThreadPlanFor... API in lldb::Thread.  Those API's will return the
//  plan that performs the named operation in a manner appropriate for the
//  current process.  The plans in lldb/source/Target are generic
//  implementations, but a Process plugin can override them.
//
//  ValidatePlan is then called.  If it returns false, the plan is unshipped.
//  This is a little convenience which keeps us from having to error out of the
//  constructor.
//
//  Then the plan is added to the plan stack.  When the plan is added to the
//  plan stack its DidPush will get called.  This is useful if a plan wants to
//  push any additional plans as it is constructed, since you need to make sure
//  you're already on the stack before you push additional plans.
//
//  Completed Plans:
//
//  When the target process stops the plans are queried, among other things,
//  for whether their job is done.  If it is they are moved from the plan stack
//  to the Completed Plan stack in reverse order from their position on the
//  plan stack (since multiple plans may be done at a given stop.)  This is
//  used primarily so that the lldb::Thread::StopInfo for the thread can be set
//  properly.  If one plan pushes another to achieve part of its job, but it
//  doesn't want that sub-plan to be the one that sets the StopInfo, then call
//  SetPrivate on the sub-plan when you create it, and the Thread will pass
//  over that plan in reporting the reason for the stop.
//
//  Discarded plans:
//
//  Your plan may also get discarded, i.e. moved from the plan stack to the
//  "discarded plan stack".  This can happen, for instance, if the plan is
//  calling a function and the function call crashes and you want to unwind the
//  attempt to call.  So don't assume that your plan will always successfully
//  stop.  Which leads to:
//
//  Cleaning up after your plans:
//
//  When the plan is moved from the plan stack its DidPop method is always
//  called, no matter why.  Once it is moved off the plan stack it is done, and
//  won't get a chance to run again.  So you should undo anything that affects
//  target state in this method.  But be sure to leave the plan able to
//  correctly fill the StopInfo, however.  N.B. Don't wait to do clean up
//  target state till the destructor, since that will usually get called when
//  the target resumes, and you want to leave the target state correct for new
//  plans in the time between when your plan gets unshipped and the next
//  resume.
//
//  Thread State Checkpoint:
//
//  Note that calling functions on target process (ThreadPlanCallFunction)
//  changes current thread state. The function can be called either by direct
//  user demand or internally, for example lldb allocates memory on device to
//  calculate breakpoint condition expression - on Linux it is performed by
//  calling mmap on device.  ThreadStateCheckpoint saves Thread state (stop
//  info and completed plan stack) to restore it after completing function
//  call.
//
//  Over the lifetime of the plan, various methods of the ThreadPlan are then
//  called in response to changes of state in the process we are debugging as
//  follows:
//
//  Resuming:
//
//  When the target process is about to be restarted, the plan's WillResume
//  method is called, giving the plan a chance to prepare for the run.  If
//  WillResume returns false, then the process is not restarted.  Be sure to
//  set an appropriate error value in the Process if you have to do this.
//  Note, ThreadPlans actually implement DoWillResume, WillResume wraps that
//  call.
//
//  Next the "StopOthers" method of all the threads are polled, and if one
//  thread's Current plan returns "true" then only that thread gets to run.  If
//  more than one returns "true" the threads that want to run solo get run one
//  by one round robin fashion.  Otherwise all are let to run.
//
//  Note, the way StopOthers is implemented, the base class implementation just
//  asks the previous plan.  So if your plan has no opinion about whether it
//  should run stopping others or not, just don't implement StopOthers, and the
//  parent will be asked.
//
//  Finally, for each thread that is running, it run state is set to the return
//  of RunState from the thread's Current plan.
//
//  Responding to a stop:
//
//  When the target process stops, the plan is called in the following stages:
//
//  First the thread asks the Current Plan if it can handle this stop by
//  calling PlanExplainsStop.  If the Current plan answers "true" then it is
//  asked if the stop should percolate all the way to the user by calling the
//  ShouldStop method.  If the current plan doesn't explain the stop, then we
//  query up the plan stack for a plan that does explain the stop.  The plan
//  that does explain the stop then needs to figure out what to do about the
//  plans below it in the stack.  If the stop is recoverable, then the plan
//  that understands it can just do what it needs to set up to restart, and
//  then continue.  Otherwise, the plan that understood the stop should call
//  DiscardPlanStack to clean up the stack below it.  Note, plans actually
//  implement DoPlanExplainsStop, the result is cached in PlanExplainsStop so
//  the DoPlanExplainsStop itself will only get called once per stop.
//
//  Controlling plans:
//
//  In the normal case, when we decide to stop, we will  collapse the plan
//  stack up to the point of the plan that understood the stop reason.
//  However, if a plan wishes to stay on the stack after an event it didn't
//  directly handle it can designate itself a "Controlling" plan by responding
//  true to IsControllingPlan, and then if it wants not to be discarded, it can
//  return false to OkayToDiscard, and it and all its dependent plans will be
//  preserved when we resume execution.
//
//  The other effect of being a controlling plan is that when the Controlling
//  plan is
//  done , if it has set "OkayToDiscard" to false, then it will be popped &
//  execution will stop and return to the user.  Remember that if OkayToDiscard
//  is false, the plan will be popped and control will be given to the next
//  plan above it on the stack  So setting OkayToDiscard to false means the
//  user will regain control when the ControllingPlan is completed.
//
//  Between these two controls this allows things like: a
//  ControllingPlan/DontDiscard Step Over to hit a breakpoint, stop and return
//  control to the user, but then when the user continues, the step out
//  succeeds.  Even more tricky, when the breakpoint is hit, the user can
//  continue to step in/step over/etc, and finally when they continue, they
//  will finish up the Step Over.
//
//  FIXME: ControllingPlan & OkayToDiscard aren't really orthogonal.
//  ControllingPlan
//  designation means that this plan controls it's fate and the fate of plans
//  below it.  OkayToDiscard tells whether the ControllingPlan wants to stay on
//  the stack.  I originally thought "ControllingPlan-ness" would need to be a
//  fixed
//  characteristic of a ThreadPlan, in which case you needed the extra control.
//  But that doesn't seem to be true.  So we should be able to convert to only
//  ControllingPlan status to mean the current "ControllingPlan/DontDiscard".
//  Then no plans would be ControllingPlans by default, and you would set the
//  ones you wanted to be "user level" in this way.
//
//
//  Actually Stopping:
//
//  If a plan says responds "true" to ShouldStop, then it is asked if it's job
//  is complete by calling MischiefManaged.  If that returns true, the plan is
//  popped from the plan stack and added to the Completed Plan Stack.  Then the
//  next plan in the stack is asked if it ShouldStop, and  it returns "true",
//  it is asked if it is done, and if yes popped, and so on till we reach a
//  plan that is not done.
//
//  Since you often know in the ShouldStop method whether your plan is
//  complete, as a convenience you can call SetPlanComplete and the ThreadPlan
//  implementation of MischiefManaged will return "true", without your having
//  to redo the calculation when your sub-classes MischiefManaged is called.
//  If you call SetPlanComplete, you can later use IsPlanComplete to determine
//  whether the plan is complete.  This is only a convenience for sub-classes,
//  the logic in lldb::Thread will only call MischiefManaged.
//
//  One slightly tricky point is you have to be careful using SetPlanComplete
//  in PlanExplainsStop because you are not guaranteed that PlanExplainsStop
//  for a plan will get called before ShouldStop gets called.  If your sub-plan
//  explained the stop and then popped itself, only your ShouldStop will get
//  called.
//
//  If ShouldStop for any thread returns "true", then the WillStop method of
//  the Current plan of all threads will be called, the stop event is placed on
//  the Process's public broadcaster, and control returns to the upper layers
//  of the debugger.
//
//  Reporting the stop:
//
//  When the process stops, the thread is given a StopReason, in the form of a
//  StopInfo object.  If there is a completed plan corresponding to the stop,
//  then the "actual" stop reason can be suppressed, and instead a
//  StopInfoThreadPlan object will be cons'ed up from the top completed plan in
//  the stack.  However, if the plan doesn't want to be the stop reason, then
//  it can call SetPlanComplete and pass in "false" for the "success"
//  parameter.  In that case, the real stop reason will be used instead.  One
//  example of this is the "StepRangeStepIn" thread plan.  If it stops because
//  of a crash or breakpoint hit, it wants to unship itself, because it isn't
//  so useful to have step in keep going after a breakpoint hit.  But it can't
//  be the reason for the stop or no-one would see that they had hit a
//  breakpoint.
//
//  Cleaning up the plan stack:
//
//  One of the complications of ControllingPlans is that you may get past the
//  limits
//  of a plan without triggering it to clean itself up.  For instance, if you
//  are doing a ControllingPlan StepOver, and hit a breakpoint in a called
//  function,
//  then step over enough times to step out of the initial StepOver range, each
//  of the step overs will explain the stop & take themselves off the stack,
//  but control would never be returned to the original StepOver.  Eventually,
//  the user will continue, and when that continue stops, the old stale
//  StepOver plan that was left on the stack will get woken up and notice it is
//  done. But that can leave junk on the stack for a while.  To avoid that, the
//  plans implement a "IsPlanStale" method, that can check whether it is
//  relevant anymore.  On stop, after the regular plan negotiation, the
//  remaining plan stack is consulted and if any plan says it is stale, it and
//  the plans below it are discarded from the stack.
//
//  Automatically Resuming:
//
//  If ShouldStop for all threads returns "false", then the target process will
//  resume.  This then cycles back to Resuming above.
//
//  Reporting eStateStopped events when the target is restarted:
//
//  If a plan decides to auto-continue the target by returning "false" from
//  ShouldStop, then it will be asked whether the Stopped event should still be
//  reported.  For instance, if you hit a breakpoint that is a User set
//  breakpoint, but the breakpoint callback said to continue the target
//  process, you might still want to inform the upper layers of lldb that the
//  stop had happened.  The way this works is every thread gets to vote on
//  whether to report the stop.  If all votes are eVoteNoOpinion, then the
//  thread list will decide what to do (at present it will pretty much always
//  suppress these stopped events.) If there is an eVoteYes, then the event
//  will be reported regardless of the other votes.  If there is an eVoteNo and
//  no eVoteYes's, then the event won't be reported.
//
//  One other little detail here, sometimes a plan will push another plan onto
//  the plan stack to do some part of the first plan's job, and it would be
//  convenient to tell that plan how it should respond to ShouldReportStop.
//  You can do that by setting the report_stop_vote in the child plan when you
//  create it.
//
//  Suppressing the initial eStateRunning event:
//
//  The private process running thread will take care of ensuring that only one
//  "eStateRunning" event will be delivered to the public Process broadcaster
//  per public eStateStopped event.  However there are some cases where the
//  public state of this process is eStateStopped, but a thread plan needs to
//  restart the target, but doesn't want the running event to be publicly
//  broadcast.  The obvious example of this is running functions by hand as
//  part of expression evaluation.  To suppress the running event return
//  eVoteNo from ShouldReportStop, to force a running event to be reported
//  return eVoteYes, in general though you should return eVoteNoOpinion which
//  will allow the ThreadList to figure out the right thing to do.  The
//  report_run_vote argument to the constructor works like report_stop_vote, and
//  is a way for a plan to instruct a sub-plan on how to respond to
//  ShouldReportStop.

class ThreadPlan : public std::enable_shared_from_this<ThreadPlan>,
                   public UserID {
public:
  // We use these enums so that we can cast a base thread plan to it's real
  // type without having to resort to dynamic casting.
  enum ThreadPlanKind {
    eKindGeneric,
    eKindNull,
    eKindBase,
    eKindCallFunction,
    eKindPython,
    eKindStepInstruction,
    eKindStepOut,
    eKindStepOverBreakpoint,
    eKindStepOverRange,
    eKindStepInRange,
    eKindRunToAddress,
    eKindStepThrough,
    eKindStepUntil
  };

  virtual ~ThreadPlan();

  /// Returns the name of this thread plan.
  ///
  /// \return
  ///   A const char * pointer to the thread plan's name.
  const char *GetName() const { return m_name.c_str(); }

  /// Returns the Thread that is using this thread plan.
  ///
  /// \return
  ///   A  pointer to the thread plan's owning thread.
  Thread &GetThread();

  Target &GetTarget();

  const Target &GetTarget() const;

  /// Clear the Thread* cache.
  ///
  /// This is useful in situations like when a new Thread list is being
  /// generated.
  void ClearThreadCache();

  /// Print a description of this thread to the stream \a s.
  /// \a thread.  Don't expect that the result of GetThread is valid in
  /// the description method.  This might get called when the underlying
  /// Thread has not been reported, so we only know the TID and not the thread.
  ///
  /// \param[in] s
  ///    The stream to which to print the description.
  ///
  /// \param[in] level
  ///    The level of description desired.  Note that eDescriptionLevelBrief
  ///    will be used in the stop message printed when the plan is complete.
  virtual void GetDescription(Stream *s, lldb::DescriptionLevel level) = 0;

  /// Returns whether this plan could be successfully created.
  ///
  /// \param[in] error
  ///    A stream to which to print some reason why the plan could not be
  ///    created.
  ///    Can be NULL.
  ///
  /// \return
  ///   \b true if the plan should be queued, \b false otherwise.
  virtual bool ValidatePlan(Stream *error) = 0;

  bool TracerExplainsStop() {
    if (!m_tracer_sp)
      return false;
    else
      return m_tracer_sp->TracerExplainsStop();
  }

  lldb::StateType RunState();

  bool PlanExplainsStop(Event *event_ptr);

  virtual bool ShouldStop(Event *event_ptr) = 0;

  /// Returns whether this thread plan overrides the `ShouldStop` of
  /// subsequently processed plans.
  ///
  /// When processing the thread plan stack, this function gives plans the
  /// ability to continue - even when subsequent plans return true from
  /// `ShouldStop`. \see Thread::ShouldStop
  virtual bool ShouldAutoContinue(Event *event_ptr) { return false; }

  // Whether a "stop class" event should be reported to the "outside world".
  // In general if a thread plan is active, events should not be reported.

  virtual Vote ShouldReportStop(Event *event_ptr);

  Vote ShouldReportRun(Event *event_ptr);

  virtual void SetStopOthers(bool new_value);

  virtual bool StopOthers();

  // This is the wrapper for DoWillResume that does generic ThreadPlan logic,
  // then calls DoWillResume.
  bool WillResume(lldb::StateType resume_state, bool current_plan);

  virtual bool WillStop() = 0;

  bool IsControllingPlan() { return m_is_controlling_plan; }

  bool SetIsControllingPlan(bool value) {
    bool old_value = m_is_controlling_plan;
    m_is_controlling_plan = value;
    return old_value;
  }

  virtual bool OkayToDiscard();

  void SetOkayToDiscard(bool value) { m_okay_to_discard = value; }

  // The base class MischiefManaged does some cleanup - so you have to call it
  // in your MischiefManaged derived class.
  virtual bool MischiefManaged();

  virtual void ThreadDestroyed() {
    // Any cleanup that a plan might want to do in case the thread goes away in
    // the middle of the plan being queued on a thread can be done here.
  }

  bool GetPrivate() { return m_plan_private; }

  void SetPrivate(bool input) { m_plan_private = input; }

  virtual void DidPush();

<<<<<<< HEAD
  virtual void WillPop();
=======
  virtual void DidPop();
>>>>>>> a2ce6ee6

  ThreadPlanKind GetKind() const { return m_kind; }

  bool IsPlanComplete();

  void SetPlanComplete(bool success = true);

  virtual bool IsPlanStale() { return false; }

  bool PlanSucceeded() { return m_plan_succeeded; }

  virtual bool IsBasePlan() { return false; }

  lldb::ThreadPlanTracerSP &GetThreadPlanTracer() { return m_tracer_sp; }

  void SetThreadPlanTracer(lldb::ThreadPlanTracerSP new_tracer_sp) {
    m_tracer_sp = new_tracer_sp;
  }

  void DoTraceLog() {
    if (m_tracer_sp && m_tracer_sp->TracingEnabled())
      m_tracer_sp->Log();
  }

  // If the completion of the thread plan stepped out of a function, the return
  // value of the function might have been captured by the thread plan
  // (currently only ThreadPlanStepOut does this.) If so, the ReturnValueObject
  // can be retrieved from here.

  virtual lldb::ValueObjectSP GetReturnValueObject() {
    return lldb::ValueObjectSP();
  }

  // If the thread plan managing the evaluation of a user expression lives
  // longer than the command that instigated the expression (generally because
  // the expression evaluation hit a breakpoint, and the user regained control
  // at that point) a subsequent process control command step/continue/etc.
  // might complete the expression evaluations.  If so, the result of the
  // expression evaluation will show up here.

  virtual lldb::ExpressionVariableSP GetExpressionVariable() {
    return lldb::ExpressionVariableSP();
  }

  // If a thread plan stores the state before it was run, then you might want
  // to restore the state when it is done.  This will do that job. This is
  // mostly useful for artificial plans like CallFunction plans.

  virtual void RestoreThreadState() {}

  virtual bool IsVirtualStep() { return false; }

  bool SetIterationCount(size_t count) {
    if (m_takes_iteration_count) {
      // Don't tell me to do something 0 times...
      if (count == 0)
        return false;
      m_iteration_count = count;
    }
    return m_takes_iteration_count;
  }

protected:
  // Constructors and Destructors
  ThreadPlan(ThreadPlanKind kind, const char *name, Thread &thread,
             Vote report_stop_vote, Vote report_run_vote);

  // Classes that inherit from ThreadPlan can see and modify these

  virtual bool DoWillResume(lldb::StateType resume_state, bool current_plan) {
    return true;
  }

  virtual bool DoPlanExplainsStop(Event *event_ptr) = 0;

  // This pushes a plan onto the plan stack of the current plan's thread.
<<<<<<< HEAD
  // Also sets the plans to private and not master plans.  A plan pushed by
  // another thread plan is never either of the above.
  void PushPlan(lldb::ThreadPlanSP &thread_plan_sp) {
    GetThread().PushPlan(thread_plan_sp);
    thread_plan_sp->SetPrivate(false);
    thread_plan_sp->SetIsMasterPlan(false);
=======
  // Also sets the plans to private and not controlling plans.  A plan pushed by
  // another thread plan is never either of the above.
  void PushPlan(lldb::ThreadPlanSP &thread_plan_sp) {
    GetThread().PushPlan(thread_plan_sp);
    thread_plan_sp->SetPrivate(true);
    thread_plan_sp->SetIsControllingPlan(false);
>>>>>>> a2ce6ee6
  }

  // This gets the previous plan to the current plan (for forwarding requests).
  // This is mostly a formal requirement, it allows us to make the Thread's
  // GetPreviousPlan protected, but only friend ThreadPlan to thread.

  ThreadPlan *GetPreviousPlan() { return GetThread().GetPreviousPlan(this); }

  // This forwards the private Thread::GetPrivateStopInfo which is generally
  // what ThreadPlan's need to know.

  lldb::StopInfoSP GetPrivateStopInfo() {
    return GetThread().GetPrivateStopInfo();
  }

  void SetStopInfo(lldb::StopInfoSP stop_reason_sp) {
    GetThread().SetStopInfo(stop_reason_sp);
  }

  virtual lldb::StateType GetPlanRunState() = 0;

  bool IsUsuallyUnexplainedStopReason(lldb::StopReason);

  Status m_status;
  Process &m_process;
  lldb::tid_t m_tid;
  Vote m_report_stop_vote;
  Vote m_report_run_vote;
  bool m_takes_iteration_count;
  bool m_could_not_resolve_hw_bp;
  int32_t m_iteration_count = 1;

private:
  void CachePlanExplainsStop(bool does_explain) {
    m_cached_plan_explains_stop = does_explain ? eLazyBoolYes : eLazyBoolNo;
  }

  // For ThreadPlan only
  static lldb::user_id_t GetNextID();

  Thread *m_thread; // Stores a cached value of the thread, which is set to
                    // nullptr when the thread resumes.  Don't use this anywhere
                    // but ThreadPlan::GetThread().
  ThreadPlanKind m_kind;
  std::string m_name;
  std::recursive_mutex m_plan_complete_mutex;
  LazyBool m_cached_plan_explains_stop;
  bool m_plan_complete;
  bool m_plan_private;
  bool m_okay_to_discard;
  bool m_is_controlling_plan;
  bool m_plan_succeeded;

  lldb::ThreadPlanTracerSP m_tracer_sp;

  ThreadPlan(const ThreadPlan &) = delete;
  const ThreadPlan &operator=(const ThreadPlan &) = delete;
};

// ThreadPlanNull:
// Threads are assumed to always have at least one plan on the plan stack. This
// is put on the plan stack when a thread is destroyed so that if you
// accidentally access a thread after it is destroyed you won't crash. But
// asking questions of the ThreadPlanNull is definitely an error.

class ThreadPlanNull : public ThreadPlan {
public:
  ThreadPlanNull(Thread &thread);
  ~ThreadPlanNull() override;

  void GetDescription(Stream *s, lldb::DescriptionLevel level) override;

  bool ValidatePlan(Stream *error) override;

  bool ShouldStop(Event *event_ptr) override;

  bool MischiefManaged() override;

  bool WillStop() override;

  bool IsBasePlan() override { return true; }

  bool OkayToDiscard() override { return false; }

  const Status &GetStatus() { return m_status; }

protected:
  bool DoPlanExplainsStop(Event *event_ptr) override;

  lldb::StateType GetPlanRunState() override;

  ThreadPlanNull(const ThreadPlanNull &) = delete;
  const ThreadPlanNull &operator=(const ThreadPlanNull &) = delete;
};

} // namespace lldb_private

#endif // LLDB_TARGET_THREADPLAN_H<|MERGE_RESOLUTION|>--- conflicted
+++ resolved
@@ -418,11 +418,7 @@
 
   virtual void DidPush();
 
-<<<<<<< HEAD
-  virtual void WillPop();
-=======
   virtual void DidPop();
->>>>>>> a2ce6ee6
 
   ThreadPlanKind GetKind() const { return m_kind; }
 
@@ -499,21 +495,12 @@
   virtual bool DoPlanExplainsStop(Event *event_ptr) = 0;
 
   // This pushes a plan onto the plan stack of the current plan's thread.
-<<<<<<< HEAD
-  // Also sets the plans to private and not master plans.  A plan pushed by
-  // another thread plan is never either of the above.
-  void PushPlan(lldb::ThreadPlanSP &thread_plan_sp) {
-    GetThread().PushPlan(thread_plan_sp);
-    thread_plan_sp->SetPrivate(false);
-    thread_plan_sp->SetIsMasterPlan(false);
-=======
   // Also sets the plans to private and not controlling plans.  A plan pushed by
   // another thread plan is never either of the above.
   void PushPlan(lldb::ThreadPlanSP &thread_plan_sp) {
     GetThread().PushPlan(thread_plan_sp);
     thread_plan_sp->SetPrivate(true);
     thread_plan_sp->SetIsControllingPlan(false);
->>>>>>> a2ce6ee6
   }
 
   // This gets the previous plan to the current plan (for forwarding requests).
