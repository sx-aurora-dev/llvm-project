--- conflicted
+++ resolved
@@ -33,11 +33,7 @@
 
 public:
   ThreadPlanStack(const Thread &thread, bool make_empty = false);
-<<<<<<< HEAD
-  ~ThreadPlanStack() {}
-=======
   ~ThreadPlanStack() = default;
->>>>>>> 2ab1d525
 
   using PlanStack = std::vector<lldb::ThreadPlanSP>;
 
