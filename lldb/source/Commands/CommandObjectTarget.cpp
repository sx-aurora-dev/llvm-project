//===-- CommandObjectTarget.cpp -------------------------------------------===//
//
// Part of the LLVM Project, under the Apache License v2.0 with LLVM Exceptions.
// See https://llvm.org/LICENSE.txt for license information.
// SPDX-License-Identifier: Apache-2.0 WITH LLVM-exception
//
//===----------------------------------------------------------------------===//

#include "CommandObjectTarget.h"

#include "lldb/Core/Debugger.h"
#include "lldb/Core/IOHandler.h"
#include "lldb/Core/Module.h"
#include "lldb/Core/ModuleSpec.h"
#include "lldb/Core/Section.h"
#include "lldb/Core/ValueObjectVariable.h"
#include "lldb/DataFormatters/ValueObjectPrinter.h"
#include "lldb/Host/OptionParser.h"
#include "lldb/Interpreter/CommandInterpreter.h"
#include "lldb/Interpreter/CommandReturnObject.h"
#include "lldb/Interpreter/OptionArgParser.h"
#include "lldb/Interpreter/OptionGroupArchitecture.h"
#include "lldb/Interpreter/OptionGroupBoolean.h"
#include "lldb/Interpreter/OptionGroupFile.h"
#include "lldb/Interpreter/OptionGroupFormat.h"
#include "lldb/Interpreter/OptionGroupPlatform.h"
#include "lldb/Interpreter/OptionGroupPythonClassWithDict.h"
#include "lldb/Interpreter/OptionGroupString.h"
#include "lldb/Interpreter/OptionGroupUInt64.h"
#include "lldb/Interpreter/OptionGroupUUID.h"
#include "lldb/Interpreter/OptionGroupValueObjectDisplay.h"
#include "lldb/Interpreter/OptionGroupVariable.h"
#include "lldb/Interpreter/Options.h"
#include "lldb/Symbol/CompileUnit.h"
#include "lldb/Symbol/FuncUnwinders.h"
#include "lldb/Symbol/LineTable.h"
#include "lldb/Symbol/LocateSymbolFile.h"
#include "lldb/Symbol/ObjectFile.h"
#include "lldb/Symbol/SymbolFile.h"
#include "lldb/Symbol/UnwindPlan.h"
#include "lldb/Symbol/VariableList.h"
#include "lldb/Target/ABI.h"
#include "lldb/Target/Process.h"
#include "lldb/Target/RegisterContext.h"
#include "lldb/Target/SectionLoadList.h"
#include "lldb/Target/StackFrame.h"
#include "lldb/Target/Thread.h"
#include "lldb/Target/ThreadSpec.h"
#include "lldb/Utility/Args.h"
#include "lldb/Utility/State.h"
#include "lldb/Utility/Timer.h"

#include "llvm/ADT/ScopeExit.h"
#include "llvm/Support/FileSystem.h"
#include "llvm/Support/FormatAdapters.h"


using namespace lldb;
using namespace lldb_private;

static void DumpTargetInfo(uint32_t target_idx, Target *target,
                           const char *prefix_cstr,
                           bool show_stopped_process_status, Stream &strm) {
  const ArchSpec &target_arch = target->GetArchitecture();

  Module *exe_module = target->GetExecutableModulePointer();
  char exe_path[PATH_MAX];
  bool exe_valid = false;
  if (exe_module)
    exe_valid = exe_module->GetFileSpec().GetPath(exe_path, sizeof(exe_path));

  if (!exe_valid)
    ::strcpy(exe_path, "<none>");

  strm.Printf("%starget #%u: %s", prefix_cstr ? prefix_cstr : "", target_idx,
              exe_path);

  uint32_t properties = 0;
  if (target_arch.IsValid()) {
    strm.Printf("%sarch=", properties++ > 0 ? ", " : " ( ");
    target_arch.DumpTriple(strm.AsRawOstream());
    properties++;
  }
  PlatformSP platform_sp(target->GetPlatform());
  if (platform_sp)
    strm.Printf("%splatform=%s", properties++ > 0 ? ", " : " ( ",
                platform_sp->GetName().GetCString());

  ProcessSP process_sp(target->GetProcessSP());
  bool show_process_status = false;
  if (process_sp) {
    lldb::pid_t pid = process_sp->GetID();
    StateType state = process_sp->GetState();
    if (show_stopped_process_status)
      show_process_status = StateIsStoppedState(state, true);
    const char *state_cstr = StateAsCString(state);
    if (pid != LLDB_INVALID_PROCESS_ID)
      strm.Printf("%spid=%" PRIu64, properties++ > 0 ? ", " : " ( ", pid);
    strm.Printf("%sstate=%s", properties++ > 0 ? ", " : " ( ", state_cstr);
  }
  if (properties > 0)
    strm.PutCString(" )\n");
  else
    strm.EOL();
  if (show_process_status) {
    const bool only_threads_with_stop_reason = true;
    const uint32_t start_frame = 0;
    const uint32_t num_frames = 1;
    const uint32_t num_frames_with_source = 1;
    const bool stop_format = false;
    process_sp->GetStatus(strm);
    process_sp->GetThreadStatus(strm, only_threads_with_stop_reason,
                                start_frame, num_frames, num_frames_with_source,
                                stop_format);
  }
}

static uint32_t DumpTargetList(TargetList &target_list,
                               bool show_stopped_process_status, Stream &strm) {
  const uint32_t num_targets = target_list.GetNumTargets();
  if (num_targets) {
    TargetSP selected_target_sp(target_list.GetSelectedTarget());
    strm.PutCString("Current targets:\n");
    for (uint32_t i = 0; i < num_targets; ++i) {
      TargetSP target_sp(target_list.GetTargetAtIndex(i));
      if (target_sp) {
        bool is_selected = target_sp.get() == selected_target_sp.get();
        DumpTargetInfo(i, target_sp.get(), is_selected ? "* " : "  ",
                       show_stopped_process_status, strm);
      }
    }
  }
  return num_targets;
}

// Note that the negation in the argument name causes a slightly confusing
// mapping of the enum values.
static constexpr OptionEnumValueElement g_dependents_enumaration[] = {
    {
        eLoadDependentsDefault,
        "default",
        "Only load dependents when the target is an executable.",
    },
    {
        eLoadDependentsNo,
        "true",
        "Don't load dependents, even if the target is an executable.",
    },
    {
        eLoadDependentsYes,
        "false",
        "Load dependents, even if the target is not an executable.",
    },
};

#define LLDB_OPTIONS_target_dependents
#include "CommandOptions.inc"

class OptionGroupDependents : public OptionGroup {
public:
  OptionGroupDependents() = default;

  ~OptionGroupDependents() override = default;

  llvm::ArrayRef<OptionDefinition> GetDefinitions() override {
    return llvm::makeArrayRef(g_target_dependents_options);
  }

  Status SetOptionValue(uint32_t option_idx, llvm::StringRef option_value,
                        ExecutionContext *execution_context) override {
    Status error;

    // For compatibility no value means don't load dependents.
    if (option_value.empty()) {
      m_load_dependent_files = eLoadDependentsNo;
      return error;
    }

    const char short_option =
        g_target_dependents_options[option_idx].short_option;
    if (short_option == 'd') {
      LoadDependentFiles tmp_load_dependents;
      tmp_load_dependents = (LoadDependentFiles)OptionArgParser::ToOptionEnum(
          option_value, g_target_dependents_options[option_idx].enum_values, 0,
          error);
      if (error.Success())
        m_load_dependent_files = tmp_load_dependents;
    } else {
      error.SetErrorStringWithFormat("unrecognized short option '%c'",
                                     short_option);
    }

    return error;
  }

  Status SetOptionValue(uint32_t, const char *, ExecutionContext *) = delete;

  void OptionParsingStarting(ExecutionContext *execution_context) override {
    m_load_dependent_files = eLoadDependentsDefault;
  }

  LoadDependentFiles m_load_dependent_files;

private:
  OptionGroupDependents(const OptionGroupDependents &) = delete;
  const OptionGroupDependents &
  operator=(const OptionGroupDependents &) = delete;
};

#pragma mark CommandObjectTargetCreate

class CommandObjectTargetCreate : public CommandObjectParsed {
public:
  CommandObjectTargetCreate(CommandInterpreter &interpreter)
      : CommandObjectParsed(
            interpreter, "target create",
            "Create a target using the argument as the main executable.",
            nullptr),
        m_option_group(), m_arch_option(),
        m_platform_options(true), // Include the --platform option.
        m_core_file(LLDB_OPT_SET_1, false, "core", 'c', 0, eArgTypeFilename,
                    "Fullpath to a core file to use for this target."),
        m_symbol_file(LLDB_OPT_SET_1, false, "symfile", 's', 0,
                      eArgTypeFilename,
                      "Fullpath to a stand alone debug "
                      "symbols file for when debug symbols "
                      "are not in the executable."),
        m_remote_file(
            LLDB_OPT_SET_1, false, "remote-file", 'r', 0, eArgTypeFilename,
            "Fullpath to the file on the remote host if debugging remotely."),
        m_add_dependents() {
    CommandArgumentEntry arg;
    CommandArgumentData file_arg;

    // Define the first (and only) variant of this arg.
    file_arg.arg_type = eArgTypeFilename;
    file_arg.arg_repetition = eArgRepeatPlain;

    // There is only one variant this argument could be; put it into the
    // argument entry.
    arg.push_back(file_arg);

    // Push the data for the first argument into the m_arguments vector.
    m_arguments.push_back(arg);

    m_option_group.Append(&m_arch_option, LLDB_OPT_SET_ALL, LLDB_OPT_SET_1);
    m_option_group.Append(&m_platform_options, LLDB_OPT_SET_ALL, 1);
    m_option_group.Append(&m_core_file, LLDB_OPT_SET_ALL, LLDB_OPT_SET_1);
    m_option_group.Append(&m_symbol_file, LLDB_OPT_SET_ALL, LLDB_OPT_SET_1);
    m_option_group.Append(&m_remote_file, LLDB_OPT_SET_ALL, LLDB_OPT_SET_1);
    m_option_group.Append(&m_add_dependents, LLDB_OPT_SET_ALL, LLDB_OPT_SET_1);
    m_option_group.Finalize();
  }

  ~CommandObjectTargetCreate() override = default;

  Options *GetOptions() override { return &m_option_group; }

  void
  HandleArgumentCompletion(CompletionRequest &request,
                           OptionElementVector &opt_element_vector) override {
    CommandCompletions::InvokeCommonCompletionCallbacks(
        GetCommandInterpreter(), CommandCompletions::eDiskFileCompletion,
        request, nullptr);
  }

protected:
  bool DoExecute(Args &command, CommandReturnObject &result) override {
    const size_t argc = command.GetArgumentCount();
    FileSpec core_file(m_core_file.GetOptionValue().GetCurrentValue());
    FileSpec remote_file(m_remote_file.GetOptionValue().GetCurrentValue());

    if (core_file) {
      auto file = FileSystem::Instance().Open(
          core_file, lldb_private::File::eOpenOptionReadOnly);

      if (!file) {
        result.AppendErrorWithFormatv("Cannot open '{0}': {1}.",
                                      core_file.GetPath(),
                                      llvm::toString(file.takeError()));
        return false;
      }
    }

    if (argc == 1 || core_file || remote_file) {
      FileSpec symfile(m_symbol_file.GetOptionValue().GetCurrentValue());
      if (symfile) {
        auto file = FileSystem::Instance().Open(
            symfile, lldb_private::File::eOpenOptionReadOnly);

        if (!file) {
          result.AppendErrorWithFormatv("Cannot open '{0}': {1}.",
                                        symfile.GetPath(),
                                        llvm::toString(file.takeError()));
          return false;
        }
      }

      const char *file_path = command.GetArgumentAtIndex(0);
      LLDB_SCOPED_TIMERF("(lldb) target create '%s'", file_path);
      FileSpec file_spec;

      if (file_path) {
        file_spec.SetFile(file_path, FileSpec::Style::native);
        FileSystem::Instance().Resolve(file_spec);
      }

      bool must_set_platform_path = false;

      Debugger &debugger = GetDebugger();

      TargetSP target_sp;
      llvm::StringRef arch_cstr = m_arch_option.GetArchitectureName();
      Status error(debugger.GetTargetList().CreateTarget(
          debugger, file_path, arch_cstr,
          m_add_dependents.m_load_dependent_files, &m_platform_options,
          target_sp));

      if (!target_sp) {
        result.AppendError(error.AsCString());
        return false;
      }

      auto on_error = llvm::make_scope_exit(
          [&target_list = debugger.GetTargetList(), &target_sp]() {
            target_list.DeleteTarget(target_sp);
          });

      // Only get the platform after we create the target because we might
      // have switched platforms depending on what the arguments were to
      // CreateTarget() we can't rely on the selected platform.

      PlatformSP platform_sp = target_sp->GetPlatform();

      if (remote_file) {
        if (platform_sp) {
          // I have a remote file.. two possible cases
          if (file_spec && FileSystem::Instance().Exists(file_spec)) {
            // if the remote file does not exist, push it there
            if (!platform_sp->GetFileExists(remote_file)) {
              Status err = platform_sp->PutFile(file_spec, remote_file);
              if (err.Fail()) {
                result.AppendError(err.AsCString());
                return false;
              }
            }
          } else {
            // there is no local file and we need one
            // in order to make the remote ---> local transfer we need a
            // platform
            // TODO: if the user has passed in a --platform argument, use it
            // to fetch the right platform
            if (file_path) {
              // copy the remote file to the local file
              Status err = platform_sp->GetFile(remote_file, file_spec);
              if (err.Fail()) {
                result.AppendError(err.AsCString());
                return false;
              }
            } else {
              // make up a local file
              result.AppendError("remote --> local transfer without local "
                                 "path is not implemented yet");
              return false;
            }
          }
        } else {
          result.AppendError("no platform found for target");
          return false;
        }
      }

      if (symfile || remote_file) {
        ModuleSP module_sp(target_sp->GetExecutableModule());
        if (module_sp) {
          if (symfile)
            module_sp->SetSymbolFileFileSpec(symfile);
          if (remote_file) {
            std::string remote_path = remote_file.GetPath();
            target_sp->SetArg0(remote_path.c_str());
            module_sp->SetPlatformFileSpec(remote_file);
          }
        }
      }

      if (must_set_platform_path) {
        ModuleSpec main_module_spec(file_spec);
        ModuleSP module_sp =
            target_sp->GetOrCreateModule(main_module_spec, true /* notify */);
        if (module_sp)
          module_sp->SetPlatformFileSpec(remote_file);
      }

      if (core_file) {
        FileSpec core_file_dir;
        core_file_dir.GetDirectory() = core_file.GetDirectory();
        target_sp->AppendExecutableSearchPaths(core_file_dir);

        ProcessSP process_sp(target_sp->CreateProcess(
            GetDebugger().GetListener(), llvm::StringRef(), &core_file, false));

        if (process_sp) {
          // Seems weird that we Launch a core file, but that is what we
          // do!
          error = process_sp->LoadCore();

          if (error.Fail()) {
            result.AppendError(
                error.AsCString("can't find plug-in for core file"));
            return false;
          } else {
            result.AppendMessageWithFormatv(
                "Core file '{0}' ({1}) was loaded.\n", core_file.GetPath(),
                target_sp->GetArchitecture().GetArchitectureName());
            result.SetStatus(eReturnStatusSuccessFinishNoResult);
            on_error.release();
          }
        } else {
          result.AppendErrorWithFormatv(
              "Unable to find process plug-in for core file '{0}'\n",
              core_file.GetPath());
        }
      } else {
        result.AppendMessageWithFormat(
            "Current executable set to '%s' (%s).\n",
            file_spec.GetPath().c_str(),
            target_sp->GetArchitecture().GetArchitectureName());
        result.SetStatus(eReturnStatusSuccessFinishNoResult);
        on_error.release();
      }
    } else {
      result.AppendErrorWithFormat("'%s' takes exactly one executable path "
                                   "argument, or use the --core option.\n",
                                   m_cmd_name.c_str());
    }

    return result.Succeeded();
  }

private:
  OptionGroupOptions m_option_group;
  OptionGroupArchitecture m_arch_option;
  OptionGroupPlatform m_platform_options;
  OptionGroupFile m_core_file;
  OptionGroupFile m_symbol_file;
  OptionGroupFile m_remote_file;
  OptionGroupDependents m_add_dependents;
};

#pragma mark CommandObjectTargetList

class CommandObjectTargetList : public CommandObjectParsed {
public:
  CommandObjectTargetList(CommandInterpreter &interpreter)
      : CommandObjectParsed(
            interpreter, "target list",
            "List all current targets in the current debug session.", nullptr) {
  }

  ~CommandObjectTargetList() override = default;

protected:
  bool DoExecute(Args &args, CommandReturnObject &result) override {
    if (args.GetArgumentCount() == 0) {
      Stream &strm = result.GetOutputStream();

      bool show_stopped_process_status = false;
      if (DumpTargetList(GetDebugger().GetTargetList(),
                         show_stopped_process_status, strm) == 0) {
        strm.PutCString("No targets.\n");
      }
      result.SetStatus(eReturnStatusSuccessFinishResult);
    } else {
      result.AppendError("the 'target list' command takes no arguments\n");
    }
    return result.Succeeded();
  }
};

#pragma mark CommandObjectTargetSelect

class CommandObjectTargetSelect : public CommandObjectParsed {
public:
  CommandObjectTargetSelect(CommandInterpreter &interpreter)
      : CommandObjectParsed(
            interpreter, "target select",
            "Select a target as the current target by target index.", nullptr) {
  }

  ~CommandObjectTargetSelect() override = default;

protected:
  bool DoExecute(Args &args, CommandReturnObject &result) override {
    if (args.GetArgumentCount() == 1) {
      const char *target_idx_arg = args.GetArgumentAtIndex(0);
      uint32_t target_idx;
      if (llvm::to_integer(target_idx_arg, target_idx)) {
        TargetList &target_list = GetDebugger().GetTargetList();
        const uint32_t num_targets = target_list.GetNumTargets();
        if (target_idx < num_targets) {
          target_list.SetSelectedTarget(target_idx);
          Stream &strm = result.GetOutputStream();
          bool show_stopped_process_status = false;
          DumpTargetList(target_list, show_stopped_process_status, strm);
          result.SetStatus(eReturnStatusSuccessFinishResult);
        } else {
          if (num_targets > 0) {
            result.AppendErrorWithFormat(
                "index %u is out of range, valid target indexes are 0 - %u\n",
                target_idx, num_targets - 1);
          } else {
            result.AppendErrorWithFormat(
                "index %u is out of range since there are no active targets\n",
                target_idx);
          }
        }
      } else {
        result.AppendErrorWithFormat("invalid index string value '%s'\n",
                                     target_idx_arg);
      }
    } else {
      result.AppendError(
          "'target select' takes a single argument: a target index\n");
    }
    return result.Succeeded();
  }
};

#pragma mark CommandObjectTargetDelete

class CommandObjectTargetDelete : public CommandObjectParsed {
public:
  CommandObjectTargetDelete(CommandInterpreter &interpreter)
      : CommandObjectParsed(interpreter, "target delete",
                            "Delete one or more targets by target index.",
                            nullptr),
        m_option_group(), m_all_option(LLDB_OPT_SET_1, false, "all", 'a',
                                       "Delete all targets.", false, true),
        m_cleanup_option(
            LLDB_OPT_SET_1, false, "clean", 'c',
            "Perform extra cleanup to minimize memory consumption after "
            "deleting the target.  "
            "By default, LLDB will keep in memory any modules previously "
            "loaded by the target as well "
            "as all of its debug info.  Specifying --clean will unload all of "
            "these shared modules and "
            "cause them to be reparsed again the next time the target is run",
            false, true) {
    m_option_group.Append(&m_all_option, LLDB_OPT_SET_ALL, LLDB_OPT_SET_1);
    m_option_group.Append(&m_cleanup_option, LLDB_OPT_SET_ALL, LLDB_OPT_SET_1);
    m_option_group.Finalize();
  }

  ~CommandObjectTargetDelete() override = default;

  Options *GetOptions() override { return &m_option_group; }

protected:
  bool DoExecute(Args &args, CommandReturnObject &result) override {
    const size_t argc = args.GetArgumentCount();
    std::vector<TargetSP> delete_target_list;
    TargetList &target_list = GetDebugger().GetTargetList();
    TargetSP target_sp;

    if (m_all_option.GetOptionValue()) {
      for (int i = 0; i < target_list.GetNumTargets(); ++i)
        delete_target_list.push_back(target_list.GetTargetAtIndex(i));
    } else if (argc > 0) {
      const uint32_t num_targets = target_list.GetNumTargets();
      // Bail out if don't have any targets.
      if (num_targets == 0) {
        result.AppendError("no targets to delete");
        return false;
      }

      for (auto &entry : args.entries()) {
        uint32_t target_idx;
        if (entry.ref().getAsInteger(0, target_idx)) {
          result.AppendErrorWithFormat("invalid target index '%s'\n",
                                       entry.c_str());
          return false;
        }
        if (target_idx < num_targets) {
          target_sp = target_list.GetTargetAtIndex(target_idx);
          if (target_sp) {
            delete_target_list.push_back(target_sp);
            continue;
          }
        }
        if (num_targets > 1)
          result.AppendErrorWithFormat("target index %u is out of range, valid "
                                       "target indexes are 0 - %u\n",
                                       target_idx, num_targets - 1);
        else
          result.AppendErrorWithFormat(
              "target index %u is out of range, the only valid index is 0\n",
              target_idx);

        return false;
      }
    } else {
      target_sp = target_list.GetSelectedTarget();
      if (!target_sp) {
        result.AppendErrorWithFormat("no target is currently selected\n");
        return false;
      }
      delete_target_list.push_back(target_sp);
    }

    const size_t num_targets_to_delete = delete_target_list.size();
    for (size_t idx = 0; idx < num_targets_to_delete; ++idx) {
      target_sp = delete_target_list[idx];
      target_list.DeleteTarget(target_sp);
      target_sp->Destroy();
    }
    // If "--clean" was specified, prune any orphaned shared modules from the
    // global shared module list
    if (m_cleanup_option.GetOptionValue()) {
      const bool mandatory = true;
      ModuleList::RemoveOrphanSharedModules(mandatory);
    }
    result.GetOutputStream().Printf("%u targets deleted.\n",
                                    (uint32_t)num_targets_to_delete);
    result.SetStatus(eReturnStatusSuccessFinishResult);

    return true;
  }

  OptionGroupOptions m_option_group;
  OptionGroupBoolean m_all_option;
  OptionGroupBoolean m_cleanup_option;
};

class CommandObjectTargetShowLaunchEnvironment : public CommandObjectParsed {
public:
  CommandObjectTargetShowLaunchEnvironment(CommandInterpreter &interpreter)
      : CommandObjectParsed(
            interpreter, "target show-launch-environment",
            "Shows the environment being passed to the process when launched, "
            "taking info account 3 settings: target.env-vars, "
            "target.inherit-env and target.unset-env-vars.",
            nullptr, eCommandRequiresTarget) {}

  ~CommandObjectTargetShowLaunchEnvironment() override = default;

protected:
  bool DoExecute(Args &args, CommandReturnObject &result) override {
    Target *target = m_exe_ctx.GetTargetPtr();
    Environment env = target->GetEnvironment();

    std::vector<Environment::value_type *> env_vector;
    env_vector.reserve(env.size());
    for (auto &KV : env)
      env_vector.push_back(&KV);
    std::sort(env_vector.begin(), env_vector.end(),
              [](Environment::value_type *a, Environment::value_type *b) {
                return a->first() < b->first();
              });

    auto &strm = result.GetOutputStream();
    for (auto &KV : env_vector)
      strm.Format("{0}={1}\n", KV->first(), KV->second);

    result.SetStatus(eReturnStatusSuccessFinishResult);
    return result.Succeeded();
  }
};

#pragma mark CommandObjectTargetVariable

class CommandObjectTargetVariable : public CommandObjectParsed {
  static const uint32_t SHORT_OPTION_FILE = 0x66696c65; // 'file'
  static const uint32_t SHORT_OPTION_SHLB = 0x73686c62; // 'shlb'

public:
  CommandObjectTargetVariable(CommandInterpreter &interpreter)
      : CommandObjectParsed(interpreter, "target variable",
                            "Read global variables for the current target, "
                            "before or while running a process.",
                            nullptr, eCommandRequiresTarget),
        m_option_group(),
        m_option_variable(false), // Don't include frame options
        m_option_format(eFormatDefault),
        m_option_compile_units(LLDB_OPT_SET_1, false, "file", SHORT_OPTION_FILE,
                               0, eArgTypeFilename,
                               "A basename or fullpath to a file that contains "
                               "global variables. This option can be "
                               "specified multiple times."),
        m_option_shared_libraries(
            LLDB_OPT_SET_1, false, "shlib", SHORT_OPTION_SHLB, 0,
            eArgTypeFilename,
            "A basename or fullpath to a shared library to use in the search "
            "for global "
            "variables. This option can be specified multiple times."),
        m_varobj_options() {
    CommandArgumentEntry arg;
    CommandArgumentData var_name_arg;

    // Define the first (and only) variant of this arg.
    var_name_arg.arg_type = eArgTypeVarName;
    var_name_arg.arg_repetition = eArgRepeatPlus;

    // There is only one variant this argument could be; put it into the
    // argument entry.
    arg.push_back(var_name_arg);

    // Push the data for the first argument into the m_arguments vector.
    m_arguments.push_back(arg);

    m_option_group.Append(&m_varobj_options, LLDB_OPT_SET_ALL, LLDB_OPT_SET_1);
    m_option_group.Append(&m_option_variable, LLDB_OPT_SET_ALL, LLDB_OPT_SET_1);
    m_option_group.Append(&m_option_format,
                          OptionGroupFormat::OPTION_GROUP_FORMAT |
                              OptionGroupFormat::OPTION_GROUP_GDB_FMT,
                          LLDB_OPT_SET_1);
    m_option_group.Append(&m_option_compile_units, LLDB_OPT_SET_ALL,
                          LLDB_OPT_SET_1);
    m_option_group.Append(&m_option_shared_libraries, LLDB_OPT_SET_ALL,
                          LLDB_OPT_SET_1);
    m_option_group.Finalize();
  }

  ~CommandObjectTargetVariable() override = default;

  void DumpValueObject(Stream &s, VariableSP &var_sp, ValueObjectSP &valobj_sp,
                       const char *root_name) {
    DumpValueObjectOptions options(m_varobj_options.GetAsDumpOptions());

    if (!valobj_sp->GetTargetSP()->GetDisplayRuntimeSupportValues() &&
        valobj_sp->IsRuntimeSupportValue())
      return;

    switch (var_sp->GetScope()) {
    case eValueTypeVariableGlobal:
      if (m_option_variable.show_scope)
        s.PutCString("GLOBAL: ");
      break;

    case eValueTypeVariableStatic:
      if (m_option_variable.show_scope)
        s.PutCString("STATIC: ");
      break;

    case eValueTypeVariableArgument:
      if (m_option_variable.show_scope)
        s.PutCString("   ARG: ");
      break;

    case eValueTypeVariableLocal:
      if (m_option_variable.show_scope)
        s.PutCString(" LOCAL: ");
      break;

    case eValueTypeVariableThreadLocal:
      if (m_option_variable.show_scope)
        s.PutCString("THREAD: ");
      break;

    default:
      break;
    }

    if (m_option_variable.show_decl) {
      bool show_fullpaths = false;
      bool show_module = true;
      if (var_sp->DumpDeclaration(&s, show_fullpaths, show_module))
        s.PutCString(": ");
    }

    const Format format = m_option_format.GetFormat();
    if (format != eFormatDefault)
      options.SetFormat(format);

    options.SetRootValueObjectName(root_name);

    valobj_sp->Dump(s, options);
  }

  static size_t GetVariableCallback(void *baton, const char *name,
                                    VariableList &variable_list) {
    size_t old_size = variable_list.GetSize();
    Target *target = static_cast<Target *>(baton);
    if (target)
      target->GetImages().FindGlobalVariables(ConstString(name), UINT32_MAX,
                                              variable_list);
    return variable_list.GetSize() - old_size;
  }

  Options *GetOptions() override { return &m_option_group; }

protected:
  void DumpGlobalVariableList(const ExecutionContext &exe_ctx,
                              const SymbolContext &sc,
                              const VariableList &variable_list, Stream &s) {
    if (variable_list.Empty())
      return;
    if (sc.module_sp) {
      if (sc.comp_unit) {
        s.Format("Global variables for {0} in {1}:\n",
                 sc.comp_unit->GetPrimaryFile(), sc.module_sp->GetFileSpec());
      } else {
        s.Printf("Global variables for %s\n",
                 sc.module_sp->GetFileSpec().GetPath().c_str());
      }
    } else if (sc.comp_unit) {
      s.Format("Global variables for {0}\n", sc.comp_unit->GetPrimaryFile());
    }

    for (VariableSP var_sp : variable_list) {
      if (!var_sp)
        continue;
      ValueObjectSP valobj_sp(ValueObjectVariable::Create(
          exe_ctx.GetBestExecutionContextScope(), var_sp));

      if (valobj_sp)
        DumpValueObject(s, var_sp, valobj_sp, var_sp->GetName().GetCString());
    }
  }

  bool DoExecute(Args &args, CommandReturnObject &result) override {
    Target *target = m_exe_ctx.GetTargetPtr();
    const size_t argc = args.GetArgumentCount();
    Stream &s = result.GetOutputStream();

    if (argc > 0) {
      for (const Args::ArgEntry &arg : args) {
        VariableList variable_list;
        ValueObjectList valobj_list;

        size_t matches = 0;
        bool use_var_name = false;
        if (m_option_variable.use_regex) {
          RegularExpression regex(arg.ref());
          if (!regex.IsValid()) {
            result.GetErrorStream().Printf(
                "error: invalid regular expression: '%s'\n", arg.c_str());
            return false;
          }
          use_var_name = true;
          target->GetImages().FindGlobalVariables(regex, UINT32_MAX,
                                                  variable_list);
          matches = variable_list.GetSize();
        } else {
          Status error(Variable::GetValuesForVariableExpressionPath(
              arg.c_str(), m_exe_ctx.GetBestExecutionContextScope(),
              GetVariableCallback, target, variable_list, valobj_list));
          matches = variable_list.GetSize();
        }

        if (matches == 0) {
          result.AppendErrorWithFormat("can't find global variable '%s'",
                                       arg.c_str());
          return false;
        } else {
          for (uint32_t global_idx = 0; global_idx < matches; ++global_idx) {
            VariableSP var_sp(variable_list.GetVariableAtIndex(global_idx));
            if (var_sp) {
              ValueObjectSP valobj_sp(
                  valobj_list.GetValueObjectAtIndex(global_idx));
              if (!valobj_sp)
                valobj_sp = ValueObjectVariable::Create(
                    m_exe_ctx.GetBestExecutionContextScope(), var_sp);

              if (valobj_sp)
                DumpValueObject(s, var_sp, valobj_sp,
                                use_var_name ? var_sp->GetName().GetCString()
                                             : arg.c_str());
            }
          }
        }
      }
    } else {
      const FileSpecList &compile_units =
          m_option_compile_units.GetOptionValue().GetCurrentValue();
      const FileSpecList &shlibs =
          m_option_shared_libraries.GetOptionValue().GetCurrentValue();
      SymbolContextList sc_list;
      const size_t num_compile_units = compile_units.GetSize();
      const size_t num_shlibs = shlibs.GetSize();
      if (num_compile_units == 0 && num_shlibs == 0) {
        bool success = false;
        StackFrame *frame = m_exe_ctx.GetFramePtr();
        CompileUnit *comp_unit = nullptr;
        if (frame) {
          SymbolContext sc = frame->GetSymbolContext(eSymbolContextCompUnit);
          comp_unit = sc.comp_unit;
          if (sc.comp_unit) {
            const bool can_create = true;
            VariableListSP comp_unit_varlist_sp(
                sc.comp_unit->GetVariableList(can_create));
            if (comp_unit_varlist_sp) {
              size_t count = comp_unit_varlist_sp->GetSize();
              if (count > 0) {
                DumpGlobalVariableList(m_exe_ctx, sc, *comp_unit_varlist_sp, s);
                success = true;
              }
            }
          }
        }
        if (!success) {
          if (frame) {
            if (comp_unit)
              result.AppendErrorWithFormatv(
                  "no global variables in current compile unit: {0}\n",
                  comp_unit->GetPrimaryFile());
            else
              result.AppendErrorWithFormat(
                  "no debug information for frame %u\n",
                  frame->GetFrameIndex());
          } else
            result.AppendError("'target variable' takes one or more global "
                               "variable names as arguments\n");
        }
      } else {
        SymbolContextList sc_list;
        // We have one or more compile unit or shlib
        if (num_shlibs > 0) {
          for (size_t shlib_idx = 0; shlib_idx < num_shlibs; ++shlib_idx) {
            const FileSpec module_file(shlibs.GetFileSpecAtIndex(shlib_idx));
            ModuleSpec module_spec(module_file);

            ModuleSP module_sp(
                target->GetImages().FindFirstModule(module_spec));
            if (module_sp) {
              if (num_compile_units > 0) {
                for (size_t cu_idx = 0; cu_idx < num_compile_units; ++cu_idx)
                  module_sp->FindCompileUnits(
                      compile_units.GetFileSpecAtIndex(cu_idx), sc_list);
              } else {
                SymbolContext sc;
                sc.module_sp = module_sp;
                sc_list.Append(sc);
              }
            } else {
              // Didn't find matching shlib/module in target...
              result.AppendErrorWithFormat(
                  "target doesn't contain the specified shared library: %s\n",
                  module_file.GetPath().c_str());
            }
          }
        } else {
          // No shared libraries, we just want to find globals for the compile
          // units files that were specified
          for (size_t cu_idx = 0; cu_idx < num_compile_units; ++cu_idx)
            target->GetImages().FindCompileUnits(
                compile_units.GetFileSpecAtIndex(cu_idx), sc_list);
        }

        const uint32_t num_scs = sc_list.GetSize();
        if (num_scs > 0) {
          SymbolContext sc;
          for (uint32_t sc_idx = 0; sc_idx < num_scs; ++sc_idx) {
            if (sc_list.GetContextAtIndex(sc_idx, sc)) {
              if (sc.comp_unit) {
                const bool can_create = true;
                VariableListSP comp_unit_varlist_sp(
                    sc.comp_unit->GetVariableList(can_create));
                if (comp_unit_varlist_sp)
                  DumpGlobalVariableList(m_exe_ctx, sc, *comp_unit_varlist_sp,
                                         s);
              } else if (sc.module_sp) {
                // Get all global variables for this module
                lldb_private::RegularExpression all_globals_regex(
                    llvm::StringRef(
                        ".")); // Any global with at least one character
                VariableList variable_list;
                sc.module_sp->FindGlobalVariables(all_globals_regex, UINT32_MAX,
                                                  variable_list);
                DumpGlobalVariableList(m_exe_ctx, sc, variable_list, s);
              }
            }
          }
        }
      }
    }

    if (m_interpreter.TruncationWarningNecessary()) {
      result.GetOutputStream().Printf(m_interpreter.TruncationWarningText(),
                                      m_cmd_name.c_str());
      m_interpreter.TruncationWarningGiven();
    }

    return result.Succeeded();
  }

  OptionGroupOptions m_option_group;
  OptionGroupVariable m_option_variable;
  OptionGroupFormat m_option_format;
  OptionGroupFileList m_option_compile_units;
  OptionGroupFileList m_option_shared_libraries;
  OptionGroupValueObjectDisplay m_varobj_options;
};

#pragma mark CommandObjectTargetModulesSearchPathsAdd

class CommandObjectTargetModulesSearchPathsAdd : public CommandObjectParsed {
public:
  CommandObjectTargetModulesSearchPathsAdd(CommandInterpreter &interpreter)
      : CommandObjectParsed(interpreter, "target modules search-paths add",
                            "Add new image search paths substitution pairs to "
                            "the current target.",
                            nullptr, eCommandRequiresTarget) {
    CommandArgumentEntry arg;
    CommandArgumentData old_prefix_arg;
    CommandArgumentData new_prefix_arg;

    // Define the first variant of this arg pair.
    old_prefix_arg.arg_type = eArgTypeOldPathPrefix;
    old_prefix_arg.arg_repetition = eArgRepeatPairPlus;

    // Define the first variant of this arg pair.
    new_prefix_arg.arg_type = eArgTypeNewPathPrefix;
    new_prefix_arg.arg_repetition = eArgRepeatPairPlus;

    // There are two required arguments that must always occur together, i.e.
    // an argument "pair".  Because they must always occur together, they are
    // treated as two variants of one argument rather than two independent
    // arguments.  Push them both into the first argument position for
    // m_arguments...

    arg.push_back(old_prefix_arg);
    arg.push_back(new_prefix_arg);

    m_arguments.push_back(arg);
  }

  ~CommandObjectTargetModulesSearchPathsAdd() override = default;

protected:
  bool DoExecute(Args &command, CommandReturnObject &result) override {
    Target *target = &GetSelectedTarget();
    const size_t argc = command.GetArgumentCount();
    if (argc & 1) {
      result.AppendError("add requires an even number of arguments\n");
    } else {
      for (size_t i = 0; i < argc; i += 2) {
        const char *from = command.GetArgumentAtIndex(i);
        const char *to = command.GetArgumentAtIndex(i + 1);

        if (from[0] && to[0]) {
          Log *log = lldb_private::GetLogIfAllCategoriesSet(LIBLLDB_LOG_HOST);
          if (log) {
            LLDB_LOGF(log,
                      "target modules search path adding ImageSearchPath "
                      "pair: '%s' -> '%s'",
                      from, to);
          }
          bool last_pair = ((argc - i) == 2);
          target->GetImageSearchPathList().Append(
              from, to, last_pair); // Notify if this is the last pair
          result.SetStatus(eReturnStatusSuccessFinishNoResult);
        } else {
          if (from[0])
            result.AppendError("<path-prefix> can't be empty\n");
          else
            result.AppendError("<new-path-prefix> can't be empty\n");
        }
      }
    }
    return result.Succeeded();
  }
};

#pragma mark CommandObjectTargetModulesSearchPathsClear

class CommandObjectTargetModulesSearchPathsClear : public CommandObjectParsed {
public:
  CommandObjectTargetModulesSearchPathsClear(CommandInterpreter &interpreter)
      : CommandObjectParsed(interpreter, "target modules search-paths clear",
                            "Clear all current image search path substitution "
                            "pairs from the current target.",
                            "target modules search-paths clear",
                            eCommandRequiresTarget) {}

  ~CommandObjectTargetModulesSearchPathsClear() override = default;

protected:
  bool DoExecute(Args &command, CommandReturnObject &result) override {
    Target *target = &GetSelectedTarget();
    bool notify = true;
    target->GetImageSearchPathList().Clear(notify);
    result.SetStatus(eReturnStatusSuccessFinishNoResult);
    return result.Succeeded();
  }
};

#pragma mark CommandObjectTargetModulesSearchPathsInsert

class CommandObjectTargetModulesSearchPathsInsert : public CommandObjectParsed {
public:
  CommandObjectTargetModulesSearchPathsInsert(CommandInterpreter &interpreter)
      : CommandObjectParsed(interpreter, "target modules search-paths insert",
                            "Insert a new image search path substitution pair "
                            "into the current target at the specified index.",
                            nullptr, eCommandRequiresTarget) {
    CommandArgumentEntry arg1;
    CommandArgumentEntry arg2;
    CommandArgumentData index_arg;
    CommandArgumentData old_prefix_arg;
    CommandArgumentData new_prefix_arg;

    // Define the first and only variant of this arg.
    index_arg.arg_type = eArgTypeIndex;
    index_arg.arg_repetition = eArgRepeatPlain;

    // Put the one and only variant into the first arg for m_arguments:
    arg1.push_back(index_arg);

    // Define the first variant of this arg pair.
    old_prefix_arg.arg_type = eArgTypeOldPathPrefix;
    old_prefix_arg.arg_repetition = eArgRepeatPairPlus;

    // Define the first variant of this arg pair.
    new_prefix_arg.arg_type = eArgTypeNewPathPrefix;
    new_prefix_arg.arg_repetition = eArgRepeatPairPlus;

    // There are two required arguments that must always occur together, i.e.
    // an argument "pair".  Because they must always occur together, they are
    // treated as two variants of one argument rather than two independent
    // arguments.  Push them both into the same argument position for
    // m_arguments...

    arg2.push_back(old_prefix_arg);
    arg2.push_back(new_prefix_arg);

    // Add arguments to m_arguments.
    m_arguments.push_back(arg1);
    m_arguments.push_back(arg2);
  }

  ~CommandObjectTargetModulesSearchPathsInsert() override = default;

  void
  HandleArgumentCompletion(CompletionRequest &request,
                           OptionElementVector &opt_element_vector) override {
    if (!m_exe_ctx.HasTargetScope() || request.GetCursorIndex() != 0)
      return;

    Target *target = m_exe_ctx.GetTargetPtr();
    const PathMappingList &list = target->GetImageSearchPathList();
    const size_t num = list.GetSize();
    ConstString old_path, new_path;
    for (size_t i = 0; i < num; ++i) {
      if (!list.GetPathsAtIndex(i, old_path, new_path))
        break;
      StreamString strm;
      strm << old_path << " -> " << new_path;
      request.TryCompleteCurrentArg(std::to_string(i), strm.GetString());
    }
  }

protected:
  bool DoExecute(Args &command, CommandReturnObject &result) override {
    Target *target = &GetSelectedTarget();
    size_t argc = command.GetArgumentCount();
    // check for at least 3 arguments and an odd number of parameters
    if (argc >= 3 && argc & 1) {
      uint32_t insert_idx;

      if (!llvm::to_integer(command.GetArgumentAtIndex(0), insert_idx)) {
        result.AppendErrorWithFormat(
            "<index> parameter is not an integer: '%s'.\n",
            command.GetArgumentAtIndex(0));
        return result.Succeeded();
      }

      // shift off the index
      command.Shift();
      argc = command.GetArgumentCount();

      for (uint32_t i = 0; i < argc; i += 2, ++insert_idx) {
        const char *from = command.GetArgumentAtIndex(i);
        const char *to = command.GetArgumentAtIndex(i + 1);

        if (from[0] && to[0]) {
          bool last_pair = ((argc - i) == 2);
          target->GetImageSearchPathList().Insert(from, to, insert_idx,
                                                  last_pair);
          result.SetStatus(eReturnStatusSuccessFinishNoResult);
        } else {
          if (from[0])
            result.AppendError("<path-prefix> can't be empty\n");
          else
            result.AppendError("<new-path-prefix> can't be empty\n");
          return false;
        }
      }
    } else {
      result.AppendError("insert requires at least three arguments\n");
      return result.Succeeded();
    }
    return result.Succeeded();
  }
};

#pragma mark CommandObjectTargetModulesSearchPathsList

class CommandObjectTargetModulesSearchPathsList : public CommandObjectParsed {
public:
  CommandObjectTargetModulesSearchPathsList(CommandInterpreter &interpreter)
      : CommandObjectParsed(interpreter, "target modules search-paths list",
                            "List all current image search path substitution "
                            "pairs in the current target.",
                            "target modules search-paths list",
                            eCommandRequiresTarget) {}

  ~CommandObjectTargetModulesSearchPathsList() override = default;

protected:
  bool DoExecute(Args &command, CommandReturnObject &result) override {
    Target *target = &GetSelectedTarget();
    if (command.GetArgumentCount() != 0) {
      result.AppendError("list takes no arguments\n");
      return result.Succeeded();
    }

    target->GetImageSearchPathList().Dump(&result.GetOutputStream());
    result.SetStatus(eReturnStatusSuccessFinishResult);
    return result.Succeeded();
  }
};

#pragma mark CommandObjectTargetModulesSearchPathsQuery

class CommandObjectTargetModulesSearchPathsQuery : public CommandObjectParsed {
public:
  CommandObjectTargetModulesSearchPathsQuery(CommandInterpreter &interpreter)
      : CommandObjectParsed(
            interpreter, "target modules search-paths query",
            "Transform a path using the first applicable image search path.",
            nullptr, eCommandRequiresTarget) {
    CommandArgumentEntry arg;
    CommandArgumentData path_arg;

    // Define the first (and only) variant of this arg.
    path_arg.arg_type = eArgTypeDirectoryName;
    path_arg.arg_repetition = eArgRepeatPlain;

    // There is only one variant this argument could be; put it into the
    // argument entry.
    arg.push_back(path_arg);

    // Push the data for the first argument into the m_arguments vector.
    m_arguments.push_back(arg);
  }

  ~CommandObjectTargetModulesSearchPathsQuery() override = default;

protected:
  bool DoExecute(Args &command, CommandReturnObject &result) override {
    Target *target = &GetSelectedTarget();
    if (command.GetArgumentCount() != 1) {
      result.AppendError("query requires one argument\n");
      return result.Succeeded();
    }

    ConstString orig(command.GetArgumentAtIndex(0));
    ConstString transformed;
    if (target->GetImageSearchPathList().RemapPath(orig, transformed))
      result.GetOutputStream().Printf("%s\n", transformed.GetCString());
    else
      result.GetOutputStream().Printf("%s\n", orig.GetCString());

    result.SetStatus(eReturnStatusSuccessFinishResult);
    return result.Succeeded();
  }
};

// Static Helper functions
static void DumpModuleArchitecture(Stream &strm, Module *module,
                                   bool full_triple, uint32_t width) {
  if (module) {
    StreamString arch_strm;

    if (full_triple)
      module->GetArchitecture().DumpTriple(arch_strm.AsRawOstream());
    else
      arch_strm.PutCString(module->GetArchitecture().GetArchitectureName());
    std::string arch_str = std::string(arch_strm.GetString());

    if (width)
      strm.Printf("%-*s", width, arch_str.c_str());
    else
      strm.PutCString(arch_str);
  }
}

static void DumpModuleUUID(Stream &strm, Module *module) {
  if (module && module->GetUUID().IsValid())
    module->GetUUID().Dump(&strm);
  else
    strm.PutCString("                                    ");
}

static uint32_t DumpCompileUnitLineTable(CommandInterpreter &interpreter,
                                         Stream &strm, Module *module,
                                         const FileSpec &file_spec,
                                         lldb::DescriptionLevel desc_level) {
  uint32_t num_matches = 0;
  if (module) {
    SymbolContextList sc_list;
    num_matches = module->ResolveSymbolContextsForFileSpec(
        file_spec, 0, false, eSymbolContextCompUnit, sc_list);

    for (uint32_t i = 0; i < num_matches; ++i) {
      SymbolContext sc;
      if (sc_list.GetContextAtIndex(i, sc)) {
        if (i > 0)
          strm << "\n\n";

        strm << "Line table for " << sc.comp_unit->GetPrimaryFile() << " in `"
             << module->GetFileSpec().GetFilename() << "\n";
        LineTable *line_table = sc.comp_unit->GetLineTable();
        if (line_table)
          line_table->GetDescription(
              &strm, interpreter.GetExecutionContext().GetTargetPtr(),
              desc_level);
        else
          strm << "No line table";
      }
    }
  }
  return num_matches;
}

static void DumpFullpath(Stream &strm, const FileSpec *file_spec_ptr,
                         uint32_t width) {
  if (file_spec_ptr) {
    if (width > 0) {
      std::string fullpath = file_spec_ptr->GetPath();
      strm.Printf("%-*s", width, fullpath.c_str());
      return;
    } else {
      file_spec_ptr->Dump(strm.AsRawOstream());
      return;
    }
  }
  // Keep the width spacing correct if things go wrong...
  if (width > 0)
    strm.Printf("%-*s", width, "");
}

static void DumpDirectory(Stream &strm, const FileSpec *file_spec_ptr,
                          uint32_t width) {
  if (file_spec_ptr) {
    if (width > 0)
      strm.Printf("%-*s", width, file_spec_ptr->GetDirectory().AsCString(""));
    else
      file_spec_ptr->GetDirectory().Dump(&strm);
    return;
  }
  // Keep the width spacing correct if things go wrong...
  if (width > 0)
    strm.Printf("%-*s", width, "");
}

static void DumpBasename(Stream &strm, const FileSpec *file_spec_ptr,
                         uint32_t width) {
  if (file_spec_ptr) {
    if (width > 0)
      strm.Printf("%-*s", width, file_spec_ptr->GetFilename().AsCString(""));
    else
      file_spec_ptr->GetFilename().Dump(&strm);
    return;
  }
  // Keep the width spacing correct if things go wrong...
  if (width > 0)
    strm.Printf("%-*s", width, "");
}

static size_t DumpModuleObjfileHeaders(Stream &strm, ModuleList &module_list) {
  std::lock_guard<std::recursive_mutex> guard(module_list.GetMutex());
  const size_t num_modules = module_list.GetSize();
  if (num_modules == 0)
    return 0;

  size_t num_dumped = 0;
  strm.Format("Dumping headers for {0} module(s).\n", num_modules);
  strm.IndentMore();
  for (ModuleSP module_sp : module_list.ModulesNoLocking()) {
    if (module_sp) {
      if (num_dumped++ > 0) {
        strm.EOL();
        strm.EOL();
      }
      ObjectFile *objfile = module_sp->GetObjectFile();
      if (objfile)
        objfile->Dump(&strm);
      else {
        strm.Format("No object file for module: {0:F}\n",
                    module_sp->GetFileSpec());
      }
    }
  }
  strm.IndentLess();
  return num_dumped;
}

static void DumpModuleSymtab(CommandInterpreter &interpreter, Stream &strm,
                             Module *module, SortOrder sort_order,
                             Mangled::NamePreference name_preference) {
  if (!module)
    return;
  if (Symtab *symtab = module->GetSymtab())
    symtab->Dump(&strm, interpreter.GetExecutionContext().GetTargetPtr(),
                 sort_order, name_preference);
}

static void DumpModuleSections(CommandInterpreter &interpreter, Stream &strm,
                               Module *module) {
  if (module) {
    SectionList *section_list = module->GetSectionList();
    if (section_list) {
      strm.Printf("Sections for '%s' (%s):\n",
                  module->GetSpecificationDescription().c_str(),
                  module->GetArchitecture().GetArchitectureName());
      section_list->Dump(strm.AsRawOstream(), strm.GetIndentLevel() + 2,
                         interpreter.GetExecutionContext().GetTargetPtr(), true,
                         UINT32_MAX);
    }
  }
}

static bool DumpModuleSymbolFile(Stream &strm, Module *module) {
  if (module) {
    if (SymbolFile *symbol_file = module->GetSymbolFile(true)) {
      symbol_file->Dump(strm);
      return true;
    }
  }
  return false;
}

static void DumpAddress(ExecutionContextScope *exe_scope,
                        const Address &so_addr, bool verbose, Stream &strm) {
  strm.IndentMore();
  strm.Indent("    Address: ");
  so_addr.Dump(&strm, exe_scope, Address::DumpStyleModuleWithFileAddress);
  strm.PutCString(" (");
  so_addr.Dump(&strm, exe_scope, Address::DumpStyleSectionNameOffset);
  strm.PutCString(")\n");
  strm.Indent("    Summary: ");
  const uint32_t save_indent = strm.GetIndentLevel();
  strm.SetIndentLevel(save_indent + 13);
  so_addr.Dump(&strm, exe_scope, Address::DumpStyleResolvedDescription);
  strm.SetIndentLevel(save_indent);
  // Print out detailed address information when verbose is enabled
  if (verbose) {
    strm.EOL();
    so_addr.Dump(&strm, exe_scope, Address::DumpStyleDetailedSymbolContext);
  }
  strm.IndentLess();
}

static bool LookupAddressInModule(CommandInterpreter &interpreter, Stream &strm,
                                  Module *module, uint32_t resolve_mask,
                                  lldb::addr_t raw_addr, lldb::addr_t offset,
                                  bool verbose) {
  if (module) {
    lldb::addr_t addr = raw_addr - offset;
    Address so_addr;
    SymbolContext sc;
    Target *target = interpreter.GetExecutionContext().GetTargetPtr();
    if (target && !target->GetSectionLoadList().IsEmpty()) {
      if (!target->GetSectionLoadList().ResolveLoadAddress(addr, so_addr))
        return false;
      else if (so_addr.GetModule().get() != module)
        return false;
    } else {
      if (!module->ResolveFileAddress(addr, so_addr))
        return false;
    }

    ExecutionContextScope *exe_scope =
        interpreter.GetExecutionContext().GetBestExecutionContextScope();
    DumpAddress(exe_scope, so_addr, verbose, strm);
    //        strm.IndentMore();
    //        strm.Indent ("    Address: ");
    //        so_addr.Dump (&strm, exe_scope,
    //        Address::DumpStyleModuleWithFileAddress);
    //        strm.PutCString (" (");
    //        so_addr.Dump (&strm, exe_scope,
    //        Address::DumpStyleSectionNameOffset);
    //        strm.PutCString (")\n");
    //        strm.Indent ("    Summary: ");
    //        const uint32_t save_indent = strm.GetIndentLevel ();
    //        strm.SetIndentLevel (save_indent + 13);
    //        so_addr.Dump (&strm, exe_scope,
    //        Address::DumpStyleResolvedDescription);
    //        strm.SetIndentLevel (save_indent);
    //        // Print out detailed address information when verbose is enabled
    //        if (verbose)
    //        {
    //            strm.EOL();
    //            so_addr.Dump (&strm, exe_scope,
    //            Address::DumpStyleDetailedSymbolContext);
    //        }
    //        strm.IndentLess();
    return true;
  }

  return false;
}

static uint32_t LookupSymbolInModule(CommandInterpreter &interpreter,
                                     Stream &strm, Module *module,
                                     const char *name, bool name_is_regex,
                                     bool verbose) {
  if (!module)
    return 0;

  Symtab *symtab = module->GetSymtab();
  if (!symtab)
    return 0;

  SymbolContext sc;
  std::vector<uint32_t> match_indexes;
  ConstString symbol_name(name);
  uint32_t num_matches = 0;
  if (name_is_regex) {
    RegularExpression name_regexp(symbol_name.GetStringRef());
    num_matches = symtab->AppendSymbolIndexesMatchingRegExAndType(
        name_regexp, eSymbolTypeAny, match_indexes);
  } else {
    num_matches =
        symtab->AppendSymbolIndexesWithName(symbol_name, match_indexes);
  }

  if (num_matches > 0) {
    strm.Indent();
    strm.Printf("%u symbols match %s'%s' in ", num_matches,
                name_is_regex ? "the regular expression " : "", name);
    DumpFullpath(strm, &module->GetFileSpec(), 0);
    strm.PutCString(":\n");
    strm.IndentMore();
    for (uint32_t i = 0; i < num_matches; ++i) {
      Symbol *symbol = symtab->SymbolAtIndex(match_indexes[i]);
      if (symbol && symbol->ValueIsAddress()) {
        DumpAddress(
            interpreter.GetExecutionContext().GetBestExecutionContextScope(),
            symbol->GetAddressRef(), verbose, strm);
      }
    }
    strm.IndentLess();
  }
  return num_matches;
}

static void DumpSymbolContextList(ExecutionContextScope *exe_scope,
                                  Stream &strm, SymbolContextList &sc_list,
                                  bool verbose) {
  strm.IndentMore();

  const uint32_t num_matches = sc_list.GetSize();

  for (uint32_t i = 0; i < num_matches; ++i) {
    SymbolContext sc;
    if (sc_list.GetContextAtIndex(i, sc)) {
      AddressRange range;

      sc.GetAddressRange(eSymbolContextEverything, 0, true, range);

      DumpAddress(exe_scope, range.GetBaseAddress(), verbose, strm);
    }
  }
  strm.IndentLess();
}

static size_t LookupFunctionInModule(CommandInterpreter &interpreter,
                                     Stream &strm, Module *module,
                                     const char *name, bool name_is_regex,
                                     const ModuleFunctionSearchOptions &options,
                                     bool verbose) {
  if (module && name && name[0]) {
    SymbolContextList sc_list;
    size_t num_matches = 0;
    if (name_is_regex) {
      RegularExpression function_name_regex((llvm::StringRef(name)));
      module->FindFunctions(function_name_regex, options, sc_list);
    } else {
      ConstString function_name(name);
      module->FindFunctions(function_name, CompilerDeclContext(),
                            eFunctionNameTypeAuto, options, sc_list);
    }
    num_matches = sc_list.GetSize();
    if (num_matches) {
      strm.Indent();
      strm.Printf("%" PRIu64 " match%s found in ", (uint64_t)num_matches,
                  num_matches > 1 ? "es" : "");
      DumpFullpath(strm, &module->GetFileSpec(), 0);
      strm.PutCString(":\n");
      DumpSymbolContextList(
          interpreter.GetExecutionContext().GetBestExecutionContextScope(),
          strm, sc_list, verbose);
    }
    return num_matches;
  }
  return 0;
}

static size_t LookupTypeInModule(Target *target,
                                 CommandInterpreter &interpreter, Stream &strm,
                                 Module *module, const char *name_cstr,
                                 bool name_is_regex) {
  TypeList type_list;
  if (module && name_cstr && name_cstr[0]) {
    const uint32_t max_num_matches = UINT32_MAX;
    bool name_is_fully_qualified = false;

    ConstString name(name_cstr);
    llvm::DenseSet<lldb_private::SymbolFile *> searched_symbol_files;
    module->FindTypes(name, name_is_fully_qualified, max_num_matches,
                      searched_symbol_files, type_list);

    if (type_list.Empty())
      return 0;

    const uint64_t num_matches = type_list.GetSize();

    strm.Indent();
    strm.Printf("%" PRIu64 " match%s found in ", num_matches,
                num_matches > 1 ? "es" : "");
    DumpFullpath(strm, &module->GetFileSpec(), 0);
    strm.PutCString(":\n");
    for (TypeSP type_sp : type_list.Types()) {
      if (!type_sp)
        continue;
      // Resolve the clang type so that any forward references to types
      // that haven't yet been parsed will get parsed.
      type_sp->GetFullCompilerType();
      type_sp->GetDescription(&strm, eDescriptionLevelFull, true, target);
      // Print all typedef chains
      TypeSP typedef_type_sp(type_sp);
      TypeSP typedefed_type_sp(typedef_type_sp->GetTypedefType());
      while (typedefed_type_sp) {
        strm.EOL();
        strm.Printf("     typedef '%s': ",
                    typedef_type_sp->GetName().GetCString());
        typedefed_type_sp->GetFullCompilerType();
        typedefed_type_sp->GetDescription(&strm, eDescriptionLevelFull, true,
                                          target);
        typedef_type_sp = typedefed_type_sp;
        typedefed_type_sp = typedef_type_sp->GetTypedefType();
      }
    }
    strm.EOL();
  }
  return type_list.GetSize();
}

static size_t LookupTypeHere(Target *target, CommandInterpreter &interpreter,
                             Stream &strm, Module &module,
                             const char *name_cstr, bool name_is_regex) {
  TypeList type_list;
  const uint32_t max_num_matches = UINT32_MAX;
  bool name_is_fully_qualified = false;

  ConstString name(name_cstr);
  llvm::DenseSet<SymbolFile *> searched_symbol_files;
  module.FindTypes(name, name_is_fully_qualified, max_num_matches,
                   searched_symbol_files, type_list);

  if (type_list.Empty())
    return 0;

  strm.Indent();
  strm.PutCString("Best match found in ");
  DumpFullpath(strm, &module.GetFileSpec(), 0);
  strm.PutCString(":\n");

  TypeSP type_sp(type_list.GetTypeAtIndex(0));
  if (type_sp) {
    // Resolve the clang type so that any forward references to types that
    // haven't yet been parsed will get parsed.
    type_sp->GetFullCompilerType();
    type_sp->GetDescription(&strm, eDescriptionLevelFull, true, target);
    // Print all typedef chains.
    TypeSP typedef_type_sp(type_sp);
    TypeSP typedefed_type_sp(typedef_type_sp->GetTypedefType());
    while (typedefed_type_sp) {
      strm.EOL();
      strm.Printf("     typedef '%s': ",
                  typedef_type_sp->GetName().GetCString());
      typedefed_type_sp->GetFullCompilerType();
      typedefed_type_sp->GetDescription(&strm, eDescriptionLevelFull, true,
                                        target);
      typedef_type_sp = typedefed_type_sp;
      typedefed_type_sp = typedef_type_sp->GetTypedefType();
    }
  }
  strm.EOL();
  return type_list.GetSize();
}

static uint32_t LookupFileAndLineInModule(CommandInterpreter &interpreter,
                                          Stream &strm, Module *module,
                                          const FileSpec &file_spec,
                                          uint32_t line, bool check_inlines,
                                          bool verbose) {
  if (module && file_spec) {
    SymbolContextList sc_list;
    const uint32_t num_matches = module->ResolveSymbolContextsForFileSpec(
        file_spec, line, check_inlines, eSymbolContextEverything, sc_list);
    if (num_matches > 0) {
      strm.Indent();
      strm.Printf("%u match%s found in ", num_matches,
                  num_matches > 1 ? "es" : "");
      strm << file_spec;
      if (line > 0)
        strm.Printf(":%u", line);
      strm << " in ";
      DumpFullpath(strm, &module->GetFileSpec(), 0);
      strm.PutCString(":\n");
      DumpSymbolContextList(
          interpreter.GetExecutionContext().GetBestExecutionContextScope(),
          strm, sc_list, verbose);
      return num_matches;
    }
  }
  return 0;
}

static size_t FindModulesByName(Target *target, const char *module_name,
                                ModuleList &module_list,
                                bool check_global_list) {
  FileSpec module_file_spec(module_name);
  ModuleSpec module_spec(module_file_spec);

  const size_t initial_size = module_list.GetSize();

  if (check_global_list) {
    // Check the global list
    std::lock_guard<std::recursive_mutex> guard(
        Module::GetAllocationModuleCollectionMutex());
    const size_t num_modules = Module::GetNumberAllocatedModules();
    ModuleSP module_sp;
    for (size_t image_idx = 0; image_idx < num_modules; ++image_idx) {
      Module *module = Module::GetAllocatedModuleAtIndex(image_idx);

      if (module) {
        if (module->MatchesModuleSpec(module_spec)) {
          module_sp = module->shared_from_this();
          module_list.AppendIfNeeded(module_sp);
        }
      }
    }
  } else {
    if (target) {
      target->GetImages().FindModules(module_spec, module_list);
      const size_t num_matches = module_list.GetSize();

      // Not found in our module list for our target, check the main shared
      // module list in case it is a extra file used somewhere else
      if (num_matches == 0) {
        module_spec.GetArchitecture() = target->GetArchitecture();
        ModuleList::FindSharedModules(module_spec, module_list);
      }
    } else {
      ModuleList::FindSharedModules(module_spec, module_list);
    }
  }

  return module_list.GetSize() - initial_size;
}

#pragma mark CommandObjectTargetModulesModuleAutoComplete

// A base command object class that can auto complete with module file
// paths

class CommandObjectTargetModulesModuleAutoComplete
    : public CommandObjectParsed {
public:
  CommandObjectTargetModulesModuleAutoComplete(CommandInterpreter &interpreter,
                                               const char *name,
                                               const char *help,
                                               const char *syntax,
                                               uint32_t flags = 0)
      : CommandObjectParsed(interpreter, name, help, syntax, flags) {
    CommandArgumentEntry arg;
    CommandArgumentData file_arg;

    // Define the first (and only) variant of this arg.
    file_arg.arg_type = eArgTypeFilename;
    file_arg.arg_repetition = eArgRepeatStar;

    // There is only one variant this argument could be; put it into the
    // argument entry.
    arg.push_back(file_arg);

    // Push the data for the first argument into the m_arguments vector.
    m_arguments.push_back(arg);
  }

  ~CommandObjectTargetModulesModuleAutoComplete() override = default;

  void
  HandleArgumentCompletion(CompletionRequest &request,
                           OptionElementVector &opt_element_vector) override {
    CommandCompletions::InvokeCommonCompletionCallbacks(
        GetCommandInterpreter(), CommandCompletions::eModuleCompletion, request,
        nullptr);
  }
};

#pragma mark CommandObjectTargetModulesSourceFileAutoComplete

// A base command object class that can auto complete with module source
// file paths

class CommandObjectTargetModulesSourceFileAutoComplete
    : public CommandObjectParsed {
public:
  CommandObjectTargetModulesSourceFileAutoComplete(
      CommandInterpreter &interpreter, const char *name, const char *help,
      const char *syntax, uint32_t flags)
      : CommandObjectParsed(interpreter, name, help, syntax, flags) {
    CommandArgumentEntry arg;
    CommandArgumentData source_file_arg;

    // Define the first (and only) variant of this arg.
    source_file_arg.arg_type = eArgTypeSourceFile;
    source_file_arg.arg_repetition = eArgRepeatPlus;

    // There is only one variant this argument could be; put it into the
    // argument entry.
    arg.push_back(source_file_arg);

    // Push the data for the first argument into the m_arguments vector.
    m_arguments.push_back(arg);
  }

  ~CommandObjectTargetModulesSourceFileAutoComplete() override = default;

  void
  HandleArgumentCompletion(CompletionRequest &request,
                           OptionElementVector &opt_element_vector) override {
    CommandCompletions::InvokeCommonCompletionCallbacks(
        GetCommandInterpreter(), CommandCompletions::eSourceFileCompletion,
        request, nullptr);
  }
};

#pragma mark CommandObjectTargetModulesDumpObjfile

class CommandObjectTargetModulesDumpObjfile
    : public CommandObjectTargetModulesModuleAutoComplete {
public:
  CommandObjectTargetModulesDumpObjfile(CommandInterpreter &interpreter)
      : CommandObjectTargetModulesModuleAutoComplete(
            interpreter, "target modules dump objfile",
            "Dump the object file headers from one or more target modules.",
            nullptr, eCommandRequiresTarget) {}

  ~CommandObjectTargetModulesDumpObjfile() override = default;

protected:
  bool DoExecute(Args &command, CommandReturnObject &result) override {
    Target *target = &GetSelectedTarget();

    uint32_t addr_byte_size = target->GetArchitecture().GetAddressByteSize();
    result.GetOutputStream().SetAddressByteSize(addr_byte_size);
    result.GetErrorStream().SetAddressByteSize(addr_byte_size);

    size_t num_dumped = 0;
    if (command.GetArgumentCount() == 0) {
      // Dump all headers for all modules images
      num_dumped = DumpModuleObjfileHeaders(result.GetOutputStream(),
                                            target->GetImages());
      if (num_dumped == 0) {
        result.AppendError("the target has no associated executable images");
      }
    } else {
      // Find the modules that match the basename or full path.
      ModuleList module_list;
      const char *arg_cstr;
      for (int arg_idx = 0;
           (arg_cstr = command.GetArgumentAtIndex(arg_idx)) != nullptr;
           ++arg_idx) {
        size_t num_matched =
            FindModulesByName(target, arg_cstr, module_list, true);
        if (num_matched == 0) {
          result.AppendWarningWithFormat(
              "Unable to find an image that matches '%s'.\n", arg_cstr);
        }
      }
      // Dump all the modules we found.
      num_dumped =
          DumpModuleObjfileHeaders(result.GetOutputStream(), module_list);
    }

    if (num_dumped > 0) {
      result.SetStatus(eReturnStatusSuccessFinishResult);
    } else {
      result.AppendError("no matching executable images found");
    }
    return result.Succeeded();
  }
};

#pragma mark CommandObjectTargetModulesDumpSymtab

static constexpr OptionEnumValueElement g_sort_option_enumeration[] = {
    {
        eSortOrderNone,
        "none",
        "No sorting, use the original symbol table order.",
    },
    {
        eSortOrderByAddress,
        "address",
        "Sort output by symbol address.",
    },
    {
        eSortOrderByName,
        "name",
        "Sort output by symbol name.",
    },
};

#define LLDB_OPTIONS_target_modules_dump_symtab
#include "CommandOptions.inc"

class CommandObjectTargetModulesDumpSymtab
    : public CommandObjectTargetModulesModuleAutoComplete {
public:
  CommandObjectTargetModulesDumpSymtab(CommandInterpreter &interpreter)
      : CommandObjectTargetModulesModuleAutoComplete(
            interpreter, "target modules dump symtab",
            "Dump the symbol table from one or more target modules.", nullptr,
            eCommandRequiresTarget),
        m_options() {}

  ~CommandObjectTargetModulesDumpSymtab() override = default;

  Options *GetOptions() override { return &m_options; }

  class CommandOptions : public Options {
  public:
    CommandOptions() : Options() {}

    ~CommandOptions() override = default;

    Status SetOptionValue(uint32_t option_idx, llvm::StringRef option_arg,
                          ExecutionContext *execution_context) override {
      Status error;
      const int short_option = m_getopt_table[option_idx].val;

      switch (short_option) {
      case 'm':
        m_prefer_mangled.SetCurrentValue(true);
        m_prefer_mangled.SetOptionWasSet();
        break;

      case 's':
        m_sort_order = (SortOrder)OptionArgParser::ToOptionEnum(
            option_arg, GetDefinitions()[option_idx].enum_values,
            eSortOrderNone, error);
        break;

      default:
        llvm_unreachable("Unimplemented option");
      }
      return error;
    }

    void OptionParsingStarting(ExecutionContext *execution_context) override {
      m_sort_order = eSortOrderNone;
      m_prefer_mangled.Clear();
    }

    llvm::ArrayRef<OptionDefinition> GetDefinitions() override {
      return llvm::makeArrayRef(g_target_modules_dump_symtab_options);
    }

    SortOrder m_sort_order = eSortOrderNone;
    OptionValueBoolean m_prefer_mangled = {false, false};
  };

protected:
  bool DoExecute(Args &command, CommandReturnObject &result) override {
    Target *target = &GetSelectedTarget();
    uint32_t num_dumped = 0;
    Mangled::NamePreference name_preference =
        (m_options.m_prefer_mangled ? Mangled::ePreferMangled
                                    : Mangled::ePreferDemangled);

    uint32_t addr_byte_size = target->GetArchitecture().GetAddressByteSize();
    result.GetOutputStream().SetAddressByteSize(addr_byte_size);
    result.GetErrorStream().SetAddressByteSize(addr_byte_size);

    if (command.GetArgumentCount() == 0) {
      // Dump all sections for all modules images
      const ModuleList &module_list = target->GetImages();
      std::lock_guard<std::recursive_mutex> guard(module_list.GetMutex());
      const size_t num_modules = module_list.GetSize();
      if (num_modules > 0) {
        result.GetOutputStream().Format(
            "Dumping symbol table for {0} modules.\n", num_modules);
        for (ModuleSP module_sp : module_list.ModulesNoLocking()) {
          if (num_dumped > 0) {
            result.GetOutputStream().EOL();
            result.GetOutputStream().EOL();
          }
          if (m_interpreter.WasInterrupted())
            break;
          num_dumped++;
          DumpModuleSymtab(m_interpreter, result.GetOutputStream(),
                           module_sp.get(), m_options.m_sort_order,
                           name_preference);
        }
      } else {
        result.AppendError("the target has no associated executable images");
        return false;
      }
    } else {
      // Dump specified images (by basename or fullpath)
      const char *arg_cstr;
      for (int arg_idx = 0;
           (arg_cstr = command.GetArgumentAtIndex(arg_idx)) != nullptr;
           ++arg_idx) {
        ModuleList module_list;
        const size_t num_matches =
            FindModulesByName(target, arg_cstr, module_list, true);
        if (num_matches > 0) {
          for (ModuleSP module_sp : module_list.Modules()) {
            if (module_sp) {
              if (num_dumped > 0) {
                result.GetOutputStream().EOL();
                result.GetOutputStream().EOL();
              }
              if (m_interpreter.WasInterrupted())
                break;
              num_dumped++;
              DumpModuleSymtab(m_interpreter, result.GetOutputStream(),
                               module_sp.get(), m_options.m_sort_order,
                               name_preference);
            }
          }
        } else
          result.AppendWarningWithFormat(
              "Unable to find an image that matches '%s'.\n", arg_cstr);
      }
    }

    if (num_dumped > 0)
      result.SetStatus(eReturnStatusSuccessFinishResult);
    else {
      result.AppendError("no matching executable images found");
    }
    return result.Succeeded();
  }

  CommandOptions m_options;
};

#pragma mark CommandObjectTargetModulesDumpSections

// Image section dumping command

class CommandObjectTargetModulesDumpSections
    : public CommandObjectTargetModulesModuleAutoComplete {
public:
  CommandObjectTargetModulesDumpSections(CommandInterpreter &interpreter)
      : CommandObjectTargetModulesModuleAutoComplete(
            interpreter, "target modules dump sections",
            "Dump the sections from one or more target modules.",
            //"target modules dump sections [<file1> ...]")
            nullptr, eCommandRequiresTarget) {}

  ~CommandObjectTargetModulesDumpSections() override = default;

protected:
  bool DoExecute(Args &command, CommandReturnObject &result) override {
    Target *target = &GetSelectedTarget();
    uint32_t num_dumped = 0;

    uint32_t addr_byte_size = target->GetArchitecture().GetAddressByteSize();
    result.GetOutputStream().SetAddressByteSize(addr_byte_size);
    result.GetErrorStream().SetAddressByteSize(addr_byte_size);

    if (command.GetArgumentCount() == 0) {
      // Dump all sections for all modules images
      const size_t num_modules = target->GetImages().GetSize();
      if (num_modules == 0) {
        result.AppendError("the target has no associated executable images");
        return false;
      }

      result.GetOutputStream().Format("Dumping sections for {0} modules.\n",
                                      num_modules);
      for (size_t image_idx = 0; image_idx < num_modules; ++image_idx) {
        if (m_interpreter.WasInterrupted())
          break;
        num_dumped++;
        DumpModuleSections(
            m_interpreter, result.GetOutputStream(),
            target->GetImages().GetModulePointerAtIndex(image_idx));
      }
    } else {
      // Dump specified images (by basename or fullpath)
      const char *arg_cstr;
      for (int arg_idx = 0;
           (arg_cstr = command.GetArgumentAtIndex(arg_idx)) != nullptr;
           ++arg_idx) {
        ModuleList module_list;
        const size_t num_matches =
            FindModulesByName(target, arg_cstr, module_list, true);
        if (num_matches > 0) {
          for (size_t i = 0; i < num_matches; ++i) {
            if (m_interpreter.WasInterrupted())
              break;
            Module *module = module_list.GetModulePointerAtIndex(i);
            if (module) {
              num_dumped++;
              DumpModuleSections(m_interpreter, result.GetOutputStream(),
                                 module);
            }
          }
        } else {
          // Check the global list
          std::lock_guard<std::recursive_mutex> guard(
              Module::GetAllocationModuleCollectionMutex());

          result.AppendWarningWithFormat(
              "Unable to find an image that matches '%s'.\n", arg_cstr);
        }
      }
    }

    if (num_dumped > 0)
      result.SetStatus(eReturnStatusSuccessFinishResult);
    else {
      result.AppendError("no matching executable images found");
    }
    return result.Succeeded();
  }
};

#pragma mark CommandObjectTargetModulesDumpClangAST

// Clang AST dumping command

class CommandObjectTargetModulesDumpClangAST
    : public CommandObjectTargetModulesModuleAutoComplete {
public:
  CommandObjectTargetModulesDumpClangAST(CommandInterpreter &interpreter)
      : CommandObjectTargetModulesModuleAutoComplete(
            interpreter, "target modules dump ast",
            "Dump the clang ast for a given module's symbol file.",
            //"target modules dump ast [<file1> ...]")
            nullptr, eCommandRequiresTarget) {}

  ~CommandObjectTargetModulesDumpClangAST() override = default;

protected:
  bool DoExecute(Args &command, CommandReturnObject &result) override {
    Target *target = &GetSelectedTarget();

    const ModuleList &module_list = target->GetImages();
    const size_t num_modules = module_list.GetSize();
    if (num_modules == 0) {
      result.AppendError("the target has no associated executable images");
      return false;
    }

    if (command.GetArgumentCount() == 0) {
      // Dump all ASTs for all modules images
      result.GetOutputStream().Format("Dumping clang ast for {0} modules.\n",
                                      num_modules);
      for (ModuleSP module_sp : module_list.ModulesNoLocking()) {
        if (m_interpreter.WasInterrupted())
          break;
        if (SymbolFile *sf = module_sp->GetSymbolFile())
          sf->DumpClangAST(result.GetOutputStream());
      }
      result.SetStatus(eReturnStatusSuccessFinishResult);
      return true;
    }

    // Dump specified ASTs (by basename or fullpath)
    for (const Args::ArgEntry &arg : command.entries()) {
      ModuleList module_list;
      const size_t num_matches =
          FindModulesByName(target, arg.c_str(), module_list, true);
      if (num_matches == 0) {
        // Check the global list
        std::lock_guard<std::recursive_mutex> guard(
            Module::GetAllocationModuleCollectionMutex());

        result.AppendWarningWithFormat(
            "Unable to find an image that matches '%s'.\n", arg.c_str());
        continue;
      }

      for (size_t i = 0; i < num_matches; ++i) {
        if (m_interpreter.WasInterrupted())
          break;
        Module *m = module_list.GetModulePointerAtIndex(i);
        if (SymbolFile *sf = m->GetSymbolFile())
          sf->DumpClangAST(result.GetOutputStream());
      }
    }
    result.SetStatus(eReturnStatusSuccessFinishResult);
    return true;
  }
};

#pragma mark CommandObjectTargetModulesDumpSymfile

// Image debug symbol dumping command

class CommandObjectTargetModulesDumpSymfile
    : public CommandObjectTargetModulesModuleAutoComplete {
public:
  CommandObjectTargetModulesDumpSymfile(CommandInterpreter &interpreter)
      : CommandObjectTargetModulesModuleAutoComplete(
            interpreter, "target modules dump symfile",
            "Dump the debug symbol file for one or more target modules.",
            //"target modules dump symfile [<file1> ...]")
            nullptr, eCommandRequiresTarget) {}

  ~CommandObjectTargetModulesDumpSymfile() override = default;

protected:
  bool DoExecute(Args &command, CommandReturnObject &result) override {
    Target *target = &GetSelectedTarget();
    uint32_t num_dumped = 0;

    uint32_t addr_byte_size = target->GetArchitecture().GetAddressByteSize();
    result.GetOutputStream().SetAddressByteSize(addr_byte_size);
    result.GetErrorStream().SetAddressByteSize(addr_byte_size);

    if (command.GetArgumentCount() == 0) {
      // Dump all sections for all modules images
      const ModuleList &target_modules = target->GetImages();
      std::lock_guard<std::recursive_mutex> guard(target_modules.GetMutex());
      const size_t num_modules = target_modules.GetSize();
      if (num_modules == 0) {
        result.AppendError("the target has no associated executable images");
        return false;
      }
      result.GetOutputStream().Format(
          "Dumping debug symbols for {0} modules.\n", num_modules);
      for (ModuleSP module_sp : target_modules.ModulesNoLocking()) {
        if (m_interpreter.WasInterrupted())
          break;
        if (DumpModuleSymbolFile(result.GetOutputStream(), module_sp.get()))
          num_dumped++;
      }
    } else {
      // Dump specified images (by basename or fullpath)
      const char *arg_cstr;
      for (int arg_idx = 0;
           (arg_cstr = command.GetArgumentAtIndex(arg_idx)) != nullptr;
           ++arg_idx) {
        ModuleList module_list;
        const size_t num_matches =
            FindModulesByName(target, arg_cstr, module_list, true);
        if (num_matches > 0) {
          for (size_t i = 0; i < num_matches; ++i) {
            if (m_interpreter.WasInterrupted())
              break;
            Module *module = module_list.GetModulePointerAtIndex(i);
            if (module) {
              if (DumpModuleSymbolFile(result.GetOutputStream(), module))
                num_dumped++;
            }
          }
        } else
          result.AppendWarningWithFormat(
              "Unable to find an image that matches '%s'.\n", arg_cstr);
      }
    }

    if (num_dumped > 0)
      result.SetStatus(eReturnStatusSuccessFinishResult);
    else {
      result.AppendError("no matching executable images found");
    }
    return result.Succeeded();
  }
};

#pragma mark CommandObjectTargetModulesDumpLineTable
#define LLDB_OPTIONS_target_modules_dump
#include "CommandOptions.inc"

// Image debug line table dumping command

class CommandObjectTargetModulesDumpLineTable
    : public CommandObjectTargetModulesSourceFileAutoComplete {
public:
  CommandObjectTargetModulesDumpLineTable(CommandInterpreter &interpreter)
      : CommandObjectTargetModulesSourceFileAutoComplete(
            interpreter, "target modules dump line-table",
            "Dump the line table for one or more compilation units.", nullptr,
            eCommandRequiresTarget) {}

  ~CommandObjectTargetModulesDumpLineTable() override = default;

  Options *GetOptions() override { return &m_options; }

protected:
  bool DoExecute(Args &command, CommandReturnObject &result) override {
    Target *target = m_exe_ctx.GetTargetPtr();
    uint32_t total_num_dumped = 0;

    uint32_t addr_byte_size = target->GetArchitecture().GetAddressByteSize();
    result.GetOutputStream().SetAddressByteSize(addr_byte_size);
    result.GetErrorStream().SetAddressByteSize(addr_byte_size);

    if (command.GetArgumentCount() == 0) {
      result.AppendError("file option must be specified.");
      return result.Succeeded();
    } else {
      // Dump specified images (by basename or fullpath)
      const char *arg_cstr;
      for (int arg_idx = 0;
           (arg_cstr = command.GetArgumentAtIndex(arg_idx)) != nullptr;
           ++arg_idx) {
        FileSpec file_spec(arg_cstr);

        const ModuleList &target_modules = target->GetImages();
        std::lock_guard<std::recursive_mutex> guard(target_modules.GetMutex());
        if (target_modules.GetSize() > 0) {
          uint32_t num_dumped = 0;
          for (ModuleSP module_sp : target_modules.ModulesNoLocking()) {
            if (m_interpreter.WasInterrupted())
              break;
            if (DumpCompileUnitLineTable(
                    m_interpreter, result.GetOutputStream(), module_sp.get(),
                    file_spec,
                    m_options.m_verbose ? eDescriptionLevelFull
                                        : eDescriptionLevelBrief))
              num_dumped++;
          }
          if (num_dumped == 0)
            result.AppendWarningWithFormat(
                "No source filenames matched '%s'.\n", arg_cstr);
          else
            total_num_dumped += num_dumped;
        }
      }
    }

    if (total_num_dumped > 0)
      result.SetStatus(eReturnStatusSuccessFinishResult);
    else {
      result.AppendError("no source filenames matched any command arguments");
    }
    return result.Succeeded();
  }

  class CommandOptions : public Options {
  public:
    CommandOptions() : Options() { OptionParsingStarting(nullptr); }

    Status SetOptionValue(uint32_t option_idx, llvm::StringRef option_arg,
                          ExecutionContext *execution_context) override {
      assert(option_idx == 0 && "We only have one option.");
      m_verbose = true;

      return Status();
    }

    void OptionParsingStarting(ExecutionContext *execution_context) override {
      m_verbose = false;
    }

    llvm::ArrayRef<OptionDefinition> GetDefinitions() override {
      return llvm::makeArrayRef(g_target_modules_dump_options);
    }

    bool m_verbose;
  };

  CommandOptions m_options;
};

#pragma mark CommandObjectTargetModulesDump

// Dump multi-word command for target modules

class CommandObjectTargetModulesDump : public CommandObjectMultiword {
public:
  // Constructors and Destructors
  CommandObjectTargetModulesDump(CommandInterpreter &interpreter)
      : CommandObjectMultiword(
            interpreter, "target modules dump",
            "Commands for dumping information about one or "
            "more target modules.",
            "target modules dump "
            "[headers|symtab|sections|ast|symfile|line-table] "
            "[<file1> <file2> ...]") {
    LoadSubCommand("objfile",
                   CommandObjectSP(
                       new CommandObjectTargetModulesDumpObjfile(interpreter)));
    LoadSubCommand(
        "symtab",
        CommandObjectSP(new CommandObjectTargetModulesDumpSymtab(interpreter)));
    LoadSubCommand("sections",
                   CommandObjectSP(new CommandObjectTargetModulesDumpSections(
                       interpreter)));
    LoadSubCommand("symfile",
                   CommandObjectSP(
                       new CommandObjectTargetModulesDumpSymfile(interpreter)));
    LoadSubCommand(
        "ast", CommandObjectSP(
                   new CommandObjectTargetModulesDumpClangAST(interpreter)));
    LoadSubCommand("line-table",
                   CommandObjectSP(new CommandObjectTargetModulesDumpLineTable(
                       interpreter)));
  }

  ~CommandObjectTargetModulesDump() override = default;
};

class CommandObjectTargetModulesAdd : public CommandObjectParsed {
public:
  CommandObjectTargetModulesAdd(CommandInterpreter &interpreter)
      : CommandObjectParsed(interpreter, "target modules add",
                            "Add a new module to the current target's modules.",
                            "target modules add [<module>]",
                            eCommandRequiresTarget),
        m_option_group(), m_symbol_file(LLDB_OPT_SET_1, false, "symfile", 's',
                                        0, eArgTypeFilename,
                                        "Fullpath to a stand alone debug "
                                        "symbols file for when debug symbols "
                                        "are not in the executable.") {
    m_option_group.Append(&m_uuid_option_group, LLDB_OPT_SET_ALL,
                          LLDB_OPT_SET_1);
    m_option_group.Append(&m_symbol_file, LLDB_OPT_SET_ALL, LLDB_OPT_SET_1);
    m_option_group.Finalize();
  }

  ~CommandObjectTargetModulesAdd() override = default;

  Options *GetOptions() override { return &m_option_group; }

  void
  HandleArgumentCompletion(CompletionRequest &request,
                           OptionElementVector &opt_element_vector) override {
    CommandCompletions::InvokeCommonCompletionCallbacks(
        GetCommandInterpreter(), CommandCompletions::eDiskFileCompletion,
        request, nullptr);
  }

protected:
  OptionGroupOptions m_option_group;
  OptionGroupUUID m_uuid_option_group;
  OptionGroupFile m_symbol_file;

  bool DoExecute(Args &args, CommandReturnObject &result) override {
    Target *target = &GetSelectedTarget();
    bool flush = false;

    const size_t argc = args.GetArgumentCount();
    if (argc == 0) {
      if (m_uuid_option_group.GetOptionValue().OptionWasSet()) {
        // We are given a UUID only, go locate the file
        ModuleSpec module_spec;
        module_spec.GetUUID() =
            m_uuid_option_group.GetOptionValue().GetCurrentValue();
        if (m_symbol_file.GetOptionValue().OptionWasSet())
          module_spec.GetSymbolFileSpec() =
              m_symbol_file.GetOptionValue().GetCurrentValue();
        if (Symbols::DownloadObjectAndSymbolFile(module_spec)) {
          ModuleSP module_sp(
              target->GetOrCreateModule(module_spec, true /* notify */));
          if (module_sp) {
            result.SetStatus(eReturnStatusSuccessFinishResult);
            return true;
          } else {
            StreamString strm;
            module_spec.GetUUID().Dump(&strm);
            if (module_spec.GetFileSpec()) {
              if (module_spec.GetSymbolFileSpec()) {
                result.AppendErrorWithFormat(
                    "Unable to create the executable or symbol file with "
                    "UUID %s with path %s and symbol file %s",
                    strm.GetData(), module_spec.GetFileSpec().GetPath().c_str(),
                    module_spec.GetSymbolFileSpec().GetPath().c_str());
              } else {
                result.AppendErrorWithFormat(
                    "Unable to create the executable or symbol file with "
                    "UUID %s with path %s",
                    strm.GetData(),
                    module_spec.GetFileSpec().GetPath().c_str());
              }
            } else {
              result.AppendErrorWithFormat("Unable to create the executable "
                                           "or symbol file with UUID %s",
                                           strm.GetData());
            }
            return false;
          }
        } else {
          StreamString strm;
          module_spec.GetUUID().Dump(&strm);
          result.AppendErrorWithFormat(
              "Unable to locate the executable or symbol file with UUID %s",
              strm.GetData());
          return false;
        }
      } else {
        result.AppendError(
            "one or more executable image paths must be specified");
        return false;
      }
    } else {
      for (auto &entry : args.entries()) {
        if (entry.ref().empty())
          continue;

        FileSpec file_spec(entry.ref());
        if (FileSystem::Instance().Exists(file_spec)) {
          ModuleSpec module_spec(file_spec);
          if (m_uuid_option_group.GetOptionValue().OptionWasSet())
            module_spec.GetUUID() =
                m_uuid_option_group.GetOptionValue().GetCurrentValue();
          if (m_symbol_file.GetOptionValue().OptionWasSet())
            module_spec.GetSymbolFileSpec() =
                m_symbol_file.GetOptionValue().GetCurrentValue();
          if (!module_spec.GetArchitecture().IsValid())
            module_spec.GetArchitecture() = target->GetArchitecture();
          Status error;
          ModuleSP module_sp(target->GetOrCreateModule(
              module_spec, true /* notify */, &error));
          if (!module_sp) {
            const char *error_cstr = error.AsCString();
            if (error_cstr)
              result.AppendError(error_cstr);
            else
              result.AppendErrorWithFormat("unsupported module: %s",
                                           entry.c_str());
            return false;
          } else {
            flush = true;
          }
          result.SetStatus(eReturnStatusSuccessFinishResult);
        } else {
          std::string resolved_path = file_spec.GetPath();
          if (resolved_path != entry.ref()) {
            result.AppendErrorWithFormat(
                "invalid module path '%s' with resolved path '%s'\n",
                entry.ref().str().c_str(), resolved_path.c_str());
            break;
          }
          result.AppendErrorWithFormat("invalid module path '%s'\n",
                                       entry.c_str());
          break;
        }
      }
    }

    if (flush) {
      ProcessSP process = target->GetProcessSP();
      if (process)
        process->Flush();
    }

    return result.Succeeded();
  }
};

class CommandObjectTargetModulesLoad
    : public CommandObjectTargetModulesModuleAutoComplete {
public:
  CommandObjectTargetModulesLoad(CommandInterpreter &interpreter)
      : CommandObjectTargetModulesModuleAutoComplete(
            interpreter, "target modules load",
            "Set the load addresses for one or more sections in a target "
            "module.",
            "target modules load [--file <module> --uuid <uuid>] <sect-name> "
            "<address> [<sect-name> <address> ....]",
            eCommandRequiresTarget),
        m_option_group(),
        m_file_option(LLDB_OPT_SET_1, false, "file", 'f', 0, eArgTypeName,
                      "Fullpath or basename for module to load.", ""),
        m_load_option(LLDB_OPT_SET_1, false, "load", 'l',
                      "Write file contents to the memory.", false, true),
        m_pc_option(LLDB_OPT_SET_1, false, "set-pc-to-entry", 'p',
                    "Set PC to the entry point."
                    " Only applicable with '--load' option.",
                    false, true),
        m_slide_option(LLDB_OPT_SET_1, false, "slide", 's', 0, eArgTypeOffset,
                       "Set the load address for all sections to be the "
                       "virtual address in the file plus the offset.",
                       0) {
    m_option_group.Append(&m_uuid_option_group, LLDB_OPT_SET_ALL,
                          LLDB_OPT_SET_1);
    m_option_group.Append(&m_file_option, LLDB_OPT_SET_ALL, LLDB_OPT_SET_1);
    m_option_group.Append(&m_load_option, LLDB_OPT_SET_ALL, LLDB_OPT_SET_1);
    m_option_group.Append(&m_pc_option, LLDB_OPT_SET_ALL, LLDB_OPT_SET_1);
    m_option_group.Append(&m_slide_option, LLDB_OPT_SET_ALL, LLDB_OPT_SET_1);
    m_option_group.Finalize();
  }

  ~CommandObjectTargetModulesLoad() override = default;

  Options *GetOptions() override { return &m_option_group; }

protected:
  bool DoExecute(Args &args, CommandReturnObject &result) override {
    Target *target = &GetSelectedTarget();
    const bool load = m_load_option.GetOptionValue().GetCurrentValue();
    const bool set_pc = m_pc_option.GetOptionValue().GetCurrentValue();

    const size_t argc = args.GetArgumentCount();
    ModuleSpec module_spec;
    bool search_using_module_spec = false;

    // Allow "load" option to work without --file or --uuid option.
    if (load) {
      if (!m_file_option.GetOptionValue().OptionWasSet() &&
          !m_uuid_option_group.GetOptionValue().OptionWasSet()) {
        ModuleList &module_list = target->GetImages();
        if (module_list.GetSize() == 1) {
          search_using_module_spec = true;
          module_spec.GetFileSpec() =
              module_list.GetModuleAtIndex(0)->GetFileSpec();
        }
      }
    }

    if (m_file_option.GetOptionValue().OptionWasSet()) {
      search_using_module_spec = true;
      const char *arg_cstr = m_file_option.GetOptionValue().GetCurrentValue();
      const bool use_global_module_list = true;
      ModuleList module_list;
      const size_t num_matches = FindModulesByName(
          target, arg_cstr, module_list, use_global_module_list);
      if (num_matches == 1) {
        module_spec.GetFileSpec() =
            module_list.GetModuleAtIndex(0)->GetFileSpec();
      } else if (num_matches > 1) {
        search_using_module_spec = false;
        result.AppendErrorWithFormat(
            "more than 1 module matched by name '%s'\n", arg_cstr);
      } else {
        search_using_module_spec = false;
        result.AppendErrorWithFormat("no object file for module '%s'\n",
                                     arg_cstr);
      }
    }

    if (m_uuid_option_group.GetOptionValue().OptionWasSet()) {
      search_using_module_spec = true;
      module_spec.GetUUID() =
          m_uuid_option_group.GetOptionValue().GetCurrentValue();
    }

    if (search_using_module_spec) {
      ModuleList matching_modules;
      target->GetImages().FindModules(module_spec, matching_modules);
      const size_t num_matches = matching_modules.GetSize();

      char path[PATH_MAX];
      if (num_matches == 1) {
        Module *module = matching_modules.GetModulePointerAtIndex(0);
        if (module) {
          ObjectFile *objfile = module->GetObjectFile();
          if (objfile) {
            SectionList *section_list = module->GetSectionList();
            if (section_list) {
              bool changed = false;
              if (argc == 0) {
                if (m_slide_option.GetOptionValue().OptionWasSet()) {
                  const addr_t slide =
                      m_slide_option.GetOptionValue().GetCurrentValue();
                  const bool slide_is_offset = true;
                  module->SetLoadAddress(*target, slide, slide_is_offset,
                                         changed);
                } else {
                  result.AppendError("one or more section name + load "
                                     "address pair must be specified");
                  return false;
                }
              } else {
                if (m_slide_option.GetOptionValue().OptionWasSet()) {
                  result.AppendError("The \"--slide <offset>\" option can't "
                                     "be used in conjunction with setting "
                                     "section load addresses.\n");
                  return false;
                }

                for (size_t i = 0; i < argc; i += 2) {
                  const char *sect_name = args.GetArgumentAtIndex(i);
                  const char *load_addr_cstr = args.GetArgumentAtIndex(i + 1);
                  if (sect_name && load_addr_cstr) {
                    ConstString const_sect_name(sect_name);
                    addr_t load_addr;
                    if (llvm::to_integer(load_addr_cstr, load_addr)) {
                      SectionSP section_sp(
                          section_list->FindSectionByName(const_sect_name));
                      if (section_sp) {
                        if (section_sp->IsThreadSpecific()) {
                          result.AppendErrorWithFormat(
                              "thread specific sections are not yet "
                              "supported (section '%s')\n",
                              sect_name);
                          break;
                        } else {
                          if (target->GetSectionLoadList()
                                  .SetSectionLoadAddress(section_sp, load_addr))
                            changed = true;
                          result.AppendMessageWithFormat(
                              "section '%s' loaded at 0x%" PRIx64 "\n",
                              sect_name, load_addr);
                        }
                      } else {
                        result.AppendErrorWithFormat("no section found that "
                                                     "matches the section "
                                                     "name '%s'\n",
                                                     sect_name);
                        break;
                      }
                    } else {
                      result.AppendErrorWithFormat(
                          "invalid load address string '%s'\n", load_addr_cstr);
                      break;
                    }
                  } else {
                    if (sect_name)
                      result.AppendError("section names must be followed by "
                                         "a load address.\n");
                    else
                      result.AppendError("one or more section name + load "
                                         "address pair must be specified.\n");
                    break;
                  }
                }
              }

              if (changed) {
                target->ModulesDidLoad(matching_modules);
                Process *process = m_exe_ctx.GetProcessPtr();
                if (process)
                  process->Flush();
              }
              if (load) {
                ProcessSP process = target->CalculateProcess();
                Address file_entry = objfile->GetEntryPointAddress();
                if (!process) {
                  result.AppendError("No process");
                  return false;
                }
                if (set_pc && !file_entry.IsValid()) {
                  result.AppendError("No entry address in object file");
                  return false;
                }
                std::vector<ObjectFile::LoadableData> loadables(
                    objfile->GetLoadableData(*target));
                if (loadables.size() == 0) {
                  result.AppendError("No loadable sections");
                  return false;
                }
                Status error = process->WriteObjectFile(std::move(loadables));
                if (error.Fail()) {
                  result.AppendError(error.AsCString());
                  return false;
                }
                if (set_pc) {
                  ThreadList &thread_list = process->GetThreadList();
                  RegisterContextSP reg_context(
                      thread_list.GetSelectedThread()->GetRegisterContext());
                  addr_t file_entry_addr = file_entry.GetLoadAddress(target);
                  if (!reg_context->SetPC(file_entry_addr)) {
                    result.AppendErrorWithFormat("failed to set PC value to "
                                                 "0x%" PRIx64 "\n",
                                                 file_entry_addr);
                  }
                }
              }
            } else {
              module->GetFileSpec().GetPath(path, sizeof(path));
              result.AppendErrorWithFormat("no sections in object file '%s'\n",
                                           path);
            }
          } else {
            module->GetFileSpec().GetPath(path, sizeof(path));
            result.AppendErrorWithFormat("no object file for module '%s'\n",
                                         path);
          }
        } else {
          FileSpec *module_spec_file = module_spec.GetFileSpecPtr();
          if (module_spec_file) {
            module_spec_file->GetPath(path, sizeof(path));
            result.AppendErrorWithFormat("invalid module '%s'.\n", path);
          } else
            result.AppendError("no module spec");
        }
      } else {
        std::string uuid_str;

        if (module_spec.GetFileSpec())
          module_spec.GetFileSpec().GetPath(path, sizeof(path));
        else
          path[0] = '\0';

        if (module_spec.GetUUIDPtr())
          uuid_str = module_spec.GetUUID().GetAsString();
        if (num_matches > 1) {
          result.AppendErrorWithFormat(
              "multiple modules match%s%s%s%s:\n", path[0] ? " file=" : "",
              path, !uuid_str.empty() ? " uuid=" : "", uuid_str.c_str());
          for (size_t i = 0; i < num_matches; ++i) {
            if (matching_modules.GetModulePointerAtIndex(i)
                    ->GetFileSpec()
                    .GetPath(path, sizeof(path)))
              result.AppendMessageWithFormat("%s\n", path);
          }
        } else {
          result.AppendErrorWithFormat(
              "no modules were found  that match%s%s%s%s.\n",
              path[0] ? " file=" : "", path, !uuid_str.empty() ? " uuid=" : "",
              uuid_str.c_str());
        }
      }
    } else {
      result.AppendError("either the \"--file <module>\" or the \"--uuid "
                         "<uuid>\" option must be specified.\n");
      return false;
    }
    return result.Succeeded();
  }

  OptionGroupOptions m_option_group;
  OptionGroupUUID m_uuid_option_group;
  OptionGroupString m_file_option;
  OptionGroupBoolean m_load_option;
  OptionGroupBoolean m_pc_option;
  OptionGroupUInt64 m_slide_option;
};

#pragma mark CommandObjectTargetModulesList
// List images with associated information
#define LLDB_OPTIONS_target_modules_list
#include "CommandOptions.inc"

class CommandObjectTargetModulesList : public CommandObjectParsed {
public:
  class CommandOptions : public Options {
  public:
    CommandOptions() : Options(), m_format_array() {}

    ~CommandOptions() override = default;

    Status SetOptionValue(uint32_t option_idx, llvm::StringRef option_arg,
                          ExecutionContext *execution_context) override {
      Status error;

      const int short_option = m_getopt_table[option_idx].val;
      if (short_option == 'g') {
        m_use_global_module_list = true;
      } else if (short_option == 'a') {
        m_module_addr = OptionArgParser::ToAddress(
            execution_context, option_arg, LLDB_INVALID_ADDRESS, &error);
      } else {
        unsigned long width = 0;
        option_arg.getAsInteger(0, width);
        m_format_array.push_back(std::make_pair(short_option, width));
      }
      return error;
    }

    void OptionParsingStarting(ExecutionContext *execution_context) override {
      m_format_array.clear();
      m_use_global_module_list = false;
      m_module_addr = LLDB_INVALID_ADDRESS;
    }

    llvm::ArrayRef<OptionDefinition> GetDefinitions() override {
      return llvm::makeArrayRef(g_target_modules_list_options);
    }

    // Instance variables to hold the values for command options.
    typedef std::vector<std::pair<char, uint32_t>> FormatWidthCollection;
    FormatWidthCollection m_format_array;
    bool m_use_global_module_list = false;
    lldb::addr_t m_module_addr = LLDB_INVALID_ADDRESS;
  };

  CommandObjectTargetModulesList(CommandInterpreter &interpreter)
      : CommandObjectParsed(
            interpreter, "target modules list",
            "List current executable and dependent shared library images.",
            "target modules list [<cmd-options>]"),
        m_options() {}

  ~CommandObjectTargetModulesList() override = default;

  Options *GetOptions() override { return &m_options; }

protected:
  bool DoExecute(Args &command, CommandReturnObject &result) override {
    Target *target = GetDebugger().GetSelectedTarget().get();
    const bool use_global_module_list = m_options.m_use_global_module_list;
    // Define a local module list here to ensure it lives longer than any
    // "locker" object which might lock its contents below (through the
    // "module_list_ptr" variable).
    ModuleList module_list;
    if (target == nullptr && !use_global_module_list) {
      result.AppendError("invalid target, create a debug target using the "
                         "'target create' command");
      return false;
    } else {
      if (target) {
        uint32_t addr_byte_size =
            target->GetArchitecture().GetAddressByteSize();
        result.GetOutputStream().SetAddressByteSize(addr_byte_size);
        result.GetErrorStream().SetAddressByteSize(addr_byte_size);
      }
      // Dump all sections for all modules images
      Stream &strm = result.GetOutputStream();

      if (m_options.m_module_addr != LLDB_INVALID_ADDRESS) {
        if (target) {
          Address module_address;
          if (module_address.SetLoadAddress(m_options.m_module_addr, target)) {
            ModuleSP module_sp(module_address.GetModule());
            if (module_sp) {
              PrintModule(target, module_sp.get(), 0, strm);
              result.SetStatus(eReturnStatusSuccessFinishResult);
            } else {
              result.AppendErrorWithFormat(
                  "Couldn't find module matching address: 0x%" PRIx64 ".",
                  m_options.m_module_addr);
            }
          } else {
            result.AppendErrorWithFormat(
                "Couldn't find module containing address: 0x%" PRIx64 ".",
                m_options.m_module_addr);
          }
        } else {
          result.AppendError(
              "Can only look up modules by address with a valid target.");
        }
        return result.Succeeded();
      }

      size_t num_modules = 0;

      // This locker will be locked on the mutex in module_list_ptr if it is
      // non-nullptr. Otherwise it will lock the
      // AllocationModuleCollectionMutex when accessing the global module list
      // directly.
      std::unique_lock<std::recursive_mutex> guard(
          Module::GetAllocationModuleCollectionMutex(), std::defer_lock);

      const ModuleList *module_list_ptr = nullptr;
      const size_t argc = command.GetArgumentCount();
      if (argc == 0) {
        if (use_global_module_list) {
          guard.lock();
          num_modules = Module::GetNumberAllocatedModules();
        } else {
          module_list_ptr = &target->GetImages();
        }
      } else {
        for (const Args::ArgEntry &arg : command) {
          // Dump specified images (by basename or fullpath)
          const size_t num_matches = FindModulesByName(
              target, arg.c_str(), module_list, use_global_module_list);
          if (num_matches == 0) {
            if (argc == 1) {
              result.AppendErrorWithFormat("no modules found that match '%s'",
                                           arg.c_str());
              return false;
            }
          }
        }

        module_list_ptr = &module_list;
      }

      std::unique_lock<std::recursive_mutex> lock;
      if (module_list_ptr != nullptr) {
        lock =
            std::unique_lock<std::recursive_mutex>(module_list_ptr->GetMutex());

        num_modules = module_list_ptr->GetSize();
      }

      if (num_modules > 0) {
        for (uint32_t image_idx = 0; image_idx < num_modules; ++image_idx) {
          ModuleSP module_sp;
          Module *module;
          if (module_list_ptr) {
            module_sp = module_list_ptr->GetModuleAtIndexUnlocked(image_idx);
            module = module_sp.get();
          } else {
            module = Module::GetAllocatedModuleAtIndex(image_idx);
            module_sp = module->shared_from_this();
          }

          const size_t indent = strm.Printf("[%3u] ", image_idx);
          PrintModule(target, module, indent, strm);
        }
        result.SetStatus(eReturnStatusSuccessFinishResult);
      } else {
        if (argc) {
          if (use_global_module_list)
            result.AppendError(
                "the global module list has no matching modules");
          else
            result.AppendError("the target has no matching modules");
        } else {
          if (use_global_module_list)
            result.AppendError("the global module list is empty");
          else
            result.AppendError(
                "the target has no associated executable images");
        }
        return false;
      }
    }
    return result.Succeeded();
  }

  void PrintModule(Target *target, Module *module, int indent, Stream &strm) {
    if (module == nullptr) {
      strm.PutCString("Null module");
      return;
    }

    bool dump_object_name = false;
    if (m_options.m_format_array.empty()) {
      m_options.m_format_array.push_back(std::make_pair('u', 0));
      m_options.m_format_array.push_back(std::make_pair('h', 0));
      m_options.m_format_array.push_back(std::make_pair('f', 0));
      m_options.m_format_array.push_back(std::make_pair('S', 0));
    }
    const size_t num_entries = m_options.m_format_array.size();
    bool print_space = false;
    for (size_t i = 0; i < num_entries; ++i) {
      if (print_space)
        strm.PutChar(' ');
      print_space = true;
      const char format_char = m_options.m_format_array[i].first;
      uint32_t width = m_options.m_format_array[i].second;
      switch (format_char) {
      case 'A':
        DumpModuleArchitecture(strm, module, false, width);
        break;

      case 't':
        DumpModuleArchitecture(strm, module, true, width);
        break;

      case 'f':
        DumpFullpath(strm, &module->GetFileSpec(), width);
        dump_object_name = true;
        break;

      case 'd':
        DumpDirectory(strm, &module->GetFileSpec(), width);
        break;

      case 'b':
        DumpBasename(strm, &module->GetFileSpec(), width);
        dump_object_name = true;
        break;

      case 'h':
      case 'o':
        // Image header address
        {
          uint32_t addr_nibble_width =
              target ? (target->GetArchitecture().GetAddressByteSize() * 2)
                     : 16;

          ObjectFile *objfile = module->GetObjectFile();
          if (objfile) {
            Address base_addr(objfile->GetBaseAddress());
            if (base_addr.IsValid()) {
              if (target && !target->GetSectionLoadList().IsEmpty()) {
                lldb::addr_t load_addr = base_addr.GetLoadAddress(target);
                if (load_addr == LLDB_INVALID_ADDRESS) {
                  base_addr.Dump(&strm, target,
                                 Address::DumpStyleModuleWithFileAddress,
                                 Address::DumpStyleFileAddress);
                } else {
                  if (format_char == 'o') {
                    // Show the offset of slide for the image
                    strm.Printf("0x%*.*" PRIx64, addr_nibble_width,
                                addr_nibble_width,
                                load_addr - base_addr.GetFileAddress());
                  } else {
                    // Show the load address of the image
                    strm.Printf("0x%*.*" PRIx64, addr_nibble_width,
                                addr_nibble_width, load_addr);
                  }
                }
                break;
              }
              // The address was valid, but the image isn't loaded, output the
              // address in an appropriate format
              base_addr.Dump(&strm, target, Address::DumpStyleFileAddress);
              break;
            }
          }
          strm.Printf("%*s", addr_nibble_width + 2, "");
        }
        break;

      case 'r': {
        size_t ref_count = 0;
        ModuleSP module_sp(module->shared_from_this());
        if (module_sp) {
          // Take one away to make sure we don't count our local "module_sp"
          ref_count = module_sp.use_count() - 1;
        }
        if (width)
          strm.Printf("{%*" PRIu64 "}", width, (uint64_t)ref_count);
        else
          strm.Printf("{%" PRIu64 "}", (uint64_t)ref_count);
      } break;

      case 's':
      case 'S': {
        if (const SymbolFile *symbol_file = module->GetSymbolFile()) {
          const FileSpec symfile_spec =
              symbol_file->GetObjectFile()->GetFileSpec();
          if (format_char == 'S') {
            // Dump symbol file only if different from module file
            if (!symfile_spec || symfile_spec == module->GetFileSpec()) {
              print_space = false;
              break;
            }
            // Add a newline and indent past the index
            strm.Printf("\n%*s", indent, "");
          }
          DumpFullpath(strm, &symfile_spec, width);
          dump_object_name = true;
          break;
        }
        strm.Printf("%.*s", width, "<NONE>");
      } break;

      case 'm':
        strm.Format("{0:%c}", llvm::fmt_align(module->GetModificationTime(),
                                              llvm::AlignStyle::Left, width));
        break;

      case 'p':
        strm.Printf("%p", static_cast<void *>(module));
        break;

      case 'u':
        DumpModuleUUID(strm, module);
        break;

      default:
        break;
      }
    }
    if (dump_object_name) {
      const char *object_name = module->GetObjectName().GetCString();
      if (object_name)
        strm.Printf("(%s)", object_name);
    }
    strm.EOL();
  }

  CommandOptions m_options;
};

#pragma mark CommandObjectTargetModulesShowUnwind

// Lookup unwind information in images
#define LLDB_OPTIONS_target_modules_show_unwind
#include "CommandOptions.inc"

class CommandObjectTargetModulesShowUnwind : public CommandObjectParsed {
public:
  enum {
    eLookupTypeInvalid = -1,
    eLookupTypeAddress = 0,
    eLookupTypeSymbol,
    eLookupTypeFunction,
    eLookupTypeFunctionOrSymbol,
    kNumLookupTypes
  };

  class CommandOptions : public Options {
  public:
    CommandOptions() : Options(), m_str() {}

    ~CommandOptions() override = default;

    Status SetOptionValue(uint32_t option_idx, llvm::StringRef option_arg,
                          ExecutionContext *execution_context) override {
      Status error;

      const int short_option = m_getopt_table[option_idx].val;

      switch (short_option) {
      case 'a': {
        m_str = std::string(option_arg);
        m_type = eLookupTypeAddress;
        m_addr = OptionArgParser::ToAddress(execution_context, option_arg,
                                            LLDB_INVALID_ADDRESS, &error);
        if (m_addr == LLDB_INVALID_ADDRESS)
          error.SetErrorStringWithFormat("invalid address string '%s'",
                                         option_arg.str().c_str());
        break;
      }

      case 'n':
        m_str = std::string(option_arg);
        m_type = eLookupTypeFunctionOrSymbol;
        break;

      default:
        llvm_unreachable("Unimplemented option");
      }

      return error;
    }

    void OptionParsingStarting(ExecutionContext *execution_context) override {
      m_type = eLookupTypeInvalid;
      m_str.clear();
      m_addr = LLDB_INVALID_ADDRESS;
    }

    llvm::ArrayRef<OptionDefinition> GetDefinitions() override {
      return llvm::makeArrayRef(g_target_modules_show_unwind_options);
    }

    // Instance variables to hold the values for command options.

    int m_type = eLookupTypeInvalid; // Should be a eLookupTypeXXX enum after
                                     // parsing options
    std::string m_str; // Holds name lookup
    lldb::addr_t m_addr = LLDB_INVALID_ADDRESS; // Holds the address to lookup
  };

  CommandObjectTargetModulesShowUnwind(CommandInterpreter &interpreter)
      : CommandObjectParsed(
            interpreter, "target modules show-unwind",
            "Show synthesized unwind instructions for a function.", nullptr,
            eCommandRequiresTarget | eCommandRequiresProcess |
                eCommandProcessMustBeLaunched | eCommandProcessMustBePaused),
        m_options() {}

  ~CommandObjectTargetModulesShowUnwind() override = default;

  Options *GetOptions() override { return &m_options; }

protected:
  bool DoExecute(Args &command, CommandReturnObject &result) override {
    Target *target = m_exe_ctx.GetTargetPtr();
    Process *process = m_exe_ctx.GetProcessPtr();
    ABI *abi = nullptr;
    if (process)
      abi = process->GetABI().get();

    if (process == nullptr) {
      result.AppendError(
          "You must have a process running to use this command.");
      return false;
    }

    ThreadList threads(process->GetThreadList());
    if (threads.GetSize() == 0) {
      result.AppendError("The process must be paused to use this command.");
      return false;
    }

    ThreadSP thread(threads.GetThreadAtIndex(0));
    if (!thread) {
      result.AppendError("The process must be paused to use this command.");
      return false;
    }

    SymbolContextList sc_list;

    if (m_options.m_type == eLookupTypeFunctionOrSymbol) {
      ConstString function_name(m_options.m_str.c_str());
      ModuleFunctionSearchOptions function_options;
      function_options.include_symbols = true;
      function_options.include_inlines = false;
      target->GetImages().FindFunctions(function_name, eFunctionNameTypeAuto,
                                        function_options, sc_list);
    } else if (m_options.m_type == eLookupTypeAddress && target) {
      Address addr;
      if (target->GetSectionLoadList().ResolveLoadAddress(m_options.m_addr,
                                                          addr)) {
        SymbolContext sc;
        ModuleSP module_sp(addr.GetModule());
        module_sp->ResolveSymbolContextForAddress(addr,
                                                  eSymbolContextEverything, sc);
        if (sc.function || sc.symbol) {
          sc_list.Append(sc);
        }
      }
    } else {
      result.AppendError(
          "address-expression or function name option must be specified.");
      return false;
    }

    size_t num_matches = sc_list.GetSize();
    if (num_matches == 0) {
      result.AppendErrorWithFormat("no unwind data found that matches '%s'.",
                                   m_options.m_str.c_str());
      return false;
    }

    for (uint32_t idx = 0; idx < num_matches; idx++) {
      SymbolContext sc;
      sc_list.GetContextAtIndex(idx, sc);
      if (sc.symbol == nullptr && sc.function == nullptr)
        continue;
      if (!sc.module_sp || sc.module_sp->GetObjectFile() == nullptr)
        continue;
      AddressRange range;
      if (!sc.GetAddressRange(eSymbolContextFunction | eSymbolContextSymbol, 0,
                              false, range))
        continue;
      if (!range.GetBaseAddress().IsValid())
        continue;
      ConstString funcname(sc.GetFunctionName());
      if (funcname.IsEmpty())
        continue;
      addr_t start_addr = range.GetBaseAddress().GetLoadAddress(target);
      if (abi)
        start_addr = abi->FixCodeAddress(start_addr);

      FuncUnwindersSP func_unwinders_sp(
          sc.module_sp->GetUnwindTable()
              .GetUncachedFuncUnwindersContainingAddress(start_addr, sc));
      if (!func_unwinders_sp)
        continue;

      result.GetOutputStream().Printf(
          "UNWIND PLANS for %s`%s (start addr 0x%" PRIx64 ")\n",
          sc.module_sp->GetPlatformFileSpec().GetFilename().AsCString(),
          funcname.AsCString(), start_addr);

      Args args;
      target->GetUserSpecifiedTrapHandlerNames(args);
      size_t count = args.GetArgumentCount();
      for (size_t i = 0; i < count; i++) {
        const char *trap_func_name = args.GetArgumentAtIndex(i);
        if (strcmp(funcname.GetCString(), trap_func_name) == 0)
          result.GetOutputStream().Printf(
              "This function is "
              "treated as a trap handler function via user setting.\n");
      }
      PlatformSP platform_sp(target->GetPlatform());
      if (platform_sp) {
        const std::vector<ConstString> trap_handler_names(
            platform_sp->GetTrapHandlerSymbolNames());
        for (ConstString trap_name : trap_handler_names) {
          if (trap_name == funcname) {
            result.GetOutputStream().Printf(
                "This function's "
                "name is listed by the platform as a trap handler.\n");
          }
        }
      }

      result.GetOutputStream().Printf("\n");

      UnwindPlanSP non_callsite_unwind_plan =
          func_unwinders_sp->GetUnwindPlanAtNonCallSite(*target, *thread);
      if (non_callsite_unwind_plan) {
        result.GetOutputStream().Printf(
            "Asynchronous (not restricted to call-sites) UnwindPlan is '%s'\n",
            non_callsite_unwind_plan->GetSourceName().AsCString());
      }
      UnwindPlanSP callsite_unwind_plan =
          func_unwinders_sp->GetUnwindPlanAtCallSite(*target, *thread);
      if (callsite_unwind_plan) {
        result.GetOutputStream().Printf(
            "Synchronous (restricted to call-sites) UnwindPlan is '%s'\n",
            callsite_unwind_plan->GetSourceName().AsCString());
      }
      UnwindPlanSP fast_unwind_plan =
          func_unwinders_sp->GetUnwindPlanFastUnwind(*target, *thread);
      if (fast_unwind_plan) {
        result.GetOutputStream().Printf(
            "Fast UnwindPlan is '%s'\n",
            fast_unwind_plan->GetSourceName().AsCString());
      }

      result.GetOutputStream().Printf("\n");

      UnwindPlanSP assembly_sp =
          func_unwinders_sp->GetAssemblyUnwindPlan(*target, *thread);
      if (assembly_sp) {
        result.GetOutputStream().Printf(
            "Assembly language inspection UnwindPlan:\n");
        assembly_sp->Dump(result.GetOutputStream(), thread.get(),
                          LLDB_INVALID_ADDRESS);
        result.GetOutputStream().Printf("\n");
      }

      UnwindPlanSP of_unwind_sp =
          func_unwinders_sp->GetObjectFileUnwindPlan(*target);
      if (of_unwind_sp) {
        result.GetOutputStream().Printf("object file UnwindPlan:\n");
        of_unwind_sp->Dump(result.GetOutputStream(), thread.get(),
                           LLDB_INVALID_ADDRESS);
        result.GetOutputStream().Printf("\n");
      }

      UnwindPlanSP of_unwind_augmented_sp =
          func_unwinders_sp->GetObjectFileAugmentedUnwindPlan(*target, *thread);
      if (of_unwind_augmented_sp) {
        result.GetOutputStream().Printf("object file augmented UnwindPlan:\n");
        of_unwind_augmented_sp->Dump(result.GetOutputStream(), thread.get(),
                                     LLDB_INVALID_ADDRESS);
        result.GetOutputStream().Printf("\n");
      }

      UnwindPlanSP ehframe_sp =
          func_unwinders_sp->GetEHFrameUnwindPlan(*target);
      if (ehframe_sp) {
        result.GetOutputStream().Printf("eh_frame UnwindPlan:\n");
        ehframe_sp->Dump(result.GetOutputStream(), thread.get(),
                         LLDB_INVALID_ADDRESS);
        result.GetOutputStream().Printf("\n");
      }

      UnwindPlanSP ehframe_augmented_sp =
          func_unwinders_sp->GetEHFrameAugmentedUnwindPlan(*target, *thread);
      if (ehframe_augmented_sp) {
        result.GetOutputStream().Printf("eh_frame augmented UnwindPlan:\n");
        ehframe_augmented_sp->Dump(result.GetOutputStream(), thread.get(),
                                   LLDB_INVALID_ADDRESS);
        result.GetOutputStream().Printf("\n");
      }

      if (UnwindPlanSP plan_sp =
              func_unwinders_sp->GetDebugFrameUnwindPlan(*target)) {
        result.GetOutputStream().Printf("debug_frame UnwindPlan:\n");
        plan_sp->Dump(result.GetOutputStream(), thread.get(),
                      LLDB_INVALID_ADDRESS);
        result.GetOutputStream().Printf("\n");
      }

      if (UnwindPlanSP plan_sp =
              func_unwinders_sp->GetDebugFrameAugmentedUnwindPlan(*target,
                                                                  *thread)) {
        result.GetOutputStream().Printf("debug_frame augmented UnwindPlan:\n");
        plan_sp->Dump(result.GetOutputStream(), thread.get(),
                      LLDB_INVALID_ADDRESS);
        result.GetOutputStream().Printf("\n");
      }

      UnwindPlanSP arm_unwind_sp =
          func_unwinders_sp->GetArmUnwindUnwindPlan(*target);
      if (arm_unwind_sp) {
        result.GetOutputStream().Printf("ARM.exidx unwind UnwindPlan:\n");
        arm_unwind_sp->Dump(result.GetOutputStream(), thread.get(),
                            LLDB_INVALID_ADDRESS);
        result.GetOutputStream().Printf("\n");
      }

      if (UnwindPlanSP symfile_plan_sp =
              func_unwinders_sp->GetSymbolFileUnwindPlan(*thread)) {
        result.GetOutputStream().Printf("Symbol file UnwindPlan:\n");
        symfile_plan_sp->Dump(result.GetOutputStream(), thread.get(),
                              LLDB_INVALID_ADDRESS);
        result.GetOutputStream().Printf("\n");
      }

      UnwindPlanSP compact_unwind_sp =
          func_unwinders_sp->GetCompactUnwindUnwindPlan(*target);
      if (compact_unwind_sp) {
        result.GetOutputStream().Printf("Compact unwind UnwindPlan:\n");
        compact_unwind_sp->Dump(result.GetOutputStream(), thread.get(),
                                LLDB_INVALID_ADDRESS);
        result.GetOutputStream().Printf("\n");
      }

      if (fast_unwind_plan) {
        result.GetOutputStream().Printf("Fast UnwindPlan:\n");
        fast_unwind_plan->Dump(result.GetOutputStream(), thread.get(),
                               LLDB_INVALID_ADDRESS);
        result.GetOutputStream().Printf("\n");
      }

      ABISP abi_sp = process->GetABI();
      if (abi_sp) {
        UnwindPlan arch_default(lldb::eRegisterKindGeneric);
        if (abi_sp->CreateDefaultUnwindPlan(arch_default)) {
          result.GetOutputStream().Printf("Arch default UnwindPlan:\n");
          arch_default.Dump(result.GetOutputStream(), thread.get(),
                            LLDB_INVALID_ADDRESS);
          result.GetOutputStream().Printf("\n");
        }

        UnwindPlan arch_entry(lldb::eRegisterKindGeneric);
        if (abi_sp->CreateFunctionEntryUnwindPlan(arch_entry)) {
          result.GetOutputStream().Printf(
              "Arch default at entry point UnwindPlan:\n");
          arch_entry.Dump(result.GetOutputStream(), thread.get(),
                          LLDB_INVALID_ADDRESS);
          result.GetOutputStream().Printf("\n");
        }
      }

      result.GetOutputStream().Printf("\n");
    }
    return result.Succeeded();
  }

  CommandOptions m_options;
};

// Lookup information in images
#define LLDB_OPTIONS_target_modules_lookup
#include "CommandOptions.inc"

class CommandObjectTargetModulesLookup : public CommandObjectParsed {
public:
  enum {
    eLookupTypeInvalid = -1,
    eLookupTypeAddress = 0,
    eLookupTypeSymbol,
    eLookupTypeFileLine, // Line is optional
    eLookupTypeFunction,
    eLookupTypeFunctionOrSymbol,
    eLookupTypeType,
    kNumLookupTypes
  };

  class CommandOptions : public Options {
  public:
    CommandOptions() : Options() { OptionParsingStarting(nullptr); }

    ~CommandOptions() override = default;

    Status SetOptionValue(uint32_t option_idx, llvm::StringRef option_arg,
                          ExecutionContext *execution_context) override {
      Status error;

      const int short_option = m_getopt_table[option_idx].val;

      switch (short_option) {
      case 'a': {
        m_type = eLookupTypeAddress;
        m_addr = OptionArgParser::ToAddress(execution_context, option_arg,
                                            LLDB_INVALID_ADDRESS, &error);
      } break;

      case 'o':
        if (option_arg.getAsInteger(0, m_offset))
          error.SetErrorStringWithFormat("invalid offset string '%s'",
                                         option_arg.str().c_str());
        break;

      case 's':
        m_str = std::string(option_arg);
        m_type = eLookupTypeSymbol;
        break;

      case 'f':
        m_file.SetFile(option_arg, FileSpec::Style::native);
        m_type = eLookupTypeFileLine;
        break;

      case 'i':
        m_include_inlines = false;
        break;

      case 'l':
        if (option_arg.getAsInteger(0, m_line_number))
          error.SetErrorStringWithFormat("invalid line number string '%s'",
                                         option_arg.str().c_str());
        else if (m_line_number == 0)
          error.SetErrorString("zero is an invalid line number");
        m_type = eLookupTypeFileLine;
        break;

      case 'F':
        m_str = std::string(option_arg);
        m_type = eLookupTypeFunction;
        break;

      case 'n':
        m_str = std::string(option_arg);
        m_type = eLookupTypeFunctionOrSymbol;
        break;

      case 't':
        m_str = std::string(option_arg);
        m_type = eLookupTypeType;
        break;

      case 'v':
        m_verbose = true;
        break;

      case 'A':
        m_print_all = true;
        break;

      case 'r':
        m_use_regex = true;
        break;
      default:
        llvm_unreachable("Unimplemented option");
      }

      return error;
    }

    void OptionParsingStarting(ExecutionContext *execution_context) override {
      m_type = eLookupTypeInvalid;
      m_str.clear();
      m_file.Clear();
      m_addr = LLDB_INVALID_ADDRESS;
      m_offset = 0;
      m_line_number = 0;
      m_use_regex = false;
      m_include_inlines = true;
      m_verbose = false;
      m_print_all = false;
    }

    llvm::ArrayRef<OptionDefinition> GetDefinitions() override {
      return llvm::makeArrayRef(g_target_modules_lookup_options);
    }

    int m_type;        // Should be a eLookupTypeXXX enum after parsing options
    std::string m_str; // Holds name lookup
    FileSpec m_file;   // Files for file lookups
    lldb::addr_t m_addr; // Holds the address to lookup
    lldb::addr_t
        m_offset; // Subtract this offset from m_addr before doing lookups.
    uint32_t m_line_number; // Line number for file+line lookups
    bool m_use_regex;       // Name lookups in m_str are regular expressions.
    bool m_include_inlines; // Check for inline entries when looking up by
                            // file/line.
    bool m_verbose;         // Enable verbose lookup info
    bool m_print_all; // Print all matches, even in cases where there's a best
                      // match.
  };

  CommandObjectTargetModulesLookup(CommandInterpreter &interpreter)
      : CommandObjectParsed(interpreter, "target modules lookup",
                            "Look up information within executable and "
                            "dependent shared library images.",
                            nullptr, eCommandRequiresTarget),
        m_options() {
    CommandArgumentEntry arg;
    CommandArgumentData file_arg;

    // Define the first (and only) variant of this arg.
    file_arg.arg_type = eArgTypeFilename;
    file_arg.arg_repetition = eArgRepeatStar;

    // There is only one variant this argument could be; put it into the
    // argument entry.
    arg.push_back(file_arg);

    // Push the data for the first argument into the m_arguments vector.
    m_arguments.push_back(arg);
  }

  ~CommandObjectTargetModulesLookup() override = default;

  Options *GetOptions() override { return &m_options; }

  bool LookupHere(CommandInterpreter &interpreter, CommandReturnObject &result,
                  bool &syntax_error) {
    switch (m_options.m_type) {
    case eLookupTypeAddress:
    case eLookupTypeFileLine:
    case eLookupTypeFunction:
    case eLookupTypeFunctionOrSymbol:
    case eLookupTypeSymbol:
    default:
      return false;
    case eLookupTypeType:
      break;
    }

    StackFrameSP frame = m_exe_ctx.GetFrameSP();

    if (!frame)
      return false;

    const SymbolContext &sym_ctx(frame->GetSymbolContext(eSymbolContextModule));

    if (!sym_ctx.module_sp)
      return false;

    switch (m_options.m_type) {
    default:
      return false;
    case eLookupTypeType:
      if (!m_options.m_str.empty()) {
        if (LookupTypeHere(&GetSelectedTarget(), m_interpreter,
                           result.GetOutputStream(), *sym_ctx.module_sp,
                           m_options.m_str.c_str(), m_options.m_use_regex)) {
          result.SetStatus(eReturnStatusSuccessFinishResult);
          return true;
        }
      }
      break;
    }

    return false;
  }

  bool LookupInModule(CommandInterpreter &interpreter, Module *module,
                      CommandReturnObject &result, bool &syntax_error) {
    switch (m_options.m_type) {
    case eLookupTypeAddress:
      if (m_options.m_addr != LLDB_INVALID_ADDRESS) {
        if (LookupAddressInModule(
                m_interpreter, result.GetOutputStream(), module,
                eSymbolContextEverything |
                    (m_options.m_verbose
                         ? static_cast<int>(eSymbolContextVariable)
                         : 0),
                m_options.m_addr, m_options.m_offset, m_options.m_verbose)) {
          result.SetStatus(eReturnStatusSuccessFinishResult);
          return true;
        }
      }
      break;

    case eLookupTypeSymbol:
      if (!m_options.m_str.empty()) {
        if (LookupSymbolInModule(m_interpreter, result.GetOutputStream(),
                                 module, m_options.m_str.c_str(),
                                 m_options.m_use_regex, m_options.m_verbose)) {
          result.SetStatus(eReturnStatusSuccessFinishResult);
          return true;
        }
      }
      break;

    case eLookupTypeFileLine:
      if (m_options.m_file) {
        if (LookupFileAndLineInModule(
                m_interpreter, result.GetOutputStream(), module,
                m_options.m_file, m_options.m_line_number,
                m_options.m_include_inlines, m_options.m_verbose)) {
          result.SetStatus(eReturnStatusSuccessFinishResult);
          return true;
        }
      }
      break;

    case eLookupTypeFunctionOrSymbol:
    case eLookupTypeFunction:
      if (!m_options.m_str.empty()) {
        ModuleFunctionSearchOptions function_options;
        function_options.include_symbols =
            m_options.m_type == eLookupTypeFunctionOrSymbol;
        function_options.include_inlines = m_options.m_include_inlines;

        if (LookupFunctionInModule(m_interpreter, result.GetOutputStream(),
                                   module, m_options.m_str.c_str(),
                                   m_options.m_use_regex, function_options,
                                   m_options.m_verbose)) {
          result.SetStatus(eReturnStatusSuccessFinishResult);
          return true;
        }
      }
      break;

    case eLookupTypeType:
      if (!m_options.m_str.empty()) {
        if (LookupTypeInModule(
                &GetSelectedTarget(), m_interpreter, result.GetOutputStream(),
                module, m_options.m_str.c_str(), m_options.m_use_regex)) {
          result.SetStatus(eReturnStatusSuccessFinishResult);
          return true;
        }
      }
      break;

    default:
      m_options.GenerateOptionUsage(
          result.GetErrorStream(), this,
          GetCommandInterpreter().GetDebugger().GetTerminalWidth());
      syntax_error = true;
      break;
    }

    result.SetStatus(eReturnStatusFailed);
    return false;
  }

protected:
  bool DoExecute(Args &command, CommandReturnObject &result) override {
    Target *target = &GetSelectedTarget();
    bool syntax_error = false;
    uint32_t i;
    uint32_t num_successful_lookups = 0;
    uint32_t addr_byte_size = target->GetArchitecture().GetAddressByteSize();
    result.GetOutputStream().SetAddressByteSize(addr_byte_size);
    result.GetErrorStream().SetAddressByteSize(addr_byte_size);
    // Dump all sections for all modules images

    if (command.GetArgumentCount() == 0) {
      ModuleSP current_module;

      // Where it is possible to look in the current symbol context first,
      // try that.  If this search was successful and --all was not passed,
      // don't print anything else.
      if (LookupHere(m_interpreter, result, syntax_error)) {
        result.GetOutputStream().EOL();
        num_successful_lookups++;
        if (!m_options.m_print_all) {
          result.SetStatus(eReturnStatusSuccessFinishResult);
          return result.Succeeded();
        }
      }

      // Dump all sections for all other modules

      const ModuleList &target_modules = target->GetImages();
      std::lock_guard<std::recursive_mutex> guard(target_modules.GetMutex());
      if (target_modules.GetSize() == 0) {
        result.AppendError("the target has no associated executable images");
        return false;
      }

      for (ModuleSP module_sp : target_modules.ModulesNoLocking()) {
        if (module_sp != current_module &&
            LookupInModule(m_interpreter, module_sp.get(), result,
                           syntax_error)) {
          result.GetOutputStream().EOL();
          num_successful_lookups++;
        }
      }
    } else {
      // Dump specified images (by basename or fullpath)
      const char *arg_cstr;
      for (i = 0; (arg_cstr = command.GetArgumentAtIndex(i)) != nullptr &&
                  !syntax_error;
           ++i) {
        ModuleList module_list;
        const size_t num_matches =
            FindModulesByName(target, arg_cstr, module_list, false);
        if (num_matches > 0) {
          for (size_t j = 0; j < num_matches; ++j) {
            Module *module = module_list.GetModulePointerAtIndex(j);
            if (module) {
              if (LookupInModule(m_interpreter, module, result, syntax_error)) {
                result.GetOutputStream().EOL();
                num_successful_lookups++;
              }
            }
          }
        } else
          result.AppendWarningWithFormat(
              "Unable to find an image that matches '%s'.\n", arg_cstr);
      }
    }

    if (num_successful_lookups > 0)
      result.SetStatus(eReturnStatusSuccessFinishResult);
    else
      result.SetStatus(eReturnStatusFailed);
    return result.Succeeded();
  }

  CommandOptions m_options;
};

#pragma mark CommandObjectMultiwordImageSearchPaths

// CommandObjectMultiwordImageSearchPaths

class CommandObjectTargetModulesImageSearchPaths
    : public CommandObjectMultiword {
public:
  CommandObjectTargetModulesImageSearchPaths(CommandInterpreter &interpreter)
      : CommandObjectMultiword(
            interpreter, "target modules search-paths",
            "Commands for managing module search paths for a target.",
            "target modules search-paths <subcommand> [<subcommand-options>]") {
    LoadSubCommand(
        "add", CommandObjectSP(
                   new CommandObjectTargetModulesSearchPathsAdd(interpreter)));
    LoadSubCommand(
        "clear", CommandObjectSP(new CommandObjectTargetModulesSearchPathsClear(
                     interpreter)));
    LoadSubCommand(
        "insert",
        CommandObjectSP(
            new CommandObjectTargetModulesSearchPathsInsert(interpreter)));
    LoadSubCommand(
        "list", CommandObjectSP(new CommandObjectTargetModulesSearchPathsList(
                    interpreter)));
    LoadSubCommand(
        "query", CommandObjectSP(new CommandObjectTargetModulesSearchPathsQuery(
                     interpreter)));
  }

  ~CommandObjectTargetModulesImageSearchPaths() override = default;
};

#pragma mark CommandObjectTargetModules

// CommandObjectTargetModules

class CommandObjectTargetModules : public CommandObjectMultiword {
public:
  // Constructors and Destructors
  CommandObjectTargetModules(CommandInterpreter &interpreter)
      : CommandObjectMultiword(interpreter, "target modules",
                               "Commands for accessing information for one or "
                               "more target modules.",
                               "target modules <sub-command> ...") {
    LoadSubCommand(
        "add", CommandObjectSP(new CommandObjectTargetModulesAdd(interpreter)));
    LoadSubCommand("load", CommandObjectSP(new CommandObjectTargetModulesLoad(
                               interpreter)));
    LoadSubCommand("dump", CommandObjectSP(new CommandObjectTargetModulesDump(
                               interpreter)));
    LoadSubCommand("list", CommandObjectSP(new CommandObjectTargetModulesList(
                               interpreter)));
    LoadSubCommand(
        "lookup",
        CommandObjectSP(new CommandObjectTargetModulesLookup(interpreter)));
    LoadSubCommand(
        "search-paths",
        CommandObjectSP(
            new CommandObjectTargetModulesImageSearchPaths(interpreter)));
    LoadSubCommand(
        "show-unwind",
        CommandObjectSP(new CommandObjectTargetModulesShowUnwind(interpreter)));
  }

  ~CommandObjectTargetModules() override = default;

private:
  // For CommandObjectTargetModules only
  CommandObjectTargetModules(const CommandObjectTargetModules &) = delete;
  const CommandObjectTargetModules &
  operator=(const CommandObjectTargetModules &) = delete;
};

class CommandObjectTargetSymbolsAdd : public CommandObjectParsed {
public:
  CommandObjectTargetSymbolsAdd(CommandInterpreter &interpreter)
      : CommandObjectParsed(
            interpreter, "target symbols add",
            "Add a debug symbol file to one of the target's current modules by "
            "specifying a path to a debug symbols file or by using the options "
            "to specify a module.",
            "target symbols add <cmd-options> [<symfile>]",
            eCommandRequiresTarget),
        m_option_group(),
        m_file_option(
            LLDB_OPT_SET_1, false, "shlib", 's',
            CommandCompletions::eModuleCompletion, eArgTypeShlibName,
            "Locate the debug symbols for the shared library specified by "
            "name."),
        m_current_frame_option(
            LLDB_OPT_SET_2, false, "frame", 'F',
            "Locate the debug symbols for the currently selected frame.", false,
            true),
        m_current_stack_option(LLDB_OPT_SET_2, false, "stack", 'S',
                               "Locate the debug symbols for every frame in "
                               "the current call stack.",
                               false, true)

  {
    m_option_group.Append(&m_uuid_option_group, LLDB_OPT_SET_ALL,
                          LLDB_OPT_SET_1);
    m_option_group.Append(&m_file_option, LLDB_OPT_SET_ALL, LLDB_OPT_SET_1);
    m_option_group.Append(&m_current_frame_option, LLDB_OPT_SET_2,
                          LLDB_OPT_SET_2);
    m_option_group.Append(&m_current_stack_option, LLDB_OPT_SET_2,
                          LLDB_OPT_SET_2);
    m_option_group.Finalize();
  }

  ~CommandObjectTargetSymbolsAdd() override = default;

  void
  HandleArgumentCompletion(CompletionRequest &request,
                           OptionElementVector &opt_element_vector) override {
    CommandCompletions::InvokeCommonCompletionCallbacks(
        GetCommandInterpreter(), CommandCompletions::eDiskFileCompletion,
        request, nullptr);
  }

  Options *GetOptions() override { return &m_option_group; }

protected:
  bool AddModuleSymbols(Target *target, ModuleSpec &module_spec, bool &flush,
                        CommandReturnObject &result) {
    const FileSpec &symbol_fspec = module_spec.GetSymbolFileSpec();
    if (!symbol_fspec) {
      result.AppendError(
          "one or more executable image paths must be specified");
      return false;
    }

    char symfile_path[PATH_MAX];
    symbol_fspec.GetPath(symfile_path, sizeof(symfile_path));

    if (!module_spec.GetUUID().IsValid()) {
      if (!module_spec.GetFileSpec() && !module_spec.GetPlatformFileSpec())
        module_spec.GetFileSpec().GetFilename() = symbol_fspec.GetFilename();
    }

    // Now module_spec represents a symbol file for a module that might exist
    // in the current target.  Let's find possible matches.
    ModuleList matching_modules;

    // First extract all module specs from the symbol file
    lldb_private::ModuleSpecList symfile_module_specs;
    if (ObjectFile::GetModuleSpecifications(module_spec.GetSymbolFileSpec(),
                                            0, 0, symfile_module_specs)) {
      // Now extract the module spec that matches the target architecture
      ModuleSpec target_arch_module_spec;
      ModuleSpec symfile_module_spec;
      target_arch_module_spec.GetArchitecture() = target->GetArchitecture();
      if (symfile_module_specs.FindMatchingModuleSpec(target_arch_module_spec,
                                                      symfile_module_spec)) {
        if (symfile_module_spec.GetUUID().IsValid()) {
          // It has a UUID, look for this UUID in the target modules
          ModuleSpec symfile_uuid_module_spec;
          symfile_uuid_module_spec.GetUUID() = symfile_module_spec.GetUUID();
          target->GetImages().FindModules(symfile_uuid_module_spec,
                                          matching_modules);
        }
      }

      if (matching_modules.IsEmpty()) {
        // No matches yet.  Iterate through the module specs to find a UUID
        // value that we can match up to an image in our target.
        const size_t num_symfile_module_specs = symfile_module_specs.GetSize();
        for (size_t i = 0;
             i < num_symfile_module_specs && matching_modules.IsEmpty(); ++i) {
          if (symfile_module_specs.GetModuleSpecAtIndex(
                  i, symfile_module_spec)) {
            if (symfile_module_spec.GetUUID().IsValid()) {
              // It has a UUID.  Look for this UUID in the target modules.
              ModuleSpec symfile_uuid_module_spec;
              symfile_uuid_module_spec.GetUUID() =
                  symfile_module_spec.GetUUID();
              target->GetImages().FindModules(symfile_uuid_module_spec,
                                              matching_modules);
            }
          }
        }
      }
    }

    // Just try to match up the file by basename if we have no matches at
    // this point.  For example, module foo might have symbols in foo.debug.
    if (matching_modules.IsEmpty())
      target->GetImages().FindModules(module_spec, matching_modules);

    while (matching_modules.IsEmpty()) {
      ConstString filename_no_extension(
          module_spec.GetFileSpec().GetFileNameStrippingExtension());
      // Empty string returned, let's bail
      if (!filename_no_extension)
        break;

      // Check if there was no extension to strip and the basename is the same
      if (filename_no_extension == module_spec.GetFileSpec().GetFilename())
        break;

      // Replace basename with one fewer extension
      module_spec.GetFileSpec().GetFilename() = filename_no_extension;
      target->GetImages().FindModules(module_spec, matching_modules);
    }

    if (matching_modules.GetSize() > 1) {
      result.AppendErrorWithFormat("multiple modules match symbol file '%s', "
                                   "use the --uuid option to resolve the "
                                   "ambiguity.\n",
                                   symfile_path);
      return false;
    }

    if (matching_modules.GetSize() == 1) {
      ModuleSP module_sp(matching_modules.GetModuleAtIndex(0));

      // The module has not yet created its symbol vendor, we can just give
      // the existing target module the symfile path to use for when it
      // decides to create it!
      module_sp->SetSymbolFileFileSpec(symbol_fspec);

      SymbolFile *symbol_file =
          module_sp->GetSymbolFile(true, &result.GetErrorStream());
      if (symbol_file) {
        ObjectFile *object_file = symbol_file->GetObjectFile();
        if (object_file && object_file->GetFileSpec() == symbol_fspec) {
          // Provide feedback that the symfile has been successfully added.
          const FileSpec &module_fs = module_sp->GetFileSpec();
          result.AppendMessageWithFormat(
              "symbol file '%s' has been added to '%s'\n", symfile_path,
              module_fs.GetPath().c_str());

          // Let clients know something changed in the module if it is
          // currently loaded
          ModuleList module_list;
          module_list.Append(module_sp);
          target->SymbolsDidLoad(module_list);

          // Make sure we load any scripting resources that may be embedded
          // in the debug info files in case the platform supports that.
          Status error;
          StreamString feedback_stream;
          module_sp->LoadScriptingResourceInTarget(target, error,
                                                   &feedback_stream);
          if (error.Fail() && error.AsCString())
            result.AppendWarningWithFormat(
                "unable to load scripting data for module %s - error "
                "reported was %s",
                module_sp->GetFileSpec()
                    .GetFileNameStrippingExtension()
                    .GetCString(),
                error.AsCString());
          else if (feedback_stream.GetSize())
            result.AppendWarning(feedback_stream.GetData());

          flush = true;
          result.SetStatus(eReturnStatusSuccessFinishResult);
          return true;
        }
      }
      // Clear the symbol file spec if anything went wrong
      module_sp->SetSymbolFileFileSpec(FileSpec());
    }

    StreamString ss_symfile_uuid;
    if (module_spec.GetUUID().IsValid()) {
      ss_symfile_uuid << " (";
      module_spec.GetUUID().Dump(&ss_symfile_uuid);
      ss_symfile_uuid << ')';
    }
    result.AppendErrorWithFormat(
        "symbol file '%s'%s does not match any existing module%s\n",
        symfile_path, ss_symfile_uuid.GetData(),
        !llvm::sys::fs::is_regular_file(symbol_fspec.GetPath())
            ? "\n       please specify the full path to the symbol file"
            : "");
    return false;
  }

  bool DownloadObjectAndSymbolFile(ModuleSpec &module_spec,
                                   CommandReturnObject &result, bool &flush) {
    if (Symbols::DownloadObjectAndSymbolFile(module_spec)) {
      if (module_spec.GetSymbolFileSpec())
        return AddModuleSymbols(m_exe_ctx.GetTargetPtr(), module_spec, flush,
                                result);
    }
    return false;
  }

  bool AddSymbolsForUUID(CommandReturnObject &result, bool &flush) {
    assert(m_uuid_option_group.GetOptionValue().OptionWasSet());

    ModuleSpec module_spec;
    module_spec.GetUUID() =
        m_uuid_option_group.GetOptionValue().GetCurrentValue();

    if (!DownloadObjectAndSymbolFile(module_spec, result, flush)) {
      StreamString error_strm;
      error_strm.PutCString("unable to find debug symbols for UUID ");
      module_spec.GetUUID().Dump(&error_strm);
      result.AppendError(error_strm.GetString());
      return false;
    }

    return true;
  }

  bool AddSymbolsForFile(CommandReturnObject &result, bool &flush) {
    assert(m_file_option.GetOptionValue().OptionWasSet());

    ModuleSpec module_spec;
    module_spec.GetFileSpec() =
        m_file_option.GetOptionValue().GetCurrentValue();

    Target *target = m_exe_ctx.GetTargetPtr();
    ModuleSP module_sp(target->GetImages().FindFirstModule(module_spec));
    if (module_sp) {
      module_spec.GetFileSpec() = module_sp->GetFileSpec();
      module_spec.GetPlatformFileSpec() = module_sp->GetPlatformFileSpec();
      module_spec.GetUUID() = module_sp->GetUUID();
      module_spec.GetArchitecture() = module_sp->GetArchitecture();
    } else {
      module_spec.GetArchitecture() = target->GetArchitecture();
    }

    if (!DownloadObjectAndSymbolFile(module_spec, result, flush)) {
      StreamString error_strm;
      error_strm.PutCString(
          "unable to find debug symbols for the executable file ");
      error_strm << module_spec.GetFileSpec();
      result.AppendError(error_strm.GetString());
      return false;
    }

    return true;
  }

  bool AddSymbolsForFrame(CommandReturnObject &result, bool &flush) {
    assert(m_current_frame_option.GetOptionValue().OptionWasSet());

    Process *process = m_exe_ctx.GetProcessPtr();
    if (!process) {
      result.AppendError(
          "a process must exist in order to use the --frame option");
      return false;
    }

    const StateType process_state = process->GetState();
    if (!StateIsStoppedState(process_state, true)) {
      result.AppendErrorWithFormat("process is not stopped: %s",
                                   StateAsCString(process_state));
      return false;
    }

    StackFrame *frame = m_exe_ctx.GetFramePtr();
    if (!frame) {
      result.AppendError("invalid current frame");
      return false;
    }

    ModuleSP frame_module_sp(
        frame->GetSymbolContext(eSymbolContextModule).module_sp);
    if (!frame_module_sp) {
      result.AppendError("frame has no module");
      return false;
    }

    ModuleSpec module_spec;
    module_spec.GetUUID() = frame_module_sp->GetUUID();

    if (FileSystem::Instance().Exists(frame_module_sp->GetPlatformFileSpec())) {
      module_spec.GetArchitecture() = frame_module_sp->GetArchitecture();
      module_spec.GetFileSpec() = frame_module_sp->GetPlatformFileSpec();
    }

    if (!DownloadObjectAndSymbolFile(module_spec, result, flush)) {
      result.AppendError("unable to find debug symbols for the current frame");
      return false;
    }

    return true;
  }

  bool AddSymbolsForStack(CommandReturnObject &result, bool &flush) {
    assert(m_current_stack_option.GetOptionValue().OptionWasSet());

    Process *process = m_exe_ctx.GetProcessPtr();
    if (!process) {
      result.AppendError(
          "a process must exist in order to use the --stack option");
      return false;
    }

    const StateType process_state = process->GetState();
    if (!StateIsStoppedState(process_state, true)) {
      result.AppendErrorWithFormat("process is not stopped: %s",
                                   StateAsCString(process_state));
      return false;
    }

    Thread *thread = m_exe_ctx.GetThreadPtr();
    if (!thread) {
      result.AppendError("invalid current thread");
      return false;
    }

    bool symbols_found = false;
    uint32_t frame_count = thread->GetStackFrameCount();
    for (uint32_t i = 0; i < frame_count; ++i) {
      lldb::StackFrameSP frame_sp = thread->GetStackFrameAtIndex(i);

      ModuleSP frame_module_sp(
          frame_sp->GetSymbolContext(eSymbolContextModule).module_sp);
      if (!frame_module_sp)
        continue;

      ModuleSpec module_spec;
      module_spec.GetUUID() = frame_module_sp->GetUUID();

      if (FileSystem::Instance().Exists(
              frame_module_sp->GetPlatformFileSpec())) {
        module_spec.GetArchitecture() = frame_module_sp->GetArchitecture();
        module_spec.GetFileSpec() = frame_module_sp->GetPlatformFileSpec();
      }

      bool current_frame_flush = false;
      if (DownloadObjectAndSymbolFile(module_spec, result, current_frame_flush))
        symbols_found = true;
      flush |= current_frame_flush;
    }

    if (!symbols_found) {
      result.AppendError(
          "unable to find debug symbols in the current call stack");
      return false;
    }

    return true;
  }

  bool DoExecute(Args &args, CommandReturnObject &result) override {
    Target *target = m_exe_ctx.GetTargetPtr();
    result.SetStatus(eReturnStatusFailed);
    bool flush = false;
    ModuleSpec module_spec;
    const bool uuid_option_set =
        m_uuid_option_group.GetOptionValue().OptionWasSet();
    const bool file_option_set = m_file_option.GetOptionValue().OptionWasSet();
    const bool frame_option_set =
        m_current_frame_option.GetOptionValue().OptionWasSet();
    const bool stack_option_set =
        m_current_stack_option.GetOptionValue().OptionWasSet();
    const size_t argc = args.GetArgumentCount();

    if (argc == 0) {
      if (uuid_option_set)
        AddSymbolsForUUID(result, flush);
      else if (file_option_set)
        AddSymbolsForFile(result, flush);
      else if (frame_option_set)
        AddSymbolsForFrame(result, flush);
      else if (stack_option_set)
        AddSymbolsForStack(result, flush);
      else
        result.AppendError("one or more symbol file paths must be specified, "
                           "or options must be specified");
    } else {
      if (uuid_option_set) {
        result.AppendError("specify either one or more paths to symbol files "
                           "or use the --uuid option without arguments");
      } else if (frame_option_set) {
        result.AppendError("specify either one or more paths to symbol files "
                           "or use the --frame option without arguments");
      } else if (file_option_set && argc > 1) {
        result.AppendError("specify at most one symbol file path when "
                           "--shlib option is set");
      } else {
        PlatformSP platform_sp(target->GetPlatform());

        for (auto &entry : args.entries()) {
          if (!entry.ref().empty()) {
            auto &symbol_file_spec = module_spec.GetSymbolFileSpec();
            symbol_file_spec.SetFile(entry.ref(), FileSpec::Style::native);
            FileSystem::Instance().Resolve(symbol_file_spec);
            if (file_option_set) {
              module_spec.GetFileSpec() =
                  m_file_option.GetOptionValue().GetCurrentValue();
            }
            if (platform_sp) {
              FileSpec symfile_spec;
              if (platform_sp
                      ->ResolveSymbolFile(*target, module_spec, symfile_spec)
                      .Success())
                module_spec.GetSymbolFileSpec() = symfile_spec;
            }

            bool symfile_exists =
                FileSystem::Instance().Exists(module_spec.GetSymbolFileSpec());

            if (symfile_exists) {
              if (!AddModuleSymbols(target, module_spec, flush, result))
                break;
            } else {
              std::string resolved_symfile_path =
                  module_spec.GetSymbolFileSpec().GetPath();
              if (resolved_symfile_path != entry.ref()) {
                result.AppendErrorWithFormat(
                    "invalid module path '%s' with resolved path '%s'\n",
                    entry.c_str(), resolved_symfile_path.c_str());
                break;
              }
              result.AppendErrorWithFormat("invalid module path '%s'\n",
                                           entry.c_str());
              break;
            }
          }
        }
      }
    }

    if (flush) {
      Process *process = m_exe_ctx.GetProcessPtr();
      if (process)
        process->Flush();
    }
    return result.Succeeded();
  }

  OptionGroupOptions m_option_group;
  OptionGroupUUID m_uuid_option_group;
  OptionGroupFile m_file_option;
  OptionGroupBoolean m_current_frame_option;
  OptionGroupBoolean m_current_stack_option;
};

#pragma mark CommandObjectTargetSymbols

// CommandObjectTargetSymbols

class CommandObjectTargetSymbols : public CommandObjectMultiword {
public:
  // Constructors and Destructors
  CommandObjectTargetSymbols(CommandInterpreter &interpreter)
      : CommandObjectMultiword(
            interpreter, "target symbols",
            "Commands for adding and managing debug symbol files.",
            "target symbols <sub-command> ...") {
    LoadSubCommand(
        "add", CommandObjectSP(new CommandObjectTargetSymbolsAdd(interpreter)));
  }

  ~CommandObjectTargetSymbols() override = default;

private:
  // For CommandObjectTargetModules only
  CommandObjectTargetSymbols(const CommandObjectTargetSymbols &) = delete;
  const CommandObjectTargetSymbols &
  operator=(const CommandObjectTargetSymbols &) = delete;
};

#pragma mark CommandObjectTargetStopHookAdd

// CommandObjectTargetStopHookAdd
#define LLDB_OPTIONS_target_stop_hook_add
#include "CommandOptions.inc"

class CommandObjectTargetStopHookAdd : public CommandObjectParsed,
                                       public IOHandlerDelegateMultiline {
public:
  class CommandOptions : public OptionGroup {
  public:
    CommandOptions() : OptionGroup(), m_line_end(UINT_MAX), m_one_liner() {}

    ~CommandOptions() override = default;

    llvm::ArrayRef<OptionDefinition> GetDefinitions() override {
      return llvm::makeArrayRef(g_target_stop_hook_add_options);
    }

    Status SetOptionValue(uint32_t option_idx, llvm::StringRef option_arg,
                          ExecutionContext *execution_context) override {
      Status error;
      const int short_option =
          g_target_stop_hook_add_options[option_idx].short_option;

      switch (short_option) {
      case 'c':
        m_class_name = std::string(option_arg);
        m_sym_ctx_specified = true;
        break;

      case 'e':
        if (option_arg.getAsInteger(0, m_line_end)) {
          error.SetErrorStringWithFormat("invalid end line number: \"%s\"",
                                         option_arg.str().c_str());
          break;
        }
        m_sym_ctx_specified = true;
        break;

      case 'G': {
        bool value, success;
        value = OptionArgParser::ToBoolean(option_arg, false, &success);
        if (success) {
          m_auto_continue = value;
        } else
          error.SetErrorStringWithFormat(
              "invalid boolean value '%s' passed for -G option",
              option_arg.str().c_str());
      } break;
      case 'l':
        if (option_arg.getAsInteger(0, m_line_start)) {
          error.SetErrorStringWithFormat("invalid start line number: \"%s\"",
                                         option_arg.str().c_str());
          break;
        }
        m_sym_ctx_specified = true;
        break;

      case 'i':
        m_no_inlines = true;
        break;

      case 'n':
        m_function_name = std::string(option_arg);
        m_func_name_type_mask |= eFunctionNameTypeAuto;
        m_sym_ctx_specified = true;
        break;

      case 'f':
        m_file_name = std::string(option_arg);
        m_sym_ctx_specified = true;
        break;

      case 's':
        m_module_name = std::string(option_arg);
        m_sym_ctx_specified = true;
        break;

      case 't':
        if (option_arg.getAsInteger(0, m_thread_id))
          error.SetErrorStringWithFormat("invalid thread id string '%s'",
                                         option_arg.str().c_str());
        m_thread_specified = true;
        break;

      case 'T':
        m_thread_name = std::string(option_arg);
        m_thread_specified = true;
        break;

      case 'q':
        m_queue_name = std::string(option_arg);
        m_thread_specified = true;
        break;

      case 'x':
        if (option_arg.getAsInteger(0, m_thread_index))
          error.SetErrorStringWithFormat("invalid thread index string '%s'",
                                         option_arg.str().c_str());
        m_thread_specified = true;
        break;

      case 'o':
        m_use_one_liner = true;
        m_one_liner.push_back(std::string(option_arg));
        break;

      default:
        llvm_unreachable("Unimplemented option");
      }
      return error;
    }

    void OptionParsingStarting(ExecutionContext *execution_context) override {
      m_class_name.clear();
      m_function_name.clear();
      m_line_start = 0;
      m_line_end = UINT_MAX;
      m_file_name.clear();
      m_module_name.clear();
      m_func_name_type_mask = eFunctionNameTypeAuto;
      m_thread_id = LLDB_INVALID_THREAD_ID;
      m_thread_index = UINT32_MAX;
      m_thread_name.clear();
      m_queue_name.clear();

      m_no_inlines = false;
      m_sym_ctx_specified = false;
      m_thread_specified = false;

      m_use_one_liner = false;
      m_one_liner.clear();
      m_auto_continue = false;
    }

    std::string m_class_name;
    std::string m_function_name;
    uint32_t m_line_start = 0;
    uint32_t m_line_end;
    std::string m_file_name;
    std::string m_module_name;
    uint32_t m_func_name_type_mask =
        eFunctionNameTypeAuto; // A pick from lldb::FunctionNameType.
    lldb::tid_t m_thread_id;
    uint32_t m_thread_index;
    std::string m_thread_name;
    std::string m_queue_name;
    bool m_sym_ctx_specified = false;
    bool m_no_inlines;
    bool m_thread_specified = false;
    // Instance variables to hold the values for one_liner options.
    bool m_use_one_liner = false;
    std::vector<std::string> m_one_liner;

    bool m_auto_continue;
  };

  CommandObjectTargetStopHookAdd(CommandInterpreter &interpreter)
      : CommandObjectParsed(interpreter, "target stop-hook add",
                            "Add a hook to be executed when the target stops."
                            "The hook can either be a list of commands or an "
                            "appropriately defined Python class.  You can also "
                            "add filters so the hook only runs a certain stop "
                            "points.",
                            "target stop-hook add"),
        IOHandlerDelegateMultiline("DONE",
                                   IOHandlerDelegate::Completion::LLDBCommand),
        m_options(), m_python_class_options("scripted stop-hook", true, 'P') {
    SetHelpLong(
        R"(
Command Based stop-hooks:
-------------------------
  Stop hooks can run a list of lldb commands by providing one or more
  --one-line-command options.  The commands will get run in the order they are
  added.  Or you can provide no commands, in which case you will enter a
  command editor where you can enter the commands to be run.

Python Based Stop Hooks:
------------------------
  Stop hooks can be implemented with a suitably defined Python class, whose name
  is passed in the --python-class option.

  When the stop hook is added, the class is initialized by calling:
<<<<<<< HEAD
  
    def __init__(self, target, extra_args, internal_dict):
    
=======

    def __init__(self, target, extra_args, internal_dict):

>>>>>>> 2ab1d525
    target: The target that the stop hook is being added to.
    extra_args: An SBStructuredData Dictionary filled with the -key -value
                option pairs passed to the command.
    dict: An implementation detail provided by lldb.

  Then when the stop-hook triggers, lldb will run the 'handle_stop' method.
  The method has the signature:

    def handle_stop(self, exe_ctx, stream):

    exe_ctx: An SBExecutionContext for the thread that has stopped.
    stream: An SBStream, anything written to this stream will be printed in the
            the stop message when the process stops.

    Return Value: The method returns "should_stop".  If should_stop is false
                  from all the stop hook executions on threads that stopped
                  with a reason, then the process will continue.  Note that this
                  will happen only after all the stop hooks are run.

Filter Options:
---------------
  Stop hooks can be set to always run, or to only run when the stopped thread
  matches the filter options passed on the command line.  The available filter
  options include a shared library or a thread or queue specification,
  a line range in a source file, a function name or a class name.
            )");
    m_all_options.Append(&m_python_class_options,
                         LLDB_OPT_SET_1 | LLDB_OPT_SET_2,
                         LLDB_OPT_SET_FROM_TO(4, 6));
    m_all_options.Append(&m_options);
    m_all_options.Finalize();
  }

  ~CommandObjectTargetStopHookAdd() override = default;

  Options *GetOptions() override { return &m_all_options; }

protected:
  void IOHandlerActivated(IOHandler &io_handler, bool interactive) override {
    StreamFileSP output_sp(io_handler.GetOutputStreamFileSP());
    if (output_sp && interactive) {
      output_sp->PutCString(
          "Enter your stop hook command(s).  Type 'DONE' to end.\n");
      output_sp->Flush();
    }
  }

  void IOHandlerInputComplete(IOHandler &io_handler,
                              std::string &line) override {
    if (m_stop_hook_sp) {
      if (line.empty()) {
        StreamFileSP error_sp(io_handler.GetErrorStreamFileSP());
        if (error_sp) {
          error_sp->Printf("error: stop hook #%" PRIu64
                           " aborted, no commands.\n",
                           m_stop_hook_sp->GetID());
          error_sp->Flush();
        }
        Target *target = GetDebugger().GetSelectedTarget().get();
        if (target) {
          target->UndoCreateStopHook(m_stop_hook_sp->GetID());
        }
      } else {
        // The IOHandler editor is only for command lines stop hooks:
        Target::StopHookCommandLine *hook_ptr =
            static_cast<Target::StopHookCommandLine *>(m_stop_hook_sp.get());

        hook_ptr->SetActionFromString(line);
        StreamFileSP output_sp(io_handler.GetOutputStreamFileSP());
        if (output_sp) {
          output_sp->Printf("Stop hook #%" PRIu64 " added.\n",
                            m_stop_hook_sp->GetID());
          output_sp->Flush();
        }
      }
      m_stop_hook_sp.reset();
    }
    io_handler.SetIsDone(true);
  }

  bool DoExecute(Args &command, CommandReturnObject &result) override {
    m_stop_hook_sp.reset();

    Target &target = GetSelectedOrDummyTarget();
    Target::StopHookSP new_hook_sp =
        target.CreateStopHook(m_python_class_options.GetName().empty() ?
                               Target::StopHook::StopHookKind::CommandBased
                               : Target::StopHook::StopHookKind::ScriptBased);

    //  First step, make the specifier.
    std::unique_ptr<SymbolContextSpecifier> specifier_up;
    if (m_options.m_sym_ctx_specified) {
      specifier_up = std::make_unique<SymbolContextSpecifier>(
          GetDebugger().GetSelectedTarget());

      if (!m_options.m_module_name.empty()) {
        specifier_up->AddSpecification(
            m_options.m_module_name.c_str(),
            SymbolContextSpecifier::eModuleSpecified);
      }

      if (!m_options.m_class_name.empty()) {
        specifier_up->AddSpecification(
            m_options.m_class_name.c_str(),
            SymbolContextSpecifier::eClassOrNamespaceSpecified);
      }

      if (!m_options.m_file_name.empty()) {
        specifier_up->AddSpecification(m_options.m_file_name.c_str(),
                                       SymbolContextSpecifier::eFileSpecified);
      }

      if (m_options.m_line_start != 0) {
        specifier_up->AddLineSpecification(
            m_options.m_line_start,
            SymbolContextSpecifier::eLineStartSpecified);
      }

      if (m_options.m_line_end != UINT_MAX) {
        specifier_up->AddLineSpecification(
            m_options.m_line_end, SymbolContextSpecifier::eLineEndSpecified);
      }

      if (!m_options.m_function_name.empty()) {
        specifier_up->AddSpecification(
            m_options.m_function_name.c_str(),
            SymbolContextSpecifier::eFunctionSpecified);
      }
    }

    if (specifier_up)
      new_hook_sp->SetSpecifier(specifier_up.release());

    // Next see if any of the thread options have been entered:

    if (m_options.m_thread_specified) {
      ThreadSpec *thread_spec = new ThreadSpec();

      if (m_options.m_thread_id != LLDB_INVALID_THREAD_ID) {
        thread_spec->SetTID(m_options.m_thread_id);
      }

      if (m_options.m_thread_index != UINT32_MAX)
        thread_spec->SetIndex(m_options.m_thread_index);

      if (!m_options.m_thread_name.empty())
        thread_spec->SetName(m_options.m_thread_name.c_str());

      if (!m_options.m_queue_name.empty())
        thread_spec->SetQueueName(m_options.m_queue_name.c_str());

      new_hook_sp->SetThreadSpecifier(thread_spec);
    }

    new_hook_sp->SetAutoContinue(m_options.m_auto_continue);
    if (m_options.m_use_one_liner) {
      // This is a command line stop hook:
      Target::StopHookCommandLine *hook_ptr =
          static_cast<Target::StopHookCommandLine *>(new_hook_sp.get());
      hook_ptr->SetActionFromStrings(m_options.m_one_liner);
      result.AppendMessageWithFormat("Stop hook #%" PRIu64 " added.\n",
                                     new_hook_sp->GetID());
    } else if (!m_python_class_options.GetName().empty()) {
      // This is a scripted stop hook:
      Target::StopHookScripted *hook_ptr =
          static_cast<Target::StopHookScripted *>(new_hook_sp.get());
      Status error = hook_ptr->SetScriptCallback(
          m_python_class_options.GetName(),
          m_python_class_options.GetStructuredData());
      if (error.Success())
        result.AppendMessageWithFormat("Stop hook #%" PRIu64 " added.\n",
                                       new_hook_sp->GetID());
      else {
        // FIXME: Set the stop hook ID counter back.
        result.AppendErrorWithFormat("Couldn't add stop hook: %s",
                                     error.AsCString());
        target.UndoCreateStopHook(new_hook_sp->GetID());
        return false;
      }
    } else {
      m_stop_hook_sp = new_hook_sp;
      m_interpreter.GetLLDBCommandsFromIOHandler("> ",   // Prompt
                                                 *this); // IOHandlerDelegate
    }
    result.SetStatus(eReturnStatusSuccessFinishNoResult);

    return result.Succeeded();
  }

private:
  CommandOptions m_options;
  OptionGroupPythonClassWithDict m_python_class_options;
  OptionGroupOptions m_all_options;

  Target::StopHookSP m_stop_hook_sp;
};

#pragma mark CommandObjectTargetStopHookDelete

// CommandObjectTargetStopHookDelete

class CommandObjectTargetStopHookDelete : public CommandObjectParsed {
public:
  CommandObjectTargetStopHookDelete(CommandInterpreter &interpreter)
      : CommandObjectParsed(interpreter, "target stop-hook delete",
                            "Delete a stop-hook.",
                            "target stop-hook delete [<idx>]") {}

  ~CommandObjectTargetStopHookDelete() override = default;

  void
  HandleArgumentCompletion(CompletionRequest &request,
                           OptionElementVector &opt_element_vector) override {
    CommandCompletions::InvokeCommonCompletionCallbacks(
        GetCommandInterpreter(), CommandCompletions::eStopHookIDCompletion,
        request, nullptr);
  }

protected:
  bool DoExecute(Args &command, CommandReturnObject &result) override {
    Target &target = GetSelectedOrDummyTarget();
    // FIXME: see if we can use the breakpoint id style parser?
    size_t num_args = command.GetArgumentCount();
    if (num_args == 0) {
      if (!m_interpreter.Confirm("Delete all stop hooks?", true)) {
        result.SetStatus(eReturnStatusFailed);
        return false;
      } else {
        target.RemoveAllStopHooks();
      }
    } else {
      for (size_t i = 0; i < num_args; i++) {
        lldb::user_id_t user_id;
        if (!llvm::to_integer(command.GetArgumentAtIndex(i), user_id)) {
          result.AppendErrorWithFormat("invalid stop hook id: \"%s\".\n",
                                       command.GetArgumentAtIndex(i));
          return false;
        }
        if (!target.RemoveStopHookByID(user_id)) {
          result.AppendErrorWithFormat("unknown stop hook id: \"%s\".\n",
                                       command.GetArgumentAtIndex(i));
          return false;
        }
      }
    }
    result.SetStatus(eReturnStatusSuccessFinishNoResult);
    return result.Succeeded();
  }
};

#pragma mark CommandObjectTargetStopHookEnableDisable

// CommandObjectTargetStopHookEnableDisable

class CommandObjectTargetStopHookEnableDisable : public CommandObjectParsed {
public:
  CommandObjectTargetStopHookEnableDisable(CommandInterpreter &interpreter,
                                           bool enable, const char *name,
                                           const char *help, const char *syntax)
      : CommandObjectParsed(interpreter, name, help, syntax), m_enable(enable) {
  }

  ~CommandObjectTargetStopHookEnableDisable() override = default;

  void
  HandleArgumentCompletion(CompletionRequest &request,
                           OptionElementVector &opt_element_vector) override {
    if (request.GetCursorIndex())
      return;
    CommandCompletions::InvokeCommonCompletionCallbacks(
        GetCommandInterpreter(), CommandCompletions::eStopHookIDCompletion,
        request, nullptr);
  }

protected:
  bool DoExecute(Args &command, CommandReturnObject &result) override {
    Target &target = GetSelectedOrDummyTarget();
    // FIXME: see if we can use the breakpoint id style parser?
    size_t num_args = command.GetArgumentCount();
    bool success;

    if (num_args == 0) {
      target.SetAllStopHooksActiveState(m_enable);
    } else {
      for (size_t i = 0; i < num_args; i++) {
        lldb::user_id_t user_id;
        if (!llvm::to_integer(command.GetArgumentAtIndex(i), user_id)) {
          result.AppendErrorWithFormat("invalid stop hook id: \"%s\".\n",
                                       command.GetArgumentAtIndex(i));
          return false;
        }
        success = target.SetStopHookActiveStateByID(user_id, m_enable);
        if (!success) {
          result.AppendErrorWithFormat("unknown stop hook id: \"%s\".\n",
                                       command.GetArgumentAtIndex(i));
          return false;
        }
      }
    }
    result.SetStatus(eReturnStatusSuccessFinishNoResult);
    return result.Succeeded();
  }

private:
  bool m_enable;
};

#pragma mark CommandObjectTargetStopHookList

// CommandObjectTargetStopHookList

class CommandObjectTargetStopHookList : public CommandObjectParsed {
public:
  CommandObjectTargetStopHookList(CommandInterpreter &interpreter)
      : CommandObjectParsed(interpreter, "target stop-hook list",
                            "List all stop-hooks.",
                            "target stop-hook list [<type>]") {}

  ~CommandObjectTargetStopHookList() override = default;

protected:
  bool DoExecute(Args &command, CommandReturnObject &result) override {
    Target &target = GetSelectedOrDummyTarget();

    size_t num_hooks = target.GetNumStopHooks();
    if (num_hooks == 0) {
      result.GetOutputStream().PutCString("No stop hooks.\n");
    } else {
      for (size_t i = 0; i < num_hooks; i++) {
        Target::StopHookSP this_hook = target.GetStopHookAtIndex(i);
        if (i > 0)
          result.GetOutputStream().PutCString("\n");
        this_hook->GetDescription(&(result.GetOutputStream()),
                                  eDescriptionLevelFull);
      }
    }
    result.SetStatus(eReturnStatusSuccessFinishResult);
    return result.Succeeded();
  }
};

#pragma mark CommandObjectMultiwordTargetStopHooks

// CommandObjectMultiwordTargetStopHooks

class CommandObjectMultiwordTargetStopHooks : public CommandObjectMultiword {
public:
  CommandObjectMultiwordTargetStopHooks(CommandInterpreter &interpreter)
      : CommandObjectMultiword(
            interpreter, "target stop-hook",
            "Commands for operating on debugger target stop-hooks.",
            "target stop-hook <subcommand> [<subcommand-options>]") {
    LoadSubCommand("add", CommandObjectSP(
                              new CommandObjectTargetStopHookAdd(interpreter)));
    LoadSubCommand(
        "delete",
        CommandObjectSP(new CommandObjectTargetStopHookDelete(interpreter)));
    LoadSubCommand("disable",
                   CommandObjectSP(new CommandObjectTargetStopHookEnableDisable(
                       interpreter, false, "target stop-hook disable [<id>]",
                       "Disable a stop-hook.", "target stop-hook disable")));
    LoadSubCommand("enable",
                   CommandObjectSP(new CommandObjectTargetStopHookEnableDisable(
                       interpreter, true, "target stop-hook enable [<id>]",
                       "Enable a stop-hook.", "target stop-hook enable")));
    LoadSubCommand("list", CommandObjectSP(new CommandObjectTargetStopHookList(
                               interpreter)));
  }

  ~CommandObjectMultiwordTargetStopHooks() override = default;
};

#pragma mark CommandObjectTargetDumpTypesystem

/// Dumps the TypeSystem of the selected Target.
class CommandObjectTargetDumpTypesystem : public CommandObjectParsed {
public:
  CommandObjectTargetDumpTypesystem(CommandInterpreter &interpreter)
      : CommandObjectParsed(
            interpreter, "target dump typesystem",
            "Dump the state of the target's internal type system.\n"
            "Intended to be used for debugging LLDB itself.",
            nullptr, eCommandRequiresTarget) {}

  ~CommandObjectTargetDumpTypesystem() override = default;

protected:
  bool DoExecute(Args &command, CommandReturnObject &result) override {
    if (!command.empty()) {
      result.AppendError("target dump typesystem doesn't take arguments.");
      return result.Succeeded();
    }

    // Go over every scratch TypeSystem and dump to the command output.
    for (TypeSystem *ts : GetSelectedTarget().GetScratchTypeSystems())
      ts->Dump(result.GetOutputStream().AsRawOstream());

    result.SetStatus(eReturnStatusSuccessFinishResult);
    return result.Succeeded();
  }
};

#pragma mark CommandObjectTargetDump

/// Multi-word command for 'target dump'.
class CommandObjectTargetDump : public CommandObjectMultiword {
public:
  // Constructors and Destructors
  CommandObjectTargetDump(CommandInterpreter &interpreter)
      : CommandObjectMultiword(
            interpreter, "target dump",
            "Commands for dumping information about the target.",
            "target dump [typesystem]") {
    LoadSubCommand(
        "typesystem",
        CommandObjectSP(new CommandObjectTargetDumpTypesystem(interpreter)));
  }

  ~CommandObjectTargetDump() override = default;
};

#pragma mark CommandObjectMultiwordTarget

// CommandObjectMultiwordTarget

CommandObjectMultiwordTarget::CommandObjectMultiwordTarget(
    CommandInterpreter &interpreter)
    : CommandObjectMultiword(interpreter, "target",
                             "Commands for operating on debugger targets.",
                             "target <subcommand> [<subcommand-options>]") {
  LoadSubCommand("create",
                 CommandObjectSP(new CommandObjectTargetCreate(interpreter)));
  LoadSubCommand("delete",
                 CommandObjectSP(new CommandObjectTargetDelete(interpreter)));
  LoadSubCommand("dump",
                 CommandObjectSP(new CommandObjectTargetDump(interpreter)));
  LoadSubCommand("list",
                 CommandObjectSP(new CommandObjectTargetList(interpreter)));
  LoadSubCommand("select",
                 CommandObjectSP(new CommandObjectTargetSelect(interpreter)));
  LoadSubCommand("show-launch-environment",
                 CommandObjectSP(new CommandObjectTargetShowLaunchEnvironment(
                     interpreter)));
  LoadSubCommand(
      "stop-hook",
      CommandObjectSP(new CommandObjectMultiwordTargetStopHooks(interpreter)));
  LoadSubCommand("modules",
                 CommandObjectSP(new CommandObjectTargetModules(interpreter)));
  LoadSubCommand("symbols",
                 CommandObjectSP(new CommandObjectTargetSymbols(interpreter)));
  LoadSubCommand("variable",
                 CommandObjectSP(new CommandObjectTargetVariable(interpreter)));
}

CommandObjectMultiwordTarget::~CommandObjectMultiwordTarget() = default;<|MERGE_RESOLUTION|>--- conflicted
+++ resolved
@@ -4615,15 +4615,9 @@
   is passed in the --python-class option.
 
   When the stop hook is added, the class is initialized by calling:
-<<<<<<< HEAD
-  
+
     def __init__(self, target, extra_args, internal_dict):
-    
-=======
-
-    def __init__(self, target, extra_args, internal_dict):
-
->>>>>>> 2ab1d525
+
     target: The target that the stop hook is being added to.
     extra_args: An SBStructuredData Dictionary filled with the -key -value
                 option pairs passed to the command.
