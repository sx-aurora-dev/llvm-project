--- conflicted
+++ resolved
@@ -360,10 +360,6 @@
                                    m_cmd_name.c_str());
       result.AppendWarning("Expressions should be quoted if they contain "
                            "spaces or other special characters.");
-<<<<<<< HEAD
-      result.SetStatus(eReturnStatusFailed);
-=======
->>>>>>> 2ab1d525
       return false;
     }
 
