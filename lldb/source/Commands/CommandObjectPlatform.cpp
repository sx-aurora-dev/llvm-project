//===-- CommandObjectPlatform.cpp -----------------------------------------===//
//
// Part of the LLVM Project, under the Apache License v2.0 with LLVM Exceptions.
// See https://llvm.org/LICENSE.txt for license information.
// SPDX-License-Identifier: Apache-2.0 WITH LLVM-exception
//
//===----------------------------------------------------------------------===//

#include "CommandObjectPlatform.h"
#include "CommandOptionsProcessLaunch.h"
#include "lldb/Core/Debugger.h"
#include "lldb/Core/Module.h"
#include "lldb/Core/PluginManager.h"
#include "lldb/Host/OptionParser.h"
#include "lldb/Interpreter/CommandInterpreter.h"
#include "lldb/Interpreter/CommandOptionValidators.h"
#include "lldb/Interpreter/CommandReturnObject.h"
#include "lldb/Interpreter/OptionGroupFile.h"
#include "lldb/Interpreter/OptionGroupPlatform.h"
#include "lldb/Target/ExecutionContext.h"
#include "lldb/Target/Platform.h"
#include "lldb/Target/Process.h"
#include "lldb/Utility/Args.h"

#include "llvm/ADT/SmallString.h"

using namespace lldb;
using namespace lldb_private;

static mode_t ParsePermissionString(const char *) = delete;

static mode_t ParsePermissionString(llvm::StringRef permissions) {
  if (permissions.size() != 9)
    return (mode_t)(-1);
  bool user_r, user_w, user_x, group_r, group_w, group_x, world_r, world_w,
      world_x;

  user_r = (permissions[0] == 'r');
  user_w = (permissions[1] == 'w');
  user_x = (permissions[2] == 'x');

  group_r = (permissions[3] == 'r');
  group_w = (permissions[4] == 'w');
  group_x = (permissions[5] == 'x');

  world_r = (permissions[6] == 'r');
  world_w = (permissions[7] == 'w');
  world_x = (permissions[8] == 'x');

  mode_t user, group, world;
  user = (user_r ? 4 : 0) | (user_w ? 2 : 0) | (user_x ? 1 : 0);
  group = (group_r ? 4 : 0) | (group_w ? 2 : 0) | (group_x ? 1 : 0);
  world = (world_r ? 4 : 0) | (world_w ? 2 : 0) | (world_x ? 1 : 0);

  return user | group | world;
}

#define LLDB_OPTIONS_permissions
#include "CommandOptions.inc"

class OptionPermissions : public OptionGroup {
public:
  OptionPermissions() = default;

  ~OptionPermissions() override = default;

  lldb_private::Status
  SetOptionValue(uint32_t option_idx, llvm::StringRef option_arg,
                 ExecutionContext *execution_context) override {
    Status error;
    char short_option = (char)GetDefinitions()[option_idx].short_option;
    switch (short_option) {
    case 'v': {
      if (option_arg.getAsInteger(8, m_permissions)) {
        m_permissions = 0777;
        error.SetErrorStringWithFormat("invalid value for permissions: %s",
                                       option_arg.str().c_str());
      }

    } break;
    case 's': {
      mode_t perms = ParsePermissionString(option_arg);
      if (perms == (mode_t)-1)
        error.SetErrorStringWithFormat("invalid value for permissions: %s",
                                       option_arg.str().c_str());
      else
        m_permissions = perms;
    } break;
    case 'r':
      m_permissions |= lldb::eFilePermissionsUserRead;
      break;
    case 'w':
      m_permissions |= lldb::eFilePermissionsUserWrite;
      break;
    case 'x':
      m_permissions |= lldb::eFilePermissionsUserExecute;
      break;
    case 'R':
      m_permissions |= lldb::eFilePermissionsGroupRead;
      break;
    case 'W':
      m_permissions |= lldb::eFilePermissionsGroupWrite;
      break;
    case 'X':
      m_permissions |= lldb::eFilePermissionsGroupExecute;
      break;
    case 'd':
      m_permissions |= lldb::eFilePermissionsWorldRead;
      break;
    case 't':
      m_permissions |= lldb::eFilePermissionsWorldWrite;
      break;
    case 'e':
      m_permissions |= lldb::eFilePermissionsWorldExecute;
      break;
    default:
      llvm_unreachable("Unimplemented option");
    }

    return error;
  }

  void OptionParsingStarting(ExecutionContext *execution_context) override {
    m_permissions = 0;
  }

  llvm::ArrayRef<OptionDefinition> GetDefinitions() override {
    return llvm::makeArrayRef(g_permissions_options);
  }

  // Instance variables to hold the values for command options.

  uint32_t m_permissions;

private:
  OptionPermissions(const OptionPermissions &) = delete;
  const OptionPermissions &operator=(const OptionPermissions &) = delete;
};

// "platform select <platform-name>"
class CommandObjectPlatformSelect : public CommandObjectParsed {
public:
  CommandObjectPlatformSelect(CommandInterpreter &interpreter)
      : CommandObjectParsed(interpreter, "platform select",
                            "Create a platform if needed and select it as the "
                            "current platform.",
                            "platform select <platform-name>", 0),
        m_option_group(),
        m_platform_options(
            false) // Don't include the "--platform" option by passing false
  {
    m_option_group.Append(&m_platform_options, LLDB_OPT_SET_ALL, 1);
    m_option_group.Finalize();
  }

  ~CommandObjectPlatformSelect() override = default;

  void HandleCompletion(CompletionRequest &request) override {
    CommandCompletions::PlatformPluginNames(GetCommandInterpreter(), request,
                                            nullptr);
  }

  Options *GetOptions() override { return &m_option_group; }

protected:
  bool DoExecute(Args &args, CommandReturnObject &result) override {
    if (args.GetArgumentCount() == 1) {
      const char *platform_name = args.GetArgumentAtIndex(0);
      if (platform_name && platform_name[0]) {
        const bool select = true;
        m_platform_options.SetPlatformName(platform_name);
        Status error;
        ArchSpec platform_arch;
        PlatformSP platform_sp(m_platform_options.CreatePlatformWithOptions(
            m_interpreter, ArchSpec(), select, error, platform_arch));
        if (platform_sp) {
          GetDebugger().GetPlatformList().SetSelectedPlatform(platform_sp);

          platform_sp->GetStatus(result.GetOutputStream());
          result.SetStatus(eReturnStatusSuccessFinishResult);
        } else {
          result.AppendError(error.AsCString());
        }
      } else {
        result.AppendError("invalid platform name");
      }
    } else {
      result.AppendError(
          "platform create takes a platform name as an argument\n");
    }
    return result.Succeeded();
  }

  OptionGroupOptions m_option_group;
  OptionGroupPlatform m_platform_options;
};

// "platform list"
class CommandObjectPlatformList : public CommandObjectParsed {
public:
  CommandObjectPlatformList(CommandInterpreter &interpreter)
      : CommandObjectParsed(interpreter, "platform list",
                            "List all platforms that are available.", nullptr,
                            0) {}

  ~CommandObjectPlatformList() override = default;

protected:
  bool DoExecute(Args &args, CommandReturnObject &result) override {
    Stream &ostrm = result.GetOutputStream();
    ostrm.Printf("Available platforms:\n");

    PlatformSP host_platform_sp(Platform::GetHostPlatform());
    ostrm.Format("{0}: {1}\n", host_platform_sp->GetPluginName(),
                 host_platform_sp->GetDescription());

    uint32_t idx;
    for (idx = 0; true; ++idx) {
      llvm::StringRef plugin_name =
          PluginManager::GetPlatformPluginNameAtIndex(idx);
      if (plugin_name.empty())
        break;
      llvm::StringRef plugin_desc =
          PluginManager::GetPlatformPluginDescriptionAtIndex(idx);
      ostrm.Format("{0}: {1}\n", plugin_name, plugin_desc);
    }

    if (idx == 0) {
      result.AppendError("no platforms are available\n");
    } else
      result.SetStatus(eReturnStatusSuccessFinishResult);
    return result.Succeeded();
  }
};

// "platform status"
class CommandObjectPlatformStatus : public CommandObjectParsed {
public:
  CommandObjectPlatformStatus(CommandInterpreter &interpreter)
      : CommandObjectParsed(interpreter, "platform status",
                            "Display status for the current platform.", nullptr,
                            0) {}

  ~CommandObjectPlatformStatus() override = default;

protected:
  bool DoExecute(Args &args, CommandReturnObject &result) override {
    Stream &ostrm = result.GetOutputStream();

    Target *target = GetDebugger().GetSelectedTarget().get();
    PlatformSP platform_sp;
    if (target) {
      platform_sp = target->GetPlatform();
    }
    if (!platform_sp) {
      platform_sp = GetDebugger().GetPlatformList().GetSelectedPlatform();
    }
    if (platform_sp) {
      platform_sp->GetStatus(ostrm);
      result.SetStatus(eReturnStatusSuccessFinishResult);
    } else {
      result.AppendError("no platform is currently selected\n");
    }
    return result.Succeeded();
  }
};

// "platform connect <connect-url>"
class CommandObjectPlatformConnect : public CommandObjectParsed {
public:
  CommandObjectPlatformConnect(CommandInterpreter &interpreter)
      : CommandObjectParsed(
            interpreter, "platform connect",
            "Select the current platform by providing a connection URL.",
            "platform connect <connect-url>", 0) {}

  ~CommandObjectPlatformConnect() override = default;

protected:
  bool DoExecute(Args &args, CommandReturnObject &result) override {
    Stream &ostrm = result.GetOutputStream();

    PlatformSP platform_sp(
        GetDebugger().GetPlatformList().GetSelectedPlatform());
    if (platform_sp) {
      Status error(platform_sp->ConnectRemote(args));
      if (error.Success()) {
        platform_sp->GetStatus(ostrm);
        result.SetStatus(eReturnStatusSuccessFinishResult);

        platform_sp->ConnectToWaitingProcesses(GetDebugger(), error);
        if (error.Fail()) {
          result.AppendError(error.AsCString());
        }
      } else {
        result.AppendErrorWithFormat("%s\n", error.AsCString());
      }
    } else {
      result.AppendError("no platform is currently selected\n");
    }
    return result.Succeeded();
  }

  Options *GetOptions() override {
    PlatformSP platform_sp(
        GetDebugger().GetPlatformList().GetSelectedPlatform());
    OptionGroupOptions *m_platform_options = nullptr;
    if (platform_sp) {
      m_platform_options = platform_sp->GetConnectionOptions(m_interpreter);
      if (m_platform_options != nullptr && !m_platform_options->m_did_finalize)
        m_platform_options->Finalize();
    }
    return m_platform_options;
  }
};

// "platform disconnect"
class CommandObjectPlatformDisconnect : public CommandObjectParsed {
public:
  CommandObjectPlatformDisconnect(CommandInterpreter &interpreter)
      : CommandObjectParsed(interpreter, "platform disconnect",
                            "Disconnect from the current platform.",
                            "platform disconnect", 0) {}

  ~CommandObjectPlatformDisconnect() override = default;

protected:
  bool DoExecute(Args &args, CommandReturnObject &result) override {
    PlatformSP platform_sp(
        GetDebugger().GetPlatformList().GetSelectedPlatform());
    if (platform_sp) {
      if (args.GetArgumentCount() == 0) {
        Status error;

        if (platform_sp->IsConnected()) {
          // Cache the instance name if there is one since we are about to
          // disconnect and the name might go with it.
          const char *hostname_cstr = platform_sp->GetHostname();
          std::string hostname;
          if (hostname_cstr)
            hostname.assign(hostname_cstr);

          error = platform_sp->DisconnectRemote();
          if (error.Success()) {
            Stream &ostrm = result.GetOutputStream();
            if (hostname.empty())
              ostrm.Format("Disconnected from \"{0}\"\n",
                           platform_sp->GetPluginName());
            else
              ostrm.Printf("Disconnected from \"%s\"\n", hostname.c_str());
            result.SetStatus(eReturnStatusSuccessFinishResult);
          } else {
            result.AppendErrorWithFormat("%s", error.AsCString());
          }
        } else {
          // Not connected...
          result.AppendErrorWithFormatv("not connected to '{0}'",
                                        platform_sp->GetPluginName());
        }
      } else {
        // Bad args
        result.AppendError(
            "\"platform disconnect\" doesn't take any arguments");
      }
    } else {
      result.AppendError("no platform is currently selected");
    }
    return result.Succeeded();
  }
};

// "platform settings"
class CommandObjectPlatformSettings : public CommandObjectParsed {
public:
  CommandObjectPlatformSettings(CommandInterpreter &interpreter)
      : CommandObjectParsed(interpreter, "platform settings",
                            "Set settings for the current target's platform, "
                            "or for a platform by name.",
                            "platform settings", 0),
        m_options(),
        m_option_working_dir(LLDB_OPT_SET_1, false, "working-dir", 'w',
                             CommandCompletions::eRemoteDiskDirectoryCompletion,
                             eArgTypePath,
                             "The working directory for the platform.") {
    m_options.Append(&m_option_working_dir, LLDB_OPT_SET_ALL, LLDB_OPT_SET_1);
  }

  ~CommandObjectPlatformSettings() override = default;

protected:
  bool DoExecute(Args &args, CommandReturnObject &result) override {
    PlatformSP platform_sp(
        GetDebugger().GetPlatformList().GetSelectedPlatform());
    if (platform_sp) {
      if (m_option_working_dir.GetOptionValue().OptionWasSet())
        platform_sp->SetWorkingDirectory(
            m_option_working_dir.GetOptionValue().GetCurrentValue());
    } else {
      result.AppendError("no platform is currently selected");
    }
    return result.Succeeded();
  }

  Options *GetOptions() override {
    if (!m_options.DidFinalize())
      m_options.Finalize();
    return &m_options;
  }

  OptionGroupOptions m_options;
  OptionGroupFile m_option_working_dir;
};

// "platform mkdir"
class CommandObjectPlatformMkDir : public CommandObjectParsed {
public:
  CommandObjectPlatformMkDir(CommandInterpreter &interpreter)
      : CommandObjectParsed(interpreter, "platform mkdir",
                            "Make a new directory on the remote end.", nullptr,
                            0),
        m_options() {}

  ~CommandObjectPlatformMkDir() override = default;

  bool DoExecute(Args &args, CommandReturnObject &result) override {
    PlatformSP platform_sp(
        GetDebugger().GetPlatformList().GetSelectedPlatform());
    if (platform_sp) {
      std::string cmd_line;
      args.GetCommandString(cmd_line);
      uint32_t mode;
      const OptionPermissions *options_permissions =
          (const OptionPermissions *)m_options.GetGroupWithOption('r');
      if (options_permissions)
        mode = options_permissions->m_permissions;
      else
        mode = lldb::eFilePermissionsUserRWX | lldb::eFilePermissionsGroupRWX |
               lldb::eFilePermissionsWorldRX;
      Status error = platform_sp->MakeDirectory(FileSpec(cmd_line), mode);
      if (error.Success()) {
        result.SetStatus(eReturnStatusSuccessFinishResult);
      } else {
        result.AppendError(error.AsCString());
      }
    } else {
      result.AppendError("no platform currently selected\n");
    }
    return result.Succeeded();
  }

  Options *GetOptions() override {
    if (!m_options.DidFinalize()) {
      m_options.Append(new OptionPermissions());
      m_options.Finalize();
    }
    return &m_options;
  }

  OptionGroupOptions m_options;
};

// "platform fopen"
class CommandObjectPlatformFOpen : public CommandObjectParsed {
public:
  CommandObjectPlatformFOpen(CommandInterpreter &interpreter)
      : CommandObjectParsed(interpreter, "platform file open",
                            "Open a file on the remote end.", nullptr, 0),
        m_options() {}

  ~CommandObjectPlatformFOpen() override = default;

  void
  HandleArgumentCompletion(CompletionRequest &request,
                           OptionElementVector &opt_element_vector) override {
    if (request.GetCursorIndex() == 0)
      CommandCompletions::InvokeCommonCompletionCallbacks(
          GetCommandInterpreter(),
          CommandCompletions::eRemoteDiskFileCompletion, request, nullptr);
  }

  bool DoExecute(Args &args, CommandReturnObject &result) override {
    PlatformSP platform_sp(
        GetDebugger().GetPlatformList().GetSelectedPlatform());
    if (platform_sp) {
      Status error;
      std::string cmd_line;
      args.GetCommandString(cmd_line);
      mode_t perms;
      const OptionPermissions *options_permissions =
          (const OptionPermissions *)m_options.GetGroupWithOption('r');
      if (options_permissions)
        perms = options_permissions->m_permissions;
      else
        perms = lldb::eFilePermissionsUserRW | lldb::eFilePermissionsGroupRW |
                lldb::eFilePermissionsWorldRead;
      lldb::user_id_t fd = platform_sp->OpenFile(
          FileSpec(cmd_line),
          File::eOpenOptionReadWrite | File::eOpenOptionCanCreate,
          perms, error);
      if (error.Success()) {
        result.AppendMessageWithFormat("File Descriptor = %" PRIu64 "\n", fd);
        result.SetStatus(eReturnStatusSuccessFinishResult);
      } else {
        result.AppendError(error.AsCString());
      }
    } else {
      result.AppendError("no platform currently selected\n");
    }
    return result.Succeeded();
  }

  Options *GetOptions() override {
    if (!m_options.DidFinalize()) {
      m_options.Append(new OptionPermissions());
      m_options.Finalize();
    }
    return &m_options;
  }

  OptionGroupOptions m_options;
};

// "platform fclose"
class CommandObjectPlatformFClose : public CommandObjectParsed {
public:
  CommandObjectPlatformFClose(CommandInterpreter &interpreter)
      : CommandObjectParsed(interpreter, "platform file close",
                            "Close a file on the remote end.", nullptr, 0) {}

  ~CommandObjectPlatformFClose() override = default;

  bool DoExecute(Args &args, CommandReturnObject &result) override {
    PlatformSP platform_sp(
        GetDebugger().GetPlatformList().GetSelectedPlatform());
    if (platform_sp) {
      std::string cmd_line;
      args.GetCommandString(cmd_line);
      lldb::user_id_t fd;
      if (!llvm::to_integer(cmd_line, fd)) {
        result.AppendErrorWithFormatv("'{0}' is not a valid file descriptor.\n",
                                      cmd_line);
        return result.Succeeded();
      }
      Status error;
      bool success = platform_sp->CloseFile(fd, error);
      if (success) {
        result.AppendMessageWithFormat("file %" PRIu64 " closed.\n", fd);
        result.SetStatus(eReturnStatusSuccessFinishResult);
      } else {
        result.AppendError(error.AsCString());
      }
    } else {
      result.AppendError("no platform currently selected\n");
    }
    return result.Succeeded();
  }
};

// "platform fread"

#define LLDB_OPTIONS_platform_fread
#include "CommandOptions.inc"

class CommandObjectPlatformFRead : public CommandObjectParsed {
public:
  CommandObjectPlatformFRead(CommandInterpreter &interpreter)
      : CommandObjectParsed(interpreter, "platform file read",
                            "Read data from a file on the remote end.", nullptr,
                            0),
        m_options() {}

  ~CommandObjectPlatformFRead() override = default;

  bool DoExecute(Args &args, CommandReturnObject &result) override {
    PlatformSP platform_sp(
        GetDebugger().GetPlatformList().GetSelectedPlatform());
    if (platform_sp) {
      std::string cmd_line;
      args.GetCommandString(cmd_line);
      lldb::user_id_t fd;
      if (!llvm::to_integer(cmd_line, fd)) {
        result.AppendErrorWithFormatv("'{0}' is not a valid file descriptor.\n",
                                      cmd_line);
        return result.Succeeded();
      }
      std::string buffer(m_options.m_count, 0);
      Status error;
      uint64_t retcode = platform_sp->ReadFile(
          fd, m_options.m_offset, &buffer[0], m_options.m_count, error);
      if (retcode != UINT64_MAX) {
        result.AppendMessageWithFormat("Return = %" PRIu64 "\n", retcode);
        result.AppendMessageWithFormat("Data = \"%s\"\n", buffer.c_str());
        result.SetStatus(eReturnStatusSuccessFinishResult);
      } else {
        result.AppendError(error.AsCString());
      }
    } else {
      result.AppendError("no platform currently selected\n");
    }
    return result.Succeeded();
  }

  Options *GetOptions() override { return &m_options; }

protected:
  class CommandOptions : public Options {
  public:
    CommandOptions() : Options() {}

    ~CommandOptions() override = default;

    Status SetOptionValue(uint32_t option_idx, llvm::StringRef option_arg,
                          ExecutionContext *execution_context) override {
      Status error;
      char short_option = (char)m_getopt_table[option_idx].val;

      switch (short_option) {
      case 'o':
        if (option_arg.getAsInteger(0, m_offset))
          error.SetErrorStringWithFormat("invalid offset: '%s'",
                                         option_arg.str().c_str());
        break;
      case 'c':
        if (option_arg.getAsInteger(0, m_count))
          error.SetErrorStringWithFormat("invalid offset: '%s'",
                                         option_arg.str().c_str());
        break;
      default:
        llvm_unreachable("Unimplemented option");
      }

      return error;
    }

    void OptionParsingStarting(ExecutionContext *execution_context) override {
      m_offset = 0;
      m_count = 1;
    }

    llvm::ArrayRef<OptionDefinition> GetDefinitions() override {
      return llvm::makeArrayRef(g_platform_fread_options);
    }

    // Instance variables to hold the values for command options.

    uint32_t m_offset;
    uint32_t m_count;
  };

  CommandOptions m_options;
};

// "platform fwrite"

#define LLDB_OPTIONS_platform_fwrite
#include "CommandOptions.inc"

class CommandObjectPlatformFWrite : public CommandObjectParsed {
public:
  CommandObjectPlatformFWrite(CommandInterpreter &interpreter)
      : CommandObjectParsed(interpreter, "platform file write",
                            "Write data to a file on the remote end.", nullptr,
                            0),
        m_options() {}

  ~CommandObjectPlatformFWrite() override = default;

  bool DoExecute(Args &args, CommandReturnObject &result) override {
    PlatformSP platform_sp(
        GetDebugger().GetPlatformList().GetSelectedPlatform());
    if (platform_sp) {
      std::string cmd_line;
      args.GetCommandString(cmd_line);
      Status error;
      lldb::user_id_t fd;
      if (!llvm::to_integer(cmd_line, fd)) {
        result.AppendErrorWithFormatv("'{0}' is not a valid file descriptor.",
                                      cmd_line);
        return result.Succeeded();
      }
      uint64_t retcode =
          platform_sp->WriteFile(fd, m_options.m_offset, &m_options.m_data[0],
                                 m_options.m_data.size(), error);
      if (retcode != UINT64_MAX) {
        result.AppendMessageWithFormat("Return = %" PRIu64 "\n", retcode);
        result.SetStatus(eReturnStatusSuccessFinishResult);
      } else {
        result.AppendError(error.AsCString());
      }
    } else {
      result.AppendError("no platform currently selected\n");
    }
    return result.Succeeded();
  }

  Options *GetOptions() override { return &m_options; }

protected:
  class CommandOptions : public Options {
  public:
    CommandOptions() : Options() {}

    ~CommandOptions() override = default;

    Status SetOptionValue(uint32_t option_idx, llvm::StringRef option_arg,
                          ExecutionContext *execution_context) override {
      Status error;
      char short_option = (char)m_getopt_table[option_idx].val;

      switch (short_option) {
      case 'o':
        if (option_arg.getAsInteger(0, m_offset))
          error.SetErrorStringWithFormat("invalid offset: '%s'",
                                         option_arg.str().c_str());
        break;
      case 'd':
        m_data.assign(std::string(option_arg));
        break;
      default:
        llvm_unreachable("Unimplemented option");
      }

      return error;
    }

    void OptionParsingStarting(ExecutionContext *execution_context) override {
      m_offset = 0;
      m_data.clear();
    }

    llvm::ArrayRef<OptionDefinition> GetDefinitions() override {
      return llvm::makeArrayRef(g_platform_fwrite_options);
    }

    // Instance variables to hold the values for command options.

    uint32_t m_offset;
    std::string m_data;
  };

  CommandOptions m_options;
};

class CommandObjectPlatformFile : public CommandObjectMultiword {
public:
  // Constructors and Destructors
  CommandObjectPlatformFile(CommandInterpreter &interpreter)
      : CommandObjectMultiword(
            interpreter, "platform file",
            "Commands to access files on the current platform.",
            "platform file [open|close|read|write] ...") {
    LoadSubCommand(
        "open", CommandObjectSP(new CommandObjectPlatformFOpen(interpreter)));
    LoadSubCommand(
        "close", CommandObjectSP(new CommandObjectPlatformFClose(interpreter)));
    LoadSubCommand(
        "read", CommandObjectSP(new CommandObjectPlatformFRead(interpreter)));
    LoadSubCommand(
        "write", CommandObjectSP(new CommandObjectPlatformFWrite(interpreter)));
  }

  ~CommandObjectPlatformFile() override = default;

private:
  // For CommandObjectPlatform only
  CommandObjectPlatformFile(const CommandObjectPlatformFile &) = delete;
  const CommandObjectPlatformFile &
  operator=(const CommandObjectPlatformFile &) = delete;
};

// "platform get-file remote-file-path host-file-path"
class CommandObjectPlatformGetFile : public CommandObjectParsed {
public:
  CommandObjectPlatformGetFile(CommandInterpreter &interpreter)
      : CommandObjectParsed(
            interpreter, "platform get-file",
            "Transfer a file from the remote end to the local host.",
            "platform get-file <remote-file-spec> <local-file-spec>", 0) {
    SetHelpLong(
        R"(Examples:

(lldb) platform get-file /the/remote/file/path /the/local/file/path

    Transfer a file from the remote end with file path /the/remote/file/path to the local host.)");

    CommandArgumentEntry arg1, arg2;
    CommandArgumentData file_arg_remote, file_arg_host;

    // Define the first (and only) variant of this arg.
    file_arg_remote.arg_type = eArgTypeFilename;
    file_arg_remote.arg_repetition = eArgRepeatPlain;
    // There is only one variant this argument could be; put it into the
    // argument entry.
    arg1.push_back(file_arg_remote);

    // Define the second (and only) variant of this arg.
    file_arg_host.arg_type = eArgTypeFilename;
    file_arg_host.arg_repetition = eArgRepeatPlain;
    // There is only one variant this argument could be; put it into the
    // argument entry.
    arg2.push_back(file_arg_host);

    // Push the data for the first and the second arguments into the
    // m_arguments vector.
    m_arguments.push_back(arg1);
    m_arguments.push_back(arg2);
  }

  ~CommandObjectPlatformGetFile() override = default;

  void
  HandleArgumentCompletion(CompletionRequest &request,
                           OptionElementVector &opt_element_vector) override {
    if (request.GetCursorIndex() == 0)
      CommandCompletions::InvokeCommonCompletionCallbacks(
          GetCommandInterpreter(),
          CommandCompletions::eRemoteDiskFileCompletion, request, nullptr);
    else if (request.GetCursorIndex() == 1)
      CommandCompletions::InvokeCommonCompletionCallbacks(
          GetCommandInterpreter(), CommandCompletions::eDiskFileCompletion,
          request, nullptr);
  }

  bool DoExecute(Args &args, CommandReturnObject &result) override {
    // If the number of arguments is incorrect, issue an error message.
    if (args.GetArgumentCount() != 2) {
      result.AppendError("required arguments missing; specify both the "
                         "source and destination file paths");
      return false;
    }

    PlatformSP platform_sp(
        GetDebugger().GetPlatformList().GetSelectedPlatform());
    if (platform_sp) {
      const char *remote_file_path = args.GetArgumentAtIndex(0);
      const char *local_file_path = args.GetArgumentAtIndex(1);
      Status error = platform_sp->GetFile(FileSpec(remote_file_path),
                                          FileSpec(local_file_path));
      if (error.Success()) {
        result.AppendMessageWithFormat(
            "successfully get-file from %s (remote) to %s (host)\n",
            remote_file_path, local_file_path);
        result.SetStatus(eReturnStatusSuccessFinishResult);
      } else {
        result.AppendMessageWithFormat("get-file failed: %s\n",
                                       error.AsCString());
      }
    } else {
      result.AppendError("no platform currently selected\n");
    }
    return result.Succeeded();
  }
};

// "platform get-size remote-file-path"
class CommandObjectPlatformGetSize : public CommandObjectParsed {
public:
  CommandObjectPlatformGetSize(CommandInterpreter &interpreter)
      : CommandObjectParsed(interpreter, "platform get-size",
                            "Get the file size from the remote end.",
                            "platform get-size <remote-file-spec>", 0) {
    SetHelpLong(
        R"(Examples:

(lldb) platform get-size /the/remote/file/path

    Get the file size from the remote end with path /the/remote/file/path.)");

    CommandArgumentEntry arg1;
    CommandArgumentData file_arg_remote;

    // Define the first (and only) variant of this arg.
    file_arg_remote.arg_type = eArgTypeFilename;
    file_arg_remote.arg_repetition = eArgRepeatPlain;
    // There is only one variant this argument could be; put it into the
    // argument entry.
    arg1.push_back(file_arg_remote);

    // Push the data for the first argument into the m_arguments vector.
    m_arguments.push_back(arg1);
  }

  ~CommandObjectPlatformGetSize() override = default;

  void
  HandleArgumentCompletion(CompletionRequest &request,
                           OptionElementVector &opt_element_vector) override {
    if (request.GetCursorIndex() != 0)
      return;

    CommandCompletions::InvokeCommonCompletionCallbacks(
        GetCommandInterpreter(), CommandCompletions::eRemoteDiskFileCompletion,
        request, nullptr);
  }

  bool DoExecute(Args &args, CommandReturnObject &result) override {
    // If the number of arguments is incorrect, issue an error message.
    if (args.GetArgumentCount() != 1) {
      result.AppendError("required argument missing; specify the source file "
                         "path as the only argument");
      return false;
    }

    PlatformSP platform_sp(
        GetDebugger().GetPlatformList().GetSelectedPlatform());
    if (platform_sp) {
      std::string remote_file_path(args.GetArgumentAtIndex(0));
      user_id_t size = platform_sp->GetFileSize(FileSpec(remote_file_path));
      if (size != UINT64_MAX) {
        result.AppendMessageWithFormat("File size of %s (remote): %" PRIu64
                                       "\n",
                                       remote_file_path.c_str(), size);
        result.SetStatus(eReturnStatusSuccessFinishResult);
      } else {
        result.AppendMessageWithFormat(
            "Error getting file size of %s (remote)\n",
            remote_file_path.c_str());
      }
    } else {
      result.AppendError("no platform currently selected\n");
    }
    return result.Succeeded();
  }
};

// "platform get-permissions remote-file-path"
class CommandObjectPlatformGetPermissions : public CommandObjectParsed {
public:
  CommandObjectPlatformGetPermissions(CommandInterpreter &interpreter)
      : CommandObjectParsed(interpreter, "platform get-permissions",
                            "Get the file permission bits from the remote end.",
                            "platform get-permissions <remote-file-spec>", 0) {
    SetHelpLong(
        R"(Examples:

(lldb) platform get-permissions /the/remote/file/path

    Get the file permissions from the remote end with path /the/remote/file/path.)");

    CommandArgumentEntry arg1;
    CommandArgumentData file_arg_remote;

    // Define the first (and only) variant of this arg.
    file_arg_remote.arg_type = eArgTypeFilename;
    file_arg_remote.arg_repetition = eArgRepeatPlain;
    // There is only one variant this argument could be; put it into the
    // argument entry.
    arg1.push_back(file_arg_remote);

    // Push the data for the first argument into the m_arguments vector.
    m_arguments.push_back(arg1);
  }

  ~CommandObjectPlatformGetPermissions() override = default;

  void
  HandleArgumentCompletion(CompletionRequest &request,
                           OptionElementVector &opt_element_vector) override {
    if (request.GetCursorIndex() != 0)
      return;

    CommandCompletions::InvokeCommonCompletionCallbacks(
        GetCommandInterpreter(), CommandCompletions::eRemoteDiskFileCompletion,
        request, nullptr);
  }

  bool DoExecute(Args &args, CommandReturnObject &result) override {
    // If the number of arguments is incorrect, issue an error message.
    if (args.GetArgumentCount() != 1) {
      result.AppendError("required argument missing; specify the source file "
                         "path as the only argument");
      return false;
    }

    PlatformSP platform_sp(
        GetDebugger().GetPlatformList().GetSelectedPlatform());
    if (platform_sp) {
      std::string remote_file_path(args.GetArgumentAtIndex(0));
      uint32_t permissions;
      Status error = platform_sp->GetFilePermissions(FileSpec(remote_file_path),
                                                     permissions);
      if (error.Success()) {
        result.AppendMessageWithFormat(
            "File permissions of %s (remote): 0o%04" PRIo32 "\n",
            remote_file_path.c_str(), permissions);
        result.SetStatus(eReturnStatusSuccessFinishResult);
      } else
        result.AppendError(error.AsCString());
    } else {
      result.AppendError("no platform currently selected\n");
    }
    return result.Succeeded();
  }
};

// "platform file-exists remote-file-path"
class CommandObjectPlatformFileExists : public CommandObjectParsed {
public:
  CommandObjectPlatformFileExists(CommandInterpreter &interpreter)
      : CommandObjectParsed(interpreter, "platform file-exists",
                            "Check if the file exists on the remote end.",
                            "platform file-exists <remote-file-spec>", 0) {
    SetHelpLong(
        R"(Examples:

(lldb) platform file-exists /the/remote/file/path

    Check if /the/remote/file/path exists on the remote end.)");

    CommandArgumentEntry arg1;
    CommandArgumentData file_arg_remote;

    // Define the first (and only) variant of this arg.
    file_arg_remote.arg_type = eArgTypeFilename;
    file_arg_remote.arg_repetition = eArgRepeatPlain;
    // There is only one variant this argument could be; put it into the
    // argument entry.
    arg1.push_back(file_arg_remote);

    // Push the data for the first argument into the m_arguments vector.
    m_arguments.push_back(arg1);
  }

  ~CommandObjectPlatformFileExists() override = default;

  void
  HandleArgumentCompletion(CompletionRequest &request,
                           OptionElementVector &opt_element_vector) override {
    if (request.GetCursorIndex() != 0)
      return;

    CommandCompletions::InvokeCommonCompletionCallbacks(
        GetCommandInterpreter(), CommandCompletions::eRemoteDiskFileCompletion,
        request, nullptr);
  }

  bool DoExecute(Args &args, CommandReturnObject &result) override {
    // If the number of arguments is incorrect, issue an error message.
    if (args.GetArgumentCount() != 1) {
      result.AppendError("required argument missing; specify the source file "
                         "path as the only argument");
      return false;
    }

    PlatformSP platform_sp(
        GetDebugger().GetPlatformList().GetSelectedPlatform());
    if (platform_sp) {
      std::string remote_file_path(args.GetArgumentAtIndex(0));
      bool exists = platform_sp->GetFileExists(FileSpec(remote_file_path));
      result.AppendMessageWithFormat(
          "File %s (remote) %s\n",
          remote_file_path.c_str(), exists ? "exists" : "does not exist");
      result.SetStatus(eReturnStatusSuccessFinishResult);
    } else {
      result.AppendError("no platform currently selected\n");
    }
    return result.Succeeded();
  }
};

// "platform put-file"
class CommandObjectPlatformPutFile : public CommandObjectParsed {
public:
  CommandObjectPlatformPutFile(CommandInterpreter &interpreter)
      : CommandObjectParsed(
            interpreter, "platform put-file",
            "Transfer a file from this system to the remote end.",
            "platform put-file <source> [<destination>]", 0) {
    SetHelpLong(
        R"(Examples:

(lldb) platform put-file /source/foo.txt /destination/bar.txt

(lldb) platform put-file /source/foo.txt

    Relative source file paths are resolved against lldb's local working directory.

    Omitting the destination places the file in the platform working directory.)");
  }

  ~CommandObjectPlatformPutFile() override = default;

  void
  HandleArgumentCompletion(CompletionRequest &request,
                           OptionElementVector &opt_element_vector) override {
    if (request.GetCursorIndex() == 0)
      CommandCompletions::InvokeCommonCompletionCallbacks(
          GetCommandInterpreter(), CommandCompletions::eDiskFileCompletion,
          request, nullptr);
    else if (request.GetCursorIndex() == 1)
      CommandCompletions::InvokeCommonCompletionCallbacks(
          GetCommandInterpreter(),
          CommandCompletions::eRemoteDiskFileCompletion, request, nullptr);
  }

  bool DoExecute(Args &args, CommandReturnObject &result) override {
    const char *src = args.GetArgumentAtIndex(0);
    const char *dst = args.GetArgumentAtIndex(1);

    FileSpec src_fs(src);
    FileSystem::Instance().Resolve(src_fs);
    FileSpec dst_fs(dst ? dst : src_fs.GetFilename().GetCString());

    PlatformSP platform_sp(
        GetDebugger().GetPlatformList().GetSelectedPlatform());
    if (platform_sp) {
      Status error(platform_sp->PutFile(src_fs, dst_fs));
      if (error.Success()) {
        result.SetStatus(eReturnStatusSuccessFinishNoResult);
      } else {
        result.AppendError(error.AsCString());
      }
    } else {
      result.AppendError("no platform currently selected\n");
    }
    return result.Succeeded();
  }
};

// "platform process launch"
class CommandObjectPlatformProcessLaunch : public CommandObjectParsed {
public:
  CommandObjectPlatformProcessLaunch(CommandInterpreter &interpreter)
      : CommandObjectParsed(interpreter, "platform process launch",
                            "Launch a new process on a remote platform.",
                            "platform process launch program",
                            eCommandRequiresTarget | eCommandTryTargetAPILock),
        m_options(), m_all_options() {
    m_all_options.Append(&m_options);
    m_all_options.Finalize();
  }

  ~CommandObjectPlatformProcessLaunch() override = default;

  Options *GetOptions() override { return &m_all_options; }

protected:
  bool DoExecute(Args &args, CommandReturnObject &result) override {
    Target *target = GetDebugger().GetSelectedTarget().get();
    PlatformSP platform_sp;
    if (target) {
      platform_sp = target->GetPlatform();
    }
    if (!platform_sp) {
      platform_sp = GetDebugger().GetPlatformList().GetSelectedPlatform();
    }

    if (platform_sp) {
      Status error;
      const size_t argc = args.GetArgumentCount();
      Target *target = m_exe_ctx.GetTargetPtr();
      Module *exe_module = target->GetExecutableModulePointer();
      if (exe_module) {
        m_options.launch_info.GetExecutableFile() = exe_module->GetFileSpec();
        llvm::SmallString<128> exe_path;
        m_options.launch_info.GetExecutableFile().GetPath(exe_path);
        if (!exe_path.empty())
          m_options.launch_info.GetArguments().AppendArgument(exe_path);
        m_options.launch_info.GetArchitecture() = exe_module->GetArchitecture();
      }

      if (argc > 0) {
        if (m_options.launch_info.GetExecutableFile()) {
          // We already have an executable file, so we will use this and all
          // arguments to this function are extra arguments
          m_options.launch_info.GetArguments().AppendArguments(args);
        } else {
          // We don't have any file yet, so the first argument is our
          // executable, and the rest are program arguments
          const bool first_arg_is_executable = true;
          m_options.launch_info.SetArguments(args, first_arg_is_executable);
        }
      }

      if (m_options.launch_info.GetExecutableFile()) {
        Debugger &debugger = GetDebugger();

        if (argc == 0)
          target->GetRunArguments(m_options.launch_info.GetArguments());

        ProcessSP process_sp(platform_sp->DebugProcess(
            m_options.launch_info, debugger, *target, error));
        if (process_sp && process_sp->IsAlive()) {
          result.SetStatus(eReturnStatusSuccessFinishNoResult);
          return true;
        }

        if (error.Success())
          result.AppendError("process launch failed");
        else
          result.AppendError(error.AsCString());
      } else {
        result.AppendError("'platform process launch' uses the current target "
                           "file and arguments, or the executable and its "
                           "arguments can be specified in this command");
        return false;
      }
    } else {
      result.AppendError("no platform is selected\n");
    }
    return result.Succeeded();
  }

  CommandOptionsProcessLaunch m_options;
<<<<<<< HEAD
=======
  OptionGroupOptions m_all_options;
>>>>>>> 2ab1d525
};

// "platform process list"

static PosixPlatformCommandOptionValidator posix_validator;
#define LLDB_OPTIONS_platform_process_list
#include "CommandOptions.inc"

class CommandObjectPlatformProcessList : public CommandObjectParsed {
public:
  CommandObjectPlatformProcessList(CommandInterpreter &interpreter)
      : CommandObjectParsed(interpreter, "platform process list",
                            "List processes on a remote platform by name, pid, "
                            "or many other matching attributes.",
                            "platform process list", 0),
        m_options() {}

  ~CommandObjectPlatformProcessList() override = default;

  Options *GetOptions() override { return &m_options; }

protected:
  bool DoExecute(Args &args, CommandReturnObject &result) override {
    Target *target = GetDebugger().GetSelectedTarget().get();
    PlatformSP platform_sp;
    if (target) {
      platform_sp = target->GetPlatform();
    }
    if (!platform_sp) {
      platform_sp = GetDebugger().GetPlatformList().GetSelectedPlatform();
    }

    if (platform_sp) {
      Status error;
      if (args.GetArgumentCount() == 0) {
        if (platform_sp) {
          Stream &ostrm = result.GetOutputStream();

          lldb::pid_t pid =
              m_options.match_info.GetProcessInfo().GetProcessID();
          if (pid != LLDB_INVALID_PROCESS_ID) {
            ProcessInstanceInfo proc_info;
            if (platform_sp->GetProcessInfo(pid, proc_info)) {
              ProcessInstanceInfo::DumpTableHeader(ostrm, m_options.show_args,
                                                   m_options.verbose);
              proc_info.DumpAsTableRow(ostrm, platform_sp->GetUserIDResolver(),
                                       m_options.show_args, m_options.verbose);
              result.SetStatus(eReturnStatusSuccessFinishResult);
            } else {
              result.AppendErrorWithFormat(
                  "no process found with pid = %" PRIu64 "\n", pid);
            }
          } else {
            ProcessInstanceInfoList proc_infos;
            const uint32_t matches =
                platform_sp->FindProcesses(m_options.match_info, proc_infos);
            const char *match_desc = nullptr;
            const char *match_name =
                m_options.match_info.GetProcessInfo().GetName();
            if (match_name && match_name[0]) {
              switch (m_options.match_info.GetNameMatchType()) {
              case NameMatch::Ignore:
                break;
              case NameMatch::Equals:
                match_desc = "matched";
                break;
              case NameMatch::Contains:
                match_desc = "contained";
                break;
              case NameMatch::StartsWith:
                match_desc = "started with";
                break;
              case NameMatch::EndsWith:
                match_desc = "ended with";
                break;
              case NameMatch::RegularExpression:
                match_desc = "matched the regular expression";
                break;
              }
            }

            if (matches == 0) {
              if (match_desc)
                result.AppendErrorWithFormatv(
                    "no processes were found that {0} \"{1}\" on the \"{2}\" "
                    "platform\n",
                    match_desc, match_name, platform_sp->GetPluginName());
              else
                result.AppendErrorWithFormatv(
                    "no processes were found on the \"{0}\" platform\n",
                    platform_sp->GetPluginName());
            } else {
              result.AppendMessageWithFormat(
                  "%u matching process%s found on \"%s\"", matches,
                  matches > 1 ? "es were" : " was",
                  platform_sp->GetName().GetCString());
              if (match_desc)
                result.AppendMessageWithFormat(" whose name %s \"%s\"",
                                               match_desc, match_name);
              result.AppendMessageWithFormat("\n");
              ProcessInstanceInfo::DumpTableHeader(ostrm, m_options.show_args,
                                                   m_options.verbose);
              for (uint32_t i = 0; i < matches; ++i) {
                proc_infos[i].DumpAsTableRow(
                    ostrm, platform_sp->GetUserIDResolver(),
                    m_options.show_args, m_options.verbose);
              }
            }
          }
        }
      } else {
        result.AppendError("invalid args: process list takes only options\n");
      }
    } else {
      result.AppendError("no platform is selected\n");
    }
    return result.Succeeded();
  }

  class CommandOptions : public Options {
  public:
    CommandOptions() : Options(), match_info() {}

    ~CommandOptions() override = default;

    Status SetOptionValue(uint32_t option_idx, llvm::StringRef option_arg,
                          ExecutionContext *execution_context) override {
      Status error;
      const int short_option = m_getopt_table[option_idx].val;
      bool success = false;

      uint32_t id = LLDB_INVALID_PROCESS_ID;
      success = !option_arg.getAsInteger(0, id);
      switch (short_option) {
      case 'p': {
        match_info.GetProcessInfo().SetProcessID(id);
        if (!success)
          error.SetErrorStringWithFormat("invalid process ID string: '%s'",
                                         option_arg.str().c_str());
        break;
      }
      case 'P':
        match_info.GetProcessInfo().SetParentProcessID(id);
        if (!success)
          error.SetErrorStringWithFormat(
              "invalid parent process ID string: '%s'",
              option_arg.str().c_str());
        break;

      case 'u':
        match_info.GetProcessInfo().SetUserID(success ? id : UINT32_MAX);
        if (!success)
          error.SetErrorStringWithFormat("invalid user ID string: '%s'",
                                         option_arg.str().c_str());
        break;

      case 'U':
        match_info.GetProcessInfo().SetEffectiveUserID(success ? id
                                                               : UINT32_MAX);
        if (!success)
          error.SetErrorStringWithFormat(
              "invalid effective user ID string: '%s'",
              option_arg.str().c_str());
        break;

      case 'g':
        match_info.GetProcessInfo().SetGroupID(success ? id : UINT32_MAX);
        if (!success)
          error.SetErrorStringWithFormat("invalid group ID string: '%s'",
                                         option_arg.str().c_str());
        break;

      case 'G':
        match_info.GetProcessInfo().SetEffectiveGroupID(success ? id
                                                                : UINT32_MAX);
        if (!success)
          error.SetErrorStringWithFormat(
              "invalid effective group ID string: '%s'",
              option_arg.str().c_str());
        break;

      case 'a': {
        TargetSP target_sp =
            execution_context ? execution_context->GetTargetSP() : TargetSP();
        DebuggerSP debugger_sp =
            target_sp ? target_sp->GetDebugger().shared_from_this()
                      : DebuggerSP();
        PlatformSP platform_sp =
            debugger_sp ? debugger_sp->GetPlatformList().GetSelectedPlatform()
                        : PlatformSP();
        match_info.GetProcessInfo().GetArchitecture() =
            Platform::GetAugmentedArchSpec(platform_sp.get(), option_arg);
      } break;

      case 'n':
        match_info.GetProcessInfo().GetExecutableFile().SetFile(
            option_arg, FileSpec::Style::native);
        match_info.SetNameMatchType(NameMatch::Equals);
        break;

      case 'e':
        match_info.GetProcessInfo().GetExecutableFile().SetFile(
            option_arg, FileSpec::Style::native);
        match_info.SetNameMatchType(NameMatch::EndsWith);
        break;

      case 's':
        match_info.GetProcessInfo().GetExecutableFile().SetFile(
            option_arg, FileSpec::Style::native);
        match_info.SetNameMatchType(NameMatch::StartsWith);
        break;

      case 'c':
        match_info.GetProcessInfo().GetExecutableFile().SetFile(
            option_arg, FileSpec::Style::native);
        match_info.SetNameMatchType(NameMatch::Contains);
        break;

      case 'r':
        match_info.GetProcessInfo().GetExecutableFile().SetFile(
            option_arg, FileSpec::Style::native);
        match_info.SetNameMatchType(NameMatch::RegularExpression);
        break;

      case 'A':
        show_args = true;
        break;

      case 'v':
        verbose = true;
        break;

      case 'x':
        match_info.SetMatchAllUsers(true);
        break;

      default:
        llvm_unreachable("Unimplemented option");
      }

      return error;
    }

    void OptionParsingStarting(ExecutionContext *execution_context) override {
      match_info.Clear();
      show_args = false;
      verbose = false;
    }

    llvm::ArrayRef<OptionDefinition> GetDefinitions() override {
      return llvm::makeArrayRef(g_platform_process_list_options);
    }

    // Instance variables to hold the values for command options.

    ProcessInstanceInfoMatch match_info;
    bool show_args = false;
    bool verbose = false;
  };

  CommandOptions m_options;
};

// "platform process info"
class CommandObjectPlatformProcessInfo : public CommandObjectParsed {
public:
  CommandObjectPlatformProcessInfo(CommandInterpreter &interpreter)
      : CommandObjectParsed(
            interpreter, "platform process info",
            "Get detailed information for one or more process by process ID.",
            "platform process info <pid> [<pid> <pid> ...]", 0) {
    CommandArgumentEntry arg;
    CommandArgumentData pid_args;

    // Define the first (and only) variant of this arg.
    pid_args.arg_type = eArgTypePid;
    pid_args.arg_repetition = eArgRepeatStar;

    // There is only one variant this argument could be; put it into the
    // argument entry.
    arg.push_back(pid_args);

    // Push the data for the first argument into the m_arguments vector.
    m_arguments.push_back(arg);
  }

  ~CommandObjectPlatformProcessInfo() override = default;

  void
  HandleArgumentCompletion(CompletionRequest &request,
                           OptionElementVector &opt_element_vector) override {
    CommandCompletions::InvokeCommonCompletionCallbacks(
        GetCommandInterpreter(), CommandCompletions::eProcessIDCompletion,
        request, nullptr);
  }

protected:
  bool DoExecute(Args &args, CommandReturnObject &result) override {
    Target *target = GetDebugger().GetSelectedTarget().get();
    PlatformSP platform_sp;
    if (target) {
      platform_sp = target->GetPlatform();
    }
    if (!platform_sp) {
      platform_sp = GetDebugger().GetPlatformList().GetSelectedPlatform();
    }

    if (platform_sp) {
      const size_t argc = args.GetArgumentCount();
      if (argc > 0) {
        Status error;

        if (platform_sp->IsConnected()) {
          Stream &ostrm = result.GetOutputStream();
          for (auto &entry : args.entries()) {
            lldb::pid_t pid;
            if (entry.ref().getAsInteger(0, pid)) {
              result.AppendErrorWithFormat("invalid process ID argument '%s'",
                                           entry.ref().str().c_str());
              break;
            } else {
              ProcessInstanceInfo proc_info;
              if (platform_sp->GetProcessInfo(pid, proc_info)) {
                ostrm.Printf("Process information for process %" PRIu64 ":\n",
                             pid);
                proc_info.Dump(ostrm, platform_sp->GetUserIDResolver());
              } else {
                ostrm.Printf("error: no process information is available for "
                             "process %" PRIu64 "\n",
                             pid);
              }
              ostrm.EOL();
            }
          }
        } else {
          // Not connected...
          result.AppendErrorWithFormatv("not connected to '{0}'",
                                        platform_sp->GetPluginName());
        }
      } else {
        // No args
        result.AppendError("one or more process id(s) must be specified");
      }
    } else {
      result.AppendError("no platform is currently selected");
    }
    return result.Succeeded();
  }
};

#define LLDB_OPTIONS_platform_process_attach
#include "CommandOptions.inc"

class CommandObjectPlatformProcessAttach : public CommandObjectParsed {
public:
  class CommandOptions : public Options {
  public:
    CommandOptions() : Options() {
      // Keep default values of all options in one place: OptionParsingStarting
      // ()
      OptionParsingStarting(nullptr);
    }

    ~CommandOptions() override = default;

    Status SetOptionValue(uint32_t option_idx, llvm::StringRef option_arg,
                          ExecutionContext *execution_context) override {
      Status error;
      char short_option = (char)m_getopt_table[option_idx].val;
      switch (short_option) {
      case 'p': {
        lldb::pid_t pid = LLDB_INVALID_PROCESS_ID;
        if (option_arg.getAsInteger(0, pid)) {
          error.SetErrorStringWithFormat("invalid process ID '%s'",
                                         option_arg.str().c_str());
        } else {
          attach_info.SetProcessID(pid);
        }
      } break;

      case 'P':
        attach_info.SetProcessPluginName(option_arg);
        break;

      case 'n':
        attach_info.GetExecutableFile().SetFile(option_arg,
                                                FileSpec::Style::native);
        break;

      case 'w':
        attach_info.SetWaitForLaunch(true);
        break;

      default:
        llvm_unreachable("Unimplemented option");
      }
      return error;
    }

    void OptionParsingStarting(ExecutionContext *execution_context) override {
      attach_info.Clear();
    }

    llvm::ArrayRef<OptionDefinition> GetDefinitions() override {
      return llvm::makeArrayRef(g_platform_process_attach_options);
    }

    // Options table: Required for subclasses of Options.

    static OptionDefinition g_option_table[];

    // Instance variables to hold the values for command options.

    ProcessAttachInfo attach_info;
  };

  CommandObjectPlatformProcessAttach(CommandInterpreter &interpreter)
      : CommandObjectParsed(interpreter, "platform process attach",
                            "Attach to a process.",
                            "platform process attach <cmd-options>"),
        m_options() {}

  ~CommandObjectPlatformProcessAttach() override = default;

  bool DoExecute(Args &command, CommandReturnObject &result) override {
    PlatformSP platform_sp(
        GetDebugger().GetPlatformList().GetSelectedPlatform());
    if (platform_sp) {
      Status err;
      ProcessSP remote_process_sp = platform_sp->Attach(
          m_options.attach_info, GetDebugger(), nullptr, err);
      if (err.Fail()) {
        result.AppendError(err.AsCString());
      } else if (!remote_process_sp) {
        result.AppendError("could not attach: unknown reason");
      } else
        result.SetStatus(eReturnStatusSuccessFinishResult);
    } else {
      result.AppendError("no platform is currently selected");
    }
    return result.Succeeded();
  }

  Options *GetOptions() override { return &m_options; }

protected:
  CommandOptions m_options;
};

class CommandObjectPlatformProcess : public CommandObjectMultiword {
public:
  // Constructors and Destructors
  CommandObjectPlatformProcess(CommandInterpreter &interpreter)
      : CommandObjectMultiword(interpreter, "platform process",
                               "Commands to query, launch and attach to "
                               "processes on the current platform.",
                               "platform process [attach|launch|list] ...") {
    LoadSubCommand(
        "attach",
        CommandObjectSP(new CommandObjectPlatformProcessAttach(interpreter)));
    LoadSubCommand(
        "launch",
        CommandObjectSP(new CommandObjectPlatformProcessLaunch(interpreter)));
    LoadSubCommand("info", CommandObjectSP(new CommandObjectPlatformProcessInfo(
                               interpreter)));
    LoadSubCommand("list", CommandObjectSP(new CommandObjectPlatformProcessList(
                               interpreter)));
  }

  ~CommandObjectPlatformProcess() override = default;

private:
  // For CommandObjectPlatform only
  CommandObjectPlatformProcess(const CommandObjectPlatformProcess &) = delete;
  const CommandObjectPlatformProcess &
  operator=(const CommandObjectPlatformProcess &) = delete;
};

// "platform shell"
#define LLDB_OPTIONS_platform_shell
#include "CommandOptions.inc"

class CommandObjectPlatformShell : public CommandObjectRaw {
public:
  class CommandOptions : public Options {
  public:
    CommandOptions() : Options() {}

    ~CommandOptions() override = default;

    llvm::ArrayRef<OptionDefinition> GetDefinitions() override {
      return llvm::makeArrayRef(g_platform_shell_options);
    }

    Status SetOptionValue(uint32_t option_idx, llvm::StringRef option_arg,
                          ExecutionContext *execution_context) override {
      Status error;

      const char short_option = (char)GetDefinitions()[option_idx].short_option;

      switch (short_option) {
      case 'h':
        m_use_host_platform = true;
        break;
      case 't':
        uint32_t timeout_sec;
        if (option_arg.getAsInteger(10, timeout_sec))
          error.SetErrorStringWithFormat(
              "could not convert \"%s\" to a numeric value.",
              option_arg.str().c_str());
        else
          m_timeout = std::chrono::seconds(timeout_sec);
        break;
      case 's': {
        if (option_arg.empty()) {
          error.SetErrorStringWithFormat(
              "missing shell interpreter path for option -i|--interpreter.");
          return error;
        }

        m_shell_interpreter = option_arg.str();
        break;
      }
      default:
        llvm_unreachable("Unimplemented option");
      }

      return error;
    }

    void OptionParsingStarting(ExecutionContext *execution_context) override {
      m_timeout.reset();
      m_use_host_platform = false;
      m_shell_interpreter.clear();
    }

    Timeout<std::micro> m_timeout = std::chrono::seconds(10);
    bool m_use_host_platform;
    std::string m_shell_interpreter;
  };

  CommandObjectPlatformShell(CommandInterpreter &interpreter)
      : CommandObjectRaw(interpreter, "platform shell",
                         "Run a shell command on the current platform.",
                         "platform shell <shell-command>", 0),
        m_options() {}

  ~CommandObjectPlatformShell() override = default;

  Options *GetOptions() override { return &m_options; }

  bool DoExecute(llvm::StringRef raw_command_line,
                 CommandReturnObject &result) override {
    ExecutionContext exe_ctx = GetCommandInterpreter().GetExecutionContext();
    m_options.NotifyOptionParsingStarting(&exe_ctx);

    // Print out an usage syntax on an empty command line.
    if (raw_command_line.empty()) {
      result.GetOutputStream().Printf("%s\n", this->GetSyntax().str().c_str());
      return true;
    }

    const bool is_alias = !raw_command_line.contains("platform");
    OptionsWithRaw args(raw_command_line);

    if (args.HasArgs())
      if (!ParseOptions(args.GetArgs(), result))
        return false;

    if (args.GetRawPart().empty()) {
      result.GetOutputStream().Printf("%s <shell-command>\n",
                                      is_alias ? "shell" : "platform shell");
      return false;
    }

    llvm::StringRef cmd = args.GetRawPart();

    PlatformSP platform_sp(
        m_options.m_use_host_platform
            ? Platform::GetHostPlatform()
            : GetDebugger().GetPlatformList().GetSelectedPlatform());
    Status error;
    if (platform_sp) {
      FileSpec working_dir{};
      std::string output;
      int status = -1;
      int signo = -1;
      error = (platform_sp->RunShellCommand(m_options.m_shell_interpreter, cmd,
                                            working_dir, &status, &signo,
                                            &output, m_options.m_timeout));
      if (!output.empty())
        result.GetOutputStream().PutCString(output);
      if (status > 0) {
        if (signo > 0) {
          const char *signo_cstr = Host::GetSignalAsCString(signo);
          if (signo_cstr)
            result.GetOutputStream().Printf(
                "error: command returned with status %i and signal %s\n",
                status, signo_cstr);
          else
            result.GetOutputStream().Printf(
                "error: command returned with status %i and signal %i\n",
                status, signo);
        } else
          result.GetOutputStream().Printf(
              "error: command returned with status %i\n", status);
      }
    } else {
      result.GetOutputStream().Printf(
          "error: cannot run remote shell commands without a platform\n");
      error.SetErrorString(
          "error: cannot run remote shell commands without a platform");
    }

    if (error.Fail()) {
      result.AppendError(error.AsCString());
    } else {
      result.SetStatus(eReturnStatusSuccessFinishResult);
    }
    return true;
  }

  CommandOptions m_options;
};

// "platform install" - install a target to a remote end
class CommandObjectPlatformInstall : public CommandObjectParsed {
public:
  CommandObjectPlatformInstall(CommandInterpreter &interpreter)
      : CommandObjectParsed(
            interpreter, "platform target-install",
            "Install a target (bundle or executable file) to the remote end.",
            "platform target-install <local-thing> <remote-sandbox>", 0) {}

  ~CommandObjectPlatformInstall() override = default;

  void
  HandleArgumentCompletion(CompletionRequest &request,
                           OptionElementVector &opt_element_vector) override {
    if (request.GetCursorIndex())
      return;
    CommandCompletions::InvokeCommonCompletionCallbacks(
        GetCommandInterpreter(), CommandCompletions::eDiskFileCompletion,
        request, nullptr);
  }

  bool DoExecute(Args &args, CommandReturnObject &result) override {
    if (args.GetArgumentCount() != 2) {
      result.AppendError("platform target-install takes two arguments");
      return false;
    }
    // TODO: move the bulk of this code over to the platform itself
    FileSpec src(args.GetArgumentAtIndex(0));
    FileSystem::Instance().Resolve(src);
    FileSpec dst(args.GetArgumentAtIndex(1));
    if (!FileSystem::Instance().Exists(src)) {
      result.AppendError("source location does not exist or is not accessible");
      return false;
    }
    PlatformSP platform_sp(
        GetDebugger().GetPlatformList().GetSelectedPlatform());
    if (!platform_sp) {
      result.AppendError("no platform currently selected");
      return false;
    }

    Status error = platform_sp->Install(src, dst);
    if (error.Success()) {
      result.SetStatus(eReturnStatusSuccessFinishNoResult);
    } else {
      result.AppendErrorWithFormat("install failed: %s", error.AsCString());
    }
    return result.Succeeded();
  }
};

CommandObjectPlatform::CommandObjectPlatform(CommandInterpreter &interpreter)
    : CommandObjectMultiword(
          interpreter, "platform", "Commands to manage and create platforms.",
          "platform [connect|disconnect|info|list|status|select] ...") {
  LoadSubCommand("select",
                 CommandObjectSP(new CommandObjectPlatformSelect(interpreter)));
  LoadSubCommand("list",
                 CommandObjectSP(new CommandObjectPlatformList(interpreter)));
  LoadSubCommand("status",
                 CommandObjectSP(new CommandObjectPlatformStatus(interpreter)));
  LoadSubCommand("connect", CommandObjectSP(
                                new CommandObjectPlatformConnect(interpreter)));
  LoadSubCommand(
      "disconnect",
      CommandObjectSP(new CommandObjectPlatformDisconnect(interpreter)));
  LoadSubCommand("settings", CommandObjectSP(new CommandObjectPlatformSettings(
                                 interpreter)));
  LoadSubCommand("mkdir",
                 CommandObjectSP(new CommandObjectPlatformMkDir(interpreter)));
  LoadSubCommand("file",
                 CommandObjectSP(new CommandObjectPlatformFile(interpreter)));
  LoadSubCommand("file-exists",
      CommandObjectSP(new CommandObjectPlatformFileExists(interpreter)));
  LoadSubCommand("get-file", CommandObjectSP(new CommandObjectPlatformGetFile(
                                 interpreter)));
  LoadSubCommand("get-permissions",
      CommandObjectSP(new CommandObjectPlatformGetPermissions(interpreter)));
  LoadSubCommand("get-size", CommandObjectSP(new CommandObjectPlatformGetSize(
                                 interpreter)));
  LoadSubCommand("put-file", CommandObjectSP(new CommandObjectPlatformPutFile(
                                 interpreter)));
  LoadSubCommand("process", CommandObjectSP(
                                new CommandObjectPlatformProcess(interpreter)));
  LoadSubCommand("shell",
                 CommandObjectSP(new CommandObjectPlatformShell(interpreter)));
  LoadSubCommand(
      "target-install",
      CommandObjectSP(new CommandObjectPlatformInstall(interpreter)));
}

CommandObjectPlatform::~CommandObjectPlatform() = default;<|MERGE_RESOLUTION|>--- conflicted
+++ resolved
@@ -1202,10 +1202,7 @@
   }
 
   CommandOptionsProcessLaunch m_options;
-<<<<<<< HEAD
-=======
   OptionGroupOptions m_all_options;
->>>>>>> 2ab1d525
 };
 
 // "platform process list"
