--- conflicted
+++ resolved
@@ -188,21 +188,12 @@
     // is 0, then we can't do this calculation.  That can happen if
     // GetStartLineSourceInfo gets an error, or if the first line number in
     // the function really is 0 - which happens for some languages.
-<<<<<<< HEAD
-    
+
     // But only do this calculation if the line number we found in the SC
     // was different from the one requested in the source file.  If we actually
     // found an exact match it must be valid.
-    
-    if (m_line_number == sc.line_entry.line)
-=======
-
-    // But only do this calculation if the line number we found in the SC
-    // was different from the one requested in the source file.  If we actually
-    // found an exact match it must be valid.
 
     if (m_location_spec.GetLine() == sc.line_entry.line)
->>>>>>> a2ce6ee6
       continue;
 
     const int decl_line_is_too_late_fudge = 1;
