--- conflicted
+++ resolved
@@ -38,11 +38,8 @@
 
 #include <asl.h>
 #include <crt_externs.h>
-<<<<<<< HEAD
-=======
 #include <cstdio>
 #include <cstdlib>
->>>>>>> a2ce6ee6
 #include <dlfcn.h>
 #include <grp.h>
 #include <libproc.h>
