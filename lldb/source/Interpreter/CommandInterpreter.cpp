//===-- CommandInterpreter.cpp --------------------------------------------===//
//
// Part of the LLVM Project, under the Apache License v2.0 with LLVM Exceptions.
// See https://llvm.org/LICENSE.txt for license information.
// SPDX-License-Identifier: Apache-2.0 WITH LLVM-exception
//
//===----------------------------------------------------------------------===//

#include <cstdlib>
#include <limits>
#include <memory>
#include <string>
#include <vector>

#include "Commands/CommandObjectApropos.h"
#include "Commands/CommandObjectBreakpoint.h"
#include "Commands/CommandObjectCommands.h"
#include "Commands/CommandObjectDisassemble.h"
#include "Commands/CommandObjectExpression.h"
#include "Commands/CommandObjectFrame.h"
#include "Commands/CommandObjectGUI.h"
#include "Commands/CommandObjectHelp.h"
#include "Commands/CommandObjectLanguage.h"
#include "Commands/CommandObjectLog.h"
#include "Commands/CommandObjectMemory.h"
#include "Commands/CommandObjectPlatform.h"
#include "Commands/CommandObjectPlugin.h"
#include "Commands/CommandObjectProcess.h"
#include "Commands/CommandObjectQuit.h"
#include "Commands/CommandObjectRegexCommand.h"
#include "Commands/CommandObjectRegister.h"
#include "Commands/CommandObjectReproducer.h"
#include "Commands/CommandObjectScript.h"
#include "Commands/CommandObjectSession.h"
#include "Commands/CommandObjectSettings.h"
#include "Commands/CommandObjectSource.h"
#include "Commands/CommandObjectStats.h"
#include "Commands/CommandObjectTarget.h"
#include "Commands/CommandObjectThread.h"
#include "Commands/CommandObjectTrace.h"
#include "Commands/CommandObjectType.h"
#include "Commands/CommandObjectVersion.h"
#include "Commands/CommandObjectWatchpoint.h"

#include "lldb/Core/Debugger.h"
#include "lldb/Core/PluginManager.h"
#include "lldb/Core/StreamFile.h"
#include "lldb/Utility/Log.h"
#include "lldb/Utility/Reproducer.h"
#include "lldb/Utility/State.h"
#include "lldb/Utility/Stream.h"
#include "lldb/Utility/Timer.h"

#include "lldb/Host/Config.h"
#if LLDB_ENABLE_LIBEDIT
#include "lldb/Host/Editline.h"
#endif
#include "lldb/Host/File.h"
#include "lldb/Host/FileCache.h"
#include "lldb/Host/Host.h"
#include "lldb/Host/HostInfo.h"

#include "lldb/Interpreter/CommandCompletions.h"
#include "lldb/Interpreter/CommandInterpreter.h"
#include "lldb/Interpreter/CommandReturnObject.h"
#include "lldb/Interpreter/OptionValueProperties.h"
#include "lldb/Interpreter/Options.h"
#include "lldb/Interpreter/Property.h"
#include "lldb/Utility/Args.h"

#include "lldb/Target/Language.h"
#include "lldb/Target/Process.h"
#include "lldb/Target/StopInfo.h"
#include "lldb/Target/TargetList.h"
#include "lldb/Target/Thread.h"
#include "lldb/Target/UnixSignals.h"

#include "llvm/ADT/STLExtras.h"
#include "llvm/ADT/ScopeExit.h"
#include "llvm/ADT/SmallString.h"
#include "llvm/Support/FormatAdapters.h"
#include "llvm/Support/Path.h"
#include "llvm/Support/PrettyStackTrace.h"
#include "llvm/Support/ScopedPrinter.h"

using namespace lldb;
using namespace lldb_private;

static const char *k_white_space = " \t\v";

static constexpr const char *InitFileWarning =
    "There is a .lldbinit file in the current directory which is not being "
    "read.\n"
    "To silence this warning without sourcing in the local .lldbinit,\n"
    "add the following to the lldbinit file in your home directory:\n"
    "    settings set target.load-cwd-lldbinit false\n"
    "To allow lldb to source .lldbinit files in the current working "
    "directory,\n"
    "set the value of this variable to true.  Only do so if you understand "
    "and\n"
    "accept the security risk.";

#define LLDB_PROPERTIES_interpreter
#include "InterpreterProperties.inc"

enum {
#define LLDB_PROPERTIES_interpreter
#include "InterpreterPropertiesEnum.inc"
};

ConstString &CommandInterpreter::GetStaticBroadcasterClass() {
  static ConstString class_name("lldb.commandInterpreter");
  return class_name;
}

CommandInterpreter::CommandInterpreter(Debugger &debugger,
                                       bool synchronous_execution)
    : Broadcaster(debugger.GetBroadcasterManager(),
                  CommandInterpreter::GetStaticBroadcasterClass().AsCString()),
      Properties(OptionValuePropertiesSP(
          new OptionValueProperties(ConstString("interpreter")))),
      IOHandlerDelegate(IOHandlerDelegate::Completion::LLDBCommand),
      m_debugger(debugger), m_synchronous_execution(true),
      m_skip_lldbinit_files(false), m_skip_app_init_files(false),
      m_comment_char('#'), m_batch_command_mode(false),
      m_truncation_warning(eNoTruncation), m_command_source_depth(0) {
  SetEventName(eBroadcastBitThreadShouldExit, "thread-should-exit");
  SetEventName(eBroadcastBitResetPrompt, "reset-prompt");
  SetEventName(eBroadcastBitQuitCommandReceived, "quit");
  SetSynchronous(synchronous_execution);
  CheckInWithManager();
  m_collection_sp->Initialize(g_interpreter_properties);
}

bool CommandInterpreter::GetExpandRegexAliases() const {
  const uint32_t idx = ePropertyExpandRegexAliases;
  return m_collection_sp->GetPropertyAtIndexAsBoolean(
      nullptr, idx, g_interpreter_properties[idx].default_uint_value != 0);
}

bool CommandInterpreter::GetPromptOnQuit() const {
  const uint32_t idx = ePropertyPromptOnQuit;
  return m_collection_sp->GetPropertyAtIndexAsBoolean(
      nullptr, idx, g_interpreter_properties[idx].default_uint_value != 0);
}

void CommandInterpreter::SetPromptOnQuit(bool enable) {
  const uint32_t idx = ePropertyPromptOnQuit;
  m_collection_sp->SetPropertyAtIndexAsBoolean(nullptr, idx, enable);
}

bool CommandInterpreter::GetSaveSessionOnQuit() const {
  const uint32_t idx = ePropertySaveSessionOnQuit;
  return m_collection_sp->GetPropertyAtIndexAsBoolean(
      nullptr, idx, g_interpreter_properties[idx].default_uint_value != 0);
}

void CommandInterpreter::SetSaveSessionOnQuit(bool enable) {
  const uint32_t idx = ePropertySaveSessionOnQuit;
  m_collection_sp->SetPropertyAtIndexAsBoolean(nullptr, idx, enable);
}

FileSpec CommandInterpreter::GetSaveSessionDirectory() const {
  const uint32_t idx = ePropertySaveSessionDirectory;
  return m_collection_sp->GetPropertyAtIndexAsFileSpec(nullptr, idx);
}

void CommandInterpreter::SetSaveSessionDirectory(llvm::StringRef path) {
  const uint32_t idx = ePropertySaveSessionDirectory;
  m_collection_sp->SetPropertyAtIndexAsString(nullptr, idx, path);
}

bool CommandInterpreter::GetEchoCommands() const {
  const uint32_t idx = ePropertyEchoCommands;
  return m_collection_sp->GetPropertyAtIndexAsBoolean(
      nullptr, idx, g_interpreter_properties[idx].default_uint_value != 0);
}

void CommandInterpreter::SetEchoCommands(bool enable) {
  const uint32_t idx = ePropertyEchoCommands;
  m_collection_sp->SetPropertyAtIndexAsBoolean(nullptr, idx, enable);
}

bool CommandInterpreter::GetEchoCommentCommands() const {
  const uint32_t idx = ePropertyEchoCommentCommands;
  return m_collection_sp->GetPropertyAtIndexAsBoolean(
      nullptr, idx, g_interpreter_properties[idx].default_uint_value != 0);
}

void CommandInterpreter::SetEchoCommentCommands(bool enable) {
  const uint32_t idx = ePropertyEchoCommentCommands;
  m_collection_sp->SetPropertyAtIndexAsBoolean(nullptr, idx, enable);
}

void CommandInterpreter::AllowExitCodeOnQuit(bool allow) {
  m_allow_exit_code = allow;
  if (!allow)
    m_quit_exit_code.reset();
}

bool CommandInterpreter::SetQuitExitCode(int exit_code) {
  if (!m_allow_exit_code)
    return false;
  m_quit_exit_code = exit_code;
  return true;
}

int CommandInterpreter::GetQuitExitCode(bool &exited) const {
  exited = m_quit_exit_code.hasValue();
  if (exited)
    return *m_quit_exit_code;
  return 0;
}

void CommandInterpreter::ResolveCommand(const char *command_line,
                                        CommandReturnObject &result) {
  std::string command = command_line;
  if (ResolveCommandImpl(command, result) != nullptr) {
    result.AppendMessageWithFormat("%s", command.c_str());
    result.SetStatus(eReturnStatusSuccessFinishResult);
  }
}

bool CommandInterpreter::GetStopCmdSourceOnError() const {
  const uint32_t idx = ePropertyStopCmdSourceOnError;
  return m_collection_sp->GetPropertyAtIndexAsBoolean(
      nullptr, idx, g_interpreter_properties[idx].default_uint_value != 0);
}

bool CommandInterpreter::GetSpaceReplPrompts() const {
  const uint32_t idx = ePropertySpaceReplPrompts;
  return m_collection_sp->GetPropertyAtIndexAsBoolean(
      nullptr, idx, g_interpreter_properties[idx].default_uint_value != 0);
}

bool CommandInterpreter::GetRepeatPreviousCommand() const {
  const uint32_t idx = ePropertyRepeatPreviousCommand;
  return m_collection_sp->GetPropertyAtIndexAsBoolean(
      nullptr, idx, g_interpreter_properties[idx].default_uint_value != 0);
}

void CommandInterpreter::Initialize() {
  LLDB_SCOPED_TIMER();

  CommandReturnObject result(m_debugger.GetUseColor());

  LoadCommandDictionary();

  // An alias arguments vector to reuse - reset it before use...
  OptionArgVectorSP alias_arguments_vector_sp(new OptionArgVector);

  // Set up some initial aliases.
  CommandObjectSP cmd_obj_sp = GetCommandSPExact("quit");
  if (cmd_obj_sp) {
    AddAlias("q", cmd_obj_sp);
    AddAlias("exit", cmd_obj_sp);
  }

  cmd_obj_sp = GetCommandSPExact("_regexp-attach");
  if (cmd_obj_sp)
    AddAlias("attach", cmd_obj_sp)->SetSyntax(cmd_obj_sp->GetSyntax());

  cmd_obj_sp = GetCommandSPExact("process detach");
  if (cmd_obj_sp) {
    AddAlias("detach", cmd_obj_sp);
  }

  cmd_obj_sp = GetCommandSPExact("process continue");
  if (cmd_obj_sp) {
    AddAlias("c", cmd_obj_sp);
    AddAlias("continue", cmd_obj_sp);
  }

  cmd_obj_sp = GetCommandSPExact("_regexp-break");
  if (cmd_obj_sp)
    AddAlias("b", cmd_obj_sp)->SetSyntax(cmd_obj_sp->GetSyntax());

  cmd_obj_sp = GetCommandSPExact("_regexp-tbreak");
  if (cmd_obj_sp)
    AddAlias("tbreak", cmd_obj_sp)->SetSyntax(cmd_obj_sp->GetSyntax());

  cmd_obj_sp = GetCommandSPExact("thread step-inst");
  if (cmd_obj_sp) {
    AddAlias("stepi", cmd_obj_sp);
    AddAlias("si", cmd_obj_sp);
  }

  cmd_obj_sp = GetCommandSPExact("thread step-inst-over");
  if (cmd_obj_sp) {
    AddAlias("nexti", cmd_obj_sp);
    AddAlias("ni", cmd_obj_sp);
  }

  cmd_obj_sp = GetCommandSPExact("thread step-in");
  if (cmd_obj_sp) {
    AddAlias("s", cmd_obj_sp);
    AddAlias("step", cmd_obj_sp);
    CommandAlias *sif_alias = AddAlias(
        "sif", cmd_obj_sp, "--end-linenumber block --step-in-target %1");
    if (sif_alias) {
      sif_alias->SetHelp("Step through the current block, stopping if you step "
                         "directly into a function whose name matches the "
                         "TargetFunctionName.");
      sif_alias->SetSyntax("sif <TargetFunctionName>");
    }
  }

  cmd_obj_sp = GetCommandSPExact("thread step-over");
  if (cmd_obj_sp) {
    AddAlias("n", cmd_obj_sp);
    AddAlias("next", cmd_obj_sp);
  }

  cmd_obj_sp = GetCommandSPExact("thread step-out");
  if (cmd_obj_sp) {
    AddAlias("finish", cmd_obj_sp);
  }

  cmd_obj_sp = GetCommandSPExact("frame select");
  if (cmd_obj_sp) {
    AddAlias("f", cmd_obj_sp);
  }

  cmd_obj_sp = GetCommandSPExact("thread select");
  if (cmd_obj_sp) {
    AddAlias("t", cmd_obj_sp);
  }

  cmd_obj_sp = GetCommandSPExact("_regexp-jump");
  if (cmd_obj_sp) {
    AddAlias("j", cmd_obj_sp)->SetSyntax(cmd_obj_sp->GetSyntax());
    AddAlias("jump", cmd_obj_sp)->SetSyntax(cmd_obj_sp->GetSyntax());
  }

  cmd_obj_sp = GetCommandSPExact("_regexp-list");
  if (cmd_obj_sp) {
    AddAlias("l", cmd_obj_sp)->SetSyntax(cmd_obj_sp->GetSyntax());
    AddAlias("list", cmd_obj_sp)->SetSyntax(cmd_obj_sp->GetSyntax());
  }

  cmd_obj_sp = GetCommandSPExact("_regexp-env");
  if (cmd_obj_sp)
    AddAlias("env", cmd_obj_sp)->SetSyntax(cmd_obj_sp->GetSyntax());

  cmd_obj_sp = GetCommandSPExact("memory read");
  if (cmd_obj_sp)
    AddAlias("x", cmd_obj_sp);

  cmd_obj_sp = GetCommandSPExact("_regexp-up");
  if (cmd_obj_sp)
    AddAlias("up", cmd_obj_sp)->SetSyntax(cmd_obj_sp->GetSyntax());

  cmd_obj_sp = GetCommandSPExact("_regexp-down");
  if (cmd_obj_sp)
    AddAlias("down", cmd_obj_sp)->SetSyntax(cmd_obj_sp->GetSyntax());

  cmd_obj_sp = GetCommandSPExact("_regexp-display");
  if (cmd_obj_sp)
    AddAlias("display", cmd_obj_sp)->SetSyntax(cmd_obj_sp->GetSyntax());

  cmd_obj_sp = GetCommandSPExact("disassemble");
  if (cmd_obj_sp)
    AddAlias("dis", cmd_obj_sp);

  cmd_obj_sp = GetCommandSPExact("disassemble");
  if (cmd_obj_sp)
    AddAlias("di", cmd_obj_sp);

  cmd_obj_sp = GetCommandSPExact("_regexp-undisplay");
  if (cmd_obj_sp)
    AddAlias("undisplay", cmd_obj_sp)->SetSyntax(cmd_obj_sp->GetSyntax());

  cmd_obj_sp = GetCommandSPExact("_regexp-bt");
  if (cmd_obj_sp)
    AddAlias("bt", cmd_obj_sp)->SetSyntax(cmd_obj_sp->GetSyntax());

  cmd_obj_sp = GetCommandSPExact("target create");
  if (cmd_obj_sp)
    AddAlias("file", cmd_obj_sp);

  cmd_obj_sp = GetCommandSPExact("target modules");
  if (cmd_obj_sp)
    AddAlias("image", cmd_obj_sp);

  alias_arguments_vector_sp = std::make_shared<OptionArgVector>();

  cmd_obj_sp = GetCommandSPExact("expression");
  if (cmd_obj_sp) {
    AddAlias("p", cmd_obj_sp, "--")->SetHelpLong("");
    AddAlias("print", cmd_obj_sp, "--")->SetHelpLong("");
    AddAlias("call", cmd_obj_sp, "--")->SetHelpLong("");
    if (auto *po = AddAlias("po", cmd_obj_sp, "-O --")) {
      po->SetHelp("Evaluate an expression on the current thread.  Displays any "
                  "returned value with formatting "
                  "controlled by the type's author.");
      po->SetHelpLong("");
    }
    CommandAlias *parray_alias =
        AddAlias("parray", cmd_obj_sp, "--element-count %1 --");
    if (parray_alias) {
        parray_alias->SetHelp
          ("parray <COUNT> <EXPRESSION> -- lldb will evaluate EXPRESSION "
           "to get a typed-pointer-to-an-array in memory, and will display "
           "COUNT elements of that type from the array.");
        parray_alias->SetHelpLong("");
    }
    CommandAlias *poarray_alias = AddAlias("poarray", cmd_obj_sp,
             "--object-description --element-count %1 --");
    if (poarray_alias) {
      poarray_alias->SetHelp("poarray <COUNT> <EXPRESSION> -- lldb will "
          "evaluate EXPRESSION to get the address of an array of COUNT "
          "objects in memory, and will call po on them.");
      poarray_alias->SetHelpLong("");
    }
  }

  cmd_obj_sp = GetCommandSPExact("platform shell");
  if (cmd_obj_sp) {
    CommandAlias *shell_alias = AddAlias("shell", cmd_obj_sp, " --host --");
    if (shell_alias) {
      shell_alias->SetHelp("Run a shell command on the host.");
      shell_alias->SetHelpLong("");
      shell_alias->SetSyntax("shell <shell-command>");
    }
  }

  cmd_obj_sp = GetCommandSPExact("process kill");
  if (cmd_obj_sp) {
    AddAlias("kill", cmd_obj_sp);
  }

  cmd_obj_sp = GetCommandSPExact("process launch");
  if (cmd_obj_sp) {
    alias_arguments_vector_sp = std::make_shared<OptionArgVector>();
#if defined(__APPLE__)
#if defined(TARGET_OS_IPHONE)
    AddAlias("r", cmd_obj_sp, "--");
    AddAlias("run", cmd_obj_sp, "--");
#else
    AddAlias("r", cmd_obj_sp, "--shell-expand-args true --");
    AddAlias("run", cmd_obj_sp, "--shell-expand-args true --");
#endif
#else
    StreamString defaultshell;
    defaultshell.Printf("--shell=%s --",
                        HostInfo::GetDefaultShell().GetPath().c_str());
    AddAlias("r", cmd_obj_sp, defaultshell.GetString());
    AddAlias("run", cmd_obj_sp, defaultshell.GetString());
#endif
  }

  cmd_obj_sp = GetCommandSPExact("target symbols add");
  if (cmd_obj_sp) {
    AddAlias("add-dsym", cmd_obj_sp);
  }

  cmd_obj_sp = GetCommandSPExact("breakpoint set");
  if (cmd_obj_sp) {
    AddAlias("rbreak", cmd_obj_sp, "--func-regex %1");
  }

  cmd_obj_sp = GetCommandSPExact("frame variable");
  if (cmd_obj_sp) {
    AddAlias("v", cmd_obj_sp);
    AddAlias("var", cmd_obj_sp);
    AddAlias("vo", cmd_obj_sp, "--object-description");
  }

  cmd_obj_sp = GetCommandSPExact("register");
  if (cmd_obj_sp) {
    AddAlias("re", cmd_obj_sp);
  }

  cmd_obj_sp = GetCommandSPExact("session history");
  if (cmd_obj_sp) {
    AddAlias("history", cmd_obj_sp);
  }
}

void CommandInterpreter::Clear() {
  m_command_io_handler_sp.reset();
}

const char *CommandInterpreter::ProcessEmbeddedScriptCommands(const char *arg) {
  // This function has not yet been implemented.

  // Look for any embedded script command
  // If found,
  //    get interpreter object from the command dictionary,
  //    call execute_one_command on it,
  //    get the results as a string,
  //    substitute that string for current stuff.

  return arg;
}

#define REGISTER_COMMAND_OBJECT(NAME, CLASS)                                   \
  m_command_dict[NAME] = std::make_shared<CLASS>(*this);

void CommandInterpreter::LoadCommandDictionary() {
  LLDB_SCOPED_TIMER();

  REGISTER_COMMAND_OBJECT("apropos", CommandObjectApropos);
  REGISTER_COMMAND_OBJECT("breakpoint", CommandObjectMultiwordBreakpoint);
  REGISTER_COMMAND_OBJECT("command", CommandObjectMultiwordCommands);
  REGISTER_COMMAND_OBJECT("disassemble", CommandObjectDisassemble);
  REGISTER_COMMAND_OBJECT("expression", CommandObjectExpression);
  REGISTER_COMMAND_OBJECT("frame", CommandObjectMultiwordFrame);
  REGISTER_COMMAND_OBJECT("gui", CommandObjectGUI);
  REGISTER_COMMAND_OBJECT("help", CommandObjectHelp);
  REGISTER_COMMAND_OBJECT("log", CommandObjectLog);
  REGISTER_COMMAND_OBJECT("memory", CommandObjectMemory);
  REGISTER_COMMAND_OBJECT("platform", CommandObjectPlatform);
  REGISTER_COMMAND_OBJECT("plugin", CommandObjectPlugin);
  REGISTER_COMMAND_OBJECT("process", CommandObjectMultiwordProcess);
  REGISTER_COMMAND_OBJECT("quit", CommandObjectQuit);
  REGISTER_COMMAND_OBJECT("register", CommandObjectRegister);
  REGISTER_COMMAND_OBJECT("reproducer", CommandObjectReproducer);
  REGISTER_COMMAND_OBJECT("script", CommandObjectScript);
  REGISTER_COMMAND_OBJECT("settings", CommandObjectMultiwordSettings);
  REGISTER_COMMAND_OBJECT("session", CommandObjectSession);
  REGISTER_COMMAND_OBJECT("source", CommandObjectMultiwordSource);
  REGISTER_COMMAND_OBJECT("statistics", CommandObjectStats);
  REGISTER_COMMAND_OBJECT("target", CommandObjectMultiwordTarget);
  REGISTER_COMMAND_OBJECT("thread", CommandObjectMultiwordThread);
  REGISTER_COMMAND_OBJECT("trace", CommandObjectTrace);
  REGISTER_COMMAND_OBJECT("type", CommandObjectType);
  REGISTER_COMMAND_OBJECT("version", CommandObjectVersion);
  REGISTER_COMMAND_OBJECT("watchpoint", CommandObjectMultiwordWatchpoint);
  REGISTER_COMMAND_OBJECT("language", CommandObjectLanguage);

  // clang-format off
  const char *break_regexes[][2] = {
      {"^(.*[^[:space:]])[[:space:]]*:[[:space:]]*([[:digit:]]+)[[:space:]]*:[[:space:]]*([[:digit:]]+)[[:space:]]*$",
       "breakpoint set --file '%1' --line %2 --column %3"},
      {"^(.*[^[:space:]])[[:space:]]*:[[:space:]]*([[:digit:]]+)[[:space:]]*$",
       "breakpoint set --file '%1' --line %2"},
      {"^/([^/]+)/$", "breakpoint set --source-pattern-regexp '%1'"},
      {"^([[:digit:]]+)[[:space:]]*$", "breakpoint set --line %1"},
      {"^\\*?(0x[[:xdigit:]]+)[[:space:]]*$", "breakpoint set --address %1"},
      {"^[\"']?([-+]?\\[.*\\])[\"']?[[:space:]]*$",
       "breakpoint set --name '%1'"},
      {"^(-.*)$", "breakpoint set %1"},
      {"^(.*[^[:space:]])`(.*[^[:space:]])[[:space:]]*$",
       "breakpoint set --name '%2' --shlib '%1'"},
      {"^\\&(.*[^[:space:]])[[:space:]]*$",
       "breakpoint set --name '%1' --skip-prologue=0"},
      {"^[\"']?(.*[^[:space:]\"'])[\"']?[[:space:]]*$",
       "breakpoint set --name '%1'"}};
  // clang-format on

  size_t num_regexes = llvm::array_lengthof(break_regexes);

  std::unique_ptr<CommandObjectRegexCommand> break_regex_cmd_up(
      new CommandObjectRegexCommand(
          *this, "_regexp-break",
          "Set a breakpoint using one of several shorthand formats.",
          "\n"
          "_regexp-break <filename>:<linenum>:<colnum>\n"
          "              main.c:12:21          // Break at line 12 and column "
          "21 of main.c\n\n"
          "_regexp-break <filename>:<linenum>\n"
          "              main.c:12             // Break at line 12 of "
          "main.c\n\n"
          "_regexp-break <linenum>\n"
          "              12                    // Break at line 12 of current "
          "file\n\n"
          "_regexp-break 0x<address>\n"
          "              0x1234000             // Break at address "
          "0x1234000\n\n"
          "_regexp-break <name>\n"
          "              main                  // Break in 'main' after the "
          "prologue\n\n"
          "_regexp-break &<name>\n"
          "              &main                 // Break at first instruction "
          "in 'main'\n\n"
          "_regexp-break <module>`<name>\n"
          "              libc.so`malloc        // Break in 'malloc' from "
          "'libc.so'\n\n"
          "_regexp-break /<source-regex>/\n"
          "              /break here/          // Break on source lines in "
          "current file\n"
          "                                    // containing text 'break "
          "here'.\n",
          3,
          CommandCompletions::eSymbolCompletion |
              CommandCompletions::eSourceFileCompletion,
          false));

  if (break_regex_cmd_up) {
    bool success = true;
    for (size_t i = 0; i < num_regexes; i++) {
      success = break_regex_cmd_up->AddRegexCommand(break_regexes[i][0],
                                                    break_regexes[i][1]);
      if (!success)
        break;
    }
    success =
        break_regex_cmd_up->AddRegexCommand("^$", "breakpoint list --full");

    if (success) {
      CommandObjectSP break_regex_cmd_sp(break_regex_cmd_up.release());
      m_command_dict[std::string(break_regex_cmd_sp->GetCommandName())] =
          break_regex_cmd_sp;
    }
  }

  std::unique_ptr<CommandObjectRegexCommand> tbreak_regex_cmd_up(
      new CommandObjectRegexCommand(
          *this, "_regexp-tbreak",
          "Set a one-shot breakpoint using one of several shorthand formats.",
          "\n"
          "_regexp-break <filename>:<linenum>:<colnum>\n"
          "              main.c:12:21          // Break at line 12 and column "
          "21 of main.c\n\n"
          "_regexp-break <filename>:<linenum>\n"
          "              main.c:12             // Break at line 12 of "
          "main.c\n\n"
          "_regexp-break <linenum>\n"
          "              12                    // Break at line 12 of current "
          "file\n\n"
          "_regexp-break 0x<address>\n"
          "              0x1234000             // Break at address "
          "0x1234000\n\n"
          "_regexp-break <name>\n"
          "              main                  // Break in 'main' after the "
          "prologue\n\n"
          "_regexp-break &<name>\n"
          "              &main                 // Break at first instruction "
          "in 'main'\n\n"
          "_regexp-break <module>`<name>\n"
          "              libc.so`malloc        // Break in 'malloc' from "
          "'libc.so'\n\n"
          "_regexp-break /<source-regex>/\n"
          "              /break here/          // Break on source lines in "
          "current file\n"
          "                                    // containing text 'break "
          "here'.\n",
          2,
          CommandCompletions::eSymbolCompletion |
              CommandCompletions::eSourceFileCompletion,
          false));

  if (tbreak_regex_cmd_up) {
    bool success = true;
    for (size_t i = 0; i < num_regexes; i++) {
      std::string command = break_regexes[i][1];
      command += " -o 1";
      success =
          tbreak_regex_cmd_up->AddRegexCommand(break_regexes[i][0], command);
      if (!success)
        break;
    }
    success =
        tbreak_regex_cmd_up->AddRegexCommand("^$", "breakpoint list --full");

    if (success) {
      CommandObjectSP tbreak_regex_cmd_sp(tbreak_regex_cmd_up.release());
      m_command_dict[std::string(tbreak_regex_cmd_sp->GetCommandName())] =
          tbreak_regex_cmd_sp;
    }
  }

  std::unique_ptr<CommandObjectRegexCommand> attach_regex_cmd_up(
      new CommandObjectRegexCommand(
          *this, "_regexp-attach", "Attach to process by ID or name.",
          "_regexp-attach <pid> | <process-name>", 2, 0, false));
  if (attach_regex_cmd_up) {
    if (attach_regex_cmd_up->AddRegexCommand("^([0-9]+)[[:space:]]*$",
                                             "process attach --pid %1") &&
        attach_regex_cmd_up->AddRegexCommand(
            "^(-.*|.* -.*)$", "process attach %1") && // Any options that are
                                                      // specified get passed to
                                                      // 'process attach'
        attach_regex_cmd_up->AddRegexCommand("^(.+)$",
                                             "process attach --name '%1'") &&
        attach_regex_cmd_up->AddRegexCommand("^$", "process attach")) {
      CommandObjectSP attach_regex_cmd_sp(attach_regex_cmd_up.release());
      m_command_dict[std::string(attach_regex_cmd_sp->GetCommandName())] =
          attach_regex_cmd_sp;
    }
  }

  std::unique_ptr<CommandObjectRegexCommand> down_regex_cmd_up(
      new CommandObjectRegexCommand(*this, "_regexp-down",
                                    "Select a newer stack frame.  Defaults to "
                                    "moving one frame, a numeric argument can "
                                    "specify an arbitrary number.",
                                    "_regexp-down [<count>]", 2, 0, false));
  if (down_regex_cmd_up) {
    if (down_regex_cmd_up->AddRegexCommand("^$", "frame select -r -1") &&
        down_regex_cmd_up->AddRegexCommand("^([0-9]+)$",
                                           "frame select -r -%1")) {
      CommandObjectSP down_regex_cmd_sp(down_regex_cmd_up.release());
      m_command_dict[std::string(down_regex_cmd_sp->GetCommandName())] =
          down_regex_cmd_sp;
    }
  }

  std::unique_ptr<CommandObjectRegexCommand> up_regex_cmd_up(
      new CommandObjectRegexCommand(
          *this, "_regexp-up",
          "Select an older stack frame.  Defaults to moving one "
          "frame, a numeric argument can specify an arbitrary number.",
          "_regexp-up [<count>]", 2, 0, false));
  if (up_regex_cmd_up) {
    if (up_regex_cmd_up->AddRegexCommand("^$", "frame select -r 1") &&
        up_regex_cmd_up->AddRegexCommand("^([0-9]+)$", "frame select -r %1")) {
      CommandObjectSP up_regex_cmd_sp(up_regex_cmd_up.release());
      m_command_dict[std::string(up_regex_cmd_sp->GetCommandName())] =
          up_regex_cmd_sp;
    }
  }

  std::unique_ptr<CommandObjectRegexCommand> display_regex_cmd_up(
      new CommandObjectRegexCommand(
          *this, "_regexp-display",
          "Evaluate an expression at every stop (see 'help target stop-hook'.)",
          "_regexp-display expression", 2, 0, false));
  if (display_regex_cmd_up) {
    if (display_regex_cmd_up->AddRegexCommand(
            "^(.+)$", "target stop-hook add -o \"expr -- %1\"")) {
      CommandObjectSP display_regex_cmd_sp(display_regex_cmd_up.release());
      m_command_dict[std::string(display_regex_cmd_sp->GetCommandName())] =
          display_regex_cmd_sp;
    }
  }

  std::unique_ptr<CommandObjectRegexCommand> undisplay_regex_cmd_up(
      new CommandObjectRegexCommand(*this, "_regexp-undisplay",
                                    "Stop displaying expression at every "
                                    "stop (specified by stop-hook index.)",
                                    "_regexp-undisplay stop-hook-number", 2, 0,
                                    false));
  if (undisplay_regex_cmd_up) {
    if (undisplay_regex_cmd_up->AddRegexCommand("^([0-9]+)$",
                                                "target stop-hook delete %1")) {
      CommandObjectSP undisplay_regex_cmd_sp(undisplay_regex_cmd_up.release());
      m_command_dict[std::string(undisplay_regex_cmd_sp->GetCommandName())] =
          undisplay_regex_cmd_sp;
    }
  }

  std::unique_ptr<CommandObjectRegexCommand> connect_gdb_remote_cmd_up(
      new CommandObjectRegexCommand(
          *this, "gdb-remote",
          "Connect to a process via remote GDB server.\n"
          "If no host is specifed, localhost is assumed.\n"
          "gdb-remote is an abbreviation for 'process connect --plugin "
          "gdb-remote connect://<hostname>:<port>'\n",
          "gdb-remote [<hostname>:]<portnum>", 2, 0, false));
  if (connect_gdb_remote_cmd_up) {
    if (connect_gdb_remote_cmd_up->AddRegexCommand(
            "^([^:]+|\\[[0-9a-fA-F:]+.*\\]):([0-9]+)$",
            "process connect --plugin gdb-remote connect://%1:%2") &&
        connect_gdb_remote_cmd_up->AddRegexCommand(
            "^([[:digit:]]+)$",
            "process connect --plugin gdb-remote connect://localhost:%1")) {
      CommandObjectSP command_sp(connect_gdb_remote_cmd_up.release());
      m_command_dict[std::string(command_sp->GetCommandName())] = command_sp;
    }
  }

  std::unique_ptr<CommandObjectRegexCommand> connect_kdp_remote_cmd_up(
      new CommandObjectRegexCommand(
          *this, "kdp-remote",
          "Connect to a process via remote KDP server.\n"
          "If no UDP port is specified, port 41139 is assumed.\n"
          "kdp-remote is an abbreviation for 'process connect --plugin "
          "kdp-remote udp://<hostname>:<port>'\n",
          "kdp-remote <hostname>[:<portnum>]", 2, 0, false));
  if (connect_kdp_remote_cmd_up) {
    if (connect_kdp_remote_cmd_up->AddRegexCommand(
            "^([^:]+:[[:digit:]]+)$",
            "process connect --plugin kdp-remote udp://%1") &&
        connect_kdp_remote_cmd_up->AddRegexCommand(
            "^(.+)$", "process connect --plugin kdp-remote udp://%1:41139")) {
      CommandObjectSP command_sp(connect_kdp_remote_cmd_up.release());
      m_command_dict[std::string(command_sp->GetCommandName())] = command_sp;
    }
  }

  std::unique_ptr<CommandObjectRegexCommand> bt_regex_cmd_up(
      new CommandObjectRegexCommand(
          *this, "_regexp-bt",
          "Show the current thread's call stack.  Any numeric argument "
          "displays at most that many "
          "frames.  The argument 'all' displays all threads.  Use 'settings"
          " set frame-format' to customize the printing of individual frames "
          "and 'settings set thread-format' to customize the thread header.",
          "bt [<digit> | all]", 2, 0, false));
  if (bt_regex_cmd_up) {
    // accept but don't document "bt -c <number>" -- before bt was a regex
    // command if you wanted to backtrace three frames you would do "bt -c 3"
    // but the intention is to have this emulate the gdb "bt" command and so
    // now "bt 3" is the preferred form, in line with gdb.
    if (bt_regex_cmd_up->AddRegexCommand("^([[:digit:]]+)[[:space:]]*$",
                                         "thread backtrace -c %1") &&
        bt_regex_cmd_up->AddRegexCommand("^-c ([[:digit:]]+)[[:space:]]*$",
                                         "thread backtrace -c %1") &&
        bt_regex_cmd_up->AddRegexCommand("^all[[:space:]]*$", "thread backtrace all") &&
        bt_regex_cmd_up->AddRegexCommand("^[[:space:]]*$", "thread backtrace")) {
      CommandObjectSP command_sp(bt_regex_cmd_up.release());
      m_command_dict[std::string(command_sp->GetCommandName())] = command_sp;
    }
  }

  std::unique_ptr<CommandObjectRegexCommand> list_regex_cmd_up(
      new CommandObjectRegexCommand(
          *this, "_regexp-list",
          "List relevant source code using one of several shorthand formats.",
          "\n"
          "_regexp-list <file>:<line>   // List around specific file/line\n"
          "_regexp-list <line>          // List current file around specified "
          "line\n"
          "_regexp-list <function-name> // List specified function\n"
          "_regexp-list 0x<address>     // List around specified address\n"
          "_regexp-list -[<count>]      // List previous <count> lines\n"
          "_regexp-list                 // List subsequent lines",
          2, CommandCompletions::eSourceFileCompletion, false));
  if (list_regex_cmd_up) {
    if (list_regex_cmd_up->AddRegexCommand("^([0-9]+)[[:space:]]*$",
                                           "source list --line %1") &&
        list_regex_cmd_up->AddRegexCommand(
            "^(.*[^[:space:]])[[:space:]]*:[[:space:]]*([[:digit:]]+)[[:space:]"
            "]*$",
            "source list --file '%1' --line %2") &&
        list_regex_cmd_up->AddRegexCommand(
            "^\\*?(0x[[:xdigit:]]+)[[:space:]]*$",
            "source list --address %1") &&
        list_regex_cmd_up->AddRegexCommand("^-[[:space:]]*$",
                                           "source list --reverse") &&
        list_regex_cmd_up->AddRegexCommand(
            "^-([[:digit:]]+)[[:space:]]*$",
            "source list --reverse --count %1") &&
        list_regex_cmd_up->AddRegexCommand("^(.+)$",
                                           "source list --name \"%1\"") &&
        list_regex_cmd_up->AddRegexCommand("^$", "source list")) {
      CommandObjectSP list_regex_cmd_sp(list_regex_cmd_up.release());
      m_command_dict[std::string(list_regex_cmd_sp->GetCommandName())] =
          list_regex_cmd_sp;
    }
  }

  std::unique_ptr<CommandObjectRegexCommand> env_regex_cmd_up(
      new CommandObjectRegexCommand(
          *this, "_regexp-env",
          "Shorthand for viewing and setting environment variables.",
          "\n"
          "_regexp-env                  // Show environment\n"
          "_regexp-env <name>=<value>   // Set an environment variable",
          2, 0, false));
  if (env_regex_cmd_up) {
    if (env_regex_cmd_up->AddRegexCommand("^$",
                                          "settings show target.env-vars") &&
        env_regex_cmd_up->AddRegexCommand("^([A-Za-z_][A-Za-z_0-9]*=.*)$",
                                          "settings set target.env-vars %1")) {
      CommandObjectSP env_regex_cmd_sp(env_regex_cmd_up.release());
      m_command_dict[std::string(env_regex_cmd_sp->GetCommandName())] =
          env_regex_cmd_sp;
    }
  }

  std::unique_ptr<CommandObjectRegexCommand> jump_regex_cmd_up(
      new CommandObjectRegexCommand(
          *this, "_regexp-jump", "Set the program counter to a new address.",
          "\n"
          "_regexp-jump <line>\n"
          "_regexp-jump +<line-offset> | -<line-offset>\n"
          "_regexp-jump <file>:<line>\n"
          "_regexp-jump *<addr>\n",
          2, 0, false));
  if (jump_regex_cmd_up) {
    if (jump_regex_cmd_up->AddRegexCommand("^\\*(.*)$",
                                           "thread jump --addr %1") &&
        jump_regex_cmd_up->AddRegexCommand("^([0-9]+)$",
                                           "thread jump --line %1") &&
        jump_regex_cmd_up->AddRegexCommand("^([^:]+):([0-9]+)$",
                                           "thread jump --file %1 --line %2") &&
        jump_regex_cmd_up->AddRegexCommand("^([+\\-][0-9]+)$",
                                           "thread jump --by %1")) {
      CommandObjectSP jump_regex_cmd_sp(jump_regex_cmd_up.release());
      m_command_dict[std::string(jump_regex_cmd_sp->GetCommandName())] =
          jump_regex_cmd_sp;
    }
  }
}

int CommandInterpreter::GetCommandNamesMatchingPartialString(
    const char *cmd_str, bool include_aliases, StringList &matches,
    StringList &descriptions) {
  AddNamesMatchingPartialString(m_command_dict, cmd_str, matches,
                                &descriptions);

  if (include_aliases) {
    AddNamesMatchingPartialString(m_alias_dict, cmd_str, matches,
                                  &descriptions);
  }

  return matches.GetSize();
}

CommandObjectMultiword *CommandInterpreter::VerifyUserMultiwordCmdPath(
    Args &path, bool leaf_is_command, Status &result) {
  result.Clear();

  auto get_multi_or_report_error =
      [&result](CommandObjectSP cmd_sp,
                           const char *name) -> CommandObjectMultiword * {
    if (!cmd_sp) {
      result.SetErrorStringWithFormat("Path component: '%s' not found", name);
      return nullptr;
    }
    if (!cmd_sp->IsUserCommand()) {
      result.SetErrorStringWithFormat("Path component: '%s' is not a user "
                                      "command",
                                      name);
      return nullptr;
    }
    CommandObjectMultiword *cmd_as_multi = cmd_sp->GetAsMultiwordCommand();
    if (!cmd_as_multi) {
      result.SetErrorStringWithFormat("Path component: '%s' is not a container "
                                      "command",
                                      name);
      return nullptr;
    }
    return cmd_as_multi;
  };

  size_t num_args = path.GetArgumentCount();
  if (num_args == 0) {
    result.SetErrorString("empty command path");
    return nullptr;
  }

  if (num_args == 1 && leaf_is_command) {
    // We just got a leaf command to be added to the root.  That's not an error,
    // just return null for the container.
    return nullptr;
  }

  // Start by getting the root command from the interpreter.
  const char *cur_name = path.GetArgumentAtIndex(0);
  CommandObjectSP cur_cmd_sp = GetCommandSPExact(cur_name);
  CommandObjectMultiword *cur_as_multi =
      get_multi_or_report_error(cur_cmd_sp, cur_name);
  if (cur_as_multi == nullptr)
    return nullptr;

  size_t num_path_elements = num_args - (leaf_is_command ? 1 : 0);
  for (size_t cursor = 1; cursor < num_path_elements && cur_as_multi != nullptr;
       cursor++) {
    cur_name = path.GetArgumentAtIndex(cursor);
    cur_cmd_sp = cur_as_multi->GetSubcommandSPExact(cur_name);
    cur_as_multi = get_multi_or_report_error(cur_cmd_sp, cur_name);
  }
  return cur_as_multi;
}

CommandObjectSP
CommandInterpreter::GetCommandSP(llvm::StringRef cmd_str, bool include_aliases,
                                 bool exact, StringList *matches,
                                 StringList *descriptions) const {
  CommandObjectSP command_sp;

  std::string cmd = std::string(cmd_str);

  if (HasCommands()) {
    auto pos = m_command_dict.find(cmd);
    if (pos != m_command_dict.end())
      command_sp = pos->second;
  }

  if (include_aliases && HasAliases()) {
    auto alias_pos = m_alias_dict.find(cmd);
    if (alias_pos != m_alias_dict.end())
      command_sp = alias_pos->second;
  }

  if (HasUserCommands()) {
    auto pos = m_user_dict.find(cmd);
    if (pos != m_user_dict.end())
      command_sp = pos->second;
  }

  if (HasUserMultiwordCommands()) {
    auto pos = m_user_mw_dict.find(cmd);
    if (pos != m_user_mw_dict.end())
      command_sp = pos->second;
  }

  if (!exact && !command_sp) {
    // We will only get into here if we didn't find any exact matches.

    CommandObjectSP user_match_sp, user_mw_match_sp, alias_match_sp,
        real_match_sp;

    StringList local_matches;
    if (matches == nullptr)
      matches = &local_matches;

    unsigned int num_cmd_matches = 0;
    unsigned int num_alias_matches = 0;
    unsigned int num_user_matches = 0;
    unsigned int num_user_mw_matches = 0;

    // Look through the command dictionaries one by one, and if we get only one
    // match from any of them in toto, then return that, otherwise return an
    // empty CommandObjectSP and the list of matches.

    if (HasCommands()) {
      num_cmd_matches = AddNamesMatchingPartialString(m_command_dict, cmd_str,
                                                      *matches, descriptions);
    }

    if (num_cmd_matches == 1) {
      cmd.assign(matches->GetStringAtIndex(0));
      auto pos = m_command_dict.find(cmd);
      if (pos != m_command_dict.end())
        real_match_sp = pos->second;
    }

    if (include_aliases && HasAliases()) {
      num_alias_matches = AddNamesMatchingPartialString(m_alias_dict, cmd_str,
                                                        *matches, descriptions);
    }

    if (num_alias_matches == 1) {
      cmd.assign(matches->GetStringAtIndex(num_cmd_matches));
      auto alias_pos = m_alias_dict.find(cmd);
      if (alias_pos != m_alias_dict.end())
        alias_match_sp = alias_pos->second;
    }

    if (HasUserCommands()) {
      num_user_matches = AddNamesMatchingPartialString(m_user_dict, cmd_str,
                                                       *matches, descriptions);
    }

    if (num_user_matches == 1) {
      cmd.assign(
          matches->GetStringAtIndex(num_cmd_matches + num_alias_matches));

      auto pos = m_user_dict.find(cmd);
      if (pos != m_user_dict.end())
        user_match_sp = pos->second;
    }

    if (HasUserMultiwordCommands()) {
      num_user_mw_matches = AddNamesMatchingPartialString(
          m_user_mw_dict, cmd_str, *matches, descriptions);
    }

    if (num_user_mw_matches == 1) {
      cmd.assign(matches->GetStringAtIndex(num_cmd_matches + num_alias_matches +
                                           num_user_matches));

      auto pos = m_user_mw_dict.find(cmd);
      if (pos != m_user_mw_dict.end())
        user_mw_match_sp = pos->second;
    }

    // If we got exactly one match, return that, otherwise return the match
    // list.

    if (num_user_matches + num_user_mw_matches + num_cmd_matches +
            num_alias_matches ==
        1) {
      if (num_cmd_matches)
        return real_match_sp;
      else if (num_alias_matches)
        return alias_match_sp;
      else if (num_user_mw_matches)
        return user_mw_match_sp;
      else
        return user_match_sp;
    }
  } else if (matches && command_sp) {
    matches->AppendString(cmd_str);
    if (descriptions)
      descriptions->AppendString(command_sp->GetHelp());
  }

  return command_sp;
}

bool CommandInterpreter::AddCommand(llvm::StringRef name,
                                    const lldb::CommandObjectSP &cmd_sp,
                                    bool can_replace) {
  if (cmd_sp.get())
    lldbassert((this == &cmd_sp->GetCommandInterpreter()) &&
               "tried to add a CommandObject from a different interpreter");

  if (name.empty())
    return false;

  cmd_sp->SetIsUserCommand(false);

  std::string name_sstr(name);
  auto name_iter = m_command_dict.find(name_sstr);
  if (name_iter != m_command_dict.end()) {
    if (!can_replace || !name_iter->second->IsRemovable())
      return false;
    name_iter->second = cmd_sp;
  } else {
    m_command_dict[name_sstr] = cmd_sp;
  }
  return true;
}

Status CommandInterpreter::AddUserCommand(llvm::StringRef name,
                                          const lldb::CommandObjectSP &cmd_sp,
                                          bool can_replace) {
  Status result;
  if (cmd_sp.get())
    lldbassert((this == &cmd_sp->GetCommandInterpreter()) &&
               "tried to add a CommandObject from a different interpreter");
  if (name.empty()) {
    result.SetErrorString("can't use the empty string for a command name");
    return result;
  }
  // do not allow replacement of internal commands
  if (CommandExists(name)) {
    result.SetErrorString("can't replace builtin command");
    return result;
  }

  if (UserCommandExists(name)) {
    if (!can_replace) {
      result.SetErrorString("user command exists and force replace not set");
      return result;
    }
    if (cmd_sp->IsMultiwordObject()) {
      if (!m_user_mw_dict[std::string(name)]->IsRemovable()) {
        result.SetErrorString(
            "can't replace explicitly non-removable multi-word command");
        return result;
      }
    } else {
      if (!m_user_dict[std::string(name)]->IsRemovable()) {
        result.SetErrorString("can't replace explicitly non-removable command");
        return result;
      }
    }
  }

  cmd_sp->SetIsUserCommand(true);

  if (cmd_sp->IsMultiwordObject())
    m_user_mw_dict[std::string(name)] = cmd_sp;
  else
    m_user_dict[std::string(name)] = cmd_sp;
  return result;
}

CommandObjectSP
CommandInterpreter::GetCommandSPExact(llvm::StringRef cmd_str,
                                      bool include_aliases) const {
  // Break up the command string into words, in case it's a multi-word command.
  Args cmd_words(cmd_str);

  if (cmd_str.empty())
    return {};

  if (cmd_words.GetArgumentCount() == 1)
    return GetCommandSP(cmd_str, include_aliases, true);

  // We have a multi-word command (seemingly), so we need to do more work.
  // First, get the cmd_obj_sp for the first word in the command.
  CommandObjectSP cmd_obj_sp =
      GetCommandSP(cmd_words.GetArgumentAtIndex(0), include_aliases, true);
  if (!cmd_obj_sp)
    return {};

  // Loop through the rest of the words in the command (everything passed in
  // was supposed to be part of a command name), and find the appropriate
  // sub-command SP for each command word....
  size_t end = cmd_words.GetArgumentCount();
  for (size_t i = 1; i < end; ++i) {
    if (!cmd_obj_sp->IsMultiwordObject()) {
      // We have more words in the command name, but we don't have a
      // multiword object. Fail and return.
      return {};
    }

    cmd_obj_sp = cmd_obj_sp->GetSubcommandSP(cmd_words.GetArgumentAtIndex(i));
    if (!cmd_obj_sp) {
      // The sub-command name was invalid.  Fail and return.
      return {};
    }
  }

  // We successfully looped through all the command words and got valid
  // command objects for them.
  return cmd_obj_sp;
}

CommandObject *
CommandInterpreter::GetCommandObject(llvm::StringRef cmd_str,
                                     StringList *matches,
                                     StringList *descriptions) const {
  CommandObject *command_obj =
      GetCommandSP(cmd_str, false, true, matches, descriptions).get();

  // If we didn't find an exact match to the command string in the commands,
  // look in the aliases.

  if (command_obj)
    return command_obj;

  command_obj = GetCommandSP(cmd_str, true, true, matches, descriptions).get();

  if (command_obj)
    return command_obj;

  // If there wasn't an exact match then look for an inexact one in just the
  // commands
  command_obj = GetCommandSP(cmd_str, false, false, nullptr).get();

  // Finally, if there wasn't an inexact match among the commands, look for an
  // inexact match in both the commands and aliases.

  if (command_obj) {
    if (matches)
      matches->AppendString(command_obj->GetCommandName());
    if (descriptions)
      descriptions->AppendString(command_obj->GetHelp());
    return command_obj;
  }

  return GetCommandSP(cmd_str, true, false, matches, descriptions).get();
}

CommandObject *CommandInterpreter::GetUserCommandObject(
    llvm::StringRef cmd, StringList *matches, StringList *descriptions) const {
  std::string cmd_str(cmd);
  auto find_exact = [&](const CommandObject::CommandMap &map) {
    auto found_elem = map.find(std::string(cmd));
    if (found_elem == map.end())
      return (CommandObject *)nullptr;
    CommandObject *exact_cmd = found_elem->second.get();
    if (exact_cmd) {
      if (matches)
        matches->AppendString(exact_cmd->GetCommandName());
      if (descriptions)
        descriptions->AppendString(exact_cmd->GetHelp());
      return exact_cmd;
    }
    return (CommandObject *)nullptr;
  };

  CommandObject *exact_cmd = find_exact(GetUserCommands());
  if (exact_cmd)
    return exact_cmd;

  exact_cmd = find_exact(GetUserMultiwordCommands());
  if (exact_cmd)
    return exact_cmd;

  // We didn't have an exact command, so now look for partial matches.
  StringList tmp_list;
  StringList *matches_ptr = matches ? matches : &tmp_list;
  AddNamesMatchingPartialString(GetUserCommands(), cmd_str, *matches_ptr);
  AddNamesMatchingPartialString(GetUserMultiwordCommands(),
                                cmd_str, *matches_ptr);

  return {};
}

bool CommandInterpreter::CommandExists(llvm::StringRef cmd) const {
  return m_command_dict.find(std::string(cmd)) != m_command_dict.end();
}

bool CommandInterpreter::GetAliasFullName(llvm::StringRef cmd,
                                          std::string &full_name) const {
  bool exact_match =
      (m_alias_dict.find(std::string(cmd)) != m_alias_dict.end());
  if (exact_match) {
    full_name.assign(std::string(cmd));
    return exact_match;
  } else {
    StringList matches;
    size_t num_alias_matches;
    num_alias_matches =
        AddNamesMatchingPartialString(m_alias_dict, cmd, matches);
    if (num_alias_matches == 1) {
      // Make sure this isn't shadowing a command in the regular command space:
      StringList regular_matches;
      const bool include_aliases = false;
      const bool exact = false;
      CommandObjectSP cmd_obj_sp(
          GetCommandSP(cmd, include_aliases, exact, &regular_matches));
      if (cmd_obj_sp || regular_matches.GetSize() > 0)
        return false;
      else {
        full_name.assign(matches.GetStringAtIndex(0));
        return true;
      }
    } else
      return false;
  }
}

bool CommandInterpreter::AliasExists(llvm::StringRef cmd) const {
  return m_alias_dict.find(std::string(cmd)) != m_alias_dict.end();
}

bool CommandInterpreter::UserCommandExists(llvm::StringRef cmd) const {
  return m_user_dict.find(std::string(cmd)) != m_user_dict.end();
}

bool CommandInterpreter::UserMultiwordCommandExists(llvm::StringRef cmd) const {
  return m_user_mw_dict.find(std::string(cmd)) != m_user_mw_dict.end();
}

CommandAlias *
CommandInterpreter::AddAlias(llvm::StringRef alias_name,
                             lldb::CommandObjectSP &command_obj_sp,
                             llvm::StringRef args_string) {
  if (command_obj_sp.get())
    lldbassert((this == &command_obj_sp->GetCommandInterpreter()) &&
               "tried to add a CommandObject from a different interpreter");

  std::unique_ptr<CommandAlias> command_alias_up(
      new CommandAlias(*this, command_obj_sp, args_string, alias_name));

  if (command_alias_up && command_alias_up->IsValid()) {
    m_alias_dict[std::string(alias_name)] =
        CommandObjectSP(command_alias_up.get());
    return command_alias_up.release();
  }

  return nullptr;
}

bool CommandInterpreter::RemoveAlias(llvm::StringRef alias_name) {
  auto pos = m_alias_dict.find(std::string(alias_name));
  if (pos != m_alias_dict.end()) {
    m_alias_dict.erase(pos);
    return true;
  }
  return false;
}

bool CommandInterpreter::RemoveCommand(llvm::StringRef cmd) {
  auto pos = m_command_dict.find(std::string(cmd));
  if (pos != m_command_dict.end()) {
    if (pos->second->IsRemovable()) {
      // Only regular expression objects or python commands are removable
      m_command_dict.erase(pos);
      return true;
    }
  }
  return false;
}

bool CommandInterpreter::RemoveUser(llvm::StringRef user_name) {
  CommandObject::CommandMap::iterator pos =
      m_user_dict.find(std::string(user_name));
  if (pos != m_user_dict.end()) {
    m_user_dict.erase(pos);
    return true;
  }
  return false;
}

bool CommandInterpreter::RemoveUserMultiword(llvm::StringRef multi_name) {
  CommandObject::CommandMap::iterator pos =
      m_user_mw_dict.find(std::string(multi_name));
  if (pos != m_user_mw_dict.end()) {
    m_user_mw_dict.erase(pos);
    return true;
  }
  return false;
}

void CommandInterpreter::GetHelp(CommandReturnObject &result,
                                 uint32_t cmd_types) {
  llvm::StringRef help_prologue(GetDebugger().GetIOHandlerHelpPrologue());
  if (!help_prologue.empty()) {
    OutputFormattedHelpText(result.GetOutputStream(), llvm::StringRef(),
                            help_prologue);
  }

  CommandObject::CommandMap::const_iterator pos;
  size_t max_len = FindLongestCommandWord(m_command_dict);

  if ((cmd_types & eCommandTypesBuiltin) == eCommandTypesBuiltin) {
    result.AppendMessage("Debugger commands:");
    result.AppendMessage("");

    for (pos = m_command_dict.begin(); pos != m_command_dict.end(); ++pos) {
      if (!(cmd_types & eCommandTypesHidden) &&
          (pos->first.compare(0, 1, "_") == 0))
        continue;

      OutputFormattedHelpText(result.GetOutputStream(), pos->first, "--",
                              pos->second->GetHelp(), max_len);
    }
    result.AppendMessage("");
  }

  if (!m_alias_dict.empty() &&
      ((cmd_types & eCommandTypesAliases) == eCommandTypesAliases)) {
    result.AppendMessageWithFormat(
        "Current command abbreviations "
        "(type '%shelp command alias' for more info):\n",
        GetCommandPrefix());
    result.AppendMessage("");
    max_len = FindLongestCommandWord(m_alias_dict);

    for (auto alias_pos = m_alias_dict.begin(); alias_pos != m_alias_dict.end();
         ++alias_pos) {
      OutputFormattedHelpText(result.GetOutputStream(), alias_pos->first, "--",
                              alias_pos->second->GetHelp(), max_len);
    }
    result.AppendMessage("");
  }

  if (!m_user_dict.empty() &&
      ((cmd_types & eCommandTypesUserDef) == eCommandTypesUserDef)) {
    result.AppendMessage("Current user-defined commands:");
    result.AppendMessage("");
    max_len = FindLongestCommandWord(m_user_dict);
    for (pos = m_user_dict.begin(); pos != m_user_dict.end(); ++pos) {
      OutputFormattedHelpText(result.GetOutputStream(), pos->first, "--",
                              pos->second->GetHelp(), max_len);
    }
    result.AppendMessage("");
  }

  if (!m_user_mw_dict.empty() &&
      ((cmd_types & eCommandTypesUserMW) == eCommandTypesUserMW)) {
    result.AppendMessage("Current user-defined container commands:");
    result.AppendMessage("");
    max_len = FindLongestCommandWord(m_user_mw_dict);
    for (pos = m_user_dict.begin(); pos != m_user_mw_dict.end(); ++pos) {
      OutputFormattedHelpText(result.GetOutputStream(), pos->first, "--",
                              pos->second->GetHelp(), max_len);
    }
    result.AppendMessage("");
  }

  result.AppendMessageWithFormat(
      "For more information on any command, type '%shelp <command-name>'.\n",
      GetCommandPrefix());
}

CommandObject *CommandInterpreter::GetCommandObjectForCommand(
    llvm::StringRef &command_string) {
  // This function finds the final, lowest-level, alias-resolved command object
  // whose 'Execute' function will eventually be invoked by the given command
  // line.

  CommandObject *cmd_obj = nullptr;
  size_t start = command_string.find_first_not_of(k_white_space);
  size_t end = 0;
  bool done = false;
  while (!done) {
    if (start != std::string::npos) {
      // Get the next word from command_string.
      end = command_string.find_first_of(k_white_space, start);
      if (end == std::string::npos)
        end = command_string.size();
      std::string cmd_word =
          std::string(command_string.substr(start, end - start));

      if (cmd_obj == nullptr)
        // Since cmd_obj is NULL we are on our first time through this loop.
        // Check to see if cmd_word is a valid command or alias.
        cmd_obj = GetCommandObject(cmd_word);
      else if (cmd_obj->IsMultiwordObject()) {
        // Our current object is a multi-word object; see if the cmd_word is a
        // valid sub-command for our object.
        CommandObject *sub_cmd_obj =
            cmd_obj->GetSubcommandObject(cmd_word.c_str());
        if (sub_cmd_obj)
          cmd_obj = sub_cmd_obj;
        else // cmd_word was not a valid sub-command word, so we are done
          done = true;
      } else
        // We have a cmd_obj and it is not a multi-word object, so we are done.
        done = true;

      // If we didn't find a valid command object, or our command object is not
      // a multi-word object, or we are at the end of the command_string, then
      // we are done.  Otherwise, find the start of the next word.

      if (!cmd_obj || !cmd_obj->IsMultiwordObject() ||
          end >= command_string.size())
        done = true;
      else
        start = command_string.find_first_not_of(k_white_space, end);
    } else
      // Unable to find any more words.
      done = true;
  }

  command_string = command_string.substr(end);
  return cmd_obj;
}

static const char *k_valid_command_chars =
    "abcdefghijklmnopqrstuvwxyzABCDEFGHIJKLMNOPQRSTUVWXYZ0123456789-_";
static void StripLeadingSpaces(std::string &s) {
  if (!s.empty()) {
    size_t pos = s.find_first_not_of(k_white_space);
    if (pos == std::string::npos)
      s.clear();
    else if (pos == 0)
      return;
    s.erase(0, pos);
  }
}

static size_t FindArgumentTerminator(const std::string &s) {
  const size_t s_len = s.size();
  size_t offset = 0;
  while (offset < s_len) {
    size_t pos = s.find("--", offset);
    if (pos == std::string::npos)
      break;
    if (pos > 0) {
      if (llvm::isSpace(s[pos - 1])) {
        // Check if the string ends "\s--" (where \s is a space character) or
        // if we have "\s--\s".
        if ((pos + 2 >= s_len) || llvm::isSpace(s[pos + 2])) {
          return pos;
        }
      }
    }
    offset = pos + 2;
  }
  return std::string::npos;
}

static bool ExtractCommand(std::string &command_string, std::string &command,
                           std::string &suffix, char &quote_char) {
  command.clear();
  suffix.clear();
  StripLeadingSpaces(command_string);

  bool result = false;
  quote_char = '\0';

  if (!command_string.empty()) {
    const char first_char = command_string[0];
    if (first_char == '\'' || first_char == '"') {
      quote_char = first_char;
      const size_t end_quote_pos = command_string.find(quote_char, 1);
      if (end_quote_pos == std::string::npos) {
        command.swap(command_string);
        command_string.erase();
      } else {
        command.assign(command_string, 1, end_quote_pos - 1);
        if (end_quote_pos + 1 < command_string.size())
          command_string.erase(0, command_string.find_first_not_of(
                                      k_white_space, end_quote_pos + 1));
        else
          command_string.erase();
      }
    } else {
      const size_t first_space_pos =
          command_string.find_first_of(k_white_space);
      if (first_space_pos == std::string::npos) {
        command.swap(command_string);
        command_string.erase();
      } else {
        command.assign(command_string, 0, first_space_pos);
        command_string.erase(0, command_string.find_first_not_of(
                                    k_white_space, first_space_pos));
      }
    }
    result = true;
  }

  if (!command.empty()) {
    // actual commands can't start with '-' or '_'
    if (command[0] != '-' && command[0] != '_') {
      size_t pos = command.find_first_not_of(k_valid_command_chars);
      if (pos > 0 && pos != std::string::npos) {
        suffix.assign(command.begin() + pos, command.end());
        command.erase(pos);
      }
    }
  }

  return result;
}

CommandObject *CommandInterpreter::BuildAliasResult(
    llvm::StringRef alias_name, std::string &raw_input_string,
    std::string &alias_result, CommandReturnObject &result) {
  CommandObject *alias_cmd_obj = nullptr;
  Args cmd_args(raw_input_string);
  alias_cmd_obj = GetCommandObject(alias_name);
  StreamString result_str;

  if (!alias_cmd_obj || !alias_cmd_obj->IsAlias()) {
    alias_result.clear();
    return alias_cmd_obj;
  }
  std::pair<CommandObjectSP, OptionArgVectorSP> desugared =
      ((CommandAlias *)alias_cmd_obj)->Desugar();
  OptionArgVectorSP option_arg_vector_sp = desugared.second;
  alias_cmd_obj = desugared.first.get();
  std::string alias_name_str = std::string(alias_name);
  if ((cmd_args.GetArgumentCount() == 0) ||
      (alias_name_str != cmd_args.GetArgumentAtIndex(0)))
    cmd_args.Unshift(alias_name_str);

  result_str.Printf("%s", alias_cmd_obj->GetCommandName().str().c_str());

  if (!option_arg_vector_sp.get()) {
    alias_result = std::string(result_str.GetString());
    return alias_cmd_obj;
  }
  OptionArgVector *option_arg_vector = option_arg_vector_sp.get();

  int value_type;
  std::string option;
  std::string value;
  for (const auto &entry : *option_arg_vector) {
    std::tie(option, value_type, value) = entry;
    if (option == "<argument>") {
      result_str.Printf(" %s", value.c_str());
      continue;
    }

    result_str.Printf(" %s", option.c_str());
    if (value_type == OptionParser::eNoArgument)
      continue;

    if (value_type != OptionParser::eOptionalArgument)
      result_str.Printf(" ");
    int index = GetOptionArgumentPosition(value.c_str());
    if (index == 0)
      result_str.Printf("%s", value.c_str());
    else if (static_cast<size_t>(index) >= cmd_args.GetArgumentCount()) {

      result.AppendErrorWithFormat("Not enough arguments provided; you "
                                   "need at least %d arguments to use "
                                   "this alias.\n",
                                   index);
      return nullptr;
    } else {
      size_t strpos = raw_input_string.find(cmd_args.GetArgumentAtIndex(index));
      if (strpos != std::string::npos)
        raw_input_string = raw_input_string.erase(
            strpos, strlen(cmd_args.GetArgumentAtIndex(index)));
      result_str.Printf("%s", cmd_args.GetArgumentAtIndex(index));
    }
  }

  alias_result = std::string(result_str.GetString());
  return alias_cmd_obj;
}

Status CommandInterpreter::PreprocessCommand(std::string &command) {
  // The command preprocessor needs to do things to the command line before any
  // parsing of arguments or anything else is done. The only current stuff that
  // gets preprocessed is anything enclosed in backtick ('`') characters is
  // evaluated as an expression and the result of the expression must be a
  // scalar that can be substituted into the command. An example would be:
  // (lldb) memory read `$rsp + 20`
  Status error; // Status for any expressions that might not evaluate
  size_t start_backtick;
  size_t pos = 0;
  while ((start_backtick = command.find('`', pos)) != std::string::npos) {
    // Stop if an error was encountered during the previous iteration.
    if (error.Fail())
      break;

    if (start_backtick > 0 && command[start_backtick - 1] == '\\') {
      // The backtick was preceded by a '\' character, remove the slash and
      // don't treat the backtick as the start of an expression.
      command.erase(start_backtick - 1, 1);
      // No need to add one to start_backtick since we just deleted a char.
      pos = start_backtick;
      continue;
    }

    const size_t expr_content_start = start_backtick + 1;
    const size_t end_backtick = command.find('`', expr_content_start);

    if (end_backtick == std::string::npos) {
      // Stop if there's no end backtick.
      break;
    }

    if (end_backtick == expr_content_start) {
      // Skip over empty expression. (two backticks in a row)
      command.erase(start_backtick, 2);
      continue;
    }

    std::string expr_str(command, expr_content_start,
                         end_backtick - expr_content_start);

    ExecutionContext exe_ctx(GetExecutionContext());

    // Get a dummy target to allow for calculator mode while processing
    // backticks. This also helps break the infinite loop caused when target is
    // null.
    Target *exe_target = exe_ctx.GetTargetPtr();
    Target &target = exe_target ? *exe_target : m_debugger.GetDummyTarget();

    ValueObjectSP expr_result_valobj_sp;

    EvaluateExpressionOptions options;
    options.SetCoerceToId(false);
    options.SetUnwindOnError(true);
    options.SetIgnoreBreakpoints(true);
    options.SetKeepInMemory(false);
    options.SetTryAllThreads(true);
    options.SetTimeout(llvm::None);

    ExpressionResults expr_result =
        target.EvaluateExpression(expr_str.c_str(), exe_ctx.GetFramePtr(),
                                  expr_result_valobj_sp, options);

    if (expr_result == eExpressionCompleted) {
      Scalar scalar;
      if (expr_result_valobj_sp)
        expr_result_valobj_sp =
            expr_result_valobj_sp->GetQualifiedRepresentationIfAvailable(
                expr_result_valobj_sp->GetDynamicValueType(), true);
      if (expr_result_valobj_sp->ResolveValue(scalar)) {
        command.erase(start_backtick, end_backtick - start_backtick + 1);
        StreamString value_strm;
        const bool show_type = false;
        scalar.GetValue(&value_strm, show_type);
        size_t value_string_size = value_strm.GetSize();
        if (value_string_size) {
          command.insert(start_backtick, std::string(value_strm.GetString()));
          pos = start_backtick + value_string_size;
          continue;
        } else {
          error.SetErrorStringWithFormat("expression value didn't result "
                                         "in a scalar value for the "
                                         "expression '%s'",
                                         expr_str.c_str());
          break;
        }
      } else {
        error.SetErrorStringWithFormat("expression value didn't result "
                                       "in a scalar value for the "
                                       "expression '%s'",
                                       expr_str.c_str());
        break;
      }

      continue;
    }

    if (expr_result_valobj_sp)
      error = expr_result_valobj_sp->GetError();

    if (error.Success()) {
      switch (expr_result) {
      case eExpressionSetupError:
        error.SetErrorStringWithFormat(
            "expression setup error for the expression '%s'", expr_str.c_str());
        break;
      case eExpressionParseError:
        error.SetErrorStringWithFormat(
            "expression parse error for the expression '%s'", expr_str.c_str());
        break;
      case eExpressionResultUnavailable:
        error.SetErrorStringWithFormat(
            "expression error fetching result for the expression '%s'",
            expr_str.c_str());
        break;
      case eExpressionCompleted:
        break;
      case eExpressionDiscarded:
        error.SetErrorStringWithFormat(
            "expression discarded for the expression '%s'", expr_str.c_str());
        break;
      case eExpressionInterrupted:
        error.SetErrorStringWithFormat(
            "expression interrupted for the expression '%s'", expr_str.c_str());
        break;
      case eExpressionHitBreakpoint:
        error.SetErrorStringWithFormat(
            "expression hit breakpoint for the expression '%s'",
            expr_str.c_str());
        break;
      case eExpressionTimedOut:
        error.SetErrorStringWithFormat(
            "expression timed out for the expression '%s'", expr_str.c_str());
        break;
      case eExpressionStoppedForDebug:
        error.SetErrorStringWithFormat("expression stop at entry point "
                                       "for debugging for the "
                                       "expression '%s'",
                                       expr_str.c_str());
        break;
      case eExpressionThreadVanished:
        error.SetErrorStringWithFormat(
            "expression thread vanished for the expression '%s'",
            expr_str.c_str());
        break;
      }
    }
  }
  return error;
}

bool CommandInterpreter::HandleCommand(const char *command_line,
                                       LazyBool lazy_add_to_history,
                                       const ExecutionContext &override_context,
                                       CommandReturnObject &result) {

  OverrideExecutionContext(override_context);
  bool status = HandleCommand(command_line, lazy_add_to_history, result);
  RestoreExecutionContext();
  return status;
}

bool CommandInterpreter::HandleCommand(const char *command_line,
                                       LazyBool lazy_add_to_history,
                                       CommandReturnObject &result) {

  std::string command_string(command_line);
  std::string original_command_string(command_line);

  Log *log(lldb_private::GetLogIfAllCategoriesSet(LIBLLDB_LOG_COMMANDS));
  llvm::PrettyStackTraceFormat stack_trace("HandleCommand(command = \"%s\")",
                                   command_line);

  LLDB_LOGF(log, "Processing command: %s", command_line);
  LLDB_SCOPED_TIMERF("Processing command: %s.", command_line);

  if (WasInterrupted()) {
    result.AppendError("interrupted");
    return false;
  }

  bool add_to_history;
  if (lazy_add_to_history == eLazyBoolCalculate)
    add_to_history = (m_command_source_depth == 0);
  else
    add_to_history = (lazy_add_to_history == eLazyBoolYes);

  m_transcript_stream << "(lldb) " << command_line << '\n';

  bool empty_command = false;
  bool comment_command = false;
  if (command_string.empty())
    empty_command = true;
  else {
    const char *k_space_characters = "\t\n\v\f\r ";

    size_t non_space = command_string.find_first_not_of(k_space_characters);
    // Check for empty line or comment line (lines whose first non-space
    // character is the comment character for this interpreter)
    if (non_space == std::string::npos)
      empty_command = true;
    else if (command_string[non_space] == m_comment_char)
      comment_command = true;
    else if (command_string[non_space] == CommandHistory::g_repeat_char) {
      llvm::StringRef search_str(command_string);
      search_str = search_str.drop_front(non_space);
      if (auto hist_str = m_command_history.FindString(search_str)) {
        add_to_history = false;
        command_string = std::string(*hist_str);
        original_command_string = std::string(*hist_str);
      } else {
        result.AppendErrorWithFormat("Could not find entry: %s in history",
                                     command_string.c_str());
        return false;
      }
    }
  }

  if (empty_command) {
    if (!GetRepeatPreviousCommand()) {
      result.SetStatus(eReturnStatusSuccessFinishNoResult);
      return true;
    }

    if (m_command_history.IsEmpty()) {
      result.AppendError("empty command");
<<<<<<< HEAD
      result.SetStatus(eReturnStatusFailed);
=======
>>>>>>> 2ab1d525
      return false;
    }

    command_line = m_repeat_command.c_str();
    command_string = command_line;
    original_command_string = command_line;
    if (m_repeat_command.empty()) {
      result.AppendError("No auto repeat.");
<<<<<<< HEAD
      result.SetStatus(eReturnStatusFailed);
=======
>>>>>>> 2ab1d525
      return false;
    }

    add_to_history = false;
  } else if (comment_command) {
    result.SetStatus(eReturnStatusSuccessFinishNoResult);
    return true;
  }

  Status error(PreprocessCommand(command_string));

  if (error.Fail()) {
    result.AppendError(error.AsCString());
    return false;
  }

  // Phase 1.

  // Before we do ANY kind of argument processing, we need to figure out what
  // the real/final command object is for the specified command.  This gets
  // complicated by the fact that the user could have specified an alias, and,
  // in translating the alias, there may also be command options and/or even
  // data (including raw text strings) that need to be found and inserted into
  // the command line as part of the translation.  So this first step is plain
  // look-up and replacement, resulting in:
  //    1. the command object whose Execute method will actually be called
  //    2. a revised command string, with all substitutions and replacements
  //       taken care of
  // From 1 above, we can determine whether the Execute function wants raw
  // input or not.

  CommandObject *cmd_obj = ResolveCommandImpl(command_string, result);

  // Although the user may have abbreviated the command, the command_string now
  // has the command expanded to the full name.  For example, if the input was
  // "br s -n main", command_string is now "breakpoint set -n main".
  if (log) {
    llvm::StringRef command_name = cmd_obj ? cmd_obj->GetCommandName() : "<not found>";
    LLDB_LOGF(log, "HandleCommand, cmd_obj : '%s'", command_name.str().c_str());
    LLDB_LOGF(log, "HandleCommand, (revised) command_string: '%s'",
              command_string.c_str());
    const bool wants_raw_input =
        (cmd_obj != nullptr) ? cmd_obj->WantsRawCommandString() : false;
    LLDB_LOGF(log, "HandleCommand, wants_raw_input:'%s'",
              wants_raw_input ? "True" : "False");
  }

  // Phase 2.
  // Take care of things like setting up the history command & calling the
  // appropriate Execute method on the CommandObject, with the appropriate
  // arguments.

  if (cmd_obj != nullptr) {
    if (add_to_history) {
      Args command_args(command_string);
      const char *repeat_command = cmd_obj->GetRepeatCommand(command_args, 0);
      if (repeat_command != nullptr)
        m_repeat_command.assign(repeat_command);
      else
        m_repeat_command.assign(original_command_string);

      m_command_history.AppendString(original_command_string);
    }

    std::string remainder;
    const std::size_t actual_cmd_name_len = cmd_obj->GetCommandName().size();
    if (actual_cmd_name_len < command_string.length())
      remainder = command_string.substr(actual_cmd_name_len);

    // Remove any initial spaces
    size_t pos = remainder.find_first_not_of(k_white_space);
    if (pos != 0 && pos != std::string::npos)
      remainder.erase(0, pos);

    LLDB_LOGF(
        log, "HandleCommand, command line after removing command name(s): '%s'",
        remainder.c_str());

    cmd_obj->Execute(remainder.c_str(), result);
  }

  LLDB_LOGF(log, "HandleCommand, command %s",
            (result.Succeeded() ? "succeeded" : "did not succeed"));

  m_transcript_stream << result.GetOutputData();
  m_transcript_stream << result.GetErrorData();

  return result.Succeeded();
}

void CommandInterpreter::HandleCompletionMatches(CompletionRequest &request) {
  bool look_for_subcommand = false;

  // For any of the command completions a unique match will be a complete word.

  if (request.GetParsedLine().GetArgumentCount() == 0) {
    // We got nothing on the command line, so return the list of commands
    bool include_aliases = true;
    StringList new_matches, descriptions;
    GetCommandNamesMatchingPartialString("", include_aliases, new_matches,
                                         descriptions);
    request.AddCompletions(new_matches, descriptions);
  } else if (request.GetCursorIndex() == 0) {
    // The cursor is in the first argument, so just do a lookup in the
    // dictionary.
    StringList new_matches, new_descriptions;
    CommandObject *cmd_obj =
        GetCommandObject(request.GetParsedLine().GetArgumentAtIndex(0),
                         &new_matches, &new_descriptions);

    if (new_matches.GetSize() && cmd_obj && cmd_obj->IsMultiwordObject() &&
        new_matches.GetStringAtIndex(0) != nullptr &&
        strcmp(request.GetParsedLine().GetArgumentAtIndex(0),
               new_matches.GetStringAtIndex(0)) == 0) {
      if (request.GetParsedLine().GetArgumentCount() != 1) {
        look_for_subcommand = true;
        new_matches.DeleteStringAtIndex(0);
        new_descriptions.DeleteStringAtIndex(0);
        request.AppendEmptyArgument();
      }
    }
    request.AddCompletions(new_matches, new_descriptions);
  }

  if (request.GetCursorIndex() > 0 || look_for_subcommand) {
    // We are completing further on into a commands arguments, so find the
    // command and tell it to complete the command. First see if there is a
    // matching initial command:
    CommandObject *command_object =
        GetCommandObject(request.GetParsedLine().GetArgumentAtIndex(0));
    if (command_object) {
      request.ShiftArguments();
      command_object->HandleCompletion(request);
    }
  }
}

void CommandInterpreter::HandleCompletion(CompletionRequest &request) {

  // Don't complete comments, and if the line we are completing is just the
  // history repeat character, substitute the appropriate history line.
  llvm::StringRef first_arg = request.GetParsedLine().GetArgumentAtIndex(0);

  if (!first_arg.empty()) {
    if (first_arg.front() == m_comment_char)
      return;
    if (first_arg.front() == CommandHistory::g_repeat_char) {
      if (auto hist_str = m_command_history.FindString(first_arg))
        request.AddCompletion(*hist_str, "Previous command history event",
                              CompletionMode::RewriteLine);
      return;
    }
  }

  HandleCompletionMatches(request);
}

llvm::Optional<std::string>
CommandInterpreter::GetAutoSuggestionForCommand(llvm::StringRef line) {
  if (line.empty())
    return llvm::None;
  const size_t s = m_command_history.GetSize();
  for (int i = s - 1; i >= 0; --i) {
    llvm::StringRef entry = m_command_history.GetStringAtIndex(i);
    if (entry.consume_front(line))
      return entry.str();
  }
  return llvm::None;
}

void CommandInterpreter::UpdatePrompt(llvm::StringRef new_prompt) {
  EventSP prompt_change_event_sp(
      new Event(eBroadcastBitResetPrompt, new EventDataBytes(new_prompt)));
  ;
  BroadcastEvent(prompt_change_event_sp);
  if (m_command_io_handler_sp)
    m_command_io_handler_sp->SetPrompt(new_prompt);
}

bool CommandInterpreter::Confirm(llvm::StringRef message, bool default_answer) {
  // Check AutoConfirm first:
  if (m_debugger.GetAutoConfirm())
    return default_answer;

  IOHandlerConfirm *confirm =
      new IOHandlerConfirm(m_debugger, message, default_answer);
  IOHandlerSP io_handler_sp(confirm);
  m_debugger.RunIOHandlerSync(io_handler_sp);
  return confirm->GetResponse();
}

const CommandAlias *
CommandInterpreter::GetAlias(llvm::StringRef alias_name) const {
  OptionArgVectorSP ret_val;

  auto pos = m_alias_dict.find(std::string(alias_name));
  if (pos != m_alias_dict.end())
    return (CommandAlias *)pos->second.get();

  return nullptr;
}

bool CommandInterpreter::HasCommands() const { return (!m_command_dict.empty()); }

bool CommandInterpreter::HasAliases() const { return (!m_alias_dict.empty()); }

bool CommandInterpreter::HasUserCommands() const { return (!m_user_dict.empty()); }

bool CommandInterpreter::HasUserMultiwordCommands() const {
  return (!m_user_mw_dict.empty());
}

bool CommandInterpreter::HasAliasOptions() const { return HasAliases(); }

void CommandInterpreter::BuildAliasCommandArgs(CommandObject *alias_cmd_obj,
                                               const char *alias_name,
                                               Args &cmd_args,
                                               std::string &raw_input_string,
                                               CommandReturnObject &result) {
  OptionArgVectorSP option_arg_vector_sp =
      GetAlias(alias_name)->GetOptionArguments();

  bool wants_raw_input = alias_cmd_obj->WantsRawCommandString();

  // Make sure that the alias name is the 0th element in cmd_args
  std::string alias_name_str = alias_name;
  if (alias_name_str != cmd_args.GetArgumentAtIndex(0))
    cmd_args.Unshift(alias_name_str);

  Args new_args(alias_cmd_obj->GetCommandName());
  if (new_args.GetArgumentCount() == 2)
    new_args.Shift();

  if (option_arg_vector_sp.get()) {
    if (wants_raw_input) {
      // We have a command that both has command options and takes raw input.
      // Make *sure* it has a " -- " in the right place in the
      // raw_input_string.
      size_t pos = raw_input_string.find(" -- ");
      if (pos == std::string::npos) {
        // None found; assume it goes at the beginning of the raw input string
        raw_input_string.insert(0, " -- ");
      }
    }

    OptionArgVector *option_arg_vector = option_arg_vector_sp.get();
    const size_t old_size = cmd_args.GetArgumentCount();
    std::vector<bool> used(old_size + 1, false);

    used[0] = true;

    int value_type;
    std::string option;
    std::string value;
    for (const auto &option_entry : *option_arg_vector) {
      std::tie(option, value_type, value) = option_entry;
      if (option == "<argument>") {
        if (!wants_raw_input || (value != "--")) {
          // Since we inserted this above, make sure we don't insert it twice
          new_args.AppendArgument(value);
        }
        continue;
      }

      if (value_type != OptionParser::eOptionalArgument)
        new_args.AppendArgument(option);

      if (value == "<no-argument>")
        continue;

      int index = GetOptionArgumentPosition(value.c_str());
      if (index == 0) {
        // value was NOT a positional argument; must be a real value
        if (value_type != OptionParser::eOptionalArgument)
          new_args.AppendArgument(value);
        else {
          new_args.AppendArgument(option + value);
        }

      } else if (static_cast<size_t>(index) >= cmd_args.GetArgumentCount()) {
        result.AppendErrorWithFormat("Not enough arguments provided; you "
                                     "need at least %d arguments to use "
                                     "this alias.\n",
                                     index);
        return;
      } else {
        // Find and remove cmd_args.GetArgumentAtIndex(i) from raw_input_string
        size_t strpos =
            raw_input_string.find(cmd_args.GetArgumentAtIndex(index));
        if (strpos != std::string::npos) {
          raw_input_string = raw_input_string.erase(
              strpos, strlen(cmd_args.GetArgumentAtIndex(index)));
        }

        if (value_type != OptionParser::eOptionalArgument)
          new_args.AppendArgument(cmd_args.GetArgumentAtIndex(index));
        else {
          new_args.AppendArgument(option + cmd_args.GetArgumentAtIndex(index));
        }
        used[index] = true;
      }
    }

    for (auto entry : llvm::enumerate(cmd_args.entries())) {
      if (!used[entry.index()] && !wants_raw_input)
        new_args.AppendArgument(entry.value().ref());
    }

    cmd_args.Clear();
    cmd_args.SetArguments(new_args.GetArgumentCount(),
                          new_args.GetConstArgumentVector());
  } else {
    result.SetStatus(eReturnStatusSuccessFinishNoResult);
    // This alias was not created with any options; nothing further needs to be
    // done, unless it is a command that wants raw input, in which case we need
    // to clear the rest of the data from cmd_args, since its in the raw input
    // string.
    if (wants_raw_input) {
      cmd_args.Clear();
      cmd_args.SetArguments(new_args.GetArgumentCount(),
                            new_args.GetConstArgumentVector());
    }
    return;
  }

  result.SetStatus(eReturnStatusSuccessFinishNoResult);
}

int CommandInterpreter::GetOptionArgumentPosition(const char *in_string) {
  int position = 0; // Any string that isn't an argument position, i.e. '%'
                    // followed by an integer, gets a position
                    // of zero.

  const char *cptr = in_string;

  // Does it start with '%'
  if (cptr[0] == '%') {
    ++cptr;

    // Is the rest of it entirely digits?
    if (isdigit(cptr[0])) {
      const char *start = cptr;
      while (isdigit(cptr[0]))
        ++cptr;

      // We've gotten to the end of the digits; are we at the end of the
      // string?
      if (cptr[0] == '\0')
        position = atoi(start);
    }
  }

  return position;
}

static void GetHomeInitFile(llvm::SmallVectorImpl<char> &init_file,
                            llvm::StringRef suffix = {}) {
  std::string init_file_name = ".lldbinit";
  if (!suffix.empty()) {
    init_file_name.append("-");
    init_file_name.append(suffix.str());
  }

  FileSystem::Instance().GetHomeDirectory(init_file);
  llvm::sys::path::append(init_file, init_file_name);

  FileSystem::Instance().Resolve(init_file);
}

static void GetHomeREPLInitFile(llvm::SmallVectorImpl<char> &init_file,
                                LanguageType language) {
  if (language == eLanguageTypeUnknown) {
    LanguageSet repl_languages = Language::GetLanguagesSupportingREPLs();
    if (auto main_repl_language = repl_languages.GetSingularLanguage())
      language = *main_repl_language;
    else
      return;
  }

  std::string init_file_name =
      (llvm::Twine(".lldbinit-") +
       llvm::Twine(Language::GetNameForLanguageType(language)) +
       llvm::Twine("-repl"))
          .str();
  FileSystem::Instance().GetHomeDirectory(init_file);
  llvm::sys::path::append(init_file, init_file_name);
  FileSystem::Instance().Resolve(init_file);
}

static void GetCwdInitFile(llvm::SmallVectorImpl<char> &init_file) {
  llvm::StringRef s = ".lldbinit";
  init_file.assign(s.begin(), s.end());
  FileSystem::Instance().Resolve(init_file);
}

void CommandInterpreter::SourceInitFile(FileSpec file,
                                        CommandReturnObject &result) {
  assert(!m_skip_lldbinit_files);

  if (!FileSystem::Instance().Exists(file)) {
    result.SetStatus(eReturnStatusSuccessFinishNoResult);
    return;
  }

  // Use HandleCommand to 'source' the given file; this will do the actual
  // broadcasting of the commands back to any appropriate listener (see
  // CommandObjectSource::Execute for more details).
  const bool saved_batch = SetBatchCommandMode(true);
  CommandInterpreterRunOptions options;
  options.SetSilent(true);
  options.SetPrintErrors(true);
  options.SetStopOnError(false);
  options.SetStopOnContinue(true);
  HandleCommandsFromFile(file, options, result);
  SetBatchCommandMode(saved_batch);
}

void CommandInterpreter::SourceInitFileCwd(CommandReturnObject &result) {
  if (m_skip_lldbinit_files) {
    result.SetStatus(eReturnStatusSuccessFinishNoResult);
    return;
  }

  llvm::SmallString<128> init_file;
  GetCwdInitFile(init_file);
  if (!FileSystem::Instance().Exists(init_file)) {
    result.SetStatus(eReturnStatusSuccessFinishNoResult);
    return;
  }

  LoadCWDlldbinitFile should_load =
      Target::GetGlobalProperties().GetLoadCWDlldbinitFile();

  switch (should_load) {
  case eLoadCWDlldbinitFalse:
    result.SetStatus(eReturnStatusSuccessFinishNoResult);
    break;
  case eLoadCWDlldbinitTrue:
    SourceInitFile(FileSpec(init_file.str()), result);
    break;
  case eLoadCWDlldbinitWarn: {
    llvm::SmallString<128> home_init_file;
    GetHomeInitFile(home_init_file);
    if (llvm::sys::path::parent_path(init_file) ==
        llvm::sys::path::parent_path(home_init_file)) {
      result.SetStatus(eReturnStatusSuccessFinishNoResult);
    } else {
      result.AppendError(InitFileWarning);
    }
  }
  }
}

/// We will first see if there is an application specific ".lldbinit" file
/// whose name is "~/.lldbinit" followed by a "-" and the name of the program.
/// If this file doesn't exist, we fall back to the REPL init file or the
/// default home init file in "~/.lldbinit".
void CommandInterpreter::SourceInitFileHome(CommandReturnObject &result,
                                            bool is_repl) {
  if (m_skip_lldbinit_files) {
    result.SetStatus(eReturnStatusSuccessFinishNoResult);
    return;
  }

  llvm::SmallString<128> init_file;

  if (is_repl)
    GetHomeREPLInitFile(init_file, GetDebugger().GetREPLLanguage());

  if (init_file.empty())
    GetHomeInitFile(init_file);

  if (!m_skip_app_init_files) {
    llvm::StringRef program_name =
        HostInfo::GetProgramFileSpec().GetFilename().GetStringRef();
    llvm::SmallString<128> program_init_file;
    GetHomeInitFile(program_init_file, program_name);
    if (FileSystem::Instance().Exists(program_init_file))
      init_file = program_init_file;
  }

  SourceInitFile(FileSpec(init_file.str()), result);
}

const char *CommandInterpreter::GetCommandPrefix() {
  const char *prefix = GetDebugger().GetIOHandlerCommandPrefix();
  return prefix == nullptr ? "" : prefix;
}

PlatformSP CommandInterpreter::GetPlatform(bool prefer_target_platform) {
  PlatformSP platform_sp;
  if (prefer_target_platform) {
    ExecutionContext exe_ctx(GetExecutionContext());
    Target *target = exe_ctx.GetTargetPtr();
    if (target)
      platform_sp = target->GetPlatform();
  }

  if (!platform_sp)
    platform_sp = m_debugger.GetPlatformList().GetSelectedPlatform();
  return platform_sp;
}

bool CommandInterpreter::DidProcessStopAbnormally() const {
  auto exe_ctx = GetExecutionContext();
  TargetSP target_sp = exe_ctx.GetTargetSP();
  if (!target_sp)
    return false;

  ProcessSP process_sp(target_sp->GetProcessSP());
  if (!process_sp)
    return false;

  if (eStateStopped != process_sp->GetState())
    return false;

  for (const auto &thread_sp : process_sp->GetThreadList().Threads()) {
    StopInfoSP stop_info = thread_sp->GetStopInfo();
    if (!stop_info)
      return false;

    const StopReason reason = stop_info->GetStopReason();
    if (reason == eStopReasonException ||
        reason == eStopReasonInstrumentation ||
        reason == eStopReasonProcessorTrace)
      return true;

    if (reason == eStopReasonSignal) {
      const auto stop_signal = static_cast<int32_t>(stop_info->GetValue());
      UnixSignalsSP signals_sp = process_sp->GetUnixSignals();
      if (!signals_sp || !signals_sp->SignalIsValid(stop_signal))
        // The signal is unknown, treat it as abnormal.
        return true;

      const auto sigint_num = signals_sp->GetSignalNumberFromName("SIGINT");
      const auto sigstop_num = signals_sp->GetSignalNumberFromName("SIGSTOP");
      if ((stop_signal != sigint_num) && (stop_signal != sigstop_num))
        // The signal very likely implies a crash.
        return true;
    }
  }

  return false;
}

void
CommandInterpreter::HandleCommands(const StringList &commands,
                                   const ExecutionContext &override_context,
                                   const CommandInterpreterRunOptions &options,
                                   CommandReturnObject &result) {

  OverrideExecutionContext(override_context);
  HandleCommands(commands, options, result);
  RestoreExecutionContext();
}

void CommandInterpreter::HandleCommands(const StringList &commands,
                                        const CommandInterpreterRunOptions &options,
                                        CommandReturnObject &result) {
  size_t num_lines = commands.GetSize();

  // If we are going to continue past a "continue" then we need to run the
  // commands synchronously. Make sure you reset this value anywhere you return
  // from the function.

  bool old_async_execution = m_debugger.GetAsyncExecution();

  if (!options.GetStopOnContinue()) {
    m_debugger.SetAsyncExecution(false);
  }

  for (size_t idx = 0; idx < num_lines && !WasInterrupted(); idx++) {
    const char *cmd = commands.GetStringAtIndex(idx);
    if (cmd[0] == '\0')
      continue;

    if (options.GetEchoCommands()) {
      // TODO: Add Stream support.
      result.AppendMessageWithFormat("%s %s\n",
                                     m_debugger.GetPrompt().str().c_str(), cmd);
    }

    CommandReturnObject tmp_result(m_debugger.GetUseColor());
    tmp_result.SetInteractive(result.GetInteractive());
<<<<<<< HEAD
=======
    tmp_result.SetSuppressImmediateOutput(true);
>>>>>>> 2ab1d525

    // We might call into a regex or alias command, in which case the
    // add_to_history will get lost.  This m_command_source_depth dingus is the
    // way we turn off adding to the history in that case, so set it up here.
    if (!options.GetAddToHistory())
      m_command_source_depth++;
    bool success = HandleCommand(cmd, options.m_add_to_history, tmp_result);
    if (!options.GetAddToHistory())
      m_command_source_depth--;

    if (options.GetPrintResults()) {
      if (tmp_result.Succeeded())
        result.AppendMessage(tmp_result.GetOutputData());
    }

    if (!success || !tmp_result.Succeeded()) {
      llvm::StringRef error_msg = tmp_result.GetErrorData();
      if (error_msg.empty())
        error_msg = "<unknown error>.\n";
      if (options.GetStopOnError()) {
        result.AppendErrorWithFormat(
            "Aborting reading of commands after command #%" PRIu64
            ": '%s' failed with %s",
            (uint64_t)idx, cmd, error_msg.str().c_str());
        m_debugger.SetAsyncExecution(old_async_execution);
        return;
      } else if (options.GetPrintResults()) {
        result.AppendMessageWithFormat(
            "Command #%" PRIu64 " '%s' failed with %s", (uint64_t)idx + 1, cmd,
            error_msg.str().c_str());
      }
    }

    if (result.GetImmediateOutputStream())
      result.GetImmediateOutputStream()->Flush();

    if (result.GetImmediateErrorStream())
      result.GetImmediateErrorStream()->Flush();

    // N.B. Can't depend on DidChangeProcessState, because the state coming
    // into the command execution could be running (for instance in Breakpoint
    // Commands. So we check the return value to see if it is has running in
    // it.
    if ((tmp_result.GetStatus() == eReturnStatusSuccessContinuingNoResult) ||
        (tmp_result.GetStatus() == eReturnStatusSuccessContinuingResult)) {
      if (options.GetStopOnContinue()) {
        // If we caused the target to proceed, and we're going to stop in that
        // case, set the status in our real result before returning.  This is
        // an error if the continue was not the last command in the set of
        // commands to be run.
        if (idx != num_lines - 1)
          result.AppendErrorWithFormat(
              "Aborting reading of commands after command #%" PRIu64
              ": '%s' continued the target.\n",
              (uint64_t)idx + 1, cmd);
        else
          result.AppendMessageWithFormat("Command #%" PRIu64
                                         " '%s' continued the target.\n",
                                         (uint64_t)idx + 1, cmd);

        result.SetStatus(tmp_result.GetStatus());
        m_debugger.SetAsyncExecution(old_async_execution);

        return;
      }
    }

    // Also check for "stop on crash here:
    if (tmp_result.GetDidChangeProcessState() && options.GetStopOnCrash() &&
        DidProcessStopAbnormally()) {
      if (idx != num_lines - 1)
        result.AppendErrorWithFormat(
            "Aborting reading of commands after command #%" PRIu64
            ": '%s' stopped with a signal or exception.\n",
            (uint64_t)idx + 1, cmd);
      else
        result.AppendMessageWithFormat(
            "Command #%" PRIu64 " '%s' stopped with a signal or exception.\n",
            (uint64_t)idx + 1, cmd);

      result.SetStatus(tmp_result.GetStatus());
      m_debugger.SetAsyncExecution(old_async_execution);

      return;
    }
  }

  result.SetStatus(eReturnStatusSuccessFinishResult);
  m_debugger.SetAsyncExecution(old_async_execution);
}

// Make flags that we can pass into the IOHandler so our delegates can do the
// right thing
enum {
  eHandleCommandFlagStopOnContinue = (1u << 0),
  eHandleCommandFlagStopOnError = (1u << 1),
  eHandleCommandFlagEchoCommand = (1u << 2),
  eHandleCommandFlagEchoCommentCommand = (1u << 3),
  eHandleCommandFlagPrintResult = (1u << 4),
  eHandleCommandFlagPrintErrors = (1u << 5),
  eHandleCommandFlagStopOnCrash = (1u << 6)
};

void CommandInterpreter::HandleCommandsFromFile(
    FileSpec &cmd_file, const ExecutionContext &context,
    const CommandInterpreterRunOptions &options, CommandReturnObject &result) {
  OverrideExecutionContext(context);
  HandleCommandsFromFile(cmd_file, options, result);
  RestoreExecutionContext();
}

void CommandInterpreter::HandleCommandsFromFile(FileSpec &cmd_file,
    const CommandInterpreterRunOptions &options, CommandReturnObject &result) {
  if (!FileSystem::Instance().Exists(cmd_file)) {
    result.AppendErrorWithFormat(
        "Error reading commands from file %s - file not found.\n",
        cmd_file.GetFilename().AsCString("<Unknown>"));
    return;
  }

  std::string cmd_file_path = cmd_file.GetPath();
  auto input_file_up =
      FileSystem::Instance().Open(cmd_file, File::eOpenOptionReadOnly);
  if (!input_file_up) {
    std::string error = llvm::toString(input_file_up.takeError());
    result.AppendErrorWithFormatv(
        "error: an error occurred read file '{0}': {1}\n", cmd_file_path,
        llvm::fmt_consume(input_file_up.takeError()));
    return;
  }
  FileSP input_file_sp = FileSP(std::move(input_file_up.get()));

  Debugger &debugger = GetDebugger();

  uint32_t flags = 0;

  if (options.m_stop_on_continue == eLazyBoolCalculate) {
    if (m_command_source_flags.empty()) {
      // Stop on continue by default
      flags |= eHandleCommandFlagStopOnContinue;
    } else if (m_command_source_flags.back() &
               eHandleCommandFlagStopOnContinue) {
      flags |= eHandleCommandFlagStopOnContinue;
    }
  } else if (options.m_stop_on_continue == eLazyBoolYes) {
    flags |= eHandleCommandFlagStopOnContinue;
  }

  if (options.m_stop_on_error == eLazyBoolCalculate) {
    if (m_command_source_flags.empty()) {
      if (GetStopCmdSourceOnError())
        flags |= eHandleCommandFlagStopOnError;
    } else if (m_command_source_flags.back() & eHandleCommandFlagStopOnError) {
      flags |= eHandleCommandFlagStopOnError;
    }
  } else if (options.m_stop_on_error == eLazyBoolYes) {
    flags |= eHandleCommandFlagStopOnError;
  }

  // stop-on-crash can only be set, if it is present in all levels of
  // pushed flag sets.
  if (options.GetStopOnCrash()) {
    if (m_command_source_flags.empty()) {
      flags |= eHandleCommandFlagStopOnCrash;
    } else if (m_command_source_flags.back() & eHandleCommandFlagStopOnCrash) {
      flags |= eHandleCommandFlagStopOnCrash;
    }
  }

  if (options.m_echo_commands == eLazyBoolCalculate) {
    if (m_command_source_flags.empty()) {
      // Echo command by default
      flags |= eHandleCommandFlagEchoCommand;
    } else if (m_command_source_flags.back() & eHandleCommandFlagEchoCommand) {
      flags |= eHandleCommandFlagEchoCommand;
    }
  } else if (options.m_echo_commands == eLazyBoolYes) {
    flags |= eHandleCommandFlagEchoCommand;
  }

  // We will only ever ask for this flag, if we echo commands in general.
  if (options.m_echo_comment_commands == eLazyBoolCalculate) {
    if (m_command_source_flags.empty()) {
      // Echo comments by default
      flags |= eHandleCommandFlagEchoCommentCommand;
    } else if (m_command_source_flags.back() &
               eHandleCommandFlagEchoCommentCommand) {
      flags |= eHandleCommandFlagEchoCommentCommand;
    }
  } else if (options.m_echo_comment_commands == eLazyBoolYes) {
    flags |= eHandleCommandFlagEchoCommentCommand;
  }

  if (options.m_print_results == eLazyBoolCalculate) {
    if (m_command_source_flags.empty()) {
      // Print output by default
      flags |= eHandleCommandFlagPrintResult;
    } else if (m_command_source_flags.back() & eHandleCommandFlagPrintResult) {
      flags |= eHandleCommandFlagPrintResult;
    }
  } else if (options.m_print_results == eLazyBoolYes) {
    flags |= eHandleCommandFlagPrintResult;
  }

  if (options.m_print_errors == eLazyBoolCalculate) {
    if (m_command_source_flags.empty()) {
      // Print output by default
      flags |= eHandleCommandFlagPrintErrors;
    } else if (m_command_source_flags.back() & eHandleCommandFlagPrintErrors) {
      flags |= eHandleCommandFlagPrintErrors;
    }
  } else if (options.m_print_errors == eLazyBoolYes) {
    flags |= eHandleCommandFlagPrintErrors;
  }

  if (flags & eHandleCommandFlagPrintResult) {
    debugger.GetOutputFile().Printf("Executing commands in '%s'.\n",
                                    cmd_file_path.c_str());
  }

  // Used for inheriting the right settings when "command source" might
  // have nested "command source" commands
  lldb::StreamFileSP empty_stream_sp;
  m_command_source_flags.push_back(flags);
  IOHandlerSP io_handler_sp(new IOHandlerEditline(
      debugger, IOHandler::Type::CommandInterpreter, input_file_sp,
      empty_stream_sp, // Pass in an empty stream so we inherit the top
                       // input reader output stream
      empty_stream_sp, // Pass in an empty stream so we inherit the top
                       // input reader error stream
      flags,
      nullptr, // Pass in NULL for "editline_name" so no history is saved,
               // or written
      debugger.GetPrompt(), llvm::StringRef(),
      false, // Not multi-line
      debugger.GetUseColor(), 0, *this, nullptr));
  const bool old_async_execution = debugger.GetAsyncExecution();

  // Set synchronous execution if we are not stopping on continue
  if ((flags & eHandleCommandFlagStopOnContinue) == 0)
    debugger.SetAsyncExecution(false);

  m_command_source_depth++;
  m_command_source_dirs.push_back(cmd_file.CopyByRemovingLastPathComponent());

  debugger.RunIOHandlerSync(io_handler_sp);
  if (!m_command_source_flags.empty())
    m_command_source_flags.pop_back();

  m_command_source_dirs.pop_back();
  m_command_source_depth--;

  result.SetStatus(eReturnStatusSuccessFinishNoResult);
  debugger.SetAsyncExecution(old_async_execution);
}

bool CommandInterpreter::GetSynchronous() { return m_synchronous_execution; }

void CommandInterpreter::SetSynchronous(bool value) {
  // Asynchronous mode is not supported during reproducer replay.
  if (repro::Reproducer::Instance().GetLoader())
    return;
  m_synchronous_execution = value;
}

void CommandInterpreter::OutputFormattedHelpText(Stream &strm,
                                                 llvm::StringRef prefix,
                                                 llvm::StringRef help_text) {
  const uint32_t max_columns = m_debugger.GetTerminalWidth();

  size_t line_width_max = max_columns - prefix.size();
  if (line_width_max < 16)
    line_width_max = help_text.size() + prefix.size();

  strm.IndentMore(prefix.size());
  bool prefixed_yet = false;
  // Even if we have no help text we still want to emit the command name.
  if (help_text.empty())
    help_text = "No help text";
  while (!help_text.empty()) {
    // Prefix the first line, indent subsequent lines to line up
    if (!prefixed_yet) {
      strm << prefix;
      prefixed_yet = true;
    } else
      strm.Indent();

    // Never print more than the maximum on one line.
    llvm::StringRef this_line = help_text.substr(0, line_width_max);

    // Always break on an explicit newline.
    std::size_t first_newline = this_line.find_first_of("\n");

    // Don't break on space/tab unless the text is too long to fit on one line.
    std::size_t last_space = llvm::StringRef::npos;
    if (this_line.size() != help_text.size())
      last_space = this_line.find_last_of(" \t");

    // Break at whichever condition triggered first.
    this_line = this_line.substr(0, std::min(first_newline, last_space));
    strm.PutCString(this_line);
    strm.EOL();

    // Remove whitespace / newlines after breaking.
    help_text = help_text.drop_front(this_line.size()).ltrim();
  }
  strm.IndentLess(prefix.size());
}

void CommandInterpreter::OutputFormattedHelpText(Stream &strm,
                                                 llvm::StringRef word_text,
                                                 llvm::StringRef separator,
                                                 llvm::StringRef help_text,
                                                 size_t max_word_len) {
  StreamString prefix_stream;
  prefix_stream.Printf("  %-*s %*s ", (int)max_word_len, word_text.data(),
                       (int)separator.size(), separator.data());
  OutputFormattedHelpText(strm, prefix_stream.GetString(), help_text);
}

void CommandInterpreter::OutputHelpText(Stream &strm, llvm::StringRef word_text,
                                        llvm::StringRef separator,
                                        llvm::StringRef help_text,
                                        uint32_t max_word_len) {
  int indent_size = max_word_len + separator.size() + 2;

  strm.IndentMore(indent_size);

  StreamString text_strm;
  text_strm.Printf("%-*s ", (int)max_word_len, word_text.data());
  text_strm << separator << " " << help_text;

  const uint32_t max_columns = m_debugger.GetTerminalWidth();

  llvm::StringRef text = text_strm.GetString();

  uint32_t chars_left = max_columns;

  auto nextWordLength = [](llvm::StringRef S) {
    size_t pos = S.find(' ');
    return pos == llvm::StringRef::npos ? S.size() : pos;
  };

  while (!text.empty()) {
    if (text.front() == '\n' ||
        (text.front() == ' ' && nextWordLength(text.ltrim(' ')) > chars_left)) {
      strm.EOL();
      strm.Indent();
      chars_left = max_columns - indent_size;
      if (text.front() == '\n')
        text = text.drop_front();
      else
        text = text.ltrim(' ');
    } else {
      strm.PutChar(text.front());
      --chars_left;
      text = text.drop_front();
    }
  }

  strm.EOL();
  strm.IndentLess(indent_size);
}

void CommandInterpreter::FindCommandsForApropos(
    llvm::StringRef search_word, StringList &commands_found,
    StringList &commands_help, const CommandObject::CommandMap &command_map) {
  for (const auto &pair : command_map) {
    llvm::StringRef command_name = pair.first;
    CommandObject *cmd_obj = pair.second.get();

    const bool search_short_help = true;
    const bool search_long_help = false;
    const bool search_syntax = false;
    const bool search_options = false;
    if (command_name.contains_insensitive(search_word) ||
        cmd_obj->HelpTextContainsWord(search_word, search_short_help,
                                      search_long_help, search_syntax,
                                      search_options)) {
      commands_found.AppendString(command_name);
      commands_help.AppendString(cmd_obj->GetHelp());
    }

    if (auto *multiword_cmd = cmd_obj->GetAsMultiwordCommand()) {
      StringList subcommands_found;
      FindCommandsForApropos(search_word, subcommands_found, commands_help,
                             multiword_cmd->GetSubcommandDictionary());
      for (const auto &subcommand_name : subcommands_found) {
        std::string qualified_name =
            (command_name + " " + subcommand_name).str();
        commands_found.AppendString(qualified_name);
      }
    }
  }
}

void CommandInterpreter::FindCommandsForApropos(llvm::StringRef search_word,
                                                StringList &commands_found,
                                                StringList &commands_help,
                                                bool search_builtin_commands,
                                                bool search_user_commands,
                                                bool search_alias_commands,
                                                bool search_user_mw_commands) {
  CommandObject::CommandMap::const_iterator pos;

  if (search_builtin_commands)
    FindCommandsForApropos(search_word, commands_found, commands_help,
                           m_command_dict);

  if (search_user_commands)
    FindCommandsForApropos(search_word, commands_found, commands_help,
                           m_user_dict);

  if (search_user_mw_commands)
    FindCommandsForApropos(search_word, commands_found, commands_help,
                           m_user_mw_dict);

  if (search_alias_commands)
    FindCommandsForApropos(search_word, commands_found, commands_help,
                           m_alias_dict);
}

ExecutionContext CommandInterpreter::GetExecutionContext() const {
  return !m_overriden_exe_contexts.empty()
             ? m_overriden_exe_contexts.top()
             : m_debugger.GetSelectedExecutionContext();
}

void CommandInterpreter::OverrideExecutionContext(
    const ExecutionContext &override_context) {
  m_overriden_exe_contexts.push(override_context);
}
<<<<<<< HEAD

void CommandInterpreter::RestoreExecutionContext() {
  if (!m_overriden_exe_contexts.empty())
    m_overriden_exe_contexts.pop();
}

=======

void CommandInterpreter::RestoreExecutionContext() {
  if (!m_overriden_exe_contexts.empty())
    m_overriden_exe_contexts.pop();
}

>>>>>>> 2ab1d525
void CommandInterpreter::GetProcessOutput() {
  if (ProcessSP process_sp = GetExecutionContext().GetProcessSP())
    m_debugger.FlushProcessOutput(*process_sp, /*flush_stdout*/ true,
                                  /*flush_stderr*/ true);
}

void CommandInterpreter::StartHandlingCommand() {
  auto idle_state = CommandHandlingState::eIdle;
  if (m_command_state.compare_exchange_strong(
          idle_state, CommandHandlingState::eInProgress))
    lldbassert(m_iohandler_nesting_level == 0);
  else
    lldbassert(m_iohandler_nesting_level > 0);
  ++m_iohandler_nesting_level;
}

void CommandInterpreter::FinishHandlingCommand() {
  lldbassert(m_iohandler_nesting_level > 0);
  if (--m_iohandler_nesting_level == 0) {
    auto prev_state = m_command_state.exchange(CommandHandlingState::eIdle);
    lldbassert(prev_state != CommandHandlingState::eIdle);
  }
}

bool CommandInterpreter::InterruptCommand() {
  auto in_progress = CommandHandlingState::eInProgress;
  return m_command_state.compare_exchange_strong(
      in_progress, CommandHandlingState::eInterrupted);
}

bool CommandInterpreter::WasInterrupted() const {
  bool was_interrupted =
      (m_command_state == CommandHandlingState::eInterrupted);
  lldbassert(!was_interrupted || m_iohandler_nesting_level > 0);
  return was_interrupted;
}

void CommandInterpreter::PrintCommandOutput(Stream &stream,
                                            llvm::StringRef str) {
  // Split the output into lines and poll for interrupt requests
  const char *data = str.data();
  size_t size = str.size();
  while (size > 0 && !WasInterrupted()) {
    size_t chunk_size = 0;
    for (; chunk_size < size; ++chunk_size) {
      lldbassert(data[chunk_size] != '\0');
      if (data[chunk_size] == '\n') {
        ++chunk_size;
        break;
      }
    }
    chunk_size = stream.Write(data, chunk_size);
    lldbassert(size >= chunk_size);
    data += chunk_size;
    size -= chunk_size;
  }
  if (size > 0) {
    stream.Printf("\n... Interrupted.\n");
  }
}

bool CommandInterpreter::EchoCommandNonInteractive(
    llvm::StringRef line, const Flags &io_handler_flags) const {
  if (!io_handler_flags.Test(eHandleCommandFlagEchoCommand))
    return false;

  llvm::StringRef command = line.trim();
  if (command.empty())
    return true;

  if (command.front() == m_comment_char)
    return io_handler_flags.Test(eHandleCommandFlagEchoCommentCommand);

  return true;
}

void CommandInterpreter::IOHandlerInputComplete(IOHandler &io_handler,
                                                std::string &line) {
    // If we were interrupted, bail out...
    if (WasInterrupted())
      return;

  const bool is_interactive = io_handler.GetIsInteractive();
  if (!is_interactive) {
    // When we are not interactive, don't execute blank lines. This will happen
    // sourcing a commands file. We don't want blank lines to repeat the
    // previous command and cause any errors to occur (like redefining an
    // alias, get an error and stop parsing the commands file).
    if (line.empty())
      return;

    // When using a non-interactive file handle (like when sourcing commands
    // from a file) we need to echo the command out so we don't just see the
    // command output and no command...
    if (EchoCommandNonInteractive(line, io_handler.GetFlags()))
      io_handler.GetOutputStreamFileSP()->Printf(
          "%s%s\n", io_handler.GetPrompt(), line.c_str());
  }

  StartHandlingCommand();

  OverrideExecutionContext(m_debugger.GetSelectedExecutionContext());
  auto finalize = llvm::make_scope_exit([this]() {
    RestoreExecutionContext();
  });

  lldb_private::CommandReturnObject result(m_debugger.GetUseColor());
  HandleCommand(line.c_str(), eLazyBoolCalculate, result);

  // Now emit the command output text from the command we just executed
  if ((result.Succeeded() &&
       io_handler.GetFlags().Test(eHandleCommandFlagPrintResult)) ||
      io_handler.GetFlags().Test(eHandleCommandFlagPrintErrors)) {
    // Display any STDOUT/STDERR _prior_ to emitting the command result text
    GetProcessOutput();

    if (!result.GetImmediateOutputStream()) {
      llvm::StringRef output = result.GetOutputData();
      PrintCommandOutput(*io_handler.GetOutputStreamFileSP(), output);
    }

    // Now emit the command error text from the command we just executed
    if (!result.GetImmediateErrorStream()) {
      llvm::StringRef error = result.GetErrorData();
      PrintCommandOutput(*io_handler.GetErrorStreamFileSP(), error);
    }
  }

  FinishHandlingCommand();

  switch (result.GetStatus()) {
  case eReturnStatusInvalid:
  case eReturnStatusSuccessFinishNoResult:
  case eReturnStatusSuccessFinishResult:
  case eReturnStatusStarted:
    break;

  case eReturnStatusSuccessContinuingNoResult:
  case eReturnStatusSuccessContinuingResult:
    if (io_handler.GetFlags().Test(eHandleCommandFlagStopOnContinue))
      io_handler.SetIsDone(true);
    break;

  case eReturnStatusFailed:
    m_result.IncrementNumberOfErrors();
    if (io_handler.GetFlags().Test(eHandleCommandFlagStopOnError)) {
      m_result.SetResult(lldb::eCommandInterpreterResultCommandError);
      io_handler.SetIsDone(true);
    }
    break;

  case eReturnStatusQuit:
    m_result.SetResult(lldb::eCommandInterpreterResultQuitRequested);
    io_handler.SetIsDone(true);
    break;
  }

  // Finally, if we're going to stop on crash, check that here:
  if (m_result.IsResult(lldb::eCommandInterpreterResultSuccess) &&
      result.GetDidChangeProcessState() &&
      io_handler.GetFlags().Test(eHandleCommandFlagStopOnCrash) &&
      DidProcessStopAbnormally()) {
    io_handler.SetIsDone(true);
    m_result.SetResult(lldb::eCommandInterpreterResultInferiorCrash);
  }
}

bool CommandInterpreter::IOHandlerInterrupt(IOHandler &io_handler) {
  ExecutionContext exe_ctx(GetExecutionContext());
  Process *process = exe_ctx.GetProcessPtr();

  if (InterruptCommand())
    return true;

  if (process) {
    StateType state = process->GetState();
    if (StateIsRunningState(state)) {
      process->Halt();
      return true; // Don't do any updating when we are running
    }
  }

  ScriptInterpreter *script_interpreter =
      m_debugger.GetScriptInterpreter(false);
  if (script_interpreter) {
    if (script_interpreter->Interrupt())
      return true;
  }
  return false;
}

bool CommandInterpreter::SaveTranscript(
    CommandReturnObject &result, llvm::Optional<std::string> output_file) {
  if (output_file == llvm::None || output_file->empty()) {
    std::string now = llvm::to_string(std::chrono::system_clock::now());
    std::replace(now.begin(), now.end(), ' ', '_');
    const std::string file_name = "lldb_session_" + now + ".log";

    FileSpec save_location = GetSaveSessionDirectory();

    if (!save_location)
      save_location = HostInfo::GetGlobalTempDir();

    FileSystem::Instance().Resolve(save_location);
    save_location.AppendPathComponent(file_name);
    output_file = save_location.GetPath();
  }

  auto error_out = [&](llvm::StringRef error_message, std::string description) {
    LLDB_LOG(GetLogIfAllCategoriesSet(LIBLLDB_LOG_COMMANDS), "{0} ({1}:{2})",
             error_message, output_file, description);
    result.AppendErrorWithFormatv(
        "Failed to save session's transcripts to {0}!", *output_file);
    return false;
  };

  File::OpenOptions flags = File::eOpenOptionWriteOnly |
                            File::eOpenOptionCanCreate |
                            File::eOpenOptionTruncate;

  auto opened_file = FileSystem::Instance().Open(FileSpec(*output_file), flags);

  if (!opened_file)
    return error_out("Unable to create file",
                     llvm::toString(opened_file.takeError()));

  FileUP file = std::move(opened_file.get());

  size_t byte_size = m_transcript_stream.GetSize();

  Status error = file->Write(m_transcript_stream.GetData(), byte_size);

  if (error.Fail() || byte_size != m_transcript_stream.GetSize())
    return error_out("Unable to write to destination file",
                     "Bytes written do not match transcript size.");

  result.SetStatus(eReturnStatusSuccessFinishNoResult);
  result.AppendMessageWithFormat("Session's transcripts saved to %s\n",
                                 output_file->c_str());

  return true;
}

FileSpec CommandInterpreter::GetCurrentSourceDir() {
  if (m_command_source_dirs.empty())
    return {};
  return m_command_source_dirs.back();
}

void CommandInterpreter::GetLLDBCommandsFromIOHandler(
    const char *prompt, IOHandlerDelegate &delegate, void *baton) {
  Debugger &debugger = GetDebugger();
  IOHandlerSP io_handler_sp(
      new IOHandlerEditline(debugger, IOHandler::Type::CommandList,
                            "lldb", // Name of input reader for history
                            llvm::StringRef(prompt), // Prompt
                            llvm::StringRef(),       // Continuation prompt
                            true,                    // Get multiple lines
                            debugger.GetUseColor(),
                            0,         // Don't show line numbers
                            delegate,  // IOHandlerDelegate
                            nullptr)); // FileShadowCollector

  if (io_handler_sp) {
    io_handler_sp->SetUserData(baton);
    debugger.RunIOHandlerAsync(io_handler_sp);
  }
}

void CommandInterpreter::GetPythonCommandsFromIOHandler(
    const char *prompt, IOHandlerDelegate &delegate, void *baton) {
  Debugger &debugger = GetDebugger();
  IOHandlerSP io_handler_sp(
      new IOHandlerEditline(debugger, IOHandler::Type::PythonCode,
                            "lldb-python", // Name of input reader for history
                            llvm::StringRef(prompt), // Prompt
                            llvm::StringRef(),       // Continuation prompt
                            true,                    // Get multiple lines
                            debugger.GetUseColor(),
                            0,         // Don't show line numbers
                            delegate,  // IOHandlerDelegate
                            nullptr)); // FileShadowCollector

  if (io_handler_sp) {
    io_handler_sp->SetUserData(baton);
    debugger.RunIOHandlerAsync(io_handler_sp);
  }
}

bool CommandInterpreter::IsActive() {
  return m_debugger.IsTopIOHandler(m_command_io_handler_sp);
}

lldb::IOHandlerSP
CommandInterpreter::GetIOHandler(bool force_create,
                                 CommandInterpreterRunOptions *options) {
  // Always re-create the IOHandlerEditline in case the input changed. The old
  // instance might have had a non-interactive input and now it does or vice
  // versa.
  if (force_create || !m_command_io_handler_sp) {
    // Always re-create the IOHandlerEditline in case the input changed. The
    // old instance might have had a non-interactive input and now it does or
    // vice versa.
    uint32_t flags = 0;

    if (options) {
      if (options->m_stop_on_continue == eLazyBoolYes)
        flags |= eHandleCommandFlagStopOnContinue;
      if (options->m_stop_on_error == eLazyBoolYes)
        flags |= eHandleCommandFlagStopOnError;
      if (options->m_stop_on_crash == eLazyBoolYes)
        flags |= eHandleCommandFlagStopOnCrash;
      if (options->m_echo_commands != eLazyBoolNo)
        flags |= eHandleCommandFlagEchoCommand;
      if (options->m_echo_comment_commands != eLazyBoolNo)
        flags |= eHandleCommandFlagEchoCommentCommand;
      if (options->m_print_results != eLazyBoolNo)
        flags |= eHandleCommandFlagPrintResult;
      if (options->m_print_errors != eLazyBoolNo)
        flags |= eHandleCommandFlagPrintErrors;
    } else {
      flags = eHandleCommandFlagEchoCommand | eHandleCommandFlagPrintResult |
              eHandleCommandFlagPrintErrors;
    }

    m_command_io_handler_sp = std::make_shared<IOHandlerEditline>(
        m_debugger, IOHandler::Type::CommandInterpreter,
        m_debugger.GetInputFileSP(), m_debugger.GetOutputStreamSP(),
        m_debugger.GetErrorStreamSP(), flags, "lldb", m_debugger.GetPrompt(),
        llvm::StringRef(), // Continuation prompt
        false, // Don't enable multiple line input, just single line commands
        m_debugger.GetUseColor(),
        0,     // Don't show line numbers
        *this, // IOHandlerDelegate
        GetDebugger().GetInputRecorder());
  }
  return m_command_io_handler_sp;
}

CommandInterpreterRunResult CommandInterpreter::RunCommandInterpreter(
    CommandInterpreterRunOptions &options) {
  // Always re-create the command interpreter when we run it in case any file
  // handles have changed.
  bool force_create = true;
  m_debugger.RunIOHandlerAsync(GetIOHandler(force_create, &options));
  m_result = CommandInterpreterRunResult();

  if (options.GetAutoHandleEvents())
    m_debugger.StartEventHandlerThread();

  if (options.GetSpawnThread()) {
    m_debugger.StartIOHandlerThread();
  } else {
    m_debugger.RunIOHandlers();

    if (options.GetAutoHandleEvents())
      m_debugger.StopEventHandlerThread();
  }

  return m_result;
}

CommandObject *
CommandInterpreter::ResolveCommandImpl(std::string &command_line,
                                       CommandReturnObject &result) {
  std::string scratch_command(command_line); // working copy so we don't modify
                                             // command_line unless we succeed
  CommandObject *cmd_obj = nullptr;
  StreamString revised_command_line;
  bool wants_raw_input = false;
  std::string next_word;
  StringList matches;
  bool done = false;
  while (!done) {
    char quote_char = '\0';
    std::string suffix;
    ExtractCommand(scratch_command, next_word, suffix, quote_char);
    if (cmd_obj == nullptr) {
      std::string full_name;
      bool is_alias = GetAliasFullName(next_word, full_name);
      cmd_obj = GetCommandObject(next_word, &matches);
      bool is_real_command =
          (!is_alias) || (cmd_obj != nullptr && !cmd_obj->IsAlias());
      if (!is_real_command) {
        matches.Clear();
        std::string alias_result;
        cmd_obj =
            BuildAliasResult(full_name, scratch_command, alias_result, result);
        revised_command_line.Printf("%s", alias_result.c_str());
        if (cmd_obj) {
          wants_raw_input = cmd_obj->WantsRawCommandString();
        }
      } else {
        if (cmd_obj) {
          llvm::StringRef cmd_name = cmd_obj->GetCommandName();
          revised_command_line.Printf("%s", cmd_name.str().c_str());
          wants_raw_input = cmd_obj->WantsRawCommandString();
        } else {
          revised_command_line.Printf("%s", next_word.c_str());
        }
      }
    } else {
      if (cmd_obj->IsMultiwordObject()) {
        CommandObject *sub_cmd_obj =
            cmd_obj->GetSubcommandObject(next_word.c_str());
        if (sub_cmd_obj) {
          // The subcommand's name includes the parent command's name, so
          // restart rather than append to the revised_command_line.
          llvm::StringRef sub_cmd_name = sub_cmd_obj->GetCommandName();
          revised_command_line.Clear();
          revised_command_line.Printf("%s", sub_cmd_name.str().c_str());
          cmd_obj = sub_cmd_obj;
          wants_raw_input = cmd_obj->WantsRawCommandString();
        } else {
          if (quote_char)
            revised_command_line.Printf(" %c%s%s%c", quote_char,
                                        next_word.c_str(), suffix.c_str(),
                                        quote_char);
          else
            revised_command_line.Printf(" %s%s", next_word.c_str(),
                                        suffix.c_str());
          done = true;
        }
      } else {
        if (quote_char)
          revised_command_line.Printf(" %c%s%s%c", quote_char,
                                      next_word.c_str(), suffix.c_str(),
                                      quote_char);
        else
          revised_command_line.Printf(" %s%s", next_word.c_str(),
                                      suffix.c_str());
        done = true;
      }
    }

    if (cmd_obj == nullptr) {
      const size_t num_matches = matches.GetSize();
      if (matches.GetSize() > 1) {
        StreamString error_msg;
        error_msg.Printf("Ambiguous command '%s'. Possible matches:\n",
                         next_word.c_str());

        for (uint32_t i = 0; i < num_matches; ++i) {
          error_msg.Printf("\t%s\n", matches.GetStringAtIndex(i));
        }
        result.AppendRawError(error_msg.GetString());
      } else {
        // We didn't have only one match, otherwise we wouldn't get here.
        lldbassert(num_matches == 0);
        result.AppendErrorWithFormat("'%s' is not a valid command.\n",
                                     next_word.c_str());
      }
      return nullptr;
    }

    if (cmd_obj->IsMultiwordObject()) {
      if (!suffix.empty()) {
        result.AppendErrorWithFormat(
            "command '%s' did not recognize '%s%s%s' as valid (subcommand "
            "might be invalid).\n",
            cmd_obj->GetCommandName().str().c_str(),
            next_word.empty() ? "" : next_word.c_str(),
            next_word.empty() ? " -- " : " ", suffix.c_str());
        return nullptr;
      }
    } else {
      // If we found a normal command, we are done
      done = true;
      if (!suffix.empty()) {
        switch (suffix[0]) {
        case '/':
          // GDB format suffixes
          {
            Options *command_options = cmd_obj->GetOptions();
            if (command_options &&
                command_options->SupportsLongOption("gdb-format")) {
              std::string gdb_format_option("--gdb-format=");
              gdb_format_option += (suffix.c_str() + 1);

              std::string cmd = std::string(revised_command_line.GetString());
              size_t arg_terminator_idx = FindArgumentTerminator(cmd);
              if (arg_terminator_idx != std::string::npos) {
                // Insert the gdb format option before the "--" that terminates
                // options
                gdb_format_option.append(1, ' ');
                cmd.insert(arg_terminator_idx, gdb_format_option);
                revised_command_line.Clear();
                revised_command_line.PutCString(cmd);
              } else
                revised_command_line.Printf(" %s", gdb_format_option.c_str());

              if (wants_raw_input &&
                  FindArgumentTerminator(cmd) == std::string::npos)
                revised_command_line.PutCString(" --");
            } else {
              result.AppendErrorWithFormat(
                  "the '%s' command doesn't support the --gdb-format option\n",
                  cmd_obj->GetCommandName().str().c_str());
              return nullptr;
            }
          }
          break;

        default:
          result.AppendErrorWithFormat(
              "unknown command shorthand suffix: '%s'\n", suffix.c_str());
          return nullptr;
        }
      }
    }
    if (scratch_command.empty())
      done = true;
  }

  if (!scratch_command.empty())
    revised_command_line.Printf(" %s", scratch_command.c_str());

  if (cmd_obj != nullptr)
    command_line = std::string(revised_command_line.GetString());

  return cmd_obj;
}<|MERGE_RESOLUTION|>--- conflicted
+++ resolved
@@ -1882,10 +1882,6 @@
 
     if (m_command_history.IsEmpty()) {
       result.AppendError("empty command");
-<<<<<<< HEAD
-      result.SetStatus(eReturnStatusFailed);
-=======
->>>>>>> 2ab1d525
       return false;
     }
 
@@ -1894,10 +1890,6 @@
     original_command_string = command_line;
     if (m_repeat_command.empty()) {
       result.AppendError("No auto repeat.");
-<<<<<<< HEAD
-      result.SetStatus(eReturnStatusFailed);
-=======
->>>>>>> 2ab1d525
       return false;
     }
 
@@ -2482,10 +2474,7 @@
 
     CommandReturnObject tmp_result(m_debugger.GetUseColor());
     tmp_result.SetInteractive(result.GetInteractive());
-<<<<<<< HEAD
-=======
     tmp_result.SetSuppressImmediateOutput(true);
->>>>>>> 2ab1d525
 
     // We might call into a regex or alias command, in which case the
     // add_to_history will get lost.  This m_command_source_depth dingus is the
@@ -2918,21 +2907,12 @@
     const ExecutionContext &override_context) {
   m_overriden_exe_contexts.push(override_context);
 }
-<<<<<<< HEAD
 
 void CommandInterpreter::RestoreExecutionContext() {
   if (!m_overriden_exe_contexts.empty())
     m_overriden_exe_contexts.pop();
 }
 
-=======
-
-void CommandInterpreter::RestoreExecutionContext() {
-  if (!m_overriden_exe_contexts.empty())
-    m_overriden_exe_contexts.pop();
-}
-
->>>>>>> 2ab1d525
 void CommandInterpreter::GetProcessOutput() {
   if (ProcessSP process_sp = GetExecutionContext().GetProcessSP())
     m_debugger.FlushProcessOutput(*process_sp, /*flush_stdout*/ true,
