//===-- ScriptInterpreter.cpp ---------------------------------------------===//
//
// Part of the LLVM Project, under the Apache License v2.0 with LLVM Exceptions.
// See https://llvm.org/LICENSE.txt for license information.
// SPDX-License-Identifier: Apache-2.0 WITH LLVM-exception
//
//===----------------------------------------------------------------------===//

#include "lldb/Interpreter/ScriptInterpreter.h"
#include "lldb/Core/Debugger.h"
#include "lldb/Host/ConnectionFileDescriptor.h"
#include "lldb/Host/Pipe.h"
#include "lldb/Host/PseudoTerminal.h"
#include "lldb/Interpreter/CommandReturnObject.h"
#include "lldb/Utility/Status.h"
#include "lldb/Utility/Stream.h"
#include "lldb/Utility/StringList.h"
#if defined(_WIN32)
#include "lldb/Host/windows/ConnectionGenericFileWindows.h"
#endif
#include <cstdio>
#include <cstdlib>
#include <memory>
#include <string>

using namespace lldb;
using namespace lldb_private;

<<<<<<< HEAD
ScriptInterpreter::ScriptInterpreter(Debugger &debugger,
                                     lldb::ScriptLanguage script_lang)
    : m_debugger(debugger), m_script_lang(script_lang) {}
=======
ScriptInterpreter::ScriptInterpreter(
    Debugger &debugger, lldb::ScriptLanguage script_lang,
    lldb::ScriptedProcessInterfaceUP scripted_process_interface_up)
    : m_debugger(debugger), m_script_lang(script_lang),
      m_scripted_process_interface_up(
          std::move(scripted_process_interface_up)) {}
>>>>>>> a2ce6ee6

void ScriptInterpreter::CollectDataForBreakpointCommandCallback(
    std::vector<std::reference_wrapper<BreakpointOptions>> &bp_options_vec,
    CommandReturnObject &result) {
  result.AppendError(
      "This script interpreter does not support breakpoint callbacks.");
}

void ScriptInterpreter::CollectDataForWatchpointCommandCallback(
    WatchpointOptions *bp_options, CommandReturnObject &result) {
  result.AppendError(
      "This script interpreter does not support watchpoint callbacks.");
}

StructuredData::DictionarySP ScriptInterpreter::GetInterpreterInfo() {
  return nullptr;
}

bool ScriptInterpreter::LoadScriptingModule(const char *filename,
                                            const LoadScriptOptions &options,
                                            lldb_private::Status &error,
                                            StructuredData::ObjectSP *module_sp,
                                            FileSpec extra_search_dir) {
  error.SetErrorString(
      "This script interpreter does not support importing modules.");
  return false;
}

std::string ScriptInterpreter::LanguageToString(lldb::ScriptLanguage language) {
  switch (language) {
  case eScriptLanguageNone:
    return "None";
  case eScriptLanguagePython:
    return "Python";
  case eScriptLanguageLua:
    return "Lua";
  case eScriptLanguageUnknown:
    return "Unknown";
  }
  llvm_unreachable("Unhandled ScriptInterpreter!");
}

lldb::DataExtractorSP
ScriptInterpreter::GetDataExtractorFromSBData(const lldb::SBData &data) const {
  return data.m_opaque_sp;
}

Status
ScriptInterpreter::GetStatusFromSBError(const lldb::SBError &error) const {
  if (error.m_opaque_up)
    return *error.m_opaque_up.get();

  return Status();
}

llvm::Optional<MemoryRegionInfo>
ScriptInterpreter::GetOpaqueTypeFromSBMemoryRegionInfo(
    const lldb::SBMemoryRegionInfo &mem_region) const {
  if (!mem_region.m_opaque_up)
    return llvm::None;
  return *mem_region.m_opaque_up.get();
}

lldb::ScriptLanguage
ScriptInterpreter::StringToLanguage(const llvm::StringRef &language) {
  if (language.equals_insensitive(LanguageToString(eScriptLanguageNone)))
    return eScriptLanguageNone;
  if (language.equals_insensitive(LanguageToString(eScriptLanguagePython)))
    return eScriptLanguagePython;
  if (language.equals_insensitive(LanguageToString(eScriptLanguageLua)))
    return eScriptLanguageLua;
  return eScriptLanguageUnknown;
}

Status ScriptInterpreter::SetBreakpointCommandCallback(
    std::vector<std::reference_wrapper<BreakpointOptions>> &bp_options_vec,
    const char *callback_text) {
  Status return_error;
  for (BreakpointOptions &bp_options : bp_options_vec) {
    return_error = SetBreakpointCommandCallback(bp_options, callback_text);
    if (return_error.Success())
      break;
  }
  return return_error;
}

Status ScriptInterpreter::SetBreakpointCommandCallbackFunction(
    std::vector<std::reference_wrapper<BreakpointOptions>> &bp_options_vec,
    const char *function_name, StructuredData::ObjectSP extra_args_sp) {
  Status error;
  for (BreakpointOptions &bp_options : bp_options_vec) {
    error = SetBreakpointCommandCallbackFunction(bp_options, function_name,
                                                 extra_args_sp);
    if (!error.Success())
      return error;
  }
  return error;
}

std::unique_ptr<ScriptInterpreterLocker>
ScriptInterpreter::AcquireInterpreterLock() {
  return std::make_unique<ScriptInterpreterLocker>();
}

static void ReadThreadBytesReceived(void *baton, const void *src,
                                    size_t src_len) {
  if (src && src_len) {
    Stream *strm = (Stream *)baton;
    strm->Write(src, src_len);
    strm->Flush();
  }
}

llvm::Expected<std::unique_ptr<ScriptInterpreterIORedirect>>
ScriptInterpreterIORedirect::Create(bool enable_io, Debugger &debugger,
                                    CommandReturnObject *result) {
  if (enable_io)
    return std::unique_ptr<ScriptInterpreterIORedirect>(
        new ScriptInterpreterIORedirect(debugger, result));

  auto nullin = FileSystem::Instance().Open(FileSpec(FileSystem::DEV_NULL),
                                            File::eOpenOptionReadOnly);
  if (!nullin)
    return nullin.takeError();

  auto nullout = FileSystem::Instance().Open(FileSpec(FileSystem::DEV_NULL),
                                             File::eOpenOptionWriteOnly);
  if (!nullout)
    return nullin.takeError();

  return std::unique_ptr<ScriptInterpreterIORedirect>(
      new ScriptInterpreterIORedirect(std::move(*nullin), std::move(*nullout)));
}

ScriptInterpreterIORedirect::ScriptInterpreterIORedirect(
    std::unique_ptr<File> input, std::unique_ptr<File> output)
    : m_input_file_sp(std::move(input)),
      m_output_file_sp(std::make_shared<StreamFile>(std::move(output))),
      m_error_file_sp(m_output_file_sp),
      m_communication("lldb.ScriptInterpreterIORedirect.comm"),
      m_disconnect(false) {}

ScriptInterpreterIORedirect::ScriptInterpreterIORedirect(
    Debugger &debugger, CommandReturnObject *result)
    : m_communication("lldb.ScriptInterpreterIORedirect.comm"),
      m_disconnect(false) {

  if (result) {
    m_input_file_sp = debugger.GetInputFileSP();

    Pipe pipe;
    Status pipe_result = pipe.CreateNew(false);
#if defined(_WIN32)
    lldb::file_t read_file = pipe.GetReadNativeHandle();
    pipe.ReleaseReadFileDescriptor();
    std::unique_ptr<ConnectionGenericFile> conn_up =
        std::make_unique<ConnectionGenericFile>(read_file, true);
#else
    std::unique_ptr<ConnectionFileDescriptor> conn_up =
        std::make_unique<ConnectionFileDescriptor>(
            pipe.ReleaseReadFileDescriptor(), true);
#endif

    if (conn_up->IsConnected()) {
      m_communication.SetConnection(std::move(conn_up));
      m_communication.SetReadThreadBytesReceivedCallback(
          ReadThreadBytesReceived, &result->GetOutputStream());
      m_communication.StartReadThread();
      m_disconnect = true;

      FILE *outfile_handle = fdopen(pipe.ReleaseWriteFileDescriptor(), "w");
      m_output_file_sp = std::make_shared<StreamFile>(outfile_handle, true);
      m_error_file_sp = m_output_file_sp;
      if (outfile_handle)
        ::setbuf(outfile_handle, nullptr);

      result->SetImmediateOutputFile(debugger.GetOutputStream().GetFileSP());
      result->SetImmediateErrorFile(debugger.GetErrorStream().GetFileSP());
    }
  }

  if (!m_input_file_sp || !m_output_file_sp || !m_error_file_sp)
    debugger.AdoptTopIOHandlerFilesIfInvalid(m_input_file_sp, m_output_file_sp,
                                             m_error_file_sp);
}

void ScriptInterpreterIORedirect::Flush() {
  if (m_output_file_sp)
    m_output_file_sp->Flush();
  if (m_error_file_sp)
    m_error_file_sp->Flush();
}

ScriptInterpreterIORedirect::~ScriptInterpreterIORedirect() {
  if (!m_disconnect)
    return;

  assert(m_output_file_sp);
  assert(m_error_file_sp);
  assert(m_output_file_sp == m_error_file_sp);

  // Close the write end of the pipe since we are done with our one line
  // script. This should cause the read thread that output_comm is using to
  // exit.
  m_output_file_sp->GetFile().Close();
  // The close above should cause this thread to exit when it gets to the end
  // of file, so let it get all its data.
  m_communication.JoinReadThread();
  // Now we can close the read end of the pipe.
  m_communication.Disconnect();
}<|MERGE_RESOLUTION|>--- conflicted
+++ resolved
@@ -26,18 +26,12 @@
 using namespace lldb;
 using namespace lldb_private;
 
-<<<<<<< HEAD
-ScriptInterpreter::ScriptInterpreter(Debugger &debugger,
-                                     lldb::ScriptLanguage script_lang)
-    : m_debugger(debugger), m_script_lang(script_lang) {}
-=======
 ScriptInterpreter::ScriptInterpreter(
     Debugger &debugger, lldb::ScriptLanguage script_lang,
     lldb::ScriptedProcessInterfaceUP scripted_process_interface_up)
     : m_debugger(debugger), m_script_lang(script_lang),
       m_scripted_process_interface_up(
           std::move(scripted_process_interface_up)) {}
->>>>>>> a2ce6ee6
 
 void ScriptInterpreter::CollectDataForBreakpointCommandCallback(
     std::vector<std::reference_wrapper<BreakpointOptions>> &bp_options_vec,
