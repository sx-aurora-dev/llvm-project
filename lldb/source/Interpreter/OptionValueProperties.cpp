//===-- OptionValueProperties.cpp -----------------------------------------===//
//
// Part of the LLVM Project, under the Apache License v2.0 with LLVM Exceptions.
// See https://llvm.org/LICENSE.txt for license information.
// SPDX-License-Identifier: Apache-2.0 WITH LLVM-exception
//
//===----------------------------------------------------------------------===//

#include "lldb/Interpreter/OptionValueProperties.h"

#include "lldb/Utility/Flags.h"

#include "lldb/Core/UserSettingsController.h"
#include "lldb/Interpreter/OptionValues.h"
#include "lldb/Interpreter/Property.h"
#include "lldb/Utility/Args.h"
#include "lldb/Utility/Stream.h"
#include "lldb/Utility/StringList.h"

using namespace lldb;
using namespace lldb_private;

OptionValueProperties::OptionValueProperties(ConstString name) : m_name(name) {}

size_t OptionValueProperties::GetNumProperties() const {
  return m_properties.size();
}

void OptionValueProperties::Initialize(const PropertyDefinitions &defs) {
  for (const auto &definition : defs) {
    Property property(definition);
    assert(property.IsValid());
    m_name_to_index.Append(ConstString(property.GetName()), m_properties.size());
    property.GetValue()->SetParent(shared_from_this());
    m_properties.push_back(property);
  }
  m_name_to_index.Sort();
}

void OptionValueProperties::SetValueChangedCallback(
    uint32_t property_idx, std::function<void()> callback) {
  Property *property = ProtectedGetPropertyAtIndex(property_idx);
  if (property)
    property->SetValueChangedCallback(std::move(callback));
}

void OptionValueProperties::AppendProperty(ConstString name,
                                           ConstString desc,
                                           bool is_global,
                                           const OptionValueSP &value_sp) {
  Property property(name.GetStringRef(), desc.GetStringRef(), is_global,
                    value_sp);
  m_name_to_index.Append(name, m_properties.size());
  m_properties.push_back(property);
  value_sp->SetParent(shared_from_this());
  m_name_to_index.Sort();
}

// bool
// OptionValueProperties::GetQualifiedName (Stream &strm)
//{
//    bool dumped_something = false;
////    lldb::OptionValuePropertiesSP parent_sp(GetParent ());
////    if (parent_sp)
////    {
////        parent_sp->GetQualifiedName (strm);
////        strm.PutChar('.');
////        dumped_something = true;
////    }
//    if (m_name)
//    {
//        strm << m_name;
//        dumped_something = true;
//    }
//    return dumped_something;
//}
//
lldb::OptionValueSP
OptionValueProperties::GetValueForKey(const ExecutionContext *exe_ctx,
                                      ConstString key,
                                      bool will_modify) const {
  lldb::OptionValueSP value_sp;
  size_t idx = m_name_to_index.Find(key, SIZE_MAX);
  if (idx < m_properties.size())
    value_sp = GetPropertyAtIndex(exe_ctx, will_modify, idx)->GetValue();
  return value_sp;
}

lldb::OptionValueSP
OptionValueProperties::GetSubValue(const ExecutionContext *exe_ctx,
                                   llvm::StringRef name, bool will_modify,
                                   Status &error) const {
  lldb::OptionValueSP value_sp;
  if (name.empty())
    return OptionValueSP();

  llvm::StringRef sub_name;
  ConstString key;
  size_t key_len = name.find_first_of(".[{");
  if (key_len != llvm::StringRef::npos) {
    key.SetString(name.take_front(key_len));
    sub_name = name.drop_front(key_len);
  } else
    key.SetString(name);

  value_sp = GetValueForKey(exe_ctx, key, will_modify);
  if (sub_name.empty() || !value_sp)
    return value_sp;

  switch (sub_name[0]) {
  case '.': {
    lldb::OptionValueSP return_val_sp;
    return_val_sp =
        value_sp->GetSubValue(exe_ctx, sub_name.drop_front(), will_modify, error);
    if (!return_val_sp) {
      if (Properties::IsSettingExperimental(sub_name.drop_front())) {
        size_t experimental_len =
            strlen(Properties::GetExperimentalSettingsName());
        if (sub_name[experimental_len + 1] == '.')
          return_val_sp = value_sp->GetSubValue(
              exe_ctx, sub_name.drop_front(experimental_len + 2), will_modify, error);
        // It isn't an error if an experimental setting is not present.
        if (!return_val_sp)
          error.Clear();
      }
    }
    return return_val_sp;
  }
  case '[':
    // Array or dictionary access for subvalues like: "[12]"       -- access
    // 12th array element "['hello']"  -- dictionary access of key named hello
    return value_sp->GetSubValue(exe_ctx, sub_name, will_modify, error);

  default:
    value_sp.reset();
    break;
  }
  return value_sp;
}

Status OptionValueProperties::SetSubValue(const ExecutionContext *exe_ctx,
                                          VarSetOperationType op,
                                          llvm::StringRef name,
                                          llvm::StringRef value) {
  Status error;
  const bool will_modify = true;
  llvm::SmallVector<llvm::StringRef, 8> components;
  name.split(components, '.');
  bool name_contains_experimental = false;
  for (const auto &part : components)
    if (Properties::IsSettingExperimental(part))
      name_contains_experimental = true;

  lldb::OptionValueSP value_sp(GetSubValue(exe_ctx, name, will_modify, error));
  if (value_sp)
    error = value_sp->SetValueFromString(value, op);
  else {
    // Don't set an error if the path contained .experimental. - those are
    // allowed to be missing and should silently fail.
    if (!name_contains_experimental && error.AsCString() == nullptr) {
      error.SetErrorStringWithFormat("invalid value path '%s'", name.str().c_str());
    }
  }
  return error;
}

uint32_t
OptionValueProperties::GetPropertyIndex(ConstString name) const {
  return m_name_to_index.Find(name, SIZE_MAX);
}

const Property *
OptionValueProperties::GetProperty(const ExecutionContext *exe_ctx,
                                   bool will_modify,
                                   ConstString name) const {
  return GetPropertyAtIndex(
      exe_ctx, will_modify,
      m_name_to_index.Find(name, SIZE_MAX));
}

const Property *OptionValueProperties::GetPropertyAtIndex(
    const ExecutionContext *exe_ctx, bool will_modify, uint32_t idx) const {
  return ProtectedGetPropertyAtIndex(idx);
}

lldb::OptionValueSP OptionValueProperties::GetPropertyValueAtIndex(
    const ExecutionContext *exe_ctx, bool will_modify, uint32_t idx) const {
  const Property *setting = GetPropertyAtIndex(exe_ctx, will_modify, idx);
  if (setting)
    return setting->GetValue();
  return OptionValueSP();
}

OptionValuePathMappings *
OptionValueProperties::GetPropertyAtIndexAsOptionValuePathMappings(
    const ExecutionContext *exe_ctx, bool will_modify, uint32_t idx) const {
  OptionValueSP value_sp(GetPropertyValueAtIndex(exe_ctx, will_modify, idx));
  if (value_sp)
    return value_sp->GetAsPathMappings();
  return nullptr;
}

OptionValueFileSpecList *
OptionValueProperties::GetPropertyAtIndexAsOptionValueFileSpecList(
    const ExecutionContext *exe_ctx, bool will_modify, uint32_t idx) const {
  OptionValueSP value_sp(GetPropertyValueAtIndex(exe_ctx, will_modify, idx));
  if (value_sp)
    return value_sp->GetAsFileSpecList();
  return nullptr;
}

OptionValueArch *OptionValueProperties::GetPropertyAtIndexAsOptionValueArch(
    const ExecutionContext *exe_ctx, uint32_t idx) const {
  const Property *property = GetPropertyAtIndex(exe_ctx, false, idx);
  if (property)
    return property->GetValue()->GetAsArch();
  return nullptr;
}

OptionValueLanguage *
OptionValueProperties::GetPropertyAtIndexAsOptionValueLanguage(
    const ExecutionContext *exe_ctx, uint32_t idx) const {
  const Property *property = GetPropertyAtIndex(exe_ctx, false, idx);
  if (property)
    return property->GetValue()->GetAsLanguage();
  return nullptr;
}

<<<<<<< HEAD
bool OptionValueProperties::GetPropertyAtIndexAsArgs(
    const ExecutionContext *exe_ctx, uint32_t idx, Args &args) const {
  const Property *property = GetPropertyAtIndex(exe_ctx, false, idx);
  if (!property)
    return false;

  OptionValue *value = property->GetValue().get();
  if (!value)
    return false;

  const OptionValueArgs *arguments = value->GetAsArgs();
  if (arguments)
    return arguments->GetArgs(args);

  const OptionValueArray *array = value->GetAsArray();
  if (array)
    return array->GetArgs(args);

  const OptionValueDictionary *dict = value->GetAsDictionary();
  if (dict)
    return dict->GetArgs(args);

=======
bool OptionValueProperties::SetPropertyAtIndexAsLanguage(
    const ExecutionContext *exe_ctx, uint32_t idx, const LanguageType lang) {
  const Property *property = GetPropertyAtIndex(exe_ctx, true, idx);
  if (property) {
    OptionValue *value = property->GetValue().get();
    if (value)
      return value->SetLanguageValue(lang);
  }
>>>>>>> 2ab1d525
  return false;
}

bool OptionValueProperties::GetPropertyAtIndexAsArgs(
    const ExecutionContext *exe_ctx, uint32_t idx, Args &args) const {
  const Property *property = GetPropertyAtIndex(exe_ctx, false, idx);
  if (!property)
    return false;

  OptionValue *value = property->GetValue().get();
  if (!value)
    return false;

  const OptionValueArgs *arguments = value->GetAsArgs();
  if (arguments)
    return arguments->GetArgs(args);

  const OptionValueArray *array = value->GetAsArray();
  if (array)
    return array->GetArgs(args);

  const OptionValueDictionary *dict = value->GetAsDictionary();
  if (dict)
    return dict->GetArgs(args);

  return false;
}

bool OptionValueProperties::SetPropertyAtIndexFromArgs(
    const ExecutionContext *exe_ctx, uint32_t idx, const Args &args) {
  const Property *property = GetPropertyAtIndex(exe_ctx, true, idx);
  if (!property)
    return false;

  OptionValue *value = property->GetValue().get();
  if (!value)
    return false;

  OptionValueArgs *arguments = value->GetAsArgs();
  if (arguments)
    return arguments->SetArgs(args, eVarSetOperationAssign).Success();

  OptionValueArray *array = value->GetAsArray();
  if (array)
    return array->SetArgs(args, eVarSetOperationAssign).Success();

  OptionValueDictionary *dict = value->GetAsDictionary();
  if (dict)
    return dict->SetArgs(args, eVarSetOperationAssign).Success();

  return false;
}

bool OptionValueProperties::GetPropertyAtIndexAsBoolean(
    const ExecutionContext *exe_ctx, uint32_t idx, bool fail_value) const {
  const Property *property = GetPropertyAtIndex(exe_ctx, false, idx);
  if (property) {
    OptionValue *value = property->GetValue().get();
    if (value)
      return value->GetBooleanValue(fail_value);
  }
  return fail_value;
}

bool OptionValueProperties::SetPropertyAtIndexAsBoolean(
    const ExecutionContext *exe_ctx, uint32_t idx, bool new_value) {
  const Property *property = GetPropertyAtIndex(exe_ctx, true, idx);
  if (property) {
    OptionValue *value = property->GetValue().get();
    if (value) {
      value->SetBooleanValue(new_value);
      return true;
    }
  }
  return false;
}

OptionValueDictionary *
OptionValueProperties::GetPropertyAtIndexAsOptionValueDictionary(
    const ExecutionContext *exe_ctx, uint32_t idx) const {
  const Property *property = GetPropertyAtIndex(exe_ctx, false, idx);
  if (property)
    return property->GetValue()->GetAsDictionary();
  return nullptr;
}

int64_t OptionValueProperties::GetPropertyAtIndexAsEnumeration(
    const ExecutionContext *exe_ctx, uint32_t idx, int64_t fail_value) const {
  const Property *property = GetPropertyAtIndex(exe_ctx, false, idx);
  if (property) {
    OptionValue *value = property->GetValue().get();
    if (value)
      return value->GetEnumerationValue(fail_value);
  }
  return fail_value;
}

bool OptionValueProperties::SetPropertyAtIndexAsEnumeration(
    const ExecutionContext *exe_ctx, uint32_t idx, int64_t new_value) {
  const Property *property = GetPropertyAtIndex(exe_ctx, true, idx);
  if (property) {
    OptionValue *value = property->GetValue().get();
    if (value)
      return value->SetEnumerationValue(new_value);
  }
  return false;
}

const FormatEntity::Entry *
OptionValueProperties::GetPropertyAtIndexAsFormatEntity(
    const ExecutionContext *exe_ctx, uint32_t idx) {
  const Property *property = GetPropertyAtIndex(exe_ctx, true, idx);
  if (property) {
    OptionValue *value = property->GetValue().get();
    if (value)
      return value->GetFormatEntity();
  }
  return nullptr;
}

OptionValueFileSpec *
OptionValueProperties::GetPropertyAtIndexAsOptionValueFileSpec(
    const ExecutionContext *exe_ctx, bool will_modify, uint32_t idx) const {
  const Property *property = GetPropertyAtIndex(exe_ctx, false, idx);
  if (property) {
    OptionValue *value = property->GetValue().get();
    if (value)
      return value->GetAsFileSpec();
  }
  return nullptr;
}

FileSpec OptionValueProperties::GetPropertyAtIndexAsFileSpec(
    const ExecutionContext *exe_ctx, uint32_t idx) const {
  const Property *property = GetPropertyAtIndex(exe_ctx, false, idx);
  if (property) {
    OptionValue *value = property->GetValue().get();
    if (value)
      return value->GetFileSpecValue();
  }
  return FileSpec();
}

bool OptionValueProperties::SetPropertyAtIndexAsFileSpec(
    const ExecutionContext *exe_ctx, uint32_t idx,
    const FileSpec &new_file_spec) {
  const Property *property = GetPropertyAtIndex(exe_ctx, true, idx);
  if (property) {
    OptionValue *value = property->GetValue().get();
    if (value)
      return value->SetFileSpecValue(new_file_spec);
  }
  return false;
}

const RegularExpression *
OptionValueProperties::GetPropertyAtIndexAsOptionValueRegex(
    const ExecutionContext *exe_ctx, uint32_t idx) const {
  const Property *property = GetPropertyAtIndex(exe_ctx, false, idx);
  if (property) {
    OptionValue *value = property->GetValue().get();
    if (value)
      return value->GetRegexValue();
  }
  return nullptr;
}

OptionValueSInt64 *OptionValueProperties::GetPropertyAtIndexAsOptionValueSInt64(
    const ExecutionContext *exe_ctx, uint32_t idx) const {
  const Property *property = GetPropertyAtIndex(exe_ctx, false, idx);
  if (property) {
    OptionValue *value = property->GetValue().get();
    if (value)
      return value->GetAsSInt64();
  }
  return nullptr;
}

int64_t OptionValueProperties::GetPropertyAtIndexAsSInt64(
    const ExecutionContext *exe_ctx, uint32_t idx, int64_t fail_value) const {
  const Property *property = GetPropertyAtIndex(exe_ctx, false, idx);
  if (property) {
    OptionValue *value = property->GetValue().get();
    if (value)
      return value->GetSInt64Value(fail_value);
  }
  return fail_value;
}

bool OptionValueProperties::SetPropertyAtIndexAsSInt64(
    const ExecutionContext *exe_ctx, uint32_t idx, int64_t new_value) {
  const Property *property = GetPropertyAtIndex(exe_ctx, true, idx);
  if (property) {
    OptionValue *value = property->GetValue().get();
    if (value)
      return value->SetSInt64Value(new_value);
  }
  return false;
}

llvm::StringRef OptionValueProperties::GetPropertyAtIndexAsString(
    const ExecutionContext *exe_ctx, uint32_t idx,
    llvm::StringRef fail_value) const {
  const Property *property = GetPropertyAtIndex(exe_ctx, false, idx);
  if (property) {
    OptionValue *value = property->GetValue().get();
    if (value)
      return value->GetStringValue(fail_value);
  }
  return fail_value;
}

bool OptionValueProperties::SetPropertyAtIndexAsString(
    const ExecutionContext *exe_ctx, uint32_t idx, llvm::StringRef new_value) {
  const Property *property = GetPropertyAtIndex(exe_ctx, true, idx);
  if (property) {
    OptionValue *value = property->GetValue().get();
    if (value)
      return value->SetStringValue(new_value);
  }
  return false;
}

OptionValueString *OptionValueProperties::GetPropertyAtIndexAsOptionValueString(
    const ExecutionContext *exe_ctx, bool will_modify, uint32_t idx) const {
  OptionValueSP value_sp(GetPropertyValueAtIndex(exe_ctx, will_modify, idx));
  if (value_sp)
    return value_sp->GetAsString();
  return nullptr;
}

uint64_t OptionValueProperties::GetPropertyAtIndexAsUInt64(
    const ExecutionContext *exe_ctx, uint32_t idx, uint64_t fail_value) const {
  const Property *property = GetPropertyAtIndex(exe_ctx, false, idx);
  if (property) {
    OptionValue *value = property->GetValue().get();
    if (value)
      return value->GetUInt64Value(fail_value);
  }
  return fail_value;
}

bool OptionValueProperties::SetPropertyAtIndexAsUInt64(
    const ExecutionContext *exe_ctx, uint32_t idx, uint64_t new_value) {
  const Property *property = GetPropertyAtIndex(exe_ctx, true, idx);
  if (property) {
    OptionValue *value = property->GetValue().get();
    if (value)
      return value->SetUInt64Value(new_value);
  }
  return false;
}

void OptionValueProperties::Clear() {
  const size_t num_properties = m_properties.size();
  for (size_t i = 0; i < num_properties; ++i)
    m_properties[i].GetValue()->Clear();
}

Status OptionValueProperties::SetValueFromString(llvm::StringRef value,
                                                 VarSetOperationType op) {
  Status error;

  //    Args args(value_cstr);
  //    const size_t argc = args.GetArgumentCount();
  switch (op) {
  case eVarSetOperationClear:
    Clear();
    break;

  case eVarSetOperationReplace:
  case eVarSetOperationAssign:
  case eVarSetOperationRemove:
  case eVarSetOperationInsertBefore:
  case eVarSetOperationInsertAfter:
  case eVarSetOperationAppend:
  case eVarSetOperationInvalid:
    error = OptionValue::SetValueFromString(value, op);
    break;
  }

  return error;
}

void OptionValueProperties::DumpValue(const ExecutionContext *exe_ctx,
                                      Stream &strm, uint32_t dump_mask) {
  const size_t num_properties = m_properties.size();
  for (size_t i = 0; i < num_properties; ++i) {
    const Property *property = GetPropertyAtIndex(exe_ctx, false, i);
    if (property) {
      OptionValue *option_value = property->GetValue().get();
      assert(option_value);
      const bool transparent_value = option_value->ValueIsTransparent();
      property->Dump(exe_ctx, strm, dump_mask);
      if (!transparent_value)
        strm.EOL();
    }
  }
}

Status OptionValueProperties::DumpPropertyValue(const ExecutionContext *exe_ctx,
                                                Stream &strm,
                                                llvm::StringRef property_path,
                                                uint32_t dump_mask) {
  Status error;
  const bool will_modify = false;
  lldb::OptionValueSP value_sp(
      GetSubValue(exe_ctx, property_path, will_modify, error));
  if (value_sp) {
    if (!value_sp->ValueIsTransparent()) {
      if (dump_mask & eDumpOptionName)
        strm.PutCString(property_path);
      if (dump_mask & ~eDumpOptionName)
        strm.PutChar(' ');
    }
    value_sp->DumpValue(exe_ctx, strm, dump_mask);
  }
  return error;
}

OptionValuePropertiesSP
OptionValueProperties::CreateLocalCopy(const Properties &global_properties) {
  auto global_props_sp = global_properties.GetValueProperties();
  lldbassert(global_props_sp);

  auto copy_sp = global_props_sp->DeepCopy(global_props_sp->GetParent());
  return std::static_pointer_cast<OptionValueProperties>(copy_sp);
}

OptionValueSP
OptionValueProperties::DeepCopy(const OptionValueSP &new_parent) const {
  auto copy_sp = OptionValue::DeepCopy(new_parent);
  // copy_sp->GetAsProperties cannot be used here as it doesn't work for derived
  // types that override GetType returning a different value.
  auto *props_value_ptr = static_cast<OptionValueProperties *>(copy_sp.get());
  lldbassert(props_value_ptr);

  for (auto &property : props_value_ptr->m_properties) {
    // Duplicate any values that are not global when constructing properties
    // from a global copy.
    if (!property.IsGlobal()) {
      auto value_sp = property.GetValue()->DeepCopy(copy_sp);
      property.SetOptionValue(value_sp);
    }
  }
  return copy_sp;
}

const Property *OptionValueProperties::GetPropertyAtPath(
    const ExecutionContext *exe_ctx, bool will_modify, llvm::StringRef name) const {
  const Property *property = nullptr;
  if (name.empty())
    return nullptr;
  llvm::StringRef sub_name;
  ConstString key;
  size_t key_len = name.find_first_of(".[{");

  if (key_len != llvm::StringRef::npos) {
    key.SetString(name.take_front(key_len));
    sub_name = name.drop_front(key_len);
  } else
    key.SetString(name);

  property = GetProperty(exe_ctx, will_modify, key);
  if (sub_name.empty() || !property)
    return property;

  if (sub_name[0] == '.') {
    OptionValueProperties *sub_properties =
        property->GetValue()->GetAsProperties();
    if (sub_properties)
      return sub_properties->GetPropertyAtPath(exe_ctx, will_modify,
                                                sub_name.drop_front());
  }
  return nullptr;
}

void OptionValueProperties::DumpAllDescriptions(CommandInterpreter &interpreter,
                                                Stream &strm) const {
  size_t max_name_len = 0;
  const size_t num_properties = m_properties.size();
  for (size_t i = 0; i < num_properties; ++i) {
    const Property *property = ProtectedGetPropertyAtIndex(i);
    if (property)
      max_name_len = std::max<size_t>(property->GetName().size(), max_name_len);
  }
  for (size_t i = 0; i < num_properties; ++i) {
    const Property *property = ProtectedGetPropertyAtIndex(i);
    if (property)
      property->DumpDescription(interpreter, strm, max_name_len, false);
  }
}

void OptionValueProperties::Apropos(
    llvm::StringRef keyword,
    std::vector<const Property *> &matching_properties) const {
  const size_t num_properties = m_properties.size();
  StreamString strm;
  for (size_t i = 0; i < num_properties; ++i) {
    const Property *property = ProtectedGetPropertyAtIndex(i);
    if (property) {
      const OptionValueProperties *properties =
          property->GetValue()->GetAsProperties();
      if (properties) {
        properties->Apropos(keyword, matching_properties);
      } else {
        bool match = false;
        llvm::StringRef name = property->GetName();
        if (name.contains_insensitive(keyword))
          match = true;
        else {
          llvm::StringRef desc = property->GetDescription();
          if (desc.contains_insensitive(keyword))
            match = true;
        }
        if (match) {
          matching_properties.push_back(property);
        }
      }
    }
  }
}

lldb::OptionValuePropertiesSP
OptionValueProperties::GetSubProperty(const ExecutionContext *exe_ctx,
                                      ConstString name) {
  lldb::OptionValueSP option_value_sp(GetValueForKey(exe_ctx, name, false));
  if (option_value_sp) {
    OptionValueProperties *ov_properties = option_value_sp->GetAsProperties();
    if (ov_properties)
      return ov_properties->shared_from_this();
  }
  return lldb::OptionValuePropertiesSP();
}<|MERGE_RESOLUTION|>--- conflicted
+++ resolved
@@ -226,30 +226,6 @@
   return nullptr;
 }
 
-<<<<<<< HEAD
-bool OptionValueProperties::GetPropertyAtIndexAsArgs(
-    const ExecutionContext *exe_ctx, uint32_t idx, Args &args) const {
-  const Property *property = GetPropertyAtIndex(exe_ctx, false, idx);
-  if (!property)
-    return false;
-
-  OptionValue *value = property->GetValue().get();
-  if (!value)
-    return false;
-
-  const OptionValueArgs *arguments = value->GetAsArgs();
-  if (arguments)
-    return arguments->GetArgs(args);
-
-  const OptionValueArray *array = value->GetAsArray();
-  if (array)
-    return array->GetArgs(args);
-
-  const OptionValueDictionary *dict = value->GetAsDictionary();
-  if (dict)
-    return dict->GetArgs(args);
-
-=======
 bool OptionValueProperties::SetPropertyAtIndexAsLanguage(
     const ExecutionContext *exe_ctx, uint32_t idx, const LanguageType lang) {
   const Property *property = GetPropertyAtIndex(exe_ctx, true, idx);
@@ -258,7 +234,6 @@
     if (value)
       return value->SetLanguageValue(lang);
   }
->>>>>>> 2ab1d525
   return false;
 }
 
