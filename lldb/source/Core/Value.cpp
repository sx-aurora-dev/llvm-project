//===-- Value.cpp ---------------------------------------------------------===//
//
// Part of the LLVM Project, under the Apache License v2.0 with LLVM Exceptions.
// See https://llvm.org/LICENSE.txt for license information.
// SPDX-License-Identifier: Apache-2.0 WITH LLVM-exception
//
//===----------------------------------------------------------------------===//

#include "lldb/Core/Value.h"

#include "lldb/Core/Address.h"
#include "lldb/Core/Module.h"
#include "lldb/Symbol/CompilerType.h"
#include "lldb/Symbol/ObjectFile.h"
#include "lldb/Symbol/SymbolContext.h"
#include "lldb/Symbol/Type.h"
#include "lldb/Symbol/Variable.h"
#include "lldb/Target/ExecutionContext.h"
#include "lldb/Target/Process.h"
#include "lldb/Target/SectionLoadList.h"
#include "lldb/Target/Target.h"
#include "lldb/Utility/ConstString.h"
#include "lldb/Utility/DataBufferHeap.h"
#include "lldb/Utility/DataExtractor.h"
#include "lldb/Utility/Endian.h"
#include "lldb/Utility/FileSpec.h"
#include "lldb/Utility/State.h"
#include "lldb/Utility/Stream.h"
#include "lldb/lldb-defines.h"
#include "lldb/lldb-forward.h"
#include "lldb/lldb-types.h"

#include <memory>
#include <string>

#include <cinttypes>

using namespace lldb;
using namespace lldb_private;

<<<<<<< HEAD
Value::Value()
    : m_value(), m_compiler_type(), m_context(nullptr),
      m_value_type(ValueType::Scalar), m_context_type(ContextType::Invalid),
      m_data_buffer() {}
=======
Value::Value() : m_value(), m_compiler_type(), m_data_buffer() {}
>>>>>>> a2ce6ee6

Value::Value(const Scalar &scalar)
    : m_value(scalar), m_compiler_type(), m_context(nullptr),
      m_value_type(ValueType::Scalar), m_context_type(ContextType::Invalid),
      m_data_buffer() {}

Value::Value(const void *bytes, int len)
    : m_value(), m_compiler_type(), m_context(nullptr),
      m_value_type(ValueType::HostAddress), m_context_type(ContextType::Invalid),
      m_data_buffer() {
  SetBytes(bytes, len);
}

Value::Value(const Value &v)
    : m_value(v.m_value), m_compiler_type(v.m_compiler_type),
      m_context(v.m_context), m_value_type(v.m_value_type),
      m_context_type(v.m_context_type), m_data_buffer() {
  const uintptr_t rhs_value =
      (uintptr_t)v.m_value.ULongLong(LLDB_INVALID_ADDRESS);
  if ((rhs_value != 0) &&
      (rhs_value == (uintptr_t)v.m_data_buffer.GetBytes())) {
    m_data_buffer.CopyData(v.m_data_buffer.GetBytes(),
                           v.m_data_buffer.GetByteSize());

    m_value = (uintptr_t)m_data_buffer.GetBytes();
  }
}

Value &Value::operator=(const Value &rhs) {
  if (this != &rhs) {
    m_value = rhs.m_value;
    m_compiler_type = rhs.m_compiler_type;
    m_context = rhs.m_context;
    m_value_type = rhs.m_value_type;
    m_context_type = rhs.m_context_type;
    const uintptr_t rhs_value =
        (uintptr_t)rhs.m_value.ULongLong(LLDB_INVALID_ADDRESS);
    if ((rhs_value != 0) &&
        (rhs_value == (uintptr_t)rhs.m_data_buffer.GetBytes())) {
      m_data_buffer.CopyData(rhs.m_data_buffer.GetBytes(),
                             rhs.m_data_buffer.GetByteSize());

      m_value = (uintptr_t)m_data_buffer.GetBytes();
    }
  }
  return *this;
}

void Value::SetBytes(const void *bytes, int len) {
  m_value_type = ValueType::HostAddress;
  m_data_buffer.CopyData(bytes, len);
  m_value = (uintptr_t)m_data_buffer.GetBytes();
}

void Value::AppendBytes(const void *bytes, int len) {
  m_value_type = ValueType::HostAddress;
  m_data_buffer.AppendData(bytes, len);
  m_value = (uintptr_t)m_data_buffer.GetBytes();
}

void Value::Dump(Stream *strm) {
  m_value.GetValue(strm, true);
  strm->Printf(", value_type = %s, context = %p, context_type = %s",
               Value::GetValueTypeAsCString(m_value_type), m_context,
               Value::GetContextTypeAsCString(m_context_type));
}

Value::ValueType Value::GetValueType() const { return m_value_type; }

AddressType Value::GetValueAddressType() const {
  switch (m_value_type) {
  case ValueType::Invalid:
  case ValueType::Scalar:
    break;
  case ValueType::LoadAddress:
    return eAddressTypeLoad;
  case ValueType::FileAddress:
    return eAddressTypeFile;
  case ValueType::HostAddress:
    return eAddressTypeHost;
  }
  return eAddressTypeInvalid;
}

RegisterInfo *Value::GetRegisterInfo() const {
  if (m_context_type == ContextType::RegisterInfo)
    return static_cast<RegisterInfo *>(m_context);
  return nullptr;
}

Type *Value::GetType() {
  if (m_context_type == ContextType::LLDBType)
    return static_cast<Type *>(m_context);
  return nullptr;
}

size_t Value::AppendDataToHostBuffer(const Value &rhs) {
  if (this == &rhs)
    return 0;

  size_t curr_size = m_data_buffer.GetByteSize();
  Status error;
  switch (rhs.GetValueType()) {
  case ValueType::Invalid:
    return 0;
  case ValueType::Scalar: {
    const size_t scalar_size = rhs.m_value.GetByteSize();
    if (scalar_size > 0) {
      const size_t new_size = curr_size + scalar_size;
      if (ResizeData(new_size) == new_size) {
        rhs.m_value.GetAsMemoryData(m_data_buffer.GetBytes() + curr_size,
                                    scalar_size, endian::InlHostByteOrder(),
                                    error);
        return scalar_size;
      }
    }
  } break;
  case ValueType::FileAddress:
  case ValueType::LoadAddress:
  case ValueType::HostAddress: {
    const uint8_t *src = rhs.GetBuffer().GetBytes();
    const size_t src_len = rhs.GetBuffer().GetByteSize();
    if (src && src_len > 0) {
      const size_t new_size = curr_size + src_len;
      if (ResizeData(new_size) == new_size) {
        ::memcpy(m_data_buffer.GetBytes() + curr_size, src, src_len);
        return src_len;
      }
    }
  } break;
  }
  return 0;
}

size_t Value::ResizeData(size_t len) {
  m_value_type = ValueType::HostAddress;
  m_data_buffer.SetByteSize(len);
  m_value = (uintptr_t)m_data_buffer.GetBytes();
  return m_data_buffer.GetByteSize();
}

bool Value::ValueOf(ExecutionContext *exe_ctx) {
  switch (m_context_type) {
  case ContextType::Invalid:
  case ContextType::RegisterInfo: // RegisterInfo *
  case ContextType::LLDBType:     // Type *
    break;

  case ContextType::Variable: // Variable *
    ResolveValue(exe_ctx);
    return true;
  }
  return false;
}

uint64_t Value::GetValueByteSize(Status *error_ptr, ExecutionContext *exe_ctx) {
  switch (m_context_type) {
  case ContextType::RegisterInfo: // RegisterInfo *
    if (GetRegisterInfo()) {
      if (error_ptr)
        error_ptr->Clear();
      return GetRegisterInfo()->byte_size;
    }
    break;

  case ContextType::Invalid:
  case ContextType::LLDBType: // Type *
  case ContextType::Variable: // Variable *
  {
    auto *scope = exe_ctx ? exe_ctx->GetBestExecutionContextScope() : nullptr;
    if (llvm::Optional<uint64_t> size = GetCompilerType().GetByteSize(scope)) {
      if (error_ptr)
        error_ptr->Clear();
      return *size;
    }
    break;
  }
  }
  if (error_ptr && error_ptr->Success())
    error_ptr->SetErrorString("Unable to determine byte size.");
  return 0;
}

const CompilerType &Value::GetCompilerType() {
  if (!m_compiler_type.IsValid()) {
    switch (m_context_type) {
    case ContextType::Invalid:
      break;

    case ContextType::RegisterInfo:
      break; // TODO: Eventually convert into a compiler type?

    case ContextType::LLDBType: {
      Type *lldb_type = GetType();
      if (lldb_type)
        m_compiler_type = lldb_type->GetForwardCompilerType();
    } break;

    case ContextType::Variable: {
      Variable *variable = GetVariable();
      if (variable) {
        Type *variable_type = variable->GetType();
        if (variable_type)
          m_compiler_type = variable_type->GetForwardCompilerType();
      }
    } break;
    }
  }

  return m_compiler_type;
}

void Value::SetCompilerType(const CompilerType &compiler_type) {
  m_compiler_type = compiler_type;
}

lldb::Format Value::GetValueDefaultFormat() {
  switch (m_context_type) {
  case ContextType::RegisterInfo:
    if (GetRegisterInfo())
      return GetRegisterInfo()->format;
    break;

  case ContextType::Invalid:
  case ContextType::LLDBType:
  case ContextType::Variable: {
    const CompilerType &ast_type = GetCompilerType();
    if (ast_type.IsValid())
      return ast_type.GetFormat();
  } break;
  }

  // Return a good default in case we can't figure anything out
  return eFormatHex;
}

bool Value::GetData(DataExtractor &data) {
  switch (m_value_type) {
  case ValueType::Invalid:
    return false;
  case ValueType::Scalar:
    if (m_value.GetData(data))
      return true;
    break;

  case ValueType::LoadAddress:
  case ValueType::FileAddress:
  case ValueType::HostAddress:
    if (m_data_buffer.GetByteSize()) {
      data.SetData(m_data_buffer.GetBytes(), m_data_buffer.GetByteSize(),
                   data.GetByteOrder());
      return true;
    }
    break;
  }

  return false;
}

Status Value::GetValueAsData(ExecutionContext *exe_ctx, DataExtractor &data,
                             Module *module) {
  data.Clear();

  Status error;
  lldb::addr_t address = LLDB_INVALID_ADDRESS;
  AddressType address_type = eAddressTypeFile;
  Address file_so_addr;
  const CompilerType &ast_type = GetCompilerType();
  llvm::Optional<uint64_t> type_size = ast_type.GetByteSize(
      exe_ctx ? exe_ctx->GetBestExecutionContextScope() : nullptr);
  // Nothing to be done for a zero-sized type.
  if (type_size && *type_size == 0)
    return error;

  switch (m_value_type) {
  case ValueType::Invalid:
    error.SetErrorString("invalid value");
    break;
  case ValueType::Scalar: {
    data.SetByteOrder(endian::InlHostByteOrder());
    if (ast_type.IsValid())
      data.SetAddressByteSize(ast_type.GetPointerByteSize());
    else
      data.SetAddressByteSize(sizeof(void *));

    uint32_t limit_byte_size = UINT32_MAX;

    if (type_size)
      limit_byte_size = *type_size;

    if (limit_byte_size <= m_value.GetByteSize()) {
      if (m_value.GetData(data, limit_byte_size))
        return error; // Success;
    }

    error.SetErrorString("extracting data from value failed");
    break;
  }
  case ValueType::LoadAddress:
    if (exe_ctx == nullptr) {
      error.SetErrorString("can't read load address (no execution context)");
    } else {
      Process *process = exe_ctx->GetProcessPtr();
      if (process == nullptr || !process->IsAlive()) {
        Target *target = exe_ctx->GetTargetPtr();
        if (target) {
          // Allow expressions to run and evaluate things when the target has
          // memory sections loaded. This allows you to use "target modules
          // load" to load your executable and any shared libraries, then
          // execute commands where you can look at types in data sections.
          const SectionLoadList &target_sections = target->GetSectionLoadList();
          if (!target_sections.IsEmpty()) {
            address = m_value.ULongLong(LLDB_INVALID_ADDRESS);
            if (target_sections.ResolveLoadAddress(address, file_so_addr)) {
              address_type = eAddressTypeLoad;
              data.SetByteOrder(target->GetArchitecture().GetByteOrder());
              data.SetAddressByteSize(
                  target->GetArchitecture().GetAddressByteSize());
            } else
              address = LLDB_INVALID_ADDRESS;
          }
        } else {
          error.SetErrorString("can't read load address (invalid process)");
        }
      } else {
        address = m_value.ULongLong(LLDB_INVALID_ADDRESS);
        address_type = eAddressTypeLoad;
        data.SetByteOrder(
            process->GetTarget().GetArchitecture().GetByteOrder());
        data.SetAddressByteSize(
            process->GetTarget().GetArchitecture().GetAddressByteSize());
      }
    }
    break;

  case ValueType::FileAddress:
    if (exe_ctx == nullptr) {
      error.SetErrorString("can't read file address (no execution context)");
    } else if (exe_ctx->GetTargetPtr() == nullptr) {
      error.SetErrorString("can't read file address (invalid target)");
    } else {
      address = m_value.ULongLong(LLDB_INVALID_ADDRESS);
      if (address == LLDB_INVALID_ADDRESS) {
        error.SetErrorString("invalid file address");
      } else {
        if (module == nullptr) {
          // The only thing we can currently lock down to a module so that we
          // can resolve a file address, is a variable.
          Variable *variable = GetVariable();
          if (variable) {
            SymbolContext var_sc;
            variable->CalculateSymbolContext(&var_sc);
            module = var_sc.module_sp.get();
          }
        }

        if (module) {
          bool resolved = false;
          ObjectFile *objfile = module->GetObjectFile();
          if (objfile) {
            Address so_addr(address, objfile->GetSectionList());
            addr_t load_address =
                so_addr.GetLoadAddress(exe_ctx->GetTargetPtr());
            bool process_launched_and_stopped =
                exe_ctx->GetProcessPtr()
                    ? StateIsStoppedState(exe_ctx->GetProcessPtr()->GetState(),
                                          true /* must_exist */)
                    : false;
            // Don't use the load address if the process has exited.
            if (load_address != LLDB_INVALID_ADDRESS &&
                process_launched_and_stopped) {
              resolved = true;
              address = load_address;
              address_type = eAddressTypeLoad;
              data.SetByteOrder(
                  exe_ctx->GetTargetRef().GetArchitecture().GetByteOrder());
              data.SetAddressByteSize(exe_ctx->GetTargetRef()
                                          .GetArchitecture()
                                          .GetAddressByteSize());
            } else {
              if (so_addr.IsSectionOffset()) {
                resolved = true;
                file_so_addr = so_addr;
                data.SetByteOrder(objfile->GetByteOrder());
                data.SetAddressByteSize(objfile->GetAddressByteSize());
              }
            }
          }
          if (!resolved) {
            Variable *variable = GetVariable();

            if (module) {
              if (variable)
                error.SetErrorStringWithFormat(
                    "unable to resolve the module for file address 0x%" PRIx64
                    " for variable '%s' in %s",
                    address, variable->GetName().AsCString(""),
                    module->GetFileSpec().GetPath().c_str());
              else
                error.SetErrorStringWithFormat(
                    "unable to resolve the module for file address 0x%" PRIx64
                    " in %s",
                    address, module->GetFileSpec().GetPath().c_str());
            } else {
              if (variable)
                error.SetErrorStringWithFormat(
                    "unable to resolve the module for file address 0x%" PRIx64
                    " for variable '%s'",
                    address, variable->GetName().AsCString(""));
              else
                error.SetErrorStringWithFormat(
                    "unable to resolve the module for file address 0x%" PRIx64,
                    address);
            }
          }
        } else {
          // Can't convert a file address to anything valid without more
          // context (which Module it came from)
          error.SetErrorString(
              "can't read memory from file address without more context");
        }
      }
    }
    break;

  case ValueType::HostAddress:
    address = m_value.ULongLong(LLDB_INVALID_ADDRESS);
    address_type = eAddressTypeHost;
    if (exe_ctx) {
      Target *target = exe_ctx->GetTargetPtr();
      if (target) {
        data.SetByteOrder(target->GetArchitecture().GetByteOrder());
        data.SetAddressByteSize(target->GetArchitecture().GetAddressByteSize());
        break;
      }
    }
    // fallback to host settings
    data.SetByteOrder(endian::InlHostByteOrder());
    data.SetAddressByteSize(sizeof(void *));
    break;
  }

  // Bail if we encountered any errors
  if (error.Fail())
    return error;

  if (address == LLDB_INVALID_ADDRESS) {
    error.SetErrorStringWithFormat("invalid %s address",
                                   address_type == eAddressTypeHost ? "host"
                                                                    : "load");
    return error;
  }

  // If we got here, we need to read the value from memory.
  size_t byte_size = GetValueByteSize(&error, exe_ctx);

  // Bail if we encountered any errors getting the byte size.
  if (error.Fail())
    return error;

  // No memory to read for zero-sized types.
  if (byte_size == 0)
    return error;

  // Make sure we have enough room within "data", and if we don't make
  // something large enough that does
  if (!data.ValidOffsetForDataOfSize(0, byte_size)) {
    auto data_sp = std::make_shared<DataBufferHeap>(byte_size, '\0');
    data.SetData(data_sp);
  }

  uint8_t *dst = const_cast<uint8_t *>(data.PeekData(0, byte_size));
  if (dst != nullptr) {
    if (address_type == eAddressTypeHost) {
      // The address is an address in this process, so just copy it.
      if (address == 0) {
        error.SetErrorString("trying to read from host address of 0.");
        return error;
      }
      memcpy(dst, reinterpret_cast<uint8_t *>(address), byte_size);
    } else if ((address_type == eAddressTypeLoad) ||
               (address_type == eAddressTypeFile)) {
      if (file_so_addr.IsValid()) {
        const bool force_live_memory = true;
        if (exe_ctx->GetTargetRef().ReadMemory(file_so_addr, dst, byte_size,
                                               error, force_live_memory) !=
            byte_size) {
          error.SetErrorStringWithFormat(
              "read memory from 0x%" PRIx64 " failed", (uint64_t)address);
        }
      } else {
        // The execution context might have a NULL process, but it might have a
        // valid process in the exe_ctx->target, so use the
        // ExecutionContext::GetProcess accessor to ensure we get the process
        // if there is one.
        Process *process = exe_ctx->GetProcessPtr();

        if (process) {
          const size_t bytes_read =
              process->ReadMemory(address, dst, byte_size, error);
          if (bytes_read != byte_size)
            error.SetErrorStringWithFormat(
                "read memory from 0x%" PRIx64 " failed (%u of %u bytes read)",
                (uint64_t)address, (uint32_t)bytes_read, (uint32_t)byte_size);
        } else {
          error.SetErrorStringWithFormat("read memory from 0x%" PRIx64
                                         " failed (invalid process)",
                                         (uint64_t)address);
        }
      }
    } else {
      error.SetErrorStringWithFormat("unsupported AddressType value (%i)",
                                     address_type);
    }
  } else {
    error.SetErrorString("out of memory");
  }

  return error;
}

Scalar &Value::ResolveValue(ExecutionContext *exe_ctx) {
  const CompilerType &compiler_type = GetCompilerType();
  if (compiler_type.IsValid()) {
    switch (m_value_type) {
    case ValueType::Invalid:
    case ValueType::Scalar: // raw scalar value
      break;

    case ValueType::FileAddress:
    case ValueType::LoadAddress: // load address value
    case ValueType::HostAddress: // host address value (for memory in the process
                                // that is using liblldb)
    {
      DataExtractor data;
      lldb::addr_t addr = m_value.ULongLong(LLDB_INVALID_ADDRESS);
      Status error(GetValueAsData(exe_ctx, data, nullptr));
      if (error.Success()) {
        Scalar scalar;
        if (compiler_type.GetValueAsScalar(
                data, 0, data.GetByteSize(), scalar,
                exe_ctx ? exe_ctx->GetBestExecutionContextScope() : nullptr)) {
          m_value = scalar;
          m_value_type = ValueType::Scalar;
        } else {
          if ((uintptr_t)addr != (uintptr_t)m_data_buffer.GetBytes()) {
            m_value.Clear();
            m_value_type = ValueType::Scalar;
          }
        }
      } else {
        if ((uintptr_t)addr != (uintptr_t)m_data_buffer.GetBytes()) {
          m_value.Clear();
          m_value_type = ValueType::Scalar;
        }
      }
    } break;
    }
  }
  return m_value;
}

Variable *Value::GetVariable() {
  if (m_context_type == ContextType::Variable)
    return static_cast<Variable *>(m_context);
  return nullptr;
}

void Value::Clear() {
  m_value.Clear();
  m_compiler_type.Clear();
  m_value_type = ValueType::Scalar;
  m_context = nullptr;
  m_context_type = ContextType::Invalid;
  m_data_buffer.Clear();
}

const char *Value::GetValueTypeAsCString(ValueType value_type) {
  switch (value_type) {
  case ValueType::Invalid:
    return "invalid";
  case ValueType::Scalar:
    return "scalar";
  case ValueType::FileAddress:
    return "file address";
  case ValueType::LoadAddress:
    return "load address";
  case ValueType::HostAddress:
    return "host address";
  };
  llvm_unreachable("enum cases exhausted.");
}

const char *Value::GetContextTypeAsCString(ContextType context_type) {
  switch (context_type) {
  case ContextType::Invalid:
    return "invalid";
  case ContextType::RegisterInfo:
    return "RegisterInfo *";
  case ContextType::LLDBType:
    return "Type *";
  case ContextType::Variable:
    return "Variable *";
  };
  llvm_unreachable("enum cases exhausted.");
}

void Value::ConvertToLoadAddress(Module *module, Target *target) {
  if (!module || !target || (GetValueType() != ValueType::FileAddress))
    return;

  lldb::addr_t file_addr = GetScalar().ULongLong(LLDB_INVALID_ADDRESS);
  if (file_addr == LLDB_INVALID_ADDRESS)
    return;

  Address so_addr;
  if (!module->ResolveFileAddress(file_addr, so_addr))
    return;
  lldb::addr_t load_addr = so_addr.GetLoadAddress(target);
  if (load_addr == LLDB_INVALID_ADDRESS)
    return;

  SetValueType(Value::ValueType::LoadAddress);
  GetScalar() = load_addr;
}

ValueList::ValueList(const ValueList &rhs) { m_values = rhs.m_values; }

const ValueList &ValueList::operator=(const ValueList &rhs) {
  m_values = rhs.m_values;
  return *this;
}

void ValueList::PushValue(const Value &value) { m_values.push_back(value); }

size_t ValueList::GetSize() { return m_values.size(); }

Value *ValueList::GetValueAtIndex(size_t idx) {
  if (idx < GetSize()) {
    return &(m_values[idx]);
  } else
    return nullptr;
}

void ValueList::Clear() { m_values.clear(); }<|MERGE_RESOLUTION|>--- conflicted
+++ resolved
@@ -38,14 +38,7 @@
 using namespace lldb;
 using namespace lldb_private;
 
-<<<<<<< HEAD
-Value::Value()
-    : m_value(), m_compiler_type(), m_context(nullptr),
-      m_value_type(ValueType::Scalar), m_context_type(ContextType::Invalid),
-      m_data_buffer() {}
-=======
 Value::Value() : m_value(), m_compiler_type(), m_data_buffer() {}
->>>>>>> a2ce6ee6
 
 Value::Value(const Scalar &scalar)
     : m_value(scalar), m_compiler_type(), m_context(nullptr),
