--- conflicted
+++ resolved
@@ -287,8 +287,6 @@
   CommandDataLua *bp_option_data = static_cast<CommandDataLua *>(baton);
   llvm::Expected<bool> BoolOrErr = lua.CallBreakpointCallback(
       baton, stop_frame_sp, bp_loc_sp, bp_option_data->m_extra_args_sp);
-<<<<<<< HEAD
-=======
   if (llvm::Error E = BoolOrErr.takeError()) {
     debugger.GetErrorStream() << toString(std::move(E));
     return true;
@@ -316,7 +314,6 @@
 
   llvm::Expected<bool> BoolOrErr =
       lua.CallWatchpointCallback(baton, stop_frame_sp, wp_sp);
->>>>>>> 2ab1d525
   if (llvm::Error E = BoolOrErr.takeError()) {
     debugger.GetErrorStream() << toString(std::move(E));
     return true;
@@ -334,10 +331,6 @@
   m_debugger.RunIOHandlerAsync(io_handler_sp);
 }
 
-<<<<<<< HEAD
-Status ScriptInterpreterLua::SetBreakpointCommandCallbackFunction(
-    BreakpointOptions *bp_options, const char *function_name,
-=======
 void ScriptInterpreterLua::CollectDataForWatchpointCommandCallback(
     WatchpointOptions *wp_options, CommandReturnObject &result) {
   IOHandlerSP io_handler_sp(
@@ -348,7 +341,6 @@
 
 Status ScriptInterpreterLua::SetBreakpointCommandCallbackFunction(
     BreakpointOptions &bp_options, const char *function_name,
->>>>>>> 2ab1d525
     StructuredData::ObjectSP extra_args_sp) {
   const char *fmt_str = "return {0}(frame, bp_loc, ...)";
   std::string oneliner = llvm::formatv(fmt_str, function_name).str();
@@ -357,20 +349,12 @@
 }
 
 Status ScriptInterpreterLua::SetBreakpointCommandCallback(
-<<<<<<< HEAD
-    BreakpointOptions *bp_options, const char *command_body_text) {
-=======
     BreakpointOptions &bp_options, const char *command_body_text) {
->>>>>>> 2ab1d525
   return RegisterBreakpointCallback(bp_options, command_body_text, {});
 }
 
 Status ScriptInterpreterLua::RegisterBreakpointCallback(
-<<<<<<< HEAD
-    BreakpointOptions *bp_options, const char *command_body_text,
-=======
     BreakpointOptions &bp_options, const char *command_body_text,
->>>>>>> 2ab1d525
     StructuredData::ObjectSP extra_args_sp) {
   Status error;
   auto data_up = std::make_unique<CommandDataLua>(extra_args_sp);
