--- conflicted
+++ resolved
@@ -9,12 +9,9 @@
 #ifndef liblldb_ScriptInterpreterLua_h_
 #define liblldb_ScriptInterpreterLua_h_
 
-<<<<<<< HEAD
-=======
 #include <vector>
 
 #include "lldb/Breakpoint/WatchpointOptions.h"
->>>>>>> a2ce6ee6
 #include "lldb/Core/StructuredDataImpl.h"
 #include "lldb/Interpreter/ScriptInterpreter.h"
 #include "lldb/Utility/Status.h"
@@ -93,31 +90,22 @@
   Status SetBreakpointCommandCallback(BreakpointOptions &bp_options,
                                       const char *command_body_text) override;
 
-<<<<<<< HEAD
-  Status SetBreakpointCommandCallbackFunction(
-      BreakpointOptions *bp_options, const char *function_name,
-=======
   void SetWatchpointCommandCallback(WatchpointOptions *wp_options,
                                     const char *command_body_text) override;
 
   Status SetBreakpointCommandCallbackFunction(
       BreakpointOptions &bp_options, const char *function_name,
->>>>>>> a2ce6ee6
       StructuredData::ObjectSP extra_args_sp) override;
 
 private:
   std::unique_ptr<Lua> m_lua;
   bool m_session_is_active = false;
 
-<<<<<<< HEAD
-  Status RegisterBreakpointCallback(BreakpointOptions *bp_options,
-=======
   Status RegisterBreakpointCallback(BreakpointOptions &bp_options,
                                     const char *command_body_text,
                                     StructuredData::ObjectSP extra_args_sp);
 
   Status RegisterWatchpointCallback(WatchpointOptions *wp_options,
->>>>>>> a2ce6ee6
                                     const char *command_body_text,
                                     StructuredData::ObjectSP extra_args_sp);
 };
