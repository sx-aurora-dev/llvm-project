--- conflicted
+++ resolved
@@ -128,15 +128,7 @@
 
 /// Default Constructor
 PlatformRemoteGDBServer::PlatformRemoteGDBServer()
-<<<<<<< HEAD
-    : Platform(false), // This is a remote platform
-      m_gdb_client() {
-  m_gdb_client.SetPacketTimeout(
-      process_gdb_remote::ProcessGDBRemote::GetPacketTimeout());
-}
-=======
     : Platform(/*is_host=*/false) {}
->>>>>>> a2ce6ee6
 
 /// Destructor.
 ///
