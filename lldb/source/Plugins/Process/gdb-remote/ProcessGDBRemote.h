--- conflicted
+++ resolved
@@ -67,8 +67,6 @@
   static llvm::StringRef GetPluginNameStatic() { return "gdb-remote"; }
 
   static llvm::StringRef GetPluginDescriptionStatic();
-
-  static std::chrono::seconds GetPacketTimeout();
 
   static std::chrono::seconds GetPacketTimeout();
 
@@ -318,11 +316,6 @@
 
   bool DoUpdateThreadList(ThreadList &old_thread_list,
                           ThreadList &new_thread_list) override;
-<<<<<<< HEAD
-
-  Status ConnectToReplayServer();
-=======
->>>>>>> 2ab1d525
 
   Status EstablishConnectionIfNeeded(const ProcessInfo &process_info);
 
