--- conflicted
+++ resolved
@@ -38,10 +38,6 @@
 
   ~GDBRemoteDynamicRegisterInfo() override = default;
 
-<<<<<<< HEAD
-  void HardcodeARMRegisters(bool from_scratch);
-=======
->>>>>>> 2ab1d525
   bool UpdateARM64SVERegistersInfos(uint64_t vg);
 };
 
