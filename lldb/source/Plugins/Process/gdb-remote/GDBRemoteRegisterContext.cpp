--- conflicted
+++ resolved
@@ -227,24 +227,11 @@
           SetAllRegisterValid(true);
           return true;
         } else if (buffer_sp->GetByteSize() > 0) {
-<<<<<<< HEAD
-          const int regcount = m_reg_info_sp->GetNumRegisters();
-          for (int i = 0; i < regcount; i++) {
-            struct RegisterInfo *reginfo =
-                m_reg_info_sp->GetRegisterInfoAtIndex(i);
-            if (reginfo->byte_offset + reginfo->byte_size <=
-                buffer_sp->GetByteSize()) {
-              m_reg_valid[i] = true;
-            } else {
-              m_reg_valid[i] = false;
-            }
-=======
           for (auto x : llvm::enumerate(m_reg_info_sp->registers())) {
             const struct RegisterInfo &reginfo = x.value();
             m_reg_valid[x.index()] =
                 (reginfo.byte_offset + reginfo.byte_size <=
                  buffer_sp->GetByteSize());
->>>>>>> 2ab1d525
           }
 
           m_gpacket_cached = true;
@@ -278,11 +265,7 @@
         // We have a valid primordial register as our constituent. Grab the
         // corresponding register info.
         const RegisterInfo *prim_reg_info =
-<<<<<<< HEAD
-            GetRegisterInfo(eRegisterKindProcessPlugin, prim_reg);
-=======
             GetRegisterInfo(eRegisterKindLLDB, prim_reg);
->>>>>>> 2ab1d525
         if (prim_reg_info == nullptr)
           success = false;
         else {
@@ -443,11 +426,7 @@
             // We have a valid primordial register as our constituent. Grab the
             // corresponding register info.
             const RegisterInfo *value_reg_info =
-<<<<<<< HEAD
-                GetRegisterInfo(eRegisterKindProcessPlugin, reg);
-=======
                 GetRegisterInfo(eRegisterKindLLDB, reg);
->>>>>>> 2ab1d525
             if (value_reg_info == nullptr)
               success = false;
             else
@@ -468,11 +447,7 @@
                reg != LLDB_INVALID_REGNUM;
                reg = reg_info->invalidate_regs[++idx])
             SetRegisterIsValid(ConvertRegisterKindToRegisterNumber(
-<<<<<<< HEAD
-                                   eRegisterKindProcessPlugin, reg),
-=======
                                    eRegisterKindLLDB, reg),
->>>>>>> 2ab1d525
                                false);
         }
 
@@ -788,7 +763,6 @@
 bool GDBRemoteRegisterContext::AArch64SVEReconfigure() {
   if (!m_reg_info_sp)
     return false;
-<<<<<<< HEAD
 
   const RegisterInfo *reg_info = m_reg_info_sp->GetRegisterInfo("vg");
   if (!reg_info)
@@ -840,294 +814,4 @@
   // Re-calculate register offsets
   ConfigureOffsets();
   return true;
-}
-
-void GDBRemoteDynamicRegisterInfo::HardcodeARMRegisters(bool from_scratch) {
-  // For Advanced SIMD and VFP register mapping.
-  static uint32_t g_d0_regs[] = {26, 27, LLDB_INVALID_REGNUM};  // (s0, s1)
-  static uint32_t g_d1_regs[] = {28, 29, LLDB_INVALID_REGNUM};  // (s2, s3)
-  static uint32_t g_d2_regs[] = {30, 31, LLDB_INVALID_REGNUM};  // (s4, s5)
-  static uint32_t g_d3_regs[] = {32, 33, LLDB_INVALID_REGNUM};  // (s6, s7)
-  static uint32_t g_d4_regs[] = {34, 35, LLDB_INVALID_REGNUM};  // (s8, s9)
-  static uint32_t g_d5_regs[] = {36, 37, LLDB_INVALID_REGNUM};  // (s10, s11)
-  static uint32_t g_d6_regs[] = {38, 39, LLDB_INVALID_REGNUM};  // (s12, s13)
-  static uint32_t g_d7_regs[] = {40, 41, LLDB_INVALID_REGNUM};  // (s14, s15)
-  static uint32_t g_d8_regs[] = {42, 43, LLDB_INVALID_REGNUM};  // (s16, s17)
-  static uint32_t g_d9_regs[] = {44, 45, LLDB_INVALID_REGNUM};  // (s18, s19)
-  static uint32_t g_d10_regs[] = {46, 47, LLDB_INVALID_REGNUM}; // (s20, s21)
-  static uint32_t g_d11_regs[] = {48, 49, LLDB_INVALID_REGNUM}; // (s22, s23)
-  static uint32_t g_d12_regs[] = {50, 51, LLDB_INVALID_REGNUM}; // (s24, s25)
-  static uint32_t g_d13_regs[] = {52, 53, LLDB_INVALID_REGNUM}; // (s26, s27)
-  static uint32_t g_d14_regs[] = {54, 55, LLDB_INVALID_REGNUM}; // (s28, s29)
-  static uint32_t g_d15_regs[] = {56, 57, LLDB_INVALID_REGNUM}; // (s30, s31)
-  static uint32_t g_q0_regs[] = {
-      26, 27, 28, 29, LLDB_INVALID_REGNUM}; // (d0, d1) -> (s0, s1, s2, s3)
-  static uint32_t g_q1_regs[] = {
-      30, 31, 32, 33, LLDB_INVALID_REGNUM}; // (d2, d3) -> (s4, s5, s6, s7)
-  static uint32_t g_q2_regs[] = {
-      34, 35, 36, 37, LLDB_INVALID_REGNUM}; // (d4, d5) -> (s8, s9, s10, s11)
-  static uint32_t g_q3_regs[] = {
-      38, 39, 40, 41, LLDB_INVALID_REGNUM}; // (d6, d7) -> (s12, s13, s14, s15)
-  static uint32_t g_q4_regs[] = {
-      42, 43, 44, 45, LLDB_INVALID_REGNUM}; // (d8, d9) -> (s16, s17, s18, s19)
-  static uint32_t g_q5_regs[] = {
-      46, 47, 48, 49,
-      LLDB_INVALID_REGNUM}; // (d10, d11) -> (s20, s21, s22, s23)
-  static uint32_t g_q6_regs[] = {
-      50, 51, 52, 53,
-      LLDB_INVALID_REGNUM}; // (d12, d13) -> (s24, s25, s26, s27)
-  static uint32_t g_q7_regs[] = {
-      54, 55, 56, 57,
-      LLDB_INVALID_REGNUM}; // (d14, d15) -> (s28, s29, s30, s31)
-  static uint32_t g_q8_regs[] = {59, 60, LLDB_INVALID_REGNUM};  // (d16, d17)
-  static uint32_t g_q9_regs[] = {61, 62, LLDB_INVALID_REGNUM};  // (d18, d19)
-  static uint32_t g_q10_regs[] = {63, 64, LLDB_INVALID_REGNUM}; // (d20, d21)
-  static uint32_t g_q11_regs[] = {65, 66, LLDB_INVALID_REGNUM}; // (d22, d23)
-  static uint32_t g_q12_regs[] = {67, 68, LLDB_INVALID_REGNUM}; // (d24, d25)
-  static uint32_t g_q13_regs[] = {69, 70, LLDB_INVALID_REGNUM}; // (d26, d27)
-  static uint32_t g_q14_regs[] = {71, 72, LLDB_INVALID_REGNUM}; // (d28, d29)
-  static uint32_t g_q15_regs[] = {73, 74, LLDB_INVALID_REGNUM}; // (d30, d31)
-
-  // This is our array of composite registers, with each element coming from
-  // the above register mappings.
-  static uint32_t *g_composites[] = {
-      g_d0_regs,  g_d1_regs,  g_d2_regs,  g_d3_regs,  g_d4_regs,  g_d5_regs,
-      g_d6_regs,  g_d7_regs,  g_d8_regs,  g_d9_regs,  g_d10_regs, g_d11_regs,
-      g_d12_regs, g_d13_regs, g_d14_regs, g_d15_regs, g_q0_regs,  g_q1_regs,
-      g_q2_regs,  g_q3_regs,  g_q4_regs,  g_q5_regs,  g_q6_regs,  g_q7_regs,
-      g_q8_regs,  g_q9_regs,  g_q10_regs, g_q11_regs, g_q12_regs, g_q13_regs,
-      g_q14_regs, g_q15_regs};
-
-  // clang-format off
-    static RegisterInfo g_register_infos[] = {
-//   NAME     ALT     SZ   OFF  ENCODING          FORMAT          EH_FRAME             DWARF                GENERIC                 PROCESS PLUGIN  LLDB    VALUE REGS    INVALIDATE REGS SIZE EXPR SIZE LEN
-//   ======   ======  ===  ===  =============     ==========      ===================  ===================  ======================  =============   ====    ==========    =============== ========= ========
-    { "r0",   "arg1",   4,   0, eEncodingUint,    eFormatHex,   { ehframe_r0,          dwarf_r0,            LLDB_REGNUM_GENERIC_ARG1,0,               0 },     nullptr,           nullptr,  nullptr,       0 },
-    { "r1",   "arg2",   4,   0, eEncodingUint,    eFormatHex,   { ehframe_r1,          dwarf_r1,            LLDB_REGNUM_GENERIC_ARG2,1,               1 },     nullptr,           nullptr,  nullptr,       0 },
-    { "r2",   "arg3",   4,   0, eEncodingUint,    eFormatHex,   { ehframe_r2,          dwarf_r2,            LLDB_REGNUM_GENERIC_ARG3,2,               2 },     nullptr,           nullptr,  nullptr,       0 },
-    { "r3",   "arg4",   4,   0, eEncodingUint,    eFormatHex,   { ehframe_r3,          dwarf_r3,            LLDB_REGNUM_GENERIC_ARG4,3,               3 },     nullptr,           nullptr,  nullptr,       0 },
-    { "r4",  nullptr,   4,   0, eEncodingUint,    eFormatHex,   { ehframe_r4,          dwarf_r4,            LLDB_INVALID_REGNUM,     4,               4 },     nullptr,           nullptr,  nullptr,       0 },
-    { "r5",  nullptr,   4,   0, eEncodingUint,    eFormatHex,   { ehframe_r5,          dwarf_r5,            LLDB_INVALID_REGNUM,     5,               5 },     nullptr,           nullptr,  nullptr,       0 },
-    { "r6",  nullptr,   4,   0, eEncodingUint,    eFormatHex,   { ehframe_r6,          dwarf_r6,            LLDB_INVALID_REGNUM,     6,               6 },     nullptr,           nullptr,  nullptr,       0 },
-    { "r7",     "fp",   4,   0, eEncodingUint,    eFormatHex,   { ehframe_r7,          dwarf_r7,            LLDB_REGNUM_GENERIC_FP,  7,               7 },     nullptr,           nullptr,  nullptr,       0 },
-    { "r8",  nullptr,   4,   0, eEncodingUint,    eFormatHex,   { ehframe_r8,          dwarf_r8,            LLDB_INVALID_REGNUM,     8,               8 },     nullptr,           nullptr,  nullptr,       0 },
-    { "r9",  nullptr,   4,   0, eEncodingUint,    eFormatHex,   { ehframe_r9,          dwarf_r9,            LLDB_INVALID_REGNUM,     9,               9 },     nullptr,           nullptr,  nullptr,       0 },
-    { "r10", nullptr,   4,   0, eEncodingUint,    eFormatHex,   { ehframe_r10,         dwarf_r10,           LLDB_INVALID_REGNUM,    10,              10 },     nullptr,           nullptr,  nullptr,       0 },
-    { "r11", nullptr,   4,   0, eEncodingUint,    eFormatHex,   { ehframe_r11,         dwarf_r11,           LLDB_INVALID_REGNUM,    11,              11 },     nullptr,           nullptr,  nullptr,       0 },
-    { "r12", nullptr,   4,   0, eEncodingUint,    eFormatHex,   { ehframe_r12,         dwarf_r12,           LLDB_INVALID_REGNUM,    12,              12 },     nullptr,           nullptr,  nullptr,       0 },
-    { "sp",     "r13",  4,   0, eEncodingUint,    eFormatHex,   { ehframe_sp,          dwarf_sp,            LLDB_REGNUM_GENERIC_SP, 13,              13 },     nullptr,           nullptr,  nullptr,       0 },
-    { "lr",     "r14",  4,   0, eEncodingUint,    eFormatHex,   { ehframe_lr,          dwarf_lr,            LLDB_REGNUM_GENERIC_RA, 14,              14 },     nullptr,           nullptr,  nullptr,       0 },
-    { "pc",     "r15",  4,   0, eEncodingUint,    eFormatHex,   { ehframe_pc,          dwarf_pc,            LLDB_REGNUM_GENERIC_PC, 15,              15 },     nullptr,           nullptr,  nullptr,       0 },
-    { "f0",  nullptr,  12,   0, eEncodingUint,    eFormatHex,   { LLDB_INVALID_REGNUM, LLDB_INVALID_REGNUM, LLDB_INVALID_REGNUM,    16,              16 },     nullptr,           nullptr,  nullptr,       0 },
-    { "f1",  nullptr,  12,   0, eEncodingUint,    eFormatHex,   { LLDB_INVALID_REGNUM, LLDB_INVALID_REGNUM, LLDB_INVALID_REGNUM,    17,              17 },     nullptr,           nullptr,  nullptr,       0 },
-    { "f2",  nullptr,  12,   0, eEncodingUint,    eFormatHex,   { LLDB_INVALID_REGNUM, LLDB_INVALID_REGNUM, LLDB_INVALID_REGNUM,    18,              18 },     nullptr,           nullptr,  nullptr,       0 },
-    { "f3",  nullptr,  12,   0, eEncodingUint,    eFormatHex,   { LLDB_INVALID_REGNUM, LLDB_INVALID_REGNUM, LLDB_INVALID_REGNUM,    19,              19 },     nullptr,           nullptr,  nullptr,       0 },
-    { "f4",  nullptr,  12,   0, eEncodingUint,    eFormatHex,   { LLDB_INVALID_REGNUM, LLDB_INVALID_REGNUM, LLDB_INVALID_REGNUM,    20,              20 },     nullptr,           nullptr,  nullptr,       0 },
-    { "f5",  nullptr,  12,   0, eEncodingUint,    eFormatHex,   { LLDB_INVALID_REGNUM, LLDB_INVALID_REGNUM, LLDB_INVALID_REGNUM,    21,              21 },     nullptr,           nullptr,  nullptr,       0 },
-    { "f6",  nullptr,  12,   0, eEncodingUint,    eFormatHex,   { LLDB_INVALID_REGNUM, LLDB_INVALID_REGNUM, LLDB_INVALID_REGNUM,    22,              22 },     nullptr,           nullptr,  nullptr,       0 },
-    { "f7",  nullptr,  12,   0, eEncodingUint,    eFormatHex,   { LLDB_INVALID_REGNUM, LLDB_INVALID_REGNUM, LLDB_INVALID_REGNUM,    23,              23 },     nullptr,           nullptr,  nullptr,       0 },
-    { "fps", nullptr,   4,   0, eEncodingUint,    eFormatHex,   { LLDB_INVALID_REGNUM, LLDB_INVALID_REGNUM, LLDB_INVALID_REGNUM,    24,              24 },     nullptr,           nullptr,  nullptr,       0 },
-    { "cpsr","flags",   4,   0, eEncodingUint,    eFormatHex,   { ehframe_cpsr,        dwarf_cpsr,          LLDB_INVALID_REGNUM,    25,              25 },     nullptr,           nullptr,  nullptr,       0 },
-    { "s0",  nullptr,   4,   0, eEncodingIEEE754, eFormatFloat, { LLDB_INVALID_REGNUM, dwarf_s0,            LLDB_INVALID_REGNUM,    26,              26 },     nullptr,           nullptr,  nullptr,       0 },
-    { "s1",  nullptr,   4,   0, eEncodingIEEE754, eFormatFloat, { LLDB_INVALID_REGNUM, dwarf_s1,            LLDB_INVALID_REGNUM,    27,              27 },     nullptr,           nullptr,  nullptr,       0 },
-    { "s2",  nullptr,   4,   0, eEncodingIEEE754, eFormatFloat, { LLDB_INVALID_REGNUM, dwarf_s2,            LLDB_INVALID_REGNUM,    28,              28 },     nullptr,           nullptr,  nullptr,       0 },
-    { "s3",  nullptr,   4,   0, eEncodingIEEE754, eFormatFloat, { LLDB_INVALID_REGNUM, dwarf_s3,            LLDB_INVALID_REGNUM,    29,              29 },     nullptr,           nullptr,  nullptr,       0 },
-    { "s4",  nullptr,   4,   0, eEncodingIEEE754, eFormatFloat, { LLDB_INVALID_REGNUM, dwarf_s4,            LLDB_INVALID_REGNUM,    30,              30 },     nullptr,           nullptr,  nullptr,       0 },
-    { "s5",  nullptr,   4,   0, eEncodingIEEE754, eFormatFloat, { LLDB_INVALID_REGNUM, dwarf_s5,            LLDB_INVALID_REGNUM,    31,              31 },     nullptr,           nullptr,  nullptr,       0 },
-    { "s6",  nullptr,   4,   0, eEncodingIEEE754, eFormatFloat, { LLDB_INVALID_REGNUM, dwarf_s6,            LLDB_INVALID_REGNUM,    32,              32 },     nullptr,           nullptr,  nullptr,       0 },
-    { "s7",  nullptr,   4,   0, eEncodingIEEE754, eFormatFloat, { LLDB_INVALID_REGNUM, dwarf_s7,            LLDB_INVALID_REGNUM,    33,              33 },     nullptr,           nullptr,  nullptr,       0 },
-    { "s8",  nullptr,   4,   0, eEncodingIEEE754, eFormatFloat, { LLDB_INVALID_REGNUM, dwarf_s8,            LLDB_INVALID_REGNUM,    34,              34 },     nullptr,           nullptr,  nullptr,       0 },
-    { "s9",  nullptr,   4,   0, eEncodingIEEE754, eFormatFloat, { LLDB_INVALID_REGNUM, dwarf_s9,            LLDB_INVALID_REGNUM,    35,              35 },     nullptr,           nullptr,  nullptr,       0 },
-    { "s10", nullptr,   4,   0, eEncodingIEEE754, eFormatFloat, { LLDB_INVALID_REGNUM, dwarf_s10,           LLDB_INVALID_REGNUM,    36,              36 },     nullptr,           nullptr,  nullptr,       0 },
-    { "s11", nullptr,   4,   0, eEncodingIEEE754, eFormatFloat, { LLDB_INVALID_REGNUM, dwarf_s11,           LLDB_INVALID_REGNUM,    37,              37 },     nullptr,           nullptr,  nullptr,       0 },
-    { "s12", nullptr,   4,   0, eEncodingIEEE754, eFormatFloat, { LLDB_INVALID_REGNUM, dwarf_s12,           LLDB_INVALID_REGNUM,    38,              38 },     nullptr,           nullptr,  nullptr,       0 },
-    { "s13", nullptr,   4,   0, eEncodingIEEE754, eFormatFloat, { LLDB_INVALID_REGNUM, dwarf_s13,           LLDB_INVALID_REGNUM,    39,              39 },     nullptr,           nullptr,  nullptr,       0 },
-    { "s14", nullptr,   4,   0, eEncodingIEEE754, eFormatFloat, { LLDB_INVALID_REGNUM, dwarf_s14,           LLDB_INVALID_REGNUM,    40,              40 },     nullptr,           nullptr,  nullptr,       0 },
-    { "s15", nullptr,   4,   0, eEncodingIEEE754, eFormatFloat, { LLDB_INVALID_REGNUM, dwarf_s15,           LLDB_INVALID_REGNUM,    41,              41 },     nullptr,           nullptr,  nullptr,       0 },
-    { "s16", nullptr,   4,   0, eEncodingIEEE754, eFormatFloat, { LLDB_INVALID_REGNUM, dwarf_s16,           LLDB_INVALID_REGNUM,    42,              42 },     nullptr,           nullptr,  nullptr,       0 },
-    { "s17", nullptr,   4,   0, eEncodingIEEE754, eFormatFloat, { LLDB_INVALID_REGNUM, dwarf_s17,           LLDB_INVALID_REGNUM,    43,              43 },     nullptr,           nullptr,  nullptr,       0 },
-    { "s18", nullptr,   4,   0, eEncodingIEEE754, eFormatFloat, { LLDB_INVALID_REGNUM, dwarf_s18,           LLDB_INVALID_REGNUM,    44,              44 },     nullptr,           nullptr,  nullptr,       0 },
-    { "s19", nullptr,   4,   0, eEncodingIEEE754, eFormatFloat, { LLDB_INVALID_REGNUM, dwarf_s19,           LLDB_INVALID_REGNUM,    45,              45 },     nullptr,           nullptr,  nullptr,       0 },
-    { "s20", nullptr,   4,   0, eEncodingIEEE754, eFormatFloat, { LLDB_INVALID_REGNUM, dwarf_s20,           LLDB_INVALID_REGNUM,    46,              46 },     nullptr,           nullptr,  nullptr,       0 },
-    { "s21", nullptr,   4,   0, eEncodingIEEE754, eFormatFloat, { LLDB_INVALID_REGNUM, dwarf_s21,           LLDB_INVALID_REGNUM,    47,              47 },     nullptr,           nullptr,  nullptr,       0 },
-    { "s22", nullptr,   4,   0, eEncodingIEEE754, eFormatFloat, { LLDB_INVALID_REGNUM, dwarf_s22,           LLDB_INVALID_REGNUM,    48,              48 },     nullptr,           nullptr,  nullptr,       0 },
-    { "s23", nullptr,   4,   0, eEncodingIEEE754, eFormatFloat, { LLDB_INVALID_REGNUM, dwarf_s23,           LLDB_INVALID_REGNUM,    49,              49 },     nullptr,           nullptr,  nullptr,       0 },
-    { "s24", nullptr,   4,   0, eEncodingIEEE754, eFormatFloat, { LLDB_INVALID_REGNUM, dwarf_s24,           LLDB_INVALID_REGNUM,    50,              50 },     nullptr,           nullptr,  nullptr,       0 },
-    { "s25", nullptr,   4,   0, eEncodingIEEE754, eFormatFloat, { LLDB_INVALID_REGNUM, dwarf_s25,           LLDB_INVALID_REGNUM,    51,              51 },     nullptr,           nullptr,  nullptr,       0 },
-    { "s26", nullptr,   4,   0, eEncodingIEEE754, eFormatFloat, { LLDB_INVALID_REGNUM, dwarf_s26,           LLDB_INVALID_REGNUM,    52,              52 },     nullptr,           nullptr,  nullptr,       0 },
-    { "s27", nullptr,   4,   0, eEncodingIEEE754, eFormatFloat, { LLDB_INVALID_REGNUM, dwarf_s27,           LLDB_INVALID_REGNUM,    53,              53 },     nullptr,           nullptr,  nullptr,       0 },
-    { "s28", nullptr,   4,   0, eEncodingIEEE754, eFormatFloat, { LLDB_INVALID_REGNUM, dwarf_s28,           LLDB_INVALID_REGNUM,    54,              54 },     nullptr,           nullptr,  nullptr,       0 },
-    { "s29", nullptr,   4,   0, eEncodingIEEE754, eFormatFloat, { LLDB_INVALID_REGNUM, dwarf_s29,           LLDB_INVALID_REGNUM,    55,              55 },     nullptr,           nullptr,  nullptr,       0 },
-    { "s30", nullptr,   4,   0, eEncodingIEEE754, eFormatFloat, { LLDB_INVALID_REGNUM, dwarf_s30,           LLDB_INVALID_REGNUM,    56,              56 },     nullptr,           nullptr,  nullptr,       0 },
-    { "s31", nullptr,   4,   0, eEncodingIEEE754, eFormatFloat, { LLDB_INVALID_REGNUM, dwarf_s31,           LLDB_INVALID_REGNUM,    57,              57 },     nullptr,           nullptr,  nullptr,       0 },
-    { "fpscr",nullptr,  4,   0, eEncodingUint,    eFormatHex,   { LLDB_INVALID_REGNUM, LLDB_INVALID_REGNUM, LLDB_INVALID_REGNUM,    58,              58 },     nullptr,           nullptr,  nullptr,       0 },
-    { "d16", nullptr,   8,   0, eEncodingIEEE754, eFormatFloat, { LLDB_INVALID_REGNUM, dwarf_d16,           LLDB_INVALID_REGNUM,    59,              59 },     nullptr,           nullptr,  nullptr,       0 },
-    { "d17", nullptr,   8,   0, eEncodingIEEE754, eFormatFloat, { LLDB_INVALID_REGNUM, dwarf_d17,           LLDB_INVALID_REGNUM,    60,              60 },     nullptr,           nullptr,  nullptr,       0 },
-    { "d18", nullptr,   8,   0, eEncodingIEEE754, eFormatFloat, { LLDB_INVALID_REGNUM, dwarf_d18,           LLDB_INVALID_REGNUM,    61,              61 },     nullptr,           nullptr,  nullptr,       0 },
-    { "d19", nullptr,   8,   0, eEncodingIEEE754, eFormatFloat, { LLDB_INVALID_REGNUM, dwarf_d19,           LLDB_INVALID_REGNUM,    62,              62 },     nullptr,           nullptr,  nullptr,       0 },
-    { "d20", nullptr,   8,   0, eEncodingIEEE754, eFormatFloat, { LLDB_INVALID_REGNUM, dwarf_d20,           LLDB_INVALID_REGNUM,    63,              63 },     nullptr,           nullptr,  nullptr,       0 },
-    { "d21", nullptr,   8,   0, eEncodingIEEE754, eFormatFloat, { LLDB_INVALID_REGNUM, dwarf_d21,           LLDB_INVALID_REGNUM,    64,              64 },     nullptr,           nullptr,  nullptr,       0 },
-    { "d22", nullptr,   8,   0, eEncodingIEEE754, eFormatFloat, { LLDB_INVALID_REGNUM, dwarf_d22,           LLDB_INVALID_REGNUM,    65,              65 },     nullptr,           nullptr,  nullptr,       0 },
-    { "d23", nullptr,   8,   0, eEncodingIEEE754, eFormatFloat, { LLDB_INVALID_REGNUM, dwarf_d23,           LLDB_INVALID_REGNUM,    66,              66 },     nullptr,           nullptr,  nullptr,       0 },
-    { "d24", nullptr,   8,   0, eEncodingIEEE754, eFormatFloat, { LLDB_INVALID_REGNUM, dwarf_d24,           LLDB_INVALID_REGNUM,    67,              67 },     nullptr,           nullptr,  nullptr,       0 },
-    { "d25", nullptr,   8,   0, eEncodingIEEE754, eFormatFloat, { LLDB_INVALID_REGNUM, dwarf_d25,           LLDB_INVALID_REGNUM,    68,              68 },     nullptr,           nullptr,  nullptr,       0 },
-    { "d26", nullptr,   8,   0, eEncodingIEEE754, eFormatFloat, { LLDB_INVALID_REGNUM, dwarf_d26,           LLDB_INVALID_REGNUM,    69,              69 },     nullptr,           nullptr,  nullptr,       0 },
-    { "d27", nullptr,   8,   0, eEncodingIEEE754, eFormatFloat, { LLDB_INVALID_REGNUM, dwarf_d27,           LLDB_INVALID_REGNUM,    70,              70 },     nullptr,           nullptr,  nullptr,       0 },
-    { "d28", nullptr,   8,   0, eEncodingIEEE754, eFormatFloat, { LLDB_INVALID_REGNUM, dwarf_d28,           LLDB_INVALID_REGNUM,    71,              71 },     nullptr,           nullptr,  nullptr,       0 },
-    { "d29", nullptr,   8,   0, eEncodingIEEE754, eFormatFloat, { LLDB_INVALID_REGNUM, dwarf_d29,           LLDB_INVALID_REGNUM,    72,              72 },     nullptr,           nullptr,  nullptr,       0 },
-    { "d30", nullptr,   8,   0, eEncodingIEEE754, eFormatFloat, { LLDB_INVALID_REGNUM, dwarf_d30,           LLDB_INVALID_REGNUM,    73,              73 },     nullptr,           nullptr,  nullptr,       0 },
-    { "d31", nullptr,   8,   0, eEncodingIEEE754, eFormatFloat, { LLDB_INVALID_REGNUM, dwarf_d31,           LLDB_INVALID_REGNUM,    74,              74 },     nullptr,           nullptr,  nullptr,       0 },
-    { "d0",  nullptr,   8,   0, eEncodingIEEE754, eFormatFloat, { LLDB_INVALID_REGNUM, dwarf_d0,            LLDB_INVALID_REGNUM,    75,              75 },   g_d0_regs,           nullptr,  nullptr,       0 },
-    { "d1",  nullptr,   8,   0, eEncodingIEEE754, eFormatFloat, { LLDB_INVALID_REGNUM, dwarf_d1,            LLDB_INVALID_REGNUM,    76,              76 },   g_d1_regs,           nullptr,  nullptr,       0 },
-    { "d2",  nullptr,   8,   0, eEncodingIEEE754, eFormatFloat, { LLDB_INVALID_REGNUM, dwarf_d2,            LLDB_INVALID_REGNUM,    77,              77 },   g_d2_regs,           nullptr,  nullptr,       0 },
-    { "d3",  nullptr,   8,   0, eEncodingIEEE754, eFormatFloat, { LLDB_INVALID_REGNUM, dwarf_d3,            LLDB_INVALID_REGNUM,    78,              78 },   g_d3_regs,           nullptr,  nullptr,       0 },
-    { "d4",  nullptr,   8,   0, eEncodingIEEE754, eFormatFloat, { LLDB_INVALID_REGNUM, dwarf_d4,            LLDB_INVALID_REGNUM,    79,              79 },   g_d4_regs,           nullptr,  nullptr,       0 },
-    { "d5",  nullptr,   8,   0, eEncodingIEEE754, eFormatFloat, { LLDB_INVALID_REGNUM, dwarf_d5,            LLDB_INVALID_REGNUM,    80,              80 },   g_d5_regs,           nullptr,  nullptr,       0 },
-    { "d6",  nullptr,   8,   0, eEncodingIEEE754, eFormatFloat, { LLDB_INVALID_REGNUM, dwarf_d6,            LLDB_INVALID_REGNUM,    81,              81 },   g_d6_regs,           nullptr,  nullptr,       0 },
-    { "d7",  nullptr,   8,   0, eEncodingIEEE754, eFormatFloat, { LLDB_INVALID_REGNUM, dwarf_d7,            LLDB_INVALID_REGNUM,    82,              82 },   g_d7_regs,           nullptr,  nullptr,       0 },
-    { "d8",  nullptr,   8,   0, eEncodingIEEE754, eFormatFloat, { LLDB_INVALID_REGNUM, dwarf_d8,            LLDB_INVALID_REGNUM,    83,              83 },   g_d8_regs,           nullptr,  nullptr,       0 },
-    { "d9",  nullptr,   8,   0, eEncodingIEEE754, eFormatFloat, { LLDB_INVALID_REGNUM, dwarf_d9,            LLDB_INVALID_REGNUM,    84,              84 },   g_d9_regs,           nullptr,  nullptr,       0 },
-    { "d10", nullptr,   8,   0, eEncodingIEEE754, eFormatFloat, { LLDB_INVALID_REGNUM, dwarf_d10,           LLDB_INVALID_REGNUM,    85,              85 },  g_d10_regs,           nullptr,  nullptr,       0 },
-    { "d11", nullptr,   8,   0, eEncodingIEEE754, eFormatFloat, { LLDB_INVALID_REGNUM, dwarf_d11,           LLDB_INVALID_REGNUM,    86,              86 },  g_d11_regs,           nullptr,  nullptr,       0 },
-    { "d12", nullptr,   8,   0, eEncodingIEEE754, eFormatFloat, { LLDB_INVALID_REGNUM, dwarf_d12,           LLDB_INVALID_REGNUM,    87,              87 },  g_d12_regs,           nullptr,  nullptr,       0 },
-    { "d13", nullptr,   8,   0, eEncodingIEEE754, eFormatFloat, { LLDB_INVALID_REGNUM, dwarf_d13,           LLDB_INVALID_REGNUM,    88,              88 },  g_d13_regs,           nullptr,  nullptr,       0 },
-    { "d14", nullptr,   8,   0, eEncodingIEEE754, eFormatFloat, { LLDB_INVALID_REGNUM, dwarf_d14,           LLDB_INVALID_REGNUM,    89,              89 },  g_d14_regs,           nullptr,  nullptr,       0 },
-    { "d15", nullptr,   8,   0, eEncodingIEEE754, eFormatFloat, { LLDB_INVALID_REGNUM, dwarf_d15,           LLDB_INVALID_REGNUM,    90,              90 },  g_d15_regs,           nullptr,  nullptr,       0 },
-    { "q0",  nullptr,   16,  0, eEncodingVector,  eFormatVectorOfUInt8, { LLDB_INVALID_REGNUM, dwarf_q0,    LLDB_INVALID_REGNUM,    91,              91 },   g_q0_regs,           nullptr,  nullptr,       0 },
-    { "q1",  nullptr,   16,  0, eEncodingVector,  eFormatVectorOfUInt8, { LLDB_INVALID_REGNUM, dwarf_q1,    LLDB_INVALID_REGNUM,    92,              92 },   g_q1_regs,           nullptr,  nullptr,       0 },
-    { "q2",  nullptr,   16,  0, eEncodingVector,  eFormatVectorOfUInt8, { LLDB_INVALID_REGNUM, dwarf_q2,    LLDB_INVALID_REGNUM,    93,              93 },   g_q2_regs,           nullptr,  nullptr,       0 },
-    { "q3",  nullptr,   16,  0, eEncodingVector,  eFormatVectorOfUInt8, { LLDB_INVALID_REGNUM, dwarf_q3,    LLDB_INVALID_REGNUM,    94,              94 },   g_q3_regs,           nullptr,  nullptr,       0 },
-    { "q4",  nullptr,   16,  0, eEncodingVector,  eFormatVectorOfUInt8, { LLDB_INVALID_REGNUM, dwarf_q4,    LLDB_INVALID_REGNUM,    95,              95 },   g_q4_regs,           nullptr,  nullptr,       0 },
-    { "q5",  nullptr,   16,  0, eEncodingVector,  eFormatVectorOfUInt8, { LLDB_INVALID_REGNUM, dwarf_q5,    LLDB_INVALID_REGNUM,    96,              96 },   g_q5_regs,           nullptr,  nullptr,       0 },
-    { "q6",  nullptr,   16,  0, eEncodingVector,  eFormatVectorOfUInt8, { LLDB_INVALID_REGNUM, dwarf_q6,    LLDB_INVALID_REGNUM,    97,              97 },   g_q6_regs,           nullptr,  nullptr,       0 },
-    { "q7",  nullptr,   16,  0, eEncodingVector,  eFormatVectorOfUInt8, { LLDB_INVALID_REGNUM, dwarf_q7,    LLDB_INVALID_REGNUM,    98,              98 },   g_q7_regs,           nullptr,  nullptr,       0 },
-    { "q8",  nullptr,   16,  0, eEncodingVector,  eFormatVectorOfUInt8, { LLDB_INVALID_REGNUM, dwarf_q8,    LLDB_INVALID_REGNUM,    99,              99 },   g_q8_regs,           nullptr,  nullptr,       0 },
-    { "q9",  nullptr,   16,  0, eEncodingVector,  eFormatVectorOfUInt8, { LLDB_INVALID_REGNUM, dwarf_q9,    LLDB_INVALID_REGNUM,   100,             100 },   g_q9_regs,           nullptr,  nullptr,       0 },
-    { "q10", nullptr,   16,  0, eEncodingVector,  eFormatVectorOfUInt8, { LLDB_INVALID_REGNUM, dwarf_q10,   LLDB_INVALID_REGNUM,   101,             101 },  g_q10_regs,           nullptr,  nullptr,       0 },
-    { "q11", nullptr,   16,  0, eEncodingVector,  eFormatVectorOfUInt8, { LLDB_INVALID_REGNUM, dwarf_q11,   LLDB_INVALID_REGNUM,   102,             102 },  g_q11_regs,           nullptr,  nullptr,       0 },
-    { "q12", nullptr,   16,  0, eEncodingVector,  eFormatVectorOfUInt8, { LLDB_INVALID_REGNUM, dwarf_q12,   LLDB_INVALID_REGNUM,   103,             103 },  g_q12_regs,           nullptr,  nullptr,       0 },
-    { "q13", nullptr,   16,  0, eEncodingVector,  eFormatVectorOfUInt8, { LLDB_INVALID_REGNUM, dwarf_q13,   LLDB_INVALID_REGNUM,   104,             104 },  g_q13_regs,           nullptr,  nullptr,       0 },
-    { "q14", nullptr,   16,  0, eEncodingVector,  eFormatVectorOfUInt8, { LLDB_INVALID_REGNUM, dwarf_q14,   LLDB_INVALID_REGNUM,   105,             105 },  g_q14_regs,           nullptr,  nullptr,       0 },
-    { "q15", nullptr,   16,  0, eEncodingVector,  eFormatVectorOfUInt8, { LLDB_INVALID_REGNUM, dwarf_q15,   LLDB_INVALID_REGNUM,   106,             106 },  g_q15_regs,           nullptr,  nullptr,       0 }
-    };
-  // clang-format on
-
-  static const uint32_t num_registers = llvm::array_lengthof(g_register_infos);
-  static ConstString gpr_reg_set("General Purpose Registers");
-  static ConstString sfp_reg_set("Software Floating Point Registers");
-  static ConstString vfp_reg_set("Floating Point Registers");
-  size_t i;
-  if (from_scratch) {
-    // Calculate the offsets of the registers
-    // Note that the layout of the "composite" registers (d0-d15 and q0-q15)
-    // which comes after the "primordial" registers is important.  This enables
-    // us to calculate the offset of the composite register by using the offset
-    // of its first primordial register.  For example, to calculate the offset
-    // of q0, use s0's offset.
-    if (g_register_infos[2].byte_offset == 0) {
-      uint32_t byte_offset = 0;
-      for (i = 0; i < num_registers; ++i) {
-        // For primordial registers, increment the byte_offset by the byte_size
-        // to arrive at the byte_offset for the next register.  Otherwise, we
-        // have a composite register whose offset can be calculated by
-        // consulting the offset of its first primordial register.
-        if (!g_register_infos[i].value_regs) {
-          g_register_infos[i].byte_offset = byte_offset;
-          byte_offset += g_register_infos[i].byte_size;
-        } else {
-          const uint32_t first_primordial_reg =
-              g_register_infos[i].value_regs[0];
-          g_register_infos[i].byte_offset =
-              g_register_infos[first_primordial_reg].byte_offset;
-        }
-      }
-    }
-    for (i = 0; i < num_registers; ++i) {
-      ConstString name;
-      ConstString alt_name;
-      if (g_register_infos[i].name && g_register_infos[i].name[0])
-        name.SetCString(g_register_infos[i].name);
-      if (g_register_infos[i].alt_name && g_register_infos[i].alt_name[0])
-        alt_name.SetCString(g_register_infos[i].alt_name);
-
-      if (i <= 15 || i == 25)
-        AddRegister(g_register_infos[i], name, alt_name, gpr_reg_set);
-      else if (i <= 24)
-        AddRegister(g_register_infos[i], name, alt_name, sfp_reg_set);
-      else
-        AddRegister(g_register_infos[i], name, alt_name, vfp_reg_set);
-    }
-  } else {
-    // Add composite registers to our primordial registers, then.
-    const size_t num_composites = llvm::array_lengthof(g_composites);
-    const size_t num_dynamic_regs = GetNumRegisters();
-    const size_t num_common_regs = num_registers - num_composites;
-    RegisterInfo *g_comp_register_infos = g_register_infos + num_common_regs;
-
-    // First we need to validate that all registers that we already have match
-    // the non composite regs. If so, then we can add the registers, else we
-    // need to bail
-    bool match = true;
-    if (num_dynamic_regs == num_common_regs) {
-      for (i = 0; match && i < num_dynamic_regs; ++i) {
-        // Make sure all register names match
-        if (m_regs[i].name && g_register_infos[i].name) {
-          if (strcmp(m_regs[i].name, g_register_infos[i].name)) {
-            match = false;
-            break;
-          }
-        }
-=======
->>>>>>> 2ab1d525
-
-  const RegisterInfo *reg_info = m_reg_info_sp->GetRegisterInfo("vg");
-  if (!reg_info)
-    return false;
-
-  uint64_t fail_value = LLDB_INVALID_ADDRESS;
-  uint32_t vg_reg_num = reg_info->kinds[eRegisterKindLLDB];
-  uint64_t vg_reg_value = ReadRegisterAsUnsigned(vg_reg_num, fail_value);
-
-  if (vg_reg_value != fail_value && vg_reg_value <= 32) {
-    const RegisterInfo *reg_info = m_reg_info_sp->GetRegisterInfo("p0");
-    if (!reg_info || vg_reg_value == reg_info->byte_size)
-      return false;
-
-    if (m_reg_info_sp->UpdateARM64SVERegistersInfos(vg_reg_value)) {
-      // Make a heap based buffer that is big enough to store all registers
-      m_reg_data.SetData(std::make_shared<DataBufferHeap>(
-          m_reg_info_sp->GetRegisterDataByteSize(), 0));
-      m_reg_data.SetByteOrder(GetByteOrder());
-
-      InvalidateAllRegisters();
-
-      return true;
-    }
-  }
-
-  return false;
-}
-
-bool GDBRemoteDynamicRegisterInfo::UpdateARM64SVERegistersInfos(uint64_t vg) {
-  // SVE Z register size is vg x 8 bytes.
-  uint32_t z_reg_byte_size = vg * 8;
-
-  // SVE vector length has changed, accordingly set size of Z, P and FFR
-  // registers. Also invalidate register offsets it will be recalculated
-  // after SVE register size update.
-  for (auto &reg : m_regs) {
-    if (reg.value_regs == nullptr) {
-      if (reg.name[0] == 'z' && isdigit(reg.name[1]))
-        reg.byte_size = z_reg_byte_size;
-      else if (reg.name[0] == 'p' && isdigit(reg.name[1]))
-        reg.byte_size = vg;
-      else if (strcmp(reg.name, "ffr") == 0)
-        reg.byte_size = vg;
-    }
-    reg.byte_offset = LLDB_INVALID_INDEX32;
-  }
-
-  // Re-calculate register offsets
-  ConfigureOffsets();
-  return true;
 }