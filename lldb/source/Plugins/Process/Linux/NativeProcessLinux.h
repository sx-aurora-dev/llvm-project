--- conflicted
+++ resolved
@@ -24,10 +24,6 @@
 #include "NativeThreadLinux.h"
 #include "Plugins/Process/POSIX/NativeProcessELF.h"
 #include "Plugins/Process/Utility/NativeProcessSoftwareSingleStep.h"
-<<<<<<< HEAD
-#include "ProcessorTrace.h"
-=======
->>>>>>> 2ab1d525
 
 namespace lldb_private {
 class Status;
@@ -184,12 +180,7 @@
 
   void MonitorWatchpoint(NativeThreadLinux &thread, uint32_t wp_index);
 
-<<<<<<< HEAD
-  void MonitorSignal(const siginfo_t &info, NativeThreadLinux &thread,
-                     bool exited);
-=======
   void MonitorSignal(const siginfo_t &info, NativeThreadLinux &thread);
->>>>>>> 2ab1d525
 
   bool HasThreadNoLock(lldb::tid_t thread_id);
 
