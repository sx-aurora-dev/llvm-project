//===-- NativeProcessLinux.h ---------------------------------- -*- C++ -*-===//
//
// Part of the LLVM Project, under the Apache License v2.0 with LLVM Exceptions.
// See https://llvm.org/LICENSE.txt for license information.
// SPDX-License-Identifier: Apache-2.0 WITH LLVM-exception
//
//===----------------------------------------------------------------------===//

#ifndef liblldb_NativeProcessLinux_H_
#define liblldb_NativeProcessLinux_H_

#include <csignal>
#include <unordered_set>

#include "lldb/Host/Debug.h"
#include "lldb/Host/HostThread.h"
#include "lldb/Host/linux/Support.h"
#include "lldb/Target/MemoryRegionInfo.h"
#include "lldb/Utility/ArchSpec.h"
#include "lldb/Utility/FileSpec.h"
#include "lldb/lldb-types.h"

#include "IntelPTManager.h"
#include "NativeThreadLinux.h"
#include "Plugins/Process/POSIX/NativeProcessELF.h"
#include "Plugins/Process/Utility/NativeProcessSoftwareSingleStep.h"
<<<<<<< HEAD
#include "ProcessorTrace.h"
=======
>>>>>>> a2ce6ee6

namespace lldb_private {
class Status;
class Scalar;

namespace process_linux {
/// \class NativeProcessLinux
/// Manages communication with the inferior (debugee) process.
///
/// Upon construction, this class prepares and launches an inferior process
/// for debugging.
///
/// Changes in the inferior process state are broadcasted.
class NativeProcessLinux : public NativeProcessELF,
                           private NativeProcessSoftwareSingleStep {
public:
  class Factory : public NativeProcessProtocol::Factory {
  public:
    llvm::Expected<std::unique_ptr<NativeProcessProtocol>>
    Launch(ProcessLaunchInfo &launch_info, NativeDelegate &native_delegate,
           MainLoop &mainloop) const override;

    llvm::Expected<std::unique_ptr<NativeProcessProtocol>>
    Attach(lldb::pid_t pid, NativeDelegate &native_delegate,
           MainLoop &mainloop) const override;

    Extension GetSupportedExtensions() const override;
  };

  // NativeProcessProtocol Interface
  Status Resume(const ResumeActionList &resume_actions) override;

  Status Halt() override;

  Status Detach() override;

  Status Signal(int signo) override;

  Status Interrupt() override;

  Status Kill() override;

  Status GetMemoryRegionInfo(lldb::addr_t load_addr,
                             MemoryRegionInfo &range_info) override;

  Status ReadMemory(lldb::addr_t addr, void *buf, size_t size,
                    size_t &bytes_read) override;

  Status WriteMemory(lldb::addr_t addr, const void *buf, size_t size,
                     size_t &bytes_written) override;

  llvm::Expected<lldb::addr_t> AllocateMemory(size_t size,
                                              uint32_t permissions) override;

  llvm::Error DeallocateMemory(lldb::addr_t addr) override;

  Status ReadMemoryTags(int32_t type, lldb::addr_t addr, size_t len,
                        std::vector<uint8_t> &tags) override;

  Status WriteMemoryTags(int32_t type, lldb::addr_t addr, size_t len,
                         const std::vector<uint8_t> &tags) override;

  size_t UpdateThreads() override;

  const ArchSpec &GetArchitecture() const override { return m_arch; }

  Status SetBreakpoint(lldb::addr_t addr, uint32_t size,
                       bool hardware) override;

  Status RemoveBreakpoint(lldb::addr_t addr, bool hardware = false) override;

  void DoStopIDBumped(uint32_t newBumpId) override;

  Status GetLoadedModuleFileSpec(const char *module_path,
                                 FileSpec &file_spec) override;

  Status GetFileLoadAddress(const llvm::StringRef &file_name,
                            lldb::addr_t &load_addr) override;

  NativeThreadLinux *GetThreadByID(lldb::tid_t id);
  NativeThreadLinux *GetCurrentThread();

  llvm::ErrorOr<std::unique_ptr<llvm::MemoryBuffer>>
  GetAuxvData() const override {
    return getProcFile(GetID(), "auxv");
  }

  /// Tracing
  /// These methods implement the jLLDBTrace packets
  /// \{
  llvm::Error TraceStart(llvm::StringRef json_request,
                         llvm::StringRef type) override;

  llvm::Error TraceStop(const TraceStopRequest &request) override;

  llvm::Expected<llvm::json::Value>
  TraceGetState(llvm::StringRef type) override;

  llvm::Expected<std::vector<uint8_t>>
  TraceGetBinaryData(const TraceGetBinaryDataRequest &request) override;

  llvm::Expected<TraceSupportedResponse> TraceSupported() override;
  /// }

  // Interface used by NativeRegisterContext-derived classes.
  static Status PtraceWrapper(int req, lldb::pid_t pid, void *addr = nullptr,
                              void *data = nullptr, size_t data_size = 0,
                              long *result = nullptr);

  bool SupportHardwareSingleStepping() const;

protected:
  llvm::Expected<llvm::ArrayRef<uint8_t>>
  GetSoftwareBreakpointTrapOpcode(size_t size_hint) override;

  llvm::Expected<uint64_t> Syscall(llvm::ArrayRef<uint64_t> args);

private:
  MainLoop::SignalHandleUP m_sigchld_handle;
  ArchSpec m_arch;
  MainLoop& m_main_loop;

  LazyBool m_supports_mem_region = eLazyBoolCalculate;
  std::vector<std::pair<MemoryRegionInfo, FileSpec>> m_mem_region_cache;

  lldb::tid_t m_pending_notification_tid = LLDB_INVALID_THREAD_ID;

  /// Inferior memory (allocated by us) and its size.
  llvm::DenseMap<lldb::addr_t, lldb::addr_t> m_allocated_memory;

  // Private Instance Methods
  NativeProcessLinux(::pid_t pid, int terminal_fd, NativeDelegate &delegate,
                     const ArchSpec &arch, MainLoop &mainloop,
                     llvm::ArrayRef<::pid_t> tids);

  // Returns a list of process threads that we have attached to.
  static llvm::Expected<std::vector<::pid_t>> Attach(::pid_t pid);

  static Status SetDefaultPtraceOpts(const lldb::pid_t);

  void MonitorCallback(NativeThreadLinux &thread, WaitStatus status);

  void WaitForCloneNotification(::pid_t pid);

  void MonitorSIGTRAP(const siginfo_t &info, NativeThreadLinux &thread);

  void MonitorTrace(NativeThreadLinux &thread);

  void MonitorBreakpoint(NativeThreadLinux &thread);

  void MonitorWatchpoint(NativeThreadLinux &thread, uint32_t wp_index);

<<<<<<< HEAD
  void MonitorSignal(const siginfo_t &info, NativeThreadLinux &thread,
                     bool exited);
=======
  void MonitorSignal(const siginfo_t &info, NativeThreadLinux &thread);
>>>>>>> a2ce6ee6

  bool HasThreadNoLock(lldb::tid_t thread_id);

  void StopTrackingThread(NativeThreadLinux &thread);

  /// Create a new thread.
  ///
  /// If process tracing is enabled and the thread can't be traced, then the
  /// thread is left stopped with a \a eStopReasonProcessorTrace status, and
  /// then the process is stopped.
  ///
  /// \param[in] resume
  ///     If a tracing error didn't happen, then resume the thread after
  ///     creation if \b true, or leave it stopped with SIGSTOP if \b false.
  NativeThreadLinux &AddThread(lldb::tid_t thread_id, bool resume);

  /// Start tracing a new thread if process tracing is enabled.
  ///
  /// Trace mechanisms should modify this method to provide automatic tracing
  /// for new threads.
  Status NotifyTracersOfNewThread(lldb::tid_t tid);

  /// Stop tracing threads upon a destroy event.
  ///
  /// Trace mechanisms should modify this method to provide automatic trace
  /// stopping for threads being destroyed.
  Status NotifyTracersOfThreadDestroyed(lldb::tid_t tid);

  /// Writes a siginfo_t structure corresponding to the given thread ID to the
  /// memory region pointed to by \p siginfo.
  Status GetSignalInfo(lldb::tid_t tid, void *siginfo);

  /// Writes the raw event message code (vis-a-vis PTRACE_GETEVENTMSG)
  /// corresponding to the given thread ID to the memory pointed to by @p
  /// message.
  Status GetEventMessage(lldb::tid_t tid, unsigned long *message);

  void NotifyThreadDeath(lldb::tid_t tid);

  Status Detach(lldb::tid_t tid);

  // This method is requests a stop on all threads which are still running. It
  // sets up a
  // deferred delegate notification, which will fire once threads report as
  // stopped. The
  // triggerring_tid will be set as the current thread (main stop reason).
  void StopRunningThreads(lldb::tid_t triggering_tid);

  // Notify the delegate if all threads have stopped.
  void SignalIfAllThreadsStopped();

  // Resume the given thread, optionally passing it the given signal. The type
  // of resume
  // operation (continue, single-step) depends on the state parameter.
  Status ResumeThread(NativeThreadLinux &thread, lldb::StateType state,
                      int signo);

  void ThreadWasCreated(NativeThreadLinux &thread);

  void SigchldHandler();

  Status PopulateMemoryRegionCache();

  /// Manages Intel PT process and thread traces.
  IntelPTManager m_intel_pt_manager;

  // Handle a clone()-like event.
  bool MonitorClone(NativeThreadLinux &parent, lldb::pid_t child_pid,
                    int event);
};

} // namespace process_linux
} // namespace lldb_private

#endif // #ifndef liblldb_NativeProcessLinux_H_<|MERGE_RESOLUTION|>--- conflicted
+++ resolved
@@ -24,10 +24,6 @@
 #include "NativeThreadLinux.h"
 #include "Plugins/Process/POSIX/NativeProcessELF.h"
 #include "Plugins/Process/Utility/NativeProcessSoftwareSingleStep.h"
-<<<<<<< HEAD
-#include "ProcessorTrace.h"
-=======
->>>>>>> a2ce6ee6
 
 namespace lldb_private {
 class Status;
@@ -180,12 +176,7 @@
 
   void MonitorWatchpoint(NativeThreadLinux &thread, uint32_t wp_index);
 
-<<<<<<< HEAD
-  void MonitorSignal(const siginfo_t &info, NativeThreadLinux &thread,
-                     bool exited);
-=======
   void MonitorSignal(const siginfo_t &info, NativeThreadLinux &thread);
->>>>>>> a2ce6ee6
 
   bool HasThreadNoLock(lldb::tid_t thread_id);
 
