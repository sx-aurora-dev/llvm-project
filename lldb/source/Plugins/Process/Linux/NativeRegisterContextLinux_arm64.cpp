--- conflicted
+++ resolved
@@ -540,8 +540,6 @@
         "register data bytes, expected at least %" PRIu64 ", actual %" PRIu64,
         __FUNCTION__, reg_data_min_size, data_sp->GetByteSize());
     return error;
-<<<<<<< HEAD
-=======
   }
 
   // Register data starts with GPRs
@@ -606,7 +604,6 @@
     m_mte_ctrl_is_valid = true;
     error = WriteMTEControl();
   }
->>>>>>> 2ab1d525
 
   return error;
 }
@@ -626,12 +623,6 @@
 }
 
 bool NativeRegisterContextLinux_arm64::IsSVE(unsigned reg) const {
-<<<<<<< HEAD
-  if (GetRegisterInfo().GetRegisterSetFromRegisterIndex(reg) ==
-      RegisterInfoPOSIX_arm64::SVERegSet)
-    return true;
-  return false;
-=======
   return GetRegisterInfo().IsSVEReg(reg);
 }
 
@@ -641,7 +632,6 @@
 
 bool NativeRegisterContextLinux_arm64::IsMTE(unsigned reg) const {
   return GetRegisterInfo().IsMTEReg(reg);
->>>>>>> 2ab1d525
 }
 
 llvm::Error NativeRegisterContextLinux_arm64::ReadHardwareDebugInfo() {
