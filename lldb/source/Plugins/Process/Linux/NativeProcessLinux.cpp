//===-- NativeProcessLinux.cpp --------------------------------------------===//
//
// Part of the LLVM Project, under the Apache License v2.0 with LLVM Exceptions.
// See https://llvm.org/LICENSE.txt for license information.
// SPDX-License-Identifier: Apache-2.0 WITH LLVM-exception
//
//===----------------------------------------------------------------------===//

#include "NativeProcessLinux.h"

#include <cerrno>
#include <cstdint>
#include <cstring>
#include <unistd.h>

#include <fstream>
#include <mutex>
#include <sstream>
#include <string>
#include <unordered_map>

#include "NativeThreadLinux.h"
#include "Plugins/Process/POSIX/ProcessPOSIXLog.h"
#include "Plugins/Process/Utility/LinuxProcMaps.h"
#include "Procfs.h"
#include "lldb/Core/ModuleSpec.h"
#include "lldb/Host/Host.h"
#include "lldb/Host/HostProcess.h"
#include "lldb/Host/ProcessLaunchInfo.h"
#include "lldb/Host/PseudoTerminal.h"
#include "lldb/Host/ThreadLauncher.h"
#include "lldb/Host/common/NativeRegisterContext.h"
#include "lldb/Host/linux/Host.h"
#include "lldb/Host/linux/Ptrace.h"
#include "lldb/Host/linux/Uio.h"
#include "lldb/Host/posix/ProcessLauncherPosixFork.h"
#include "lldb/Symbol/ObjectFile.h"
#include "lldb/Target/Process.h"
#include "lldb/Target/Target.h"
#include "lldb/Utility/LLDBAssert.h"
#include "lldb/Utility/State.h"
#include "lldb/Utility/Status.h"
#include "lldb/Utility/StringExtractor.h"
#include "llvm/ADT/ScopeExit.h"
#include "llvm/Support/Errno.h"
#include "llvm/Support/FileSystem.h"
#include "llvm/Support/Threading.h"

#include <linux/unistd.h>
#include <sys/socket.h>
#include <sys/syscall.h>
#include <sys/types.h>
#include <sys/user.h>
#include <sys/wait.h>

#ifdef __aarch64__
#include <asm/hwcap.h>
#include <sys/auxv.h>
#endif

// Support hardware breakpoints in case it has not been defined
#ifndef TRAP_HWBKPT
#define TRAP_HWBKPT 4
#endif

#ifndef HWCAP2_MTE
#define HWCAP2_MTE (1 << 18)
#endif

using namespace lldb;
using namespace lldb_private;
using namespace lldb_private::process_linux;
using namespace llvm;

// Private bits we only need internally.

static bool ProcessVmReadvSupported() {
  static bool is_supported;
  static llvm::once_flag flag;

  llvm::call_once(flag, [] {
    Log *log(ProcessPOSIXLog::GetLogIfAllCategoriesSet(POSIX_LOG_PROCESS));

    uint32_t source = 0x47424742;
    uint32_t dest = 0;

    struct iovec local, remote;
    remote.iov_base = &source;
    local.iov_base = &dest;
    remote.iov_len = local.iov_len = sizeof source;

    // We shall try if cross-process-memory reads work by attempting to read a
    // value from our own process.
    ssize_t res = process_vm_readv(getpid(), &local, 1, &remote, 1, 0);
    is_supported = (res == sizeof(source) && source == dest);
    if (is_supported)
      LLDB_LOG(log,
               "Detected kernel support for process_vm_readv syscall. "
               "Fast memory reads enabled.");
    else
      LLDB_LOG(log,
               "syscall process_vm_readv failed (error: {0}). Fast memory "
               "reads disabled.",
               llvm::sys::StrError());
  });

  return is_supported;
}

static void MaybeLogLaunchInfo(const ProcessLaunchInfo &info) {
  Log *log(ProcessPOSIXLog::GetLogIfAllCategoriesSet(POSIX_LOG_PROCESS));
  if (!log)
    return;

  if (const FileAction *action = info.GetFileActionForFD(STDIN_FILENO))
    LLDB_LOG(log, "setting STDIN to '{0}'", action->GetFileSpec());
  else
    LLDB_LOG(log, "leaving STDIN as is");

  if (const FileAction *action = info.GetFileActionForFD(STDOUT_FILENO))
    LLDB_LOG(log, "setting STDOUT to '{0}'", action->GetFileSpec());
  else
    LLDB_LOG(log, "leaving STDOUT as is");

  if (const FileAction *action = info.GetFileActionForFD(STDERR_FILENO))
    LLDB_LOG(log, "setting STDERR to '{0}'", action->GetFileSpec());
  else
    LLDB_LOG(log, "leaving STDERR as is");

  int i = 0;
  for (const char **args = info.GetArguments().GetConstArgumentVector(); *args;
       ++args, ++i)
    LLDB_LOG(log, "arg {0}: '{1}'", i, *args);
}

static void DisplayBytes(StreamString &s, void *bytes, uint32_t count) {
  uint8_t *ptr = (uint8_t *)bytes;
  const uint32_t loop_count = std::min<uint32_t>(DEBUG_PTRACE_MAXBYTES, count);
  for (uint32_t i = 0; i < loop_count; i++) {
    s.Printf("[%x]", *ptr);
    ptr++;
  }
}

static void PtraceDisplayBytes(int &req, void *data, size_t data_size) {
  Log *log(ProcessPOSIXLog::GetLogIfAllCategoriesSet(POSIX_LOG_PTRACE));
  if (!log)
    return;
  StreamString buf;

  switch (req) {
  case PTRACE_POKETEXT: {
    DisplayBytes(buf, &data, 8);
    LLDB_LOGV(log, "PTRACE_POKETEXT {0}", buf.GetData());
    break;
  }
  case PTRACE_POKEDATA: {
    DisplayBytes(buf, &data, 8);
    LLDB_LOGV(log, "PTRACE_POKEDATA {0}", buf.GetData());
    break;
  }
  case PTRACE_POKEUSER: {
    DisplayBytes(buf, &data, 8);
    LLDB_LOGV(log, "PTRACE_POKEUSER {0}", buf.GetData());
    break;
  }
  case PTRACE_SETREGS: {
    DisplayBytes(buf, data, data_size);
    LLDB_LOGV(log, "PTRACE_SETREGS {0}", buf.GetData());
    break;
  }
  case PTRACE_SETFPREGS: {
    DisplayBytes(buf, data, data_size);
    LLDB_LOGV(log, "PTRACE_SETFPREGS {0}", buf.GetData());
    break;
  }
  case PTRACE_SETSIGINFO: {
    DisplayBytes(buf, data, sizeof(siginfo_t));
    LLDB_LOGV(log, "PTRACE_SETSIGINFO {0}", buf.GetData());
    break;
  }
  case PTRACE_SETREGSET: {
    // Extract iov_base from data, which is a pointer to the struct iovec
    DisplayBytes(buf, *(void **)data, data_size);
    LLDB_LOGV(log, "PTRACE_SETREGSET {0}", buf.GetData());
    break;
  }
  default: {}
  }
}

static constexpr unsigned k_ptrace_word_size = sizeof(void *);
static_assert(sizeof(long) >= k_ptrace_word_size,
              "Size of long must be larger than ptrace word size");

// Simple helper function to ensure flags are enabled on the given file
// descriptor.
static Status EnsureFDFlags(int fd, int flags) {
  Status error;

  int status = fcntl(fd, F_GETFL);
  if (status == -1) {
    error.SetErrorToErrno();
    return error;
  }

  if (fcntl(fd, F_SETFL, status | flags) == -1) {
    error.SetErrorToErrno();
    return error;
  }

  return error;
}

// Public Static Methods

llvm::Expected<std::unique_ptr<NativeProcessProtocol>>
NativeProcessLinux::Factory::Launch(ProcessLaunchInfo &launch_info,
                                    NativeDelegate &native_delegate,
                                    MainLoop &mainloop) const {
  Log *log(ProcessPOSIXLog::GetLogIfAllCategoriesSet(POSIX_LOG_PROCESS));

  MaybeLogLaunchInfo(launch_info);

  Status status;
  ::pid_t pid = ProcessLauncherPosixFork()
                    .LaunchProcess(launch_info, status)
                    .GetProcessId();
  LLDB_LOG(log, "pid = {0:x}", pid);
  if (status.Fail()) {
    LLDB_LOG(log, "failed to launch process: {0}", status);
    return status.ToError();
  }

  // Wait for the child process to trap on its call to execve.
  int wstatus;
  ::pid_t wpid = llvm::sys::RetryAfterSignal(-1, ::waitpid, pid, &wstatus, 0);
  assert(wpid == pid);
  (void)wpid;
  if (!WIFSTOPPED(wstatus)) {
    LLDB_LOG(log, "Could not sync with inferior process: wstatus={1}",
             WaitStatus::Decode(wstatus));
    return llvm::make_error<StringError>("Could not sync with inferior process",
                                         llvm::inconvertibleErrorCode());
  }
  LLDB_LOG(log, "inferior started, now in stopped state");

  ProcessInstanceInfo Info;
  if (!Host::GetProcessInfo(pid, Info)) {
    return llvm::make_error<StringError>("Cannot get process architecture",
                                         llvm::inconvertibleErrorCode());
  }

  // Set the architecture to the exe architecture.
  LLDB_LOG(log, "pid = {0:x}, detected architecture {1}", pid,
           Info.GetArchitecture().GetArchitectureName());

  status = SetDefaultPtraceOpts(pid);
  if (status.Fail()) {
    LLDB_LOG(log, "failed to set default ptrace options: {0}", status);
    return status.ToError();
  }

  return std::unique_ptr<NativeProcessLinux>(new NativeProcessLinux(
      pid, launch_info.GetPTY().ReleasePrimaryFileDescriptor(), native_delegate,
      Info.GetArchitecture(), mainloop, {pid}));
}

llvm::Expected<std::unique_ptr<NativeProcessProtocol>>
NativeProcessLinux::Factory::Attach(
    lldb::pid_t pid, NativeProcessProtocol::NativeDelegate &native_delegate,
    MainLoop &mainloop) const {
  Log *log(ProcessPOSIXLog::GetLogIfAllCategoriesSet(POSIX_LOG_PROCESS));
  LLDB_LOG(log, "pid = {0:x}", pid);

  // Retrieve the architecture for the running process.
  ProcessInstanceInfo Info;
  if (!Host::GetProcessInfo(pid, Info)) {
    return llvm::make_error<StringError>("Cannot get process architecture",
                                         llvm::inconvertibleErrorCode());
  }

  auto tids_or = NativeProcessLinux::Attach(pid);
  if (!tids_or)
    return tids_or.takeError();

  return std::unique_ptr<NativeProcessLinux>(new NativeProcessLinux(
      pid, -1, native_delegate, Info.GetArchitecture(), mainloop, *tids_or));
}

NativeProcessLinux::Extension
NativeProcessLinux::Factory::GetSupportedExtensions() const {
  NativeProcessLinux::Extension supported =
      Extension::multiprocess | Extension::fork | Extension::vfork |
      Extension::pass_signals | Extension::auxv | Extension::libraries_svr4;

#ifdef __aarch64__
  // At this point we do not have a process so read auxv directly.
  if ((getauxval(AT_HWCAP2) & HWCAP2_MTE))
    supported |= Extension::memory_tagging;
#endif

  return supported;
}

// Public Instance Methods

NativeProcessLinux::NativeProcessLinux(::pid_t pid, int terminal_fd,
                                       NativeDelegate &delegate,
                                       const ArchSpec &arch, MainLoop &mainloop,
                                       llvm::ArrayRef<::pid_t> tids)
    : NativeProcessELF(pid, terminal_fd, delegate), m_arch(arch),
      m_main_loop(mainloop), m_intel_pt_manager(pid) {
  if (m_terminal_fd != -1) {
    Status status = EnsureFDFlags(m_terminal_fd, O_NONBLOCK);
    assert(status.Success());
  }

  Status status;
  m_sigchld_handle = mainloop.RegisterSignal(
      SIGCHLD, [this](MainLoopBase &) { SigchldHandler(); }, status);
  assert(m_sigchld_handle && status.Success());

  for (const auto &tid : tids) {
    NativeThreadLinux &thread = AddThread(tid, /*resume*/ false);
    ThreadWasCreated(thread);
  }

  // Let our process instance know the thread has stopped.
  SetCurrentThreadID(tids[0]);
  SetState(StateType::eStateStopped, false);

  // Proccess any signals we received before installing our handler
  SigchldHandler();
}

llvm::Expected<std::vector<::pid_t>> NativeProcessLinux::Attach(::pid_t pid) {
  Log *log(ProcessPOSIXLog::GetLogIfAllCategoriesSet(POSIX_LOG_PROCESS));

  Status status;
  // Use a map to keep track of the threads which we have attached/need to
  // attach.
  Host::TidMap tids_to_attach;
  while (Host::FindProcessThreads(pid, tids_to_attach)) {
    for (Host::TidMap::iterator it = tids_to_attach.begin();
         it != tids_to_attach.end();) {
      if (it->second == false) {
        lldb::tid_t tid = it->first;

        // Attach to the requested process.
        // An attach will cause the thread to stop with a SIGSTOP.
        if ((status = PtraceWrapper(PTRACE_ATTACH, tid)).Fail()) {
          // No such thread. The thread may have exited. More error handling
          // may be needed.
          if (status.GetError() == ESRCH) {
            it = tids_to_attach.erase(it);
            continue;
          }
          return status.ToError();
        }

        int wpid =
            llvm::sys::RetryAfterSignal(-1, ::waitpid, tid, nullptr, __WALL);
        // Need to use __WALL otherwise we receive an error with errno=ECHLD At
        // this point we should have a thread stopped if waitpid succeeds.
        if (wpid < 0) {
          // No such thread. The thread may have exited. More error handling
          // may be needed.
          if (errno == ESRCH) {
            it = tids_to_attach.erase(it);
            continue;
          }
          return llvm::errorCodeToError(
              std::error_code(errno, std::generic_category()));
        }

        if ((status = SetDefaultPtraceOpts(tid)).Fail())
          return status.ToError();

        LLDB_LOG(log, "adding tid = {0}", tid);
        it->second = true;
      }

      // move the loop forward
      ++it;
    }
  }

  size_t tid_count = tids_to_attach.size();
  if (tid_count == 0)
    return llvm::make_error<StringError>("No such process",
                                         llvm::inconvertibleErrorCode());

  std::vector<::pid_t> tids;
  tids.reserve(tid_count);
  for (const auto &p : tids_to_attach)
    tids.push_back(p.first);
  return std::move(tids);
}

Status NativeProcessLinux::SetDefaultPtraceOpts(lldb::pid_t pid) {
  long ptrace_opts = 0;

  // Have the child raise an event on exit.  This is used to keep the child in
  // limbo until it is destroyed.
  ptrace_opts |= PTRACE_O_TRACEEXIT;

  // Have the tracer trace threads which spawn in the inferior process.
  ptrace_opts |= PTRACE_O_TRACECLONE;

  // Have the tracer notify us before execve returns (needed to disable legacy
  // SIGTRAP generation)
  ptrace_opts |= PTRACE_O_TRACEEXEC;

  // Have the tracer trace forked children.
  ptrace_opts |= PTRACE_O_TRACEFORK;

  // Have the tracer trace vforks.
  ptrace_opts |= PTRACE_O_TRACEVFORK;

  // Have the tracer trace vfork-done in order to restore breakpoints after
  // the child finishes sharing memory.
  ptrace_opts |= PTRACE_O_TRACEVFORKDONE;

  return PtraceWrapper(PTRACE_SETOPTIONS, pid, nullptr, (void *)ptrace_opts);
}

// Handles all waitpid events from the inferior process.
void NativeProcessLinux::MonitorCallback(NativeThreadLinux &thread,
                                         WaitStatus status) {
  Log *log(GetLogIfAnyCategoriesSet(LIBLLDB_LOG_PROCESS));

  // Certain activities differ based on whether the pid is the tid of the main
  // thread.
  const bool is_main_thread = (thread.GetID() == GetID());

  // Handle when the thread exits.
  if (status.type == WaitStatus::Exit || status.type == WaitStatus::Signal) {
    LLDB_LOG(log,
             "got exit status({0}) , tid = {1} ({2} main thread), process "
             "state = {3}",
             status, thread.GetID(), is_main_thread ? "is" : "is not",
             GetState());

    // This is a thread that exited.  Ensure we're not tracking it anymore.
    StopTrackingThread(thread);

    if (is_main_thread) {
      // The main thread exited.  We're done monitoring.  Report to delegate.
      SetExitStatus(status, true);

      // Notify delegate that our process has exited.
      SetState(StateType::eStateExited, true);
    }
    return;
  }

  siginfo_t info;
  const auto info_err = GetSignalInfo(thread.GetID(), &info);

  // Get details on the signal raised.
  if (info_err.Success()) {
    // We have retrieved the signal info.  Dispatch appropriately.
    if (info.si_signo == SIGTRAP)
      MonitorSIGTRAP(info, thread);
    else
      MonitorSignal(info, thread);
  } else {
    if (info_err.GetError() == EINVAL) {
      // This is a group stop reception for this tid. We can reach here if we
      // reinject SIGSTOP, SIGSTP, SIGTTIN or SIGTTOU into the tracee,
      // triggering the group-stop mechanism. Normally receiving these would
      // stop the process, pending a SIGCONT. Simulating this state in a
      // debugger is hard and is generally not needed (one use case is
      // debugging background task being managed by a shell). For general use,
      // it is sufficient to stop the process in a signal-delivery stop which
      // happens before the group stop. This done by MonitorSignal and works
      // correctly for all signals.
      LLDB_LOG(log,
               "received a group stop for pid {0} tid {1}. Transparent "
               "handling of group stops not supported, resuming the "
               "thread.",
               GetID(), thread.GetID());
      ResumeThread(thread, thread.GetState(), LLDB_INVALID_SIGNAL_NUMBER);
    } else {
      // ptrace(GETSIGINFO) failed (but not due to group-stop).

      // A return value of ESRCH means the thread/process has died in the mean
      // time. This can (e.g.) happen when another thread does an exit_group(2)
      // or the entire process get SIGKILLed.
      // We can't do anything with this thread anymore, but we keep it around
      // until we get the WIFEXITED event.

      LLDB_LOG(log,
               "GetSignalInfo({0}) failed: {1}, status = {2}, main_thread = "
               "{3}. Expecting WIFEXITED soon.",
               thread.GetID(), info_err, status, is_main_thread);
    }
  }
}

void NativeProcessLinux::WaitForCloneNotification(::pid_t pid) {
  Log *log(ProcessPOSIXLog::GetLogIfAllCategoriesSet(POSIX_LOG_PROCESS));

  // The PID is not tracked yet, let's wait for it to appear.
  int status = -1;
  LLDB_LOG(log,
           "received clone event for pid {0}. pid not tracked yet, "
           "waiting for it to appear...",
           pid);
  ::pid_t wait_pid =
      llvm::sys::RetryAfterSignal(-1, ::waitpid, pid, &status, __WALL);

  // It's theoretically possible to get other events if the entire process was
  // SIGKILLed before we got a chance to check this. In that case, we'll just
  // clean everything up when we get the process exit event.

  LLDB_LOG(log,
           "waitpid({0}, &status, __WALL) => {1} (errno: {2}, status = {3})",
           pid, wait_pid, errno, WaitStatus::Decode(status));
}

void NativeProcessLinux::MonitorSIGTRAP(const siginfo_t &info,
                                        NativeThreadLinux &thread) {
  Log *log(ProcessPOSIXLog::GetLogIfAllCategoriesSet(POSIX_LOG_PROCESS));
  const bool is_main_thread = (thread.GetID() == GetID());

  assert(info.si_signo == SIGTRAP && "Unexpected child signal!");

  switch (info.si_code) {
  case (SIGTRAP | (PTRACE_EVENT_FORK << 8)):
  case (SIGTRAP | (PTRACE_EVENT_VFORK << 8)):
  case (SIGTRAP | (PTRACE_EVENT_CLONE << 8)): {
    // This can either mean a new thread or a new process spawned via
    // clone(2) without SIGCHLD or CLONE_VFORK flag.  Note that clone(2)
    // can also cause PTRACE_EVENT_FORK and PTRACE_EVENT_VFORK if one
    // of these flags are passed.

    unsigned long event_message = 0;
    if (GetEventMessage(thread.GetID(), &event_message).Fail()) {
      LLDB_LOG(log,
               "pid {0} received clone() event but GetEventMessage failed "
               "so we don't know the new pid/tid",
               thread.GetID());
      ResumeThread(thread, thread.GetState(), LLDB_INVALID_SIGNAL_NUMBER);
    } else {
      MonitorClone(thread, event_message, info.si_code >> 8);
    }

    break;
  }

  case (SIGTRAP | (PTRACE_EVENT_EXEC << 8)): {
    LLDB_LOG(log, "received exec event, code = {0}", info.si_code ^ SIGTRAP);

    // Exec clears any pending notifications.
    m_pending_notification_tid = LLDB_INVALID_THREAD_ID;

    // Remove all but the main thread here.  Linux fork creates a new process
    // which only copies the main thread.
    LLDB_LOG(log, "exec received, stop tracking all but main thread");

    llvm::erase_if(m_threads, [&](std::unique_ptr<NativeThreadProtocol> &t) {
      return t->GetID() != GetID();
    });
    assert(m_threads.size() == 1);
    auto *main_thread = static_cast<NativeThreadLinux *>(m_threads[0].get());

    SetCurrentThreadID(main_thread->GetID());
    main_thread->SetStoppedByExec();

    // Tell coordinator about about the "new" (since exec) stopped main thread.
    ThreadWasCreated(*main_thread);

    // Let our delegate know we have just exec'd.
    NotifyDidExec();

    // Let the process know we're stopped.
    StopRunningThreads(main_thread->GetID());

    break;
  }

  case (SIGTRAP | (PTRACE_EVENT_EXIT << 8)): {
    // The inferior process or one of its threads is about to exit. We don't
    // want to do anything with the thread so we just resume it. In case we
    // want to implement "break on thread exit" functionality, we would need to
    // stop here.

    unsigned long data = 0;
    if (GetEventMessage(thread.GetID(), &data).Fail())
      data = -1;

    LLDB_LOG(log,
             "received PTRACE_EVENT_EXIT, data = {0:x}, WIFEXITED={1}, "
             "WIFSIGNALED={2}, pid = {3}, main_thread = {4}",
             data, WIFEXITED(data), WIFSIGNALED(data), thread.GetID(),
             is_main_thread);


    StateType state = thread.GetState();
    if (!StateIsRunningState(state)) {
      // Due to a kernel bug, we may sometimes get this stop after the inferior
      // gets a SIGKILL. This confuses our state tracking logic in
      // ResumeThread(), since normally, we should not be receiving any ptrace
      // events while the inferior is stopped. This makes sure that the
      // inferior is resumed and exits normally.
      state = eStateRunning;
    }
    ResumeThread(thread, state, LLDB_INVALID_SIGNAL_NUMBER);

    break;
  }

  case (SIGTRAP | (PTRACE_EVENT_VFORK_DONE << 8)): {
    if (bool(m_enabled_extensions & Extension::vfork)) {
      thread.SetStoppedByVForkDone();
      StopRunningThreads(thread.GetID());
    }
    else
      ResumeThread(thread, thread.GetState(), LLDB_INVALID_SIGNAL_NUMBER);
    break;
  }

  case 0:
  case TRAP_TRACE:  // We receive this on single stepping.
  case TRAP_HWBKPT: // We receive this on watchpoint hit
  {
    // If a watchpoint was hit, report it
    uint32_t wp_index;
    Status error = thread.GetRegisterContext().GetWatchpointHitIndex(
        wp_index, (uintptr_t)info.si_addr);
    if (error.Fail())
      LLDB_LOG(log,
               "received error while checking for watchpoint hits, pid = "
               "{0}, error = {1}",
               thread.GetID(), error);
    if (wp_index != LLDB_INVALID_INDEX32) {
      MonitorWatchpoint(thread, wp_index);
      break;
    }

    // If a breakpoint was hit, report it
    uint32_t bp_index;
    error = thread.GetRegisterContext().GetHardwareBreakHitIndex(
        bp_index, (uintptr_t)info.si_addr);
    if (error.Fail())
      LLDB_LOG(log, "received error while checking for hardware "
                    "breakpoint hits, pid = {0}, error = {1}",
               thread.GetID(), error);
    if (bp_index != LLDB_INVALID_INDEX32) {
      MonitorBreakpoint(thread);
      break;
    }

    // Otherwise, report step over
    MonitorTrace(thread);
    break;
  }

  case SI_KERNEL:
#if defined __mips__
    // For mips there is no special signal for watchpoint So we check for
    // watchpoint in kernel trap
    {
      // If a watchpoint was hit, report it
      uint32_t wp_index;
      Status error = thread.GetRegisterContext().GetWatchpointHitIndex(
          wp_index, LLDB_INVALID_ADDRESS);
      if (error.Fail())
        LLDB_LOG(log,
                 "received error while checking for watchpoint hits, pid = "
                 "{0}, error = {1}",
                 thread.GetID(), error);
      if (wp_index != LLDB_INVALID_INDEX32) {
        MonitorWatchpoint(thread, wp_index);
        break;
      }
    }
// NO BREAK
#endif
  case TRAP_BRKPT:
    MonitorBreakpoint(thread);
    break;

  case SIGTRAP:
  case (SIGTRAP | 0x80):
    LLDB_LOG(
        log,
        "received unknown SIGTRAP stop event ({0}, pid {1} tid {2}, resuming",
        info.si_code, GetID(), thread.GetID());

    // Ignore these signals until we know more about them.
    ResumeThread(thread, thread.GetState(), LLDB_INVALID_SIGNAL_NUMBER);
    break;

  default:
    LLDB_LOG(log, "received unknown SIGTRAP stop event ({0}, pid {1} tid {2}",
             info.si_code, GetID(), thread.GetID());
    MonitorSignal(info, thread);
    break;
  }
}

void NativeProcessLinux::MonitorTrace(NativeThreadLinux &thread) {
  Log *log(ProcessPOSIXLog::GetLogIfAllCategoriesSet(POSIX_LOG_PROCESS));
  LLDB_LOG(log, "received trace event, pid = {0}", thread.GetID());

  // This thread is currently stopped.
  thread.SetStoppedByTrace();

  StopRunningThreads(thread.GetID());
}

void NativeProcessLinux::MonitorBreakpoint(NativeThreadLinux &thread) {
  Log *log(
      GetLogIfAnyCategoriesSet(LIBLLDB_LOG_PROCESS | LIBLLDB_LOG_BREAKPOINTS));
  LLDB_LOG(log, "received breakpoint event, pid = {0}", thread.GetID());

  // Mark the thread as stopped at breakpoint.
  thread.SetStoppedByBreakpoint();
  FixupBreakpointPCAsNeeded(thread);

  if (m_threads_stepping_with_breakpoint.find(thread.GetID()) !=
      m_threads_stepping_with_breakpoint.end())
    thread.SetStoppedByTrace();

  StopRunningThreads(thread.GetID());
}

void NativeProcessLinux::MonitorWatchpoint(NativeThreadLinux &thread,
                                           uint32_t wp_index) {
  Log *log(
      GetLogIfAnyCategoriesSet(LIBLLDB_LOG_PROCESS | LIBLLDB_LOG_WATCHPOINTS));
  LLDB_LOG(log, "received watchpoint event, pid = {0}, wp_index = {1}",
           thread.GetID(), wp_index);

  // Mark the thread as stopped at watchpoint. The address is at
  // (lldb::addr_t)info->si_addr if we need it.
  thread.SetStoppedByWatchpoint(wp_index);

  // We need to tell all other running threads before we notify the delegate
  // about this stop.
  StopRunningThreads(thread.GetID());
}

void NativeProcessLinux::MonitorSignal(const siginfo_t &info,
                                       NativeThreadLinux &thread) {
  const int signo = info.si_signo;
  const bool is_from_llgs = info.si_pid == getpid();

  Log *log(ProcessPOSIXLog::GetLogIfAllCategoriesSet(POSIX_LOG_PROCESS));

  // POSIX says that process behaviour is undefined after it ignores a SIGFPE,
  // SIGILL, SIGSEGV, or SIGBUS *unless* that signal was generated by a kill(2)
  // or raise(3).  Similarly for tgkill(2) on Linux.
  //
  // IOW, user generated signals never generate what we consider to be a
  // "crash".
  //
  // Similarly, ACK signals generated by this monitor.

  // Handle the signal.
  LLDB_LOG(log,
           "received signal {0} ({1}) with code {2}, (siginfo pid = {3}, "
           "waitpid pid = {4})",
           Host::GetSignalAsCString(signo), signo, info.si_code,
           thread.GetID());

  // Check for thread stop notification.
  if (is_from_llgs && (info.si_code == SI_TKILL) && (signo == SIGSTOP)) {
    // This is a tgkill()-based stop.
    LLDB_LOG(log, "pid {0} tid {1}, thread stopped", GetID(), thread.GetID());

    // Check that we're not already marked with a stop reason. Note this thread
    // really shouldn't already be marked as stopped - if we were, that would
    // imply that the kernel signaled us with the thread stopping which we
    // handled and marked as stopped, and that, without an intervening resume,
    // we received another stop.  It is more likely that we are missing the
    // marking of a run state somewhere if we find that the thread was marked
    // as stopped.
    const StateType thread_state = thread.GetState();
    if (!StateIsStoppedState(thread_state, false)) {
      // An inferior thread has stopped because of a SIGSTOP we have sent it.
      // Generally, these are not important stops and we don't want to report
      // them as they are just used to stop other threads when one thread (the
      // one with the *real* stop reason) hits a breakpoint (watchpoint,
      // etc...). However, in the case of an asynchronous Interrupt(), this
      // *is* the real stop reason, so we leave the signal intact if this is
      // the thread that was chosen as the triggering thread.
      if (m_pending_notification_tid != LLDB_INVALID_THREAD_ID) {
        if (m_pending_notification_tid == thread.GetID())
          thread.SetStoppedBySignal(SIGSTOP, &info);
        else
          thread.SetStoppedWithNoReason();

        SetCurrentThreadID(thread.GetID());
        SignalIfAllThreadsStopped();
      } else {
        // We can end up here if stop was initiated by LLGS but by this time a
        // thread stop has occurred - maybe initiated by another event.
        Status error = ResumeThread(thread, thread.GetState(), 0);
        if (error.Fail())
          LLDB_LOG(log, "failed to resume thread {0}: {1}", thread.GetID(),
                   error);
      }
    } else {
      LLDB_LOG(log,
               "pid {0} tid {1}, thread was already marked as a stopped "
               "state (state={2}), leaving stop signal as is",
               GetID(), thread.GetID(), thread_state);
      SignalIfAllThreadsStopped();
    }

    // Done handling.
    return;
  }

  // Check if debugger should stop at this signal or just ignore it and resume
  // the inferior.
  if (m_signals_to_ignore.contains(signo)) {
     ResumeThread(thread, thread.GetState(), signo);
     return;
  }

  // This thread is stopped.
  LLDB_LOG(log, "received signal {0}", Host::GetSignalAsCString(signo));
  thread.SetStoppedBySignal(signo, &info);

  // Send a stop to the debugger after we get all other threads to stop.
  StopRunningThreads(thread.GetID());
}

<<<<<<< HEAD
=======
bool NativeProcessLinux::MonitorClone(NativeThreadLinux &parent,
                                      lldb::pid_t child_pid, int event) {
  Log *log(ProcessPOSIXLog::GetLogIfAllCategoriesSet(POSIX_LOG_PROCESS));
  LLDB_LOG(log, "parent_tid={0}, child_pid={1}, event={2}", parent.GetID(),
           child_pid, event);

  WaitForCloneNotification(child_pid);

  switch (event) {
  case PTRACE_EVENT_CLONE: {
    // PTRACE_EVENT_CLONE can either mean a new thread or a new process.
    // Try to grab the new process' PGID to figure out which one it is.
    // If PGID is the same as the PID, then it's a new process.  Otherwise,
    // it's a thread.
    auto tgid_ret = getPIDForTID(child_pid);
    if (tgid_ret != child_pid) {
      // A new thread should have PGID matching our process' PID.
      assert(!tgid_ret || tgid_ret.getValue() == GetID());

      NativeThreadLinux &child_thread = AddThread(child_pid, /*resume*/ true);
      ThreadWasCreated(child_thread);

      // Resume the parent.
      ResumeThread(parent, parent.GetState(), LLDB_INVALID_SIGNAL_NUMBER);
      break;
    }
  }
    LLVM_FALLTHROUGH;
  case PTRACE_EVENT_FORK:
  case PTRACE_EVENT_VFORK: {
    bool is_vfork = event == PTRACE_EVENT_VFORK;
    std::unique_ptr<NativeProcessLinux> child_process{new NativeProcessLinux(
        static_cast<::pid_t>(child_pid), m_terminal_fd, m_delegate, m_arch,
        m_main_loop, {static_cast<::pid_t>(child_pid)})};
    if (!is_vfork)
      child_process->m_software_breakpoints = m_software_breakpoints;

    Extension expected_ext = is_vfork ? Extension::vfork : Extension::fork;
    if (bool(m_enabled_extensions & expected_ext)) {
      m_delegate.NewSubprocess(this, std::move(child_process));
      // NB: non-vfork clone() is reported as fork
      parent.SetStoppedByFork(is_vfork, child_pid);
      StopRunningThreads(parent.GetID());
    } else {
      child_process->Detach();
      ResumeThread(parent, parent.GetState(), LLDB_INVALID_SIGNAL_NUMBER);
    }
    break;
  }
  default:
    llvm_unreachable("unknown clone_info.event");
  }

  return true;
}

>>>>>>> a2ce6ee6
bool NativeProcessLinux::SupportHardwareSingleStepping() const {
  if (m_arch.GetMachine() == llvm::Triple::arm || m_arch.IsMIPS())
    return false;
  return true;
}

Status NativeProcessLinux::Resume(const ResumeActionList &resume_actions) {
  Log *log(ProcessPOSIXLog::GetLogIfAllCategoriesSet(POSIX_LOG_PROCESS));
  LLDB_LOG(log, "pid {0}", GetID());

  bool software_single_step = !SupportHardwareSingleStepping();

  if (software_single_step) {
    for (const auto &thread : m_threads) {
      assert(thread && "thread list should not contain NULL threads");

      const ResumeAction *const action =
          resume_actions.GetActionForThread(thread->GetID(), true);
      if (action == nullptr)
        continue;

      if (action->state == eStateStepping) {
        Status error = SetupSoftwareSingleStepping(
            static_cast<NativeThreadLinux &>(*thread));
        if (error.Fail())
          return error;
      }
    }
  }

  for (const auto &thread : m_threads) {
    assert(thread && "thread list should not contain NULL threads");

    const ResumeAction *const action =
        resume_actions.GetActionForThread(thread->GetID(), true);

    if (action == nullptr) {
      LLDB_LOG(log, "no action specified for pid {0} tid {1}", GetID(),
               thread->GetID());
      continue;
    }

    LLDB_LOG(log, "processing resume action state {0} for pid {1} tid {2}",
             action->state, GetID(), thread->GetID());

    switch (action->state) {
    case eStateRunning:
    case eStateStepping: {
      // Run the thread, possibly feeding it the signal.
      const int signo = action->signal;
      ResumeThread(static_cast<NativeThreadLinux &>(*thread), action->state,
                   signo);
      break;
    }

    case eStateSuspended:
    case eStateStopped:
      llvm_unreachable("Unexpected state");

    default:
      return Status("NativeProcessLinux::%s (): unexpected state %s specified "
                    "for pid %" PRIu64 ", tid %" PRIu64,
                    __FUNCTION__, StateAsCString(action->state), GetID(),
                    thread->GetID());
    }
  }

  return Status();
}

Status NativeProcessLinux::Halt() {
  Status error;

  if (kill(GetID(), SIGSTOP) != 0)
    error.SetErrorToErrno();

  return error;
}

Status NativeProcessLinux::Detach() {
  Status error;

  // Stop monitoring the inferior.
  m_sigchld_handle.reset();

  // Tell ptrace to detach from the process.
  if (GetID() == LLDB_INVALID_PROCESS_ID)
    return error;

  for (const auto &thread : m_threads) {
    Status e = Detach(thread->GetID());
    if (e.Fail())
      error =
          e; // Save the error, but still attempt to detach from other threads.
  }

  m_intel_pt_manager.Clear();

  return error;
}

Status NativeProcessLinux::Signal(int signo) {
  Status error;

  Log *log(ProcessPOSIXLog::GetLogIfAllCategoriesSet(POSIX_LOG_PROCESS));
  LLDB_LOG(log, "sending signal {0} ({1}) to pid {1}", signo,
           Host::GetSignalAsCString(signo), GetID());

  if (kill(GetID(), signo))
    error.SetErrorToErrno();

  return error;
}

Status NativeProcessLinux::Interrupt() {
  // Pick a running thread (or if none, a not-dead stopped thread) as the
  // chosen thread that will be the stop-reason thread.
  Log *log(ProcessPOSIXLog::GetLogIfAllCategoriesSet(POSIX_LOG_PROCESS));

  NativeThreadProtocol *running_thread = nullptr;
  NativeThreadProtocol *stopped_thread = nullptr;

  LLDB_LOG(log, "selecting running thread for interrupt target");
  for (const auto &thread : m_threads) {
    // If we have a running or stepping thread, we'll call that the target of
    // the interrupt.
    const auto thread_state = thread->GetState();
    if (thread_state == eStateRunning || thread_state == eStateStepping) {
      running_thread = thread.get();
      break;
    } else if (!stopped_thread && StateIsStoppedState(thread_state, true)) {
      // Remember the first non-dead stopped thread.  We'll use that as a
      // backup if there are no running threads.
      stopped_thread = thread.get();
    }
  }

  if (!running_thread && !stopped_thread) {
    Status error("found no running/stepping or live stopped threads as target "
                 "for interrupt");
    LLDB_LOG(log, "skipping due to error: {0}", error);

    return error;
  }

  NativeThreadProtocol *deferred_signal_thread =
      running_thread ? running_thread : stopped_thread;

  LLDB_LOG(log, "pid {0} {1} tid {2} chosen for interrupt target", GetID(),
           running_thread ? "running" : "stopped",
           deferred_signal_thread->GetID());

  StopRunningThreads(deferred_signal_thread->GetID());

  return Status();
}

Status NativeProcessLinux::Kill() {
  Log *log(ProcessPOSIXLog::GetLogIfAllCategoriesSet(POSIX_LOG_PROCESS));
  LLDB_LOG(log, "pid {0}", GetID());

  Status error;

  switch (m_state) {
  case StateType::eStateInvalid:
  case StateType::eStateExited:
  case StateType::eStateCrashed:
  case StateType::eStateDetached:
  case StateType::eStateUnloaded:
    // Nothing to do - the process is already dead.
    LLDB_LOG(log, "ignored for PID {0} due to current state: {1}", GetID(),
             m_state);
    return error;

  case StateType::eStateConnected:
  case StateType::eStateAttaching:
  case StateType::eStateLaunching:
  case StateType::eStateStopped:
  case StateType::eStateRunning:
  case StateType::eStateStepping:
  case StateType::eStateSuspended:
    // We can try to kill a process in these states.
    break;
  }

  if (kill(GetID(), SIGKILL) != 0) {
    error.SetErrorToErrno();
    return error;
  }

  return error;
}

Status NativeProcessLinux::GetMemoryRegionInfo(lldb::addr_t load_addr,
                                               MemoryRegionInfo &range_info) {
  // FIXME review that the final memory region returned extends to the end of
  // the virtual address space,
  // with no perms if it is not mapped.

  // Use an approach that reads memory regions from /proc/{pid}/maps. Assume
  // proc maps entries are in ascending order.
  // FIXME assert if we find differently.

  if (m_supports_mem_region == LazyBool::eLazyBoolNo) {
    // We're done.
    return Status("unsupported");
  }

  Status error = PopulateMemoryRegionCache();
  if (error.Fail()) {
    return error;
  }

  lldb::addr_t prev_base_address = 0;

  // FIXME start by finding the last region that is <= target address using
  // binary search.  Data is sorted.
  // There can be a ton of regions on pthreads apps with lots of threads.
  for (auto it = m_mem_region_cache.begin(); it != m_mem_region_cache.end();
       ++it) {
    MemoryRegionInfo &proc_entry_info = it->first;

    // Sanity check assumption that /proc/{pid}/maps entries are ascending.
    assert((proc_entry_info.GetRange().GetRangeBase() >= prev_base_address) &&
           "descending /proc/pid/maps entries detected, unexpected");
    prev_base_address = proc_entry_info.GetRange().GetRangeBase();
    UNUSED_IF_ASSERT_DISABLED(prev_base_address);

    // If the target address comes before this entry, indicate distance to next
    // region.
    if (load_addr < proc_entry_info.GetRange().GetRangeBase()) {
      range_info.GetRange().SetRangeBase(load_addr);
      range_info.GetRange().SetByteSize(
          proc_entry_info.GetRange().GetRangeBase() - load_addr);
      range_info.SetReadable(MemoryRegionInfo::OptionalBool::eNo);
      range_info.SetWritable(MemoryRegionInfo::OptionalBool::eNo);
      range_info.SetExecutable(MemoryRegionInfo::OptionalBool::eNo);
      range_info.SetMapped(MemoryRegionInfo::OptionalBool::eNo);

      return error;
    } else if (proc_entry_info.GetRange().Contains(load_addr)) {
      // The target address is within the memory region we're processing here.
      range_info = proc_entry_info;
      return error;
    }

    // The target memory address comes somewhere after the region we just
    // parsed.
  }

  // If we made it here, we didn't find an entry that contained the given
  // address. Return the load_addr as start and the amount of bytes betwwen
  // load address and the end of the memory as size.
  range_info.GetRange().SetRangeBase(load_addr);
  range_info.GetRange().SetRangeEnd(LLDB_INVALID_ADDRESS);
  range_info.SetReadable(MemoryRegionInfo::OptionalBool::eNo);
  range_info.SetWritable(MemoryRegionInfo::OptionalBool::eNo);
  range_info.SetExecutable(MemoryRegionInfo::OptionalBool::eNo);
  range_info.SetMapped(MemoryRegionInfo::OptionalBool::eNo);
  return error;
}

Status NativeProcessLinux::PopulateMemoryRegionCache() {
  Log *log(ProcessPOSIXLog::GetLogIfAllCategoriesSet(POSIX_LOG_PROCESS));

  // If our cache is empty, pull the latest.  There should always be at least
  // one memory region if memory region handling is supported.
  if (!m_mem_region_cache.empty()) {
    LLDB_LOG(log, "reusing {0} cached memory region entries",
             m_mem_region_cache.size());
    return Status();
  }

  Status Result;
  LinuxMapCallback callback = [&](llvm::Expected<MemoryRegionInfo> Info) {
    if (Info) {
      FileSpec file_spec(Info->GetName().GetCString());
      FileSystem::Instance().Resolve(file_spec);
      m_mem_region_cache.emplace_back(*Info, file_spec);
      return true;
    }

    Result = Info.takeError();
    m_supports_mem_region = LazyBool::eLazyBoolNo;
    LLDB_LOG(log, "failed to parse proc maps: {0}", Result);
    return false;
  };

  // Linux kernel since 2.6.14 has /proc/{pid}/smaps
  // if CONFIG_PROC_PAGE_MONITOR is enabled
  auto BufferOrError = getProcFile(GetID(), "smaps");
  if (BufferOrError)
    ParseLinuxSMapRegions(BufferOrError.get()->getBuffer(), callback);
  else {
    BufferOrError = getProcFile(GetID(), "maps");
    if (!BufferOrError) {
      m_supports_mem_region = LazyBool::eLazyBoolNo;
      return BufferOrError.getError();
    }

    ParseLinuxMapRegions(BufferOrError.get()->getBuffer(), callback);
  }

  if (Result.Fail())
    return Result;

  if (m_mem_region_cache.empty()) {
    // No entries after attempting to read them.  This shouldn't happen if
    // /proc/{pid}/maps is supported. Assume we don't support map entries via
    // procfs.
    m_supports_mem_region = LazyBool::eLazyBoolNo;
    LLDB_LOG(log,
             "failed to find any procfs maps entries, assuming no support "
             "for memory region metadata retrieval");
    return Status("not supported");
  }

  LLDB_LOG(log, "read {0} memory region entries from /proc/{1}/maps",
           m_mem_region_cache.size(), GetID());

  // We support memory retrieval, remember that.
  m_supports_mem_region = LazyBool::eLazyBoolYes;
  return Status();
}

void NativeProcessLinux::DoStopIDBumped(uint32_t newBumpId) {
  Log *log(ProcessPOSIXLog::GetLogIfAllCategoriesSet(POSIX_LOG_PROCESS));
  LLDB_LOG(log, "newBumpId={0}", newBumpId);
  LLDB_LOG(log, "clearing {0} entries from memory region cache",
           m_mem_region_cache.size());
  m_mem_region_cache.clear();
}

llvm::Expected<uint64_t>
NativeProcessLinux::Syscall(llvm::ArrayRef<uint64_t> args) {
  PopulateMemoryRegionCache();
  auto region_it = llvm::find_if(m_mem_region_cache, [](const auto &pair) {
    return pair.first.GetExecutable() == MemoryRegionInfo::eYes;
  });
  if (region_it == m_mem_region_cache.end())
    return llvm::createStringError(llvm::inconvertibleErrorCode(),
                                   "No executable memory region found!");

  addr_t exe_addr = region_it->first.GetRange().GetRangeBase();

  NativeThreadLinux &thread = *GetThreadByID(GetID());
  assert(thread.GetState() == eStateStopped);
  NativeRegisterContextLinux &reg_ctx = thread.GetRegisterContext();

  NativeRegisterContextLinux::SyscallData syscall_data =
      *reg_ctx.GetSyscallData();

  DataBufferSP registers_sp;
  if (llvm::Error Err = reg_ctx.ReadAllRegisterValues(registers_sp).ToError())
    return std::move(Err);
  auto restore_regs = llvm::make_scope_exit(
      [&] { reg_ctx.WriteAllRegisterValues(registers_sp); });

  llvm::SmallVector<uint8_t, 8> memory(syscall_data.Insn.size());
  size_t bytes_read;
  if (llvm::Error Err =
          ReadMemory(exe_addr, memory.data(), memory.size(), bytes_read)
              .ToError()) {
    return std::move(Err);
  }

  auto restore_mem = llvm::make_scope_exit(
      [&] { WriteMemory(exe_addr, memory.data(), memory.size(), bytes_read); });

  if (llvm::Error Err = reg_ctx.SetPC(exe_addr).ToError())
    return std::move(Err);

  for (const auto &zip : llvm::zip_first(args, syscall_data.Args)) {
    if (llvm::Error Err =
            reg_ctx
                .WriteRegisterFromUnsigned(std::get<1>(zip), std::get<0>(zip))
                .ToError()) {
      return std::move(Err);
    }
  }
  if (llvm::Error Err = WriteMemory(exe_addr, syscall_data.Insn.data(),
                                    syscall_data.Insn.size(), bytes_read)
                            .ToError())
    return std::move(Err);

  m_mem_region_cache.clear();

  // With software single stepping the syscall insn buffer must also include a
  // trap instruction to stop the process.
  int req = SupportHardwareSingleStepping() ? PTRACE_SINGLESTEP : PTRACE_CONT;
  if (llvm::Error Err =
          PtraceWrapper(req, thread.GetID(), nullptr, nullptr).ToError())
    return std::move(Err);

  int status;
  ::pid_t wait_pid = llvm::sys::RetryAfterSignal(-1, ::waitpid, thread.GetID(),
                                                 &status, __WALL);
  if (wait_pid == -1) {
    return llvm::errorCodeToError(
        std::error_code(errno, std::generic_category()));
  }
  assert((unsigned)wait_pid == thread.GetID());

  uint64_t result = reg_ctx.ReadRegisterAsUnsigned(syscall_data.Result, -ESRCH);

  // Values larger than this are actually negative errno numbers.
  uint64_t errno_threshold =
      (uint64_t(-1) >> (64 - 8 * m_arch.GetAddressByteSize())) - 0x1000;
  if (result > errno_threshold) {
    return llvm::errorCodeToError(
        std::error_code(-result & 0xfff, std::generic_category()));
  }

  return result;
}

llvm::Expected<addr_t>
NativeProcessLinux::AllocateMemory(size_t size, uint32_t permissions) {

  llvm::Optional<NativeRegisterContextLinux::MmapData> mmap_data =
      GetCurrentThread()->GetRegisterContext().GetMmapData();
  if (!mmap_data)
    return llvm::make_error<UnimplementedError>();

  unsigned prot = PROT_NONE;
  assert((permissions & (ePermissionsReadable | ePermissionsWritable |
                         ePermissionsExecutable)) == permissions &&
         "Unknown permission!");
  if (permissions & ePermissionsReadable)
    prot |= PROT_READ;
  if (permissions & ePermissionsWritable)
    prot |= PROT_WRITE;
  if (permissions & ePermissionsExecutable)
    prot |= PROT_EXEC;

  llvm::Expected<uint64_t> Result =
      Syscall({mmap_data->SysMmap, 0, size, prot, MAP_ANONYMOUS | MAP_PRIVATE,
               uint64_t(-1), 0});
  if (Result)
    m_allocated_memory.try_emplace(*Result, size);
  return Result;
}

llvm::Error NativeProcessLinux::DeallocateMemory(lldb::addr_t addr) {
  llvm::Optional<NativeRegisterContextLinux::MmapData> mmap_data =
      GetCurrentThread()->GetRegisterContext().GetMmapData();
  if (!mmap_data)
    return llvm::make_error<UnimplementedError>();

  auto it = m_allocated_memory.find(addr);
  if (it == m_allocated_memory.end())
    return llvm::createStringError(llvm::errc::invalid_argument,
                                   "Memory not allocated by the debugger.");

  llvm::Expected<uint64_t> Result =
      Syscall({mmap_data->SysMunmap, addr, it->second});
  if (!Result)
    return Result.takeError();

  m_allocated_memory.erase(it);
  return llvm::Error::success();
}

Status NativeProcessLinux::ReadMemoryTags(int32_t type, lldb::addr_t addr,
                                          size_t len,
                                          std::vector<uint8_t> &tags) {
  llvm::Expected<NativeRegisterContextLinux::MemoryTaggingDetails> details =
      GetCurrentThread()->GetRegisterContext().GetMemoryTaggingDetails(type);
  if (!details)
    return Status(details.takeError());

  // Ignore 0 length read
  if (!len)
    return Status();

  // lldb will align the range it requests but it is not required to by
  // the protocol so we'll do it again just in case.
  // Remove non address bits too. Ptrace calls may work regardless but that
  // is not a guarantee.
  MemoryTagManager::TagRange range(details->manager->RemoveNonAddressBits(addr),
                                   len);
  range = details->manager->ExpandToGranule(range);

  // Allocate enough space for all tags to be read
  size_t num_tags = range.GetByteSize() / details->manager->GetGranuleSize();
  tags.resize(num_tags * details->manager->GetTagSizeInBytes());

  struct iovec tags_iovec;
  uint8_t *dest = tags.data();
  lldb::addr_t read_addr = range.GetRangeBase();

  // This call can return partial data so loop until we error or
  // get all tags back.
  while (num_tags) {
    tags_iovec.iov_base = dest;
    tags_iovec.iov_len = num_tags;

    Status error = NativeProcessLinux::PtraceWrapper(
        details->ptrace_read_req, GetID(), reinterpret_cast<void *>(read_addr),
        static_cast<void *>(&tags_iovec), 0, nullptr);

    if (error.Fail()) {
      // Discard partial reads
      tags.resize(0);
      return error;
    }

    size_t tags_read = tags_iovec.iov_len;
    assert(tags_read && (tags_read <= num_tags));

    dest += tags_read * details->manager->GetTagSizeInBytes();
    read_addr += details->manager->GetGranuleSize() * tags_read;
    num_tags -= tags_read;
  }

  return Status();
}

Status NativeProcessLinux::WriteMemoryTags(int32_t type, lldb::addr_t addr,
                                           size_t len,
                                           const std::vector<uint8_t> &tags) {
  llvm::Expected<NativeRegisterContextLinux::MemoryTaggingDetails> details =
      GetCurrentThread()->GetRegisterContext().GetMemoryTaggingDetails(type);
  if (!details)
    return Status(details.takeError());

  // Ignore 0 length write
  if (!len)
    return Status();

  // lldb will align the range it requests but it is not required to by
  // the protocol so we'll do it again just in case.
  // Remove non address bits too. Ptrace calls may work regardless but that
  // is not a guarantee.
  MemoryTagManager::TagRange range(details->manager->RemoveNonAddressBits(addr),
                                   len);
  range = details->manager->ExpandToGranule(range);

  // Not checking number of tags here, we may repeat them below
  llvm::Expected<std::vector<lldb::addr_t>> unpacked_tags_or_err =
      details->manager->UnpackTagsData(tags);
  if (!unpacked_tags_or_err)
    return Status(unpacked_tags_or_err.takeError());

  llvm::Expected<std::vector<lldb::addr_t>> repeated_tags_or_err =
      details->manager->RepeatTagsForRange(*unpacked_tags_or_err, range);
  if (!repeated_tags_or_err)
    return Status(repeated_tags_or_err.takeError());

  // Repack them for ptrace to use
  llvm::Expected<std::vector<uint8_t>> final_tag_data =
      details->manager->PackTags(*repeated_tags_or_err);
  if (!final_tag_data)
    return Status(final_tag_data.takeError());

  struct iovec tags_vec;
  uint8_t *src = final_tag_data->data();
  lldb::addr_t write_addr = range.GetRangeBase();
  // unpacked tags size because the number of bytes per tag might not be 1
  size_t num_tags = repeated_tags_or_err->size();

  // This call can partially write tags, so we loop until we
  // error or all tags have been written.
  while (num_tags > 0) {
    tags_vec.iov_base = src;
    tags_vec.iov_len = num_tags;

    Status error = NativeProcessLinux::PtraceWrapper(
        details->ptrace_write_req, GetID(),
        reinterpret_cast<void *>(write_addr), static_cast<void *>(&tags_vec), 0,
        nullptr);

    if (error.Fail()) {
      // Don't attempt to restore the original values in the case of a partial
      // write
      return error;
    }

    size_t tags_written = tags_vec.iov_len;
    assert(tags_written && (tags_written <= num_tags));

    src += tags_written * details->manager->GetTagSizeInBytes();
    write_addr += details->manager->GetGranuleSize() * tags_written;
    num_tags -= tags_written;
  }

  return Status();
}

size_t NativeProcessLinux::UpdateThreads() {
  // The NativeProcessLinux monitoring threads are always up to date with
  // respect to thread state and they keep the thread list populated properly.
  // All this method needs to do is return the thread count.
  return m_threads.size();
}

Status NativeProcessLinux::SetBreakpoint(lldb::addr_t addr, uint32_t size,
                                         bool hardware) {
  if (hardware)
    return SetHardwareBreakpoint(addr, size);
  else
    return SetSoftwareBreakpoint(addr, size);
}

Status NativeProcessLinux::RemoveBreakpoint(lldb::addr_t addr, bool hardware) {
  if (hardware)
    return RemoveHardwareBreakpoint(addr);
  else
    return NativeProcessProtocol::RemoveBreakpoint(addr);
}

llvm::Expected<llvm::ArrayRef<uint8_t>>
NativeProcessLinux::GetSoftwareBreakpointTrapOpcode(size_t size_hint) {
  // The ARM reference recommends the use of 0xe7fddefe and 0xdefe but the
  // linux kernel does otherwise.
  static const uint8_t g_arm_opcode[] = {0xf0, 0x01, 0xf0, 0xe7};
  static const uint8_t g_thumb_opcode[] = {0x01, 0xde};

  switch (GetArchitecture().GetMachine()) {
  case llvm::Triple::arm:
    switch (size_hint) {
    case 2:
      return llvm::makeArrayRef(g_thumb_opcode);
    case 4:
      return llvm::makeArrayRef(g_arm_opcode);
    default:
      return llvm::createStringError(llvm::inconvertibleErrorCode(),
                                     "Unrecognised trap opcode size hint!");
    }
  default:
    return NativeProcessProtocol::GetSoftwareBreakpointTrapOpcode(size_hint);
  }
}

Status NativeProcessLinux::ReadMemory(lldb::addr_t addr, void *buf, size_t size,
                                      size_t &bytes_read) {
  if (ProcessVmReadvSupported()) {
    // The process_vm_readv path is about 50 times faster than ptrace api. We
    // want to use this syscall if it is supported.

    const ::pid_t pid = GetID();

    struct iovec local_iov, remote_iov;
    local_iov.iov_base = buf;
    local_iov.iov_len = size;
    remote_iov.iov_base = reinterpret_cast<void *>(addr);
    remote_iov.iov_len = size;

    bytes_read = process_vm_readv(pid, &local_iov, 1, &remote_iov, 1, 0);
    const bool success = bytes_read == size;

    Log *log(ProcessPOSIXLog::GetLogIfAllCategoriesSet(POSIX_LOG_PROCESS));
    LLDB_LOG(log,
             "using process_vm_readv to read {0} bytes from inferior "
             "address {1:x}: {2}",
             size, addr, success ? "Success" : llvm::sys::StrError(errno));

    if (success)
      return Status();
    // else the call failed for some reason, let's retry the read using ptrace
    // api.
  }

  unsigned char *dst = static_cast<unsigned char *>(buf);
  size_t remainder;
  long data;

  Log *log(ProcessPOSIXLog::GetLogIfAllCategoriesSet(POSIX_LOG_MEMORY));
  LLDB_LOG(log, "addr = {0}, buf = {1}, size = {2}", addr, buf, size);

  for (bytes_read = 0; bytes_read < size; bytes_read += remainder) {
    Status error = NativeProcessLinux::PtraceWrapper(
        PTRACE_PEEKDATA, GetID(), (void *)addr, nullptr, 0, &data);
    if (error.Fail())
      return error;

    remainder = size - bytes_read;
    remainder = remainder > k_ptrace_word_size ? k_ptrace_word_size : remainder;

    // Copy the data into our buffer
    memcpy(dst, &data, remainder);

    LLDB_LOG(log, "[{0:x}]:{1:x}", addr, data);
    addr += k_ptrace_word_size;
    dst += k_ptrace_word_size;
  }
  return Status();
}

Status NativeProcessLinux::WriteMemory(lldb::addr_t addr, const void *buf,
                                       size_t size, size_t &bytes_written) {
  const unsigned char *src = static_cast<const unsigned char *>(buf);
  size_t remainder;
  Status error;

  Log *log(ProcessPOSIXLog::GetLogIfAllCategoriesSet(POSIX_LOG_MEMORY));
  LLDB_LOG(log, "addr = {0}, buf = {1}, size = {2}", addr, buf, size);

  for (bytes_written = 0; bytes_written < size; bytes_written += remainder) {
    remainder = size - bytes_written;
    remainder = remainder > k_ptrace_word_size ? k_ptrace_word_size : remainder;

    if (remainder == k_ptrace_word_size) {
      unsigned long data = 0;
      memcpy(&data, src, k_ptrace_word_size);

      LLDB_LOG(log, "[{0:x}]:{1:x}", addr, data);
      error = NativeProcessLinux::PtraceWrapper(PTRACE_POKEDATA, GetID(),
                                                (void *)addr, (void *)data);
      if (error.Fail())
        return error;
    } else {
      unsigned char buff[8];
      size_t bytes_read;
      error = ReadMemory(addr, buff, k_ptrace_word_size, bytes_read);
      if (error.Fail())
        return error;

      memcpy(buff, src, remainder);

      size_t bytes_written_rec;
      error = WriteMemory(addr, buff, k_ptrace_word_size, bytes_written_rec);
      if (error.Fail())
        return error;

      LLDB_LOG(log, "[{0:x}]:{1:x} ({2:x})", addr, *(const unsigned long *)src,
               *(unsigned long *)buff);
    }

    addr += k_ptrace_word_size;
    src += k_ptrace_word_size;
  }
  return error;
}

Status NativeProcessLinux::GetSignalInfo(lldb::tid_t tid, void *siginfo) {
  return PtraceWrapper(PTRACE_GETSIGINFO, tid, nullptr, siginfo);
}

Status NativeProcessLinux::GetEventMessage(lldb::tid_t tid,
                                           unsigned long *message) {
  return PtraceWrapper(PTRACE_GETEVENTMSG, tid, nullptr, message);
}

Status NativeProcessLinux::Detach(lldb::tid_t tid) {
  if (tid == LLDB_INVALID_THREAD_ID)
    return Status();

  return PtraceWrapper(PTRACE_DETACH, tid);
}

bool NativeProcessLinux::HasThreadNoLock(lldb::tid_t thread_id) {
  for (const auto &thread : m_threads) {
    assert(thread && "thread list should not contain NULL threads");
    if (thread->GetID() == thread_id) {
      // We have this thread.
      return true;
    }
  }

  // We don't have this thread.
  return false;
}

void NativeProcessLinux::StopTrackingThread(NativeThreadLinux &thread) {
  Log *const log = ProcessPOSIXLog::GetLogIfAllCategoriesSet(POSIX_LOG_THREAD);
  lldb::tid_t thread_id = thread.GetID();
  LLDB_LOG(log, "tid: {0}", thread_id);

  auto it = llvm::find_if(m_threads, [&](const auto &thread_up) {
    return thread_up.get() == &thread;
  });
  assert(it != m_threads.end());
  m_threads.erase(it);

  NotifyTracersOfThreadDestroyed(thread_id);
  SignalIfAllThreadsStopped();
}

Status NativeProcessLinux::NotifyTracersOfNewThread(lldb::tid_t tid) {
  Log *log(ProcessPOSIXLog::GetLogIfAllCategoriesSet(POSIX_LOG_THREAD));
  Status error(m_intel_pt_manager.OnThreadCreated(tid));
  if (error.Fail())
    LLDB_LOG(log, "Failed to trace a new thread with intel-pt, tid = {0}. {1}",
             tid, error.AsCString());
  return error;
}

Status NativeProcessLinux::NotifyTracersOfThreadDestroyed(lldb::tid_t tid) {
  Log *log(ProcessPOSIXLog::GetLogIfAllCategoriesSet(POSIX_LOG_THREAD));
  Status error(m_intel_pt_manager.OnThreadDestroyed(tid));
  if (error.Fail())
    LLDB_LOG(log,
             "Failed to stop a destroyed thread with intel-pt, tid = {0}. {1}",
             tid, error.AsCString());
  return error;
}

NativeThreadLinux &NativeProcessLinux::AddThread(lldb::tid_t thread_id,
                                                 bool resume) {
  Log *log(ProcessPOSIXLog::GetLogIfAllCategoriesSet(POSIX_LOG_THREAD));
  LLDB_LOG(log, "pid {0} adding thread with tid {1}", GetID(), thread_id);

  assert(!HasThreadNoLock(thread_id) &&
         "attempted to add a thread by id that already exists");

  // If this is the first thread, save it as the current thread
  if (m_threads.empty())
    SetCurrentThreadID(thread_id);

  m_threads.push_back(std::make_unique<NativeThreadLinux>(*this, thread_id));
  NativeThreadLinux &thread =
      static_cast<NativeThreadLinux &>(*m_threads.back());

  Status tracing_error = NotifyTracersOfNewThread(thread.GetID());
  if (tracing_error.Fail()) {
    thread.SetStoppedByProcessorTrace(tracing_error.AsCString());
    StopRunningThreads(thread.GetID());
  } else if (resume)
    ResumeThread(thread, eStateRunning, LLDB_INVALID_SIGNAL_NUMBER);
  else
    thread.SetStoppedBySignal(SIGSTOP);

  return thread;
}

Status NativeProcessLinux::GetLoadedModuleFileSpec(const char *module_path,
                                                   FileSpec &file_spec) {
  Status error = PopulateMemoryRegionCache();
  if (error.Fail())
    return error;

  FileSpec module_file_spec(module_path);
  FileSystem::Instance().Resolve(module_file_spec);

  file_spec.Clear();
  for (const auto &it : m_mem_region_cache) {
    if (it.second.GetFilename() == module_file_spec.GetFilename()) {
      file_spec = it.second;
      return Status();
    }
  }
  return Status("Module file (%s) not found in /proc/%" PRIu64 "/maps file!",
                module_file_spec.GetFilename().AsCString(), GetID());
}

Status NativeProcessLinux::GetFileLoadAddress(const llvm::StringRef &file_name,
                                              lldb::addr_t &load_addr) {
  load_addr = LLDB_INVALID_ADDRESS;
  Status error = PopulateMemoryRegionCache();
  if (error.Fail())
    return error;

  FileSpec file(file_name);
  for (const auto &it : m_mem_region_cache) {
    if (it.second == file) {
      load_addr = it.first.GetRange().GetRangeBase();
      return Status();
    }
  }
  return Status("No load address found for specified file.");
}

NativeThreadLinux *NativeProcessLinux::GetThreadByID(lldb::tid_t tid) {
  return static_cast<NativeThreadLinux *>(
      NativeProcessProtocol::GetThreadByID(tid));
}

NativeThreadLinux *NativeProcessLinux::GetCurrentThread() {
  return static_cast<NativeThreadLinux *>(
      NativeProcessProtocol::GetCurrentThread());
}

Status NativeProcessLinux::ResumeThread(NativeThreadLinux &thread,
                                        lldb::StateType state, int signo) {
  Log *const log = ProcessPOSIXLog::GetLogIfAllCategoriesSet(POSIX_LOG_THREAD);
  LLDB_LOG(log, "tid: {0}", thread.GetID());

  // Before we do the resume below, first check if we have a pending stop
  // notification that is currently waiting for all threads to stop.  This is
  // potentially a buggy situation since we're ostensibly waiting for threads
  // to stop before we send out the pending notification, and here we are
  // resuming one before we send out the pending stop notification.
  if (m_pending_notification_tid != LLDB_INVALID_THREAD_ID) {
    LLDB_LOG(log,
             "about to resume tid {0} per explicit request but we have a "
             "pending stop notification (tid {1}) that is actively "
             "waiting for this thread to stop. Valid sequence of events?",
             thread.GetID(), m_pending_notification_tid);
  }

  // Request a resume.  We expect this to be synchronous and the system to
  // reflect it is running after this completes.
  switch (state) {
  case eStateRunning: {
    const auto resume_result = thread.Resume(signo);
    if (resume_result.Success())
      SetState(eStateRunning, true);
    return resume_result;
  }
  case eStateStepping: {
    const auto step_result = thread.SingleStep(signo);
    if (step_result.Success())
      SetState(eStateRunning, true);
    return step_result;
  }
  default:
    LLDB_LOG(log, "Unhandled state {0}.", state);
    llvm_unreachable("Unhandled state for resume");
  }
}

//===----------------------------------------------------------------------===//

void NativeProcessLinux::StopRunningThreads(const lldb::tid_t triggering_tid) {
  Log *const log = ProcessPOSIXLog::GetLogIfAllCategoriesSet(POSIX_LOG_THREAD);
  LLDB_LOG(log, "about to process event: (triggering_tid: {0})",
           triggering_tid);

  m_pending_notification_tid = triggering_tid;

  // Request a stop for all the thread stops that need to be stopped and are
  // not already known to be stopped.
  for (const auto &thread : m_threads) {
    if (StateIsRunningState(thread->GetState()))
      static_cast<NativeThreadLinux *>(thread.get())->RequestStop();
  }

  SignalIfAllThreadsStopped();
  LLDB_LOG(log, "event processing done");
}

void NativeProcessLinux::SignalIfAllThreadsStopped() {
  if (m_pending_notification_tid == LLDB_INVALID_THREAD_ID)
    return; // No pending notification. Nothing to do.

  for (const auto &thread_sp : m_threads) {
    if (StateIsRunningState(thread_sp->GetState()))
      return; // Some threads are still running. Don't signal yet.
  }

  // We have a pending notification and all threads have stopped.
  Log *log(
      GetLogIfAnyCategoriesSet(LIBLLDB_LOG_PROCESS | LIBLLDB_LOG_BREAKPOINTS));

  // Clear any temporary breakpoints we used to implement software single
  // stepping.
  for (const auto &thread_info : m_threads_stepping_with_breakpoint) {
    Status error = RemoveBreakpoint(thread_info.second);
    if (error.Fail())
      LLDB_LOG(log, "pid = {0} remove stepping breakpoint: {1}",
               thread_info.first, error);
  }
  m_threads_stepping_with_breakpoint.clear();

  // Notify the delegate about the stop
  SetCurrentThreadID(m_pending_notification_tid);
  SetState(StateType::eStateStopped, true);
  m_pending_notification_tid = LLDB_INVALID_THREAD_ID;
}

void NativeProcessLinux::ThreadWasCreated(NativeThreadLinux &thread) {
  Log *const log = ProcessPOSIXLog::GetLogIfAllCategoriesSet(POSIX_LOG_THREAD);
  LLDB_LOG(log, "tid: {0}", thread.GetID());

  if (m_pending_notification_tid != LLDB_INVALID_THREAD_ID &&
      StateIsRunningState(thread.GetState())) {
    // We will need to wait for this new thread to stop as well before firing
    // the notification.
    thread.RequestStop();
  }
}

void NativeProcessLinux::SigchldHandler() {
  Log *log(ProcessPOSIXLog::GetLogIfAllCategoriesSet(POSIX_LOG_PROCESS));

  // Threads can appear or disappear as a result of event processing, so gather
  // the events upfront.
  llvm::DenseMap<lldb::tid_t, WaitStatus> tid_events;
  for (const auto &thread_up : m_threads) {
    int status = -1;
    ::pid_t wait_pid =
        llvm::sys::RetryAfterSignal(-1, ::waitpid, thread_up->GetID(), &status,
                                    __WALL | __WNOTHREAD | WNOHANG);

    if (wait_pid == 0)
      continue; // Nothing to do for this thread.

    if (wait_pid == -1) {
      Status error(errno, eErrorTypePOSIX);
      LLDB_LOG(log, "waitpid({0}, &status, _) failed: {1}", thread_up->GetID(),
               error);
      continue;
    }

    assert(wait_pid == static_cast<::pid_t>(thread_up->GetID()));

    WaitStatus wait_status = WaitStatus::Decode(status);

    LLDB_LOG(log, "waitpid({0})  got status = {1}", thread_up->GetID(),
             wait_status);
    tid_events.try_emplace(thread_up->GetID(), wait_status);
  }

  for (auto &KV : tid_events) {
    LLDB_LOG(log, "processing {0}({1}) ...", KV.first, KV.second);
    NativeThreadLinux *thread = GetThreadByID(KV.first);
    if (thread) {
      MonitorCallback(*thread, KV.second);
    } else {
      // This can happen if one of the events is an main thread exit.
      LLDB_LOG(log, "... but the thread has disappeared");
    }
  }
}

// Wrapper for ptrace to catch errors and log calls. Note that ptrace sets
// errno on error because -1 can be a valid result (i.e. for PTRACE_PEEK*)
Status NativeProcessLinux::PtraceWrapper(int req, lldb::pid_t pid, void *addr,
                                         void *data, size_t data_size,
                                         long *result) {
  Status error;
  long int ret;

  Log *log(ProcessPOSIXLog::GetLogIfAllCategoriesSet(POSIX_LOG_PTRACE));

  PtraceDisplayBytes(req, data, data_size);

  errno = 0;
  if (req == PTRACE_GETREGSET || req == PTRACE_SETREGSET)
    ret = ptrace(static_cast<__ptrace_request>(req), static_cast<::pid_t>(pid),
                 *(unsigned int *)addr, data);
  else
    ret = ptrace(static_cast<__ptrace_request>(req), static_cast<::pid_t>(pid),
                 addr, data);

  if (ret == -1)
    error.SetErrorToErrno();

  if (result)
    *result = ret;

  LLDB_LOG(log, "ptrace({0}, {1}, {2}, {3}, {4})={5:x}", req, pid, addr, data,
           data_size, ret);

  PtraceDisplayBytes(req, data, data_size);

  if (error.Fail())
    LLDB_LOG(log, "ptrace() failed: {0}", error);

  return error;
}

llvm::Expected<TraceSupportedResponse> NativeProcessLinux::TraceSupported() {
  if (IntelPTManager::IsSupported())
    return TraceSupportedResponse{"intel-pt", "Intel Processor Trace"};
  return NativeProcessProtocol::TraceSupported();
}

Error NativeProcessLinux::TraceStart(StringRef json_request, StringRef type) {
  if (type == "intel-pt") {
    if (Expected<TraceIntelPTStartRequest> request =
            json::parse<TraceIntelPTStartRequest>(json_request,
                                                  "TraceIntelPTStartRequest")) {
      std::vector<lldb::tid_t> process_threads;
      for (auto &thread : m_threads)
        process_threads.push_back(thread->GetID());
      return m_intel_pt_manager.TraceStart(*request, process_threads);
    } else
      return request.takeError();
  }

  return NativeProcessProtocol::TraceStart(json_request, type);
}

Error NativeProcessLinux::TraceStop(const TraceStopRequest &request) {
  if (request.type == "intel-pt")
    return m_intel_pt_manager.TraceStop(request);
  return NativeProcessProtocol::TraceStop(request);
}

Expected<json::Value> NativeProcessLinux::TraceGetState(StringRef type) {
  if (type == "intel-pt")
    return m_intel_pt_manager.GetState();
  return NativeProcessProtocol::TraceGetState(type);
}

Expected<std::vector<uint8_t>> NativeProcessLinux::TraceGetBinaryData(
    const TraceGetBinaryDataRequest &request) {
  if (request.type == "intel-pt")
    return m_intel_pt_manager.GetBinaryData(request);
  return NativeProcessProtocol::TraceGetBinaryData(request);
}<|MERGE_RESOLUTION|>--- conflicted
+++ resolved
@@ -831,8 +831,6 @@
   StopRunningThreads(thread.GetID());
 }
 
-<<<<<<< HEAD
-=======
 bool NativeProcessLinux::MonitorClone(NativeThreadLinux &parent,
                                       lldb::pid_t child_pid, int event) {
   Log *log(ProcessPOSIXLog::GetLogIfAllCategoriesSet(POSIX_LOG_PROCESS));
@@ -889,7 +887,6 @@
   return true;
 }
 
->>>>>>> a2ce6ee6
 bool NativeProcessLinux::SupportHardwareSingleStepping() const {
   if (m_arch.GetMachine() == llvm::Triple::arm || m_arch.IsMIPS())
     return false;
