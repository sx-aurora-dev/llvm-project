//===-- NativeProcessLinux.cpp --------------------------------------------===//
//
// Part of the LLVM Project, under the Apache License v2.0 with LLVM Exceptions.
// See https://llvm.org/LICENSE.txt for license information.
// SPDX-License-Identifier: Apache-2.0 WITH LLVM-exception
//
//===----------------------------------------------------------------------===//

#include "NativeProcessLinux.h"

#include <cerrno>
#include <cstdint>
#include <cstring>
#include <unistd.h>

#include <fstream>
#include <mutex>
#include <sstream>
#include <string>
#include <unordered_map>

#include "NativeThreadLinux.h"
#include "Plugins/Process/POSIX/ProcessPOSIXLog.h"
#include "Plugins/Process/Utility/LinuxProcMaps.h"
#include "Procfs.h"
#include "lldb/Core/ModuleSpec.h"
#include "lldb/Host/Host.h"
#include "lldb/Host/HostProcess.h"
#include "lldb/Host/ProcessLaunchInfo.h"
#include "lldb/Host/PseudoTerminal.h"
#include "lldb/Host/ThreadLauncher.h"
#include "lldb/Host/common/NativeRegisterContext.h"
#include "lldb/Host/linux/Host.h"
#include "lldb/Host/linux/Ptrace.h"
#include "lldb/Host/linux/Uio.h"
#include "lldb/Host/posix/ProcessLauncherPosixFork.h"
#include "lldb/Symbol/ObjectFile.h"
#include "lldb/Target/Process.h"
#include "lldb/Target/Target.h"
#include "lldb/Utility/LLDBAssert.h"
#include "lldb/Utility/State.h"
#include "lldb/Utility/Status.h"
#include "lldb/Utility/StringExtractor.h"
#include "llvm/ADT/ScopeExit.h"
#include "llvm/Support/Errno.h"
#include "llvm/Support/FileSystem.h"
#include "llvm/Support/Threading.h"

#include <linux/unistd.h>
#include <sys/socket.h>
#include <sys/syscall.h>
#include <sys/types.h>
#include <sys/user.h>
#include <sys/wait.h>

#ifdef __aarch64__
#include <asm/hwcap.h>
#include <sys/auxv.h>
#endif

// Support hardware breakpoints in case it has not been defined
#ifndef TRAP_HWBKPT
#define TRAP_HWBKPT 4
#endif

#ifndef HWCAP2_MTE
#define HWCAP2_MTE (1 << 18)
#endif

using namespace lldb;
using namespace lldb_private;
using namespace lldb_private::process_linux;
using namespace llvm;

// Private bits we only need internally.

static bool ProcessVmReadvSupported() {
  static bool is_supported;
  static llvm::once_flag flag;

  llvm::call_once(flag, [] {
    Log *log(ProcessPOSIXLog::GetLogIfAllCategoriesSet(POSIX_LOG_PROCESS));

    uint32_t source = 0x47424742;
    uint32_t dest = 0;

    struct iovec local, remote;
    remote.iov_base = &source;
    local.iov_base = &dest;
    remote.iov_len = local.iov_len = sizeof source;

    // We shall try if cross-process-memory reads work by attempting to read a
    // value from our own process.
    ssize_t res = process_vm_readv(getpid(), &local, 1, &remote, 1, 0);
    is_supported = (res == sizeof(source) && source == dest);
    if (is_supported)
      LLDB_LOG(log,
               "Detected kernel support for process_vm_readv syscall. "
               "Fast memory reads enabled.");
    else
      LLDB_LOG(log,
               "syscall process_vm_readv failed (error: {0}). Fast memory "
               "reads disabled.",
               llvm::sys::StrError());
  });

  return is_supported;
}

static void MaybeLogLaunchInfo(const ProcessLaunchInfo &info) {
  Log *log(ProcessPOSIXLog::GetLogIfAllCategoriesSet(POSIX_LOG_PROCESS));
  if (!log)
    return;

  if (const FileAction *action = info.GetFileActionForFD(STDIN_FILENO))
    LLDB_LOG(log, "setting STDIN to '{0}'", action->GetFileSpec());
  else
    LLDB_LOG(log, "leaving STDIN as is");

  if (const FileAction *action = info.GetFileActionForFD(STDOUT_FILENO))
    LLDB_LOG(log, "setting STDOUT to '{0}'", action->GetFileSpec());
  else
    LLDB_LOG(log, "leaving STDOUT as is");

  if (const FileAction *action = info.GetFileActionForFD(STDERR_FILENO))
    LLDB_LOG(log, "setting STDERR to '{0}'", action->GetFileSpec());
  else
    LLDB_LOG(log, "leaving STDERR as is");

  int i = 0;
  for (const char **args = info.GetArguments().GetConstArgumentVector(); *args;
       ++args, ++i)
    LLDB_LOG(log, "arg {0}: '{1}'", i, *args);
}

static void DisplayBytes(StreamString &s, void *bytes, uint32_t count) {
  uint8_t *ptr = (uint8_t *)bytes;
  const uint32_t loop_count = std::min<uint32_t>(DEBUG_PTRACE_MAXBYTES, count);
  for (uint32_t i = 0; i < loop_count; i++) {
    s.Printf("[%x]", *ptr);
    ptr++;
  }
}

static void PtraceDisplayBytes(int &req, void *data, size_t data_size) {
  Log *log(ProcessPOSIXLog::GetLogIfAllCategoriesSet(POSIX_LOG_PTRACE));
  if (!log)
    return;
  StreamString buf;

  switch (req) {
  case PTRACE_POKETEXT: {
    DisplayBytes(buf, &data, 8);
    LLDB_LOGV(log, "PTRACE_POKETEXT {0}", buf.GetData());
    break;
  }
  case PTRACE_POKEDATA: {
    DisplayBytes(buf, &data, 8);
    LLDB_LOGV(log, "PTRACE_POKEDATA {0}", buf.GetData());
    break;
  }
  case PTRACE_POKEUSER: {
    DisplayBytes(buf, &data, 8);
    LLDB_LOGV(log, "PTRACE_POKEUSER {0}", buf.GetData());
    break;
  }
  case PTRACE_SETREGS: {
    DisplayBytes(buf, data, data_size);
    LLDB_LOGV(log, "PTRACE_SETREGS {0}", buf.GetData());
    break;
  }
  case PTRACE_SETFPREGS: {
    DisplayBytes(buf, data, data_size);
    LLDB_LOGV(log, "PTRACE_SETFPREGS {0}", buf.GetData());
    break;
  }
  case PTRACE_SETSIGINFO: {
    DisplayBytes(buf, data, sizeof(siginfo_t));
    LLDB_LOGV(log, "PTRACE_SETSIGINFO {0}", buf.GetData());
    break;
  }
  case PTRACE_SETREGSET: {
    // Extract iov_base from data, which is a pointer to the struct iovec
    DisplayBytes(buf, *(void **)data, data_size);
    LLDB_LOGV(log, "PTRACE_SETREGSET {0}", buf.GetData());
    break;
  }
  default: {}
  }
}

static constexpr unsigned k_ptrace_word_size = sizeof(void *);
static_assert(sizeof(long) >= k_ptrace_word_size,
              "Size of long must be larger than ptrace word size");

// Simple helper function to ensure flags are enabled on the given file
// descriptor.
static Status EnsureFDFlags(int fd, int flags) {
  Status error;

  int status = fcntl(fd, F_GETFL);
  if (status == -1) {
    error.SetErrorToErrno();
    return error;
  }

  if (fcntl(fd, F_SETFL, status | flags) == -1) {
    error.SetErrorToErrno();
    return error;
  }

  return error;
}

// Public Static Methods

llvm::Expected<std::unique_ptr<NativeProcessProtocol>>
NativeProcessLinux::Factory::Launch(ProcessLaunchInfo &launch_info,
                                    NativeDelegate &native_delegate,
                                    MainLoop &mainloop) const {
  Log *log(ProcessPOSIXLog::GetLogIfAllCategoriesSet(POSIX_LOG_PROCESS));

  MaybeLogLaunchInfo(launch_info);

  Status status;
  ::pid_t pid = ProcessLauncherPosixFork()
                    .LaunchProcess(launch_info, status)
                    .GetProcessId();
  LLDB_LOG(log, "pid = {0:x}", pid);
  if (status.Fail()) {
    LLDB_LOG(log, "failed to launch process: {0}", status);
    return status.ToError();
  }

  // Wait for the child process to trap on its call to execve.
  int wstatus;
  ::pid_t wpid = llvm::sys::RetryAfterSignal(-1, ::waitpid, pid, &wstatus, 0);
  assert(wpid == pid);
  (void)wpid;
  if (!WIFSTOPPED(wstatus)) {
    LLDB_LOG(log, "Could not sync with inferior process: wstatus={1}",
             WaitStatus::Decode(wstatus));
    return llvm::make_error<StringError>("Could not sync with inferior process",
                                         llvm::inconvertibleErrorCode());
  }
  LLDB_LOG(log, "inferior started, now in stopped state");

  ProcessInstanceInfo Info;
  if (!Host::GetProcessInfo(pid, Info)) {
    return llvm::make_error<StringError>("Cannot get process architecture",
                                         llvm::inconvertibleErrorCode());
  }

  // Set the architecture to the exe architecture.
  LLDB_LOG(log, "pid = {0:x}, detected architecture {1}", pid,
           Info.GetArchitecture().GetArchitectureName());

  status = SetDefaultPtraceOpts(pid);
  if (status.Fail()) {
    LLDB_LOG(log, "failed to set default ptrace options: {0}", status);
    return status.ToError();
  }

  return std::unique_ptr<NativeProcessLinux>(new NativeProcessLinux(
      pid, launch_info.GetPTY().ReleasePrimaryFileDescriptor(), native_delegate,
      Info.GetArchitecture(), mainloop, {pid}));
}

llvm::Expected<std::unique_ptr<NativeProcessProtocol>>
NativeProcessLinux::Factory::Attach(
    lldb::pid_t pid, NativeProcessProtocol::NativeDelegate &native_delegate,
    MainLoop &mainloop) const {
  Log *log(ProcessPOSIXLog::GetLogIfAllCategoriesSet(POSIX_LOG_PROCESS));
  LLDB_LOG(log, "pid = {0:x}", pid);

  // Retrieve the architecture for the running process.
  ProcessInstanceInfo Info;
  if (!Host::GetProcessInfo(pid, Info)) {
    return llvm::make_error<StringError>("Cannot get process architecture",
                                         llvm::inconvertibleErrorCode());
  }

  auto tids_or = NativeProcessLinux::Attach(pid);
  if (!tids_or)
    return tids_or.takeError();

  return std::unique_ptr<NativeProcessLinux>(new NativeProcessLinux(
      pid, -1, native_delegate, Info.GetArchitecture(), mainloop, *tids_or));
}

NativeProcessLinux::Extension
NativeProcessLinux::Factory::GetSupportedExtensions() const {
  NativeProcessLinux::Extension supported =
      Extension::multiprocess | Extension::fork | Extension::vfork |
      Extension::pass_signals | Extension::auxv | Extension::libraries_svr4 |
      Extension::siginfo_read;

#ifdef __aarch64__
  // At this point we do not have a process so read auxv directly.
  if ((getauxval(AT_HWCAP2) & HWCAP2_MTE))
    supported |= Extension::memory_tagging;
#endif

  return supported;
}

// Public Instance Methods

NativeProcessLinux::NativeProcessLinux(::pid_t pid, int terminal_fd,
                                       NativeDelegate &delegate,
                                       const ArchSpec &arch, MainLoop &mainloop,
                                       llvm::ArrayRef<::pid_t> tids)
    : NativeProcessELF(pid, terminal_fd, delegate), m_arch(arch),
      m_main_loop(mainloop), m_intel_pt_manager(pid) {
  if (m_terminal_fd != -1) {
    Status status = EnsureFDFlags(m_terminal_fd, O_NONBLOCK);
    assert(status.Success());
  }

  Status status;
  m_sigchld_handle = mainloop.RegisterSignal(
      SIGCHLD, [this](MainLoopBase &) { SigchldHandler(); }, status);
  assert(m_sigchld_handle && status.Success());

  for (const auto &tid : tids) {
    NativeThreadLinux &thread = AddThread(tid, /*resume*/ false);
    ThreadWasCreated(thread);
  }

  // Let our process instance know the thread has stopped.
  SetCurrentThreadID(tids[0]);
  SetState(StateType::eStateStopped, false);

  // Proccess any signals we received before installing our handler
  SigchldHandler();
}

llvm::Expected<std::vector<::pid_t>> NativeProcessLinux::Attach(::pid_t pid) {
  Log *log(ProcessPOSIXLog::GetLogIfAllCategoriesSet(POSIX_LOG_PROCESS));

  Status status;
  // Use a map to keep track of the threads which we have attached/need to
  // attach.
  Host::TidMap tids_to_attach;
  while (Host::FindProcessThreads(pid, tids_to_attach)) {
    for (Host::TidMap::iterator it = tids_to_attach.begin();
         it != tids_to_attach.end();) {
      if (it->second == false) {
        lldb::tid_t tid = it->first;

        // Attach to the requested process.
        // An attach will cause the thread to stop with a SIGSTOP.
        if ((status = PtraceWrapper(PTRACE_ATTACH, tid)).Fail()) {
          // No such thread. The thread may have exited. More error handling
          // may be needed.
          if (status.GetError() == ESRCH) {
            it = tids_to_attach.erase(it);
            continue;
          }
          return status.ToError();
        }

        int wpid =
            llvm::sys::RetryAfterSignal(-1, ::waitpid, tid, nullptr, __WALL);
        // Need to use __WALL otherwise we receive an error with errno=ECHLD At
        // this point we should have a thread stopped if waitpid succeeds.
        if (wpid < 0) {
          // No such thread. The thread may have exited. More error handling
          // may be needed.
          if (errno == ESRCH) {
            it = tids_to_attach.erase(it);
            continue;
          }
          return llvm::errorCodeToError(
              std::error_code(errno, std::generic_category()));
        }

        if ((status = SetDefaultPtraceOpts(tid)).Fail())
          return status.ToError();

        LLDB_LOG(log, "adding tid = {0}", tid);
        it->second = true;
      }

      // move the loop forward
      ++it;
    }
  }

  size_t tid_count = tids_to_attach.size();
  if (tid_count == 0)
    return llvm::make_error<StringError>("No such process",
                                         llvm::inconvertibleErrorCode());

  std::vector<::pid_t> tids;
  tids.reserve(tid_count);
  for (const auto &p : tids_to_attach)
    tids.push_back(p.first);
  return std::move(tids);
}

Status NativeProcessLinux::SetDefaultPtraceOpts(lldb::pid_t pid) {
  long ptrace_opts = 0;

  // Have the child raise an event on exit.  This is used to keep the child in
  // limbo until it is destroyed.
  ptrace_opts |= PTRACE_O_TRACEEXIT;

  // Have the tracer trace threads which spawn in the inferior process.
  ptrace_opts |= PTRACE_O_TRACECLONE;

  // Have the tracer notify us before execve returns (needed to disable legacy
  // SIGTRAP generation)
  ptrace_opts |= PTRACE_O_TRACEEXEC;

  // Have the tracer trace forked children.
  ptrace_opts |= PTRACE_O_TRACEFORK;

  // Have the tracer trace vforks.
  ptrace_opts |= PTRACE_O_TRACEVFORK;

  // Have the tracer trace vfork-done in order to restore breakpoints after
  // the child finishes sharing memory.
  ptrace_opts |= PTRACE_O_TRACEVFORKDONE;

  return PtraceWrapper(PTRACE_SETOPTIONS, pid, nullptr, (void *)ptrace_opts);
}

// Handles all waitpid events from the inferior process.
void NativeProcessLinux::MonitorCallback(NativeThreadLinux &thread,
                                         WaitStatus status) {
  Log *log(GetLogIfAnyCategoriesSet(LIBLLDB_LOG_PROCESS));

  // Certain activities differ based on whether the pid is the tid of the main
  // thread.
  const bool is_main_thread = (thread.GetID() == GetID());

  // Handle when the thread exits.
  if (status.type == WaitStatus::Exit || status.type == WaitStatus::Signal) {
    LLDB_LOG(log,
             "got exit status({0}) , tid = {1} ({2} main thread), process "
             "state = {3}",
             status, thread.GetID(), is_main_thread ? "is" : "is not",
             GetState());

    // This is a thread that exited.  Ensure we're not tracking it anymore.
    StopTrackingThread(thread);

    if (is_main_thread) {
      // The main thread exited.  We're done monitoring.  Report to delegate.
      SetExitStatus(status, true);

      // Notify delegate that our process has exited.
      SetState(StateType::eStateExited, true);
    }
    return;
  }

  siginfo_t info;
  const auto info_err = GetSignalInfo(thread.GetID(), &info);

  // Get details on the signal raised.
  if (info_err.Success()) {
    // We have retrieved the signal info.  Dispatch appropriately.
    if (info.si_signo == SIGTRAP)
      MonitorSIGTRAP(info, thread);
    else
      MonitorSignal(info, thread);
  } else {
    if (info_err.GetError() == EINVAL) {
      // This is a group stop reception for this tid. We can reach here if we
      // reinject SIGSTOP, SIGSTP, SIGTTIN or SIGTTOU into the tracee,
      // triggering the group-stop mechanism. Normally receiving these would
      // stop the process, pending a SIGCONT. Simulating this state in a
      // debugger is hard and is generally not needed (one use case is
      // debugging background task being managed by a shell). For general use,
      // it is sufficient to stop the process in a signal-delivery stop which
      // happens before the group stop. This done by MonitorSignal and works
      // correctly for all signals.
      LLDB_LOG(log,
               "received a group stop for pid {0} tid {1}. Transparent "
               "handling of group stops not supported, resuming the "
               "thread.",
               GetID(), thread.GetID());
      ResumeThread(thread, thread.GetState(), LLDB_INVALID_SIGNAL_NUMBER);
    } else {
      // ptrace(GETSIGINFO) failed (but not due to group-stop).

      // A return value of ESRCH means the thread/process has died in the mean
      // time. This can (e.g.) happen when another thread does an exit_group(2)
      // or the entire process get SIGKILLed.
      // We can't do anything with this thread anymore, but we keep it around
      // until we get the WIFEXITED event.

      LLDB_LOG(log,
               "GetSignalInfo({0}) failed: {1}, status = {2}, main_thread = "
               "{3}. Expecting WIFEXITED soon.",
               thread.GetID(), info_err, status, is_main_thread);
    }
  }
}

void NativeProcessLinux::WaitForCloneNotification(::pid_t pid) {
  Log *log(ProcessPOSIXLog::GetLogIfAllCategoriesSet(POSIX_LOG_PROCESS));

  // The PID is not tracked yet, let's wait for it to appear.
  int status = -1;
  LLDB_LOG(log,
           "received clone event for pid {0}. pid not tracked yet, "
           "waiting for it to appear...",
           pid);
  ::pid_t wait_pid =
      llvm::sys::RetryAfterSignal(-1, ::waitpid, pid, &status, __WALL);

  // It's theoretically possible to get other events if the entire process was
  // SIGKILLed before we got a chance to check this. In that case, we'll just
  // clean everything up when we get the process exit event.

  LLDB_LOG(log,
           "waitpid({0}, &status, __WALL) => {1} (errno: {2}, status = {3})",
           pid, wait_pid, errno, WaitStatus::Decode(status));
}

void NativeProcessLinux::MonitorSIGTRAP(const siginfo_t &info,
                                        NativeThreadLinux &thread) {
  Log *log(ProcessPOSIXLog::GetLogIfAllCategoriesSet(POSIX_LOG_PROCESS));
  const bool is_main_thread = (thread.GetID() == GetID());

  assert(info.si_signo == SIGTRAP && "Unexpected child signal!");

  switch (info.si_code) {
  case (SIGTRAP | (PTRACE_EVENT_FORK << 8)):
  case (SIGTRAP | (PTRACE_EVENT_VFORK << 8)):
  case (SIGTRAP | (PTRACE_EVENT_CLONE << 8)): {
    // This can either mean a new thread or a new process spawned via
    // clone(2) without SIGCHLD or CLONE_VFORK flag.  Note that clone(2)
    // can also cause PTRACE_EVENT_FORK and PTRACE_EVENT_VFORK if one
    // of these flags are passed.

    unsigned long event_message = 0;
    if (GetEventMessage(thread.GetID(), &event_message).Fail()) {
      LLDB_LOG(log,
               "pid {0} received clone() event but GetEventMessage failed "
               "so we don't know the new pid/tid",
               thread.GetID());
      ResumeThread(thread, thread.GetState(), LLDB_INVALID_SIGNAL_NUMBER);
    } else {
      MonitorClone(thread, event_message, info.si_code >> 8);
    }

    break;
  }

  case (SIGTRAP | (PTRACE_EVENT_EXEC << 8)): {
    LLDB_LOG(log, "received exec event, code = {0}", info.si_code ^ SIGTRAP);

    // Exec clears any pending notifications.
    m_pending_notification_tid = LLDB_INVALID_THREAD_ID;

    // Remove all but the main thread here.  Linux fork creates a new process
    // which only copies the main thread.
    LLDB_LOG(log, "exec received, stop tracking all but main thread");

    llvm::erase_if(m_threads, [&](std::unique_ptr<NativeThreadProtocol> &t) {
      return t->GetID() != GetID();
    });
    assert(m_threads.size() == 1);
    auto *main_thread = static_cast<NativeThreadLinux *>(m_threads[0].get());

    SetCurrentThreadID(main_thread->GetID());
    main_thread->SetStoppedByExec();

    // Tell coordinator about about the "new" (since exec) stopped main thread.
    ThreadWasCreated(*main_thread);

    // Let our delegate know we have just exec'd.
    NotifyDidExec();

    // Let the process know we're stopped.
    StopRunningThreads(main_thread->GetID());

    break;
  }

  case (SIGTRAP | (PTRACE_EVENT_EXIT << 8)): {
    // The inferior process or one of its threads is about to exit. We don't
    // want to do anything with the thread so we just resume it. In case we
    // want to implement "break on thread exit" functionality, we would need to
    // stop here.

    unsigned long data = 0;
    if (GetEventMessage(thread.GetID(), &data).Fail())
      data = -1;

    LLDB_LOG(log,
             "received PTRACE_EVENT_EXIT, data = {0:x}, WIFEXITED={1}, "
             "WIFSIGNALED={2}, pid = {3}, main_thread = {4}",
             data, WIFEXITED(data), WIFSIGNALED(data), thread.GetID(),
             is_main_thread);


    StateType state = thread.GetState();
    if (!StateIsRunningState(state)) {
      // Due to a kernel bug, we may sometimes get this stop after the inferior
      // gets a SIGKILL. This confuses our state tracking logic in
      // ResumeThread(), since normally, we should not be receiving any ptrace
      // events while the inferior is stopped. This makes sure that the
      // inferior is resumed and exits normally.
      state = eStateRunning;
    }
    ResumeThread(thread, state, LLDB_INVALID_SIGNAL_NUMBER);

    break;
  }

  case (SIGTRAP | (PTRACE_EVENT_VFORK_DONE << 8)): {
    if (bool(m_enabled_extensions & Extension::vfork)) {
      thread.SetStoppedByVForkDone();
      StopRunningThreads(thread.GetID());
    }
    else
      ResumeThread(thread, thread.GetState(), LLDB_INVALID_SIGNAL_NUMBER);
    break;
  }

  case 0:
  case TRAP_TRACE:  // We receive this on single stepping.
  case TRAP_HWBKPT: // We receive this on watchpoint hit
  {
    // If a watchpoint was hit, report it
    uint32_t wp_index;
    Status error = thread.GetRegisterContext().GetWatchpointHitIndex(
        wp_index, (uintptr_t)info.si_addr);
    if (error.Fail())
      LLDB_LOG(log,
               "received error while checking for watchpoint hits, pid = "
               "{0}, error = {1}",
               thread.GetID(), error);
    if (wp_index != LLDB_INVALID_INDEX32) {
      MonitorWatchpoint(thread, wp_index);
      break;
    }

    // If a breakpoint was hit, report it
    uint32_t bp_index;
    error = thread.GetRegisterContext().GetHardwareBreakHitIndex(
        bp_index, (uintptr_t)info.si_addr);
    if (error.Fail())
      LLDB_LOG(log, "received error while checking for hardware "
                    "breakpoint hits, pid = {0}, error = {1}",
               thread.GetID(), error);
    if (bp_index != LLDB_INVALID_INDEX32) {
      MonitorBreakpoint(thread);
      break;
    }

    // Otherwise, report step over
    MonitorTrace(thread);
    break;
  }

  case SI_KERNEL:
#if defined __mips__
    // For mips there is no special signal for watchpoint So we check for
    // watchpoint in kernel trap
    {
      // If a watchpoint was hit, report it
      uint32_t wp_index;
      Status error = thread.GetRegisterContext().GetWatchpointHitIndex(
          wp_index, LLDB_INVALID_ADDRESS);
      if (error.Fail())
        LLDB_LOG(log,
                 "received error while checking for watchpoint hits, pid = "
                 "{0}, error = {1}",
                 thread.GetID(), error);
      if (wp_index != LLDB_INVALID_INDEX32) {
        MonitorWatchpoint(thread, wp_index);
        break;
      }
    }
// NO BREAK
#endif
  case TRAP_BRKPT:
    MonitorBreakpoint(thread);
    break;

  case SIGTRAP:
  case (SIGTRAP | 0x80):
    LLDB_LOG(
        log,
        "received unknown SIGTRAP stop event ({0}, pid {1} tid {2}, resuming",
        info.si_code, GetID(), thread.GetID());

    // Ignore these signals until we know more about them.
    ResumeThread(thread, thread.GetState(), LLDB_INVALID_SIGNAL_NUMBER);
    break;

  default:
    LLDB_LOG(log, "received unknown SIGTRAP stop event ({0}, pid {1} tid {2}",
             info.si_code, GetID(), thread.GetID());
    MonitorSignal(info, thread);
    break;
  }
}

void NativeProcessLinux::MonitorTrace(NativeThreadLinux &thread) {
  Log *log(ProcessPOSIXLog::GetLogIfAllCategoriesSet(POSIX_LOG_PROCESS));
  LLDB_LOG(log, "received trace event, pid = {0}", thread.GetID());

  // This thread is currently stopped.
  thread.SetStoppedByTrace();

  StopRunningThreads(thread.GetID());
}

void NativeProcessLinux::MonitorBreakpoint(NativeThreadLinux &thread) {
  Log *log(
      GetLogIfAnyCategoriesSet(LIBLLDB_LOG_PROCESS | LIBLLDB_LOG_BREAKPOINTS));
  LLDB_LOG(log, "received breakpoint event, pid = {0}", thread.GetID());

  // Mark the thread as stopped at breakpoint.
  thread.SetStoppedByBreakpoint();
  FixupBreakpointPCAsNeeded(thread);

  if (m_threads_stepping_with_breakpoint.find(thread.GetID()) !=
      m_threads_stepping_with_breakpoint.end())
    thread.SetStoppedByTrace();

  StopRunningThreads(thread.GetID());
}

void NativeProcessLinux::MonitorWatchpoint(NativeThreadLinux &thread,
                                           uint32_t wp_index) {
  Log *log(
      GetLogIfAnyCategoriesSet(LIBLLDB_LOG_PROCESS | LIBLLDB_LOG_WATCHPOINTS));
  LLDB_LOG(log, "received watchpoint event, pid = {0}, wp_index = {1}",
           thread.GetID(), wp_index);

  // Mark the thread as stopped at watchpoint. The address is at
  // (lldb::addr_t)info->si_addr if we need it.
  thread.SetStoppedByWatchpoint(wp_index);

  // We need to tell all other running threads before we notify the delegate
  // about this stop.
  StopRunningThreads(thread.GetID());
}

void NativeProcessLinux::MonitorSignal(const siginfo_t &info,
                                       NativeThreadLinux &thread) {
  const int signo = info.si_signo;
  const bool is_from_llgs = info.si_pid == getpid();

  Log *log(ProcessPOSIXLog::GetLogIfAllCategoriesSet(POSIX_LOG_PROCESS));

  // POSIX says that process behaviour is undefined after it ignores a SIGFPE,
  // SIGILL, SIGSEGV, or SIGBUS *unless* that signal was generated by a kill(2)
  // or raise(3).  Similarly for tgkill(2) on Linux.
  //
  // IOW, user generated signals never generate what we consider to be a
  // "crash".
  //
  // Similarly, ACK signals generated by this monitor.

  // Handle the signal.
  LLDB_LOG(log,
           "received signal {0} ({1}) with code {2}, (siginfo pid = {3}, "
           "waitpid pid = {4})",
           Host::GetSignalAsCString(signo), signo, info.si_code,
           thread.GetID());

  // Check for thread stop notification.
  if (is_from_llgs && (info.si_code == SI_TKILL) && (signo == SIGSTOP)) {
    // This is a tgkill()-based stop.
    LLDB_LOG(log, "pid {0} tid {1}, thread stopped", GetID(), thread.GetID());

    // Check that we're not already marked with a stop reason. Note this thread
    // really shouldn't already be marked as stopped - if we were, that would
    // imply that the kernel signaled us with the thread stopping which we
    // handled and marked as stopped, and that, without an intervening resume,
    // we received another stop.  It is more likely that we are missing the
    // marking of a run state somewhere if we find that the thread was marked
    // as stopped.
    const StateType thread_state = thread.GetState();
    if (!StateIsStoppedState(thread_state, false)) {
      // An inferior thread has stopped because of a SIGSTOP we have sent it.
      // Generally, these are not important stops and we don't want to report
      // them as they are just used to stop other threads when one thread (the
      // one with the *real* stop reason) hits a breakpoint (watchpoint,
      // etc...). However, in the case of an asynchronous Interrupt(), this
      // *is* the real stop reason, so we leave the signal intact if this is
      // the thread that was chosen as the triggering thread.
      if (m_pending_notification_tid != LLDB_INVALID_THREAD_ID) {
        if (m_pending_notification_tid == thread.GetID())
          thread.SetStoppedBySignal(SIGSTOP, &info);
        else
          thread.SetStoppedWithNoReason();

        SetCurrentThreadID(thread.GetID());
        SignalIfAllThreadsStopped();
      } else {
        // We can end up here if stop was initiated by LLGS but by this time a
        // thread stop has occurred - maybe initiated by another event.
        Status error = ResumeThread(thread, thread.GetState(), 0);
        if (error.Fail())
          LLDB_LOG(log, "failed to resume thread {0}: {1}", thread.GetID(),
                   error);
      }
    } else {
      LLDB_LOG(log,
               "pid {0} tid {1}, thread was already marked as a stopped "
               "state (state={2}), leaving stop signal as is",
               GetID(), thread.GetID(), thread_state);
      SignalIfAllThreadsStopped();
    }

    // Done handling.
    return;
  }

  // Check if debugger should stop at this signal or just ignore it and resume
  // the inferior.
  if (m_signals_to_ignore.contains(signo)) {
     ResumeThread(thread, thread.GetState(), signo);
     return;
  }

  // This thread is stopped.
  LLDB_LOG(log, "received signal {0}", Host::GetSignalAsCString(signo));
  thread.SetStoppedBySignal(signo, &info);

  // Send a stop to the debugger after we get all other threads to stop.
  StopRunningThreads(thread.GetID());
}

<<<<<<< HEAD
=======
bool NativeProcessLinux::MonitorClone(NativeThreadLinux &parent,
                                      lldb::pid_t child_pid, int event) {
  Log *log(ProcessPOSIXLog::GetLogIfAllCategoriesSet(POSIX_LOG_PROCESS));
  LLDB_LOG(log, "parent_tid={0}, child_pid={1}, event={2}", parent.GetID(),
           child_pid, event);

  WaitForCloneNotification(child_pid);

  switch (event) {
  case PTRACE_EVENT_CLONE: {
    // PTRACE_EVENT_CLONE can either mean a new thread or a new process.
    // Try to grab the new process' PGID to figure out which one it is.
    // If PGID is the same as the PID, then it's a new process.  Otherwise,
    // it's a thread.
    auto tgid_ret = getPIDForTID(child_pid);
    if (tgid_ret != child_pid) {
      // A new thread should have PGID matching our process' PID.
      assert(!tgid_ret || tgid_ret.getValue() == GetID());

      NativeThreadLinux &child_thread = AddThread(child_pid, /*resume*/ true);
      ThreadWasCreated(child_thread);

      // Resume the parent.
      ResumeThread(parent, parent.GetState(), LLDB_INVALID_SIGNAL_NUMBER);
      break;
    }
  }
    LLVM_FALLTHROUGH;
  case PTRACE_EVENT_FORK:
  case PTRACE_EVENT_VFORK: {
    bool is_vfork = event == PTRACE_EVENT_VFORK;
    std::unique_ptr<NativeProcessLinux> child_process{new NativeProcessLinux(
        static_cast<::pid_t>(child_pid), m_terminal_fd, m_delegate, m_arch,
        m_main_loop, {static_cast<::pid_t>(child_pid)})};
    if (!is_vfork)
      child_process->m_software_breakpoints = m_software_breakpoints;

    Extension expected_ext = is_vfork ? Extension::vfork : Extension::fork;
    if (bool(m_enabled_extensions & expected_ext)) {
      m_delegate.NewSubprocess(this, std::move(child_process));
      // NB: non-vfork clone() is reported as fork
      parent.SetStoppedByFork(is_vfork, child_pid);
      StopRunningThreads(parent.GetID());
    } else {
      child_process->Detach();
      ResumeThread(parent, parent.GetState(), LLDB_INVALID_SIGNAL_NUMBER);
    }
    break;
  }
  default:
    llvm_unreachable("unknown clone_info.event");
  }

  return true;
}

>>>>>>> 2ab1d525
bool NativeProcessLinux::SupportHardwareSingleStepping() const {
  if (m_arch.GetMachine() == llvm::Triple::arm || m_arch.IsMIPS())
    return false;
  return true;
}

Status NativeProcessLinux::Resume(const ResumeActionList &resume_actions) {
  Log *log(ProcessPOSIXLog::GetLogIfAllCategoriesSet(POSIX_LOG_PROCESS));
  LLDB_LOG(log, "pid {0}", GetID());

  bool software_single_step = !SupportHardwareSingleStepping();

  if (software_single_step) {
    for (const auto &thread : m_threads) {
      assert(thread && "thread list should not contain NULL threads");

      const ResumeAction *const action =
          resume_actions.GetActionForThread(thread->GetID(), true);
      if (action == nullptr)
        continue;

      if (action->state == eStateStepping) {
        Status error = SetupSoftwareSingleStepping(
            static_cast<NativeThreadLinux &>(*thread));
        if (error.Fail())
          return error;
      }
    }
  }

  for (const auto &thread : m_threads) {
    assert(thread && "thread list should not contain NULL threads");

    const ResumeAction *const action =
        resume_actions.GetActionForThread(thread->GetID(), true);

    if (action == nullptr) {
      LLDB_LOG(log, "no action specified for pid {0} tid {1}", GetID(),
               thread->GetID());
      continue;
    }

    LLDB_LOG(log, "processing resume action state {0} for pid {1} tid {2}",
             action->state, GetID(), thread->GetID());

    switch (action->state) {
    case eStateRunning:
    case eStateStepping: {
      // Run the thread, possibly feeding it the signal.
      const int signo = action->signal;
      ResumeThread(static_cast<NativeThreadLinux &>(*thread), action->state,
                   signo);
      break;
    }

    case eStateSuspended:
    case eStateStopped:
      llvm_unreachable("Unexpected state");

    default:
      return Status("NativeProcessLinux::%s (): unexpected state %s specified "
                    "for pid %" PRIu64 ", tid %" PRIu64,
                    __FUNCTION__, StateAsCString(action->state), GetID(),
                    thread->GetID());
    }
  }

  return Status();
}

Status NativeProcessLinux::Halt() {
  Status error;

  if (kill(GetID(), SIGSTOP) != 0)
    error.SetErrorToErrno();

  return error;
}

Status NativeProcessLinux::Detach() {
  Status error;

  // Stop monitoring the inferior.
  m_sigchld_handle.reset();

  // Tell ptrace to detach from the process.
  if (GetID() == LLDB_INVALID_PROCESS_ID)
    return error;

  for (const auto &thread : m_threads) {
    Status e = Detach(thread->GetID());
    if (e.Fail())
      error =
          e; // Save the error, but still attempt to detach from other threads.
  }

  m_intel_pt_manager.Clear();

  return error;
}

Status NativeProcessLinux::Signal(int signo) {
  Status error;

  Log *log(ProcessPOSIXLog::GetLogIfAllCategoriesSet(POSIX_LOG_PROCESS));
  LLDB_LOG(log, "sending signal {0} ({1}) to pid {1}", signo,
           Host::GetSignalAsCString(signo), GetID());

  if (kill(GetID(), signo))
    error.SetErrorToErrno();

  return error;
}

Status NativeProcessLinux::Interrupt() {
  // Pick a running thread (or if none, a not-dead stopped thread) as the
  // chosen thread that will be the stop-reason thread.
  Log *log(ProcessPOSIXLog::GetLogIfAllCategoriesSet(POSIX_LOG_PROCESS));

  NativeThreadProtocol *running_thread = nullptr;
  NativeThreadProtocol *stopped_thread = nullptr;

  LLDB_LOG(log, "selecting running thread for interrupt target");
  for (const auto &thread : m_threads) {
    // If we have a running or stepping thread, we'll call that the target of
    // the interrupt.
    const auto thread_state = thread->GetState();
    if (thread_state == eStateRunning || thread_state == eStateStepping) {
      running_thread = thread.get();
      break;
    } else if (!stopped_thread && StateIsStoppedState(thread_state, true)) {
      // Remember the first non-dead stopped thread.  We'll use that as a
      // backup if there are no running threads.
      stopped_thread = thread.get();
    }
  }

  if (!running_thread && !stopped_thread) {
    Status error("found no running/stepping or live stopped threads as target "
                 "for interrupt");
    LLDB_LOG(log, "skipping due to error: {0}", error);

    return error;
  }

  NativeThreadProtocol *deferred_signal_thread =
      running_thread ? running_thread : stopped_thread;

  LLDB_LOG(log, "pid {0} {1} tid {2} chosen for interrupt target", GetID(),
           running_thread ? "running" : "stopped",
           deferred_signal_thread->GetID());

  StopRunningThreads(deferred_signal_thread->GetID());

  return Status();
}

Status NativeProcessLinux::Kill() {
  Log *log(ProcessPOSIXLog::GetLogIfAllCategoriesSet(POSIX_LOG_PROCESS));
  LLDB_LOG(log, "pid {0}", GetID());

  Status error;

  switch (m_state) {
  case StateType::eStateInvalid:
  case StateType::eStateExited:
  case StateType::eStateCrashed:
  case StateType::eStateDetached:
  case StateType::eStateUnloaded:
    // Nothing to do - the process is already dead.
    LLDB_LOG(log, "ignored for PID {0} due to current state: {1}", GetID(),
             m_state);
    return error;

  case StateType::eStateConnected:
  case StateType::eStateAttaching:
  case StateType::eStateLaunching:
  case StateType::eStateStopped:
  case StateType::eStateRunning:
  case StateType::eStateStepping:
  case StateType::eStateSuspended:
    // We can try to kill a process in these states.
    break;
  }

  if (kill(GetID(), SIGKILL) != 0) {
    error.SetErrorToErrno();
    return error;
  }

  return error;
}

Status NativeProcessLinux::GetMemoryRegionInfo(lldb::addr_t load_addr,
                                               MemoryRegionInfo &range_info) {
  // FIXME review that the final memory region returned extends to the end of
  // the virtual address space,
  // with no perms if it is not mapped.

  // Use an approach that reads memory regions from /proc/{pid}/maps. Assume
  // proc maps entries are in ascending order.
  // FIXME assert if we find differently.

  if (m_supports_mem_region == LazyBool::eLazyBoolNo) {
    // We're done.
    return Status("unsupported");
  }

  Status error = PopulateMemoryRegionCache();
  if (error.Fail()) {
    return error;
  }

  lldb::addr_t prev_base_address = 0;

  // FIXME start by finding the last region that is <= target address using
  // binary search.  Data is sorted.
  // There can be a ton of regions on pthreads apps with lots of threads.
  for (auto it = m_mem_region_cache.begin(); it != m_mem_region_cache.end();
       ++it) {
    MemoryRegionInfo &proc_entry_info = it->first;

    // Sanity check assumption that /proc/{pid}/maps entries are ascending.
    assert((proc_entry_info.GetRange().GetRangeBase() >= prev_base_address) &&
           "descending /proc/pid/maps entries detected, unexpected");
    prev_base_address = proc_entry_info.GetRange().GetRangeBase();
    UNUSED_IF_ASSERT_DISABLED(prev_base_address);

    // If the target address comes before this entry, indicate distance to next
    // region.
    if (load_addr < proc_entry_info.GetRange().GetRangeBase()) {
      range_info.GetRange().SetRangeBase(load_addr);
      range_info.GetRange().SetByteSize(
          proc_entry_info.GetRange().GetRangeBase() - load_addr);
      range_info.SetReadable(MemoryRegionInfo::OptionalBool::eNo);
      range_info.SetWritable(MemoryRegionInfo::OptionalBool::eNo);
      range_info.SetExecutable(MemoryRegionInfo::OptionalBool::eNo);
      range_info.SetMapped(MemoryRegionInfo::OptionalBool::eNo);

      return error;
    } else if (proc_entry_info.GetRange().Contains(load_addr)) {
      // The target address is within the memory region we're processing here.
      range_info = proc_entry_info;
      return error;
    }

    // The target memory address comes somewhere after the region we just
    // parsed.
  }

  // If we made it here, we didn't find an entry that contained the given
  // address. Return the load_addr as start and the amount of bytes betwwen
  // load address and the end of the memory as size.
  range_info.GetRange().SetRangeBase(load_addr);
  range_info.GetRange().SetRangeEnd(LLDB_INVALID_ADDRESS);
  range_info.SetReadable(MemoryRegionInfo::OptionalBool::eNo);
  range_info.SetWritable(MemoryRegionInfo::OptionalBool::eNo);
  range_info.SetExecutable(MemoryRegionInfo::OptionalBool::eNo);
  range_info.SetMapped(MemoryRegionInfo::OptionalBool::eNo);
  return error;
}

Status NativeProcessLinux::PopulateMemoryRegionCache() {
  Log *log(ProcessPOSIXLog::GetLogIfAllCategoriesSet(POSIX_LOG_PROCESS));

  // If our cache is empty, pull the latest.  There should always be at least
  // one memory region if memory region handling is supported.
  if (!m_mem_region_cache.empty()) {
    LLDB_LOG(log, "reusing {0} cached memory region entries",
             m_mem_region_cache.size());
    return Status();
  }

  Status Result;
  LinuxMapCallback callback = [&](llvm::Expected<MemoryRegionInfo> Info) {
    if (Info) {
      FileSpec file_spec(Info->GetName().GetCString());
      FileSystem::Instance().Resolve(file_spec);
      m_mem_region_cache.emplace_back(*Info, file_spec);
      return true;
    }

    Result = Info.takeError();
    m_supports_mem_region = LazyBool::eLazyBoolNo;
    LLDB_LOG(log, "failed to parse proc maps: {0}", Result);
    return false;
  };

  // Linux kernel since 2.6.14 has /proc/{pid}/smaps
  // if CONFIG_PROC_PAGE_MONITOR is enabled
  auto BufferOrError = getProcFile(GetID(), "smaps");
  if (BufferOrError)
    ParseLinuxSMapRegions(BufferOrError.get()->getBuffer(), callback);
  else {
    BufferOrError = getProcFile(GetID(), "maps");
    if (!BufferOrError) {
      m_supports_mem_region = LazyBool::eLazyBoolNo;
      return BufferOrError.getError();
    }

    ParseLinuxMapRegions(BufferOrError.get()->getBuffer(), callback);
  }

  if (Result.Fail())
    return Result;

  if (m_mem_region_cache.empty()) {
    // No entries after attempting to read them.  This shouldn't happen if
    // /proc/{pid}/maps is supported. Assume we don't support map entries via
    // procfs.
    m_supports_mem_region = LazyBool::eLazyBoolNo;
    LLDB_LOG(log,
             "failed to find any procfs maps entries, assuming no support "
             "for memory region metadata retrieval");
    return Status("not supported");
  }

  LLDB_LOG(log, "read {0} memory region entries from /proc/{1}/maps",
           m_mem_region_cache.size(), GetID());

  // We support memory retrieval, remember that.
  m_supports_mem_region = LazyBool::eLazyBoolYes;
  return Status();
}

void NativeProcessLinux::DoStopIDBumped(uint32_t newBumpId) {
  Log *log(ProcessPOSIXLog::GetLogIfAllCategoriesSet(POSIX_LOG_PROCESS));
  LLDB_LOG(log, "newBumpId={0}", newBumpId);
  LLDB_LOG(log, "clearing {0} entries from memory region cache",
           m_mem_region_cache.size());
  m_mem_region_cache.clear();
}

llvm::Expected<uint64_t>
NativeProcessLinux::Syscall(llvm::ArrayRef<uint64_t> args) {
  PopulateMemoryRegionCache();
  auto region_it = llvm::find_if(m_mem_region_cache, [](const auto &pair) {
    return pair.first.GetExecutable() == MemoryRegionInfo::eYes;
  });
  if (region_it == m_mem_region_cache.end())
    return llvm::createStringError(llvm::inconvertibleErrorCode(),
                                   "No executable memory region found!");

  addr_t exe_addr = region_it->first.GetRange().GetRangeBase();

  NativeThreadLinux &thread = *GetThreadByID(GetID());
  assert(thread.GetState() == eStateStopped);
  NativeRegisterContextLinux &reg_ctx = thread.GetRegisterContext();

  NativeRegisterContextLinux::SyscallData syscall_data =
      *reg_ctx.GetSyscallData();

  DataBufferSP registers_sp;
  if (llvm::Error Err = reg_ctx.ReadAllRegisterValues(registers_sp).ToError())
    return std::move(Err);
  auto restore_regs = llvm::make_scope_exit(
      [&] { reg_ctx.WriteAllRegisterValues(registers_sp); });

  llvm::SmallVector<uint8_t, 8> memory(syscall_data.Insn.size());
  size_t bytes_read;
  if (llvm::Error Err =
          ReadMemory(exe_addr, memory.data(), memory.size(), bytes_read)
              .ToError()) {
    return std::move(Err);
  }

  auto restore_mem = llvm::make_scope_exit(
      [&] { WriteMemory(exe_addr, memory.data(), memory.size(), bytes_read); });

  if (llvm::Error Err = reg_ctx.SetPC(exe_addr).ToError())
    return std::move(Err);

  for (const auto &zip : llvm::zip_first(args, syscall_data.Args)) {
    if (llvm::Error Err =
            reg_ctx
                .WriteRegisterFromUnsigned(std::get<1>(zip), std::get<0>(zip))
                .ToError()) {
      return std::move(Err);
    }
  }
  if (llvm::Error Err = WriteMemory(exe_addr, syscall_data.Insn.data(),
                                    syscall_data.Insn.size(), bytes_read)
                            .ToError())
    return std::move(Err);

  m_mem_region_cache.clear();

  // With software single stepping the syscall insn buffer must also include a
  // trap instruction to stop the process.
  int req = SupportHardwareSingleStepping() ? PTRACE_SINGLESTEP : PTRACE_CONT;
  if (llvm::Error Err =
          PtraceWrapper(req, thread.GetID(), nullptr, nullptr).ToError())
    return std::move(Err);

  int status;
  ::pid_t wait_pid = llvm::sys::RetryAfterSignal(-1, ::waitpid, thread.GetID(),
                                                 &status, __WALL);
  if (wait_pid == -1) {
    return llvm::errorCodeToError(
        std::error_code(errno, std::generic_category()));
  }
  assert((unsigned)wait_pid == thread.GetID());

  uint64_t result = reg_ctx.ReadRegisterAsUnsigned(syscall_data.Result, -ESRCH);

  // Values larger than this are actually negative errno numbers.
  uint64_t errno_threshold =
      (uint64_t(-1) >> (64 - 8 * m_arch.GetAddressByteSize())) - 0x1000;
  if (result > errno_threshold) {
    return llvm::errorCodeToError(
        std::error_code(-result & 0xfff, std::generic_category()));
  }

  return result;
}

llvm::Expected<addr_t>
NativeProcessLinux::AllocateMemory(size_t size, uint32_t permissions) {

  llvm::Optional<NativeRegisterContextLinux::MmapData> mmap_data =
      GetCurrentThread()->GetRegisterContext().GetMmapData();
  if (!mmap_data)
    return llvm::make_error<UnimplementedError>();

  unsigned prot = PROT_NONE;
  assert((permissions & (ePermissionsReadable | ePermissionsWritable |
                         ePermissionsExecutable)) == permissions &&
         "Unknown permission!");
  if (permissions & ePermissionsReadable)
    prot |= PROT_READ;
  if (permissions & ePermissionsWritable)
    prot |= PROT_WRITE;
  if (permissions & ePermissionsExecutable)
    prot |= PROT_EXEC;

  llvm::Expected<uint64_t> Result =
      Syscall({mmap_data->SysMmap, 0, size, prot, MAP_ANONYMOUS | MAP_PRIVATE,
               uint64_t(-1), 0});
  if (Result)
    m_allocated_memory.try_emplace(*Result, size);
  return Result;
}

llvm::Error NativeProcessLinux::DeallocateMemory(lldb::addr_t addr) {
  llvm::Optional<NativeRegisterContextLinux::MmapData> mmap_data =
      GetCurrentThread()->GetRegisterContext().GetMmapData();
  if (!mmap_data)
    return llvm::make_error<UnimplementedError>();

  auto it = m_allocated_memory.find(addr);
  if (it == m_allocated_memory.end())
    return llvm::createStringError(llvm::errc::invalid_argument,
                                   "Memory not allocated by the debugger.");

  llvm::Expected<uint64_t> Result =
      Syscall({mmap_data->SysMunmap, addr, it->second});
  if (!Result)
    return Result.takeError();

  m_allocated_memory.erase(it);
  return llvm::Error::success();
}

Status NativeProcessLinux::ReadMemoryTags(int32_t type, lldb::addr_t addr,
                                          size_t len,
                                          std::vector<uint8_t> &tags) {
  llvm::Expected<NativeRegisterContextLinux::MemoryTaggingDetails> details =
      GetCurrentThread()->GetRegisterContext().GetMemoryTaggingDetails(type);
  if (!details)
    return Status(details.takeError());

  // Ignore 0 length read
  if (!len)
    return Status();

  // lldb will align the range it requests but it is not required to by
  // the protocol so we'll do it again just in case.
  // Remove non address bits too. Ptrace calls may work regardless but that
  // is not a guarantee.
  MemoryTagManager::TagRange range(details->manager->RemoveNonAddressBits(addr),
                                   len);
  range = details->manager->ExpandToGranule(range);

  // Allocate enough space for all tags to be read
  size_t num_tags = range.GetByteSize() / details->manager->GetGranuleSize();
  tags.resize(num_tags * details->manager->GetTagSizeInBytes());

  struct iovec tags_iovec;
  uint8_t *dest = tags.data();
  lldb::addr_t read_addr = range.GetRangeBase();

  // This call can return partial data so loop until we error or
  // get all tags back.
  while (num_tags) {
    tags_iovec.iov_base = dest;
    tags_iovec.iov_len = num_tags;

    Status error = NativeProcessLinux::PtraceWrapper(
        details->ptrace_read_req, GetID(), reinterpret_cast<void *>(read_addr),
        static_cast<void *>(&tags_iovec), 0, nullptr);

    if (error.Fail()) {
      // Discard partial reads
      tags.resize(0);
      return error;
    }

    size_t tags_read = tags_iovec.iov_len;
    assert(tags_read && (tags_read <= num_tags));

    dest += tags_read * details->manager->GetTagSizeInBytes();
    read_addr += details->manager->GetGranuleSize() * tags_read;
    num_tags -= tags_read;
  }

  return Status();
}

Status NativeProcessLinux::WriteMemoryTags(int32_t type, lldb::addr_t addr,
                                           size_t len,
                                           const std::vector<uint8_t> &tags) {
  llvm::Expected<NativeRegisterContextLinux::MemoryTaggingDetails> details =
      GetCurrentThread()->GetRegisterContext().GetMemoryTaggingDetails(type);
  if (!details)
    return Status(details.takeError());

  // Ignore 0 length write
  if (!len)
    return Status();

  // lldb will align the range it requests but it is not required to by
  // the protocol so we'll do it again just in case.
  // Remove non address bits too. Ptrace calls may work regardless but that
  // is not a guarantee.
  MemoryTagManager::TagRange range(details->manager->RemoveNonAddressBits(addr),
                                   len);
  range = details->manager->ExpandToGranule(range);

  // Not checking number of tags here, we may repeat them below
  llvm::Expected<std::vector<lldb::addr_t>> unpacked_tags_or_err =
      details->manager->UnpackTagsData(tags);
  if (!unpacked_tags_or_err)
    return Status(unpacked_tags_or_err.takeError());

  llvm::Expected<std::vector<lldb::addr_t>> repeated_tags_or_err =
      details->manager->RepeatTagsForRange(*unpacked_tags_or_err, range);
  if (!repeated_tags_or_err)
    return Status(repeated_tags_or_err.takeError());

  // Repack them for ptrace to use
  llvm::Expected<std::vector<uint8_t>> final_tag_data =
      details->manager->PackTags(*repeated_tags_or_err);
  if (!final_tag_data)
    return Status(final_tag_data.takeError());

  struct iovec tags_vec;
  uint8_t *src = final_tag_data->data();
  lldb::addr_t write_addr = range.GetRangeBase();
  // unpacked tags size because the number of bytes per tag might not be 1
  size_t num_tags = repeated_tags_or_err->size();

  // This call can partially write tags, so we loop until we
  // error or all tags have been written.
  while (num_tags > 0) {
    tags_vec.iov_base = src;
    tags_vec.iov_len = num_tags;

    Status error = NativeProcessLinux::PtraceWrapper(
        details->ptrace_write_req, GetID(),
        reinterpret_cast<void *>(write_addr), static_cast<void *>(&tags_vec), 0,
        nullptr);

    if (error.Fail()) {
      // Don't attempt to restore the original values in the case of a partial
      // write
      return error;
    }

    size_t tags_written = tags_vec.iov_len;
    assert(tags_written && (tags_written <= num_tags));

    src += tags_written * details->manager->GetTagSizeInBytes();
    write_addr += details->manager->GetGranuleSize() * tags_written;
    num_tags -= tags_written;
  }

  return Status();
}

size_t NativeProcessLinux::UpdateThreads() {
  // The NativeProcessLinux monitoring threads are always up to date with
  // respect to thread state and they keep the thread list populated properly.
  // All this method needs to do is return the thread count.
  return m_threads.size();
}

Status NativeProcessLinux::SetBreakpoint(lldb::addr_t addr, uint32_t size,
                                         bool hardware) {
  if (hardware)
    return SetHardwareBreakpoint(addr, size);
  else
    return SetSoftwareBreakpoint(addr, size);
}

Status NativeProcessLinux::RemoveBreakpoint(lldb::addr_t addr, bool hardware) {
  if (hardware)
    return RemoveHardwareBreakpoint(addr);
  else
    return NativeProcessProtocol::RemoveBreakpoint(addr);
}

llvm::Expected<llvm::ArrayRef<uint8_t>>
NativeProcessLinux::GetSoftwareBreakpointTrapOpcode(size_t size_hint) {
  // The ARM reference recommends the use of 0xe7fddefe and 0xdefe but the
  // linux kernel does otherwise.
  static const uint8_t g_arm_opcode[] = {0xf0, 0x01, 0xf0, 0xe7};
  static const uint8_t g_thumb_opcode[] = {0x01, 0xde};

  switch (GetArchitecture().GetMachine()) {
  case llvm::Triple::arm:
    switch (size_hint) {
    case 2:
      return llvm::makeArrayRef(g_thumb_opcode);
    case 4:
      return llvm::makeArrayRef(g_arm_opcode);
    default:
      return llvm::createStringError(llvm::inconvertibleErrorCode(),
                                     "Unrecognised trap opcode size hint!");
    }
  default:
    return NativeProcessProtocol::GetSoftwareBreakpointTrapOpcode(size_hint);
  }
}

Status NativeProcessLinux::ReadMemory(lldb::addr_t addr, void *buf, size_t size,
                                      size_t &bytes_read) {
  if (ProcessVmReadvSupported()) {
    // The process_vm_readv path is about 50 times faster than ptrace api. We
    // want to use this syscall if it is supported.

    const ::pid_t pid = GetID();

    struct iovec local_iov, remote_iov;
    local_iov.iov_base = buf;
    local_iov.iov_len = size;
    remote_iov.iov_base = reinterpret_cast<void *>(addr);
    remote_iov.iov_len = size;

    bytes_read = process_vm_readv(pid, &local_iov, 1, &remote_iov, 1, 0);
    const bool success = bytes_read == size;

    Log *log(ProcessPOSIXLog::GetLogIfAllCategoriesSet(POSIX_LOG_PROCESS));
    LLDB_LOG(log,
             "using process_vm_readv to read {0} bytes from inferior "
             "address {1:x}: {2}",
             size, addr, success ? "Success" : llvm::sys::StrError(errno));

    if (success)
      return Status();
    // else the call failed for some reason, let's retry the read using ptrace
    // api.
  }

  unsigned char *dst = static_cast<unsigned char *>(buf);
  size_t remainder;
  long data;

  Log *log(ProcessPOSIXLog::GetLogIfAllCategoriesSet(POSIX_LOG_MEMORY));
  LLDB_LOG(log, "addr = {0}, buf = {1}, size = {2}", addr, buf, size);

  for (bytes_read = 0; bytes_read < size; bytes_read += remainder) {
    Status error = NativeProcessLinux::PtraceWrapper(
        PTRACE_PEEKDATA, GetID(), (void *)addr, nullptr, 0, &data);
    if (error.Fail())
      return error;

    remainder = size - bytes_read;
    remainder = remainder > k_ptrace_word_size ? k_ptrace_word_size : remainder;

    // Copy the data into our buffer
    memcpy(dst, &data, remainder);

    LLDB_LOG(log, "[{0:x}]:{1:x}", addr, data);
    addr += k_ptrace_word_size;
    dst += k_ptrace_word_size;
  }
  return Status();
}

Status NativeProcessLinux::WriteMemory(lldb::addr_t addr, const void *buf,
                                       size_t size, size_t &bytes_written) {
  const unsigned char *src = static_cast<const unsigned char *>(buf);
  size_t remainder;
  Status error;

  Log *log(ProcessPOSIXLog::GetLogIfAllCategoriesSet(POSIX_LOG_MEMORY));
  LLDB_LOG(log, "addr = {0}, buf = {1}, size = {2}", addr, buf, size);

  for (bytes_written = 0; bytes_written < size; bytes_written += remainder) {
    remainder = size - bytes_written;
    remainder = remainder > k_ptrace_word_size ? k_ptrace_word_size : remainder;

    if (remainder == k_ptrace_word_size) {
      unsigned long data = 0;
      memcpy(&data, src, k_ptrace_word_size);

      LLDB_LOG(log, "[{0:x}]:{1:x}", addr, data);
      error = NativeProcessLinux::PtraceWrapper(PTRACE_POKEDATA, GetID(),
                                                (void *)addr, (void *)data);
      if (error.Fail())
        return error;
    } else {
      unsigned char buff[8];
      size_t bytes_read;
      error = ReadMemory(addr, buff, k_ptrace_word_size, bytes_read);
      if (error.Fail())
        return error;

      memcpy(buff, src, remainder);

      size_t bytes_written_rec;
      error = WriteMemory(addr, buff, k_ptrace_word_size, bytes_written_rec);
      if (error.Fail())
        return error;

      LLDB_LOG(log, "[{0:x}]:{1:x} ({2:x})", addr, *(const unsigned long *)src,
               *(unsigned long *)buff);
    }

    addr += k_ptrace_word_size;
    src += k_ptrace_word_size;
  }
  return error;
}

Status NativeProcessLinux::GetSignalInfo(lldb::tid_t tid, void *siginfo) const {
  return PtraceWrapper(PTRACE_GETSIGINFO, tid, nullptr, siginfo);
}

Status NativeProcessLinux::GetEventMessage(lldb::tid_t tid,
                                           unsigned long *message) {
  return PtraceWrapper(PTRACE_GETEVENTMSG, tid, nullptr, message);
}

Status NativeProcessLinux::Detach(lldb::tid_t tid) {
  if (tid == LLDB_INVALID_THREAD_ID)
    return Status();

  return PtraceWrapper(PTRACE_DETACH, tid);
}

bool NativeProcessLinux::HasThreadNoLock(lldb::tid_t thread_id) {
  for (const auto &thread : m_threads) {
    assert(thread && "thread list should not contain NULL threads");
    if (thread->GetID() == thread_id) {
      // We have this thread.
      return true;
    }
  }

  // We don't have this thread.
  return false;
}

void NativeProcessLinux::StopTrackingThread(NativeThreadLinux &thread) {
  Log *const log = ProcessPOSIXLog::GetLogIfAllCategoriesSet(POSIX_LOG_THREAD);
  lldb::tid_t thread_id = thread.GetID();
  LLDB_LOG(log, "tid: {0}", thread_id);

  auto it = llvm::find_if(m_threads, [&](const auto &thread_up) {
    return thread_up.get() == &thread;
  });
  assert(it != m_threads.end());
  m_threads.erase(it);

  NotifyTracersOfThreadDestroyed(thread_id);
  SignalIfAllThreadsStopped();
}

Status NativeProcessLinux::NotifyTracersOfNewThread(lldb::tid_t tid) {
  Log *log(ProcessPOSIXLog::GetLogIfAllCategoriesSet(POSIX_LOG_THREAD));
  Status error(m_intel_pt_manager.OnThreadCreated(tid));
  if (error.Fail())
    LLDB_LOG(log, "Failed to trace a new thread with intel-pt, tid = {0}. {1}",
             tid, error.AsCString());
  return error;
}

Status NativeProcessLinux::NotifyTracersOfThreadDestroyed(lldb::tid_t tid) {
  Log *log(ProcessPOSIXLog::GetLogIfAllCategoriesSet(POSIX_LOG_THREAD));
  Status error(m_intel_pt_manager.OnThreadDestroyed(tid));
  if (error.Fail())
    LLDB_LOG(log,
             "Failed to stop a destroyed thread with intel-pt, tid = {0}. {1}",
             tid, error.AsCString());
  return error;
}

NativeThreadLinux &NativeProcessLinux::AddThread(lldb::tid_t thread_id,
                                                 bool resume) {
  Log *log(ProcessPOSIXLog::GetLogIfAllCategoriesSet(POSIX_LOG_THREAD));
  LLDB_LOG(log, "pid {0} adding thread with tid {1}", GetID(), thread_id);

  assert(!HasThreadNoLock(thread_id) &&
         "attempted to add a thread by id that already exists");

  // If this is the first thread, save it as the current thread
  if (m_threads.empty())
    SetCurrentThreadID(thread_id);

  m_threads.push_back(std::make_unique<NativeThreadLinux>(*this, thread_id));
  NativeThreadLinux &thread =
      static_cast<NativeThreadLinux &>(*m_threads.back());

  Status tracing_error = NotifyTracersOfNewThread(thread.GetID());
  if (tracing_error.Fail()) {
    thread.SetStoppedByProcessorTrace(tracing_error.AsCString());
    StopRunningThreads(thread.GetID());
  } else if (resume)
    ResumeThread(thread, eStateRunning, LLDB_INVALID_SIGNAL_NUMBER);
  else
    thread.SetStoppedBySignal(SIGSTOP);

  return thread;
}

Status NativeProcessLinux::GetLoadedModuleFileSpec(const char *module_path,
                                                   FileSpec &file_spec) {
  Status error = PopulateMemoryRegionCache();
  if (error.Fail())
    return error;

  FileSpec module_file_spec(module_path);
  FileSystem::Instance().Resolve(module_file_spec);

  file_spec.Clear();
  for (const auto &it : m_mem_region_cache) {
    if (it.second.GetFilename() == module_file_spec.GetFilename()) {
      file_spec = it.second;
      return Status();
    }
  }
  return Status("Module file (%s) not found in /proc/%" PRIu64 "/maps file!",
                module_file_spec.GetFilename().AsCString(), GetID());
}

Status NativeProcessLinux::GetFileLoadAddress(const llvm::StringRef &file_name,
                                              lldb::addr_t &load_addr) {
  load_addr = LLDB_INVALID_ADDRESS;
  Status error = PopulateMemoryRegionCache();
  if (error.Fail())
    return error;

  FileSpec file(file_name);
  for (const auto &it : m_mem_region_cache) {
    if (it.second == file) {
      load_addr = it.first.GetRange().GetRangeBase();
      return Status();
    }
  }
  return Status("No load address found for specified file.");
}

NativeThreadLinux *NativeProcessLinux::GetThreadByID(lldb::tid_t tid) {
  return static_cast<NativeThreadLinux *>(
      NativeProcessProtocol::GetThreadByID(tid));
}

NativeThreadLinux *NativeProcessLinux::GetCurrentThread() {
  return static_cast<NativeThreadLinux *>(
      NativeProcessProtocol::GetCurrentThread());
}

Status NativeProcessLinux::ResumeThread(NativeThreadLinux &thread,
                                        lldb::StateType state, int signo) {
  Log *const log = ProcessPOSIXLog::GetLogIfAllCategoriesSet(POSIX_LOG_THREAD);
  LLDB_LOG(log, "tid: {0}", thread.GetID());

  // Before we do the resume below, first check if we have a pending stop
  // notification that is currently waiting for all threads to stop.  This is
  // potentially a buggy situation since we're ostensibly waiting for threads
  // to stop before we send out the pending notification, and here we are
  // resuming one before we send out the pending stop notification.
  if (m_pending_notification_tid != LLDB_INVALID_THREAD_ID) {
    LLDB_LOG(log,
             "about to resume tid {0} per explicit request but we have a "
             "pending stop notification (tid {1}) that is actively "
             "waiting for this thread to stop. Valid sequence of events?",
             thread.GetID(), m_pending_notification_tid);
  }

  // Request a resume.  We expect this to be synchronous and the system to
  // reflect it is running after this completes.
  switch (state) {
  case eStateRunning: {
    const auto resume_result = thread.Resume(signo);
    if (resume_result.Success())
      SetState(eStateRunning, true);
    return resume_result;
  }
  case eStateStepping: {
    const auto step_result = thread.SingleStep(signo);
    if (step_result.Success())
      SetState(eStateRunning, true);
    return step_result;
  }
  default:
    LLDB_LOG(log, "Unhandled state {0}.", state);
    llvm_unreachable("Unhandled state for resume");
  }
}

//===----------------------------------------------------------------------===//

void NativeProcessLinux::StopRunningThreads(const lldb::tid_t triggering_tid) {
  Log *const log = ProcessPOSIXLog::GetLogIfAllCategoriesSet(POSIX_LOG_THREAD);
  LLDB_LOG(log, "about to process event: (triggering_tid: {0})",
           triggering_tid);

  m_pending_notification_tid = triggering_tid;

  // Request a stop for all the thread stops that need to be stopped and are
  // not already known to be stopped.
  for (const auto &thread : m_threads) {
    if (StateIsRunningState(thread->GetState()))
      static_cast<NativeThreadLinux *>(thread.get())->RequestStop();
  }

  SignalIfAllThreadsStopped();
  LLDB_LOG(log, "event processing done");
}

void NativeProcessLinux::SignalIfAllThreadsStopped() {
  if (m_pending_notification_tid == LLDB_INVALID_THREAD_ID)
    return; // No pending notification. Nothing to do.

  for (const auto &thread_sp : m_threads) {
    if (StateIsRunningState(thread_sp->GetState()))
      return; // Some threads are still running. Don't signal yet.
  }

  // We have a pending notification and all threads have stopped.
  Log *log(
      GetLogIfAnyCategoriesSet(LIBLLDB_LOG_PROCESS | LIBLLDB_LOG_BREAKPOINTS));

  // Clear any temporary breakpoints we used to implement software single
  // stepping.
  for (const auto &thread_info : m_threads_stepping_with_breakpoint) {
    Status error = RemoveBreakpoint(thread_info.second);
    if (error.Fail())
      LLDB_LOG(log, "pid = {0} remove stepping breakpoint: {1}",
               thread_info.first, error);
  }
  m_threads_stepping_with_breakpoint.clear();

  // Notify the delegate about the stop
  SetCurrentThreadID(m_pending_notification_tid);
  SetState(StateType::eStateStopped, true);
  m_pending_notification_tid = LLDB_INVALID_THREAD_ID;
}

void NativeProcessLinux::ThreadWasCreated(NativeThreadLinux &thread) {
  Log *const log = ProcessPOSIXLog::GetLogIfAllCategoriesSet(POSIX_LOG_THREAD);
  LLDB_LOG(log, "tid: {0}", thread.GetID());

  if (m_pending_notification_tid != LLDB_INVALID_THREAD_ID &&
      StateIsRunningState(thread.GetState())) {
    // We will need to wait for this new thread to stop as well before firing
    // the notification.
    thread.RequestStop();
  }
}

void NativeProcessLinux::SigchldHandler() {
  Log *log(ProcessPOSIXLog::GetLogIfAllCategoriesSet(POSIX_LOG_PROCESS));

  // Threads can appear or disappear as a result of event processing, so gather
  // the events upfront.
  llvm::DenseMap<lldb::tid_t, WaitStatus> tid_events;
  for (const auto &thread_up : m_threads) {
    int status = -1;
    ::pid_t wait_pid =
        llvm::sys::RetryAfterSignal(-1, ::waitpid, thread_up->GetID(), &status,
                                    __WALL | __WNOTHREAD | WNOHANG);

    if (wait_pid == 0)
      continue; // Nothing to do for this thread.

    if (wait_pid == -1) {
      Status error(errno, eErrorTypePOSIX);
      LLDB_LOG(log, "waitpid({0}, &status, _) failed: {1}", thread_up->GetID(),
               error);
      continue;
    }

    assert(wait_pid == static_cast<::pid_t>(thread_up->GetID()));

    WaitStatus wait_status = WaitStatus::Decode(status);

    LLDB_LOG(log, "waitpid({0})  got status = {1}", thread_up->GetID(),
             wait_status);
    tid_events.try_emplace(thread_up->GetID(), wait_status);
  }

  for (auto &KV : tid_events) {
    LLDB_LOG(log, "processing {0}({1}) ...", KV.first, KV.second);
    NativeThreadLinux *thread = GetThreadByID(KV.first);
    if (thread) {
      MonitorCallback(*thread, KV.second);
    } else {
      // This can happen if one of the events is an main thread exit.
      LLDB_LOG(log, "... but the thread has disappeared");
    }
  }
}

// Wrapper for ptrace to catch errors and log calls. Note that ptrace sets
// errno on error because -1 can be a valid result (i.e. for PTRACE_PEEK*)
Status NativeProcessLinux::PtraceWrapper(int req, lldb::pid_t pid, void *addr,
                                         void *data, size_t data_size,
                                         long *result) {
  Status error;
  long int ret;

  Log *log(ProcessPOSIXLog::GetLogIfAllCategoriesSet(POSIX_LOG_PTRACE));

  PtraceDisplayBytes(req, data, data_size);

  errno = 0;
  if (req == PTRACE_GETREGSET || req == PTRACE_SETREGSET)
    ret = ptrace(static_cast<__ptrace_request>(req), static_cast<::pid_t>(pid),
                 *(unsigned int *)addr, data);
  else
    ret = ptrace(static_cast<__ptrace_request>(req), static_cast<::pid_t>(pid),
                 addr, data);

  if (ret == -1)
    error.SetErrorToErrno();

  if (result)
    *result = ret;

  LLDB_LOG(log, "ptrace({0}, {1}, {2}, {3}, {4})={5:x}", req, pid, addr, data,
           data_size, ret);

  PtraceDisplayBytes(req, data, data_size);

  if (error.Fail())
    LLDB_LOG(log, "ptrace() failed: {0}", error);

  return error;
}

llvm::Expected<TraceSupportedResponse> NativeProcessLinux::TraceSupported() {
  if (IntelPTManager::IsSupported())
    return TraceSupportedResponse{"intel-pt", "Intel Processor Trace"};
  return NativeProcessProtocol::TraceSupported();
}

Error NativeProcessLinux::TraceStart(StringRef json_request, StringRef type) {
  if (type == "intel-pt") {
    if (Expected<TraceIntelPTStartRequest> request =
            json::parse<TraceIntelPTStartRequest>(json_request,
                                                  "TraceIntelPTStartRequest")) {
      std::vector<lldb::tid_t> process_threads;
      for (auto &thread : m_threads)
        process_threads.push_back(thread->GetID());
      return m_intel_pt_manager.TraceStart(*request, process_threads);
    } else
      return request.takeError();
  }

  return NativeProcessProtocol::TraceStart(json_request, type);
}

Error NativeProcessLinux::TraceStop(const TraceStopRequest &request) {
  if (request.type == "intel-pt")
    return m_intel_pt_manager.TraceStop(request);
  return NativeProcessProtocol::TraceStop(request);
}

Expected<json::Value> NativeProcessLinux::TraceGetState(StringRef type) {
  if (type == "intel-pt")
    return m_intel_pt_manager.GetState();
  return NativeProcessProtocol::TraceGetState(type);
}

Expected<std::vector<uint8_t>> NativeProcessLinux::TraceGetBinaryData(
    const TraceGetBinaryDataRequest &request) {
  if (request.type == "intel-pt")
    return m_intel_pt_manager.GetBinaryData(request);
  return NativeProcessProtocol::TraceGetBinaryData(request);
}<|MERGE_RESOLUTION|>--- conflicted
+++ resolved
@@ -832,8 +832,6 @@
   StopRunningThreads(thread.GetID());
 }
 
-<<<<<<< HEAD
-=======
 bool NativeProcessLinux::MonitorClone(NativeThreadLinux &parent,
                                       lldb::pid_t child_pid, int event) {
   Log *log(ProcessPOSIXLog::GetLogIfAllCategoriesSet(POSIX_LOG_PROCESS));
@@ -890,7 +888,6 @@
   return true;
 }
 
->>>>>>> 2ab1d525
 bool NativeProcessLinux::SupportHardwareSingleStepping() const {
   if (m_arch.GetMachine() == llvm::Triple::arm || m_arch.IsMIPS())
     return false;
