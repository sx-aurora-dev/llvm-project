--- conflicted
+++ resolved
@@ -148,13 +148,10 @@
     // This order matches the way Clang orders these directories.
     m_include_dirs = {m_std_inc.Get().str(), m_resource_inc,
                       m_c_inc.Get().str()};
-<<<<<<< HEAD
-=======
     if (m_c_target_inc.Valid())
       m_include_dirs.push_back(m_c_target_inc.Get().str());
     if (m_std_target_inc.Valid())
       m_include_dirs.push_back(m_std_target_inc.Get().str());
->>>>>>> 2ab1d525
     m_imported_modules = {"std"};
   }
 }