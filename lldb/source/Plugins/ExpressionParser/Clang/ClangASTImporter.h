//===-- ClangASTImporter.h --------------------------------------*- C++ -*-===//
//
// Part of the LLVM Project, under the Apache License v2.0 with LLVM Exceptions.
// See https://llvm.org/LICENSE.txt for license information.
// SPDX-License-Identifier: Apache-2.0 WITH LLVM-exception
//
//===----------------------------------------------------------------------===//

#ifndef LLDB_SOURCE_PLUGINS_EXPRESSIONPARSER_CLANG_CLANGASTIMPORTER_H
#define LLDB_SOURCE_PLUGINS_EXPRESSIONPARSER_CLANG_CLANGASTIMPORTER_H

#include <map>
#include <memory>
#include <set>
#include <vector>

#include "clang/AST/ASTImporter.h"
#include "clang/AST/CharUnits.h"
#include "clang/AST/Decl.h"
#include "clang/AST/DeclCXX.h"
#include "clang/Basic/FileManager.h"
#include "clang/Basic/FileSystemOptions.h"

#include "lldb/Host/FileSystem.h"
#include "lldb/Symbol/CompilerDeclContext.h"
#include "lldb/Utility/LLDBAssert.h"
#include "lldb/lldb-types.h"

#include "Plugins/ExpressionParser/Clang/CxxModuleHandler.h"

#include "llvm/ADT/DenseMap.h"

namespace lldb_private {

class ClangASTMetadata;
class TypeSystemClang;

/// Manages and observes all Clang AST node importing in LLDB.
///
/// The ClangASTImporter takes care of two things:
///
/// 1. Keeps track of all ASTImporter instances in LLDB.
///
/// Clang's ASTImporter takes care of importing types from one ASTContext to
/// another. This class expands this concept by allowing copying from several
/// ASTContext instances to several other ASTContext instances. Instead of
/// constructing a new ASTImporter manually to copy over a type/decl, this class
/// can be asked to do this. It will construct a ASTImporter for the caller (and
/// will cache the ASTImporter instance for later use) and then perform the
/// import.
///
/// This mainly prevents that a caller might construct several ASTImporter
/// instances for the same source/target ASTContext combination. As the
/// ASTImporter has an internal state that keeps track of already imported
/// declarations and so on, using only one ASTImporter instance is more
/// efficient and less error-prone than using multiple.
///
/// 2. Keeps track of from where declarations were imported (origin-tracking).
/// The ASTImporter instances in this class usually only performa a minimal
/// import, i.e., only a shallow copy is made that is filled out on demand
/// when more information is requested later on. This requires record-keeping
/// of where any shallow clone originally came from so that the right original
/// declaration can be found and used as the source of any missing information.
class ClangASTImporter {
public:
  struct LayoutInfo {
    LayoutInfo() = default;
    typedef llvm::DenseMap<const clang::CXXRecordDecl *, clang::CharUnits>
        OffsetMap;

    uint64_t bit_size = 0;
    uint64_t alignment = 0;
    llvm::DenseMap<const clang::FieldDecl *, uint64_t> field_offsets;
    OffsetMap base_offsets;
    OffsetMap vbase_offsets;
  };

  ClangASTImporter()
      : m_file_manager(clang::FileSystemOptions(),
                       FileSystem::Instance().GetVirtualFileSystem()) {}

  /// Copies the given type and the respective declarations to the destination
  /// type system.
  ///
  /// This function does a shallow copy and requires that the target AST
  /// has an ExternalASTSource which queries this ClangASTImporter instance
  /// for any additional information that is maybe lacking in the shallow copy.
  /// This also means that the type system of src_type can *not* be deleted
  /// after this function has been called. If you need to delete the source
  /// type system you either need to delete the destination type system first
  /// or use \ref ClangASTImporter::DeportType.
  ///
  /// \see ClangASTImporter::DeportType
  CompilerType CopyType(TypeSystemClang &dst, const CompilerType &src_type);

  /// \see ClangASTImporter::CopyType
  clang::Decl *CopyDecl(clang::ASTContext *dst_ctx, clang::Decl *decl);

  /// Copies the given type and the respective declarations to the destination
  /// type system.
  ///
  /// Unlike CopyType this function ensures that types/declarations which are
  /// originally from the AST of src_type are fully copied over. The type
  /// system of src_type can safely be deleted after calling this function.
  /// \see ClangASTImporter::CopyType
  CompilerType DeportType(TypeSystemClang &dst, const CompilerType &src_type);

  /// Copies the given decl to the destination type system.
  /// \see ClangASTImporter::DeportType
  clang::Decl *DeportDecl(clang::ASTContext *dst_ctx, clang::Decl *decl);

  /// Sets the layout for the given RecordDecl. The layout will later be
  /// used by Clang's during code generation. Not calling this function for
  /// a RecordDecl will cause that Clang's codegen tries to layout the
  /// record by itself.
  ///
  /// \param decl The RecordDecl to set the layout for.
  /// \param layout The layout for the record.
  void SetRecordLayout(clang::RecordDecl *decl, const LayoutInfo &layout);

  bool LayoutRecordType(
      const clang::RecordDecl *record_decl, uint64_t &bit_size,
      uint64_t &alignment,
      llvm::DenseMap<const clang::FieldDecl *, uint64_t> &field_offsets,
      llvm::DenseMap<const clang::CXXRecordDecl *, clang::CharUnits>
          &base_offsets,
      llvm::DenseMap<const clang::CXXRecordDecl *, clang::CharUnits>
          &vbase_offsets);

  /// Returns true iff the given type was copied from another TypeSystemClang
  /// and the original type in this other TypeSystemClang might contain
  /// additional information (e.g., the definition of a 'class' type) that could
  /// be imported.
  ///
  /// \see ClangASTImporter::Import
  bool CanImport(const CompilerType &type);

  /// If the given type was copied from another TypeSystemClang then copy over
  /// all missing information (e.g., the definition of a 'class' type).
  ///
  /// \return True iff an original type in another TypeSystemClang was found.
  ///         Note: Does *not* return false if an original type was found but
  ///               no information was imported over.
  ///
  /// \see ClangASTImporter::Import
  bool Import(const CompilerType &type);

  bool CompleteType(const CompilerType &compiler_type);

  bool CompleteTagDecl(clang::TagDecl *decl);

  bool CompleteTagDeclWithOrigin(clang::TagDecl *decl, clang::TagDecl *origin);

  bool CompleteObjCInterfaceDecl(clang::ObjCInterfaceDecl *interface_decl);

  bool CompleteAndFetchChildren(clang::QualType type);

  bool RequireCompleteType(clang::QualType type);

  /// Updates the internal origin-tracking information so that the given
  /// 'original' decl is from now on used to import additional information
  /// into the given decl.
  ///
  /// Usually the origin-tracking in the ClangASTImporter is automatically
  /// updated when a declaration is imported, so the only valid reason to ever
  /// call this is if there is a 'better' original decl and the target decl
  /// is only a shallow clone that lacks any contents.
  void SetDeclOrigin(const clang::Decl *decl, clang::Decl *original_decl);

  ClangASTMetadata *GetDeclMetadata(const clang::Decl *decl);

  //
  // Namespace maps
  //

  typedef std::pair<lldb::ModuleSP, CompilerDeclContext> NamespaceMapItem;
  typedef std::vector<NamespaceMapItem> NamespaceMap;
  typedef std::shared_ptr<NamespaceMap> NamespaceMapSP;

  void RegisterNamespaceMap(const clang::NamespaceDecl *decl,
                            NamespaceMapSP &namespace_map);

  NamespaceMapSP GetNamespaceMap(const clang::NamespaceDecl *decl);

  void BuildNamespaceMap(const clang::NamespaceDecl *decl);

  //
  // Completers for maps
  //

  class MapCompleter {
  public:
    virtual ~MapCompleter();

    virtual void CompleteNamespaceMap(NamespaceMapSP &namespace_map,
                                      ConstString name,
                                      NamespaceMapSP &parent_map) const = 0;
  };

  void InstallMapCompleter(clang::ASTContext *dst_ctx,
                           MapCompleter &completer) {
    ASTContextMetadataSP context_md;
    ContextMetadataMap::iterator context_md_iter = m_metadata_map.find(dst_ctx);

    if (context_md_iter == m_metadata_map.end()) {
      context_md = ASTContextMetadataSP(new ASTContextMetadata(dst_ctx));
      m_metadata_map[dst_ctx] = context_md;
    } else {
      context_md = context_md_iter->second;
    }

    context_md->m_map_completer = &completer;
  }

  void ForgetDestination(clang::ASTContext *dst_ctx);
  void ForgetSource(clang::ASTContext *dst_ctx, clang::ASTContext *src_ctx);

  struct DeclOrigin {
    DeclOrigin() = default;

    DeclOrigin(clang::ASTContext *_ctx, clang::Decl *_decl)
        : ctx(_ctx), decl(_decl) {
      // The decl has to be in its associated ASTContext.
      assert(_decl == nullptr || &_decl->getASTContext() == _ctx);
    }

    DeclOrigin(const DeclOrigin &rhs) {
      ctx = rhs.ctx;
      decl = rhs.decl;
    }

    void operator=(const DeclOrigin &rhs) {
      ctx = rhs.ctx;
      decl = rhs.decl;
    }

    bool Valid() const { return (ctx != nullptr || decl != nullptr); }

    clang::ASTContext *ctx = nullptr;
    clang::Decl *decl = nullptr;
  };

  /// Listener interface used by the ASTImporterDelegate to inform other code
  /// about decls that have been imported the first time.
  struct NewDeclListener {
    virtual ~NewDeclListener() = default;
    /// A decl has been imported for the first time.
    virtual void NewDeclImported(clang::Decl *from, clang::Decl *to) = 0;
  };

  /// ASTImporter that intercepts and records the import process of the
  /// underlying ASTImporter.
  ///
  /// This class updates the map from declarations to their original
  /// declarations and can record declarations that have been imported in a
  /// certain interval.
  ///
  /// When intercepting a declaration import, the ASTImporterDelegate uses the
  /// CxxModuleHandler to replace any missing or malformed declarations with
  /// their counterpart from a C++ module.
  struct ASTImporterDelegate : public clang::ASTImporter {
    ASTImporterDelegate(ClangASTImporter &main, clang::ASTContext *target_ctx,
                        clang::ASTContext *source_ctx)
<<<<<<< HEAD
        : clang::ASTImporter(*target_ctx, master.m_file_manager, *source_ctx,
                             master.m_file_manager, true /*minimal*/),
          m_master(master), m_source_ctx(source_ctx) {
=======
        : clang::ASTImporter(*target_ctx, main.m_file_manager, *source_ctx,
                             main.m_file_manager, true /*minimal*/),
          m_main(main), m_source_ctx(source_ctx) {
>>>>>>> 2ab1d525
      // Target and source ASTContext shouldn't be identical. Importing AST
      // nodes within the same AST doesn't make any sense as the whole idea
      // is to import them to a different AST.
      lldbassert(target_ctx != source_ctx && "Can't import into itself");
      // This is always doing a minimal import of any declarations. This means
      // that there has to be an ExternalASTSource in the target ASTContext
      // (that should implement the callbacks that complete any declarations
      // on demand). Without an ExternalASTSource, this ASTImporter will just
      // do a minimal import and the imported declarations won't be completed.
      assert(target_ctx->getExternalSource() && "Missing ExternalSource");
      setODRHandling(clang::ASTImporter::ODRHandlingType::Liberal);
    }

    /// Scope guard that attaches a CxxModuleHandler to an ASTImporterDelegate
    /// and deattaches it at the end of the scope. Supports being used multiple
    /// times on the same ASTImporterDelegate instance in nested scopes.
    class CxxModuleScope {
      /// The handler we attach to the ASTImporterDelegate.
      CxxModuleHandler m_handler;
      /// The ASTImporterDelegate we are supposed to attach the handler to.
      ASTImporterDelegate &m_delegate;
      /// True iff we attached the handler to the ASTImporterDelegate.
      bool m_valid = false;

    public:
      CxxModuleScope(ASTImporterDelegate &delegate, clang::ASTContext *dst_ctx)
          : m_delegate(delegate) {
        // If the delegate doesn't have a CxxModuleHandler yet, create one
        // and attach it.
        if (!delegate.m_std_handler) {
          m_handler = CxxModuleHandler(delegate, dst_ctx);
          m_valid = true;
          delegate.m_std_handler = &m_handler;
        }
      }
      ~CxxModuleScope() {
        if (m_valid) {
          // Make sure no one messed with the handler we placed.
          assert(m_delegate.m_std_handler == &m_handler);
          m_delegate.m_std_handler = nullptr;
        }
      }
    };

    void ImportDefinitionTo(clang::Decl *to, clang::Decl *from);

    void Imported(clang::Decl *from, clang::Decl *to) override;

    clang::Decl *GetOriginalDecl(clang::Decl *To) override;

    void SetImportListener(NewDeclListener *listener) {
      assert(m_new_decl_listener == nullptr && "Already attached a listener?");
      m_new_decl_listener = listener;
    }
    void RemoveImportListener() { m_new_decl_listener = nullptr; }

  protected:
    llvm::Expected<clang::Decl *> ImportImpl(clang::Decl *From) override;

  private:
    /// Decls we should ignore when mapping decls back to their original
    /// ASTContext. Used by the CxxModuleHandler to mark declarations that
    /// were created from the 'std' C++ module to prevent that the Importer
    /// tries to sync them with the broken equivalent in the debug info AST.
    llvm::SmallPtrSet<clang::Decl *, 16> m_decls_to_ignore;
    ClangASTImporter &m_main;
    clang::ASTContext *m_source_ctx;
    CxxModuleHandler *m_std_handler = nullptr;
    /// The currently attached listener.
    NewDeclListener *m_new_decl_listener = nullptr;
  };

  typedef std::shared_ptr<ASTImporterDelegate> ImporterDelegateSP;
  typedef llvm::DenseMap<clang::ASTContext *, ImporterDelegateSP> DelegateMap;
  typedef llvm::DenseMap<const clang::NamespaceDecl *, NamespaceMapSP>
      NamespaceMetaMap;

  class ASTContextMetadata {
    typedef llvm::DenseMap<const clang::Decl *, DeclOrigin> OriginMap;

  public:
    ASTContextMetadata(clang::ASTContext *dst_ctx) : m_dst_ctx(dst_ctx) {}

    clang::ASTContext *m_dst_ctx;
    DelegateMap m_delegates;

    NamespaceMetaMap m_namespace_maps;
    MapCompleter *m_map_completer = nullptr;

    /// Sets the DeclOrigin for the given Decl and overwrites any existing
    /// DeclOrigin.
    void setOrigin(const clang::Decl *decl, DeclOrigin origin) {
      // Setting the origin of any decl to itself (or to a different decl
      // in the same ASTContext) doesn't make any sense. It will also cause
      // ASTImporterDelegate::ImportImpl to infinite recurse when trying to find
      // the 'original' Decl when importing code.
      assert(&decl->getASTContext() != origin.ctx &&
             "Trying to set decl origin to its own ASTContext?");
      assert(decl != origin.decl && "Trying to set decl origin to itself?");
      m_origins[decl] = origin;
    }

    /// Removes any tracked DeclOrigin for the given decl.
    void removeOrigin(const clang::Decl *decl) { m_origins.erase(decl); }

    /// Remove all DeclOrigin entries that point to the given ASTContext.
    /// Useful when an ASTContext is about to be deleted and all the dangling
    /// pointers to it need to be removed.
    void removeOriginsWithContext(clang::ASTContext *ctx) {
      for (OriginMap::iterator iter = m_origins.begin();
           iter != m_origins.end();) {
        if (iter->second.ctx == ctx)
          m_origins.erase(iter++);
        else
          ++iter;
      }
    }

    /// Returns the DeclOrigin for the given Decl or an invalid DeclOrigin
    /// instance if there no known DeclOrigin for the given Decl.
    DeclOrigin getOrigin(const clang::Decl *decl) const {
      auto iter = m_origins.find(decl);
      if (iter == m_origins.end())
        return DeclOrigin();
      return iter->second;
    }

    /// Returns true there is a known DeclOrigin for the given Decl.
    bool hasOrigin(const clang::Decl *decl) const {
      return getOrigin(decl).Valid();
    }

  private:
    /// Maps declarations to the ASTContext/Decl from which they were imported
    /// from. If a declaration is from an ASTContext which has been deleted
    /// since the declaration was imported or the declaration wasn't created by
    /// the ASTImporter, then it doesn't have a DeclOrigin and will not be
    /// tracked here.
    OriginMap m_origins;
  };

  typedef std::shared_ptr<ASTContextMetadata> ASTContextMetadataSP;
  typedef llvm::DenseMap<const clang::ASTContext *, ASTContextMetadataSP>
      ContextMetadataMap;

  ContextMetadataMap m_metadata_map;

  ASTContextMetadataSP GetContextMetadata(clang::ASTContext *dst_ctx) {
    ContextMetadataMap::iterator context_md_iter = m_metadata_map.find(dst_ctx);

    if (context_md_iter == m_metadata_map.end()) {
      ASTContextMetadataSP context_md =
          ASTContextMetadataSP(new ASTContextMetadata(dst_ctx));
      m_metadata_map[dst_ctx] = context_md;
      return context_md;
    }
    return context_md_iter->second;
  }

  ASTContextMetadataSP MaybeGetContextMetadata(clang::ASTContext *dst_ctx) {
    ContextMetadataMap::iterator context_md_iter = m_metadata_map.find(dst_ctx);

    if (context_md_iter != m_metadata_map.end())
      return context_md_iter->second;
    return ASTContextMetadataSP();
  }

  ImporterDelegateSP GetDelegate(clang::ASTContext *dst_ctx,
                                 clang::ASTContext *src_ctx) {
    ASTContextMetadataSP context_md = GetContextMetadata(dst_ctx);

    DelegateMap &delegates = context_md->m_delegates;
    DelegateMap::iterator delegate_iter = delegates.find(src_ctx);

    if (delegate_iter == delegates.end()) {
      ImporterDelegateSP delegate =
          ImporterDelegateSP(new ASTImporterDelegate(*this, dst_ctx, src_ctx));
      delegates[src_ctx] = delegate;
      return delegate;
    }
    return delegate_iter->second;
  }

  DeclOrigin GetDeclOrigin(const clang::Decl *decl);

  clang::FileManager m_file_manager;
  typedef llvm::DenseMap<const clang::RecordDecl *, LayoutInfo>
      RecordDeclToLayoutMap;

  RecordDeclToLayoutMap m_record_decl_to_layout_map;
};

} // namespace lldb_private

#endif // LLDB_SOURCE_PLUGINS_EXPRESSIONPARSER_CLANG_CLANGASTIMPORTER_H<|MERGE_RESOLUTION|>--- conflicted
+++ resolved
@@ -261,15 +261,9 @@
   struct ASTImporterDelegate : public clang::ASTImporter {
     ASTImporterDelegate(ClangASTImporter &main, clang::ASTContext *target_ctx,
                         clang::ASTContext *source_ctx)
-<<<<<<< HEAD
-        : clang::ASTImporter(*target_ctx, master.m_file_manager, *source_ctx,
-                             master.m_file_manager, true /*minimal*/),
-          m_master(master), m_source_ctx(source_ctx) {
-=======
         : clang::ASTImporter(*target_ctx, main.m_file_manager, *source_ctx,
                              main.m_file_manager, true /*minimal*/),
           m_main(main), m_source_ctx(source_ctx) {
->>>>>>> 2ab1d525
       // Target and source ASTContext shouldn't be identical. Importing AST
       // nodes within the same AST doesn't make any sense as the whole idea
       // is to import them to a different AST.
