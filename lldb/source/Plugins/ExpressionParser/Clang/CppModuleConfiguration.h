//===-- CppModuleConfiguration.h --------------------------------*- C++ -*-===//
//
// Part of the LLVM Project, under the Apache License v2.0 with LLVM Exceptions.
// See https://llvm.org/LICENSE.txt for license information.
// SPDX-License-Identifier: Apache-2.0 WITH LLVM-exception
//
//===----------------------------------------------------------------------===//

#ifndef LLDB_SOURCE_PLUGINS_EXPRESSIONPARSER_CLANG_CPPMODULECONFIGURATION_H
#define LLDB_SOURCE_PLUGINS_EXPRESSIONPARSER_CLANG_CPPMODULECONFIGURATION_H

#include <lldb/Core/FileSpecList.h>
#include <llvm/Support/Regex.h>

namespace lldb_private {

/// A Clang configuration when importing C++ modules.
///
/// This class computes a list of include paths and module names that can be
/// imported given a list of source files. Currently only used when importing
/// the 'std' module and its dependencies.
class CppModuleConfiguration {
  /// Utility class for a path that can only be set once.
  class SetOncePath {
    std::string m_path;
    bool m_valid = false;
    /// True iff this path hasn't been set yet.
    bool m_first = true;

  public:
    /// Try setting the path. Returns true if the path was set and false if
    /// the path was already set.
    LLVM_NODISCARD bool TrySet(llvm::StringRef path);
    /// Return the path if there is one.
    llvm::StringRef Get() const {
      assert(m_valid && "Called Get() on an invalid SetOncePath?");
      return m_path;
    }
    /// Returns true iff this path was set exactly once so far.
    bool Valid() const { return m_valid; }
  };

  /// If valid, the include path used for the std module.
  SetOncePath m_std_inc;
  /// If valid, the per-target include path used for the std module.
  /// This is an optional path only required on some systems.
  SetOncePath m_std_target_inc;
  /// If valid, the include path to the C library (e.g. /usr/include).
  SetOncePath m_c_inc;
  /// If valid, the include path to target-specific C library files
  /// (e.g. /usr/include/x86_64-linux-gnu).
  /// This is an optional path only required on some systems.
  SetOncePath m_c_target_inc;
  /// The Clang resource include path for this configuration.
  std::string m_resource_inc;

  std::vector<std::string> m_include_dirs;
  std::vector<std::string> m_imported_modules;

  /// Analyze a given source file to build the current configuration.
  /// Returns false iff there was a fatal error that makes analyzing any
  /// further files pointless as the configuration is now invalid.
  bool analyzeFile(const FileSpec &f, const llvm::Triple &triple);

public:
  /// Creates a configuration by analyzing the given list of used source files.
<<<<<<< HEAD
  explicit CppModuleConfiguration(const FileSpecList &support_files);
=======
  /// The triple (if valid) is used to search for target-specific include paths.
  explicit CppModuleConfiguration(const FileSpecList &support_files,
                                  const llvm::Triple &triple);
>>>>>>> 2ab1d525
  /// Creates an empty and invalid configuration.
  CppModuleConfiguration() = default;

  /// Returns true iff this is a valid configuration that can be used to
  /// load and compile modules.
  bool hasValidConfig();

  /// Returns a list of include directories that should be used when using this
  /// configuration (e.g. {"/usr/include", "/usr/include/c++/v1"}).
  llvm::ArrayRef<std::string> GetIncludeDirs() const { return m_include_dirs; }

  /// Returns a list of (top level) modules that should be imported when using
  /// this configuration (e.g. {"std"}).
  llvm::ArrayRef<std::string> GetImportedModules() const {
    return m_imported_modules;
  }
};

} // namespace lldb_private

#endif<|MERGE_RESOLUTION|>--- conflicted
+++ resolved
@@ -64,13 +64,9 @@
 
 public:
   /// Creates a configuration by analyzing the given list of used source files.
-<<<<<<< HEAD
-  explicit CppModuleConfiguration(const FileSpecList &support_files);
-=======
   /// The triple (if valid) is used to search for target-specific include paths.
   explicit CppModuleConfiguration(const FileSpecList &support_files,
                                   const llvm::Triple &triple);
->>>>>>> 2ab1d525
   /// Creates an empty and invalid configuration.
   CppModuleConfiguration() = default;
 
