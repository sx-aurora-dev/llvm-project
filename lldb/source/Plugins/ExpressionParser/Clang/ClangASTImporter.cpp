//===-- ClangASTImporter.cpp ----------------------------------------------===//
//
// Part of the LLVM Project, under the Apache License v2.0 with LLVM Exceptions.
// See https://llvm.org/LICENSE.txt for license information.
// SPDX-License-Identifier: Apache-2.0 WITH LLVM-exception
//
//===----------------------------------------------------------------------===//

#include "lldb/Core/Module.h"
#include "lldb/Utility/LLDBAssert.h"
#include "lldb/Utility/Log.h"
#include "clang/AST/Decl.h"
#include "clang/AST/DeclCXX.h"
#include "clang/AST/DeclObjC.h"
#include "clang/Sema/Lookup.h"
#include "clang/Sema/Sema.h"
#include "llvm/Support/raw_ostream.h"

#include "Plugins/ExpressionParser/Clang/ClangASTImporter.h"
#include "Plugins/ExpressionParser/Clang/ClangASTMetadata.h"
#include "Plugins/ExpressionParser/Clang/ClangASTSource.h"
#include "Plugins/ExpressionParser/Clang/ClangExternalASTSourceCallbacks.h"
#include "Plugins/ExpressionParser/Clang/ClangUtil.h"
#include "Plugins/TypeSystem/Clang/TypeSystemClang.h"

#include <memory>

using namespace lldb_private;
using namespace clang;

CompilerType ClangASTImporter::CopyType(TypeSystemClang &dst_ast,
                                        const CompilerType &src_type) {
  clang::ASTContext &dst_clang_ast = dst_ast.getASTContext();

  TypeSystemClang *src_ast =
      llvm::dyn_cast_or_null<TypeSystemClang>(src_type.GetTypeSystem());
  if (!src_ast)
    return CompilerType();

  clang::ASTContext &src_clang_ast = src_ast->getASTContext();

  clang::QualType src_qual_type = ClangUtil::GetQualType(src_type);

  ImporterDelegateSP delegate_sp(GetDelegate(&dst_clang_ast, &src_clang_ast));
  if (!delegate_sp)
    return CompilerType();

  ASTImporterDelegate::CxxModuleScope std_scope(*delegate_sp, &dst_clang_ast);

  llvm::Expected<QualType> ret_or_error = delegate_sp->Import(src_qual_type);
  if (!ret_or_error) {
    Log *log =
      lldb_private::GetLogIfAllCategoriesSet(LIBLLDB_LOG_EXPRESSIONS);
    LLDB_LOG_ERROR(log, ret_or_error.takeError(),
        "Couldn't import type: {0}");
    return CompilerType();
  }

  lldb::opaque_compiler_type_t dst_clang_type = ret_or_error->getAsOpaquePtr();

  if (dst_clang_type)
    return CompilerType(&dst_ast, dst_clang_type);
  return CompilerType();
}

clang::Decl *ClangASTImporter::CopyDecl(clang::ASTContext *dst_ast,
                                        clang::Decl *decl) {
  ImporterDelegateSP delegate_sp;

  clang::ASTContext *src_ast = &decl->getASTContext();
  delegate_sp = GetDelegate(dst_ast, src_ast);

  ASTImporterDelegate::CxxModuleScope std_scope(*delegate_sp, dst_ast);

  if (!delegate_sp)
    return nullptr;

  llvm::Expected<clang::Decl *> result = delegate_sp->Import(decl);
  if (!result) {
    Log *log(lldb_private::GetLogIfAllCategoriesSet(LIBLLDB_LOG_EXPRESSIONS));
    LLDB_LOG_ERROR(log, result.takeError(), "Couldn't import decl: {0}");
    if (log) {
      lldb::user_id_t user_id = LLDB_INVALID_UID;
      ClangASTMetadata *metadata = GetDeclMetadata(decl);
      if (metadata)
        user_id = metadata->GetUserID();

      if (NamedDecl *named_decl = dyn_cast<NamedDecl>(decl))
        LLDB_LOG(log,
                 "  [ClangASTImporter] WARNING: Failed to import a {0} "
                 "'{1}', metadata {2}",
                 decl->getDeclKindName(), named_decl->getNameAsString(),
                 user_id);
      else
        LLDB_LOG(log,
                 "  [ClangASTImporter] WARNING: Failed to import a {0}, "
                 "metadata {1}",
                 decl->getDeclKindName(), user_id);
    }
    return nullptr;
  }

  return *result;
}

class DeclContextOverride {
private:
  struct Backup {
    clang::DeclContext *decl_context;
    clang::DeclContext *lexical_decl_context;
  };

  llvm::DenseMap<clang::Decl *, Backup> m_backups;

  void OverrideOne(clang::Decl *decl) {
    if (m_backups.find(decl) != m_backups.end()) {
      return;
    }

    m_backups[decl] = {decl->getDeclContext(), decl->getLexicalDeclContext()};

    decl->setDeclContext(decl->getASTContext().getTranslationUnitDecl());
    decl->setLexicalDeclContext(decl->getASTContext().getTranslationUnitDecl());
  }

  bool ChainPassesThrough(
      clang::Decl *decl, clang::DeclContext *base,
      clang::DeclContext *(clang::Decl::*contextFromDecl)(),
      clang::DeclContext *(clang::DeclContext::*contextFromContext)()) {
    for (DeclContext *decl_ctx = (decl->*contextFromDecl)(); decl_ctx;
         decl_ctx = (decl_ctx->*contextFromContext)()) {
      if (decl_ctx == base) {
        return true;
      }
    }

    return false;
  }

  clang::Decl *GetEscapedChild(clang::Decl *decl,
                               clang::DeclContext *base = nullptr) {
    if (base) {
      // decl's DeclContext chains must pass through base.

      if (!ChainPassesThrough(decl, base, &clang::Decl::getDeclContext,
                              &clang::DeclContext::getParent) ||
          !ChainPassesThrough(decl, base, &clang::Decl::getLexicalDeclContext,
                              &clang::DeclContext::getLexicalParent)) {
        return decl;
      }
    } else {
      base = clang::dyn_cast<clang::DeclContext>(decl);

      if (!base) {
        return nullptr;
      }
    }

    if (clang::DeclContext *context =
            clang::dyn_cast<clang::DeclContext>(decl)) {
      for (clang::Decl *decl : context->decls()) {
        if (clang::Decl *escaped_child = GetEscapedChild(decl)) {
          return escaped_child;
        }
      }
    }

    return nullptr;
  }

  void Override(clang::Decl *decl) {
    if (clang::Decl *escaped_child = GetEscapedChild(decl)) {
      Log *log(lldb_private::GetLogIfAllCategoriesSet(LIBLLDB_LOG_EXPRESSIONS));

      LLDB_LOG(log,
               "    [ClangASTImporter] DeclContextOverride couldn't "
               "override ({0}Decl*){1} - its child ({2}Decl*){3} escapes",
               decl->getDeclKindName(), decl, escaped_child->getDeclKindName(),
               escaped_child);
      lldbassert(0 && "Couldn't override!");
    }

    OverrideOne(decl);
  }

public:
  DeclContextOverride() = default;

  void OverrideAllDeclsFromContainingFunction(clang::Decl *decl) {
    for (DeclContext *decl_context = decl->getLexicalDeclContext();
         decl_context; decl_context = decl_context->getLexicalParent()) {
      DeclContext *redecl_context = decl_context->getRedeclContext();

      if (llvm::isa<FunctionDecl>(redecl_context) &&
          llvm::isa<TranslationUnitDecl>(redecl_context->getLexicalParent())) {
        for (clang::Decl *child_decl : decl_context->decls()) {
          Override(child_decl);
        }
      }
    }
  }

  ~DeclContextOverride() {
    for (const std::pair<clang::Decl *, Backup> &backup : m_backups) {
      backup.first->setDeclContext(backup.second.decl_context);
      backup.first->setLexicalDeclContext(backup.second.lexical_decl_context);
    }
  }
};

namespace {
/// Completes all imported TagDecls at the end of the scope.
///
/// While in a CompleteTagDeclsScope, every decl that could be completed will
/// be completed at the end of the scope (including all Decls that are
/// imported while completing the original Decls).
class CompleteTagDeclsScope : public ClangASTImporter::NewDeclListener {
  ClangASTImporter::ImporterDelegateSP m_delegate;
  /// List of declarations in the target context that need to be completed.
  /// Every declaration should only be completed once and therefore should only
  /// be once in this list.
  llvm::SetVector<NamedDecl *> m_decls_to_complete;
  /// Set of declarations that already were successfully completed (not just
  /// added to m_decls_to_complete).
  llvm::SmallPtrSet<NamedDecl *, 32> m_decls_already_completed;
  clang::ASTContext *m_dst_ctx;
  clang::ASTContext *m_src_ctx;
  ClangASTImporter &importer;

public:
  /// Constructs a CompleteTagDeclsScope.
  /// \param importer The ClangASTImporter that we should observe.
  /// \param dst_ctx The ASTContext to which Decls are imported.
  /// \param src_ctx The ASTContext from which Decls are imported.
  explicit CompleteTagDeclsScope(ClangASTImporter &importer,
                            clang::ASTContext *dst_ctx,
                            clang::ASTContext *src_ctx)
      : m_delegate(importer.GetDelegate(dst_ctx, src_ctx)), m_dst_ctx(dst_ctx),
        m_src_ctx(src_ctx), importer(importer) {
    m_delegate->SetImportListener(this);
  }

  virtual ~CompleteTagDeclsScope() {
    ClangASTImporter::ASTContextMetadataSP to_context_md =
        importer.GetContextMetadata(m_dst_ctx);

    // Complete all decls we collected until now.
    while (!m_decls_to_complete.empty()) {
      NamedDecl *decl = m_decls_to_complete.pop_back_val();
      m_decls_already_completed.insert(decl);

      // The decl that should be completed has to be imported into the target
      // context from some other context.
      assert(to_context_md->hasOrigin(decl));
      // We should only complete decls coming from the source context.
      assert(to_context_md->getOrigin(decl).ctx == m_src_ctx);

      Decl *original_decl = to_context_md->getOrigin(decl).decl;

      // Complete the decl now.
      TypeSystemClang::GetCompleteDecl(m_src_ctx, original_decl);
      if (auto *tag_decl = dyn_cast<TagDecl>(decl)) {
        if (auto *original_tag_decl = dyn_cast<TagDecl>(original_decl)) {
          if (original_tag_decl->isCompleteDefinition()) {
            m_delegate->ImportDefinitionTo(tag_decl, original_tag_decl);
            tag_decl->setCompleteDefinition(true);
          }
        }

        tag_decl->setHasExternalLexicalStorage(false);
        tag_decl->setHasExternalVisibleStorage(false);
      } else if (auto *container_decl = dyn_cast<ObjCContainerDecl>(decl)) {
        container_decl->setHasExternalLexicalStorage(false);
        container_decl->setHasExternalVisibleStorage(false);
      }

      to_context_md->removeOrigin(decl);
    }

    // Stop listening to imported decls. We do this after clearing the
    // Decls we needed to import to catch all Decls they might have pulled in.
    m_delegate->RemoveImportListener();
  }

  void NewDeclImported(clang::Decl *from, clang::Decl *to) override {
    // Filter out decls that we can't complete later.
    if (!isa<TagDecl>(to) && !isa<ObjCInterfaceDecl>(to))
      return;
    RecordDecl *from_record_decl = dyn_cast<RecordDecl>(from);
    // We don't need to complete injected class name decls.
    if (from_record_decl && from_record_decl->isInjectedClassName())
      return;

    NamedDecl *to_named_decl = dyn_cast<NamedDecl>(to);
    // Check if we already completed this type.
    if (m_decls_already_completed.contains(to_named_decl))
      return;
    // Queue this type to be completed.
    m_decls_to_complete.insert(to_named_decl);
  }
};
} // namespace

CompilerType ClangASTImporter::DeportType(TypeSystemClang &dst,
                                          const CompilerType &src_type) {
  Log *log(lldb_private::GetLogIfAllCategoriesSet(LIBLLDB_LOG_EXPRESSIONS));

  TypeSystemClang *src_ctxt =
      llvm::cast<TypeSystemClang>(src_type.GetTypeSystem());

  LLDB_LOG(log,
           "    [ClangASTImporter] DeportType called on ({0}Type*){1} "
           "from (ASTContext*){2} to (ASTContext*){3}",
           src_type.GetTypeName(), src_type.GetOpaqueQualType(),
           &src_ctxt->getASTContext(), &dst.getASTContext());

  DeclContextOverride decl_context_override;

  if (auto *t = ClangUtil::GetQualType(src_type)->getAs<TagType>())
    decl_context_override.OverrideAllDeclsFromContainingFunction(t->getDecl());

  CompleteTagDeclsScope complete_scope(*this, &dst.getASTContext(),
                                       &src_ctxt->getASTContext());
  return CopyType(dst, src_type);
}

clang::Decl *ClangASTImporter::DeportDecl(clang::ASTContext *dst_ctx,
                                          clang::Decl *decl) {
  Log *log(lldb_private::GetLogIfAllCategoriesSet(LIBLLDB_LOG_EXPRESSIONS));

  clang::ASTContext *src_ctx = &decl->getASTContext();
  LLDB_LOG(log,
           "    [ClangASTImporter] DeportDecl called on ({0}Decl*){1} from "
           "(ASTContext*){2} to (ASTContext*){3}",
           decl->getDeclKindName(), decl, src_ctx, dst_ctx);

  DeclContextOverride decl_context_override;

  decl_context_override.OverrideAllDeclsFromContainingFunction(decl);

  clang::Decl *result;
  {
    CompleteTagDeclsScope complete_scope(*this, dst_ctx, src_ctx);
    result = CopyDecl(dst_ctx, decl);
  }

  if (!result)
    return nullptr;

  LLDB_LOG(log,
           "    [ClangASTImporter] DeportDecl deported ({0}Decl*){1} to "
           "({2}Decl*){3}",
           decl->getDeclKindName(), decl, result->getDeclKindName(), result);

  return result;
}

bool ClangASTImporter::CanImport(const CompilerType &type) {
  if (!ClangUtil::IsClangType(type))
    return false;

  clang::QualType qual_type(
      ClangUtil::GetCanonicalQualType(ClangUtil::RemoveFastQualifiers(type)));

  const clang::Type::TypeClass type_class = qual_type->getTypeClass();
  switch (type_class) {
  case clang::Type::Record: {
    const clang::CXXRecordDecl *cxx_record_decl =
        qual_type->getAsCXXRecordDecl();
    if (cxx_record_decl) {
      if (GetDeclOrigin(cxx_record_decl).Valid())
        return true;
    }
  } break;

  case clang::Type::Enum: {
    clang::EnumDecl *enum_decl =
        llvm::cast<clang::EnumType>(qual_type)->getDecl();
    if (enum_decl) {
      if (GetDeclOrigin(enum_decl).Valid())
        return true;
    }
  } break;

  case clang::Type::ObjCObject:
  case clang::Type::ObjCInterface: {
    const clang::ObjCObjectType *objc_class_type =
        llvm::dyn_cast<clang::ObjCObjectType>(qual_type);
    if (objc_class_type) {
      clang::ObjCInterfaceDecl *class_interface_decl =
          objc_class_type->getInterface();
      // We currently can't complete objective C types through the newly added
      // ASTContext because it only supports TagDecl objects right now...
      if (class_interface_decl) {
        if (GetDeclOrigin(class_interface_decl).Valid())
          return true;
      }
    }
  } break;

  case clang::Type::Typedef:
    return CanImport(CompilerType(type.GetTypeSystem(),
                                  llvm::cast<clang::TypedefType>(qual_type)
                                      ->getDecl()
                                      ->getUnderlyingType()
                                      .getAsOpaquePtr()));

  case clang::Type::Auto:
    return CanImport(CompilerType(type.GetTypeSystem(),
                                  llvm::cast<clang::AutoType>(qual_type)
                                      ->getDeducedType()
                                      .getAsOpaquePtr()));

  case clang::Type::Elaborated:
    return CanImport(CompilerType(type.GetTypeSystem(),
                                  llvm::cast<clang::ElaboratedType>(qual_type)
                                      ->getNamedType()
                                      .getAsOpaquePtr()));

  case clang::Type::Paren:
    return CanImport(CompilerType(
        type.GetTypeSystem(),
        llvm::cast<clang::ParenType>(qual_type)->desugar().getAsOpaquePtr()));

  default:
    break;
  }

  return false;
}

bool ClangASTImporter::Import(const CompilerType &type) {
  if (!ClangUtil::IsClangType(type))
    return false;

  clang::QualType qual_type(
      ClangUtil::GetCanonicalQualType(ClangUtil::RemoveFastQualifiers(type)));

  const clang::Type::TypeClass type_class = qual_type->getTypeClass();
  switch (type_class) {
  case clang::Type::Record: {
    const clang::CXXRecordDecl *cxx_record_decl =
        qual_type->getAsCXXRecordDecl();
    if (cxx_record_decl) {
      if (GetDeclOrigin(cxx_record_decl).Valid())
        return CompleteAndFetchChildren(qual_type);
    }
  } break;

  case clang::Type::Enum: {
    clang::EnumDecl *enum_decl =
        llvm::cast<clang::EnumType>(qual_type)->getDecl();
    if (enum_decl) {
      if (GetDeclOrigin(enum_decl).Valid())
        return CompleteAndFetchChildren(qual_type);
    }
  } break;

  case clang::Type::ObjCObject:
  case clang::Type::ObjCInterface: {
    const clang::ObjCObjectType *objc_class_type =
        llvm::dyn_cast<clang::ObjCObjectType>(qual_type);
    if (objc_class_type) {
      clang::ObjCInterfaceDecl *class_interface_decl =
          objc_class_type->getInterface();
      // We currently can't complete objective C types through the newly added
      // ASTContext because it only supports TagDecl objects right now...
      if (class_interface_decl) {
        if (GetDeclOrigin(class_interface_decl).Valid())
          return CompleteAndFetchChildren(qual_type);
      }
    }
  } break;

  case clang::Type::Typedef:
    return Import(CompilerType(type.GetTypeSystem(),
                               llvm::cast<clang::TypedefType>(qual_type)
                                   ->getDecl()
                                   ->getUnderlyingType()
                                   .getAsOpaquePtr()));

  case clang::Type::Auto:
    return Import(CompilerType(type.GetTypeSystem(),
                               llvm::cast<clang::AutoType>(qual_type)
                                   ->getDeducedType()
                                   .getAsOpaquePtr()));

  case clang::Type::Elaborated:
    return Import(CompilerType(type.GetTypeSystem(),
                               llvm::cast<clang::ElaboratedType>(qual_type)
                                   ->getNamedType()
                                   .getAsOpaquePtr()));

  case clang::Type::Paren:
    return Import(CompilerType(
        type.GetTypeSystem(),
        llvm::cast<clang::ParenType>(qual_type)->desugar().getAsOpaquePtr()));

  default:
    break;
  }
  return false;
}

bool ClangASTImporter::CompleteType(const CompilerType &compiler_type) {
  if (!CanImport(compiler_type))
    return false;

  if (Import(compiler_type)) {
    TypeSystemClang::CompleteTagDeclarationDefinition(compiler_type);
    return true;
  }

  TypeSystemClang::SetHasExternalStorage(compiler_type.GetOpaqueQualType(),
                                         false);
  return false;
}

bool ClangASTImporter::LayoutRecordType(
    const clang::RecordDecl *record_decl, uint64_t &bit_size,
    uint64_t &alignment,
    llvm::DenseMap<const clang::FieldDecl *, uint64_t> &field_offsets,
    llvm::DenseMap<const clang::CXXRecordDecl *, clang::CharUnits>
        &base_offsets,
    llvm::DenseMap<const clang::CXXRecordDecl *, clang::CharUnits>
        &vbase_offsets) {
  RecordDeclToLayoutMap::iterator pos =
      m_record_decl_to_layout_map.find(record_decl);
  bool success = false;
  base_offsets.clear();
  vbase_offsets.clear();
  if (pos != m_record_decl_to_layout_map.end()) {
    bit_size = pos->second.bit_size;
    alignment = pos->second.alignment;
    field_offsets.swap(pos->second.field_offsets);
    base_offsets.swap(pos->second.base_offsets);
    vbase_offsets.swap(pos->second.vbase_offsets);
    m_record_decl_to_layout_map.erase(pos);
    success = true;
  } else {
    bit_size = 0;
    alignment = 0;
    field_offsets.clear();
  }
  return success;
}

void ClangASTImporter::SetRecordLayout(clang::RecordDecl *decl,
                                        const LayoutInfo &layout) {
  m_record_decl_to_layout_map.insert(std::make_pair(decl, layout));
}

bool ClangASTImporter::CompleteTagDecl(clang::TagDecl *decl) {
  DeclOrigin decl_origin = GetDeclOrigin(decl);

  if (!decl_origin.Valid())
    return false;

  if (!TypeSystemClang::GetCompleteDecl(decl_origin.ctx, decl_origin.decl))
    return false;

  ImporterDelegateSP delegate_sp(
      GetDelegate(&decl->getASTContext(), decl_origin.ctx));

  ASTImporterDelegate::CxxModuleScope std_scope(*delegate_sp,
                                                &decl->getASTContext());
  if (delegate_sp)
    delegate_sp->ImportDefinitionTo(decl, decl_origin.decl);

  return true;
}

bool ClangASTImporter::CompleteTagDeclWithOrigin(clang::TagDecl *decl,
                                                 clang::TagDecl *origin_decl) {
  clang::ASTContext *origin_ast_ctx = &origin_decl->getASTContext();

  if (!TypeSystemClang::GetCompleteDecl(origin_ast_ctx, origin_decl))
    return false;

  ImporterDelegateSP delegate_sp(
      GetDelegate(&decl->getASTContext(), origin_ast_ctx));

  if (delegate_sp)
    delegate_sp->ImportDefinitionTo(decl, origin_decl);

  ASTContextMetadataSP context_md = GetContextMetadata(&decl->getASTContext());

  context_md->setOrigin(decl, DeclOrigin(origin_ast_ctx, origin_decl));
  return true;
}

bool ClangASTImporter::CompleteObjCInterfaceDecl(
    clang::ObjCInterfaceDecl *interface_decl) {
  DeclOrigin decl_origin = GetDeclOrigin(interface_decl);

  if (!decl_origin.Valid())
    return false;

  if (!TypeSystemClang::GetCompleteDecl(decl_origin.ctx, decl_origin.decl))
    return false;

  ImporterDelegateSP delegate_sp(
      GetDelegate(&interface_decl->getASTContext(), decl_origin.ctx));

  if (delegate_sp)
    delegate_sp->ImportDefinitionTo(interface_decl, decl_origin.decl);

  if (ObjCInterfaceDecl *super_class = interface_decl->getSuperClass())
    RequireCompleteType(clang::QualType(super_class->getTypeForDecl(), 0));

  return true;
}

bool ClangASTImporter::CompleteAndFetchChildren(clang::QualType type) {
  if (!RequireCompleteType(type))
    return false;

  Log *log = lldb_private::GetLogIfAllCategoriesSet(LIBLLDB_LOG_EXPRESSIONS);

  if (const TagType *tag_type = type->getAs<TagType>()) {
    TagDecl *tag_decl = tag_type->getDecl();

    DeclOrigin decl_origin = GetDeclOrigin(tag_decl);

    if (!decl_origin.Valid())
      return false;

    ImporterDelegateSP delegate_sp(
        GetDelegate(&tag_decl->getASTContext(), decl_origin.ctx));

    ASTImporterDelegate::CxxModuleScope std_scope(*delegate_sp,
                                                  &tag_decl->getASTContext());

    TagDecl *origin_tag_decl = llvm::dyn_cast<TagDecl>(decl_origin.decl);

    for (Decl *origin_child_decl : origin_tag_decl->decls()) {
      llvm::Expected<Decl *> imported_or_err =
          delegate_sp->Import(origin_child_decl);
      if (!imported_or_err) {
        LLDB_LOG_ERROR(log, imported_or_err.takeError(),
                       "Couldn't import decl: {0}");
        return false;
      }
    }

    if (RecordDecl *record_decl = dyn_cast<RecordDecl>(origin_tag_decl))
      record_decl->setHasLoadedFieldsFromExternalStorage(true);

    return true;
  }

  if (const ObjCObjectType *objc_object_type = type->getAs<ObjCObjectType>()) {
    if (ObjCInterfaceDecl *objc_interface_decl =
            objc_object_type->getInterface()) {
      DeclOrigin decl_origin = GetDeclOrigin(objc_interface_decl);

      if (!decl_origin.Valid())
        return false;

      ImporterDelegateSP delegate_sp(
          GetDelegate(&objc_interface_decl->getASTContext(), decl_origin.ctx));

      ObjCInterfaceDecl *origin_interface_decl =
          llvm::dyn_cast<ObjCInterfaceDecl>(decl_origin.decl);

      for (Decl *origin_child_decl : origin_interface_decl->decls()) {
        llvm::Expected<Decl *> imported_or_err =
            delegate_sp->Import(origin_child_decl);
        if (!imported_or_err) {
          LLDB_LOG_ERROR(log, imported_or_err.takeError(),
                         "Couldn't import decl: {0}");
          return false;
        }
      }

      return true;
    }
    return false;
  }

  return true;
}

bool ClangASTImporter::RequireCompleteType(clang::QualType type) {
  if (type.isNull())
    return false;

  if (const TagType *tag_type = type->getAs<TagType>()) {
    TagDecl *tag_decl = tag_type->getDecl();

    if (tag_decl->getDefinition() || tag_decl->isBeingDefined())
      return true;

    return CompleteTagDecl(tag_decl);
  }
  if (const ObjCObjectType *objc_object_type = type->getAs<ObjCObjectType>()) {
    if (ObjCInterfaceDecl *objc_interface_decl =
            objc_object_type->getInterface())
      return CompleteObjCInterfaceDecl(objc_interface_decl);
    return false;
  }
  if (const ArrayType *array_type = type->getAsArrayTypeUnsafe())
    return RequireCompleteType(array_type->getElementType());
  if (const AtomicType *atomic_type = type->getAs<AtomicType>())
    return RequireCompleteType(atomic_type->getPointeeType());

  return true;
}

ClangASTMetadata *ClangASTImporter::GetDeclMetadata(const clang::Decl *decl) {
  DeclOrigin decl_origin = GetDeclOrigin(decl);

  if (decl_origin.Valid()) {
    TypeSystemClang *ast = TypeSystemClang::GetASTContext(decl_origin.ctx);
    return ast->GetMetadata(decl_origin.decl);
  }
  TypeSystemClang *ast = TypeSystemClang::GetASTContext(&decl->getASTContext());
  return ast->GetMetadata(decl);
}

ClangASTImporter::DeclOrigin
ClangASTImporter::GetDeclOrigin(const clang::Decl *decl) {
  ASTContextMetadataSP context_md = GetContextMetadata(&decl->getASTContext());

  return context_md->getOrigin(decl);
}

void ClangASTImporter::SetDeclOrigin(const clang::Decl *decl,
                                     clang::Decl *original_decl) {
  ASTContextMetadataSP context_md = GetContextMetadata(&decl->getASTContext());
  context_md->setOrigin(
      decl, DeclOrigin(&original_decl->getASTContext(), original_decl));
}

void ClangASTImporter::RegisterNamespaceMap(const clang::NamespaceDecl *decl,
                                            NamespaceMapSP &namespace_map) {
  ASTContextMetadataSP context_md = GetContextMetadata(&decl->getASTContext());

  context_md->m_namespace_maps[decl] = namespace_map;
}

ClangASTImporter::NamespaceMapSP
ClangASTImporter::GetNamespaceMap(const clang::NamespaceDecl *decl) {
  ASTContextMetadataSP context_md = GetContextMetadata(&decl->getASTContext());

  NamespaceMetaMap &namespace_maps = context_md->m_namespace_maps;

  NamespaceMetaMap::iterator iter = namespace_maps.find(decl);

  if (iter != namespace_maps.end())
    return iter->second;
  return NamespaceMapSP();
}

void ClangASTImporter::BuildNamespaceMap(const clang::NamespaceDecl *decl) {
  assert(decl);
  ASTContextMetadataSP context_md = GetContextMetadata(&decl->getASTContext());

  const DeclContext *parent_context = decl->getDeclContext();
  const NamespaceDecl *parent_namespace =
      dyn_cast<NamespaceDecl>(parent_context);
  NamespaceMapSP parent_map;

  if (parent_namespace)
    parent_map = GetNamespaceMap(parent_namespace);

  NamespaceMapSP new_map;

  new_map = std::make_shared<NamespaceMap>();

  if (context_md->m_map_completer) {
    std::string namespace_string = decl->getDeclName().getAsString();

    context_md->m_map_completer->CompleteNamespaceMap(
        new_map, ConstString(namespace_string.c_str()), parent_map);
  }

  context_md->m_namespace_maps[decl] = new_map;
}

void ClangASTImporter::ForgetDestination(clang::ASTContext *dst_ast) {
  Log *log(lldb_private::GetLogIfAllCategoriesSet(LIBLLDB_LOG_EXPRESSIONS));

  LLDB_LOG(log,
           "    [ClangASTImporter] Forgetting destination (ASTContext*){0}",
           dst_ast);

  m_metadata_map.erase(dst_ast);
}

void ClangASTImporter::ForgetSource(clang::ASTContext *dst_ast,
                                    clang::ASTContext *src_ast) {
  ASTContextMetadataSP md = MaybeGetContextMetadata(dst_ast);

  Log *log(lldb_private::GetLogIfAllCategoriesSet(LIBLLDB_LOG_EXPRESSIONS));

  LLDB_LOG(log,
           "    [ClangASTImporter] Forgetting source->dest "
           "(ASTContext*){0}->(ASTContext*){1}",
           src_ast, dst_ast);

  if (!md)
    return;

  md->m_delegates.erase(src_ast);
  md->removeOriginsWithContext(src_ast);
}

ClangASTImporter::MapCompleter::~MapCompleter() {}

llvm::Expected<Decl *>
ClangASTImporter::ASTImporterDelegate::ImportImpl(Decl *From) {
  if (m_std_handler) {
    llvm::Optional<Decl *> D = m_std_handler->Import(From);
    if (D) {
      // Make sure we don't use this decl later to map it back to it's original
      // decl. The decl the CxxModuleHandler created has nothing to do with
      // the one from debug info, and linking those two would just cause the
      // ASTImporter to try 'updating' the module decl with the minimal one from
      // the debug info.
      m_decls_to_ignore.insert(*D);
      return *D;
    }
  }

  // Check which ASTContext this declaration originally came from.
<<<<<<< HEAD
  DeclOrigin origin = m_master.GetDeclOrigin(From);
=======
  DeclOrigin origin = m_main.GetDeclOrigin(From);
>>>>>>> 2ab1d525

  // Prevent infinite recursion when the origin tracking contains a cycle.
  assert(origin.decl != From && "Origin points to itself?");

  // If it originally came from the target ASTContext then we can just
  // pretend that the original is the one we imported. This can happen for
  // example when inspecting a persistent declaration from the scratch
  // ASTContext (which will provide the declaration when parsing the
  // expression and then we later try to copy the declaration back to the
  // scratch ASTContext to store the result).
  // Without this check we would ask the ASTImporter to import a declaration
  // into the same ASTContext where it came from (which doesn't make a lot of
  // sense).
  if (origin.Valid() && origin.ctx == &getToContext()) {
    RegisterImportedDecl(From, origin.decl);
    return origin.decl;
  }

  // This declaration came originally from another ASTContext. Instead of
  // copying our potentially incomplete 'From' Decl we instead go to the
  // original ASTContext and copy the original to the target. This is not
  // only faster than first completing our current decl and then copying it
  // to the target, but it also prevents that indirectly copying the same
  // declaration to the same target requires the ASTImporter to merge all
  // the different decls that appear to come from different ASTContexts (even
  // though all these different source ASTContexts just got a copy from
  // one source AST).
  if (origin.Valid()) {
    auto R = m_main.CopyDecl(&getToContext(), origin.decl);
    if (R) {
      RegisterImportedDecl(From, R);
      return R;
    }
  }

  // If we have a forcefully completed type, try to find an actual definition
  // for it in other modules.
  const ClangASTMetadata *md = m_main.GetDeclMetadata(From);
  auto *td = dyn_cast<TagDecl>(From);
  if (td && md && md->IsForcefullyCompleted()) {
    Log *log = GetLogIfAllCategoriesSet(LIBLLDB_LOG_EXPRESSIONS);
    LLDB_LOG(log,
             "[ClangASTImporter] Searching for a complete definition of {0} in "
             "other modules",
             td->getName());
    Expected<DeclContext *> dc_or_err = ImportContext(td->getDeclContext());
    if (!dc_or_err)
      return dc_or_err.takeError();
    Expected<DeclarationName> dn_or_err = Import(td->getDeclName());
    if (!dn_or_err)
      return dn_or_err.takeError();
    DeclContext *dc = *dc_or_err;
    DeclContext::lookup_result lr = dc->lookup(*dn_or_err);
    for (clang::Decl *candidate : lr) {
      if (candidate->getKind() == From->getKind()) {
        RegisterImportedDecl(From, candidate);
        m_decls_to_ignore.insert(candidate);
        return candidate;
      }
    }
    LLDB_LOG(log, "[ClangASTImporter] Complete definition not found");
  }

  return ASTImporter::ImportImpl(From);
}

void ClangASTImporter::ASTImporterDelegate::ImportDefinitionTo(
    clang::Decl *to, clang::Decl *from) {
  // We might have a forward declaration from a shared library that we
  // gave external lexical storage so that Clang asks us about the full
  // definition when it needs it. In this case the ASTImporter isn't aware
  // that the forward decl from the shared library is the actual import
  // target but would create a second declaration that would then be defined.
  // We want that 'to' is actually complete after this function so let's
  // tell the ASTImporter that 'to' was imported from 'from'.
  MapImported(from, to);
  ASTImporter::Imported(from, to);

  Log *log = lldb_private::GetLogIfAllCategoriesSet(LIBLLDB_LOG_EXPRESSIONS);

  if (llvm::Error err = ImportDefinition(from)) {
    LLDB_LOG_ERROR(log, std::move(err),
                   "[ClangASTImporter] Error during importing definition: {0}");
    return;
  }

  if (clang::TagDecl *to_tag = dyn_cast<clang::TagDecl>(to)) {
    if (clang::TagDecl *from_tag = dyn_cast<clang::TagDecl>(from)) {
      to_tag->setCompleteDefinition(from_tag->isCompleteDefinition());

      if (Log *log_ast =
              lldb_private::GetLogIfAllCategoriesSet(LIBLLDB_LOG_AST)) {
        std::string name_string;
        if (NamedDecl *from_named_decl = dyn_cast<clang::NamedDecl>(from)) {
          llvm::raw_string_ostream name_stream(name_string);
          from_named_decl->printName(name_stream);
          name_stream.flush();
        }
        LLDB_LOG(log_ast, "==== [ClangASTImporter][TUDecl: {0}] Imported "
                          "({1}Decl*){2}, named {3} (from "
                          "(Decl*){4})",
                 static_cast<void *>(to->getTranslationUnitDecl()),
                 from->getDeclKindName(), static_cast<void *>(to), name_string,
                 static_cast<void *>(from));

        // Log the AST of the TU.
        std::string ast_string;
        llvm::raw_string_ostream ast_stream(ast_string);
        to->getTranslationUnitDecl()->dump(ast_stream);
        LLDB_LOG(log_ast, "{0}", ast_string);
      }
    }
  }

  // If we're dealing with an Objective-C class, ensure that the inheritance
  // has been set up correctly.  The ASTImporter may not do this correctly if
  // the class was originally sourced from symbols.

  if (ObjCInterfaceDecl *to_objc_interface = dyn_cast<ObjCInterfaceDecl>(to)) {
    do {
      ObjCInterfaceDecl *to_superclass = to_objc_interface->getSuperClass();

      if (to_superclass)
        break; // we're not going to override it if it's set

      ObjCInterfaceDecl *from_objc_interface =
          dyn_cast<ObjCInterfaceDecl>(from);

      if (!from_objc_interface)
        break;

      ObjCInterfaceDecl *from_superclass = from_objc_interface->getSuperClass();

      if (!from_superclass)
        break;

      llvm::Expected<Decl *> imported_from_superclass_decl =
          Import(from_superclass);

      if (!imported_from_superclass_decl) {
        LLDB_LOG_ERROR(log, imported_from_superclass_decl.takeError(),
                       "Couldn't import decl: {0}");
        break;
      }

      ObjCInterfaceDecl *imported_from_superclass =
          dyn_cast<ObjCInterfaceDecl>(*imported_from_superclass_decl);

      if (!imported_from_superclass)
        break;

      if (!to_objc_interface->hasDefinition())
        to_objc_interface->startDefinition();

      to_objc_interface->setSuperClass(m_source_ctx->getTrivialTypeSourceInfo(
          m_source_ctx->getObjCInterfaceType(imported_from_superclass)));
    } while (false);
  }
}

/// Takes a CXXMethodDecl and completes the return type if necessary. This
/// is currently only necessary for virtual functions with covariant return
/// types where Clang's CodeGen expects that the underlying records are already
/// completed.
static void MaybeCompleteReturnType(ClangASTImporter &importer,
                                        CXXMethodDecl *to_method) {
  if (!to_method->isVirtual())
    return;
  QualType return_type = to_method->getReturnType();
  if (!return_type->isPointerType() && !return_type->isReferenceType())
    return;

  clang::RecordDecl *rd = return_type->getPointeeType()->getAsRecordDecl();
  if (!rd)
    return;
  if (rd->getDefinition())
    return;

  importer.CompleteTagDecl(rd);
}

/// Recreate a module with its parents in \p to_source and return its id.
static OptionalClangModuleID
RemapModule(OptionalClangModuleID from_id,
            ClangExternalASTSourceCallbacks &from_source,
            ClangExternalASTSourceCallbacks &to_source) {
  if (!from_id.HasValue())
    return {};
  clang::Module *module = from_source.getModule(from_id.GetValue());
  OptionalClangModuleID parent = RemapModule(
      from_source.GetIDForModule(module->Parent), from_source, to_source);
  TypeSystemClang &to_ts = to_source.GetTypeSystem();
  return to_ts.GetOrCreateClangModule(module->Name, parent, module->IsFramework,
                                      module->IsExplicit);
}

void ClangASTImporter::ASTImporterDelegate::Imported(clang::Decl *from,
                                                     clang::Decl *to) {
  Log *log(lldb_private::GetLogIfAllCategoriesSet(LIBLLDB_LOG_EXPRESSIONS));

  // Some decls shouldn't be tracked here because they were not created by
  // copying 'from' to 'to'. Just exit early for those.
  if (m_decls_to_ignore.count(to))
    return clang::ASTImporter::Imported(from, to);

  // Transfer module ownership information.
  auto *from_source = llvm::dyn_cast_or_null<ClangExternalASTSourceCallbacks>(
      getFromContext().getExternalSource());
  // Can also be a ClangASTSourceProxy.
  auto *to_source = llvm::dyn_cast_or_null<ClangExternalASTSourceCallbacks>(
      getToContext().getExternalSource());
  if (from_source && to_source) {
    OptionalClangModuleID from_id(from->getOwningModuleID());
    OptionalClangModuleID to_id =
        RemapModule(from_id, *from_source, *to_source);
    TypeSystemClang &to_ts = to_source->GetTypeSystem();
    to_ts.SetOwningModule(to, to_id);
  }

  lldb::user_id_t user_id = LLDB_INVALID_UID;
  ClangASTMetadata *metadata = m_main.GetDeclMetadata(from);
  if (metadata)
    user_id = metadata->GetUserID();

  if (log) {
    if (NamedDecl *from_named_decl = dyn_cast<clang::NamedDecl>(from)) {
      std::string name_string;
      llvm::raw_string_ostream name_stream(name_string);
      from_named_decl->printName(name_stream);
      name_stream.flush();

      LLDB_LOG(log,
               "    [ClangASTImporter] Imported ({0}Decl*){1}, named {2} (from "
               "(Decl*){3}), metadata {4}",
               from->getDeclKindName(), to, name_string, from, user_id);
    } else {
      LLDB_LOG(log,
               "    [ClangASTImporter] Imported ({0}Decl*){1} (from "
               "(Decl*){2}), metadata {3}",
               from->getDeclKindName(), to, from, user_id);
    }
  }

  ASTContextMetadataSP to_context_md =
      m_main.GetContextMetadata(&to->getASTContext());
  ASTContextMetadataSP from_context_md =
      m_main.MaybeGetContextMetadata(m_source_ctx);

  if (from_context_md) {
    DeclOrigin origin = from_context_md->getOrigin(from);

    if (origin.Valid()) {
      if (origin.ctx != &to->getASTContext()) {
        if (!to_context_md->hasOrigin(to) || user_id != LLDB_INVALID_UID)
          to_context_md->setOrigin(to, origin);

        ImporterDelegateSP direct_completer =
<<<<<<< HEAD
            m_master.GetDelegate(&to->getASTContext(), origin.ctx);
=======
            m_main.GetDelegate(&to->getASTContext(), origin.ctx);
>>>>>>> 2ab1d525

        if (direct_completer.get() != this)
          direct_completer->ASTImporter::Imported(origin.decl, to);

        LLDB_LOG(log,
                 "    [ClangASTImporter] Propagated origin "
                 "(Decl*){0}/(ASTContext*){1} from (ASTContext*){2} to "
                 "(ASTContext*){3}",
                 origin.decl, origin.ctx, &from->getASTContext(),
                 &to->getASTContext());
      }
    } else {
      if (m_new_decl_listener)
        m_new_decl_listener->NewDeclImported(from, to);

      if (!to_context_md->hasOrigin(to) || user_id != LLDB_INVALID_UID)
        to_context_md->setOrigin(to, DeclOrigin(m_source_ctx, from));

      LLDB_LOG(log,
               "    [ClangASTImporter] Decl has no origin information in "
               "(ASTContext*){0}",
               &from->getASTContext());
    }

    if (auto *to_namespace = dyn_cast<clang::NamespaceDecl>(to)) {
      auto *from_namespace = cast<clang::NamespaceDecl>(from);

      NamespaceMetaMap &namespace_maps = from_context_md->m_namespace_maps;

      NamespaceMetaMap::iterator namespace_map_iter =
          namespace_maps.find(from_namespace);

      if (namespace_map_iter != namespace_maps.end())
        to_context_md->m_namespace_maps[to_namespace] =
            namespace_map_iter->second;
    }
  } else {
    to_context_md->setOrigin(to, DeclOrigin(m_source_ctx, from));

    LLDB_LOG(log,
             "    [ClangASTImporter] Sourced origin "
             "(Decl*){0}/(ASTContext*){1} into (ASTContext*){2}",
             from, m_source_ctx, &to->getASTContext());
  }

  if (auto *to_tag_decl = dyn_cast<TagDecl>(to)) {
    to_tag_decl->setHasExternalLexicalStorage();
    to_tag_decl->getPrimaryContext()->setMustBuildLookupTable();
    auto from_tag_decl = cast<TagDecl>(from);

    LLDB_LOG(
        log,
        "    [ClangASTImporter] To is a TagDecl - attributes {0}{1} [{2}->{3}]",
        (to_tag_decl->hasExternalLexicalStorage() ? " Lexical" : ""),
        (to_tag_decl->hasExternalVisibleStorage() ? " Visible" : ""),
        (from_tag_decl->isCompleteDefinition() ? "complete" : "incomplete"),
        (to_tag_decl->isCompleteDefinition() ? "complete" : "incomplete"));
  }

  if (auto *to_namespace_decl = dyn_cast<NamespaceDecl>(to)) {
    m_main.BuildNamespaceMap(to_namespace_decl);
    to_namespace_decl->setHasExternalVisibleStorage();
  }

  if (auto *to_container_decl = dyn_cast<ObjCContainerDecl>(to)) {
    to_container_decl->setHasExternalLexicalStorage();
    to_container_decl->setHasExternalVisibleStorage();

    if (log) {
      if (ObjCInterfaceDecl *to_interface_decl =
              llvm::dyn_cast<ObjCInterfaceDecl>(to_container_decl)) {
        LLDB_LOG(
            log,
            "    [ClangASTImporter] To is an ObjCInterfaceDecl - attributes "
            "{0}{1}{2}",
            (to_interface_decl->hasExternalLexicalStorage() ? " Lexical" : ""),
            (to_interface_decl->hasExternalVisibleStorage() ? " Visible" : ""),
            (to_interface_decl->hasDefinition() ? " HasDefinition" : ""));
      } else {
        LLDB_LOG(
            log, "    [ClangASTImporter] To is an {0}Decl - attributes {1}{2}",
            ((Decl *)to_container_decl)->getDeclKindName(),
            (to_container_decl->hasExternalLexicalStorage() ? " Lexical" : ""),
            (to_container_decl->hasExternalVisibleStorage() ? " Visible" : ""));
      }
    }
  }

  if (clang::CXXMethodDecl *to_method = dyn_cast<CXXMethodDecl>(to))
    MaybeCompleteReturnType(m_main, to_method);
}

clang::Decl *
ClangASTImporter::ASTImporterDelegate::GetOriginalDecl(clang::Decl *To) {
  return m_main.GetDeclOrigin(To).decl;
}<|MERGE_RESOLUTION|>--- conflicted
+++ resolved
@@ -824,11 +824,7 @@
   }
 
   // Check which ASTContext this declaration originally came from.
-<<<<<<< HEAD
-  DeclOrigin origin = m_master.GetDeclOrigin(From);
-=======
   DeclOrigin origin = m_main.GetDeclOrigin(From);
->>>>>>> 2ab1d525
 
   // Prevent infinite recursion when the origin tracking contains a cycle.
   assert(origin.decl != From && "Origin points to itself?");
@@ -1086,11 +1082,7 @@
           to_context_md->setOrigin(to, origin);
 
         ImporterDelegateSP direct_completer =
-<<<<<<< HEAD
-            m_master.GetDelegate(&to->getASTContext(), origin.ctx);
-=======
             m_main.GetDelegate(&to->getASTContext(), origin.ctx);
->>>>>>> 2ab1d525
 
         if (direct_completer.get() != this)
           direct_completer->ASTImporter::Imported(origin.decl, to);
