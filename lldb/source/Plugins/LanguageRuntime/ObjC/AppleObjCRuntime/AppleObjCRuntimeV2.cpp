--- conflicted
+++ resolved
@@ -356,9 +356,6 @@
     {
         const objc_opt_t *objc_opt = (objc_opt_t *)objc_opt_ro_ptr;
         const objc_opt_v14_t* objc_opt_v14 = (objc_opt_v14_t*)objc_opt_ro_ptr;
-<<<<<<< HEAD
-        if (objc_opt->version >= 14)
-=======
         const objc_opt_v16_t* objc_opt_v16 = (objc_opt_v16_t*)objc_opt_ro_ptr;
         if (objc_opt->version >= 16)
         {
@@ -370,7 +367,6 @@
             DEBUG_PRINTF ("objc_opt->relativeMethodSelectorBaseAddressCacheOffset = %d\n", *relative_selector_offset);
         }
         else if (objc_opt->version >= 14)
->>>>>>> a2ce6ee6
         {
             DEBUG_PRINTF ("objc_opt->version = %u\n", objc_opt_v14->version);
             DEBUG_PRINTF ("objc_opt->flags = %u\n", objc_opt_v14->flags);
@@ -1785,40 +1781,6 @@
     return DescriptorMapUpdateResult::Success(0);
   }
 
-<<<<<<< HEAD
-  // Make some types for our arguments
-  CompilerType clang_uint32_t_type =
-      ast->GetBuiltinTypeForEncodingAndBitSize(eEncodingUint, 32);
-  CompilerType clang_void_pointer_type =
-      ast->GetBasicType(eBasicTypeVoid).GetPointerType();
-
-  ValueList arguments;
-  FunctionCaller *get_class_info_function = nullptr;
-
-  if (!m_get_class_info_code) {
-    auto utility_fn_or_error = GetTargetRef().CreateUtilityFunction(
-        g_get_dynamic_class_info_body, g_get_dynamic_class_info_name,
-        eLanguageTypeC, exe_ctx);
-    if (!utility_fn_or_error) {
-      LLDB_LOG_ERROR(
-          log, utility_fn_or_error.takeError(),
-          "Failed to get utility function for implementation lookup: {0}");
-      return DescriptorMapUpdateResult::Fail();
-    }
-    m_get_class_info_code = std::move(*utility_fn_or_error);
-
-    // Next make the runner function for our implementation utility function.
-    Value value;
-    value.SetValueType(Value::ValueType::Scalar);
-    value.SetCompilerType(clang_void_pointer_type);
-    arguments.PushValue(value);
-    arguments.PushValue(value);
-
-    value.SetValueType(Value::ValueType::Scalar);
-    value.SetCompilerType(clang_uint32_t_type);
-    arguments.PushValue(value);
-    arguments.PushValue(value);
-=======
   UtilityFunction *get_class_info_code =
       GetClassInfoUtilityFunction(exe_ctx, helper);
   if (!get_class_info_code) {
@@ -1828,7 +1790,6 @@
 
   FunctionCaller *get_class_info_function =
       get_class_info_code->GetFunctionCaller();
->>>>>>> a2ce6ee6
 
   if (!get_class_info_function) {
     LLDB_LOGF(log, "Failed to get implementation lookup function caller.");
@@ -2048,86 +2009,11 @@
 
   const uint32_t num_classes = 128 * 1024;
 
-<<<<<<< HEAD
-  // Make some types for our arguments
-  CompilerType clang_uint32_t_type =
-      ast->GetBuiltinTypeForEncodingAndBitSize(eEncodingUint, 32);
-  CompilerType clang_void_pointer_type =
-      ast->GetBasicType(eBasicTypeVoid).GetPointerType();
-
-  ValueList arguments;
-  FunctionCaller *get_shared_cache_class_info_function = nullptr;
-
-  if (!m_get_shared_cache_class_info_code) {
-    Status error;
-
-    // If the inferior objc.dylib has the class_getNameRaw function,
-    // use that in our jitted expression.  Else fall back to the old
-    // class_getName.
-    static ConstString g_class_getName_symbol_name("class_getName");
-    static ConstString g_class_getNameRaw_symbol_name("objc_debug_class_getNameRaw");
-    ConstString class_name_getter_function_name = g_class_getName_symbol_name;
-
-    ObjCLanguageRuntime *objc_runtime = ObjCLanguageRuntime::Get(*process);
-    if (objc_runtime) {
-      for (lldb::ModuleSP mod_sp : process->GetTarget().GetImages().Modules()) {
-        if (objc_runtime->IsModuleObjCLibrary(mod_sp)) {
-          const Symbol *symbol =
-              mod_sp->FindFirstSymbolWithNameAndType(g_class_getNameRaw_symbol_name, 
-                                                lldb::eSymbolTypeCode);
-          if (symbol && 
-              (symbol->ValueIsAddress() || symbol->GetAddressRef().IsValid())) {
-            class_name_getter_function_name = g_class_getNameRaw_symbol_name;
-          }
-        }
-      }
-    }
-
-    // Substitute in the correct class_getName / class_getNameRaw function name,
-    // concatenate the two parts of our expression text.  The format string
-    // has two %s's, so provide the name twice.
-    std::string shared_class_expression;
-    llvm::raw_string_ostream(shared_class_expression) << llvm::format(
-                               g_shared_cache_class_name_funcptr,
-                               class_name_getter_function_name.AsCString(),
-                               class_name_getter_function_name.AsCString());
-
-    shared_class_expression += g_get_shared_cache_class_info_body;
-
-    auto utility_fn_or_error = exe_ctx.GetTargetRef().CreateUtilityFunction(
-        std::move(shared_class_expression), g_get_shared_cache_class_info_name,
-        eLanguageTypeC, exe_ctx);
-    if (!utility_fn_or_error) {
-      LLDB_LOG_ERROR(
-          log, utility_fn_or_error.takeError(),
-          "Failed to get utility function for implementation lookup: {0}");
-      return DescriptorMapUpdateResult::Fail();
-    }
-
-    m_get_shared_cache_class_info_code = std::move(*utility_fn_or_error);
-
-    // Next make the function caller for our implementation utility function.
-    Value value;
-    value.SetValueType(Value::ValueType::Scalar);
-    value.SetCompilerType(clang_void_pointer_type);
-    arguments.PushValue(value);
-    arguments.PushValue(value);
-
-    value.SetValueType(Value::ValueType::Scalar);
-    value.SetCompilerType(clang_uint32_t_type);
-    arguments.PushValue(value);
-    arguments.PushValue(value);
-
-    get_shared_cache_class_info_function =
-        m_get_shared_cache_class_info_code->MakeFunctionCaller(
-            clang_uint32_t_type, arguments, thread_sp, error);
-=======
   UtilityFunction *get_class_info_code = GetClassInfoUtilityFunction(exe_ctx);
   if (!get_class_info_code) {
     // The callee will have already logged a useful error message.
     return DescriptorMapUpdateResult::Fail();
   }
->>>>>>> a2ce6ee6
 
   FunctionCaller *get_shared_cache_class_info_function =
       get_class_info_code->GetFunctionCaller();
