//===-- SBTarget.cpp ------------------------------------------------------===//
//
// Part of the LLVM Project, under the Apache License v2.0 with LLVM Exceptions.
// See https://llvm.org/LICENSE.txt for license information.
// SPDX-License-Identifier: Apache-2.0 WITH LLVM-exception
//
//===----------------------------------------------------------------------===//

#include "lldb/API/SBTarget.h"
#include "lldb/Utility/ReproducerInstrumentation.h"

#include "lldb/lldb-public.h"

#include "lldb/API/SBBreakpoint.h"
#include "lldb/API/SBDebugger.h"
#include "lldb/API/SBEnvironment.h"
#include "lldb/API/SBEvent.h"
#include "lldb/API/SBExpressionOptions.h"
#include "lldb/API/SBFileSpec.h"
#include "lldb/API/SBListener.h"
#include "lldb/API/SBModule.h"
#include "lldb/API/SBModuleSpec.h"
#include "lldb/API/SBProcess.h"
#include "lldb/API/SBSourceManager.h"
#include "lldb/API/SBStream.h"
#include "lldb/API/SBStringList.h"
#include "lldb/API/SBStructuredData.h"
#include "lldb/API/SBSymbolContextList.h"
#include "lldb/API/SBTrace.h"
#include "lldb/Breakpoint/BreakpointID.h"
#include "lldb/Breakpoint/BreakpointIDList.h"
#include "lldb/Breakpoint/BreakpointList.h"
#include "lldb/Breakpoint/BreakpointLocation.h"
#include "lldb/Core/Address.h"
#include "lldb/Core/AddressResolver.h"
#include "lldb/Core/Debugger.h"
#include "lldb/Core/Disassembler.h"
#include "lldb/Core/Module.h"
#include "lldb/Core/ModuleSpec.h"
#include "lldb/Core/SearchFilter.h"
#include "lldb/Core/Section.h"
#include "lldb/Core/StructuredDataImpl.h"
#include "lldb/Core/ValueObjectConstResult.h"
#include "lldb/Core/ValueObjectList.h"
#include "lldb/Core/ValueObjectVariable.h"
#include "lldb/Host/Host.h"
#include "lldb/Symbol/DeclVendor.h"
#include "lldb/Symbol/ObjectFile.h"
#include "lldb/Symbol/SymbolFile.h"
#include "lldb/Symbol/SymbolVendor.h"
#include "lldb/Symbol/TypeSystem.h"
#include "lldb/Symbol/VariableList.h"
#include "lldb/Target/ABI.h"
#include "lldb/Target/Language.h"
#include "lldb/Target/LanguageRuntime.h"
#include "lldb/Target/Process.h"
#include "lldb/Target/StackFrame.h"
#include "lldb/Target/Target.h"
#include "lldb/Target/TargetList.h"
#include "lldb/Utility/ArchSpec.h"
#include "lldb/Utility/Args.h"
#include "lldb/Utility/FileSpec.h"
#include "lldb/Utility/ProcessInfo.h"
#include "lldb/Utility/RegularExpression.h"

#include "Commands/CommandObjectBreakpoint.h"
#include "lldb/Interpreter/CommandReturnObject.h"
#include "llvm/Support/PrettyStackTrace.h"
#include "llvm/Support/Regex.h"

using namespace lldb;
using namespace lldb_private;

#define DEFAULT_DISASM_BYTE_SIZE 32

static Status AttachToProcess(ProcessAttachInfo &attach_info, Target &target) {
  std::lock_guard<std::recursive_mutex> guard(target.GetAPIMutex());

  auto process_sp = target.GetProcessSP();
  if (process_sp) {
    const auto state = process_sp->GetState();
    if (process_sp->IsAlive() && state == eStateConnected) {
      // If we are already connected, then we have already specified the
      // listener, so if a valid listener is supplied, we need to error out to
      // let the client know.
      if (attach_info.GetListener())
        return Status("process is connected and already has a listener, pass "
                      "empty listener");
    }
  }

  return target.Attach(attach_info, nullptr);
}

// SBTarget constructor
SBTarget::SBTarget() { LLDB_RECORD_CONSTRUCTOR_NO_ARGS(SBTarget); }

SBTarget::SBTarget(const SBTarget &rhs) : m_opaque_sp(rhs.m_opaque_sp) {
  LLDB_RECORD_CONSTRUCTOR(SBTarget, (const lldb::SBTarget &), rhs);
}

SBTarget::SBTarget(const TargetSP &target_sp) : m_opaque_sp(target_sp) {
  LLDB_RECORD_CONSTRUCTOR(SBTarget, (const lldb::TargetSP &), target_sp);
}

const SBTarget &SBTarget::operator=(const SBTarget &rhs) {
  LLDB_RECORD_METHOD(const lldb::SBTarget &,
                     SBTarget, operator=,(const lldb::SBTarget &), rhs);

  if (this != &rhs)
    m_opaque_sp = rhs.m_opaque_sp;
  return *this;
}

// Destructor
SBTarget::~SBTarget() = default;

bool SBTarget::EventIsTargetEvent(const SBEvent &event) {
  LLDB_RECORD_STATIC_METHOD(bool, SBTarget, EventIsTargetEvent,
                            (const lldb::SBEvent &), event);

  return Target::TargetEventData::GetEventDataFromEvent(event.get()) != nullptr;
}

SBTarget SBTarget::GetTargetFromEvent(const SBEvent &event) {
  LLDB_RECORD_STATIC_METHOD(lldb::SBTarget, SBTarget, GetTargetFromEvent,
                            (const lldb::SBEvent &), event);

  return Target::TargetEventData::GetTargetFromEvent(event.get());
}

uint32_t SBTarget::GetNumModulesFromEvent(const SBEvent &event) {
  LLDB_RECORD_STATIC_METHOD(uint32_t, SBTarget, GetNumModulesFromEvent,
                            (const lldb::SBEvent &), event);

  const ModuleList module_list =
      Target::TargetEventData::GetModuleListFromEvent(event.get());
  return module_list.GetSize();
}

SBModule SBTarget::GetModuleAtIndexFromEvent(const uint32_t idx,
                                             const SBEvent &event) {
  LLDB_RECORD_STATIC_METHOD(lldb::SBModule, SBTarget, GetModuleAtIndexFromEvent,
                            (const uint32_t, const lldb::SBEvent &), idx,
                            event);

  const ModuleList module_list =
      Target::TargetEventData::GetModuleListFromEvent(event.get());
  return SBModule(module_list.GetModuleAtIndex(idx));
}

const char *SBTarget::GetBroadcasterClassName() {
  LLDB_RECORD_STATIC_METHOD_NO_ARGS(const char *, SBTarget,
                                    GetBroadcasterClassName);

  return Target::GetStaticBroadcasterClass().AsCString();
}

bool SBTarget::IsValid() const {
  LLDB_RECORD_METHOD_CONST_NO_ARGS(bool, SBTarget, IsValid);
  return this->operator bool();
}
SBTarget::operator bool() const {
  LLDB_RECORD_METHOD_CONST_NO_ARGS(bool, SBTarget, operator bool);

  return m_opaque_sp.get() != nullptr && m_opaque_sp->IsValid();
}

SBProcess SBTarget::GetProcess() {
  LLDB_RECORD_METHOD_NO_ARGS(lldb::SBProcess, SBTarget, GetProcess);

  SBProcess sb_process;
  ProcessSP process_sp;
  TargetSP target_sp(GetSP());
  if (target_sp) {
    process_sp = target_sp->GetProcessSP();
    sb_process.SetSP(process_sp);
  }

  return sb_process;
}

SBPlatform SBTarget::GetPlatform() {
  LLDB_RECORD_METHOD_NO_ARGS(lldb::SBPlatform, SBTarget, GetPlatform);

  TargetSP target_sp(GetSP());
  if (!target_sp)
    return SBPlatform();

  SBPlatform platform;
  platform.m_opaque_sp = target_sp->GetPlatform();

  return platform;
}

SBDebugger SBTarget::GetDebugger() const {
  LLDB_RECORD_METHOD_CONST_NO_ARGS(lldb::SBDebugger, SBTarget, GetDebugger);

  SBDebugger debugger;
  TargetSP target_sp(GetSP());
  if (target_sp)
    debugger.reset(target_sp->GetDebugger().shared_from_this());
  return debugger;
}

SBStructuredData SBTarget::GetStatistics() {
  LLDB_RECORD_METHOD_NO_ARGS(lldb::SBStructuredData, SBTarget, GetStatistics);

  SBStructuredData data;
  TargetSP target_sp(GetSP());
  if (!target_sp)
    return data;
  std::string json_str =
      llvm::formatv("{0:2}",
          DebuggerStats::ReportStatistics(target_sp->GetDebugger(),
                                          target_sp.get())).str();
  data.m_impl_up->SetObjectSP(StructuredData::ParseJSON(json_str));
  return data;
}

void SBTarget::SetCollectingStats(bool v) {
  LLDB_RECORD_METHOD(void, SBTarget, SetCollectingStats, (bool), v);

  TargetSP target_sp(GetSP());
  if (!target_sp)
    return;
  return DebuggerStats::SetCollectingStats(v);
}

bool SBTarget::GetCollectingStats() {
  LLDB_RECORD_METHOD_NO_ARGS(bool, SBTarget, GetCollectingStats);

  TargetSP target_sp(GetSP());
  if (!target_sp)
    return false;
  return DebuggerStats::GetCollectingStats();
}

SBProcess SBTarget::LoadCore(const char *core_file) {
  LLDB_RECORD_METHOD(lldb::SBProcess, SBTarget, LoadCore, (const char *),
                     core_file);

  lldb::SBError error; // Ignored
  return LoadCore(core_file, error);
}

SBProcess SBTarget::LoadCore(const char *core_file, lldb::SBError &error) {
  LLDB_RECORD_METHOD(lldb::SBProcess, SBTarget, LoadCore,
                     (const char *, lldb::SBError &), core_file, error);

  SBProcess sb_process;
  TargetSP target_sp(GetSP());
  if (target_sp) {
    FileSpec filespec(core_file);
    FileSystem::Instance().Resolve(filespec);
    ProcessSP process_sp(target_sp->CreateProcess(
        target_sp->GetDebugger().GetListener(), "", &filespec, false));
    if (process_sp) {
      error.SetError(process_sp->LoadCore());
      if (error.Success())
        sb_process.SetSP(process_sp);
    } else {
      error.SetErrorString("Failed to create the process");
    }
  } else {
    error.SetErrorString("SBTarget is invalid");
  }
  return sb_process;
}

SBProcess SBTarget::LaunchSimple(char const **argv, char const **envp,
                                 const char *working_directory) {
  LLDB_RECORD_METHOD(lldb::SBProcess, SBTarget, LaunchSimple,
                     (const char **, const char **, const char *), argv, envp,
                     working_directory);

  TargetSP target_sp = GetSP();
  if (!target_sp)
    return SBProcess();

  SBLaunchInfo launch_info = GetLaunchInfo();

  if (Module *exe_module = target_sp->GetExecutableModulePointer())
    launch_info.SetExecutableFile(exe_module->GetPlatformFileSpec(),
                                  /*add_as_first_arg*/ true);
  if (argv)
    launch_info.SetArguments(argv, /*append*/ true);
  if (envp)
    launch_info.SetEnvironmentEntries(envp, /*append*/ false);
  if (working_directory)
    launch_info.SetWorkingDirectory(working_directory);

  SBError error;
  return Launch(launch_info, error);
}

SBError SBTarget::Install() {
  LLDB_RECORD_METHOD_NO_ARGS(lldb::SBError, SBTarget, Install);

  SBError sb_error;
  TargetSP target_sp(GetSP());
  if (target_sp) {
    std::lock_guard<std::recursive_mutex> guard(target_sp->GetAPIMutex());
    sb_error.ref() = target_sp->Install(nullptr);
  }
  return sb_error;
}

SBProcess SBTarget::Launch(SBListener &listener, char const **argv,
                           char const **envp, const char *stdin_path,
                           const char *stdout_path, const char *stderr_path,
                           const char *working_directory,
                           uint32_t launch_flags, // See LaunchFlags
                           bool stop_at_entry, lldb::SBError &error) {
  LLDB_RECORD_METHOD(lldb::SBProcess, SBTarget, Launch,
                     (lldb::SBListener &, const char **, const char **,
                      const char *, const char *, const char *, const char *,
                      uint32_t, bool, lldb::SBError &),
                     listener, argv, envp, stdin_path, stdout_path, stderr_path,
                     working_directory, launch_flags, stop_at_entry, error);

  SBProcess sb_process;
  ProcessSP process_sp;
  TargetSP target_sp(GetSP());

  if (target_sp) {
    std::lock_guard<std::recursive_mutex> guard(target_sp->GetAPIMutex());

    if (stop_at_entry)
      launch_flags |= eLaunchFlagStopAtEntry;

    if (getenv("LLDB_LAUNCH_FLAG_DISABLE_ASLR"))
      launch_flags |= eLaunchFlagDisableASLR;

    StateType state = eStateInvalid;
    process_sp = target_sp->GetProcessSP();
    if (process_sp) {
      state = process_sp->GetState();

      if (process_sp->IsAlive() && state != eStateConnected) {
        if (state == eStateAttaching)
          error.SetErrorString("process attach is in progress");
        else
          error.SetErrorString("a process is already being debugged");
        return sb_process;
      }
    }

    if (state == eStateConnected) {
      // If we are already connected, then we have already specified the
      // listener, so if a valid listener is supplied, we need to error out to
      // let the client know.
      if (listener.IsValid()) {
        error.SetErrorString("process is connected and already has a listener, "
                             "pass empty listener");
        return sb_process;
      }
    }

    if (getenv("LLDB_LAUNCH_FLAG_DISABLE_STDIO"))
      launch_flags |= eLaunchFlagDisableSTDIO;

    ProcessLaunchInfo launch_info(FileSpec(stdin_path), FileSpec(stdout_path),
                                  FileSpec(stderr_path),
                                  FileSpec(working_directory), launch_flags);

    Module *exe_module = target_sp->GetExecutableModulePointer();
    if (exe_module)
      launch_info.SetExecutableFile(exe_module->GetPlatformFileSpec(), true);
    if (argv) {
      launch_info.GetArguments().AppendArguments(argv);
    } else {
      auto default_launch_info = target_sp->GetProcessLaunchInfo();
      launch_info.GetArguments().AppendArguments(
          default_launch_info.GetArguments());
    }
    if (envp) {
      launch_info.GetEnvironment() = Environment(envp);
    } else {
      auto default_launch_info = target_sp->GetProcessLaunchInfo();
      launch_info.GetEnvironment() = default_launch_info.GetEnvironment();
    }

    if (listener.IsValid())
      launch_info.SetListener(listener.GetSP());

    error.SetError(target_sp->Launch(launch_info, nullptr));

    sb_process.SetSP(target_sp->GetProcessSP());
  } else {
    error.SetErrorString("SBTarget is invalid");
  }

  return sb_process;
}

SBProcess SBTarget::Launch(SBLaunchInfo &sb_launch_info, SBError &error) {
  LLDB_RECORD_METHOD(lldb::SBProcess, SBTarget, Launch,
                     (lldb::SBLaunchInfo &, lldb::SBError &), sb_launch_info,
                     error);


  SBProcess sb_process;
  TargetSP target_sp(GetSP());

  if (target_sp) {
    std::lock_guard<std::recursive_mutex> guard(target_sp->GetAPIMutex());
    StateType state = eStateInvalid;
    {
      ProcessSP process_sp = target_sp->GetProcessSP();
      if (process_sp) {
        state = process_sp->GetState();

        if (process_sp->IsAlive() && state != eStateConnected) {
          if (state == eStateAttaching)
            error.SetErrorString("process attach is in progress");
          else
            error.SetErrorString("a process is already being debugged");
          return sb_process;
        }
      }
    }

    lldb_private::ProcessLaunchInfo launch_info = sb_launch_info.ref();

    if (!launch_info.GetExecutableFile()) {
      Module *exe_module = target_sp->GetExecutableModulePointer();
      if (exe_module)
        launch_info.SetExecutableFile(exe_module->GetPlatformFileSpec(), true);
    }

    const ArchSpec &arch_spec = target_sp->GetArchitecture();
    if (arch_spec.IsValid())
      launch_info.GetArchitecture() = arch_spec;

    error.SetError(target_sp->Launch(launch_info, nullptr));
    sb_launch_info.set_ref(launch_info);
    sb_process.SetSP(target_sp->GetProcessSP());
  } else {
    error.SetErrorString("SBTarget is invalid");
  }

  return sb_process;
}

lldb::SBProcess SBTarget::Attach(SBAttachInfo &sb_attach_info, SBError &error) {
  LLDB_RECORD_METHOD(lldb::SBProcess, SBTarget, Attach,
                     (lldb::SBAttachInfo &, lldb::SBError &), sb_attach_info,
                     error);

  SBProcess sb_process;
  TargetSP target_sp(GetSP());

  if (target_sp) {
    ProcessAttachInfo &attach_info = sb_attach_info.ref();
    if (attach_info.ProcessIDIsValid() && !attach_info.UserIDIsValid()) {
      PlatformSP platform_sp = target_sp->GetPlatform();
      // See if we can pre-verify if a process exists or not
      if (platform_sp && platform_sp->IsConnected()) {
        lldb::pid_t attach_pid = attach_info.GetProcessID();
        ProcessInstanceInfo instance_info;
        if (platform_sp->GetProcessInfo(attach_pid, instance_info)) {
          attach_info.SetUserID(instance_info.GetEffectiveUserID());
        } else {
          error.ref().SetErrorStringWithFormat(
              "no process found with process ID %" PRIu64, attach_pid);
          return sb_process;
        }
      }
    }
    error.SetError(AttachToProcess(attach_info, *target_sp));
    if (error.Success())
      sb_process.SetSP(target_sp->GetProcessSP());
  } else {
    error.SetErrorString("SBTarget is invalid");
  }

  return sb_process;
}

lldb::SBProcess SBTarget::AttachToProcessWithID(
    SBListener &listener,
    lldb::pid_t pid, // The process ID to attach to
    SBError &error   // An error explaining what went wrong if attach fails
) {
  LLDB_RECORD_METHOD(lldb::SBProcess, SBTarget, AttachToProcessWithID,
                     (lldb::SBListener &, lldb::pid_t, lldb::SBError &),
                     listener, pid, error);

  SBProcess sb_process;
  TargetSP target_sp(GetSP());

  if (target_sp) {
    ProcessAttachInfo attach_info;
    attach_info.SetProcessID(pid);
    if (listener.IsValid())
      attach_info.SetListener(listener.GetSP());

    ProcessInstanceInfo instance_info;
    if (target_sp->GetPlatform()->GetProcessInfo(pid, instance_info))
      attach_info.SetUserID(instance_info.GetEffectiveUserID());

    error.SetError(AttachToProcess(attach_info, *target_sp));
    if (error.Success())
      sb_process.SetSP(target_sp->GetProcessSP());
  } else
    error.SetErrorString("SBTarget is invalid");

  return sb_process;
}

lldb::SBProcess SBTarget::AttachToProcessWithName(
    SBListener &listener,
    const char *name, // basename of process to attach to
    bool wait_for, // if true wait for a new instance of "name" to be launched
    SBError &error // An error explaining what went wrong if attach fails
) {
  LLDB_RECORD_METHOD(lldb::SBProcess, SBTarget, AttachToProcessWithName,
                     (lldb::SBListener &, const char *, bool, lldb::SBError &),
                     listener, name, wait_for, error);

  SBProcess sb_process;
  TargetSP target_sp(GetSP());

  if (name && target_sp) {
    ProcessAttachInfo attach_info;
    attach_info.GetExecutableFile().SetFile(name, FileSpec::Style::native);
    attach_info.SetWaitForLaunch(wait_for);
    if (listener.IsValid())
      attach_info.SetListener(listener.GetSP());

    error.SetError(AttachToProcess(attach_info, *target_sp));
    if (error.Success())
      sb_process.SetSP(target_sp->GetProcessSP());
  } else
    error.SetErrorString("SBTarget is invalid");

  return sb_process;
}

lldb::SBProcess SBTarget::ConnectRemote(SBListener &listener, const char *url,
                                        const char *plugin_name,
                                        SBError &error) {
  LLDB_RECORD_METHOD(
      lldb::SBProcess, SBTarget, ConnectRemote,
      (lldb::SBListener &, const char *, const char *, lldb::SBError &),
      listener, url, plugin_name, error);

  SBProcess sb_process;
  ProcessSP process_sp;
  TargetSP target_sp(GetSP());

  if (target_sp) {
    std::lock_guard<std::recursive_mutex> guard(target_sp->GetAPIMutex());
    if (listener.IsValid())
      process_sp =
          target_sp->CreateProcess(listener.m_opaque_sp, plugin_name, nullptr,
                                   true);
    else
      process_sp = target_sp->CreateProcess(
          target_sp->GetDebugger().GetListener(), plugin_name, nullptr, true);

    if (process_sp) {
      sb_process.SetSP(process_sp);
      error.SetError(process_sp->ConnectRemote(url));
    } else {
      error.SetErrorString("unable to create lldb_private::Process");
    }
  } else {
    error.SetErrorString("SBTarget is invalid");
  }

  return sb_process;
}

SBFileSpec SBTarget::GetExecutable() {
  LLDB_RECORD_METHOD_NO_ARGS(lldb::SBFileSpec, SBTarget, GetExecutable);

  SBFileSpec exe_file_spec;
  TargetSP target_sp(GetSP());
  if (target_sp) {
    Module *exe_module = target_sp->GetExecutableModulePointer();
    if (exe_module)
      exe_file_spec.SetFileSpec(exe_module->GetFileSpec());
  }

  return exe_file_spec;
}

bool SBTarget::operator==(const SBTarget &rhs) const {
  LLDB_RECORD_METHOD_CONST(bool, SBTarget, operator==,(const lldb::SBTarget &),
                           rhs);

  return m_opaque_sp.get() == rhs.m_opaque_sp.get();
}

bool SBTarget::operator!=(const SBTarget &rhs) const {
  LLDB_RECORD_METHOD_CONST(bool, SBTarget, operator!=,(const lldb::SBTarget &),
                           rhs);

  return m_opaque_sp.get() != rhs.m_opaque_sp.get();
}

lldb::TargetSP SBTarget::GetSP() const { return m_opaque_sp; }

void SBTarget::SetSP(const lldb::TargetSP &target_sp) {
  m_opaque_sp = target_sp;
}

lldb::SBAddress SBTarget::ResolveLoadAddress(lldb::addr_t vm_addr) {
  LLDB_RECORD_METHOD(lldb::SBAddress, SBTarget, ResolveLoadAddress,
                     (lldb::addr_t), vm_addr);

  lldb::SBAddress sb_addr;
  Address &addr = sb_addr.ref();
  TargetSP target_sp(GetSP());
  if (target_sp) {
    std::lock_guard<std::recursive_mutex> guard(target_sp->GetAPIMutex());
    if (target_sp->ResolveLoadAddress(vm_addr, addr))
      return sb_addr;
  }

  // We have a load address that isn't in a section, just return an address
  // with the offset filled in (the address) and the section set to NULL
  addr.SetRawAddress(vm_addr);
  return sb_addr;
}

lldb::SBAddress SBTarget::ResolveFileAddress(lldb::addr_t file_addr) {
  LLDB_RECORD_METHOD(lldb::SBAddress, SBTarget, ResolveFileAddress,
                     (lldb::addr_t), file_addr);

  lldb::SBAddress sb_addr;
  Address &addr = sb_addr.ref();
  TargetSP target_sp(GetSP());
  if (target_sp) {
    std::lock_guard<std::recursive_mutex> guard(target_sp->GetAPIMutex());
    if (target_sp->ResolveFileAddress(file_addr, addr))
      return sb_addr;
  }

  addr.SetRawAddress(file_addr);
  return sb_addr;
}

lldb::SBAddress SBTarget::ResolvePastLoadAddress(uint32_t stop_id,
                                                 lldb::addr_t vm_addr) {
  LLDB_RECORD_METHOD(lldb::SBAddress, SBTarget, ResolvePastLoadAddress,
                     (uint32_t, lldb::addr_t), stop_id, vm_addr);

  lldb::SBAddress sb_addr;
  Address &addr = sb_addr.ref();
  TargetSP target_sp(GetSP());
  if (target_sp) {
    std::lock_guard<std::recursive_mutex> guard(target_sp->GetAPIMutex());
    if (target_sp->ResolveLoadAddress(vm_addr, addr))
      return sb_addr;
  }

  // We have a load address that isn't in a section, just return an address
  // with the offset filled in (the address) and the section set to NULL
  addr.SetRawAddress(vm_addr);
  return sb_addr;
}

SBSymbolContext
SBTarget::ResolveSymbolContextForAddress(const SBAddress &addr,
                                         uint32_t resolve_scope) {
  LLDB_RECORD_METHOD(lldb::SBSymbolContext, SBTarget,
                     ResolveSymbolContextForAddress,
                     (const lldb::SBAddress &, uint32_t), addr, resolve_scope);

  SBSymbolContext sc;
  SymbolContextItem scope = static_cast<SymbolContextItem>(resolve_scope);
  if (addr.IsValid()) {
    TargetSP target_sp(GetSP());
    if (target_sp)
      target_sp->GetImages().ResolveSymbolContextForAddress(addr.ref(), scope,
                                                            sc.ref());
  }
  return sc;
}

size_t SBTarget::ReadMemory(const SBAddress addr, void *buf, size_t size,
                            lldb::SBError &error) {
  LLDB_RECORD_METHOD(size_t, SBTarget, ReadMemory,
                     (const lldb::SBAddress, void *, size_t, lldb::SBError &),
                     addr, buf, size, error);

  SBError sb_error;
  size_t bytes_read = 0;
  TargetSP target_sp(GetSP());
  if (target_sp) {
    std::lock_guard<std::recursive_mutex> guard(target_sp->GetAPIMutex());
    bytes_read =
        target_sp->ReadMemory(addr.ref(), buf, size, sb_error.ref(), true);
  } else {
    sb_error.SetErrorString("invalid target");
  }

  return bytes_read;
}

SBBreakpoint SBTarget::BreakpointCreateByLocation(const char *file,
                                                  uint32_t line) {
  LLDB_RECORD_METHOD(lldb::SBBreakpoint, SBTarget, BreakpointCreateByLocation,
                     (const char *, uint32_t), file, line);

  return SBBreakpoint(
      BreakpointCreateByLocation(SBFileSpec(file, false), line));
}

SBBreakpoint
SBTarget::BreakpointCreateByLocation(const SBFileSpec &sb_file_spec,
                                     uint32_t line) {
  LLDB_RECORD_METHOD(lldb::SBBreakpoint, SBTarget, BreakpointCreateByLocation,
                     (const lldb::SBFileSpec &, uint32_t), sb_file_spec, line);

  return BreakpointCreateByLocation(sb_file_spec, line, 0);
}

SBBreakpoint
SBTarget::BreakpointCreateByLocation(const SBFileSpec &sb_file_spec,
                                     uint32_t line, lldb::addr_t offset) {
  LLDB_RECORD_METHOD(lldb::SBBreakpoint, SBTarget, BreakpointCreateByLocation,
                     (const lldb::SBFileSpec &, uint32_t, lldb::addr_t),
                     sb_file_spec, line, offset);

  SBFileSpecList empty_list;
  return BreakpointCreateByLocation(sb_file_spec, line, offset, empty_list);
}

SBBreakpoint
SBTarget::BreakpointCreateByLocation(const SBFileSpec &sb_file_spec,
                                     uint32_t line, lldb::addr_t offset,
                                     SBFileSpecList &sb_module_list) {
  LLDB_RECORD_METHOD(lldb::SBBreakpoint, SBTarget, BreakpointCreateByLocation,
                     (const lldb::SBFileSpec &, uint32_t, lldb::addr_t,
                      lldb::SBFileSpecList &),
                     sb_file_spec, line, offset, sb_module_list);

  return BreakpointCreateByLocation(sb_file_spec, line, 0, offset,
                                    sb_module_list);
}

SBBreakpoint SBTarget::BreakpointCreateByLocation(
    const SBFileSpec &sb_file_spec, uint32_t line, uint32_t column,
    lldb::addr_t offset, SBFileSpecList &sb_module_list) {
  LLDB_RECORD_METHOD(lldb::SBBreakpoint, SBTarget, BreakpointCreateByLocation,
                     (const lldb::SBFileSpec &, uint32_t, uint32_t,
                      lldb::addr_t, lldb::SBFileSpecList &),
                     sb_file_spec, line, column, offset, sb_module_list);

  SBBreakpoint sb_bp;
  TargetSP target_sp(GetSP());
  if (target_sp && line != 0) {
    std::lock_guard<std::recursive_mutex> guard(target_sp->GetAPIMutex());

    const LazyBool check_inlines = eLazyBoolCalculate;
    const LazyBool skip_prologue = eLazyBoolCalculate;
    const bool internal = false;
    const bool hardware = false;
    const LazyBool move_to_nearest_code = eLazyBoolCalculate;
    const FileSpecList *module_list = nullptr;
    if (sb_module_list.GetSize() > 0) {
      module_list = sb_module_list.get();
    }
    sb_bp = target_sp->CreateBreakpoint(
        module_list, *sb_file_spec, line, column, offset, check_inlines,
        skip_prologue, internal, hardware, move_to_nearest_code);
  }

  return sb_bp;
}

SBBreakpoint SBTarget::BreakpointCreateByLocation(
    const SBFileSpec &sb_file_spec, uint32_t line, uint32_t column,
    lldb::addr_t offset, SBFileSpecList &sb_module_list,
    bool move_to_nearest_code) {
  LLDB_RECORD_METHOD(lldb::SBBreakpoint, SBTarget, BreakpointCreateByLocation,
                     (const lldb::SBFileSpec &, uint32_t, uint32_t,
                      lldb::addr_t, lldb::SBFileSpecList &, bool),
                     sb_file_spec, line, column, offset, sb_module_list,
                     move_to_nearest_code);

  SBBreakpoint sb_bp;
  TargetSP target_sp(GetSP());
  if (target_sp && line != 0) {
    std::lock_guard<std::recursive_mutex> guard(target_sp->GetAPIMutex());

    const LazyBool check_inlines = eLazyBoolCalculate;
    const LazyBool skip_prologue = eLazyBoolCalculate;
    const bool internal = false;
    const bool hardware = false;
    const FileSpecList *module_list = nullptr;
    if (sb_module_list.GetSize() > 0) {
      module_list = sb_module_list.get();
    }
    sb_bp = target_sp->CreateBreakpoint(
        module_list, *sb_file_spec, line, column, offset, check_inlines,
        skip_prologue, internal, hardware,
        move_to_nearest_code ? eLazyBoolYes : eLazyBoolNo);
  }

  return sb_bp;
}

SBBreakpoint SBTarget::BreakpointCreateByName(const char *symbol_name,
                                              const char *module_name) {
  LLDB_RECORD_METHOD(lldb::SBBreakpoint, SBTarget, BreakpointCreateByName,
                     (const char *, const char *), symbol_name, module_name);

  SBBreakpoint sb_bp;
  TargetSP target_sp(GetSP());
  if (target_sp.get()) {
    std::lock_guard<std::recursive_mutex> guard(target_sp->GetAPIMutex());

    const bool internal = false;
    const bool hardware = false;
    const LazyBool skip_prologue = eLazyBoolCalculate;
    const lldb::addr_t offset = 0;
    if (module_name && module_name[0]) {
      FileSpecList module_spec_list;
      module_spec_list.Append(FileSpec(module_name));
      sb_bp = target_sp->CreateBreakpoint(
          &module_spec_list, nullptr, symbol_name, eFunctionNameTypeAuto,
          eLanguageTypeUnknown, offset, skip_prologue, internal, hardware);
    } else {
      sb_bp = target_sp->CreateBreakpoint(
          nullptr, nullptr, symbol_name, eFunctionNameTypeAuto,
          eLanguageTypeUnknown, offset, skip_prologue, internal, hardware);
    }
  }

  return sb_bp;
}

lldb::SBBreakpoint
SBTarget::BreakpointCreateByName(const char *symbol_name,
                                 const SBFileSpecList &module_list,
                                 const SBFileSpecList &comp_unit_list) {
  LLDB_RECORD_METHOD(lldb::SBBreakpoint, SBTarget, BreakpointCreateByName,
                     (const char *, const lldb::SBFileSpecList &,
                      const lldb::SBFileSpecList &),
                     symbol_name, module_list, comp_unit_list);

  lldb::FunctionNameType name_type_mask = eFunctionNameTypeAuto;
  return BreakpointCreateByName(symbol_name, name_type_mask,
                                eLanguageTypeUnknown, module_list,
                                comp_unit_list);
}

lldb::SBBreakpoint SBTarget::BreakpointCreateByName(
    const char *symbol_name, uint32_t name_type_mask,
    const SBFileSpecList &module_list, const SBFileSpecList &comp_unit_list) {
  LLDB_RECORD_METHOD(lldb::SBBreakpoint, SBTarget, BreakpointCreateByName,
                     (const char *, uint32_t, const lldb::SBFileSpecList &,
                      const lldb::SBFileSpecList &),
                     symbol_name, name_type_mask, module_list, comp_unit_list);

  return BreakpointCreateByName(symbol_name, name_type_mask,
                                eLanguageTypeUnknown, module_list,
                                comp_unit_list);
}

lldb::SBBreakpoint SBTarget::BreakpointCreateByName(
    const char *symbol_name, uint32_t name_type_mask,
    LanguageType symbol_language, const SBFileSpecList &module_list,
    const SBFileSpecList &comp_unit_list) {
  LLDB_RECORD_METHOD(lldb::SBBreakpoint, SBTarget, BreakpointCreateByName,
                     (const char *, uint32_t, lldb::LanguageType,
                      const lldb::SBFileSpecList &,
                      const lldb::SBFileSpecList &),
                     symbol_name, name_type_mask, symbol_language, module_list,
                     comp_unit_list);

  SBBreakpoint sb_bp;
  TargetSP target_sp(GetSP());
  if (target_sp && symbol_name && symbol_name[0]) {
    const bool internal = false;
    const bool hardware = false;
    const LazyBool skip_prologue = eLazyBoolCalculate;
    std::lock_guard<std::recursive_mutex> guard(target_sp->GetAPIMutex());
    FunctionNameType mask = static_cast<FunctionNameType>(name_type_mask);
    sb_bp = target_sp->CreateBreakpoint(module_list.get(), comp_unit_list.get(),
                                        symbol_name, mask, symbol_language, 0,
                                        skip_prologue, internal, hardware);
  }

  return sb_bp;
}

lldb::SBBreakpoint SBTarget::BreakpointCreateByNames(
    const char *symbol_names[], uint32_t num_names, uint32_t name_type_mask,
    const SBFileSpecList &module_list, const SBFileSpecList &comp_unit_list) {
  LLDB_RECORD_METHOD(
      lldb::SBBreakpoint, SBTarget, BreakpointCreateByNames,
      (const char **, uint32_t, uint32_t, const lldb::SBFileSpecList &,
       const lldb::SBFileSpecList &),
      symbol_names, num_names, name_type_mask, module_list, comp_unit_list);

  return BreakpointCreateByNames(symbol_names, num_names, name_type_mask,
                                 eLanguageTypeUnknown, module_list,
                                 comp_unit_list);
}

lldb::SBBreakpoint SBTarget::BreakpointCreateByNames(
    const char *symbol_names[], uint32_t num_names, uint32_t name_type_mask,
    LanguageType symbol_language, const SBFileSpecList &module_list,
    const SBFileSpecList &comp_unit_list) {
  LLDB_RECORD_METHOD(lldb::SBBreakpoint, SBTarget, BreakpointCreateByNames,
                     (const char **, uint32_t, uint32_t, lldb::LanguageType,
                      const lldb::SBFileSpecList &,
                      const lldb::SBFileSpecList &),
                     symbol_names, num_names, name_type_mask, symbol_language,
                     module_list, comp_unit_list);

  return BreakpointCreateByNames(symbol_names, num_names, name_type_mask,
                                 eLanguageTypeUnknown, 0, module_list,
                                 comp_unit_list);
}

lldb::SBBreakpoint SBTarget::BreakpointCreateByNames(
    const char *symbol_names[], uint32_t num_names, uint32_t name_type_mask,
    LanguageType symbol_language, lldb::addr_t offset,
    const SBFileSpecList &module_list, const SBFileSpecList &comp_unit_list) {
  LLDB_RECORD_METHOD(lldb::SBBreakpoint, SBTarget, BreakpointCreateByNames,
                     (const char **, uint32_t, uint32_t, lldb::LanguageType,
                      lldb::addr_t, const lldb::SBFileSpecList &,
                      const lldb::SBFileSpecList &),
                     symbol_names, num_names, name_type_mask, symbol_language,
                     offset, module_list, comp_unit_list);

  SBBreakpoint sb_bp;
  TargetSP target_sp(GetSP());
  if (target_sp && num_names > 0) {
    std::lock_guard<std::recursive_mutex> guard(target_sp->GetAPIMutex());
    const bool internal = false;
    const bool hardware = false;
    FunctionNameType mask = static_cast<FunctionNameType>(name_type_mask);
    const LazyBool skip_prologue = eLazyBoolCalculate;
    sb_bp = target_sp->CreateBreakpoint(
        module_list.get(), comp_unit_list.get(), symbol_names, num_names, mask,
        symbol_language, offset, skip_prologue, internal, hardware);
  }

  return sb_bp;
}

SBBreakpoint SBTarget::BreakpointCreateByRegex(const char *symbol_name_regex,
                                               const char *module_name) {
  LLDB_RECORD_METHOD(lldb::SBBreakpoint, SBTarget, BreakpointCreateByRegex,
                     (const char *, const char *), symbol_name_regex,
                     module_name);

  SBFileSpecList module_spec_list;
  SBFileSpecList comp_unit_list;
  if (module_name && module_name[0]) {
    module_spec_list.Append(FileSpec(module_name));
  }
  return BreakpointCreateByRegex(symbol_name_regex, eLanguageTypeUnknown,
                                 module_spec_list, comp_unit_list);
}

lldb::SBBreakpoint
SBTarget::BreakpointCreateByRegex(const char *symbol_name_regex,
                                  const SBFileSpecList &module_list,
                                  const SBFileSpecList &comp_unit_list) {
  LLDB_RECORD_METHOD(lldb::SBBreakpoint, SBTarget, BreakpointCreateByRegex,
                     (const char *, const lldb::SBFileSpecList &,
                      const lldb::SBFileSpecList &),
                     symbol_name_regex, module_list, comp_unit_list);

  return BreakpointCreateByRegex(symbol_name_regex, eLanguageTypeUnknown,
                                 module_list, comp_unit_list);
}

lldb::SBBreakpoint SBTarget::BreakpointCreateByRegex(
    const char *symbol_name_regex, LanguageType symbol_language,
    const SBFileSpecList &module_list, const SBFileSpecList &comp_unit_list) {
  LLDB_RECORD_METHOD(
      lldb::SBBreakpoint, SBTarget, BreakpointCreateByRegex,
      (const char *, lldb::LanguageType, const lldb::SBFileSpecList &,
       const lldb::SBFileSpecList &),
      symbol_name_regex, symbol_language, module_list, comp_unit_list);


  SBBreakpoint sb_bp;
  TargetSP target_sp(GetSP());
  if (target_sp && symbol_name_regex && symbol_name_regex[0]) {
    std::lock_guard<std::recursive_mutex> guard(target_sp->GetAPIMutex());
    RegularExpression regexp((llvm::StringRef(symbol_name_regex)));
    const bool internal = false;
    const bool hardware = false;
    const LazyBool skip_prologue = eLazyBoolCalculate;

    sb_bp = target_sp->CreateFuncRegexBreakpoint(
        module_list.get(), comp_unit_list.get(), std::move(regexp),
        symbol_language, skip_prologue, internal, hardware);
  }

  return sb_bp;
}

SBBreakpoint SBTarget::BreakpointCreateByAddress(addr_t address) {
  LLDB_RECORD_METHOD(lldb::SBBreakpoint, SBTarget, BreakpointCreateByAddress,
                     (lldb::addr_t), address);

  SBBreakpoint sb_bp;
  TargetSP target_sp(GetSP());
  if (target_sp) {
    std::lock_guard<std::recursive_mutex> guard(target_sp->GetAPIMutex());
    const bool hardware = false;
    sb_bp = target_sp->CreateBreakpoint(address, false, hardware);
  }

  return sb_bp;
}

SBBreakpoint SBTarget::BreakpointCreateBySBAddress(SBAddress &sb_address) {
  LLDB_RECORD_METHOD(lldb::SBBreakpoint, SBTarget, BreakpointCreateBySBAddress,
                     (lldb::SBAddress &), sb_address);

  SBBreakpoint sb_bp;
  TargetSP target_sp(GetSP());
  if (!sb_address.IsValid()) {
    return sb_bp;
  }

  if (target_sp) {
    std::lock_guard<std::recursive_mutex> guard(target_sp->GetAPIMutex());
    const bool hardware = false;
    sb_bp = target_sp->CreateBreakpoint(sb_address.ref(), false, hardware);
  }

  return sb_bp;
}

lldb::SBBreakpoint
SBTarget::BreakpointCreateBySourceRegex(const char *source_regex,
                                        const lldb::SBFileSpec &source_file,
                                        const char *module_name) {
  LLDB_RECORD_METHOD(lldb::SBBreakpoint, SBTarget,
                     BreakpointCreateBySourceRegex,
                     (const char *, const lldb::SBFileSpec &, const char *),
                     source_regex, source_file, module_name);

  SBFileSpecList module_spec_list;

  if (module_name && module_name[0]) {
    module_spec_list.Append(FileSpec(module_name));
  }

  SBFileSpecList source_file_list;
  if (source_file.IsValid()) {
    source_file_list.Append(source_file);
  }

  return BreakpointCreateBySourceRegex(source_regex, module_spec_list,
                                       source_file_list);
}

lldb::SBBreakpoint SBTarget::BreakpointCreateBySourceRegex(
    const char *source_regex, const SBFileSpecList &module_list,
    const lldb::SBFileSpecList &source_file_list) {
  LLDB_RECORD_METHOD(lldb::SBBreakpoint, SBTarget,
                     BreakpointCreateBySourceRegex,
                     (const char *, const lldb::SBFileSpecList &,
                      const lldb::SBFileSpecList &),
                     source_regex, module_list, source_file_list);

  return BreakpointCreateBySourceRegex(source_regex, module_list,
                                       source_file_list, SBStringList());
}

lldb::SBBreakpoint SBTarget::BreakpointCreateBySourceRegex(
    const char *source_regex, const SBFileSpecList &module_list,
    const lldb::SBFileSpecList &source_file_list,
    const SBStringList &func_names) {
  LLDB_RECORD_METHOD(lldb::SBBreakpoint, SBTarget,
                     BreakpointCreateBySourceRegex,
                     (const char *, const lldb::SBFileSpecList &,
                      const lldb::SBFileSpecList &, const lldb::SBStringList &),
                     source_regex, module_list, source_file_list, func_names);

  SBBreakpoint sb_bp;
  TargetSP target_sp(GetSP());
  if (target_sp && source_regex && source_regex[0]) {
    std::lock_guard<std::recursive_mutex> guard(target_sp->GetAPIMutex());
    const bool hardware = false;
    const LazyBool move_to_nearest_code = eLazyBoolCalculate;
    RegularExpression regexp((llvm::StringRef(source_regex)));
    std::unordered_set<std::string> func_names_set;
    for (size_t i = 0; i < func_names.GetSize(); i++) {
      func_names_set.insert(func_names.GetStringAtIndex(i));
    }

    sb_bp = target_sp->CreateSourceRegexBreakpoint(
        module_list.get(), source_file_list.get(), func_names_set,
        std::move(regexp), false, hardware, move_to_nearest_code);
  }

  return sb_bp;
}

lldb::SBBreakpoint
SBTarget::BreakpointCreateForException(lldb::LanguageType language,
                                       bool catch_bp, bool throw_bp) {
  LLDB_RECORD_METHOD(lldb::SBBreakpoint, SBTarget, BreakpointCreateForException,
                     (lldb::LanguageType, bool, bool), language, catch_bp,
                     throw_bp);

  SBBreakpoint sb_bp;
  TargetSP target_sp(GetSP());
  if (target_sp) {
    std::lock_guard<std::recursive_mutex> guard(target_sp->GetAPIMutex());
    const bool hardware = false;
    sb_bp = target_sp->CreateExceptionBreakpoint(language, catch_bp, throw_bp,
                                                  hardware);
  }

  return sb_bp;
}

lldb::SBBreakpoint SBTarget::BreakpointCreateFromScript(
    const char *class_name, SBStructuredData &extra_args,
    const SBFileSpecList &module_list, const SBFileSpecList &file_list,
    bool request_hardware) {
  LLDB_RECORD_METHOD(
      lldb::SBBreakpoint, SBTarget, BreakpointCreateFromScript,
      (const char *, lldb::SBStructuredData &, const lldb::SBFileSpecList &,
       const lldb::SBFileSpecList &, bool),
      class_name, extra_args, module_list, file_list, request_hardware);

  SBBreakpoint sb_bp;
  TargetSP target_sp(GetSP());
  if (target_sp) {
    std::lock_guard<std::recursive_mutex> guard(target_sp->GetAPIMutex());
    Status error;

    StructuredData::ObjectSP obj_sp = extra_args.m_impl_up->GetObjectSP();
    sb_bp =
        target_sp->CreateScriptedBreakpoint(class_name,
                                            module_list.get(),
                                            file_list.get(),
                                            false, /* internal */
                                            request_hardware,
                                            obj_sp,
                                            &error);
  }

  return sb_bp;
}

uint32_t SBTarget::GetNumBreakpoints() const {
  LLDB_RECORD_METHOD_CONST_NO_ARGS(uint32_t, SBTarget, GetNumBreakpoints);

  TargetSP target_sp(GetSP());
  if (target_sp) {
    // The breakpoint list is thread safe, no need to lock
    return target_sp->GetBreakpointList().GetSize();
  }
  return 0;
}

SBBreakpoint SBTarget::GetBreakpointAtIndex(uint32_t idx) const {
  LLDB_RECORD_METHOD_CONST(lldb::SBBreakpoint, SBTarget, GetBreakpointAtIndex,
                           (uint32_t), idx);

  SBBreakpoint sb_breakpoint;
  TargetSP target_sp(GetSP());
  if (target_sp) {
    // The breakpoint list is thread safe, no need to lock
    sb_breakpoint = target_sp->GetBreakpointList().GetBreakpointAtIndex(idx);
  }
  return sb_breakpoint;
}

bool SBTarget::BreakpointDelete(break_id_t bp_id) {
  LLDB_RECORD_METHOD(bool, SBTarget, BreakpointDelete, (lldb::break_id_t),
                     bp_id);

  bool result = false;
  TargetSP target_sp(GetSP());
  if (target_sp) {
    std::lock_guard<std::recursive_mutex> guard(target_sp->GetAPIMutex());
    result = target_sp->RemoveBreakpointByID(bp_id);
  }

  return result;
}

SBBreakpoint SBTarget::FindBreakpointByID(break_id_t bp_id) {
  LLDB_RECORD_METHOD(lldb::SBBreakpoint, SBTarget, FindBreakpointByID,
                     (lldb::break_id_t), bp_id);

  SBBreakpoint sb_breakpoint;
  TargetSP target_sp(GetSP());
  if (target_sp && bp_id != LLDB_INVALID_BREAK_ID) {
    std::lock_guard<std::recursive_mutex> guard(target_sp->GetAPIMutex());
    sb_breakpoint = target_sp->GetBreakpointByID(bp_id);
  }

  return sb_breakpoint;
}

bool SBTarget::FindBreakpointsByName(const char *name,
                                     SBBreakpointList &bkpts) {
  LLDB_RECORD_METHOD(bool, SBTarget, FindBreakpointsByName,
                     (const char *, lldb::SBBreakpointList &), name, bkpts);

  TargetSP target_sp(GetSP());
  if (target_sp) {
    std::lock_guard<std::recursive_mutex> guard(target_sp->GetAPIMutex());
    llvm::Expected<std::vector<BreakpointSP>> expected_vector =
        target_sp->GetBreakpointList().FindBreakpointsByName(name);
    if (!expected_vector) {
      LLDB_LOG(lldb_private::GetLogIfAllCategoriesSet(LIBLLDB_LOG_BREAKPOINTS),
               "invalid breakpoint name: {}",
               llvm::toString(expected_vector.takeError()));
      return false;
    }
    for (BreakpointSP bkpt_sp : *expected_vector) {
      bkpts.AppendByID(bkpt_sp->GetID());
    }
  }
  return true;
}

void SBTarget::GetBreakpointNames(SBStringList &names) {
  LLDB_RECORD_METHOD(void, SBTarget, GetBreakpointNames, (lldb::SBStringList &),
                     names);

  names.Clear();

  TargetSP target_sp(GetSP());
  if (target_sp) {
    std::lock_guard<std::recursive_mutex> guard(target_sp->GetAPIMutex());

    std::vector<std::string> name_vec;
    target_sp->GetBreakpointNames(name_vec);
    for (auto name : name_vec)
      names.AppendString(name.c_str());
  }
}

void SBTarget::DeleteBreakpointName(const char *name) {
  LLDB_RECORD_METHOD(void, SBTarget, DeleteBreakpointName, (const char *),
                     name);

  TargetSP target_sp(GetSP());
  if (target_sp) {
    std::lock_guard<std::recursive_mutex> guard(target_sp->GetAPIMutex());
    target_sp->DeleteBreakpointName(ConstString(name));
  }
}

bool SBTarget::EnableAllBreakpoints() {
  LLDB_RECORD_METHOD_NO_ARGS(bool, SBTarget, EnableAllBreakpoints);

  TargetSP target_sp(GetSP());
  if (target_sp) {
    std::lock_guard<std::recursive_mutex> guard(target_sp->GetAPIMutex());
    target_sp->EnableAllowedBreakpoints();
    return true;
  }
  return false;
}

bool SBTarget::DisableAllBreakpoints() {
  LLDB_RECORD_METHOD_NO_ARGS(bool, SBTarget, DisableAllBreakpoints);

  TargetSP target_sp(GetSP());
  if (target_sp) {
    std::lock_guard<std::recursive_mutex> guard(target_sp->GetAPIMutex());
    target_sp->DisableAllowedBreakpoints();
    return true;
  }
  return false;
}

bool SBTarget::DeleteAllBreakpoints() {
  LLDB_RECORD_METHOD_NO_ARGS(bool, SBTarget, DeleteAllBreakpoints);

  TargetSP target_sp(GetSP());
  if (target_sp) {
    std::lock_guard<std::recursive_mutex> guard(target_sp->GetAPIMutex());
    target_sp->RemoveAllowedBreakpoints();
    return true;
  }
  return false;
}

lldb::SBError SBTarget::BreakpointsCreateFromFile(SBFileSpec &source_file,
                                                  SBBreakpointList &new_bps) {
  LLDB_RECORD_METHOD(lldb::SBError, SBTarget, BreakpointsCreateFromFile,
                     (lldb::SBFileSpec &, lldb::SBBreakpointList &),
                     source_file, new_bps);

  SBStringList empty_name_list;
  return BreakpointsCreateFromFile(source_file, empty_name_list, new_bps);
}

lldb::SBError SBTarget::BreakpointsCreateFromFile(SBFileSpec &source_file,
                                                  SBStringList &matching_names,
                                                  SBBreakpointList &new_bps) {
  LLDB_RECORD_METHOD(
      lldb::SBError, SBTarget, BreakpointsCreateFromFile,
      (lldb::SBFileSpec &, lldb::SBStringList &, lldb::SBBreakpointList &),
      source_file, matching_names, new_bps);

  SBError sberr;
  TargetSP target_sp(GetSP());
  if (!target_sp) {
    sberr.SetErrorString(
        "BreakpointCreateFromFile called with invalid target.");
    return sberr;
  }
  std::lock_guard<std::recursive_mutex> guard(target_sp->GetAPIMutex());

  BreakpointIDList bp_ids;

  std::vector<std::string> name_vector;
  size_t num_names = matching_names.GetSize();
  for (size_t i = 0; i < num_names; i++)
    name_vector.push_back(matching_names.GetStringAtIndex(i));

  sberr.ref() = target_sp->CreateBreakpointsFromFile(source_file.ref(),
                                                     name_vector, bp_ids);
  if (sberr.Fail())
    return sberr;

  size_t num_bkpts = bp_ids.GetSize();
  for (size_t i = 0; i < num_bkpts; i++) {
    BreakpointID bp_id = bp_ids.GetBreakpointIDAtIndex(i);
    new_bps.AppendByID(bp_id.GetBreakpointID());
  }
  return sberr;
}

lldb::SBError SBTarget::BreakpointsWriteToFile(SBFileSpec &dest_file) {
  LLDB_RECORD_METHOD(lldb::SBError, SBTarget, BreakpointsWriteToFile,
                     (lldb::SBFileSpec &), dest_file);

  SBError sberr;
  TargetSP target_sp(GetSP());
  if (!target_sp) {
    sberr.SetErrorString("BreakpointWriteToFile called with invalid target.");
    return sberr;
  }
  SBBreakpointList bkpt_list(*this);
  return BreakpointsWriteToFile(dest_file, bkpt_list);
}

lldb::SBError SBTarget::BreakpointsWriteToFile(SBFileSpec &dest_file,
                                               SBBreakpointList &bkpt_list,
                                               bool append) {
  LLDB_RECORD_METHOD(lldb::SBError, SBTarget, BreakpointsWriteToFile,
                     (lldb::SBFileSpec &, lldb::SBBreakpointList &, bool),
                     dest_file, bkpt_list, append);

  SBError sberr;
  TargetSP target_sp(GetSP());
  if (!target_sp) {
    sberr.SetErrorString("BreakpointWriteToFile called with invalid target.");
    return sberr;
  }

  std::lock_guard<std::recursive_mutex> guard(target_sp->GetAPIMutex());
  BreakpointIDList bp_id_list;
  bkpt_list.CopyToBreakpointIDList(bp_id_list);
  sberr.ref() = target_sp->SerializeBreakpointsToFile(dest_file.ref(),
                                                      bp_id_list, append);
  return sberr;
}

uint32_t SBTarget::GetNumWatchpoints() const {
  LLDB_RECORD_METHOD_CONST_NO_ARGS(uint32_t, SBTarget, GetNumWatchpoints);

  TargetSP target_sp(GetSP());
  if (target_sp) {
    // The watchpoint list is thread safe, no need to lock
    return target_sp->GetWatchpointList().GetSize();
  }
  return 0;
}

SBWatchpoint SBTarget::GetWatchpointAtIndex(uint32_t idx) const {
  LLDB_RECORD_METHOD_CONST(lldb::SBWatchpoint, SBTarget, GetWatchpointAtIndex,
                           (uint32_t), idx);

  SBWatchpoint sb_watchpoint;
  TargetSP target_sp(GetSP());
  if (target_sp) {
    // The watchpoint list is thread safe, no need to lock
    sb_watchpoint.SetSP(target_sp->GetWatchpointList().GetByIndex(idx));
  }
  return sb_watchpoint;
}

bool SBTarget::DeleteWatchpoint(watch_id_t wp_id) {
  LLDB_RECORD_METHOD(bool, SBTarget, DeleteWatchpoint, (lldb::watch_id_t),
                     wp_id);


  bool result = false;
  TargetSP target_sp(GetSP());
  if (target_sp) {
    std::lock_guard<std::recursive_mutex> guard(target_sp->GetAPIMutex());
    std::unique_lock<std::recursive_mutex> lock;
    target_sp->GetWatchpointList().GetListMutex(lock);
    result = target_sp->RemoveWatchpointByID(wp_id);
  }

  return result;
}

SBWatchpoint SBTarget::FindWatchpointByID(lldb::watch_id_t wp_id) {
  LLDB_RECORD_METHOD(lldb::SBWatchpoint, SBTarget, FindWatchpointByID,
                     (lldb::watch_id_t), wp_id);


  SBWatchpoint sb_watchpoint;
  lldb::WatchpointSP watchpoint_sp;
  TargetSP target_sp(GetSP());
  if (target_sp && wp_id != LLDB_INVALID_WATCH_ID) {
    std::lock_guard<std::recursive_mutex> guard(target_sp->GetAPIMutex());
    std::unique_lock<std::recursive_mutex> lock;
    target_sp->GetWatchpointList().GetListMutex(lock);
    watchpoint_sp = target_sp->GetWatchpointList().FindByID(wp_id);
    sb_watchpoint.SetSP(watchpoint_sp);
  }

  return sb_watchpoint;
}

lldb::SBWatchpoint SBTarget::WatchAddress(lldb::addr_t addr, size_t size,
                                          bool read, bool write,
                                          SBError &error) {
  LLDB_RECORD_METHOD(lldb::SBWatchpoint, SBTarget, WatchAddress,
                     (lldb::addr_t, size_t, bool, bool, lldb::SBError &), addr,
                     size, read, write, error);

  SBWatchpoint sb_watchpoint;
  lldb::WatchpointSP watchpoint_sp;
  TargetSP target_sp(GetSP());
  if (target_sp && (read || write) && addr != LLDB_INVALID_ADDRESS &&
      size > 0) {
    std::lock_guard<std::recursive_mutex> guard(target_sp->GetAPIMutex());
    uint32_t watch_type = 0;
    if (read)
      watch_type |= LLDB_WATCH_TYPE_READ;
    if (write)
      watch_type |= LLDB_WATCH_TYPE_WRITE;
    if (watch_type == 0) {
      error.SetErrorString(
          "Can't create a watchpoint that is neither read nor write.");
      return sb_watchpoint;
    }

    // Target::CreateWatchpoint() is thread safe.
    Status cw_error;
    // This API doesn't take in a type, so we can't figure out what it is.
    CompilerType *type = nullptr;
    watchpoint_sp =
        target_sp->CreateWatchpoint(addr, size, type, watch_type, cw_error);
    error.SetError(cw_error);
    sb_watchpoint.SetSP(watchpoint_sp);
  }

  return sb_watchpoint;
}

bool SBTarget::EnableAllWatchpoints() {
  LLDB_RECORD_METHOD_NO_ARGS(bool, SBTarget, EnableAllWatchpoints);

  TargetSP target_sp(GetSP());
  if (target_sp) {
    std::lock_guard<std::recursive_mutex> guard(target_sp->GetAPIMutex());
    std::unique_lock<std::recursive_mutex> lock;
    target_sp->GetWatchpointList().GetListMutex(lock);
    target_sp->EnableAllWatchpoints();
    return true;
  }
  return false;
}

bool SBTarget::DisableAllWatchpoints() {
  LLDB_RECORD_METHOD_NO_ARGS(bool, SBTarget, DisableAllWatchpoints);

  TargetSP target_sp(GetSP());
  if (target_sp) {
    std::lock_guard<std::recursive_mutex> guard(target_sp->GetAPIMutex());
    std::unique_lock<std::recursive_mutex> lock;
    target_sp->GetWatchpointList().GetListMutex(lock);
    target_sp->DisableAllWatchpoints();
    return true;
  }
  return false;
}

SBValue SBTarget::CreateValueFromAddress(const char *name, SBAddress addr,
                                         SBType type) {
  LLDB_RECORD_METHOD(lldb::SBValue, SBTarget, CreateValueFromAddress,
                     (const char *, lldb::SBAddress, lldb::SBType), name, addr,
                     type);

  SBValue sb_value;
  lldb::ValueObjectSP new_value_sp;
  if (IsValid() && name && *name && addr.IsValid() && type.IsValid()) {
    lldb::addr_t load_addr(addr.GetLoadAddress(*this));
    ExecutionContext exe_ctx(
        ExecutionContextRef(ExecutionContext(m_opaque_sp.get(), false)));
    CompilerType ast_type(type.GetSP()->GetCompilerType(true));
    new_value_sp = ValueObject::CreateValueObjectFromAddress(name, load_addr,
                                                             exe_ctx, ast_type);
  }
  sb_value.SetSP(new_value_sp);
  return sb_value;
}

lldb::SBValue SBTarget::CreateValueFromData(const char *name, lldb::SBData data,
                                            lldb::SBType type) {
  LLDB_RECORD_METHOD(lldb::SBValue, SBTarget, CreateValueFromData,
                     (const char *, lldb::SBData, lldb::SBType), name, data,
                     type);

  SBValue sb_value;
  lldb::ValueObjectSP new_value_sp;
  if (IsValid() && name && *name && data.IsValid() && type.IsValid()) {
    DataExtractorSP extractor(*data);
    ExecutionContext exe_ctx(
        ExecutionContextRef(ExecutionContext(m_opaque_sp.get(), false)));
    CompilerType ast_type(type.GetSP()->GetCompilerType(true));
    new_value_sp = ValueObject::CreateValueObjectFromData(name, *extractor,
                                                          exe_ctx, ast_type);
  }
  sb_value.SetSP(new_value_sp);
  return sb_value;
}

lldb::SBValue SBTarget::CreateValueFromExpression(const char *name,
                                                  const char *expr) {
  LLDB_RECORD_METHOD(lldb::SBValue, SBTarget, CreateValueFromExpression,
                     (const char *, const char *), name, expr);

  SBValue sb_value;
  lldb::ValueObjectSP new_value_sp;
  if (IsValid() && name && *name && expr && *expr) {
    ExecutionContext exe_ctx(
        ExecutionContextRef(ExecutionContext(m_opaque_sp.get(), false)));
    new_value_sp =
        ValueObject::CreateValueObjectFromExpression(name, expr, exe_ctx);
  }
  sb_value.SetSP(new_value_sp);
  return sb_value;
}

bool SBTarget::DeleteAllWatchpoints() {
  LLDB_RECORD_METHOD_NO_ARGS(bool, SBTarget, DeleteAllWatchpoints);

  TargetSP target_sp(GetSP());
  if (target_sp) {
    std::lock_guard<std::recursive_mutex> guard(target_sp->GetAPIMutex());
    std::unique_lock<std::recursive_mutex> lock;
    target_sp->GetWatchpointList().GetListMutex(lock);
    target_sp->RemoveAllWatchpoints();
    return true;
  }
  return false;
}

void SBTarget::AppendImageSearchPath(const char *from, const char *to,
                                     lldb::SBError &error) {
  LLDB_RECORD_METHOD(void, SBTarget, AppendImageSearchPath,
                     (const char *, const char *, lldb::SBError &), from, to,
                     error);

  TargetSP target_sp(GetSP());
  if (!target_sp)
    return error.SetErrorString("invalid target");

  llvm::StringRef srFrom = from, srTo = to;
  if (srFrom.empty())
    return error.SetErrorString("<from> path can't be empty");
  if (srTo.empty())
    return error.SetErrorString("<to> path can't be empty");

  target_sp->GetImageSearchPathList().Append(srFrom, srTo, true);
}

lldb::SBModule SBTarget::AddModule(const char *path, const char *triple,
                                   const char *uuid_cstr) {
  LLDB_RECORD_METHOD(lldb::SBModule, SBTarget, AddModule,
                     (const char *, const char *, const char *), path, triple,
                     uuid_cstr);

  return AddModule(path, triple, uuid_cstr, nullptr);
}

lldb::SBModule SBTarget::AddModule(const char *path, const char *triple,
                                   const char *uuid_cstr, const char *symfile) {
  LLDB_RECORD_METHOD(lldb::SBModule, SBTarget, AddModule,
                     (const char *, const char *, const char *, const char *),
                     path, triple, uuid_cstr, symfile);

  lldb::SBModule sb_module;
  TargetSP target_sp(GetSP());
  if (target_sp) {
    ModuleSpec module_spec;
    if (path)
      module_spec.GetFileSpec().SetFile(path, FileSpec::Style::native);

    if (uuid_cstr)
      module_spec.GetUUID().SetFromStringRef(uuid_cstr);

    if (triple)
      module_spec.GetArchitecture() = Platform::GetAugmentedArchSpec(
          target_sp->GetPlatform().get(), triple);
    else
      module_spec.GetArchitecture() = target_sp->GetArchitecture();

    if (symfile)
      module_spec.GetSymbolFileSpec().SetFile(symfile, FileSpec::Style::native);

    sb_module.SetSP(target_sp->GetOrCreateModule(module_spec, true /* notify */));
  }
  return sb_module;
}

lldb::SBModule SBTarget::AddModule(const SBModuleSpec &module_spec) {
  LLDB_RECORD_METHOD(lldb::SBModule, SBTarget, AddModule,
                     (const lldb::SBModuleSpec &), module_spec);

  lldb::SBModule sb_module;
  TargetSP target_sp(GetSP());
  if (target_sp)
    sb_module.SetSP(target_sp->GetOrCreateModule(*module_spec.m_opaque_up,
                                                 true /* notify */));
  return sb_module;
}

bool SBTarget::AddModule(lldb::SBModule &module) {
  LLDB_RECORD_METHOD(bool, SBTarget, AddModule, (lldb::SBModule &), module);

  TargetSP target_sp(GetSP());
  if (target_sp) {
    target_sp->GetImages().AppendIfNeeded(module.GetSP());
    return true;
  }
  return false;
}

uint32_t SBTarget::GetNumModules() const {
  LLDB_RECORD_METHOD_CONST_NO_ARGS(uint32_t, SBTarget, GetNumModules);

  uint32_t num = 0;
  TargetSP target_sp(GetSP());
  if (target_sp) {
    // The module list is thread safe, no need to lock
    num = target_sp->GetImages().GetSize();
  }

  return num;
}

void SBTarget::Clear() {
  LLDB_RECORD_METHOD_NO_ARGS(void, SBTarget, Clear);

  m_opaque_sp.reset();
}

SBModule SBTarget::FindModule(const SBFileSpec &sb_file_spec) {
  LLDB_RECORD_METHOD(lldb::SBModule, SBTarget, FindModule,
                     (const lldb::SBFileSpec &), sb_file_spec);

  SBModule sb_module;
  TargetSP target_sp(GetSP());
  if (target_sp && sb_file_spec.IsValid()) {
    ModuleSpec module_spec(*sb_file_spec);
    // The module list is thread safe, no need to lock
    sb_module.SetSP(target_sp->GetImages().FindFirstModule(module_spec));
  }
  return sb_module;
}

SBSymbolContextList SBTarget::FindCompileUnits(const SBFileSpec &sb_file_spec) {
  LLDB_RECORD_METHOD(lldb::SBSymbolContextList, SBTarget, FindCompileUnits,
                     (const lldb::SBFileSpec &), sb_file_spec);

  SBSymbolContextList sb_sc_list;
  const TargetSP target_sp(GetSP());
  if (target_sp && sb_file_spec.IsValid())
    target_sp->GetImages().FindCompileUnits(*sb_file_spec, *sb_sc_list);
  return sb_sc_list;
}

lldb::ByteOrder SBTarget::GetByteOrder() {
  LLDB_RECORD_METHOD_NO_ARGS(lldb::ByteOrder, SBTarget, GetByteOrder);

  TargetSP target_sp(GetSP());
  if (target_sp)
    return target_sp->GetArchitecture().GetByteOrder();
  return eByteOrderInvalid;
}

const char *SBTarget::GetTriple() {
  LLDB_RECORD_METHOD_NO_ARGS(const char *, SBTarget, GetTriple);

  TargetSP target_sp(GetSP());
  if (target_sp) {
    std::string triple(target_sp->GetArchitecture().GetTriple().str());
    // Unique the string so we don't run into ownership issues since the const
    // strings put the string into the string pool once and the strings never
    // comes out
    ConstString const_triple(triple.c_str());
    return const_triple.GetCString();
  }
  return nullptr;
}

uint32_t SBTarget::GetDataByteSize() {
  LLDB_RECORD_METHOD_NO_ARGS(uint32_t, SBTarget, GetDataByteSize);

  TargetSP target_sp(GetSP());
  if (target_sp) {
    return target_sp->GetArchitecture().GetDataByteSize();
  }
  return 0;
}

uint32_t SBTarget::GetCodeByteSize() {
  LLDB_RECORD_METHOD_NO_ARGS(uint32_t, SBTarget, GetCodeByteSize);

  TargetSP target_sp(GetSP());
  if (target_sp) {
    return target_sp->GetArchitecture().GetCodeByteSize();
  }
  return 0;
}

uint32_t SBTarget::GetMaximumNumberOfChildrenToDisplay() const {
  LLDB_RECORD_METHOD_CONST_NO_ARGS(uint32_t, SBTarget, GetMaximumNumberOfChildrenToDisplay);

  TargetSP target_sp(GetSP());
  if(target_sp){
     return target_sp->GetMaximumNumberOfChildrenToDisplay();
  }
  return 0;
}

uint32_t SBTarget::GetAddressByteSize() {
  LLDB_RECORD_METHOD_NO_ARGS(uint32_t, SBTarget, GetAddressByteSize);

  TargetSP target_sp(GetSP());
  if (target_sp)
    return target_sp->GetArchitecture().GetAddressByteSize();
  return sizeof(void *);
}

SBModule SBTarget::GetModuleAtIndex(uint32_t idx) {
  LLDB_RECORD_METHOD(lldb::SBModule, SBTarget, GetModuleAtIndex, (uint32_t),
                     idx);

  SBModule sb_module;
  ModuleSP module_sp;
  TargetSP target_sp(GetSP());
  if (target_sp) {
    // The module list is thread safe, no need to lock
    module_sp = target_sp->GetImages().GetModuleAtIndex(idx);
    sb_module.SetSP(module_sp);
  }

  return sb_module;
}

bool SBTarget::RemoveModule(lldb::SBModule module) {
  LLDB_RECORD_METHOD(bool, SBTarget, RemoveModule, (lldb::SBModule), module);

  TargetSP target_sp(GetSP());
  if (target_sp)
    return target_sp->GetImages().Remove(module.GetSP());
  return false;
}

SBBroadcaster SBTarget::GetBroadcaster() const {
  LLDB_RECORD_METHOD_CONST_NO_ARGS(lldb::SBBroadcaster, SBTarget,
                                   GetBroadcaster);


  TargetSP target_sp(GetSP());
  SBBroadcaster broadcaster(target_sp.get(), false);

  return broadcaster;
}

bool SBTarget::GetDescription(SBStream &description,
                              lldb::DescriptionLevel description_level) {
  LLDB_RECORD_METHOD(bool, SBTarget, GetDescription,
                     (lldb::SBStream &, lldb::DescriptionLevel), description,
                     description_level);

  Stream &strm = description.ref();

  TargetSP target_sp(GetSP());
  if (target_sp) {
    target_sp->Dump(&strm, description_level);
  } else
    strm.PutCString("No value");

  return true;
}

lldb::SBSymbolContextList SBTarget::FindFunctions(const char *name,
                                                  uint32_t name_type_mask) {
  LLDB_RECORD_METHOD(lldb::SBSymbolContextList, SBTarget, FindFunctions,
                     (const char *, uint32_t), name, name_type_mask);

  lldb::SBSymbolContextList sb_sc_list;
  if (!name || !name[0])
    return sb_sc_list;

  TargetSP target_sp(GetSP());
  if (!target_sp)
    return sb_sc_list;

  ModuleFunctionSearchOptions function_options;
  function_options.include_symbols = true;
  function_options.include_inlines = true;

  FunctionNameType mask = static_cast<FunctionNameType>(name_type_mask);
  target_sp->GetImages().FindFunctions(ConstString(name), mask,
                                       function_options, *sb_sc_list);
  return sb_sc_list;
}

lldb::SBSymbolContextList SBTarget::FindGlobalFunctions(const char *name,
                                                        uint32_t max_matches,
                                                        MatchType matchtype) {
  LLDB_RECORD_METHOD(lldb::SBSymbolContextList, SBTarget, FindGlobalFunctions,
                     (const char *, uint32_t, lldb::MatchType), name,
                     max_matches, matchtype);

  lldb::SBSymbolContextList sb_sc_list;
  if (name && name[0]) {
    llvm::StringRef name_ref(name);
    TargetSP target_sp(GetSP());
    if (target_sp) {
      ModuleFunctionSearchOptions function_options;
      function_options.include_symbols = true;
      function_options.include_inlines = true;

      std::string regexstr;
      switch (matchtype) {
      case eMatchTypeRegex:
        target_sp->GetImages().FindFunctions(RegularExpression(name_ref),
                                             function_options, *sb_sc_list);
        break;
      case eMatchTypeStartsWith:
        regexstr = llvm::Regex::escape(name) + ".*";
        target_sp->GetImages().FindFunctions(RegularExpression(regexstr),
                                             function_options, *sb_sc_list);
        break;
      default:
        target_sp->GetImages().FindFunctions(ConstString(name),
                                             eFunctionNameTypeAny,
                                             function_options, *sb_sc_list);
        break;
      }
    }
  }
  return sb_sc_list;
}

lldb::SBType SBTarget::FindFirstType(const char *typename_cstr) {
  LLDB_RECORD_METHOD(lldb::SBType, SBTarget, FindFirstType, (const char *),
                     typename_cstr);

  TargetSP target_sp(GetSP());
  if (typename_cstr && typename_cstr[0] && target_sp) {
    ConstString const_typename(typename_cstr);
    SymbolContext sc;
    const bool exact_match = false;

    const ModuleList &module_list = target_sp->GetImages();
    size_t count = module_list.GetSize();
    for (size_t idx = 0; idx < count; idx++) {
      ModuleSP module_sp(module_list.GetModuleAtIndex(idx));
      if (module_sp) {
        TypeSP type_sp(
            module_sp->FindFirstType(sc, const_typename, exact_match));
        if (type_sp)
          return SBType(type_sp);
      }
    }

    // Didn't find the type in the symbols; Try the loaded language runtimes
    if (auto process_sp = target_sp->GetProcessSP()) {
      for (auto *runtime : process_sp->GetLanguageRuntimes()) {
        if (auto vendor = runtime->GetDeclVendor()) {
          auto types = vendor->FindTypes(const_typename, /*max_matches*/ 1);
          if (!types.empty())
            return SBType(types.front());
        }
      }
    }

    // No matches, search for basic typename matches
    for (auto *type_system : target_sp->GetScratchTypeSystems())
      if (auto type = type_system->GetBuiltinTypeByName(const_typename))
        return SBType(type);
  }

  return SBType();
}

SBType SBTarget::GetBasicType(lldb::BasicType type) {
  LLDB_RECORD_METHOD(lldb::SBType, SBTarget, GetBasicType, (lldb::BasicType),
                     type);

  TargetSP target_sp(GetSP());
  if (target_sp) {
    for (auto *type_system : target_sp->GetScratchTypeSystems())
      if (auto compiler_type = type_system->GetBasicTypeFromAST(type))
        return SBType(compiler_type);
  }
  return SBType();
}

lldb::SBTypeList SBTarget::FindTypes(const char *typename_cstr) {
  LLDB_RECORD_METHOD(lldb::SBTypeList, SBTarget, FindTypes, (const char *),
                     typename_cstr);

  SBTypeList sb_type_list;
  TargetSP target_sp(GetSP());
  if (typename_cstr && typename_cstr[0] && target_sp) {
    ModuleList &images = target_sp->GetImages();
    ConstString const_typename(typename_cstr);
    bool exact_match = false;
    TypeList type_list;
    llvm::DenseSet<SymbolFile *> searched_symbol_files;
    images.FindTypes(nullptr, const_typename, exact_match, UINT32_MAX,
                     searched_symbol_files, type_list);

    for (size_t idx = 0; idx < type_list.GetSize(); idx++) {
      TypeSP type_sp(type_list.GetTypeAtIndex(idx));
      if (type_sp)
        sb_type_list.Append(SBType(type_sp));
    }

    // Try the loaded language runtimes
    if (auto process_sp = target_sp->GetProcessSP()) {
      for (auto *runtime : process_sp->GetLanguageRuntimes()) {
        if (auto *vendor = runtime->GetDeclVendor()) {
          auto types =
              vendor->FindTypes(const_typename, /*max_matches*/ UINT32_MAX);
          for (auto type : types)
            sb_type_list.Append(SBType(type));
        }
      }
    }

    if (sb_type_list.GetSize() == 0) {
      // No matches, search for basic typename matches
      for (auto *type_system : target_sp->GetScratchTypeSystems())
        if (auto compiler_type =
                type_system->GetBuiltinTypeByName(const_typename))
          sb_type_list.Append(SBType(compiler_type));
    }
  }
  return sb_type_list;
}

SBValueList SBTarget::FindGlobalVariables(const char *name,
                                          uint32_t max_matches) {
  LLDB_RECORD_METHOD(lldb::SBValueList, SBTarget, FindGlobalVariables,
                     (const char *, uint32_t), name, max_matches);

  SBValueList sb_value_list;

  TargetSP target_sp(GetSP());
  if (name && target_sp) {
    VariableList variable_list;
    target_sp->GetImages().FindGlobalVariables(ConstString(name), max_matches,
                                               variable_list);
    if (!variable_list.Empty()) {
      ExecutionContextScope *exe_scope = target_sp->GetProcessSP().get();
      if (exe_scope == nullptr)
        exe_scope = target_sp.get();
      for (const VariableSP &var_sp : variable_list) {
        lldb::ValueObjectSP valobj_sp(
            ValueObjectVariable::Create(exe_scope, var_sp));
        if (valobj_sp)
          sb_value_list.Append(SBValue(valobj_sp));
      }
    }
  }

  return sb_value_list;
}

SBValueList SBTarget::FindGlobalVariables(const char *name,
                                          uint32_t max_matches,
                                          MatchType matchtype) {
  LLDB_RECORD_METHOD(lldb::SBValueList, SBTarget, FindGlobalVariables,
                     (const char *, uint32_t, lldb::MatchType), name,
                     max_matches, matchtype);

  SBValueList sb_value_list;

  TargetSP target_sp(GetSP());
  if (name && target_sp) {
    llvm::StringRef name_ref(name);
    VariableList variable_list;

    std::string regexstr;
    switch (matchtype) {
    case eMatchTypeNormal:
      target_sp->GetImages().FindGlobalVariables(ConstString(name), max_matches,
                                                 variable_list);
      break;
    case eMatchTypeRegex:
      target_sp->GetImages().FindGlobalVariables(RegularExpression(name_ref),
                                                 max_matches, variable_list);
      break;
    case eMatchTypeStartsWith:
      regexstr = llvm::Regex::escape(name) + ".*";
      target_sp->GetImages().FindGlobalVariables(RegularExpression(regexstr),
                                                 max_matches, variable_list);
      break;
    }
    if (!variable_list.Empty()) {
      ExecutionContextScope *exe_scope = target_sp->GetProcessSP().get();
      if (exe_scope == nullptr)
        exe_scope = target_sp.get();
      for (const VariableSP &var_sp : variable_list) {
        lldb::ValueObjectSP valobj_sp(
            ValueObjectVariable::Create(exe_scope, var_sp));
        if (valobj_sp)
          sb_value_list.Append(SBValue(valobj_sp));
      }
    }
  }

  return sb_value_list;
}

lldb::SBValue SBTarget::FindFirstGlobalVariable(const char *name) {
  LLDB_RECORD_METHOD(lldb::SBValue, SBTarget, FindFirstGlobalVariable,
                     (const char *), name);

  SBValueList sb_value_list(FindGlobalVariables(name, 1));
  if (sb_value_list.IsValid() && sb_value_list.GetSize() > 0)
    return sb_value_list.GetValueAtIndex(0);
  return SBValue();
}

SBSourceManager SBTarget::GetSourceManager() {
  LLDB_RECORD_METHOD_NO_ARGS(lldb::SBSourceManager, SBTarget, GetSourceManager);

  SBSourceManager source_manager(*this);
  return source_manager;
}

lldb::SBInstructionList SBTarget::ReadInstructions(lldb::SBAddress base_addr,
                                                   uint32_t count) {
  LLDB_RECORD_METHOD(lldb::SBInstructionList, SBTarget, ReadInstructions,
                     (lldb::SBAddress, uint32_t), base_addr, count);

  return ReadInstructions(base_addr, count, nullptr);
}

lldb::SBInstructionList SBTarget::ReadInstructions(lldb::SBAddress base_addr,
                                                   uint32_t count,
                                                   const char *flavor_string) {
  LLDB_RECORD_METHOD(lldb::SBInstructionList, SBTarget, ReadInstructions,
                     (lldb::SBAddress, uint32_t, const char *), base_addr,
                     count, flavor_string);

  SBInstructionList sb_instructions;

  TargetSP target_sp(GetSP());
  if (target_sp) {
    Address *addr_ptr = base_addr.get();

    if (addr_ptr) {
      DataBufferHeap data(
          target_sp->GetArchitecture().GetMaximumOpcodeByteSize() * count, 0);
      bool force_live_memory = true;
      lldb_private::Status error;
      lldb::addr_t load_addr = LLDB_INVALID_ADDRESS;
      const size_t bytes_read =
          target_sp->ReadMemory(*addr_ptr, data.GetBytes(), data.GetByteSize(),
                                error, force_live_memory, &load_addr);
      const bool data_from_file = load_addr == LLDB_INVALID_ADDRESS;
      sb_instructions.SetDisassembler(Disassembler::DisassembleBytes(
          target_sp->GetArchitecture(), nullptr, flavor_string, *addr_ptr,
          data.GetBytes(), bytes_read, count, data_from_file));
    }
  }

  return sb_instructions;
}

lldb::SBInstructionList SBTarget::GetInstructions(lldb::SBAddress base_addr,
                                                  const void *buf,
                                                  size_t size) {
  LLDB_RECORD_METHOD(lldb::SBInstructionList, SBTarget, GetInstructions,
                     (lldb::SBAddress, const void *, size_t), base_addr, buf,
                     size);

  return GetInstructionsWithFlavor(base_addr, nullptr, buf, size);
}

lldb::SBInstructionList
SBTarget::GetInstructionsWithFlavor(lldb::SBAddress base_addr,
                                    const char *flavor_string, const void *buf,
                                    size_t size) {
  LLDB_RECORD_METHOD(lldb::SBInstructionList, SBTarget,
                     GetInstructionsWithFlavor,
                     (lldb::SBAddress, const char *, const void *, size_t),
                     base_addr, flavor_string, buf, size);

  SBInstructionList sb_instructions;

  TargetSP target_sp(GetSP());
  if (target_sp) {
    Address addr;

    if (base_addr.get())
      addr = *base_addr.get();

    const bool data_from_file = true;

    sb_instructions.SetDisassembler(Disassembler::DisassembleBytes(
        target_sp->GetArchitecture(), nullptr, flavor_string, addr, buf, size,
        UINT32_MAX, data_from_file));
  }

  return sb_instructions;
}

lldb::SBInstructionList SBTarget::GetInstructions(lldb::addr_t base_addr,
                                                  const void *buf,
                                                  size_t size) {
  LLDB_RECORD_METHOD(lldb::SBInstructionList, SBTarget, GetInstructions,
                     (lldb::addr_t, const void *, size_t), base_addr, buf,
                     size);

  return GetInstructionsWithFlavor(ResolveLoadAddress(base_addr), nullptr, buf,
                                   size);
}

lldb::SBInstructionList
SBTarget::GetInstructionsWithFlavor(lldb::addr_t base_addr,
                                    const char *flavor_string, const void *buf,
                                    size_t size) {
  LLDB_RECORD_METHOD(lldb::SBInstructionList, SBTarget,
                     GetInstructionsWithFlavor,
                     (lldb::addr_t, const char *, const void *, size_t),
                     base_addr, flavor_string, buf, size);

  return GetInstructionsWithFlavor(ResolveLoadAddress(base_addr), flavor_string,
                                   buf, size);
}

SBError SBTarget::SetSectionLoadAddress(lldb::SBSection section,
                                        lldb::addr_t section_base_addr) {
  LLDB_RECORD_METHOD(lldb::SBError, SBTarget, SetSectionLoadAddress,
                     (lldb::SBSection, lldb::addr_t), section,
                     section_base_addr);

  SBError sb_error;
  TargetSP target_sp(GetSP());
  if (target_sp) {
    if (!section.IsValid()) {
      sb_error.SetErrorStringWithFormat("invalid section");
    } else {
      SectionSP section_sp(section.GetSP());
      if (section_sp) {
        if (section_sp->IsThreadSpecific()) {
          sb_error.SetErrorString(
              "thread specific sections are not yet supported");
        } else {
          ProcessSP process_sp(target_sp->GetProcessSP());
          if (target_sp->SetSectionLoadAddress(section_sp, section_base_addr)) {
            ModuleSP module_sp(section_sp->GetModule());
            if (module_sp) {
              ModuleList module_list;
              module_list.Append(module_sp);
              target_sp->ModulesDidLoad(module_list);
            }
            // Flush info in the process (stack frames, etc)
            if (process_sp)
              process_sp->Flush();
          }
        }
      }
    }
  } else {
    sb_error.SetErrorString("invalid target");
  }
  return sb_error;
}

SBError SBTarget::ClearSectionLoadAddress(lldb::SBSection section) {
  LLDB_RECORD_METHOD(lldb::SBError, SBTarget, ClearSectionLoadAddress,
                     (lldb::SBSection), section);

  SBError sb_error;

  TargetSP target_sp(GetSP());
  if (target_sp) {
    if (!section.IsValid()) {
      sb_error.SetErrorStringWithFormat("invalid section");
    } else {
      SectionSP section_sp(section.GetSP());
      if (section_sp) {
        ProcessSP process_sp(target_sp->GetProcessSP());
        if (target_sp->SetSectionUnloaded(section_sp)) {
          ModuleSP module_sp(section_sp->GetModule());
          if (module_sp) {
            ModuleList module_list;
            module_list.Append(module_sp);
            target_sp->ModulesDidUnload(module_list, false);
          }
          // Flush info in the process (stack frames, etc)
          if (process_sp)
            process_sp->Flush();
        }
      } else {
        sb_error.SetErrorStringWithFormat("invalid section");
      }
    }
  } else {
    sb_error.SetErrorStringWithFormat("invalid target");
  }
  return sb_error;
}

SBError SBTarget::SetModuleLoadAddress(lldb::SBModule module,
                                       int64_t slide_offset) {
  LLDB_RECORD_METHOD(lldb::SBError, SBTarget, SetModuleLoadAddress,
                     (lldb::SBModule, int64_t), module, slide_offset);

  SBError sb_error;

  TargetSP target_sp(GetSP());
  if (target_sp) {
    ModuleSP module_sp(module.GetSP());
    if (module_sp) {
      bool changed = false;
      if (module_sp->SetLoadAddress(*target_sp, slide_offset, true, changed)) {
        // The load was successful, make sure that at least some sections
        // changed before we notify that our module was loaded.
        if (changed) {
          ModuleList module_list;
          module_list.Append(module_sp);
          target_sp->ModulesDidLoad(module_list);
          // Flush info in the process (stack frames, etc)
          ProcessSP process_sp(target_sp->GetProcessSP());
          if (process_sp)
            process_sp->Flush();
        }
      }
    } else {
      sb_error.SetErrorStringWithFormat("invalid module");
    }

  } else {
    sb_error.SetErrorStringWithFormat("invalid target");
  }
  return sb_error;
}

SBError SBTarget::ClearModuleLoadAddress(lldb::SBModule module) {
  LLDB_RECORD_METHOD(lldb::SBError, SBTarget, ClearModuleLoadAddress,
                     (lldb::SBModule), module);

  SBError sb_error;

  char path[PATH_MAX];
  TargetSP target_sp(GetSP());
  if (target_sp) {
    ModuleSP module_sp(module.GetSP());
    if (module_sp) {
      ObjectFile *objfile = module_sp->GetObjectFile();
      if (objfile) {
        SectionList *section_list = objfile->GetSectionList();
        if (section_list) {
          ProcessSP process_sp(target_sp->GetProcessSP());

          bool changed = false;
          const size_t num_sections = section_list->GetSize();
          for (size_t sect_idx = 0; sect_idx < num_sections; ++sect_idx) {
            SectionSP section_sp(section_list->GetSectionAtIndex(sect_idx));
            if (section_sp)
              changed |= target_sp->SetSectionUnloaded(section_sp);
          }
          if (changed) {
            ModuleList module_list;
            module_list.Append(module_sp);
            target_sp->ModulesDidUnload(module_list, false);
            // Flush info in the process (stack frames, etc)
            ProcessSP process_sp(target_sp->GetProcessSP());
            if (process_sp)
              process_sp->Flush();
          }
        } else {
          module_sp->GetFileSpec().GetPath(path, sizeof(path));
          sb_error.SetErrorStringWithFormat("no sections in object file '%s'",
                                            path);
        }
      } else {
        module_sp->GetFileSpec().GetPath(path, sizeof(path));
        sb_error.SetErrorStringWithFormat("no object file for module '%s'",
                                          path);
      }
    } else {
      sb_error.SetErrorStringWithFormat("invalid module");
    }
  } else {
    sb_error.SetErrorStringWithFormat("invalid target");
  }
  return sb_error;
}

lldb::SBSymbolContextList SBTarget::FindSymbols(const char *name,
                                                lldb::SymbolType symbol_type) {
  LLDB_RECORD_METHOD(lldb::SBSymbolContextList, SBTarget, FindSymbols,
                     (const char *, lldb::SymbolType), name, symbol_type);

  SBSymbolContextList sb_sc_list;
  if (name && name[0]) {
    TargetSP target_sp(GetSP());
    if (target_sp)
      target_sp->GetImages().FindSymbolsWithNameAndType(
          ConstString(name), symbol_type, *sb_sc_list);
  }
  return sb_sc_list;
}

lldb::SBValue SBTarget::EvaluateExpression(const char *expr) {
  LLDB_RECORD_METHOD(lldb::SBValue, SBTarget, EvaluateExpression,
                     (const char *), expr);

  TargetSP target_sp(GetSP());
  if (!target_sp)
    return SBValue();

  SBExpressionOptions options;
  lldb::DynamicValueType fetch_dynamic_value =
      target_sp->GetPreferDynamicValue();
  options.SetFetchDynamicValue(fetch_dynamic_value);
  options.SetUnwindOnError(true);
  return EvaluateExpression(expr, options);
}

lldb::SBValue SBTarget::EvaluateExpression(const char *expr,
                                           const SBExpressionOptions &options) {
  LLDB_RECORD_METHOD(lldb::SBValue, SBTarget, EvaluateExpression,
                     (const char *, const lldb::SBExpressionOptions &), expr,
                     options);

  Log *expr_log(GetLogIfAllCategoriesSet(LIBLLDB_LOG_EXPRESSIONS));
  SBValue expr_result;
  ValueObjectSP expr_value_sp;
  TargetSP target_sp(GetSP());
  StackFrame *frame = nullptr;
  if (target_sp) {
    if (expr == nullptr || expr[0] == '\0') {
      return expr_result;
    }

    std::lock_guard<std::recursive_mutex> guard(target_sp->GetAPIMutex());
    ExecutionContext exe_ctx(m_opaque_sp.get());


    frame = exe_ctx.GetFramePtr();
    Target *target = exe_ctx.GetTargetPtr();

    if (target) {
      target->EvaluateExpression(expr, frame, expr_value_sp, options.ref());

      expr_result.SetSP(expr_value_sp, options.GetFetchDynamicValue());
    }
  }
  LLDB_LOGF(expr_log,
            "** [SBTarget::EvaluateExpression] Expression result is "
            "%s, summary %s **",
            expr_result.GetValue(), expr_result.GetSummary());
  return expr_result;
}

lldb::addr_t SBTarget::GetStackRedZoneSize() {
  LLDB_RECORD_METHOD_NO_ARGS(lldb::addr_t, SBTarget, GetStackRedZoneSize);

  TargetSP target_sp(GetSP());
  if (target_sp) {
    ABISP abi_sp;
    ProcessSP process_sp(target_sp->GetProcessSP());
    if (process_sp)
      abi_sp = process_sp->GetABI();
    else
      abi_sp = ABI::FindPlugin(ProcessSP(), target_sp->GetArchitecture());
    if (abi_sp)
      return abi_sp->GetRedZoneSize();
  }
  return 0;
}

bool SBTarget::IsLoaded(const SBModule &module) const {
  LLDB_RECORD_METHOD_CONST(bool, SBTarget, IsLoaded, (const lldb::SBModule &),
                           module);

  TargetSP target_sp(GetSP());
  if (!target_sp)
    return false;

  ModuleSP module_sp(module.GetSP());
  if (!module_sp)
    return false;

  return module_sp->IsLoadedInTarget(target_sp.get());
}

lldb::SBLaunchInfo SBTarget::GetLaunchInfo() const {
  LLDB_RECORD_METHOD_CONST_NO_ARGS(lldb::SBLaunchInfo, SBTarget, GetLaunchInfo);

  lldb::SBLaunchInfo launch_info(nullptr);
  TargetSP target_sp(GetSP());
  if (target_sp)
    launch_info.set_ref(m_opaque_sp->GetProcessLaunchInfo());
  return launch_info;
}

void SBTarget::SetLaunchInfo(const lldb::SBLaunchInfo &launch_info) {
  LLDB_RECORD_METHOD(void, SBTarget, SetLaunchInfo,
                     (const lldb::SBLaunchInfo &), launch_info);

  TargetSP target_sp(GetSP());
  if (target_sp)
    m_opaque_sp->SetProcessLaunchInfo(launch_info.ref());
}

SBEnvironment SBTarget::GetEnvironment() {
  LLDB_RECORD_METHOD_NO_ARGS(lldb::SBEnvironment, SBTarget, GetEnvironment);
  TargetSP target_sp(GetSP());

  if (target_sp) {
<<<<<<< HEAD
    return LLDB_RECORD_RESULT(SBEnvironment(target_sp->GetEnvironment()));
  }

  return LLDB_RECORD_RESULT(SBEnvironment());
}

namespace lldb_private {
namespace repro {

template <>
void RegisterMethods<SBTarget>(Registry &R) {
  LLDB_REGISTER_CONSTRUCTOR(SBTarget, ());
  LLDB_REGISTER_CONSTRUCTOR(SBTarget, (const lldb::SBTarget &));
  LLDB_REGISTER_CONSTRUCTOR(SBTarget, (const lldb::TargetSP &));
  LLDB_REGISTER_METHOD(const lldb::SBTarget &,
                       SBTarget, operator=,(const lldb::SBTarget &));
  LLDB_REGISTER_STATIC_METHOD(bool, SBTarget, EventIsTargetEvent,
                              (const lldb::SBEvent &));
  LLDB_REGISTER_STATIC_METHOD(lldb::SBTarget, SBTarget, GetTargetFromEvent,
                              (const lldb::SBEvent &));
  LLDB_REGISTER_STATIC_METHOD(uint32_t, SBTarget, GetNumModulesFromEvent,
                              (const lldb::SBEvent &));
  LLDB_REGISTER_STATIC_METHOD(lldb::SBModule, SBTarget,
                              GetModuleAtIndexFromEvent,
                              (const uint32_t, const lldb::SBEvent &));
  LLDB_REGISTER_STATIC_METHOD(const char *, SBTarget, GetBroadcasterClassName,
                              ());
  LLDB_REGISTER_METHOD_CONST(bool, SBTarget, IsValid, ());
  LLDB_REGISTER_METHOD_CONST(bool, SBTarget, operator bool, ());
  LLDB_REGISTER_METHOD(lldb::SBProcess, SBTarget, GetProcess, ());
  LLDB_REGISTER_METHOD(lldb::SBPlatform, SBTarget, GetPlatform, ());
  LLDB_REGISTER_METHOD_CONST(lldb::SBDebugger, SBTarget, GetDebugger, ());
  LLDB_REGISTER_METHOD(lldb::SBStructuredData, SBTarget, GetStatistics, ());
  LLDB_REGISTER_METHOD(void, SBTarget, SetCollectingStats, (bool));
  LLDB_REGISTER_METHOD(bool, SBTarget, GetCollectingStats, ());
  LLDB_REGISTER_METHOD(lldb::SBProcess, SBTarget, LoadCore, (const char *));
  LLDB_REGISTER_METHOD(lldb::SBProcess, SBTarget, LoadCore,
                       (const char *, lldb::SBError &));
  LLDB_REGISTER_METHOD(lldb::SBProcess, SBTarget, LaunchSimple,
                       (const char **, const char **, const char *));
  LLDB_REGISTER_METHOD(lldb::SBError, SBTarget, Install, ());
  LLDB_REGISTER_METHOD(lldb::SBProcess, SBTarget, Launch,
                       (lldb::SBListener &, const char **, const char **,
                        const char *, const char *, const char *,
                        const char *, uint32_t, bool, lldb::SBError &));
  LLDB_REGISTER_METHOD(lldb::SBProcess, SBTarget, Launch,
                       (lldb::SBLaunchInfo &, lldb::SBError &));
  LLDB_REGISTER_METHOD(lldb::SBProcess, SBTarget, Attach,
                       (lldb::SBAttachInfo &, lldb::SBError &));
  LLDB_REGISTER_METHOD(lldb::SBProcess, SBTarget, AttachToProcessWithID,
                       (lldb::SBListener &, lldb::pid_t, lldb::SBError &));
  LLDB_REGISTER_METHOD(
      lldb::SBProcess, SBTarget, AttachToProcessWithName,
      (lldb::SBListener &, const char *, bool, lldb::SBError &));
  LLDB_REGISTER_METHOD(
      lldb::SBProcess, SBTarget, ConnectRemote,
      (lldb::SBListener &, const char *, const char *, lldb::SBError &));
  LLDB_REGISTER_METHOD(lldb::SBFileSpec, SBTarget, GetExecutable, ());
  LLDB_REGISTER_METHOD_CONST(bool,
                             SBTarget, operator==,(const lldb::SBTarget &));
  LLDB_REGISTER_METHOD_CONST(bool,
                             SBTarget, operator!=,(const lldb::SBTarget &));
  LLDB_REGISTER_METHOD(lldb::SBAddress, SBTarget, ResolveLoadAddress,
                       (lldb::addr_t));
  LLDB_REGISTER_METHOD(lldb::SBAddress, SBTarget, ResolveFileAddress,
                       (lldb::addr_t));
  LLDB_REGISTER_METHOD(lldb::SBAddress, SBTarget, ResolvePastLoadAddress,
                       (uint32_t, lldb::addr_t));
  LLDB_REGISTER_METHOD(lldb::SBSymbolContext, SBTarget,
                       ResolveSymbolContextForAddress,
                       (const lldb::SBAddress &, uint32_t));
  LLDB_REGISTER_METHOD(lldb::SBBreakpoint, SBTarget,
                       BreakpointCreateByLocation, (const char *, uint32_t));
  LLDB_REGISTER_METHOD(lldb::SBBreakpoint, SBTarget,
                       BreakpointCreateByLocation,
                       (const lldb::SBFileSpec &, uint32_t));
  LLDB_REGISTER_METHOD(lldb::SBBreakpoint, SBTarget,
                       BreakpointCreateByLocation,
                       (const lldb::SBFileSpec &, uint32_t, lldb::addr_t));
  LLDB_REGISTER_METHOD(lldb::SBBreakpoint, SBTarget,
                       BreakpointCreateByLocation,
                       (const lldb::SBFileSpec &, uint32_t, lldb::addr_t,
                        lldb::SBFileSpecList &));
  LLDB_REGISTER_METHOD(lldb::SBBreakpoint, SBTarget,
                       BreakpointCreateByLocation,
                       (const lldb::SBFileSpec &, uint32_t, uint32_t,
                        lldb::addr_t, lldb::SBFileSpecList &));
  LLDB_REGISTER_METHOD(lldb::SBBreakpoint, SBTarget, BreakpointCreateByLocation,
                       (const lldb::SBFileSpec &, uint32_t, uint32_t,
                        lldb::addr_t, lldb::SBFileSpecList &, bool));
  LLDB_REGISTER_METHOD(lldb::SBBreakpoint, SBTarget, BreakpointCreateByName,
                       (const char *, const char *));
  LLDB_REGISTER_METHOD(lldb::SBBreakpoint, SBTarget, BreakpointCreateByName,
                       (const char *, const lldb::SBFileSpecList &,
                        const lldb::SBFileSpecList &));
  LLDB_REGISTER_METHOD(lldb::SBBreakpoint, SBTarget, BreakpointCreateByName,
                       (const char *, uint32_t, const lldb::SBFileSpecList &,
                        const lldb::SBFileSpecList &));
  LLDB_REGISTER_METHOD(lldb::SBBreakpoint, SBTarget, BreakpointCreateByName,
                       (const char *, uint32_t, lldb::LanguageType,
                        const lldb::SBFileSpecList &,
                        const lldb::SBFileSpecList &));
  LLDB_REGISTER_METHOD(lldb::SBBreakpoint, SBTarget, BreakpointCreateByNames,
                       (const char **, uint32_t, uint32_t,
                        const lldb::SBFileSpecList &,
                        const lldb::SBFileSpecList &));
  LLDB_REGISTER_METHOD(lldb::SBBreakpoint, SBTarget, BreakpointCreateByNames,
                       (const char **, uint32_t, uint32_t, lldb::LanguageType,
                        const lldb::SBFileSpecList &,
                        const lldb::SBFileSpecList &));
  LLDB_REGISTER_METHOD(lldb::SBBreakpoint, SBTarget, BreakpointCreateByNames,
                       (const char **, uint32_t, uint32_t, lldb::LanguageType,
                        lldb::addr_t, const lldb::SBFileSpecList &,
                        const lldb::SBFileSpecList &));
  LLDB_REGISTER_METHOD(lldb::SBBreakpoint, SBTarget, BreakpointCreateByRegex,
                       (const char *, const char *));
  LLDB_REGISTER_METHOD(lldb::SBBreakpoint, SBTarget, BreakpointCreateByRegex,
                       (const char *, const lldb::SBFileSpecList &,
                        const lldb::SBFileSpecList &));
  LLDB_REGISTER_METHOD(lldb::SBBreakpoint, SBTarget, BreakpointCreateByRegex,
                       (const char *, lldb::LanguageType,
                        const lldb::SBFileSpecList &,
                        const lldb::SBFileSpecList &));
  LLDB_REGISTER_METHOD(lldb::SBBreakpoint, SBTarget,
                       BreakpointCreateByAddress, (lldb::addr_t));
  LLDB_REGISTER_METHOD(lldb::SBBreakpoint, SBTarget,
                       BreakpointCreateBySBAddress, (lldb::SBAddress &));
  LLDB_REGISTER_METHOD(
      lldb::SBBreakpoint, SBTarget, BreakpointCreateBySourceRegex,
      (const char *, const lldb::SBFileSpec &, const char *));
  LLDB_REGISTER_METHOD(lldb::SBBreakpoint, SBTarget,
                       BreakpointCreateBySourceRegex,
                       (const char *, const lldb::SBFileSpecList &,
                        const lldb::SBFileSpecList &));
  LLDB_REGISTER_METHOD(
      lldb::SBBreakpoint, SBTarget, BreakpointCreateBySourceRegex,
      (const char *, const lldb::SBFileSpecList &,
       const lldb::SBFileSpecList &, const lldb::SBStringList &));
  LLDB_REGISTER_METHOD(lldb::SBBreakpoint, SBTarget,
                       BreakpointCreateForException,
                       (lldb::LanguageType, bool, bool));
  LLDB_REGISTER_METHOD(
      lldb::SBBreakpoint, SBTarget, BreakpointCreateFromScript,
      (const char *, lldb::SBStructuredData &, const lldb::SBFileSpecList &,
       const lldb::SBFileSpecList &, bool));
  LLDB_REGISTER_METHOD_CONST(uint32_t, SBTarget, GetNumBreakpoints, ());
  LLDB_REGISTER_METHOD_CONST(lldb::SBBreakpoint, SBTarget,
                             GetBreakpointAtIndex, (uint32_t));
  LLDB_REGISTER_METHOD(bool, SBTarget, BreakpointDelete, (lldb::break_id_t));
  LLDB_REGISTER_METHOD(lldb::SBBreakpoint, SBTarget, FindBreakpointByID,
                       (lldb::break_id_t));
  LLDB_REGISTER_METHOD(bool, SBTarget, FindBreakpointsByName,
                       (const char *, lldb::SBBreakpointList &));
  LLDB_REGISTER_METHOD(void, SBTarget, GetBreakpointNames,
                       (lldb::SBStringList &));
  LLDB_REGISTER_METHOD(void, SBTarget, DeleteBreakpointName, (const char *));
  LLDB_REGISTER_METHOD(bool, SBTarget, EnableAllBreakpoints, ());
  LLDB_REGISTER_METHOD(bool, SBTarget, DisableAllBreakpoints, ());
  LLDB_REGISTER_METHOD(bool, SBTarget, DeleteAllBreakpoints, ());
  LLDB_REGISTER_METHOD(lldb::SBError, SBTarget, BreakpointsCreateFromFile,
                       (lldb::SBFileSpec &, lldb::SBBreakpointList &));
  LLDB_REGISTER_METHOD(
      lldb::SBError, SBTarget, BreakpointsCreateFromFile,
      (lldb::SBFileSpec &, lldb::SBStringList &, lldb::SBBreakpointList &));
  LLDB_REGISTER_METHOD(lldb::SBError, SBTarget, BreakpointsWriteToFile,
                       (lldb::SBFileSpec &));
  LLDB_REGISTER_METHOD(lldb::SBError, SBTarget, BreakpointsWriteToFile,
                       (lldb::SBFileSpec &, lldb::SBBreakpointList &, bool));
  LLDB_REGISTER_METHOD_CONST(uint32_t, SBTarget, GetNumWatchpoints, ());
  LLDB_REGISTER_METHOD_CONST(lldb::SBWatchpoint, SBTarget,
                             GetWatchpointAtIndex, (uint32_t));
  LLDB_REGISTER_METHOD(bool, SBTarget, DeleteWatchpoint, (lldb::watch_id_t));
  LLDB_REGISTER_METHOD(lldb::SBWatchpoint, SBTarget, FindWatchpointByID,
                       (lldb::watch_id_t));
  LLDB_REGISTER_METHOD(lldb::SBWatchpoint, SBTarget, WatchAddress,
                       (lldb::addr_t, size_t, bool, bool, lldb::SBError &));
  LLDB_REGISTER_METHOD(bool, SBTarget, EnableAllWatchpoints, ());
  LLDB_REGISTER_METHOD(bool, SBTarget, DisableAllWatchpoints, ());
  LLDB_REGISTER_METHOD(lldb::SBValue, SBTarget, CreateValueFromAddress,
                       (const char *, lldb::SBAddress, lldb::SBType));
  LLDB_REGISTER_METHOD(lldb::SBValue, SBTarget, CreateValueFromData,
                       (const char *, lldb::SBData, lldb::SBType));
  LLDB_REGISTER_METHOD(lldb::SBValue, SBTarget, CreateValueFromExpression,
                       (const char *, const char *));
  LLDB_REGISTER_METHOD(bool, SBTarget, DeleteAllWatchpoints, ());
  LLDB_REGISTER_METHOD(void, SBTarget, AppendImageSearchPath,
                       (const char *, const char *, lldb::SBError &));
  LLDB_REGISTER_METHOD(lldb::SBModule, SBTarget, AddModule,
                       (const char *, const char *, const char *));
  LLDB_REGISTER_METHOD(
      lldb::SBModule, SBTarget, AddModule,
      (const char *, const char *, const char *, const char *));
  LLDB_REGISTER_METHOD(lldb::SBModule, SBTarget, AddModule,
                       (const lldb::SBModuleSpec &));
  LLDB_REGISTER_METHOD(bool, SBTarget, AddModule, (lldb::SBModule &));
  LLDB_REGISTER_METHOD_CONST(uint32_t, SBTarget, GetNumModules, ());
  LLDB_REGISTER_METHOD(void, SBTarget, Clear, ());
  LLDB_REGISTER_METHOD(lldb::SBModule, SBTarget, FindModule,
                       (const lldb::SBFileSpec &));
  LLDB_REGISTER_METHOD(lldb::SBSymbolContextList, SBTarget, FindCompileUnits,
                       (const lldb::SBFileSpec &));
  LLDB_REGISTER_METHOD(lldb::ByteOrder, SBTarget, GetByteOrder, ());
  LLDB_REGISTER_METHOD(const char *, SBTarget, GetTriple, ());
  LLDB_REGISTER_METHOD(uint32_t, SBTarget, GetDataByteSize, ());
  LLDB_REGISTER_METHOD(uint32_t, SBTarget, GetCodeByteSize, ());
  LLDB_REGISTER_METHOD(uint32_t, SBTarget, GetAddressByteSize, ());
  LLDB_REGISTER_METHOD(lldb::SBModule, SBTarget, GetModuleAtIndex,
                       (uint32_t));
  LLDB_REGISTER_METHOD(bool, SBTarget, RemoveModule, (lldb::SBModule));
  LLDB_REGISTER_METHOD_CONST(lldb::SBBroadcaster, SBTarget, GetBroadcaster,
                             ());
  LLDB_REGISTER_METHOD(bool, SBTarget, GetDescription,
                       (lldb::SBStream &, lldb::DescriptionLevel));
  LLDB_REGISTER_METHOD(lldb::SBSymbolContextList, SBTarget, FindFunctions,
                       (const char *, uint32_t));
  LLDB_REGISTER_METHOD(lldb::SBSymbolContextList, SBTarget,
                       FindGlobalFunctions,
                       (const char *, uint32_t, lldb::MatchType));
  LLDB_REGISTER_METHOD(lldb::SBType, SBTarget, FindFirstType, (const char *));
  LLDB_REGISTER_METHOD(lldb::SBType, SBTarget, GetBasicType,
                       (lldb::BasicType));
  LLDB_REGISTER_METHOD(lldb::SBTypeList, SBTarget, FindTypes, (const char *));
  LLDB_REGISTER_METHOD(lldb::SBValueList, SBTarget, FindGlobalVariables,
                       (const char *, uint32_t));
  LLDB_REGISTER_METHOD(lldb::SBValueList, SBTarget, FindGlobalVariables,
                       (const char *, uint32_t, lldb::MatchType));
  LLDB_REGISTER_METHOD(lldb::SBValue, SBTarget, FindFirstGlobalVariable,
                       (const char *));
  LLDB_REGISTER_METHOD(lldb::SBSourceManager, SBTarget, GetSourceManager, ());
  LLDB_REGISTER_METHOD(lldb::SBInstructionList, SBTarget, ReadInstructions,
                       (lldb::SBAddress, uint32_t));
  LLDB_REGISTER_METHOD(lldb::SBInstructionList, SBTarget, ReadInstructions,
                       (lldb::SBAddress, uint32_t, const char *));
  LLDB_REGISTER_METHOD(lldb::SBError, SBTarget, SetSectionLoadAddress,
                       (lldb::SBSection, lldb::addr_t));
  LLDB_REGISTER_METHOD(lldb::SBError, SBTarget, ClearSectionLoadAddress,
                       (lldb::SBSection));
  LLDB_REGISTER_METHOD(lldb::SBError, SBTarget, SetModuleLoadAddress,
                       (lldb::SBModule, int64_t));
  LLDB_REGISTER_METHOD(lldb::SBError, SBTarget, ClearModuleLoadAddress,
                       (lldb::SBModule));
  LLDB_REGISTER_METHOD(lldb::SBSymbolContextList, SBTarget, FindSymbols,
                       (const char *, lldb::SymbolType));
  LLDB_REGISTER_METHOD(lldb::SBValue, SBTarget, EvaluateExpression,
                       (const char *));
  LLDB_REGISTER_METHOD(lldb::SBValue, SBTarget, EvaluateExpression,
                       (const char *, const lldb::SBExpressionOptions &));
  LLDB_REGISTER_METHOD(lldb::addr_t, SBTarget, GetStackRedZoneSize, ());
  LLDB_REGISTER_METHOD_CONST(bool, SBTarget, IsLoaded,
                             (const lldb::SBModule &));
  LLDB_REGISTER_METHOD_CONST(lldb::SBLaunchInfo, SBTarget, GetLaunchInfo, ());
  LLDB_REGISTER_METHOD(void, SBTarget, SetLaunchInfo,
                       (const lldb::SBLaunchInfo &));
  LLDB_REGISTER_METHOD(
      size_t, SBTarget, ReadMemory,
      (const lldb::SBAddress, void *, size_t, lldb::SBError &));
  LLDB_REGISTER_METHOD(lldb::SBInstructionList, SBTarget, GetInstructions,
                       (lldb::SBAddress, const void *, size_t));
  LLDB_REGISTER_METHOD(lldb::SBInstructionList, SBTarget,
                       GetInstructionsWithFlavor,
                       (lldb::SBAddress, const char *, const void *, size_t));
  LLDB_REGISTER_METHOD(lldb::SBInstructionList, SBTarget, GetInstructions,
                       (lldb::addr_t, const void *, size_t));
  LLDB_REGISTER_METHOD(lldb::SBInstructionList, SBTarget,
                       GetInstructionsWithFlavor,
                       (lldb::addr_t, const char *, const void *, size_t));
  LLDB_REGISTER_METHOD(lldb::SBEnvironment, SBTarget, GetEnvironment, ());
=======
    return SBEnvironment(target_sp->GetEnvironment());
  }

  return SBEnvironment();
>>>>>>> a2ce6ee6
}

lldb::SBTrace SBTarget::GetTrace() {
  LLDB_RECORD_METHOD_NO_ARGS(lldb::SBTrace, SBTarget, GetTrace);
  TargetSP target_sp(GetSP());

  if (target_sp)
    return SBTrace(target_sp->GetTrace());

  return SBTrace();
}

lldb::SBTrace SBTarget::CreateTrace(lldb::SBError &error) {
  LLDB_RECORD_METHOD(lldb::SBTrace, SBTarget, CreateTrace, (lldb::SBError &),
                     error);
  TargetSP target_sp(GetSP());
  error.Clear();

  if (target_sp) {
    if (llvm::Expected<lldb::TraceSP> trace_sp = target_sp->CreateTrace()) {
      return SBTrace(*trace_sp);
    } else {
      error.SetErrorString(llvm::toString(trace_sp.takeError()).c_str());
    }
  } else {
    error.SetErrorString("missing target");
  }
  return SBTrace();
}<|MERGE_RESOLUTION|>--- conflicted
+++ resolved
@@ -2448,280 +2448,10 @@
   TargetSP target_sp(GetSP());
 
   if (target_sp) {
-<<<<<<< HEAD
-    return LLDB_RECORD_RESULT(SBEnvironment(target_sp->GetEnvironment()));
-  }
-
-  return LLDB_RECORD_RESULT(SBEnvironment());
-}
-
-namespace lldb_private {
-namespace repro {
-
-template <>
-void RegisterMethods<SBTarget>(Registry &R) {
-  LLDB_REGISTER_CONSTRUCTOR(SBTarget, ());
-  LLDB_REGISTER_CONSTRUCTOR(SBTarget, (const lldb::SBTarget &));
-  LLDB_REGISTER_CONSTRUCTOR(SBTarget, (const lldb::TargetSP &));
-  LLDB_REGISTER_METHOD(const lldb::SBTarget &,
-                       SBTarget, operator=,(const lldb::SBTarget &));
-  LLDB_REGISTER_STATIC_METHOD(bool, SBTarget, EventIsTargetEvent,
-                              (const lldb::SBEvent &));
-  LLDB_REGISTER_STATIC_METHOD(lldb::SBTarget, SBTarget, GetTargetFromEvent,
-                              (const lldb::SBEvent &));
-  LLDB_REGISTER_STATIC_METHOD(uint32_t, SBTarget, GetNumModulesFromEvent,
-                              (const lldb::SBEvent &));
-  LLDB_REGISTER_STATIC_METHOD(lldb::SBModule, SBTarget,
-                              GetModuleAtIndexFromEvent,
-                              (const uint32_t, const lldb::SBEvent &));
-  LLDB_REGISTER_STATIC_METHOD(const char *, SBTarget, GetBroadcasterClassName,
-                              ());
-  LLDB_REGISTER_METHOD_CONST(bool, SBTarget, IsValid, ());
-  LLDB_REGISTER_METHOD_CONST(bool, SBTarget, operator bool, ());
-  LLDB_REGISTER_METHOD(lldb::SBProcess, SBTarget, GetProcess, ());
-  LLDB_REGISTER_METHOD(lldb::SBPlatform, SBTarget, GetPlatform, ());
-  LLDB_REGISTER_METHOD_CONST(lldb::SBDebugger, SBTarget, GetDebugger, ());
-  LLDB_REGISTER_METHOD(lldb::SBStructuredData, SBTarget, GetStatistics, ());
-  LLDB_REGISTER_METHOD(void, SBTarget, SetCollectingStats, (bool));
-  LLDB_REGISTER_METHOD(bool, SBTarget, GetCollectingStats, ());
-  LLDB_REGISTER_METHOD(lldb::SBProcess, SBTarget, LoadCore, (const char *));
-  LLDB_REGISTER_METHOD(lldb::SBProcess, SBTarget, LoadCore,
-                       (const char *, lldb::SBError &));
-  LLDB_REGISTER_METHOD(lldb::SBProcess, SBTarget, LaunchSimple,
-                       (const char **, const char **, const char *));
-  LLDB_REGISTER_METHOD(lldb::SBError, SBTarget, Install, ());
-  LLDB_REGISTER_METHOD(lldb::SBProcess, SBTarget, Launch,
-                       (lldb::SBListener &, const char **, const char **,
-                        const char *, const char *, const char *,
-                        const char *, uint32_t, bool, lldb::SBError &));
-  LLDB_REGISTER_METHOD(lldb::SBProcess, SBTarget, Launch,
-                       (lldb::SBLaunchInfo &, lldb::SBError &));
-  LLDB_REGISTER_METHOD(lldb::SBProcess, SBTarget, Attach,
-                       (lldb::SBAttachInfo &, lldb::SBError &));
-  LLDB_REGISTER_METHOD(lldb::SBProcess, SBTarget, AttachToProcessWithID,
-                       (lldb::SBListener &, lldb::pid_t, lldb::SBError &));
-  LLDB_REGISTER_METHOD(
-      lldb::SBProcess, SBTarget, AttachToProcessWithName,
-      (lldb::SBListener &, const char *, bool, lldb::SBError &));
-  LLDB_REGISTER_METHOD(
-      lldb::SBProcess, SBTarget, ConnectRemote,
-      (lldb::SBListener &, const char *, const char *, lldb::SBError &));
-  LLDB_REGISTER_METHOD(lldb::SBFileSpec, SBTarget, GetExecutable, ());
-  LLDB_REGISTER_METHOD_CONST(bool,
-                             SBTarget, operator==,(const lldb::SBTarget &));
-  LLDB_REGISTER_METHOD_CONST(bool,
-                             SBTarget, operator!=,(const lldb::SBTarget &));
-  LLDB_REGISTER_METHOD(lldb::SBAddress, SBTarget, ResolveLoadAddress,
-                       (lldb::addr_t));
-  LLDB_REGISTER_METHOD(lldb::SBAddress, SBTarget, ResolveFileAddress,
-                       (lldb::addr_t));
-  LLDB_REGISTER_METHOD(lldb::SBAddress, SBTarget, ResolvePastLoadAddress,
-                       (uint32_t, lldb::addr_t));
-  LLDB_REGISTER_METHOD(lldb::SBSymbolContext, SBTarget,
-                       ResolveSymbolContextForAddress,
-                       (const lldb::SBAddress &, uint32_t));
-  LLDB_REGISTER_METHOD(lldb::SBBreakpoint, SBTarget,
-                       BreakpointCreateByLocation, (const char *, uint32_t));
-  LLDB_REGISTER_METHOD(lldb::SBBreakpoint, SBTarget,
-                       BreakpointCreateByLocation,
-                       (const lldb::SBFileSpec &, uint32_t));
-  LLDB_REGISTER_METHOD(lldb::SBBreakpoint, SBTarget,
-                       BreakpointCreateByLocation,
-                       (const lldb::SBFileSpec &, uint32_t, lldb::addr_t));
-  LLDB_REGISTER_METHOD(lldb::SBBreakpoint, SBTarget,
-                       BreakpointCreateByLocation,
-                       (const lldb::SBFileSpec &, uint32_t, lldb::addr_t,
-                        lldb::SBFileSpecList &));
-  LLDB_REGISTER_METHOD(lldb::SBBreakpoint, SBTarget,
-                       BreakpointCreateByLocation,
-                       (const lldb::SBFileSpec &, uint32_t, uint32_t,
-                        lldb::addr_t, lldb::SBFileSpecList &));
-  LLDB_REGISTER_METHOD(lldb::SBBreakpoint, SBTarget, BreakpointCreateByLocation,
-                       (const lldb::SBFileSpec &, uint32_t, uint32_t,
-                        lldb::addr_t, lldb::SBFileSpecList &, bool));
-  LLDB_REGISTER_METHOD(lldb::SBBreakpoint, SBTarget, BreakpointCreateByName,
-                       (const char *, const char *));
-  LLDB_REGISTER_METHOD(lldb::SBBreakpoint, SBTarget, BreakpointCreateByName,
-                       (const char *, const lldb::SBFileSpecList &,
-                        const lldb::SBFileSpecList &));
-  LLDB_REGISTER_METHOD(lldb::SBBreakpoint, SBTarget, BreakpointCreateByName,
-                       (const char *, uint32_t, const lldb::SBFileSpecList &,
-                        const lldb::SBFileSpecList &));
-  LLDB_REGISTER_METHOD(lldb::SBBreakpoint, SBTarget, BreakpointCreateByName,
-                       (const char *, uint32_t, lldb::LanguageType,
-                        const lldb::SBFileSpecList &,
-                        const lldb::SBFileSpecList &));
-  LLDB_REGISTER_METHOD(lldb::SBBreakpoint, SBTarget, BreakpointCreateByNames,
-                       (const char **, uint32_t, uint32_t,
-                        const lldb::SBFileSpecList &,
-                        const lldb::SBFileSpecList &));
-  LLDB_REGISTER_METHOD(lldb::SBBreakpoint, SBTarget, BreakpointCreateByNames,
-                       (const char **, uint32_t, uint32_t, lldb::LanguageType,
-                        const lldb::SBFileSpecList &,
-                        const lldb::SBFileSpecList &));
-  LLDB_REGISTER_METHOD(lldb::SBBreakpoint, SBTarget, BreakpointCreateByNames,
-                       (const char **, uint32_t, uint32_t, lldb::LanguageType,
-                        lldb::addr_t, const lldb::SBFileSpecList &,
-                        const lldb::SBFileSpecList &));
-  LLDB_REGISTER_METHOD(lldb::SBBreakpoint, SBTarget, BreakpointCreateByRegex,
-                       (const char *, const char *));
-  LLDB_REGISTER_METHOD(lldb::SBBreakpoint, SBTarget, BreakpointCreateByRegex,
-                       (const char *, const lldb::SBFileSpecList &,
-                        const lldb::SBFileSpecList &));
-  LLDB_REGISTER_METHOD(lldb::SBBreakpoint, SBTarget, BreakpointCreateByRegex,
-                       (const char *, lldb::LanguageType,
-                        const lldb::SBFileSpecList &,
-                        const lldb::SBFileSpecList &));
-  LLDB_REGISTER_METHOD(lldb::SBBreakpoint, SBTarget,
-                       BreakpointCreateByAddress, (lldb::addr_t));
-  LLDB_REGISTER_METHOD(lldb::SBBreakpoint, SBTarget,
-                       BreakpointCreateBySBAddress, (lldb::SBAddress &));
-  LLDB_REGISTER_METHOD(
-      lldb::SBBreakpoint, SBTarget, BreakpointCreateBySourceRegex,
-      (const char *, const lldb::SBFileSpec &, const char *));
-  LLDB_REGISTER_METHOD(lldb::SBBreakpoint, SBTarget,
-                       BreakpointCreateBySourceRegex,
-                       (const char *, const lldb::SBFileSpecList &,
-                        const lldb::SBFileSpecList &));
-  LLDB_REGISTER_METHOD(
-      lldb::SBBreakpoint, SBTarget, BreakpointCreateBySourceRegex,
-      (const char *, const lldb::SBFileSpecList &,
-       const lldb::SBFileSpecList &, const lldb::SBStringList &));
-  LLDB_REGISTER_METHOD(lldb::SBBreakpoint, SBTarget,
-                       BreakpointCreateForException,
-                       (lldb::LanguageType, bool, bool));
-  LLDB_REGISTER_METHOD(
-      lldb::SBBreakpoint, SBTarget, BreakpointCreateFromScript,
-      (const char *, lldb::SBStructuredData &, const lldb::SBFileSpecList &,
-       const lldb::SBFileSpecList &, bool));
-  LLDB_REGISTER_METHOD_CONST(uint32_t, SBTarget, GetNumBreakpoints, ());
-  LLDB_REGISTER_METHOD_CONST(lldb::SBBreakpoint, SBTarget,
-                             GetBreakpointAtIndex, (uint32_t));
-  LLDB_REGISTER_METHOD(bool, SBTarget, BreakpointDelete, (lldb::break_id_t));
-  LLDB_REGISTER_METHOD(lldb::SBBreakpoint, SBTarget, FindBreakpointByID,
-                       (lldb::break_id_t));
-  LLDB_REGISTER_METHOD(bool, SBTarget, FindBreakpointsByName,
-                       (const char *, lldb::SBBreakpointList &));
-  LLDB_REGISTER_METHOD(void, SBTarget, GetBreakpointNames,
-                       (lldb::SBStringList &));
-  LLDB_REGISTER_METHOD(void, SBTarget, DeleteBreakpointName, (const char *));
-  LLDB_REGISTER_METHOD(bool, SBTarget, EnableAllBreakpoints, ());
-  LLDB_REGISTER_METHOD(bool, SBTarget, DisableAllBreakpoints, ());
-  LLDB_REGISTER_METHOD(bool, SBTarget, DeleteAllBreakpoints, ());
-  LLDB_REGISTER_METHOD(lldb::SBError, SBTarget, BreakpointsCreateFromFile,
-                       (lldb::SBFileSpec &, lldb::SBBreakpointList &));
-  LLDB_REGISTER_METHOD(
-      lldb::SBError, SBTarget, BreakpointsCreateFromFile,
-      (lldb::SBFileSpec &, lldb::SBStringList &, lldb::SBBreakpointList &));
-  LLDB_REGISTER_METHOD(lldb::SBError, SBTarget, BreakpointsWriteToFile,
-                       (lldb::SBFileSpec &));
-  LLDB_REGISTER_METHOD(lldb::SBError, SBTarget, BreakpointsWriteToFile,
-                       (lldb::SBFileSpec &, lldb::SBBreakpointList &, bool));
-  LLDB_REGISTER_METHOD_CONST(uint32_t, SBTarget, GetNumWatchpoints, ());
-  LLDB_REGISTER_METHOD_CONST(lldb::SBWatchpoint, SBTarget,
-                             GetWatchpointAtIndex, (uint32_t));
-  LLDB_REGISTER_METHOD(bool, SBTarget, DeleteWatchpoint, (lldb::watch_id_t));
-  LLDB_REGISTER_METHOD(lldb::SBWatchpoint, SBTarget, FindWatchpointByID,
-                       (lldb::watch_id_t));
-  LLDB_REGISTER_METHOD(lldb::SBWatchpoint, SBTarget, WatchAddress,
-                       (lldb::addr_t, size_t, bool, bool, lldb::SBError &));
-  LLDB_REGISTER_METHOD(bool, SBTarget, EnableAllWatchpoints, ());
-  LLDB_REGISTER_METHOD(bool, SBTarget, DisableAllWatchpoints, ());
-  LLDB_REGISTER_METHOD(lldb::SBValue, SBTarget, CreateValueFromAddress,
-                       (const char *, lldb::SBAddress, lldb::SBType));
-  LLDB_REGISTER_METHOD(lldb::SBValue, SBTarget, CreateValueFromData,
-                       (const char *, lldb::SBData, lldb::SBType));
-  LLDB_REGISTER_METHOD(lldb::SBValue, SBTarget, CreateValueFromExpression,
-                       (const char *, const char *));
-  LLDB_REGISTER_METHOD(bool, SBTarget, DeleteAllWatchpoints, ());
-  LLDB_REGISTER_METHOD(void, SBTarget, AppendImageSearchPath,
-                       (const char *, const char *, lldb::SBError &));
-  LLDB_REGISTER_METHOD(lldb::SBModule, SBTarget, AddModule,
-                       (const char *, const char *, const char *));
-  LLDB_REGISTER_METHOD(
-      lldb::SBModule, SBTarget, AddModule,
-      (const char *, const char *, const char *, const char *));
-  LLDB_REGISTER_METHOD(lldb::SBModule, SBTarget, AddModule,
-                       (const lldb::SBModuleSpec &));
-  LLDB_REGISTER_METHOD(bool, SBTarget, AddModule, (lldb::SBModule &));
-  LLDB_REGISTER_METHOD_CONST(uint32_t, SBTarget, GetNumModules, ());
-  LLDB_REGISTER_METHOD(void, SBTarget, Clear, ());
-  LLDB_REGISTER_METHOD(lldb::SBModule, SBTarget, FindModule,
-                       (const lldb::SBFileSpec &));
-  LLDB_REGISTER_METHOD(lldb::SBSymbolContextList, SBTarget, FindCompileUnits,
-                       (const lldb::SBFileSpec &));
-  LLDB_REGISTER_METHOD(lldb::ByteOrder, SBTarget, GetByteOrder, ());
-  LLDB_REGISTER_METHOD(const char *, SBTarget, GetTriple, ());
-  LLDB_REGISTER_METHOD(uint32_t, SBTarget, GetDataByteSize, ());
-  LLDB_REGISTER_METHOD(uint32_t, SBTarget, GetCodeByteSize, ());
-  LLDB_REGISTER_METHOD(uint32_t, SBTarget, GetAddressByteSize, ());
-  LLDB_REGISTER_METHOD(lldb::SBModule, SBTarget, GetModuleAtIndex,
-                       (uint32_t));
-  LLDB_REGISTER_METHOD(bool, SBTarget, RemoveModule, (lldb::SBModule));
-  LLDB_REGISTER_METHOD_CONST(lldb::SBBroadcaster, SBTarget, GetBroadcaster,
-                             ());
-  LLDB_REGISTER_METHOD(bool, SBTarget, GetDescription,
-                       (lldb::SBStream &, lldb::DescriptionLevel));
-  LLDB_REGISTER_METHOD(lldb::SBSymbolContextList, SBTarget, FindFunctions,
-                       (const char *, uint32_t));
-  LLDB_REGISTER_METHOD(lldb::SBSymbolContextList, SBTarget,
-                       FindGlobalFunctions,
-                       (const char *, uint32_t, lldb::MatchType));
-  LLDB_REGISTER_METHOD(lldb::SBType, SBTarget, FindFirstType, (const char *));
-  LLDB_REGISTER_METHOD(lldb::SBType, SBTarget, GetBasicType,
-                       (lldb::BasicType));
-  LLDB_REGISTER_METHOD(lldb::SBTypeList, SBTarget, FindTypes, (const char *));
-  LLDB_REGISTER_METHOD(lldb::SBValueList, SBTarget, FindGlobalVariables,
-                       (const char *, uint32_t));
-  LLDB_REGISTER_METHOD(lldb::SBValueList, SBTarget, FindGlobalVariables,
-                       (const char *, uint32_t, lldb::MatchType));
-  LLDB_REGISTER_METHOD(lldb::SBValue, SBTarget, FindFirstGlobalVariable,
-                       (const char *));
-  LLDB_REGISTER_METHOD(lldb::SBSourceManager, SBTarget, GetSourceManager, ());
-  LLDB_REGISTER_METHOD(lldb::SBInstructionList, SBTarget, ReadInstructions,
-                       (lldb::SBAddress, uint32_t));
-  LLDB_REGISTER_METHOD(lldb::SBInstructionList, SBTarget, ReadInstructions,
-                       (lldb::SBAddress, uint32_t, const char *));
-  LLDB_REGISTER_METHOD(lldb::SBError, SBTarget, SetSectionLoadAddress,
-                       (lldb::SBSection, lldb::addr_t));
-  LLDB_REGISTER_METHOD(lldb::SBError, SBTarget, ClearSectionLoadAddress,
-                       (lldb::SBSection));
-  LLDB_REGISTER_METHOD(lldb::SBError, SBTarget, SetModuleLoadAddress,
-                       (lldb::SBModule, int64_t));
-  LLDB_REGISTER_METHOD(lldb::SBError, SBTarget, ClearModuleLoadAddress,
-                       (lldb::SBModule));
-  LLDB_REGISTER_METHOD(lldb::SBSymbolContextList, SBTarget, FindSymbols,
-                       (const char *, lldb::SymbolType));
-  LLDB_REGISTER_METHOD(lldb::SBValue, SBTarget, EvaluateExpression,
-                       (const char *));
-  LLDB_REGISTER_METHOD(lldb::SBValue, SBTarget, EvaluateExpression,
-                       (const char *, const lldb::SBExpressionOptions &));
-  LLDB_REGISTER_METHOD(lldb::addr_t, SBTarget, GetStackRedZoneSize, ());
-  LLDB_REGISTER_METHOD_CONST(bool, SBTarget, IsLoaded,
-                             (const lldb::SBModule &));
-  LLDB_REGISTER_METHOD_CONST(lldb::SBLaunchInfo, SBTarget, GetLaunchInfo, ());
-  LLDB_REGISTER_METHOD(void, SBTarget, SetLaunchInfo,
-                       (const lldb::SBLaunchInfo &));
-  LLDB_REGISTER_METHOD(
-      size_t, SBTarget, ReadMemory,
-      (const lldb::SBAddress, void *, size_t, lldb::SBError &));
-  LLDB_REGISTER_METHOD(lldb::SBInstructionList, SBTarget, GetInstructions,
-                       (lldb::SBAddress, const void *, size_t));
-  LLDB_REGISTER_METHOD(lldb::SBInstructionList, SBTarget,
-                       GetInstructionsWithFlavor,
-                       (lldb::SBAddress, const char *, const void *, size_t));
-  LLDB_REGISTER_METHOD(lldb::SBInstructionList, SBTarget, GetInstructions,
-                       (lldb::addr_t, const void *, size_t));
-  LLDB_REGISTER_METHOD(lldb::SBInstructionList, SBTarget,
-                       GetInstructionsWithFlavor,
-                       (lldb::addr_t, const char *, const void *, size_t));
-  LLDB_REGISTER_METHOD(lldb::SBEnvironment, SBTarget, GetEnvironment, ());
-=======
     return SBEnvironment(target_sp->GetEnvironment());
   }
 
   return SBEnvironment();
->>>>>>> a2ce6ee6
 }
 
 lldb::SBTrace SBTarget::GetTrace() {
