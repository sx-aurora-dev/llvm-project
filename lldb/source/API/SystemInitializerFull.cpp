//===-- SystemInitializerFull.cpp -----------------------------------------===//
//
// Part of the LLVM Project, under the Apache License v2.0 with LLVM Exceptions.
// See https://llvm.org/LICENSE.txt for license information.
// SPDX-License-Identifier: Apache-2.0 WITH LLVM-exception
//
//===----------------------------------------------------------------------===//

#include "SystemInitializerFull.h"
#include "lldb/API/SBCommandInterpreter.h"
#include "lldb/Core/Debugger.h"
#include "lldb/Core/PluginManager.h"
#include "lldb/Host/Config.h"
#include "lldb/Host/Host.h"
#include "lldb/Initialization/SystemInitializerCommon.h"
#include "lldb/Interpreter/CommandInterpreter.h"
#include "lldb/Target/ProcessTrace.h"
#include "lldb/Utility/Reproducer.h"
#include "lldb/Utility/Timer.h"
#include "llvm/Support/CommandLine.h"
#include "llvm/Support/TargetSelect.h"

#pragma clang diagnostic push
#pragma clang diagnostic ignored "-Wglobal-constructors"
#include "llvm/ExecutionEngine/MCJIT.h"
#pragma clang diagnostic pop

#include <string>

#define LLDB_PLUGIN(p) LLDB_PLUGIN_DECLARE(p)
#include "Plugins/Plugins.def"

#if LLDB_ENABLE_PYTHON
#include "Plugins/ScriptInterpreter/Python/ScriptInterpreterPython.h"

constexpr lldb_private::HostInfo::SharedLibraryDirectoryHelper
    *g_shlib_dir_helper =
        lldb_private::ScriptInterpreterPython::SharedLibraryDirectoryHelper;

#else
constexpr lldb_private::HostInfo::SharedLibraryDirectoryHelper
<<<<<<< HEAD
    *g_shlib_dir_helper = 0;
=======
    *g_shlib_dir_helper = nullptr;
>>>>>>> 2ab1d525
#endif

using namespace lldb_private;

SystemInitializerFull::SystemInitializerFull()
    : SystemInitializerCommon(g_shlib_dir_helper) {}
SystemInitializerFull::~SystemInitializerFull() = default;

llvm::Error SystemInitializerFull::Initialize() {
  llvm::Error error = SystemInitializerCommon::Initialize();
  if (error)
    return error;

  // Initialize LLVM and Clang
  llvm::InitializeAllTargets();
  llvm::InitializeAllAsmPrinters();
  llvm::InitializeAllTargetMCs();
  llvm::InitializeAllDisassemblers();
  // Initialize the command line parser in LLVM. This usually isn't necessary
  // as we aren't dealing with command line options here, but otherwise some
  // other code in Clang/LLVM might be tempted to call this function from a
  // different thread later on which won't work (as the function isn't
  // thread-safe).
  const char *arg0 = "lldb";
  llvm::cl::ParseCommandLineOptions(1, &arg0);

#define LLDB_PLUGIN(p) LLDB_PLUGIN_INITIALIZE(p);
#include "Plugins/Plugins.def"

  // Initialize plug-ins in core LLDB
  ProcessTrace::Initialize();

  // Scan for any system or user LLDB plug-ins
  PluginManager::Initialize();

  // The process settings need to know about installed plug-ins, so the
  // Settings must be initialized AFTER PluginManager::Initialize is called.
  Debugger::SettingsInitialize();

  return llvm::Error::success();
}

void SystemInitializerFull::Terminate() {
  Debugger::SettingsTerminate();

  // Terminate plug-ins in core LLDB
  ProcessTrace::Terminate();

  // Terminate and unload and loaded system or user LLDB plug-ins
  PluginManager::Terminate();

#define LLDB_PLUGIN(p) LLDB_PLUGIN_TERMINATE(p);
#include "Plugins/Plugins.def"

  // Now shutdown the common parts, in reverse order.
  SystemInitializerCommon::Terminate();
}<|MERGE_RESOLUTION|>--- conflicted
+++ resolved
@@ -39,11 +39,7 @@
 
 #else
 constexpr lldb_private::HostInfo::SharedLibraryDirectoryHelper
-<<<<<<< HEAD
-    *g_shlib_dir_helper = 0;
-=======
     *g_shlib_dir_helper = nullptr;
->>>>>>> 2ab1d525
 #endif
 
 using namespace lldb_private;
