//===-- Process.cpp -------------------------------------------------------===//
//
// Part of the LLVM Project, under the Apache License v2.0 with LLVM Exceptions.
// See https://llvm.org/LICENSE.txt for license information.
// SPDX-License-Identifier: Apache-2.0 WITH LLVM-exception
//
//===----------------------------------------------------------------------===//

#include <atomic>
#include <memory>
#include <mutex>

#include "llvm/ADT/ScopeExit.h"
#include "llvm/Support/ScopedPrinter.h"
#include "llvm/Support/Threading.h"

#include "lldb/Breakpoint/BreakpointLocation.h"
#include "lldb/Breakpoint/StoppointCallbackContext.h"
#include "lldb/Core/Debugger.h"
#include "lldb/Core/Module.h"
#include "lldb/Core/ModuleSpec.h"
#include "lldb/Core/PluginManager.h"
#include "lldb/Core/StreamFile.h"
#include "lldb/Expression/DiagnosticManager.h"
#include "lldb/Expression/DynamicCheckerFunctions.h"
#include "lldb/Expression/UserExpression.h"
#include "lldb/Expression/UtilityFunction.h"
#include "lldb/Host/ConnectionFileDescriptor.h"
#include "lldb/Host/FileSystem.h"
#include "lldb/Host/Host.h"
#include "lldb/Host/HostInfo.h"
#include "lldb/Host/OptionParser.h"
#include "lldb/Host/Pipe.h"
#include "lldb/Host/Terminal.h"
#include "lldb/Host/ThreadLauncher.h"
#include "lldb/Interpreter/CommandInterpreter.h"
#include "lldb/Interpreter/OptionArgParser.h"
#include "lldb/Interpreter/OptionValueProperties.h"
#include "lldb/Symbol/Function.h"
#include "lldb/Symbol/Symbol.h"
#include "lldb/Target/ABI.h"
#include "lldb/Target/AssertFrameRecognizer.h"
#include "lldb/Target/DynamicLoader.h"
#include "lldb/Target/InstrumentationRuntime.h"
#include "lldb/Target/JITLoader.h"
#include "lldb/Target/JITLoaderList.h"
#include "lldb/Target/Language.h"
#include "lldb/Target/LanguageRuntime.h"
#include "lldb/Target/MemoryHistory.h"
#include "lldb/Target/MemoryRegionInfo.h"
#include "lldb/Target/OperatingSystem.h"
#include "lldb/Target/Platform.h"
#include "lldb/Target/Process.h"
#include "lldb/Target/RegisterContext.h"
#include "lldb/Target/StopInfo.h"
#include "lldb/Target/StructuredDataPlugin.h"
#include "lldb/Target/SystemRuntime.h"
#include "lldb/Target/Target.h"
#include "lldb/Target/TargetList.h"
#include "lldb/Target/Thread.h"
#include "lldb/Target/ThreadPlan.h"
#include "lldb/Target/ThreadPlanBase.h"
#include "lldb/Target/ThreadPlanCallFunction.h"
#include "lldb/Target/ThreadPlanStack.h"
#include "lldb/Target/UnixSignals.h"
#include "lldb/Utility/Event.h"
#include "lldb/Utility/Log.h"
#include "lldb/Utility/NameMatches.h"
#include "lldb/Utility/ProcessInfo.h"
#include "lldb/Utility/SelectHelper.h"
#include "lldb/Utility/State.h"
#include "lldb/Utility/Timer.h"

using namespace lldb;
using namespace lldb_private;
using namespace std::chrono;

// Comment out line below to disable memory caching, overriding the process
// setting target.process.disable-memory-cache
#define ENABLE_MEMORY_CACHING

#ifdef ENABLE_MEMORY_CACHING
#define DISABLE_MEM_CACHE_DEFAULT false
#else
#define DISABLE_MEM_CACHE_DEFAULT true
#endif

class ProcessOptionValueProperties
    : public Cloneable<ProcessOptionValueProperties, OptionValueProperties> {
public:
  ProcessOptionValueProperties(ConstString name) : Cloneable(name) {}

  const Property *GetPropertyAtIndex(const ExecutionContext *exe_ctx,
                                     bool will_modify,
                                     uint32_t idx) const override {
    // When getting the value for a key from the process options, we will
    // always try and grab the setting from the current process if there is
    // one. Else we just use the one from this instance.
    if (exe_ctx) {
      Process *process = exe_ctx->GetProcessPtr();
      if (process) {
        ProcessOptionValueProperties *instance_properties =
            static_cast<ProcessOptionValueProperties *>(
                process->GetValueProperties().get());
        if (this != instance_properties)
          return instance_properties->ProtectedGetPropertyAtIndex(idx);
      }
    }
    return ProtectedGetPropertyAtIndex(idx);
  }
};

static constexpr OptionEnumValueElement g_follow_fork_mode_values[] = {
    {
        eFollowParent,
        "parent",
        "Continue tracing the parent process and detach the child.",
    },
    {
        eFollowChild,
        "child",
        "Trace the child process and detach the parent.",
    },
};

#define LLDB_PROPERTIES_process
#include "TargetProperties.inc"

enum {
#define LLDB_PROPERTIES_process
#include "TargetPropertiesEnum.inc"
  ePropertyExperimental,
};

#define LLDB_PROPERTIES_process_experimental
#include "TargetProperties.inc"

enum {
#define LLDB_PROPERTIES_process_experimental
#include "TargetPropertiesEnum.inc"
};

class ProcessExperimentalOptionValueProperties
    : public Cloneable<ProcessExperimentalOptionValueProperties,
                       OptionValueProperties> {
public:
  ProcessExperimentalOptionValueProperties()
      : Cloneable(
            ConstString(Properties::GetExperimentalSettingsName())) {}
};

ProcessExperimentalProperties::ProcessExperimentalProperties()
    : Properties(OptionValuePropertiesSP(
          new ProcessExperimentalOptionValueProperties())) {
  m_collection_sp->Initialize(g_process_experimental_properties);
}

ProcessProperties::ProcessProperties(lldb_private::Process *process)
    : Properties(),
      m_process(process) // Can be nullptr for global ProcessProperties
{
  if (process == nullptr) {
    // Global process properties, set them up one time
    m_collection_sp =
        std::make_shared<ProcessOptionValueProperties>(ConstString("process"));
    m_collection_sp->Initialize(g_process_properties);
    m_collection_sp->AppendProperty(
        ConstString("thread"), ConstString("Settings specific to threads."),
        true, Thread::GetGlobalProperties().GetValueProperties());
  } else {
    m_collection_sp =
<<<<<<< HEAD
        OptionValueProperties::CreateLocalCopy(*Process::GetGlobalProperties());
=======
        OptionValueProperties::CreateLocalCopy(Process::GetGlobalProperties());
>>>>>>> 2ab1d525
    m_collection_sp->SetValueChangedCallback(
        ePropertyPythonOSPluginPath,
        [this] { m_process->LoadOperatingSystemPlugin(true); });
  }

  m_experimental_properties_up =
      std::make_unique<ProcessExperimentalProperties>();
  m_collection_sp->AppendProperty(
      ConstString(Properties::GetExperimentalSettingsName()),
      ConstString("Experimental settings - setting these won't produce "
                  "errors if the setting is not present."),
      true, m_experimental_properties_up->GetValueProperties());
}

ProcessProperties::~ProcessProperties() = default;

bool ProcessProperties::GetDisableMemoryCache() const {
  const uint32_t idx = ePropertyDisableMemCache;
  return m_collection_sp->GetPropertyAtIndexAsBoolean(
      nullptr, idx, g_process_properties[idx].default_uint_value != 0);
}

uint64_t ProcessProperties::GetMemoryCacheLineSize() const {
  const uint32_t idx = ePropertyMemCacheLineSize;
  return m_collection_sp->GetPropertyAtIndexAsUInt64(
      nullptr, idx, g_process_properties[idx].default_uint_value);
}

Args ProcessProperties::GetExtraStartupCommands() const {
  Args args;
  const uint32_t idx = ePropertyExtraStartCommand;
  m_collection_sp->GetPropertyAtIndexAsArgs(nullptr, idx, args);
  return args;
}

void ProcessProperties::SetExtraStartupCommands(const Args &args) {
  const uint32_t idx = ePropertyExtraStartCommand;
  m_collection_sp->SetPropertyAtIndexFromArgs(nullptr, idx, args);
}

FileSpec ProcessProperties::GetPythonOSPluginPath() const {
  const uint32_t idx = ePropertyPythonOSPluginPath;
  return m_collection_sp->GetPropertyAtIndexAsFileSpec(nullptr, idx);
}

uint32_t ProcessProperties::GetVirtualAddressableBits() const {
  const uint32_t idx = ePropertyVirtualAddressableBits;
  return m_collection_sp->GetPropertyAtIndexAsUInt64(
      nullptr, idx, g_process_properties[idx].default_uint_value);
}

void ProcessProperties::SetVirtualAddressableBits(uint32_t bits) {
  const uint32_t idx = ePropertyVirtualAddressableBits;
  m_collection_sp->SetPropertyAtIndexAsUInt64(nullptr, idx, bits);
}
void ProcessProperties::SetPythonOSPluginPath(const FileSpec &file) {
  const uint32_t idx = ePropertyPythonOSPluginPath;
  m_collection_sp->SetPropertyAtIndexAsFileSpec(nullptr, idx, file);
}

bool ProcessProperties::GetIgnoreBreakpointsInExpressions() const {
  const uint32_t idx = ePropertyIgnoreBreakpointsInExpressions;
  return m_collection_sp->GetPropertyAtIndexAsBoolean(
      nullptr, idx, g_process_properties[idx].default_uint_value != 0);
}

void ProcessProperties::SetIgnoreBreakpointsInExpressions(bool ignore) {
  const uint32_t idx = ePropertyIgnoreBreakpointsInExpressions;
  m_collection_sp->SetPropertyAtIndexAsBoolean(nullptr, idx, ignore);
}

bool ProcessProperties::GetUnwindOnErrorInExpressions() const {
  const uint32_t idx = ePropertyUnwindOnErrorInExpressions;
  return m_collection_sp->GetPropertyAtIndexAsBoolean(
      nullptr, idx, g_process_properties[idx].default_uint_value != 0);
}

void ProcessProperties::SetUnwindOnErrorInExpressions(bool ignore) {
  const uint32_t idx = ePropertyUnwindOnErrorInExpressions;
  m_collection_sp->SetPropertyAtIndexAsBoolean(nullptr, idx, ignore);
}

bool ProcessProperties::GetStopOnSharedLibraryEvents() const {
  const uint32_t idx = ePropertyStopOnSharedLibraryEvents;
  return m_collection_sp->GetPropertyAtIndexAsBoolean(
      nullptr, idx, g_process_properties[idx].default_uint_value != 0);
}

void ProcessProperties::SetStopOnSharedLibraryEvents(bool stop) {
  const uint32_t idx = ePropertyStopOnSharedLibraryEvents;
  m_collection_sp->SetPropertyAtIndexAsBoolean(nullptr, idx, stop);
}

bool ProcessProperties::GetDisableLangRuntimeUnwindPlans() const {
  const uint32_t idx = ePropertyDisableLangRuntimeUnwindPlans;
  return m_collection_sp->GetPropertyAtIndexAsBoolean(
      nullptr, idx, g_process_properties[idx].default_uint_value != 0);
}

void ProcessProperties::SetDisableLangRuntimeUnwindPlans(bool disable) {
  const uint32_t idx = ePropertyDisableLangRuntimeUnwindPlans;
  m_collection_sp->SetPropertyAtIndexAsBoolean(nullptr, idx, disable);
  m_process->Flush();
}

bool ProcessProperties::GetDetachKeepsStopped() const {
  const uint32_t idx = ePropertyDetachKeepsStopped;
  return m_collection_sp->GetPropertyAtIndexAsBoolean(
      nullptr, idx, g_process_properties[idx].default_uint_value != 0);
}

void ProcessProperties::SetDetachKeepsStopped(bool stop) {
  const uint32_t idx = ePropertyDetachKeepsStopped;
  m_collection_sp->SetPropertyAtIndexAsBoolean(nullptr, idx, stop);
}

bool ProcessProperties::GetWarningsOptimization() const {
  const uint32_t idx = ePropertyWarningOptimization;
  return m_collection_sp->GetPropertyAtIndexAsBoolean(
      nullptr, idx, g_process_properties[idx].default_uint_value != 0);
}

bool ProcessProperties::GetWarningsUnsupportedLanguage() const {
  const uint32_t idx = ePropertyWarningUnsupportedLanguage;
  return m_collection_sp->GetPropertyAtIndexAsBoolean(
      nullptr, idx, g_process_properties[idx].default_uint_value != 0);
}

bool ProcessProperties::GetStopOnExec() const {
  const uint32_t idx = ePropertyStopOnExec;
  return m_collection_sp->GetPropertyAtIndexAsBoolean(
      nullptr, idx, g_process_properties[idx].default_uint_value != 0);
}

std::chrono::seconds ProcessProperties::GetUtilityExpressionTimeout() const {
  const uint32_t idx = ePropertyUtilityExpressionTimeout;
  uint64_t value = m_collection_sp->GetPropertyAtIndexAsUInt64(
      nullptr, idx, g_process_properties[idx].default_uint_value);
  return std::chrono::seconds(value);
}

std::chrono::seconds ProcessProperties::GetInterruptTimeout() const {
  const uint32_t idx = ePropertyInterruptTimeout;
  uint64_t value = m_collection_sp->GetPropertyAtIndexAsUInt64(
      nullptr, idx, g_process_properties[idx].default_uint_value);
  return std::chrono::seconds(value);
}

bool ProcessProperties::GetSteppingRunsAllThreads() const {
  const uint32_t idx = ePropertySteppingRunsAllThreads;
  return m_collection_sp->GetPropertyAtIndexAsBoolean(
      nullptr, idx, g_process_properties[idx].default_uint_value != 0);
}

bool ProcessProperties::GetOSPluginReportsAllThreads() const {
  const bool fail_value = true;
  const Property *exp_property =
      m_collection_sp->GetPropertyAtIndex(nullptr, true, ePropertyExperimental);
  OptionValueProperties *exp_values =
      exp_property->GetValue()->GetAsProperties();
  if (!exp_values)
    return fail_value;

  return exp_values->GetPropertyAtIndexAsBoolean(
      nullptr, ePropertyOSPluginReportsAllThreads, fail_value);
}

void ProcessProperties::SetOSPluginReportsAllThreads(bool does_report) {
  const Property *exp_property =
      m_collection_sp->GetPropertyAtIndex(nullptr, true, ePropertyExperimental);
  OptionValueProperties *exp_values =
      exp_property->GetValue()->GetAsProperties();
  if (exp_values)
    exp_values->SetPropertyAtIndexAsBoolean(
        nullptr, ePropertyOSPluginReportsAllThreads, does_report);
}

<<<<<<< HEAD
=======
FollowForkMode ProcessProperties::GetFollowForkMode() const {
  const uint32_t idx = ePropertyFollowForkMode;
  return (FollowForkMode)m_collection_sp->GetPropertyAtIndexAsEnumeration(
      nullptr, idx, g_process_properties[idx].default_uint_value);
}

>>>>>>> 2ab1d525
ProcessSP Process::FindPlugin(lldb::TargetSP target_sp,
                              llvm::StringRef plugin_name,
                              ListenerSP listener_sp,
                              const FileSpec *crash_file_path,
                              bool can_connect) {
  static uint32_t g_process_unique_id = 0;

  ProcessSP process_sp;
  ProcessCreateInstance create_callback = nullptr;
  if (!plugin_name.empty()) {
    create_callback =
        PluginManager::GetProcessCreateCallbackForPluginName(plugin_name);
    if (create_callback) {
      process_sp = create_callback(target_sp, listener_sp, crash_file_path,
                                   can_connect);
      if (process_sp) {
        if (process_sp->CanDebug(target_sp, true)) {
          process_sp->m_process_unique_id = ++g_process_unique_id;
        } else
          process_sp.reset();
      }
    }
  } else {
    for (uint32_t idx = 0;
         (create_callback =
              PluginManager::GetProcessCreateCallbackAtIndex(idx)) != nullptr;
         ++idx) {
      process_sp = create_callback(target_sp, listener_sp, crash_file_path,
                                   can_connect);
      if (process_sp) {
        if (process_sp->CanDebug(target_sp, false)) {
          process_sp->m_process_unique_id = ++g_process_unique_id;
          break;
        } else
          process_sp.reset();
      }
    }
  }
  return process_sp;
}

ConstString &Process::GetStaticBroadcasterClass() {
  static ConstString class_name("lldb.process");
  return class_name;
}

Process::Process(lldb::TargetSP target_sp, ListenerSP listener_sp)
    : Process(target_sp, listener_sp,
              UnixSignals::Create(HostInfo::GetArchitecture())) {
  // This constructor just delegates to the full Process constructor,
  // defaulting to using the Host's UnixSignals.
}

Process::Process(lldb::TargetSP target_sp, ListenerSP listener_sp,
                 const UnixSignalsSP &unix_signals_sp)
    : ProcessProperties(this),
      Broadcaster((target_sp->GetDebugger().GetBroadcasterManager()),
                  Process::GetStaticBroadcasterClass().AsCString()),
      m_target_wp(target_sp), m_public_state(eStateUnloaded),
      m_private_state(eStateUnloaded),
      m_private_state_broadcaster(nullptr,
                                  "lldb.process.internal_state_broadcaster"),
      m_private_state_control_broadcaster(
          nullptr, "lldb.process.internal_state_control_broadcaster"),
      m_private_state_listener_sp(
          Listener::MakeListener("lldb.process.internal_state_listener")),
      m_mod_id(), m_process_unique_id(0), m_thread_index_id(0),
      m_thread_id_to_index_id_map(), m_exit_status(-1), m_exit_string(),
      m_exit_status_mutex(), m_thread_mutex(), m_thread_list_real(this),
      m_thread_list(this), m_thread_plans(*this), m_extended_thread_list(this),
      m_extended_thread_stop_id(0), m_queue_list(this), m_queue_list_stop_id(0),
      m_notifications(), m_image_tokens(), m_listener_sp(listener_sp),
      m_breakpoint_site_list(), m_dynamic_checkers_up(),
      m_unix_signals_sp(unix_signals_sp), m_abi_sp(), m_process_input_reader(),
      m_stdio_communication("process.stdio"), m_stdio_communication_mutex(),
      m_stdin_forward(false), m_stdout_data(), m_stderr_data(),
      m_profile_data_comm_mutex(), m_profile_data(), m_iohandler_sync(0),
      m_memory_cache(*this), m_allocated_memory_cache(*this),
      m_should_detach(false), m_next_event_action_up(), m_public_run_lock(),
      m_private_run_lock(), m_finalizing(false),
      m_clear_thread_plans_on_stop(false), m_force_next_event_delivery(false),
      m_last_broadcast_state(eStateInvalid), m_destroy_in_process(false),
      m_can_interpret_function_calls(false), m_warnings_issued(),
      m_run_thread_plan_lock(), m_can_jit(eCanJITDontKnow) {
  CheckInWithManager();

  Log *log(lldb_private::GetLogIfAllCategoriesSet(LIBLLDB_LOG_OBJECT));
  LLDB_LOGF(log, "%p Process::Process()", static_cast<void *>(this));

  if (!m_unix_signals_sp)
    m_unix_signals_sp = std::make_shared<UnixSignals>();

  SetEventName(eBroadcastBitStateChanged, "state-changed");
  SetEventName(eBroadcastBitInterrupt, "interrupt");
  SetEventName(eBroadcastBitSTDOUT, "stdout-available");
  SetEventName(eBroadcastBitSTDERR, "stderr-available");
  SetEventName(eBroadcastBitProfileData, "profile-data-available");
  SetEventName(eBroadcastBitStructuredData, "structured-data-available");

  m_private_state_control_broadcaster.SetEventName(
      eBroadcastInternalStateControlStop, "control-stop");
  m_private_state_control_broadcaster.SetEventName(
      eBroadcastInternalStateControlPause, "control-pause");
  m_private_state_control_broadcaster.SetEventName(
      eBroadcastInternalStateControlResume, "control-resume");

  m_listener_sp->StartListeningForEvents(
      this, eBroadcastBitStateChanged | eBroadcastBitInterrupt |
                eBroadcastBitSTDOUT | eBroadcastBitSTDERR |
                eBroadcastBitProfileData | eBroadcastBitStructuredData);

  m_private_state_listener_sp->StartListeningForEvents(
      &m_private_state_broadcaster,
      eBroadcastBitStateChanged | eBroadcastBitInterrupt);

  m_private_state_listener_sp->StartListeningForEvents(
      &m_private_state_control_broadcaster,
      eBroadcastInternalStateControlStop | eBroadcastInternalStateControlPause |
          eBroadcastInternalStateControlResume);
  // We need something valid here, even if just the default UnixSignalsSP.
  assert(m_unix_signals_sp && "null m_unix_signals_sp after initialization");

  // Allow the platform to override the default cache line size
  OptionValueSP value_sp =
      m_collection_sp
          ->GetPropertyAtIndex(nullptr, true, ePropertyMemCacheLineSize)
          ->GetValue();
  uint32_t platform_cache_line_size =
      target_sp->GetPlatform()->GetDefaultMemoryCacheLineSize();
  if (!value_sp->OptionWasSet() && platform_cache_line_size != 0)
    value_sp->SetUInt64Value(platform_cache_line_size);

  RegisterAssertFrameRecognizer(this);
}

Process::~Process() {
  Log *log(lldb_private::GetLogIfAllCategoriesSet(LIBLLDB_LOG_OBJECT));
  LLDB_LOGF(log, "%p Process::~Process()", static_cast<void *>(this));
  StopPrivateStateThread();

  // ThreadList::Clear() will try to acquire this process's mutex, so
  // explicitly clear the thread list here to ensure that the mutex is not
  // destroyed before the thread list.
  m_thread_list.Clear();
}

ProcessProperties &Process::GetGlobalProperties() {
  // NOTE: intentional leak so we don't crash if global destructor chain gets
  // called as other threads still use the result of this function
  static ProcessProperties *g_settings_ptr =
      new ProcessProperties(nullptr);
  return *g_settings_ptr;
}

void Process::Finalize() {
  if (m_finalizing.exchange(true))
    return;

  // Destroy the process. This will call the virtual function DoDestroy under
  // the hood, giving our derived class a chance to do the ncessary tear down.
  DestroyImpl(false);

  // Clear our broadcaster before we proceed with destroying
  Broadcaster::Clear();

  // Do any cleanup needed prior to being destructed... Subclasses that
  // override this method should call this superclass method as well.

  // We need to destroy the loader before the derived Process class gets
  // destroyed since it is very likely that undoing the loader will require
  // access to the real process.
  m_dynamic_checkers_up.reset();
  m_abi_sp.reset();
  m_os_up.reset();
  m_system_runtime_up.reset();
  m_dyld_up.reset();
  m_jit_loaders_up.reset();
  m_thread_plans.Clear();
  m_thread_list_real.Destroy();
  m_thread_list.Destroy();
  m_extended_thread_list.Destroy();
  m_queue_list.Clear();
  m_queue_list_stop_id = 0;
  std::vector<Notifications> empty_notifications;
  m_notifications.swap(empty_notifications);
  m_image_tokens.clear();
  m_memory_cache.Clear();
  m_allocated_memory_cache.Clear();
  {
    std::lock_guard<std::recursive_mutex> guard(m_language_runtimes_mutex);
    m_language_runtimes.clear();
  }
  m_instrumentation_runtimes.clear();
  m_next_event_action_up.reset();
  // Clear the last natural stop ID since it has a strong reference to this
  // process
  m_mod_id.SetStopEventForLastNaturalStopID(EventSP());
  //#ifdef LLDB_CONFIGURATION_DEBUG
  //    StreamFile s(stdout, false);
  //    EventSP event_sp;
  //    while (m_private_state_listener_sp->GetNextEvent(event_sp))
  //    {
  //        event_sp->Dump (&s);
  //        s.EOL();
  //    }
  //#endif
  // We have to be very careful here as the m_private_state_listener might
  // contain events that have ProcessSP values in them which can keep this
  // process around forever. These events need to be cleared out.
  m_private_state_listener_sp->Clear();
  m_public_run_lock.TrySetRunning(); // This will do nothing if already locked
  m_public_run_lock.SetStopped();
  m_private_run_lock.TrySetRunning(); // This will do nothing if already locked
  m_private_run_lock.SetStopped();
  m_structured_data_plugin_map.clear();
}

void Process::RegisterNotificationCallbacks(const Notifications &callbacks) {
  m_notifications.push_back(callbacks);
  if (callbacks.initialize != nullptr)
    callbacks.initialize(callbacks.baton, this);
}

bool Process::UnregisterNotificationCallbacks(const Notifications &callbacks) {
  std::vector<Notifications>::iterator pos, end = m_notifications.end();
  for (pos = m_notifications.begin(); pos != end; ++pos) {
    if (pos->baton == callbacks.baton &&
        pos->initialize == callbacks.initialize &&
        pos->process_state_changed == callbacks.process_state_changed) {
      m_notifications.erase(pos);
      return true;
    }
  }
  return false;
}

void Process::SynchronouslyNotifyStateChanged(StateType state) {
  std::vector<Notifications>::iterator notification_pos,
      notification_end = m_notifications.end();
  for (notification_pos = m_notifications.begin();
       notification_pos != notification_end; ++notification_pos) {
    if (notification_pos->process_state_changed)
      notification_pos->process_state_changed(notification_pos->baton, this,
                                              state);
  }
}

// FIXME: We need to do some work on events before the general Listener sees
// them.
// For instance if we are continuing from a breakpoint, we need to ensure that
// we do the little "insert real insn, step & stop" trick.  But we can't do
// that when the event is delivered by the broadcaster - since that is done on
// the thread that is waiting for new events, so if we needed more than one
// event for our handling, we would stall.  So instead we do it when we fetch
// the event off of the queue.
//

StateType Process::GetNextEvent(EventSP &event_sp) {
  StateType state = eStateInvalid;

  if (m_listener_sp->GetEventForBroadcaster(this, event_sp,
                                            std::chrono::seconds(0)) &&
      event_sp)
    state = Process::ProcessEventData::GetStateFromEvent(event_sp.get());

  return state;
}

void Process::SyncIOHandler(uint32_t iohandler_id,
                            const Timeout<std::micro> &timeout) {
  // don't sync (potentially context switch) in case where there is no process
  // IO
  if (!m_process_input_reader)
    return;

  auto Result = m_iohandler_sync.WaitForValueNotEqualTo(iohandler_id, timeout);

  Log *log(lldb_private::GetLogIfAllCategoriesSet(LIBLLDB_LOG_PROCESS));
  if (Result) {
    LLDB_LOG(
        log,
        "waited from m_iohandler_sync to change from {0}. New value is {1}.",
        iohandler_id, *Result);
  } else {
    LLDB_LOG(log, "timed out waiting for m_iohandler_sync to change from {0}.",
             iohandler_id);
  }
}

StateType Process::WaitForProcessToStop(const Timeout<std::micro> &timeout,
                                        EventSP *event_sp_ptr, bool wait_always,
                                        ListenerSP hijack_listener_sp,
                                        Stream *stream, bool use_run_lock) {
  // We can't just wait for a "stopped" event, because the stopped event may
  // have restarted the target. We have to actually check each event, and in
  // the case of a stopped event check the restarted flag on the event.
  if (event_sp_ptr)
    event_sp_ptr->reset();
  StateType state = GetState();
  // If we are exited or detached, we won't ever get back to any other valid
  // state...
  if (state == eStateDetached || state == eStateExited)
    return state;

  Log *log(lldb_private::GetLogIfAllCategoriesSet(LIBLLDB_LOG_PROCESS));
  LLDB_LOG(log, "timeout = {0}", timeout);

  if (!wait_always && StateIsStoppedState(state, true) &&
      StateIsStoppedState(GetPrivateState(), true)) {
    LLDB_LOGF(log,
              "Process::%s returning without waiting for events; process "
              "private and public states are already 'stopped'.",
              __FUNCTION__);
    // We need to toggle the run lock as this won't get done in
    // SetPublicState() if the process is hijacked.
    if (hijack_listener_sp && use_run_lock)
      m_public_run_lock.SetStopped();
    return state;
  }

  while (state != eStateInvalid) {
    EventSP event_sp;
    state = GetStateChangedEvents(event_sp, timeout, hijack_listener_sp);
    if (event_sp_ptr && event_sp)
      *event_sp_ptr = event_sp;

    bool pop_process_io_handler = (hijack_listener_sp.get() != nullptr);
    Process::HandleProcessStateChangedEvent(event_sp, stream,
                                            pop_process_io_handler);

    switch (state) {
    case eStateCrashed:
    case eStateDetached:
    case eStateExited:
    case eStateUnloaded:
      // We need to toggle the run lock as this won't get done in
      // SetPublicState() if the process is hijacked.
      if (hijack_listener_sp && use_run_lock)
        m_public_run_lock.SetStopped();
      return state;
    case eStateStopped:
      if (Process::ProcessEventData::GetRestartedFromEvent(event_sp.get()))
        continue;
      else {
        // We need to toggle the run lock as this won't get done in
        // SetPublicState() if the process is hijacked.
        if (hijack_listener_sp && use_run_lock)
          m_public_run_lock.SetStopped();
        return state;
      }
    default:
      continue;
    }
  }
  return state;
}

bool Process::HandleProcessStateChangedEvent(const EventSP &event_sp,
                                             Stream *stream,
                                             bool &pop_process_io_handler) {
  const bool handle_pop = pop_process_io_handler;

  pop_process_io_handler = false;
  ProcessSP process_sp =
      Process::ProcessEventData::GetProcessFromEvent(event_sp.get());

  if (!process_sp)
    return false;

  StateType event_state =
      Process::ProcessEventData::GetStateFromEvent(event_sp.get());
  if (event_state == eStateInvalid)
    return false;

  switch (event_state) {
  case eStateInvalid:
  case eStateUnloaded:
  case eStateAttaching:
  case eStateLaunching:
  case eStateStepping:
  case eStateDetached:
    if (stream)
      stream->Printf("Process %" PRIu64 " %s\n", process_sp->GetID(),
                     StateAsCString(event_state));
    if (event_state == eStateDetached)
      pop_process_io_handler = true;
    break;

  case eStateConnected:
  case eStateRunning:
    // Don't be chatty when we run...
    break;

  case eStateExited:
    if (stream)
      process_sp->GetStatus(*stream);
    pop_process_io_handler = true;
    break;

  case eStateStopped:
  case eStateCrashed:
  case eStateSuspended:
    // Make sure the program hasn't been auto-restarted:
    if (Process::ProcessEventData::GetRestartedFromEvent(event_sp.get())) {
      if (stream) {
        size_t num_reasons =
            Process::ProcessEventData::GetNumRestartedReasons(event_sp.get());
        if (num_reasons > 0) {
          // FIXME: Do we want to report this, or would that just be annoyingly
          // chatty?
          if (num_reasons == 1) {
            const char *reason =
                Process::ProcessEventData::GetRestartedReasonAtIndex(
                    event_sp.get(), 0);
            stream->Printf("Process %" PRIu64 " stopped and restarted: %s\n",
                           process_sp->GetID(),
                           reason ? reason : "<UNKNOWN REASON>");
          } else {
            stream->Printf("Process %" PRIu64
                           " stopped and restarted, reasons:\n",
                           process_sp->GetID());

            for (size_t i = 0; i < num_reasons; i++) {
              const char *reason =
                  Process::ProcessEventData::GetRestartedReasonAtIndex(
                      event_sp.get(), i);
              stream->Printf("\t%s\n", reason ? reason : "<UNKNOWN REASON>");
            }
          }
        }
      }
    } else {
      StopInfoSP curr_thread_stop_info_sp;
      // Lock the thread list so it doesn't change on us, this is the scope for
      // the locker:
      {
        ThreadList &thread_list = process_sp->GetThreadList();
        std::lock_guard<std::recursive_mutex> guard(thread_list.GetMutex());

        ThreadSP curr_thread(thread_list.GetSelectedThread());
        ThreadSP thread;
        StopReason curr_thread_stop_reason = eStopReasonInvalid;
        bool prefer_curr_thread = false;
        if (curr_thread && curr_thread->IsValid()) {
          curr_thread_stop_reason = curr_thread->GetStopReason();
          switch (curr_thread_stop_reason) {
          case eStopReasonNone:
          case eStopReasonInvalid:
            // Don't prefer the current thread if it didn't stop for a reason.
            break;
          case eStopReasonSignal: {
            // We need to do the same computation we do for other threads
            // below in case the current thread happens to be the one that
            // stopped for the no-stop signal.
            uint64_t signo = curr_thread->GetStopInfo()->GetValue();
            if (process_sp->GetUnixSignals()->GetShouldStop(signo))
              prefer_curr_thread = true;
          } break;
          default:
            prefer_curr_thread = true;
            break;
          }
          curr_thread_stop_info_sp = curr_thread->GetStopInfo();
        }

        if (!prefer_curr_thread) {
          // Prefer a thread that has just completed its plan over another
          // thread as current thread.
          ThreadSP plan_thread;
          ThreadSP other_thread;

          const size_t num_threads = thread_list.GetSize();
          size_t i;
          for (i = 0; i < num_threads; ++i) {
            thread = thread_list.GetThreadAtIndex(i);
            StopReason thread_stop_reason = thread->GetStopReason();
            switch (thread_stop_reason) {
            case eStopReasonInvalid:
            case eStopReasonNone:
              break;

            case eStopReasonSignal: {
              // Don't select a signal thread if we weren't going to stop at
              // that signal.  We have to have had another reason for stopping
              // here, and the user doesn't want to see this thread.
              uint64_t signo = thread->GetStopInfo()->GetValue();
              if (process_sp->GetUnixSignals()->GetShouldStop(signo)) {
                if (!other_thread)
                  other_thread = thread;
              }
              break;
            }
            case eStopReasonTrace:
            case eStopReasonBreakpoint:
            case eStopReasonWatchpoint:
            case eStopReasonException:
            case eStopReasonExec:
            case eStopReasonFork:
            case eStopReasonVFork:
            case eStopReasonVForkDone:
            case eStopReasonThreadExiting:
            case eStopReasonInstrumentation:
            case eStopReasonProcessorTrace:
              if (!other_thread)
                other_thread = thread;
              break;
            case eStopReasonPlanComplete:
              if (!plan_thread)
                plan_thread = thread;
              break;
            }
          }
          if (plan_thread)
            thread_list.SetSelectedThreadByID(plan_thread->GetID());
          else if (other_thread)
            thread_list.SetSelectedThreadByID(other_thread->GetID());
          else {
            if (curr_thread && curr_thread->IsValid())
              thread = curr_thread;
            else
              thread = thread_list.GetThreadAtIndex(0);

            if (thread)
              thread_list.SetSelectedThreadByID(thread->GetID());
          }
        }
      }
      // Drop the ThreadList mutex by here, since GetThreadStatus below might
      // have to run code, e.g. for Data formatters, and if we hold the
      // ThreadList mutex, then the process is going to have a hard time
      // restarting the process.
      if (stream) {
        Debugger &debugger = process_sp->GetTarget().GetDebugger();
        if (debugger.GetTargetList().GetSelectedTarget().get() ==
            &process_sp->GetTarget()) {
          ThreadSP thread_sp = process_sp->GetThreadList().GetSelectedThread();

          if (!thread_sp || !thread_sp->IsValid())
            return false;

          const bool only_threads_with_stop_reason = true;
          const uint32_t start_frame = thread_sp->GetSelectedFrameIndex();
          const uint32_t num_frames = 1;
          const uint32_t num_frames_with_source = 1;
          const bool stop_format = true;

          process_sp->GetStatus(*stream);
          process_sp->GetThreadStatus(*stream, only_threads_with_stop_reason,
                                      start_frame, num_frames,
                                      num_frames_with_source,
                                      stop_format);
          if (curr_thread_stop_info_sp) {
            lldb::addr_t crashing_address;
            ValueObjectSP valobj_sp = StopInfo::GetCrashingDereference(
                curr_thread_stop_info_sp, &crashing_address);
            if (valobj_sp) {
              const ValueObject::GetExpressionPathFormat format =
                  ValueObject::GetExpressionPathFormat::
                      eGetExpressionPathFormatHonorPointers;
              stream->PutCString("Likely cause: ");
              valobj_sp->GetExpressionPath(*stream, format);
              stream->Printf(" accessed 0x%" PRIx64 "\n", crashing_address);
            }
          }
        } else {
          uint32_t target_idx = debugger.GetTargetList().GetIndexOfTarget(
              process_sp->GetTarget().shared_from_this());
          if (target_idx != UINT32_MAX)
            stream->Printf("Target %d: (", target_idx);
          else
            stream->Printf("Target <unknown index>: (");
          process_sp->GetTarget().Dump(stream, eDescriptionLevelBrief);
          stream->Printf(") stopped.\n");
        }
      }

      // Pop the process IO handler
      pop_process_io_handler = true;
    }
    break;
  }

  if (handle_pop && pop_process_io_handler)
    process_sp->PopProcessIOHandler();

  return true;
}

bool Process::HijackProcessEvents(ListenerSP listener_sp) {
  if (listener_sp) {
    return HijackBroadcaster(listener_sp, eBroadcastBitStateChanged |
                                              eBroadcastBitInterrupt);
  } else
    return false;
}

void Process::RestoreProcessEvents() { RestoreBroadcaster(); }

StateType Process::GetStateChangedEvents(EventSP &event_sp,
                                         const Timeout<std::micro> &timeout,
                                         ListenerSP hijack_listener_sp) {
  Log *log(lldb_private::GetLogIfAllCategoriesSet(LIBLLDB_LOG_PROCESS));
  LLDB_LOG(log, "timeout = {0}, event_sp)...", timeout);

  ListenerSP listener_sp = hijack_listener_sp;
  if (!listener_sp)
    listener_sp = m_listener_sp;

  StateType state = eStateInvalid;
  if (listener_sp->GetEventForBroadcasterWithType(
          this, eBroadcastBitStateChanged | eBroadcastBitInterrupt, event_sp,
          timeout)) {
    if (event_sp && event_sp->GetType() == eBroadcastBitStateChanged)
      state = Process::ProcessEventData::GetStateFromEvent(event_sp.get());
    else
      LLDB_LOG(log, "got no event or was interrupted.");
  }

  LLDB_LOG(log, "timeout = {0}, event_sp) => {1}", timeout, state);
  return state;
}

Event *Process::PeekAtStateChangedEvents() {
  Log *log(lldb_private::GetLogIfAllCategoriesSet(LIBLLDB_LOG_PROCESS));

  LLDB_LOGF(log, "Process::%s...", __FUNCTION__);

  Event *event_ptr;
  event_ptr = m_listener_sp->PeekAtNextEventForBroadcasterWithType(
      this, eBroadcastBitStateChanged);
  if (log) {
    if (event_ptr) {
      LLDB_LOGF(log, "Process::%s (event_ptr) => %s", __FUNCTION__,
                StateAsCString(ProcessEventData::GetStateFromEvent(event_ptr)));
    } else {
      LLDB_LOGF(log, "Process::%s no events found", __FUNCTION__);
    }
  }
  return event_ptr;
}

StateType
Process::GetStateChangedEventsPrivate(EventSP &event_sp,
                                      const Timeout<std::micro> &timeout) {
  Log *log(lldb_private::GetLogIfAllCategoriesSet(LIBLLDB_LOG_PROCESS));
  LLDB_LOG(log, "timeout = {0}, event_sp)...", timeout);

  StateType state = eStateInvalid;
  if (m_private_state_listener_sp->GetEventForBroadcasterWithType(
          &m_private_state_broadcaster,
          eBroadcastBitStateChanged | eBroadcastBitInterrupt, event_sp,
          timeout))
    if (event_sp && event_sp->GetType() == eBroadcastBitStateChanged)
      state = Process::ProcessEventData::GetStateFromEvent(event_sp.get());

  LLDB_LOG(log, "timeout = {0}, event_sp) => {1}", timeout,
           state == eStateInvalid ? "TIMEOUT" : StateAsCString(state));
  return state;
}

bool Process::GetEventsPrivate(EventSP &event_sp,
                               const Timeout<std::micro> &timeout,
                               bool control_only) {
  Log *log(lldb_private::GetLogIfAllCategoriesSet(LIBLLDB_LOG_PROCESS));
  LLDB_LOG(log, "timeout = {0}, event_sp)...", timeout);

  if (control_only)
    return m_private_state_listener_sp->GetEventForBroadcaster(
        &m_private_state_control_broadcaster, event_sp, timeout);
  else
    return m_private_state_listener_sp->GetEvent(event_sp, timeout);
}

bool Process::IsRunning() const {
  return StateIsRunningState(m_public_state.GetValue());
}

int Process::GetExitStatus() {
  std::lock_guard<std::mutex> guard(m_exit_status_mutex);

  if (m_public_state.GetValue() == eStateExited)
    return m_exit_status;
  return -1;
}

const char *Process::GetExitDescription() {
  std::lock_guard<std::mutex> guard(m_exit_status_mutex);

  if (m_public_state.GetValue() == eStateExited && !m_exit_string.empty())
    return m_exit_string.c_str();
  return nullptr;
}

bool Process::SetExitStatus(int status, const char *cstr) {
  // Use a mutex to protect setting the exit status.
  std::lock_guard<std::mutex> guard(m_exit_status_mutex);

  Log *log(lldb_private::GetLogIfAnyCategoriesSet(LIBLLDB_LOG_STATE |
                                                  LIBLLDB_LOG_PROCESS));
  LLDB_LOGF(
      log, "Process::SetExitStatus (status=%i (0x%8.8x), description=%s%s%s)",
      status, status, cstr ? "\"" : "", cstr ? cstr : "NULL", cstr ? "\"" : "");

  // We were already in the exited state
  if (m_private_state.GetValue() == eStateExited) {
    LLDB_LOGF(log, "Process::SetExitStatus () ignoring exit status because "
                   "state was already set to eStateExited");
    return false;
  }

  m_exit_status = status;
  if (cstr)
    m_exit_string = cstr;
  else
    m_exit_string.clear();

  // Clear the last natural stop ID since it has a strong reference to this
  // process
  m_mod_id.SetStopEventForLastNaturalStopID(EventSP());

  SetPrivateState(eStateExited);

  // Allow subclasses to do some cleanup
  DidExit();

  return true;
}

bool Process::IsAlive() {
  switch (m_private_state.GetValue()) {
  case eStateConnected:
  case eStateAttaching:
  case eStateLaunching:
  case eStateStopped:
  case eStateRunning:
  case eStateStepping:
  case eStateCrashed:
  case eStateSuspended:
    return true;
  default:
    return false;
  }
}

// This static callback can be used to watch for local child processes on the
// current host. The child process exits, the process will be found in the
// global target list (we want to be completely sure that the
// lldb_private::Process doesn't go away before we can deliver the signal.
bool Process::SetProcessExitStatus(
    lldb::pid_t pid, bool exited,
    int signo,      // Zero for no signal
    int exit_status // Exit value of process if signal is zero
    ) {
  Log *log(lldb_private::GetLogIfAnyCategoriesSet(LIBLLDB_LOG_PROCESS));
  LLDB_LOGF(log,
            "Process::SetProcessExitStatus (pid=%" PRIu64
            ", exited=%i, signal=%i, exit_status=%i)\n",
            pid, exited, signo, exit_status);

  if (exited) {
    TargetSP target_sp(Debugger::FindTargetWithProcessID(pid));
    if (target_sp) {
      ProcessSP process_sp(target_sp->GetProcessSP());
      if (process_sp) {
        const char *signal_cstr = nullptr;
        if (signo)
          signal_cstr = process_sp->GetUnixSignals()->GetSignalAsCString(signo);

        process_sp->SetExitStatus(exit_status, signal_cstr);
      }
    }
    return true;
  }
  return false;
}

bool Process::UpdateThreadList(ThreadList &old_thread_list,
                               ThreadList &new_thread_list) {
  m_thread_plans.ClearThreadCache();
  return DoUpdateThreadList(old_thread_list, new_thread_list);
}

void Process::UpdateThreadListIfNeeded() {
  const uint32_t stop_id = GetStopID();
  if (m_thread_list.GetSize(false) == 0 ||
      stop_id != m_thread_list.GetStopID()) {
    bool clear_unused_threads = true;
    const StateType state = GetPrivateState();
    if (StateIsStoppedState(state, true)) {
      std::lock_guard<std::recursive_mutex> guard(m_thread_list.GetMutex());
      m_thread_list.SetStopID(stop_id);

      // m_thread_list does have its own mutex, but we need to hold onto the
      // mutex between the call to UpdateThreadList(...) and the
      // os->UpdateThreadList(...) so it doesn't change on us
      ThreadList &old_thread_list = m_thread_list;
      ThreadList real_thread_list(this);
      ThreadList new_thread_list(this);
      // Always update the thread list with the protocol specific thread list,
      // but only update if "true" is returned
      if (UpdateThreadList(m_thread_list_real, real_thread_list)) {
        // Don't call into the OperatingSystem to update the thread list if we
        // are shutting down, since that may call back into the SBAPI's,
        // requiring the API lock which is already held by whoever is shutting
        // us down, causing a deadlock.
        OperatingSystem *os = GetOperatingSystem();
        if (os && !m_destroy_in_process) {
          // Clear any old backing threads where memory threads might have been
          // backed by actual threads from the lldb_private::Process subclass
          size_t num_old_threads = old_thread_list.GetSize(false);
          for (size_t i = 0; i < num_old_threads; ++i)
            old_thread_list.GetThreadAtIndex(i, false)->ClearBackingThread();
          // See if the OS plugin reports all threads.  If it does, then
          // it is safe to clear unseen thread's plans here.  Otherwise we
          // should preserve them in case they show up again:
          clear_unused_threads = GetOSPluginReportsAllThreads();

          // Turn off dynamic types to ensure we don't run any expressions.
          // Objective-C can run an expression to determine if a SBValue is a
          // dynamic type or not and we need to avoid this. OperatingSystem
          // plug-ins can't run expressions that require running code...

          Target &target = GetTarget();
          const lldb::DynamicValueType saved_prefer_dynamic =
              target.GetPreferDynamicValue();
          if (saved_prefer_dynamic != lldb::eNoDynamicValues)
            target.SetPreferDynamicValue(lldb::eNoDynamicValues);

          // Now let the OperatingSystem plug-in update the thread list

          os->UpdateThreadList(
              old_thread_list, // Old list full of threads created by OS plug-in
              real_thread_list, // The actual thread list full of threads
                                // created by each lldb_private::Process
                                // subclass
              new_thread_list); // The new thread list that we will show to the
                                // user that gets filled in

          if (saved_prefer_dynamic != lldb::eNoDynamicValues)
            target.SetPreferDynamicValue(saved_prefer_dynamic);
        } else {
          // No OS plug-in, the new thread list is the same as the real thread
          // list.
          new_thread_list = real_thread_list;
        }

        m_thread_list_real.Update(real_thread_list);
        m_thread_list.Update(new_thread_list);
        m_thread_list.SetStopID(stop_id);

        if (GetLastNaturalStopID() != m_extended_thread_stop_id) {
          // Clear any extended threads that we may have accumulated previously
          m_extended_thread_list.Clear();
          m_extended_thread_stop_id = GetLastNaturalStopID();

          m_queue_list.Clear();
          m_queue_list_stop_id = GetLastNaturalStopID();
        }
      }
      // Now update the plan stack map.
      // If we do have an OS plugin, any absent real threads in the
      // m_thread_list have already been removed from the ThreadPlanStackMap.
      // So any remaining threads are OS Plugin threads, and those we want to
      // preserve in case they show up again.
      m_thread_plans.Update(m_thread_list, clear_unused_threads);
    }
  }
}

ThreadPlanStack *Process::FindThreadPlans(lldb::tid_t tid) {
  return m_thread_plans.Find(tid);
}

bool Process::PruneThreadPlansForTID(lldb::tid_t tid) {
  return m_thread_plans.PrunePlansForTID(tid);
}

void Process::PruneThreadPlans() {
  m_thread_plans.Update(GetThreadList(), true, false);
}

bool Process::DumpThreadPlansForTID(Stream &strm, lldb::tid_t tid,
                                    lldb::DescriptionLevel desc_level,
                                    bool internal, bool condense_trivial,
                                    bool skip_unreported_plans) {
  return m_thread_plans.DumpPlansForTID(
      strm, tid, desc_level, internal, condense_trivial, skip_unreported_plans);
}
void Process::DumpThreadPlans(Stream &strm, lldb::DescriptionLevel desc_level,
                              bool internal, bool condense_trivial,
                              bool skip_unreported_plans) {
  m_thread_plans.DumpPlans(strm, desc_level, internal, condense_trivial,
                           skip_unreported_plans);
}

void Process::UpdateQueueListIfNeeded() {
  if (m_system_runtime_up) {
    if (m_queue_list.GetSize() == 0 ||
        m_queue_list_stop_id != GetLastNaturalStopID()) {
      const StateType state = GetPrivateState();
      if (StateIsStoppedState(state, true)) {
        m_system_runtime_up->PopulateQueueList(m_queue_list);
        m_queue_list_stop_id = GetLastNaturalStopID();
      }
    }
  }
}

ThreadSP Process::CreateOSPluginThread(lldb::tid_t tid, lldb::addr_t context) {
  OperatingSystem *os = GetOperatingSystem();
  if (os)
    return os->CreateThread(tid, context);
  return ThreadSP();
}

uint32_t Process::GetNextThreadIndexID(uint64_t thread_id) {
  return AssignIndexIDToThread(thread_id);
}

bool Process::HasAssignedIndexIDToThread(uint64_t thread_id) {
  return (m_thread_id_to_index_id_map.find(thread_id) !=
          m_thread_id_to_index_id_map.end());
}

uint32_t Process::AssignIndexIDToThread(uint64_t thread_id) {
  uint32_t result = 0;
  std::map<uint64_t, uint32_t>::iterator iterator =
      m_thread_id_to_index_id_map.find(thread_id);
  if (iterator == m_thread_id_to_index_id_map.end()) {
    result = ++m_thread_index_id;
    m_thread_id_to_index_id_map[thread_id] = result;
  } else {
    result = iterator->second;
  }

  return result;
}

StateType Process::GetState() {
  return m_public_state.GetValue();
}

void Process::SetPublicState(StateType new_state, bool restarted) {
  const bool new_state_is_stopped = StateIsStoppedState(new_state, false);
  if (new_state_is_stopped) {
    // This will only set the time if the public stop time has no value, so
    // it is ok to call this multiple times. With a public stop we can't look
    // at the stop ID because many private stops might have happened, so we
    // can't check for a stop ID of zero. This allows the "statistics" command
    // to dump the time it takes to reach somewhere in your code, like a
    // breakpoint you set.
    GetTarget().GetStatistics().SetFirstPublicStopTime();
  }

  Log *log(lldb_private::GetLogIfAnyCategoriesSet(LIBLLDB_LOG_STATE |
                                                  LIBLLDB_LOG_PROCESS));
  LLDB_LOGF(log, "Process::SetPublicState (state = %s, restarted = %i)",
            StateAsCString(new_state), restarted);
  const StateType old_state = m_public_state.GetValue();
  m_public_state.SetValue(new_state);

  // On the transition from Run to Stopped, we unlock the writer end of the run
  // lock.  The lock gets locked in Resume, which is the public API to tell the
  // program to run.
  if (!StateChangedIsExternallyHijacked()) {
    if (new_state == eStateDetached) {
      LLDB_LOGF(log,
                "Process::SetPublicState (%s) -- unlocking run lock for detach",
                StateAsCString(new_state));
      m_public_run_lock.SetStopped();
    } else {
      const bool old_state_is_stopped = StateIsStoppedState(old_state, false);
      if ((old_state_is_stopped != new_state_is_stopped)) {
        if (new_state_is_stopped && !restarted) {
          LLDB_LOGF(log, "Process::SetPublicState (%s) -- unlocking run lock",
                    StateAsCString(new_state));
          m_public_run_lock.SetStopped();
        }
      }
    }
  }
}

Status Process::Resume() {
  Log *log(lldb_private::GetLogIfAnyCategoriesSet(LIBLLDB_LOG_STATE |
                                                  LIBLLDB_LOG_PROCESS));
  LLDB_LOGF(log, "Process::Resume -- locking run lock");
  if (!m_public_run_lock.TrySetRunning()) {
    Status error("Resume request failed - process still running.");
    LLDB_LOGF(log, "Process::Resume: -- TrySetRunning failed, not resuming.");
    return error;
  }
  Status error = PrivateResume();
  if (!error.Success()) {
    // Undo running state change
    m_public_run_lock.SetStopped();
  }
  return error;
}

static const char *g_resume_sync_name = "lldb.Process.ResumeSynchronous.hijack";

Status Process::ResumeSynchronous(Stream *stream) {
  Log *log(lldb_private::GetLogIfAnyCategoriesSet(LIBLLDB_LOG_STATE |
                                                  LIBLLDB_LOG_PROCESS));
  LLDB_LOGF(log, "Process::ResumeSynchronous -- locking run lock");
  if (!m_public_run_lock.TrySetRunning()) {
    Status error("Resume request failed - process still running.");
    LLDB_LOGF(log, "Process::Resume: -- TrySetRunning failed, not resuming.");
    return error;
  }

  ListenerSP listener_sp(
      Listener::MakeListener(g_resume_sync_name));
  HijackProcessEvents(listener_sp);

  Status error = PrivateResume();
  if (error.Success()) {
    StateType state = WaitForProcessToStop(llvm::None, nullptr, true,
                                           listener_sp, stream);
    const bool must_be_alive =
        false; // eStateExited is ok, so this must be false
    if (!StateIsStoppedState(state, must_be_alive))
      error.SetErrorStringWithFormat(
          "process not in stopped state after synchronous resume: %s",
          StateAsCString(state));
  } else {
    // Undo running state change
    m_public_run_lock.SetStopped();
  }

  // Undo the hijacking of process events...
  RestoreProcessEvents();

  return error;
}

bool Process::StateChangedIsExternallyHijacked() {
  if (IsHijackedForEvent(eBroadcastBitStateChanged)) {
    const char *hijacking_name = GetHijackingListenerName();
    if (hijacking_name &&
        strcmp(hijacking_name, g_resume_sync_name))
      return true;
  }
  return false;
}

bool Process::StateChangedIsHijackedForSynchronousResume() {
  if (IsHijackedForEvent(eBroadcastBitStateChanged)) {
    const char *hijacking_name = GetHijackingListenerName();
    if (hijacking_name &&
        strcmp(hijacking_name, g_resume_sync_name) == 0)
      return true;
  }
  return false;
}

StateType Process::GetPrivateState() { return m_private_state.GetValue(); }

void Process::SetPrivateState(StateType new_state) {
  if (m_finalizing)
    return;

  Log *log(lldb_private::GetLogIfAnyCategoriesSet(
      LIBLLDB_LOG_STATE | LIBLLDB_LOG_PROCESS | LIBLLDB_LOG_UNWIND));
  bool state_changed = false;

  LLDB_LOGF(log, "Process::SetPrivateState (%s)", StateAsCString(new_state));

  std::lock_guard<std::recursive_mutex> thread_guard(m_thread_list.GetMutex());
  std::lock_guard<std::recursive_mutex> guard(m_private_state.GetMutex());

  const StateType old_state = m_private_state.GetValueNoLock();
  state_changed = old_state != new_state;

  const bool old_state_is_stopped = StateIsStoppedState(old_state, false);
  const bool new_state_is_stopped = StateIsStoppedState(new_state, false);
  if (old_state_is_stopped != new_state_is_stopped) {
    if (new_state_is_stopped)
      m_private_run_lock.SetStopped();
    else
      m_private_run_lock.SetRunning();
  }

  if (state_changed) {
    m_private_state.SetValueNoLock(new_state);
    EventSP event_sp(
        new Event(eBroadcastBitStateChanged,
                  new ProcessEventData(shared_from_this(), new_state)));
    if (StateIsStoppedState(new_state, false)) {
      // Note, this currently assumes that all threads in the list stop when
      // the process stops.  In the future we will want to support a debugging
      // model where some threads continue to run while others are stopped.
      // When that happens we will either need a way for the thread list to
      // identify which threads are stopping or create a special thread list
      // containing only threads which actually stopped.
      //
      // The process plugin is responsible for managing the actual behavior of
      // the threads and should have stopped any threads that are going to stop
      // before we get here.
      m_thread_list.DidStop();

      if (m_mod_id.BumpStopID() == 0)
        GetTarget().GetStatistics().SetFirstPrivateStopTime();

      if (!m_mod_id.IsLastResumeForUserExpression())
        m_mod_id.SetStopEventForLastNaturalStopID(event_sp);
      m_memory_cache.Clear();
      LLDB_LOGF(log, "Process::SetPrivateState (%s) stop_id = %u",
                StateAsCString(new_state), m_mod_id.GetStopID());
    }

    m_private_state_broadcaster.BroadcastEvent(event_sp);
  } else {
    LLDB_LOGF(log,
              "Process::SetPrivateState (%s) state didn't change. Ignoring...",
              StateAsCString(new_state));
  }
}

void Process::SetRunningUserExpression(bool on) {
  m_mod_id.SetRunningUserExpression(on);
}

void Process::SetRunningUtilityFunction(bool on) {
  m_mod_id.SetRunningUtilityFunction(on);
}

addr_t Process::GetImageInfoAddress() { return LLDB_INVALID_ADDRESS; }

const lldb::ABISP &Process::GetABI() {
  if (!m_abi_sp)
    m_abi_sp = ABI::FindPlugin(shared_from_this(), GetTarget().GetArchitecture());
  return m_abi_sp;
}

std::vector<LanguageRuntime *> Process::GetLanguageRuntimes() {
  std::vector<LanguageRuntime *> language_runtimes;

  if (m_finalizing)
    return language_runtimes;

  std::lock_guard<std::recursive_mutex> guard(m_language_runtimes_mutex);
  // Before we pass off a copy of the language runtimes, we must make sure that
  // our collection is properly populated. It's possible that some of the
  // language runtimes were not loaded yet, either because nobody requested it
  // yet or the proper condition for loading wasn't yet met (e.g. libc++.so
  // hadn't been loaded).
  for (const lldb::LanguageType lang_type : Language::GetSupportedLanguages()) {
    if (LanguageRuntime *runtime = GetLanguageRuntime(lang_type))
      language_runtimes.emplace_back(runtime);
  }

  return language_runtimes;
}

LanguageRuntime *Process::GetLanguageRuntime(lldb::LanguageType language) {
  if (m_finalizing)
    return nullptr;

  LanguageRuntime *runtime = nullptr;

  std::lock_guard<std::recursive_mutex> guard(m_language_runtimes_mutex);
  LanguageRuntimeCollection::iterator pos;
  pos = m_language_runtimes.find(language);
  if (pos == m_language_runtimes.end() || !pos->second) {
    lldb::LanguageRuntimeSP runtime_sp(
        LanguageRuntime::FindPlugin(this, language));

    m_language_runtimes[language] = runtime_sp;
    runtime = runtime_sp.get();
  } else
    runtime = pos->second.get();

  if (runtime)
    // It's possible that a language runtime can support multiple LanguageTypes,
    // for example, CPPLanguageRuntime will support eLanguageTypeC_plus_plus,
    // eLanguageTypeC_plus_plus_03, etc. Because of this, we should get the
    // primary language type and make sure that our runtime supports it.
    assert(runtime->GetLanguageType() == Language::GetPrimaryLanguage(language));

  return runtime;
}

bool Process::IsPossibleDynamicValue(ValueObject &in_value) {
  if (m_finalizing)
    return false;

  if (in_value.IsDynamic())
    return false;
  LanguageType known_type = in_value.GetObjectRuntimeLanguage();

  if (known_type != eLanguageTypeUnknown && known_type != eLanguageTypeC) {
    LanguageRuntime *runtime = GetLanguageRuntime(known_type);
    return runtime ? runtime->CouldHaveDynamicValue(in_value) : false;
  }

  for (LanguageRuntime *runtime : GetLanguageRuntimes()) {
    if (runtime->CouldHaveDynamicValue(in_value))
      return true;
  }

  return false;
}

void Process::SetDynamicCheckers(DynamicCheckerFunctions *dynamic_checkers) {
  m_dynamic_checkers_up.reset(dynamic_checkers);
}

BreakpointSiteList &Process::GetBreakpointSiteList() {
  return m_breakpoint_site_list;
}

const BreakpointSiteList &Process::GetBreakpointSiteList() const {
  return m_breakpoint_site_list;
}

void Process::DisableAllBreakpointSites() {
  m_breakpoint_site_list.ForEach([this](BreakpointSite *bp_site) -> void {
    //        bp_site->SetEnabled(true);
    DisableBreakpointSite(bp_site);
  });
}

Status Process::ClearBreakpointSiteByID(lldb::user_id_t break_id) {
  Status error(DisableBreakpointSiteByID(break_id));

  if (error.Success())
    m_breakpoint_site_list.Remove(break_id);

  return error;
}

Status Process::DisableBreakpointSiteByID(lldb::user_id_t break_id) {
  Status error;
  BreakpointSiteSP bp_site_sp = m_breakpoint_site_list.FindByID(break_id);
  if (bp_site_sp) {
    if (bp_site_sp->IsEnabled())
      error = DisableBreakpointSite(bp_site_sp.get());
  } else {
    error.SetErrorStringWithFormat("invalid breakpoint site ID: %" PRIu64,
                                   break_id);
  }

  return error;
}

Status Process::EnableBreakpointSiteByID(lldb::user_id_t break_id) {
  Status error;
  BreakpointSiteSP bp_site_sp = m_breakpoint_site_list.FindByID(break_id);
  if (bp_site_sp) {
    if (!bp_site_sp->IsEnabled())
      error = EnableBreakpointSite(bp_site_sp.get());
  } else {
    error.SetErrorStringWithFormat("invalid breakpoint site ID: %" PRIu64,
                                   break_id);
  }
  return error;
}

lldb::break_id_t
Process::CreateBreakpointSite(const BreakpointLocationSP &owner,
                              bool use_hardware) {
  addr_t load_addr = LLDB_INVALID_ADDRESS;

  bool show_error = true;
  switch (GetState()) {
  case eStateInvalid:
  case eStateUnloaded:
  case eStateConnected:
  case eStateAttaching:
  case eStateLaunching:
  case eStateDetached:
  case eStateExited:
    show_error = false;
    break;

  case eStateStopped:
  case eStateRunning:
  case eStateStepping:
  case eStateCrashed:
  case eStateSuspended:
    show_error = IsAlive();
    break;
  }

  // Reset the IsIndirect flag here, in case the location changes from pointing
  // to a indirect symbol to a regular symbol.
  owner->SetIsIndirect(false);

  if (owner->ShouldResolveIndirectFunctions()) {
    Symbol *symbol = owner->GetAddress().CalculateSymbolContextSymbol();
    if (symbol && symbol->IsIndirect()) {
      Status error;
      Address symbol_address = symbol->GetAddress();
      load_addr = ResolveIndirectFunction(&symbol_address, error);
      if (!error.Success() && show_error) {
        GetTarget().GetDebugger().GetErrorStream().Printf(
            "warning: failed to resolve indirect function at 0x%" PRIx64
            " for breakpoint %i.%i: %s\n",
            symbol->GetLoadAddress(&GetTarget()),
            owner->GetBreakpoint().GetID(), owner->GetID(),
            error.AsCString() ? error.AsCString() : "unknown error");
        return LLDB_INVALID_BREAK_ID;
      }
      Address resolved_address(load_addr);
      load_addr = resolved_address.GetOpcodeLoadAddress(&GetTarget());
      owner->SetIsIndirect(true);
    } else
      load_addr = owner->GetAddress().GetOpcodeLoadAddress(&GetTarget());
  } else
    load_addr = owner->GetAddress().GetOpcodeLoadAddress(&GetTarget());

  if (load_addr != LLDB_INVALID_ADDRESS) {
    BreakpointSiteSP bp_site_sp;

    // Look up this breakpoint site.  If it exists, then add this new owner,
    // otherwise create a new breakpoint site and add it.

    bp_site_sp = m_breakpoint_site_list.FindByAddress(load_addr);

    if (bp_site_sp) {
      bp_site_sp->AddOwner(owner);
      owner->SetBreakpointSite(bp_site_sp);
      return bp_site_sp->GetID();
    } else {
      bp_site_sp.reset(new BreakpointSite(&m_breakpoint_site_list, owner,
                                          load_addr, use_hardware));
      if (bp_site_sp) {
        Status error = EnableBreakpointSite(bp_site_sp.get());
        if (error.Success()) {
          owner->SetBreakpointSite(bp_site_sp);
          return m_breakpoint_site_list.Add(bp_site_sp);
        } else {
          if (show_error || use_hardware) {
            // Report error for setting breakpoint...
            GetTarget().GetDebugger().GetErrorStream().Printf(
                "warning: failed to set breakpoint site at 0x%" PRIx64
                " for breakpoint %i.%i: %s\n",
                load_addr, owner->GetBreakpoint().GetID(), owner->GetID(),
                error.AsCString() ? error.AsCString() : "unknown error");
          }
        }
      }
    }
  }
  // We failed to enable the breakpoint
  return LLDB_INVALID_BREAK_ID;
}

void Process::RemoveOwnerFromBreakpointSite(lldb::user_id_t owner_id,
                                            lldb::user_id_t owner_loc_id,
                                            BreakpointSiteSP &bp_site_sp) {
  uint32_t num_owners = bp_site_sp->RemoveOwner(owner_id, owner_loc_id);
  if (num_owners == 0) {
    // Don't try to disable the site if we don't have a live process anymore.
    if (IsAlive())
      DisableBreakpointSite(bp_site_sp.get());
    m_breakpoint_site_list.RemoveByAddress(bp_site_sp->GetLoadAddress());
  }
}

size_t Process::RemoveBreakpointOpcodesFromBuffer(addr_t bp_addr, size_t size,
                                                  uint8_t *buf) const {
  size_t bytes_removed = 0;
  BreakpointSiteList bp_sites_in_range;

  if (m_breakpoint_site_list.FindInRange(bp_addr, bp_addr + size,
                                         bp_sites_in_range)) {
    bp_sites_in_range.ForEach([bp_addr, size,
                               buf](BreakpointSite *bp_site) -> void {
      if (bp_site->GetType() == BreakpointSite::eSoftware) {
        addr_t intersect_addr;
        size_t intersect_size;
        size_t opcode_offset;
        if (bp_site->IntersectsRange(bp_addr, size, &intersect_addr,
                                     &intersect_size, &opcode_offset)) {
          assert(bp_addr <= intersect_addr && intersect_addr < bp_addr + size);
          assert(bp_addr < intersect_addr + intersect_size &&
                 intersect_addr + intersect_size <= bp_addr + size);
          assert(opcode_offset + intersect_size <= bp_site->GetByteSize());
          size_t buf_offset = intersect_addr - bp_addr;
          ::memcpy(buf + buf_offset,
                   bp_site->GetSavedOpcodeBytes() + opcode_offset,
                   intersect_size);
        }
      }
    });
  }
  return bytes_removed;
}

size_t Process::GetSoftwareBreakpointTrapOpcode(BreakpointSite *bp_site) {
  PlatformSP platform_sp(GetTarget().GetPlatform());
  if (platform_sp)
    return platform_sp->GetSoftwareBreakpointTrapOpcode(GetTarget(), bp_site);
  return 0;
}

Status Process::EnableSoftwareBreakpoint(BreakpointSite *bp_site) {
  Status error;
  assert(bp_site != nullptr);
  Log *log(lldb_private::GetLogIfAnyCategoriesSet(LIBLLDB_LOG_BREAKPOINTS));
  const addr_t bp_addr = bp_site->GetLoadAddress();
  LLDB_LOGF(
      log, "Process::EnableSoftwareBreakpoint (site_id = %d) addr = 0x%" PRIx64,
      bp_site->GetID(), (uint64_t)bp_addr);
  if (bp_site->IsEnabled()) {
    LLDB_LOGF(
        log,
        "Process::EnableSoftwareBreakpoint (site_id = %d) addr = 0x%" PRIx64
        " -- already enabled",
        bp_site->GetID(), (uint64_t)bp_addr);
    return error;
  }

  if (bp_addr == LLDB_INVALID_ADDRESS) {
    error.SetErrorString("BreakpointSite contains an invalid load address.");
    return error;
  }
  // Ask the lldb::Process subclass to fill in the correct software breakpoint
  // trap for the breakpoint site
  const size_t bp_opcode_size = GetSoftwareBreakpointTrapOpcode(bp_site);

  if (bp_opcode_size == 0) {
    error.SetErrorStringWithFormat("Process::GetSoftwareBreakpointTrapOpcode() "
                                   "returned zero, unable to get breakpoint "
                                   "trap for address 0x%" PRIx64,
                                   bp_addr);
  } else {
    const uint8_t *const bp_opcode_bytes = bp_site->GetTrapOpcodeBytes();

    if (bp_opcode_bytes == nullptr) {
      error.SetErrorString(
          "BreakpointSite doesn't contain a valid breakpoint trap opcode.");
      return error;
    }

    // Save the original opcode by reading it
    if (DoReadMemory(bp_addr, bp_site->GetSavedOpcodeBytes(), bp_opcode_size,
                     error) == bp_opcode_size) {
      // Write a software breakpoint in place of the original opcode
      if (DoWriteMemory(bp_addr, bp_opcode_bytes, bp_opcode_size, error) ==
          bp_opcode_size) {
        uint8_t verify_bp_opcode_bytes[64];
        if (DoReadMemory(bp_addr, verify_bp_opcode_bytes, bp_opcode_size,
                         error) == bp_opcode_size) {
          if (::memcmp(bp_opcode_bytes, verify_bp_opcode_bytes,
                       bp_opcode_size) == 0) {
            bp_site->SetEnabled(true);
            bp_site->SetType(BreakpointSite::eSoftware);
            LLDB_LOGF(log,
                      "Process::EnableSoftwareBreakpoint (site_id = %d) "
                      "addr = 0x%" PRIx64 " -- SUCCESS",
                      bp_site->GetID(), (uint64_t)bp_addr);
          } else
            error.SetErrorString(
                "failed to verify the breakpoint trap in memory.");
        } else
          error.SetErrorString(
              "Unable to read memory to verify breakpoint trap.");
      } else
        error.SetErrorString("Unable to write breakpoint trap to memory.");
    } else
      error.SetErrorString("Unable to read memory at breakpoint address.");
  }
  if (log && error.Fail())
    LLDB_LOGF(
        log,
        "Process::EnableSoftwareBreakpoint (site_id = %d) addr = 0x%" PRIx64
        " -- FAILED: %s",
        bp_site->GetID(), (uint64_t)bp_addr, error.AsCString());
  return error;
}

Status Process::DisableSoftwareBreakpoint(BreakpointSite *bp_site) {
  Status error;
  assert(bp_site != nullptr);
  Log *log(lldb_private::GetLogIfAnyCategoriesSet(LIBLLDB_LOG_BREAKPOINTS));
  addr_t bp_addr = bp_site->GetLoadAddress();
  lldb::user_id_t breakID = bp_site->GetID();
  LLDB_LOGF(log,
            "Process::DisableSoftwareBreakpoint (breakID = %" PRIu64
            ") addr = 0x%" PRIx64,
            breakID, (uint64_t)bp_addr);

  if (bp_site->IsHardware()) {
    error.SetErrorString("Breakpoint site is a hardware breakpoint.");
  } else if (bp_site->IsEnabled()) {
    const size_t break_op_size = bp_site->GetByteSize();
    const uint8_t *const break_op = bp_site->GetTrapOpcodeBytes();
    if (break_op_size > 0) {
      // Clear a software breakpoint instruction
      uint8_t curr_break_op[8];
      assert(break_op_size <= sizeof(curr_break_op));
      bool break_op_found = false;

      // Read the breakpoint opcode
      if (DoReadMemory(bp_addr, curr_break_op, break_op_size, error) ==
          break_op_size) {
        bool verify = false;
        // Make sure the breakpoint opcode exists at this address
        if (::memcmp(curr_break_op, break_op, break_op_size) == 0) {
          break_op_found = true;
          // We found a valid breakpoint opcode at this address, now restore
          // the saved opcode.
          if (DoWriteMemory(bp_addr, bp_site->GetSavedOpcodeBytes(),
                            break_op_size, error) == break_op_size) {
            verify = true;
          } else
            error.SetErrorString(
                "Memory write failed when restoring original opcode.");
        } else {
          error.SetErrorString(
              "Original breakpoint trap is no longer in memory.");
          // Set verify to true and so we can check if the original opcode has
          // already been restored
          verify = true;
        }

        if (verify) {
          uint8_t verify_opcode[8];
          assert(break_op_size < sizeof(verify_opcode));
          // Verify that our original opcode made it back to the inferior
          if (DoReadMemory(bp_addr, verify_opcode, break_op_size, error) ==
              break_op_size) {
            // compare the memory we just read with the original opcode
            if (::memcmp(bp_site->GetSavedOpcodeBytes(), verify_opcode,
                         break_op_size) == 0) {
              // SUCCESS
              bp_site->SetEnabled(false);
              LLDB_LOGF(log,
                        "Process::DisableSoftwareBreakpoint (site_id = %d) "
                        "addr = 0x%" PRIx64 " -- SUCCESS",
                        bp_site->GetID(), (uint64_t)bp_addr);
              return error;
            } else {
              if (break_op_found)
                error.SetErrorString("Failed to restore original opcode.");
            }
          } else
            error.SetErrorString("Failed to read memory to verify that "
                                 "breakpoint trap was restored.");
        }
      } else
        error.SetErrorString(
            "Unable to read memory that should contain the breakpoint trap.");
    }
  } else {
    LLDB_LOGF(
        log,
        "Process::DisableSoftwareBreakpoint (site_id = %d) addr = 0x%" PRIx64
        " -- already disabled",
        bp_site->GetID(), (uint64_t)bp_addr);
    return error;
  }

  LLDB_LOGF(
      log,
      "Process::DisableSoftwareBreakpoint (site_id = %d) addr = 0x%" PRIx64
      " -- FAILED: %s",
      bp_site->GetID(), (uint64_t)bp_addr, error.AsCString());
  return error;
}

// Uncomment to verify memory caching works after making changes to caching
// code
//#define VERIFY_MEMORY_READS

size_t Process::ReadMemory(addr_t addr, void *buf, size_t size, Status &error) {
  error.Clear();
  if (!GetDisableMemoryCache()) {
#if defined(VERIFY_MEMORY_READS)
    // Memory caching is enabled, with debug verification

    if (buf && size) {
      // Uncomment the line below to make sure memory caching is working.
      // I ran this through the test suite and got no assertions, so I am
      // pretty confident this is working well. If any changes are made to
      // memory caching, uncomment the line below and test your changes!

      // Verify all memory reads by using the cache first, then redundantly
      // reading the same memory from the inferior and comparing to make sure
      // everything is exactly the same.
      std::string verify_buf(size, '\0');
      assert(verify_buf.size() == size);
      const size_t cache_bytes_read =
          m_memory_cache.Read(this, addr, buf, size, error);
      Status verify_error;
      const size_t verify_bytes_read =
          ReadMemoryFromInferior(addr, const_cast<char *>(verify_buf.data()),
                                 verify_buf.size(), verify_error);
      assert(cache_bytes_read == verify_bytes_read);
      assert(memcmp(buf, verify_buf.data(), verify_buf.size()) == 0);
      assert(verify_error.Success() == error.Success());
      return cache_bytes_read;
    }
    return 0;
#else  // !defined(VERIFY_MEMORY_READS)
    // Memory caching is enabled, without debug verification

    return m_memory_cache.Read(addr, buf, size, error);
#endif // defined (VERIFY_MEMORY_READS)
  } else {
    // Memory caching is disabled

    return ReadMemoryFromInferior(addr, buf, size, error);
  }
}

size_t Process::ReadCStringFromMemory(addr_t addr, std::string &out_str,
                                      Status &error) {
  char buf[256];
  out_str.clear();
  addr_t curr_addr = addr;
  while (true) {
    size_t length = ReadCStringFromMemory(curr_addr, buf, sizeof(buf), error);
    if (length == 0)
      break;
    out_str.append(buf, length);
    // If we got "length - 1" bytes, we didn't get the whole C string, we need
    // to read some more characters
    if (length == sizeof(buf) - 1)
      curr_addr += length;
    else
      break;
  }
  return out_str.size();
}

// Deprecated in favor of ReadStringFromMemory which has wchar support and
// correct code to find null terminators.
size_t Process::ReadCStringFromMemory(addr_t addr, char *dst,
                                      size_t dst_max_len,
                                      Status &result_error) {
  size_t total_cstr_len = 0;
  if (dst && dst_max_len) {
    result_error.Clear();
    // NULL out everything just to be safe
    memset(dst, 0, dst_max_len);
    Status error;
    addr_t curr_addr = addr;
    const size_t cache_line_size = m_memory_cache.GetMemoryCacheLineSize();
    size_t bytes_left = dst_max_len - 1;
    char *curr_dst = dst;

    while (bytes_left > 0) {
      addr_t cache_line_bytes_left =
          cache_line_size - (curr_addr % cache_line_size);
      addr_t bytes_to_read =
          std::min<addr_t>(bytes_left, cache_line_bytes_left);
      size_t bytes_read = ReadMemory(curr_addr, curr_dst, bytes_to_read, error);

      if (bytes_read == 0) {
        result_error = error;
        dst[total_cstr_len] = '\0';
        break;
      }
      const size_t len = strlen(curr_dst);

      total_cstr_len += len;

      if (len < bytes_to_read)
        break;

      curr_dst += bytes_read;
      curr_addr += bytes_read;
      bytes_left -= bytes_read;
    }
  } else {
    if (dst == nullptr)
      result_error.SetErrorString("invalid arguments");
    else
      result_error.Clear();
  }
  return total_cstr_len;
}

size_t Process::ReadMemoryFromInferior(addr_t addr, void *buf, size_t size,
                                       Status &error) {
  LLDB_SCOPED_TIMER();

  if (buf == nullptr || size == 0)
    return 0;

  size_t bytes_read = 0;
  uint8_t *bytes = (uint8_t *)buf;

  while (bytes_read < size) {
    const size_t curr_size = size - bytes_read;
    const size_t curr_bytes_read =
        DoReadMemory(addr + bytes_read, bytes + bytes_read, curr_size, error);
    bytes_read += curr_bytes_read;
    if (curr_bytes_read == curr_size || curr_bytes_read == 0)
      break;
  }

  // Replace any software breakpoint opcodes that fall into this range back
  // into "buf" before we return
  if (bytes_read > 0)
    RemoveBreakpointOpcodesFromBuffer(addr, bytes_read, (uint8_t *)buf);
  return bytes_read;
}

uint64_t Process::ReadUnsignedIntegerFromMemory(lldb::addr_t vm_addr,
                                                size_t integer_byte_size,
                                                uint64_t fail_value,
                                                Status &error) {
  Scalar scalar;
  if (ReadScalarIntegerFromMemory(vm_addr, integer_byte_size, false, scalar,
                                  error))
    return scalar.ULongLong(fail_value);
  return fail_value;
}

int64_t Process::ReadSignedIntegerFromMemory(lldb::addr_t vm_addr,
                                             size_t integer_byte_size,
                                             int64_t fail_value,
                                             Status &error) {
  Scalar scalar;
  if (ReadScalarIntegerFromMemory(vm_addr, integer_byte_size, true, scalar,
                                  error))
    return scalar.SLongLong(fail_value);
  return fail_value;
}

addr_t Process::ReadPointerFromMemory(lldb::addr_t vm_addr, Status &error) {
  Scalar scalar;
  if (ReadScalarIntegerFromMemory(vm_addr, GetAddressByteSize(), false, scalar,
                                  error))
    return scalar.ULongLong(LLDB_INVALID_ADDRESS);
  return LLDB_INVALID_ADDRESS;
}

bool Process::WritePointerToMemory(lldb::addr_t vm_addr, lldb::addr_t ptr_value,
                                   Status &error) {
  Scalar scalar;
  const uint32_t addr_byte_size = GetAddressByteSize();
  if (addr_byte_size <= 4)
    scalar = (uint32_t)ptr_value;
  else
    scalar = ptr_value;
  return WriteScalarToMemory(vm_addr, scalar, addr_byte_size, error) ==
         addr_byte_size;
}

size_t Process::WriteMemoryPrivate(addr_t addr, const void *buf, size_t size,
                                   Status &error) {
  size_t bytes_written = 0;
  const uint8_t *bytes = (const uint8_t *)buf;

  while (bytes_written < size) {
    const size_t curr_size = size - bytes_written;
    const size_t curr_bytes_written = DoWriteMemory(
        addr + bytes_written, bytes + bytes_written, curr_size, error);
    bytes_written += curr_bytes_written;
    if (curr_bytes_written == curr_size || curr_bytes_written == 0)
      break;
  }
  return bytes_written;
}

size_t Process::WriteMemory(addr_t addr, const void *buf, size_t size,
                            Status &error) {
#if defined(ENABLE_MEMORY_CACHING)
  m_memory_cache.Flush(addr, size);
#endif

  if (buf == nullptr || size == 0)
    return 0;

  m_mod_id.BumpMemoryID();

  // We need to write any data that would go where any current software traps
  // (enabled software breakpoints) any software traps (breakpoints) that we
  // may have placed in our tasks memory.

  BreakpointSiteList bp_sites_in_range;
  if (!m_breakpoint_site_list.FindInRange(addr, addr + size, bp_sites_in_range))
    return WriteMemoryPrivate(addr, buf, size, error);

  // No breakpoint sites overlap
  if (bp_sites_in_range.IsEmpty())
    return WriteMemoryPrivate(addr, buf, size, error);

  const uint8_t *ubuf = (const uint8_t *)buf;
  uint64_t bytes_written = 0;

  bp_sites_in_range.ForEach([this, addr, size, &bytes_written, &ubuf,
                             &error](BreakpointSite *bp) -> void {
    if (error.Fail())
      return;

    if (bp->GetType() != BreakpointSite::eSoftware)
      return;

    addr_t intersect_addr;
    size_t intersect_size;
    size_t opcode_offset;
    const bool intersects = bp->IntersectsRange(
        addr, size, &intersect_addr, &intersect_size, &opcode_offset);
    UNUSED_IF_ASSERT_DISABLED(intersects);
    assert(intersects);
    assert(addr <= intersect_addr && intersect_addr < addr + size);
    assert(addr < intersect_addr + intersect_size &&
           intersect_addr + intersect_size <= addr + size);
    assert(opcode_offset + intersect_size <= bp->GetByteSize());

    // Check for bytes before this breakpoint
    const addr_t curr_addr = addr + bytes_written;
    if (intersect_addr > curr_addr) {
      // There are some bytes before this breakpoint that we need to just
      // write to memory
      size_t curr_size = intersect_addr - curr_addr;
      size_t curr_bytes_written =
          WriteMemoryPrivate(curr_addr, ubuf + bytes_written, curr_size, error);
      bytes_written += curr_bytes_written;
      if (curr_bytes_written != curr_size) {
        // We weren't able to write all of the requested bytes, we are
        // done looping and will return the number of bytes that we have
        // written so far.
        if (error.Success())
          error.SetErrorToGenericError();
      }
    }
    // Now write any bytes that would cover up any software breakpoints
    // directly into the breakpoint opcode buffer
    ::memcpy(bp->GetSavedOpcodeBytes() + opcode_offset, ubuf + bytes_written,
             intersect_size);
    bytes_written += intersect_size;
  });

  // Write any remaining bytes after the last breakpoint if we have any left
  if (bytes_written < size)
    bytes_written +=
        WriteMemoryPrivate(addr + bytes_written, ubuf + bytes_written,
                           size - bytes_written, error);

  return bytes_written;
}

size_t Process::WriteScalarToMemory(addr_t addr, const Scalar &scalar,
                                    size_t byte_size, Status &error) {
  if (byte_size == UINT32_MAX)
    byte_size = scalar.GetByteSize();
  if (byte_size > 0) {
    uint8_t buf[32];
    const size_t mem_size =
        scalar.GetAsMemoryData(buf, byte_size, GetByteOrder(), error);
    if (mem_size > 0)
      return WriteMemory(addr, buf, mem_size, error);
    else
      error.SetErrorString("failed to get scalar as memory data");
  } else {
    error.SetErrorString("invalid scalar value");
  }
  return 0;
}

size_t Process::ReadScalarIntegerFromMemory(addr_t addr, uint32_t byte_size,
                                            bool is_signed, Scalar &scalar,
                                            Status &error) {
  uint64_t uval = 0;
  if (byte_size == 0) {
    error.SetErrorString("byte size is zero");
  } else if (byte_size & (byte_size - 1)) {
    error.SetErrorStringWithFormat("byte size %u is not a power of 2",
                                   byte_size);
  } else if (byte_size <= sizeof(uval)) {
    const size_t bytes_read = ReadMemory(addr, &uval, byte_size, error);
    if (bytes_read == byte_size) {
      DataExtractor data(&uval, sizeof(uval), GetByteOrder(),
                         GetAddressByteSize());
      lldb::offset_t offset = 0;
      if (byte_size <= 4)
        scalar = data.GetMaxU32(&offset, byte_size);
      else
        scalar = data.GetMaxU64(&offset, byte_size);
      if (is_signed)
        scalar.SignExtend(byte_size * 8);
      return bytes_read;
    }
  } else {
    error.SetErrorStringWithFormat(
        "byte size of %u is too large for integer scalar type", byte_size);
  }
  return 0;
}

Status Process::WriteObjectFile(std::vector<ObjectFile::LoadableData> entries) {
  Status error;
  for (const auto &Entry : entries) {
    WriteMemory(Entry.Dest, Entry.Contents.data(), Entry.Contents.size(),
                error);
    if (!error.Success())
      break;
  }
  return error;
}

#define USE_ALLOCATE_MEMORY_CACHE 1
addr_t Process::AllocateMemory(size_t size, uint32_t permissions,
                               Status &error) {
  if (GetPrivateState() != eStateStopped) {
    error.SetErrorToGenericError();
    return LLDB_INVALID_ADDRESS;
  }

#if defined(USE_ALLOCATE_MEMORY_CACHE)
  return m_allocated_memory_cache.AllocateMemory(size, permissions, error);
#else
  addr_t allocated_addr = DoAllocateMemory(size, permissions, error);
  Log *log(lldb_private::GetLogIfAllCategoriesSet(LIBLLDB_LOG_PROCESS));
  LLDB_LOGF(log,
            "Process::AllocateMemory(size=%" PRIu64
            ", permissions=%s) => 0x%16.16" PRIx64
            " (m_stop_id = %u m_memory_id = %u)",
            (uint64_t)size, GetPermissionsAsCString(permissions),
            (uint64_t)allocated_addr, m_mod_id.GetStopID(),
            m_mod_id.GetMemoryID());
  return allocated_addr;
#endif
}

addr_t Process::CallocateMemory(size_t size, uint32_t permissions,
                                Status &error) {
  addr_t return_addr = AllocateMemory(size, permissions, error);
  if (error.Success()) {
    std::string buffer(size, 0);
    WriteMemory(return_addr, buffer.c_str(), size, error);
  }
  return return_addr;
}

bool Process::CanJIT() {
  if (m_can_jit == eCanJITDontKnow) {
    Log *log(lldb_private::GetLogIfAllCategoriesSet(LIBLLDB_LOG_PROCESS));
    Status err;

    uint64_t allocated_memory = AllocateMemory(
        8, ePermissionsReadable | ePermissionsWritable | ePermissionsExecutable,
        err);

    if (err.Success()) {
      m_can_jit = eCanJITYes;
      LLDB_LOGF(log,
                "Process::%s pid %" PRIu64
                " allocation test passed, CanJIT () is true",
                __FUNCTION__, GetID());
    } else {
      m_can_jit = eCanJITNo;
      LLDB_LOGF(log,
                "Process::%s pid %" PRIu64
                " allocation test failed, CanJIT () is false: %s",
                __FUNCTION__, GetID(), err.AsCString());
    }

    DeallocateMemory(allocated_memory);
  }

  return m_can_jit == eCanJITYes;
}

void Process::SetCanJIT(bool can_jit) {
  m_can_jit = (can_jit ? eCanJITYes : eCanJITNo);
}

void Process::SetCanRunCode(bool can_run_code) {
  SetCanJIT(can_run_code);
  m_can_interpret_function_calls = can_run_code;
}

Status Process::DeallocateMemory(addr_t ptr) {
  Status error;
#if defined(USE_ALLOCATE_MEMORY_CACHE)
  if (!m_allocated_memory_cache.DeallocateMemory(ptr)) {
    error.SetErrorStringWithFormat(
        "deallocation of memory at 0x%" PRIx64 " failed.", (uint64_t)ptr);
  }
#else
  error = DoDeallocateMemory(ptr);

  Log *log(lldb_private::GetLogIfAllCategoriesSet(LIBLLDB_LOG_PROCESS));
  LLDB_LOGF(log,
            "Process::DeallocateMemory(addr=0x%16.16" PRIx64
            ") => err = %s (m_stop_id = %u, m_memory_id = %u)",
            ptr, error.AsCString("SUCCESS"), m_mod_id.GetStopID(),
            m_mod_id.GetMemoryID());
#endif
  return error;
}

ModuleSP Process::ReadModuleFromMemory(const FileSpec &file_spec,
                                       lldb::addr_t header_addr,
                                       size_t size_to_read) {
  Log *log = lldb_private::GetLogIfAllCategoriesSet(LIBLLDB_LOG_HOST);
  if (log) {
    LLDB_LOGF(log,
              "Process::ReadModuleFromMemory reading %s binary from memory",
              file_spec.GetPath().c_str());
  }
  ModuleSP module_sp(new Module(file_spec, ArchSpec()));
  if (module_sp) {
    Status error;
    ObjectFile *objfile = module_sp->GetMemoryObjectFile(
        shared_from_this(), header_addr, error, size_to_read);
    if (objfile)
      return module_sp;
  }
  return ModuleSP();
}

bool Process::GetLoadAddressPermissions(lldb::addr_t load_addr,
                                        uint32_t &permissions) {
  MemoryRegionInfo range_info;
  permissions = 0;
  Status error(GetMemoryRegionInfo(load_addr, range_info));
  if (!error.Success())
    return false;
  if (range_info.GetReadable() == MemoryRegionInfo::eDontKnow ||
      range_info.GetWritable() == MemoryRegionInfo::eDontKnow ||
      range_info.GetExecutable() == MemoryRegionInfo::eDontKnow) {
    return false;
  }

  if (range_info.GetReadable() == MemoryRegionInfo::eYes)
    permissions |= lldb::ePermissionsReadable;

  if (range_info.GetWritable() == MemoryRegionInfo::eYes)
    permissions |= lldb::ePermissionsWritable;

  if (range_info.GetExecutable() == MemoryRegionInfo::eYes)
    permissions |= lldb::ePermissionsExecutable;

  return true;
}

Status Process::EnableWatchpoint(Watchpoint *watchpoint, bool notify) {
  Status error;
  error.SetErrorString("watchpoints are not supported");
  return error;
}

Status Process::DisableWatchpoint(Watchpoint *watchpoint, bool notify) {
  Status error;
  error.SetErrorString("watchpoints are not supported");
  return error;
}

StateType
Process::WaitForProcessStopPrivate(EventSP &event_sp,
                                   const Timeout<std::micro> &timeout) {
  StateType state;

  while (true) {
    event_sp.reset();
    state = GetStateChangedEventsPrivate(event_sp, timeout);

    if (StateIsStoppedState(state, false))
      break;

    // If state is invalid, then we timed out
    if (state == eStateInvalid)
      break;

    if (event_sp)
      HandlePrivateEvent(event_sp);
  }
  return state;
}

void Process::LoadOperatingSystemPlugin(bool flush) {
  if (flush)
    m_thread_list.Clear();
  m_os_up.reset(OperatingSystem::FindPlugin(this, nullptr));
  if (flush)
    Flush();
}

Status Process::Launch(ProcessLaunchInfo &launch_info) {
  Status error;
  m_abi_sp.reset();
  m_dyld_up.reset();
  m_jit_loaders_up.reset();
  m_system_runtime_up.reset();
  m_os_up.reset();
  m_process_input_reader.reset();

  Module *exe_module = GetTarget().GetExecutableModulePointer();

  // The "remote executable path" is hooked up to the local Executable
  // module.  But we should be able to debug a remote process even if the
  // executable module only exists on the remote.  However, there needs to
  // be a way to express this path, without actually having a module.
  // The way to do that is to set the ExecutableFile in the LaunchInfo.
  // Figure that out here:
  
  FileSpec exe_spec_to_use;
  if (!exe_module) {
    if (!launch_info.GetExecutableFile()) {
      error.SetErrorString("executable module does not exist");
      return error;
    }
    exe_spec_to_use = launch_info.GetExecutableFile();
  } else
    exe_spec_to_use = exe_module->GetFileSpec();
  
  if (exe_module && FileSystem::Instance().Exists(exe_module->GetFileSpec())) {
    // Install anything that might need to be installed prior to launching.
    // For host systems, this will do nothing, but if we are connected to a
    // remote platform it will install any needed binaries
    error = GetTarget().Install(&launch_info);
    if (error.Fail())
      return error;
  }
  // Listen and queue events that are broadcasted during the process launch.
  ListenerSP listener_sp(Listener::MakeListener("LaunchEventHijack"));
  HijackProcessEvents(listener_sp);
  auto on_exit = llvm::make_scope_exit([this]() { RestoreProcessEvents(); });

  if (PrivateStateThreadIsValid())
    PausePrivateStateThread();

  error = WillLaunch(exe_module);
  if (error.Success()) {
    const bool restarted = false;
    SetPublicState(eStateLaunching, restarted);
    m_should_detach = false;

    if (m_public_run_lock.TrySetRunning()) {
      // Now launch using these arguments.
      error = DoLaunch(exe_module, launch_info);
    } else {
      // This shouldn't happen
      error.SetErrorString("failed to acquire process run lock");
    }

    if (error.Fail()) {
      if (GetID() != LLDB_INVALID_PROCESS_ID) {
        SetID(LLDB_INVALID_PROCESS_ID);
        const char *error_string = error.AsCString();
        if (error_string == nullptr)
          error_string = "launch failed";
        SetExitStatus(-1, error_string);
      }
    } else {
      EventSP event_sp;

      // Now wait for the process to launch and return control to us, and then
      // call DidLaunch:
      StateType state = WaitForProcessStopPrivate(event_sp, seconds(10));

      if (state == eStateInvalid || !event_sp) {
        // We were able to launch the process, but we failed to catch the
        // initial stop.
        error.SetErrorString("failed to catch stop after launch");
        SetExitStatus(0, "failed to catch stop after launch");
        Destroy(false);
      } else if (state == eStateStopped || state == eStateCrashed) {
        DidLaunch();

        DynamicLoader *dyld = GetDynamicLoader();
        if (dyld)
          dyld->DidLaunch();

        GetJITLoaders().DidLaunch();

        SystemRuntime *system_runtime = GetSystemRuntime();
        if (system_runtime)
          system_runtime->DidLaunch();

        if (!m_os_up)
          LoadOperatingSystemPlugin(false);

        // We successfully launched the process and stopped, now it the
        // right time to set up signal filters before resuming.
        UpdateAutomaticSignalFiltering();

        // Note, the stop event was consumed above, but not handled. This
        // was done to give DidLaunch a chance to run. The target is either
        // stopped or crashed. Directly set the state.  This is done to
        // prevent a stop message with a bunch of spurious output on thread
        // status, as well as not pop a ProcessIOHandler.
        // We are done with the launch hijack listener, and this stop should
        // go to the public state listener:
        RestoreProcessEvents();
        SetPublicState(state, false);

        if (PrivateStateThreadIsValid())
          ResumePrivateStateThread();
        else
          StartPrivateStateThread();

        // Target was stopped at entry as was intended. Need to notify the
        // listeners about it.
        if (state == eStateStopped &&
            launch_info.GetFlags().Test(eLaunchFlagStopAtEntry))
          HandlePrivateEvent(event_sp);
      } else if (state == eStateExited) {
        // We exited while trying to launch somehow.  Don't call DidLaunch
        // as that's not likely to work, and return an invalid pid.
        HandlePrivateEvent(event_sp);
      }
    }
  } else {
    std::string local_exec_file_path = exe_spec_to_use.GetPath();
    error.SetErrorStringWithFormat("file doesn't exist: '%s'",
                                   local_exec_file_path.c_str());
  }

  return error;
}

Status Process::LoadCore() {
  Status error = DoLoadCore();
  if (error.Success()) {
    ListenerSP listener_sp(
        Listener::MakeListener("lldb.process.load_core_listener"));
    HijackProcessEvents(listener_sp);

    if (PrivateStateThreadIsValid())
      ResumePrivateStateThread();
    else
      StartPrivateStateThread();

    DynamicLoader *dyld = GetDynamicLoader();
    if (dyld)
      dyld->DidAttach();

    GetJITLoaders().DidAttach();

    SystemRuntime *system_runtime = GetSystemRuntime();
    if (system_runtime)
      system_runtime->DidAttach();

    if (!m_os_up)
      LoadOperatingSystemPlugin(false);

    // We successfully loaded a core file, now pretend we stopped so we can
    // show all of the threads in the core file and explore the crashed state.
    SetPrivateState(eStateStopped);

    // Wait for a stopped event since we just posted one above...
    lldb::EventSP event_sp;
    StateType state =
        WaitForProcessToStop(llvm::None, &event_sp, true, listener_sp);

    if (!StateIsStoppedState(state, false)) {
      Log *log(lldb_private::GetLogIfAllCategoriesSet(LIBLLDB_LOG_PROCESS));
      LLDB_LOGF(log, "Process::Halt() failed to stop, state is: %s",
                StateAsCString(state));
      error.SetErrorString(
          "Did not get stopped event after loading the core file.");
    }
    RestoreProcessEvents();
  }
  return error;
}

DynamicLoader *Process::GetDynamicLoader() {
  if (!m_dyld_up)
    m_dyld_up.reset(DynamicLoader::FindPlugin(this, ""));
  return m_dyld_up.get();
}

DataExtractor Process::GetAuxvData() { return DataExtractor(); }

llvm::Expected<bool> Process::SaveCore(llvm::StringRef outfile) {
  return false;
}

JITLoaderList &Process::GetJITLoaders() {
  if (!m_jit_loaders_up) {
    m_jit_loaders_up = std::make_unique<JITLoaderList>();
    JITLoader::LoadPlugins(this, *m_jit_loaders_up);
  }
  return *m_jit_loaders_up;
}

SystemRuntime *Process::GetSystemRuntime() {
  if (!m_system_runtime_up)
    m_system_runtime_up.reset(SystemRuntime::FindPlugin(this));
  return m_system_runtime_up.get();
}

Process::AttachCompletionHandler::AttachCompletionHandler(Process *process,
                                                          uint32_t exec_count)
    : NextEventAction(process), m_exec_count(exec_count) {
  Log *log(lldb_private::GetLogIfAllCategoriesSet(LIBLLDB_LOG_PROCESS));
  LLDB_LOGF(
      log,
      "Process::AttachCompletionHandler::%s process=%p, exec_count=%" PRIu32,
      __FUNCTION__, static_cast<void *>(process), exec_count);
}

Process::NextEventAction::EventActionResult
Process::AttachCompletionHandler::PerformAction(lldb::EventSP &event_sp) {
  Log *log(lldb_private::GetLogIfAllCategoriesSet(LIBLLDB_LOG_PROCESS));

  StateType state = ProcessEventData::GetStateFromEvent(event_sp.get());
  LLDB_LOGF(log,
            "Process::AttachCompletionHandler::%s called with state %s (%d)",
            __FUNCTION__, StateAsCString(state), static_cast<int>(state));

  switch (state) {
  case eStateAttaching:
    return eEventActionSuccess;

  case eStateRunning:
  case eStateConnected:
    return eEventActionRetry;

  case eStateStopped:
  case eStateCrashed:
    // During attach, prior to sending the eStateStopped event,
    // lldb_private::Process subclasses must set the new process ID.
    assert(m_process->GetID() != LLDB_INVALID_PROCESS_ID);
    // We don't want these events to be reported, so go set the
    // ShouldReportStop here:
    m_process->GetThreadList().SetShouldReportStop(eVoteNo);

    if (m_exec_count > 0) {
      --m_exec_count;

      LLDB_LOGF(log,
                "Process::AttachCompletionHandler::%s state %s: reduced "
                "remaining exec count to %" PRIu32 ", requesting resume",
                __FUNCTION__, StateAsCString(state), m_exec_count);

      RequestResume();
      return eEventActionRetry;
    } else {
      LLDB_LOGF(log,
                "Process::AttachCompletionHandler::%s state %s: no more "
                "execs expected to start, continuing with attach",
                __FUNCTION__, StateAsCString(state));

      m_process->CompleteAttach();
      return eEventActionSuccess;
    }
    break;

  default:
  case eStateExited:
  case eStateInvalid:
    break;
  }

  m_exit_string.assign("No valid Process");
  return eEventActionExit;
}

Process::NextEventAction::EventActionResult
Process::AttachCompletionHandler::HandleBeingInterrupted() {
  return eEventActionSuccess;
}

const char *Process::AttachCompletionHandler::GetExitString() {
  return m_exit_string.c_str();
}

ListenerSP ProcessAttachInfo::GetListenerForProcess(Debugger &debugger) {
  if (m_listener_sp)
    return m_listener_sp;
  else
    return debugger.GetListener();
}

Status Process::Attach(ProcessAttachInfo &attach_info) {
  m_abi_sp.reset();
  m_process_input_reader.reset();
  m_dyld_up.reset();
  m_jit_loaders_up.reset();
  m_system_runtime_up.reset();
  m_os_up.reset();

  lldb::pid_t attach_pid = attach_info.GetProcessID();
  Status error;
  if (attach_pid == LLDB_INVALID_PROCESS_ID) {
    char process_name[PATH_MAX];

    if (attach_info.GetExecutableFile().GetPath(process_name,
                                                sizeof(process_name))) {
      const bool wait_for_launch = attach_info.GetWaitForLaunch();

      if (wait_for_launch) {
        error = WillAttachToProcessWithName(process_name, wait_for_launch);
        if (error.Success()) {
          if (m_public_run_lock.TrySetRunning()) {
            m_should_detach = true;
            const bool restarted = false;
            SetPublicState(eStateAttaching, restarted);
            // Now attach using these arguments.
            error = DoAttachToProcessWithName(process_name, attach_info);
          } else {
            // This shouldn't happen
            error.SetErrorString("failed to acquire process run lock");
          }

          if (error.Fail()) {
            if (GetID() != LLDB_INVALID_PROCESS_ID) {
              SetID(LLDB_INVALID_PROCESS_ID);
              if (error.AsCString() == nullptr)
                error.SetErrorString("attach failed");

              SetExitStatus(-1, error.AsCString());
            }
          } else {
            SetNextEventAction(new Process::AttachCompletionHandler(
                this, attach_info.GetResumeCount()));
            StartPrivateStateThread();
          }
          return error;
        }
      } else {
        ProcessInstanceInfoList process_infos;
        PlatformSP platform_sp(GetTarget().GetPlatform());

        if (platform_sp) {
          ProcessInstanceInfoMatch match_info;
          match_info.GetProcessInfo() = attach_info;
          match_info.SetNameMatchType(NameMatch::Equals);
          platform_sp->FindProcesses(match_info, process_infos);
          const uint32_t num_matches = process_infos.size();
          if (num_matches == 1) {
            attach_pid = process_infos[0].GetProcessID();
            // Fall through and attach using the above process ID
          } else {
            match_info.GetProcessInfo().GetExecutableFile().GetPath(
                process_name, sizeof(process_name));
            if (num_matches > 1) {
              StreamString s;
              ProcessInstanceInfo::DumpTableHeader(s, true, false);
              for (size_t i = 0; i < num_matches; i++) {
                process_infos[i].DumpAsTableRow(
                    s, platform_sp->GetUserIDResolver(), true, false);
              }
              error.SetErrorStringWithFormat(
                  "more than one process named %s:\n%s", process_name,
                  s.GetData());
            } else
              error.SetErrorStringWithFormat(
                  "could not find a process named %s", process_name);
          }
        } else {
          error.SetErrorString(
              "invalid platform, can't find processes by name");
          return error;
        }
      }
    } else {
      error.SetErrorString("invalid process name");
    }
  }

  if (attach_pid != LLDB_INVALID_PROCESS_ID) {
    error = WillAttachToProcessWithID(attach_pid);
    if (error.Success()) {

      if (m_public_run_lock.TrySetRunning()) {
        // Now attach using these arguments.
        m_should_detach = true;
        const bool restarted = false;
        SetPublicState(eStateAttaching, restarted);
        error = DoAttachToProcessWithID(attach_pid, attach_info);
      } else {
        // This shouldn't happen
        error.SetErrorString("failed to acquire process run lock");
      }

      if (error.Success()) {
        SetNextEventAction(new Process::AttachCompletionHandler(
            this, attach_info.GetResumeCount()));
        StartPrivateStateThread();
      } else {
        if (GetID() != LLDB_INVALID_PROCESS_ID)
          SetID(LLDB_INVALID_PROCESS_ID);

        const char *error_string = error.AsCString();
        if (error_string == nullptr)
          error_string = "attach failed";

        SetExitStatus(-1, error_string);
      }
    }
  }
  return error;
}

void Process::CompleteAttach() {
  Log *log(lldb_private::GetLogIfAnyCategoriesSet(LIBLLDB_LOG_PROCESS |
                                                  LIBLLDB_LOG_TARGET));
  LLDB_LOGF(log, "Process::%s()", __FUNCTION__);

  // Let the process subclass figure out at much as it can about the process
  // before we go looking for a dynamic loader plug-in.
  ArchSpec process_arch;
  DidAttach(process_arch);

  if (process_arch.IsValid()) {
    GetTarget().SetArchitecture(process_arch);
    if (log) {
      const char *triple_str = process_arch.GetTriple().getTriple().c_str();
      LLDB_LOGF(log,
                "Process::%s replacing process architecture with DidAttach() "
                "architecture: %s",
                __FUNCTION__, triple_str ? triple_str : "<null>");
    }
  }

  // We just attached.  If we have a platform, ask it for the process
  // architecture, and if it isn't the same as the one we've already set,
  // switch architectures.
  PlatformSP platform_sp(GetTarget().GetPlatform());
  assert(platform_sp);
  if (platform_sp) {
    const ArchSpec &target_arch = GetTarget().GetArchitecture();
    if (target_arch.IsValid() &&
        !platform_sp->IsCompatibleArchitecture(target_arch, false, nullptr)) {
      ArchSpec platform_arch;
      platform_sp =
          platform_sp->GetPlatformForArchitecture(target_arch, &platform_arch);
      if (platform_sp) {
        GetTarget().SetPlatform(platform_sp);
        GetTarget().SetArchitecture(platform_arch);
        LLDB_LOGF(log,
                  "Process::%s switching platform to %s and architecture "
                  "to %s based on info from attach",
                  __FUNCTION__, platform_sp->GetName().AsCString(""),
                  platform_arch.GetTriple().getTriple().c_str());
      }
    } else if (!process_arch.IsValid()) {
      ProcessInstanceInfo process_info;
      GetProcessInfo(process_info);
      const ArchSpec &process_arch = process_info.GetArchitecture();
      const ArchSpec &target_arch = GetTarget().GetArchitecture();
      if (process_arch.IsValid() &&
          target_arch.IsCompatibleMatch(process_arch) &&
          !target_arch.IsExactMatch(process_arch)) {
        GetTarget().SetArchitecture(process_arch);
        LLDB_LOGF(log,
                  "Process::%s switching architecture to %s based on info "
                  "the platform retrieved for pid %" PRIu64,
                  __FUNCTION__, process_arch.GetTriple().getTriple().c_str(),
                  GetID());
      }
    }
  }

  // We have completed the attach, now it is time to find the dynamic loader
  // plug-in
  DynamicLoader *dyld = GetDynamicLoader();
  if (dyld) {
    dyld->DidAttach();
    if (log) {
      ModuleSP exe_module_sp = GetTarget().GetExecutableModule();
      LLDB_LOG(log,
               "after DynamicLoader::DidAttach(), target "
               "executable is {0} (using {1} plugin)",
               exe_module_sp ? exe_module_sp->GetFileSpec() : FileSpec(),
               dyld->GetPluginName());
    }
  }

  GetJITLoaders().DidAttach();

  SystemRuntime *system_runtime = GetSystemRuntime();
  if (system_runtime) {
    system_runtime->DidAttach();
    if (log) {
      ModuleSP exe_module_sp = GetTarget().GetExecutableModule();
      LLDB_LOG(log,
               "after SystemRuntime::DidAttach(), target "
               "executable is {0} (using {1} plugin)",
               exe_module_sp ? exe_module_sp->GetFileSpec() : FileSpec(),
               system_runtime->GetPluginName());
    }
  }

  if (!m_os_up) {
    LoadOperatingSystemPlugin(false);
    if (m_os_up) {
      // Somebody might have gotten threads before now, but we need to force the
      // update after we've loaded the OperatingSystem plugin or it won't get a
      // chance to process the threads.
      m_thread_list.Clear();
      UpdateThreadListIfNeeded();
    }
  }
  // Figure out which one is the executable, and set that in our target:
  ModuleSP new_executable_module_sp;
  for (ModuleSP module_sp : GetTarget().GetImages().Modules()) {
    if (module_sp && module_sp->IsExecutable()) {
      if (GetTarget().GetExecutableModulePointer() != module_sp.get())
        new_executable_module_sp = module_sp;
      break;
    }
  }
  if (new_executable_module_sp) {
    GetTarget().SetExecutableModule(new_executable_module_sp,
                                    eLoadDependentsNo);
    if (log) {
      ModuleSP exe_module_sp = GetTarget().GetExecutableModule();
      LLDB_LOGF(
          log,
          "Process::%s after looping through modules, target executable is %s",
          __FUNCTION__,
          exe_module_sp ? exe_module_sp->GetFileSpec().GetPath().c_str()
                        : "<none>");
    }
  }
}

Status Process::ConnectRemote(llvm::StringRef remote_url) {
  m_abi_sp.reset();
  m_process_input_reader.reset();

  // Find the process and its architecture.  Make sure it matches the
  // architecture of the current Target, and if not adjust it.

  Status error(DoConnectRemote(remote_url));
  if (error.Success()) {
    if (GetID() != LLDB_INVALID_PROCESS_ID) {
      EventSP event_sp;
      StateType state = WaitForProcessStopPrivate(event_sp, llvm::None);

      if (state == eStateStopped || state == eStateCrashed) {
        // If we attached and actually have a process on the other end, then
        // this ended up being the equivalent of an attach.
        CompleteAttach();

        // This delays passing the stopped event to listeners till
        // CompleteAttach gets a chance to complete...
        HandlePrivateEvent(event_sp);
      }
    }

    if (PrivateStateThreadIsValid())
      ResumePrivateStateThread();
    else
      StartPrivateStateThread();
  }
  return error;
}

Status Process::PrivateResume() {
  Log *log(lldb_private::GetLogIfAnyCategoriesSet(LIBLLDB_LOG_PROCESS |
                                                  LIBLLDB_LOG_STEP));
  LLDB_LOGF(log,
            "Process::PrivateResume() m_stop_id = %u, public state: %s "
            "private state: %s",
            m_mod_id.GetStopID(), StateAsCString(m_public_state.GetValue()),
            StateAsCString(m_private_state.GetValue()));

  // If signals handing status changed we might want to update our signal
  // filters before resuming.
  UpdateAutomaticSignalFiltering();

  Status error(WillResume());
  // Tell the process it is about to resume before the thread list
  if (error.Success()) {
    // Now let the thread list know we are about to resume so it can let all of
    // our threads know that they are about to be resumed. Threads will each be
    // called with Thread::WillResume(StateType) where StateType contains the
    // state that they are supposed to have when the process is resumed
    // (suspended/running/stepping). Threads should also check their resume
    // signal in lldb::Thread::GetResumeSignal() to see if they are supposed to
    // start back up with a signal.
    if (m_thread_list.WillResume()) {
      // Last thing, do the PreResumeActions.
      if (!RunPreResumeActions()) {
        error.SetErrorString(
            "Process::PrivateResume PreResumeActions failed, not resuming.");
      } else {
        m_mod_id.BumpResumeID();
        error = DoResume();
        if (error.Success()) {
          DidResume();
          m_thread_list.DidResume();
          LLDB_LOGF(log, "Process thinks the process has resumed.");
        } else {
          LLDB_LOGF(log, "Process::PrivateResume() DoResume failed.");
          return error;
        }
      }
    } else {
      // Somebody wanted to run without running (e.g. we were faking a step
      // from one frame of a set of inlined frames that share the same PC to
      // another.)  So generate a continue & a stopped event, and let the world
      // handle them.
      LLDB_LOGF(log,
                "Process::PrivateResume() asked to simulate a start & stop.");

      SetPrivateState(eStateRunning);
      SetPrivateState(eStateStopped);
    }
  } else
    LLDB_LOGF(log, "Process::PrivateResume() got an error \"%s\".",
              error.AsCString("<unknown error>"));
  return error;
}

Status Process::Halt(bool clear_thread_plans, bool use_run_lock) {
  if (!StateIsRunningState(m_public_state.GetValue()))
    return Status("Process is not running.");

  // Don't clear the m_clear_thread_plans_on_stop, only set it to true if in
  // case it was already set and some thread plan logic calls halt on its own.
  m_clear_thread_plans_on_stop |= clear_thread_plans;

  ListenerSP halt_listener_sp(
      Listener::MakeListener("lldb.process.halt_listener"));
  HijackProcessEvents(halt_listener_sp);

  EventSP event_sp;

  SendAsyncInterrupt();

  if (m_public_state.GetValue() == eStateAttaching) {
    // Don't hijack and eat the eStateExited as the code that was doing the
    // attach will be waiting for this event...
    RestoreProcessEvents();
    SetExitStatus(SIGKILL, "Cancelled async attach.");
    Destroy(false);
    return Status();
  }

  // Wait for the process halt timeout seconds for the process to stop.
  StateType state =
      WaitForProcessToStop(GetInterruptTimeout(), &event_sp, true,
                           halt_listener_sp, nullptr, use_run_lock);
  RestoreProcessEvents();

  if (state == eStateInvalid || !event_sp) {
    // We timed out and didn't get a stop event...
    return Status("Halt timed out. State = %s", StateAsCString(GetState()));
  }

  BroadcastEvent(event_sp);

  return Status();
}

Status Process::StopForDestroyOrDetach(lldb::EventSP &exit_event_sp) {
  Status error;

  // Check both the public & private states here.  If we're hung evaluating an
  // expression, for instance, then the public state will be stopped, but we
  // still need to interrupt.
  if (m_public_state.GetValue() == eStateRunning ||
      m_private_state.GetValue() == eStateRunning) {
    Log *log(lldb_private::GetLogIfAllCategoriesSet(LIBLLDB_LOG_PROCESS));
    LLDB_LOGF(log, "Process::%s() About to stop.", __FUNCTION__);

    ListenerSP listener_sp(
        Listener::MakeListener("lldb.Process.StopForDestroyOrDetach.hijack"));
    HijackProcessEvents(listener_sp);

    SendAsyncInterrupt();

    // Consume the interrupt event.
    StateType state = WaitForProcessToStop(GetInterruptTimeout(),
                                           &exit_event_sp, true, listener_sp);

    RestoreProcessEvents();

    // If the process exited while we were waiting for it to stop, put the
    // exited event into the shared pointer passed in and return.  Our caller
    // doesn't need to do anything else, since they don't have a process
    // anymore...

    if (state == eStateExited || m_private_state.GetValue() == eStateExited) {
      LLDB_LOGF(log, "Process::%s() Process exited while waiting to stop.",
                __FUNCTION__);
      return error;
    } else
      exit_event_sp.reset(); // It is ok to consume any non-exit stop events

    if (state != eStateStopped) {
      LLDB_LOGF(log, "Process::%s() failed to stop, state is: %s", __FUNCTION__,
                StateAsCString(state));
      // If we really couldn't stop the process then we should just error out
      // here, but if the lower levels just bobbled sending the event and we
      // really are stopped, then continue on.
      StateType private_state = m_private_state.GetValue();
      if (private_state != eStateStopped) {
        return Status(
            "Attempt to stop the target in order to detach timed out. "
            "State = %s",
            StateAsCString(GetState()));
      }
    }
  }
  return error;
}

Status Process::Detach(bool keep_stopped) {
  EventSP exit_event_sp;
  Status error;
  m_destroy_in_process = true;

  error = WillDetach();

  if (error.Success()) {
    if (DetachRequiresHalt()) {
      error = StopForDestroyOrDetach(exit_event_sp);
      if (!error.Success()) {
        m_destroy_in_process = false;
        return error;
      } else if (exit_event_sp) {
        // We shouldn't need to do anything else here.  There's no process left
        // to detach from...
        StopPrivateStateThread();
        m_destroy_in_process = false;
        return error;
      }
    }

    m_thread_list.DiscardThreadPlans();
    DisableAllBreakpointSites();

    error = DoDetach(keep_stopped);
    if (error.Success()) {
      DidDetach();
      StopPrivateStateThread();
    } else {
      return error;
    }
  }
  m_destroy_in_process = false;

  // If we exited when we were waiting for a process to stop, then forward the
  // event here so we don't lose the event
  if (exit_event_sp) {
    // Directly broadcast our exited event because we shut down our private
    // state thread above
    BroadcastEvent(exit_event_sp);
  }

  // If we have been interrupted (to kill us) in the middle of running, we may
  // not end up propagating the last events through the event system, in which
  // case we might strand the write lock.  Unlock it here so when we do to tear
  // down the process we don't get an error destroying the lock.

  m_public_run_lock.SetStopped();
  return error;
}

Status Process::Destroy(bool force_kill) {
  // If we've already called Process::Finalize then there's nothing useful to
  // be done here.  Finalize has actually called Destroy already.
  if (m_finalizing)
    return {};
  return DestroyImpl(force_kill);
}

Status Process::DestroyImpl(bool force_kill) {
  // Tell ourselves we are in the process of destroying the process, so that we
  // don't do any unnecessary work that might hinder the destruction.  Remember
  // to set this back to false when we are done.  That way if the attempt
  // failed and the process stays around for some reason it won't be in a
  // confused state.

  if (force_kill)
    m_should_detach = false;

  if (GetShouldDetach()) {
    // FIXME: This will have to be a process setting:
    bool keep_stopped = false;
    Detach(keep_stopped);
  }

  m_destroy_in_process = true;

  Status error(WillDestroy());
  if (error.Success()) {
    EventSP exit_event_sp;
    if (DestroyRequiresHalt()) {
      error = StopForDestroyOrDetach(exit_event_sp);
    }

    if (m_public_state.GetValue() == eStateStopped) {
      // Ditch all thread plans, and remove all our breakpoints: in case we
      // have to restart the target to kill it, we don't want it hitting a
      // breakpoint... Only do this if we've stopped, however, since if we
      // didn't manage to halt it above, then we're not going to have much luck
      // doing this now.
      m_thread_list.DiscardThreadPlans();
      DisableAllBreakpointSites();
    }

    error = DoDestroy();
    if (error.Success()) {
      DidDestroy();
      StopPrivateStateThread();
    }
    m_stdio_communication.StopReadThread();
    m_stdio_communication.Disconnect();
    m_stdin_forward = false;

    if (m_process_input_reader) {
      m_process_input_reader->SetIsDone(true);
      m_process_input_reader->Cancel();
      m_process_input_reader.reset();
    }

    // If we exited when we were waiting for a process to stop, then forward
    // the event here so we don't lose the event
    if (exit_event_sp) {
      // Directly broadcast our exited event because we shut down our private
      // state thread above
      BroadcastEvent(exit_event_sp);
    }

    // If we have been interrupted (to kill us) in the middle of running, we
    // may not end up propagating the last events through the event system, in
    // which case we might strand the write lock.  Unlock it here so when we do
    // to tear down the process we don't get an error destroying the lock.
    m_public_run_lock.SetStopped();
  }

  m_destroy_in_process = false;

  return error;
}

Status Process::Signal(int signal) {
  Status error(WillSignal());
  if (error.Success()) {
    error = DoSignal(signal);
    if (error.Success())
      DidSignal();
  }
  return error;
}

void Process::SetUnixSignals(UnixSignalsSP &&signals_sp) {
  assert(signals_sp && "null signals_sp");
  m_unix_signals_sp = signals_sp;
}

const lldb::UnixSignalsSP &Process::GetUnixSignals() {
  assert(m_unix_signals_sp && "null m_unix_signals_sp");
  return m_unix_signals_sp;
}

lldb::ByteOrder Process::GetByteOrder() const {
  return GetTarget().GetArchitecture().GetByteOrder();
}

uint32_t Process::GetAddressByteSize() const {
  return GetTarget().GetArchitecture().GetAddressByteSize();
}

bool Process::ShouldBroadcastEvent(Event *event_ptr) {
  const StateType state =
      Process::ProcessEventData::GetStateFromEvent(event_ptr);
  bool return_value = true;
  Log *log(lldb_private::GetLogIfAnyCategoriesSet(LIBLLDB_LOG_EVENTS |
                                                  LIBLLDB_LOG_PROCESS));

  switch (state) {
  case eStateDetached:
  case eStateExited:
  case eStateUnloaded:
    m_stdio_communication.SynchronizeWithReadThread();
    m_stdio_communication.StopReadThread();
    m_stdio_communication.Disconnect();
    m_stdin_forward = false;

    LLVM_FALLTHROUGH;
  case eStateConnected:
  case eStateAttaching:
  case eStateLaunching:
    // These events indicate changes in the state of the debugging session,
    // always report them.
    return_value = true;
    break;
  case eStateInvalid:
    // We stopped for no apparent reason, don't report it.
    return_value = false;
    break;
  case eStateRunning:
  case eStateStepping:
    // If we've started the target running, we handle the cases where we are
    // already running and where there is a transition from stopped to running
    // differently. running -> running: Automatically suppress extra running
    // events stopped -> running: Report except when there is one or more no
    // votes
    //     and no yes votes.
    SynchronouslyNotifyStateChanged(state);
    if (m_force_next_event_delivery)
      return_value = true;
    else {
      switch (m_last_broadcast_state) {
      case eStateRunning:
      case eStateStepping:
        // We always suppress multiple runnings with no PUBLIC stop in between.
        return_value = false;
        break;
      default:
        // TODO: make this work correctly. For now always report
        // run if we aren't running so we don't miss any running events. If I
        // run the lldb/test/thread/a.out file and break at main.cpp:58, run
        // and hit the breakpoints on multiple threads, then somehow during the
        // stepping over of all breakpoints no run gets reported.

        // This is a transition from stop to run.
        switch (m_thread_list.ShouldReportRun(event_ptr)) {
        case eVoteYes:
        case eVoteNoOpinion:
          return_value = true;
          break;
        case eVoteNo:
          return_value = false;
          break;
        }
        break;
      }
    }
    break;
  case eStateStopped:
  case eStateCrashed:
  case eStateSuspended:
    // We've stopped.  First see if we're going to restart the target. If we
    // are going to stop, then we always broadcast the event. If we aren't
    // going to stop, let the thread plans decide if we're going to report this
    // event. If no thread has an opinion, we don't report it.

    m_stdio_communication.SynchronizeWithReadThread();
    RefreshStateAfterStop();
    if (ProcessEventData::GetInterruptedFromEvent(event_ptr)) {
      LLDB_LOGF(log,
                "Process::ShouldBroadcastEvent (%p) stopped due to an "
                "interrupt, state: %s",
                static_cast<void *>(event_ptr), StateAsCString(state));
      // Even though we know we are going to stop, we should let the threads
      // have a look at the stop, so they can properly set their state.
      m_thread_list.ShouldStop(event_ptr);
      return_value = true;
    } else {
      bool was_restarted = ProcessEventData::GetRestartedFromEvent(event_ptr);
      bool should_resume = false;

      // It makes no sense to ask "ShouldStop" if we've already been
      // restarted... Asking the thread list is also not likely to go well,
      // since we are running again. So in that case just report the event.

      if (!was_restarted)
        should_resume = !m_thread_list.ShouldStop(event_ptr);

      if (was_restarted || should_resume || m_resume_requested) {
        Vote report_stop_vote = m_thread_list.ShouldReportStop(event_ptr);
        LLDB_LOGF(log,
                  "Process::ShouldBroadcastEvent: should_resume: %i state: "
                  "%s was_restarted: %i report_stop_vote: %d.",
                  should_resume, StateAsCString(state), was_restarted,
                  report_stop_vote);

        switch (report_stop_vote) {
        case eVoteYes:
          return_value = true;
          break;
        case eVoteNoOpinion:
        case eVoteNo:
          return_value = false;
          break;
        }

        if (!was_restarted) {
          LLDB_LOGF(log,
                    "Process::ShouldBroadcastEvent (%p) Restarting process "
                    "from state: %s",
                    static_cast<void *>(event_ptr), StateAsCString(state));
          ProcessEventData::SetRestartedInEvent(event_ptr, true);
          PrivateResume();
        }
      } else {
        return_value = true;
        SynchronouslyNotifyStateChanged(state);
      }
    }
    break;
  }

  // Forcing the next event delivery is a one shot deal.  So reset it here.
  m_force_next_event_delivery = false;

  // We do some coalescing of events (for instance two consecutive running
  // events get coalesced.) But we only coalesce against events we actually
  // broadcast.  So we use m_last_broadcast_state to track that.  NB - you
  // can't use "m_public_state.GetValue()" for that purpose, as was originally
  // done, because the PublicState reflects the last event pulled off the
  // queue, and there may be several events stacked up on the queue unserviced.
  // So the PublicState may not reflect the last broadcasted event yet.
  // m_last_broadcast_state gets updated here.

  if (return_value)
    m_last_broadcast_state = state;

  LLDB_LOGF(log,
            "Process::ShouldBroadcastEvent (%p) => new state: %s, last "
            "broadcast state: %s - %s",
            static_cast<void *>(event_ptr), StateAsCString(state),
            StateAsCString(m_last_broadcast_state),
            return_value ? "YES" : "NO");
  return return_value;
}

bool Process::StartPrivateStateThread(bool is_secondary_thread) {
  Log *log(lldb_private::GetLogIfAllCategoriesSet(LIBLLDB_LOG_EVENTS));

  bool already_running = PrivateStateThreadIsValid();
  LLDB_LOGF(log, "Process::%s()%s ", __FUNCTION__,
            already_running ? " already running"
                            : " starting private state thread");

  if (!is_secondary_thread && already_running)
    return true;

  // Create a thread that watches our internal state and controls which events
  // make it to clients (into the DCProcess event queue).
  char thread_name[1024];
  uint32_t max_len = llvm::get_max_thread_name_length();
  if (max_len > 0 && max_len <= 30) {
    // On platforms with abbreviated thread name lengths, choose thread names
    // that fit within the limit.
    if (already_running)
      snprintf(thread_name, sizeof(thread_name), "intern-state-OV");
    else
      snprintf(thread_name, sizeof(thread_name), "intern-state");
  } else {
    if (already_running)
      snprintf(thread_name, sizeof(thread_name),
               "<lldb.process.internal-state-override(pid=%" PRIu64 ")>",
               GetID());
    else
      snprintf(thread_name, sizeof(thread_name),
               "<lldb.process.internal-state(pid=%" PRIu64 ")>", GetID());
  }

  // Create the private state thread, and start it running.
  PrivateStateThreadArgs *args_ptr =
      new PrivateStateThreadArgs(this, is_secondary_thread);
  llvm::Expected<HostThread> private_state_thread =
      ThreadLauncher::LaunchThread(thread_name, Process::PrivateStateThread,
                                   (void *)args_ptr, 8 * 1024 * 1024);
  if (!private_state_thread) {
    LLDB_LOG(lldb_private::GetLogIfAllCategoriesSet(LIBLLDB_LOG_HOST),
             "failed to launch host thread: {}",
             llvm::toString(private_state_thread.takeError()));
    return false;
  }

  assert(private_state_thread->IsJoinable());
  m_private_state_thread = *private_state_thread;
  ResumePrivateStateThread();
  return true;
}

void Process::PausePrivateStateThread() {
  ControlPrivateStateThread(eBroadcastInternalStateControlPause);
}

void Process::ResumePrivateStateThread() {
  ControlPrivateStateThread(eBroadcastInternalStateControlResume);
}

void Process::StopPrivateStateThread() {
  if (m_private_state_thread.IsJoinable())
    ControlPrivateStateThread(eBroadcastInternalStateControlStop);
  else {
    Log *log(lldb_private::GetLogIfAllCategoriesSet(LIBLLDB_LOG_PROCESS));
    LLDB_LOGF(
        log,
        "Went to stop the private state thread, but it was already invalid.");
  }
}

void Process::ControlPrivateStateThread(uint32_t signal) {
  Log *log(lldb_private::GetLogIfAllCategoriesSet(LIBLLDB_LOG_PROCESS));

  assert(signal == eBroadcastInternalStateControlStop ||
         signal == eBroadcastInternalStateControlPause ||
         signal == eBroadcastInternalStateControlResume);

  LLDB_LOGF(log, "Process::%s (signal = %d)", __FUNCTION__, signal);

  // Signal the private state thread
  if (m_private_state_thread.IsJoinable()) {
    // Broadcast the event.
    // It is important to do this outside of the if below, because it's
    // possible that the thread state is invalid but that the thread is waiting
    // on a control event instead of simply being on its way out (this should
    // not happen, but it apparently can).
    LLDB_LOGF(log, "Sending control event of type: %d.", signal);
    std::shared_ptr<EventDataReceipt> event_receipt_sp(new EventDataReceipt());
    m_private_state_control_broadcaster.BroadcastEvent(signal,
                                                       event_receipt_sp);

    // Wait for the event receipt or for the private state thread to exit
    bool receipt_received = false;
    if (PrivateStateThreadIsValid()) {
      while (!receipt_received) {
        // Check for a receipt for n seconds and then check if the private
        // state thread is still around.
        receipt_received =
          event_receipt_sp->WaitForEventReceived(GetUtilityExpressionTimeout());
        if (!receipt_received) {
          // Check if the private state thread is still around. If it isn't
          // then we are done waiting
          if (!PrivateStateThreadIsValid())
            break; // Private state thread exited or is exiting, we are done
        }
      }
    }

    if (signal == eBroadcastInternalStateControlStop) {
      thread_result_t result = {};
      m_private_state_thread.Join(&result);
      m_private_state_thread.Reset();
    }
  } else {
    LLDB_LOGF(
        log,
        "Private state thread already dead, no need to signal it to stop.");
  }
}

void Process::SendAsyncInterrupt() {
  if (PrivateStateThreadIsValid())
    m_private_state_broadcaster.BroadcastEvent(Process::eBroadcastBitInterrupt,
                                               nullptr);
  else
    BroadcastEvent(Process::eBroadcastBitInterrupt, nullptr);
}

void Process::HandlePrivateEvent(EventSP &event_sp) {
  Log *log(lldb_private::GetLogIfAllCategoriesSet(LIBLLDB_LOG_PROCESS));
  m_resume_requested = false;

  const StateType new_state =
      Process::ProcessEventData::GetStateFromEvent(event_sp.get());

  // First check to see if anybody wants a shot at this event:
  if (m_next_event_action_up) {
    NextEventAction::EventActionResult action_result =
        m_next_event_action_up->PerformAction(event_sp);
    LLDB_LOGF(log, "Ran next event action, result was %d.", action_result);

    switch (action_result) {
    case NextEventAction::eEventActionSuccess:
      SetNextEventAction(nullptr);
      break;

    case NextEventAction::eEventActionRetry:
      break;

    case NextEventAction::eEventActionExit:
      // Handle Exiting Here.  If we already got an exited event, we should
      // just propagate it.  Otherwise, swallow this event, and set our state
      // to exit so the next event will kill us.
      if (new_state != eStateExited) {
        // FIXME: should cons up an exited event, and discard this one.
        SetExitStatus(0, m_next_event_action_up->GetExitString());
        SetNextEventAction(nullptr);
        return;
      }
      SetNextEventAction(nullptr);
      break;
    }
  }

  // See if we should broadcast this state to external clients?
  const bool should_broadcast = ShouldBroadcastEvent(event_sp.get());

  if (should_broadcast) {
    const bool is_hijacked = IsHijackedForEvent(eBroadcastBitStateChanged);
    if (log) {
      LLDB_LOGF(log,
                "Process::%s (pid = %" PRIu64
                ") broadcasting new state %s (old state %s) to %s",
                __FUNCTION__, GetID(), StateAsCString(new_state),
                StateAsCString(GetState()),
                is_hijacked ? "hijacked" : "public");
    }
    Process::ProcessEventData::SetUpdateStateOnRemoval(event_sp.get());
    if (StateIsRunningState(new_state)) {
      // Only push the input handler if we aren't fowarding events, as this
      // means the curses GUI is in use... Or don't push it if we are launching
      // since it will come up stopped.
      if (!GetTarget().GetDebugger().IsForwardingEvents() &&
          new_state != eStateLaunching && new_state != eStateAttaching) {
        PushProcessIOHandler();
        m_iohandler_sync.SetValue(m_iohandler_sync.GetValue() + 1,
                                  eBroadcastAlways);
        LLDB_LOGF(log, "Process::%s updated m_iohandler_sync to %d",
                  __FUNCTION__, m_iohandler_sync.GetValue());
      }
    } else if (StateIsStoppedState(new_state, false)) {
      if (!Process::ProcessEventData::GetRestartedFromEvent(event_sp.get())) {
        // If the lldb_private::Debugger is handling the events, we don't want
        // to pop the process IOHandler here, we want to do it when we receive
        // the stopped event so we can carefully control when the process
        // IOHandler is popped because when we stop we want to display some
        // text stating how and why we stopped, then maybe some
        // process/thread/frame info, and then we want the "(lldb) " prompt to
        // show up. If we pop the process IOHandler here, then we will cause
        // the command interpreter to become the top IOHandler after the
        // process pops off and it will update its prompt right away... See the
        // Debugger.cpp file where it calls the function as
        // "process_sp->PopProcessIOHandler()" to see where I am talking about.
        // Otherwise we end up getting overlapping "(lldb) " prompts and
        // garbled output.
        //
        // If we aren't handling the events in the debugger (which is indicated
        // by "m_target.GetDebugger().IsHandlingEvents()" returning false) or
        // we are hijacked, then we always pop the process IO handler manually.
        // Hijacking happens when the internal process state thread is running
        // thread plans, or when commands want to run in synchronous mode and
        // they call "process->WaitForProcessToStop()". An example of something
        // that will hijack the events is a simple expression:
        //
        //  (lldb) expr (int)puts("hello")
        //
        // This will cause the internal process state thread to resume and halt
        // the process (and _it_ will hijack the eBroadcastBitStateChanged
        // events) and we do need the IO handler to be pushed and popped
        // correctly.

        if (is_hijacked || !GetTarget().GetDebugger().IsHandlingEvents())
          PopProcessIOHandler();
      }
    }

    BroadcastEvent(event_sp);
  } else {
    if (log) {
      LLDB_LOGF(
          log,
          "Process::%s (pid = %" PRIu64
          ") suppressing state %s (old state %s): should_broadcast == false",
          __FUNCTION__, GetID(), StateAsCString(new_state),
          StateAsCString(GetState()));
    }
  }
}

Status Process::HaltPrivate() {
  EventSP event_sp;
  Status error(WillHalt());
  if (error.Fail())
    return error;

  // Ask the process subclass to actually halt our process
  bool caused_stop;
  error = DoHalt(caused_stop);

  DidHalt();
  return error;
}

thread_result_t Process::PrivateStateThread(void *arg) {
  std::unique_ptr<PrivateStateThreadArgs> args_up(
      static_cast<PrivateStateThreadArgs *>(arg));
  thread_result_t result =
      args_up->process->RunPrivateStateThread(args_up->is_secondary_thread);
  return result;
}

thread_result_t Process::RunPrivateStateThread(bool is_secondary_thread) {
  bool control_only = true;

  Log *log(lldb_private::GetLogIfAllCategoriesSet(LIBLLDB_LOG_PROCESS));
  LLDB_LOGF(log, "Process::%s (arg = %p, pid = %" PRIu64 ") thread starting...",
            __FUNCTION__, static_cast<void *>(this), GetID());

  bool exit_now = false;
  bool interrupt_requested = false;
  while (!exit_now) {
    EventSP event_sp;
    GetEventsPrivate(event_sp, llvm::None, control_only);
    if (event_sp->BroadcasterIs(&m_private_state_control_broadcaster)) {
      LLDB_LOGF(log,
                "Process::%s (arg = %p, pid = %" PRIu64
                ") got a control event: %d",
                __FUNCTION__, static_cast<void *>(this), GetID(),
                event_sp->GetType());

      switch (event_sp->GetType()) {
      case eBroadcastInternalStateControlStop:
        exit_now = true;
        break; // doing any internal state management below

      case eBroadcastInternalStateControlPause:
        control_only = true;
        break;

      case eBroadcastInternalStateControlResume:
        control_only = false;
        break;
      }

      continue;
    } else if (event_sp->GetType() == eBroadcastBitInterrupt) {
      if (m_public_state.GetValue() == eStateAttaching) {
        LLDB_LOGF(log,
                  "Process::%s (arg = %p, pid = %" PRIu64
                  ") woke up with an interrupt while attaching - "
                  "forwarding interrupt.",
                  __FUNCTION__, static_cast<void *>(this), GetID());
        BroadcastEvent(eBroadcastBitInterrupt, nullptr);
      } else if (StateIsRunningState(m_last_broadcast_state)) {
        LLDB_LOGF(log,
                  "Process::%s (arg = %p, pid = %" PRIu64
                  ") woke up with an interrupt - Halting.",
                  __FUNCTION__, static_cast<void *>(this), GetID());
        Status error = HaltPrivate();
        if (error.Fail() && log)
          LLDB_LOGF(log,
                    "Process::%s (arg = %p, pid = %" PRIu64
                    ") failed to halt the process: %s",
                    __FUNCTION__, static_cast<void *>(this), GetID(),
                    error.AsCString());
        // Halt should generate a stopped event. Make a note of the fact that
        // we were doing the interrupt, so we can set the interrupted flag
        // after we receive the event. We deliberately set this to true even if
        // HaltPrivate failed, so that we can interrupt on the next natural
        // stop.
        interrupt_requested = true;
      } else {
        // This can happen when someone (e.g. Process::Halt) sees that we are
        // running and sends an interrupt request, but the process actually
        // stops before we receive it. In that case, we can just ignore the
        // request. We use m_last_broadcast_state, because the Stopped event
        // may not have been popped of the event queue yet, which is when the
        // public state gets updated.
        LLDB_LOGF(log,
                  "Process::%s ignoring interrupt as we have already stopped.",
                  __FUNCTION__);
      }
      continue;
    }

    const StateType internal_state =
        Process::ProcessEventData::GetStateFromEvent(event_sp.get());

    if (internal_state != eStateInvalid) {
      if (m_clear_thread_plans_on_stop &&
          StateIsStoppedState(internal_state, true)) {
        m_clear_thread_plans_on_stop = false;
        m_thread_list.DiscardThreadPlans();
      }

      if (interrupt_requested) {
        if (StateIsStoppedState(internal_state, true)) {
          // We requested the interrupt, so mark this as such in the stop event
          // so clients can tell an interrupted process from a natural stop
          ProcessEventData::SetInterruptedInEvent(event_sp.get(), true);
          interrupt_requested = false;
        } else if (log) {
          LLDB_LOGF(log,
                    "Process::%s interrupt_requested, but a non-stopped "
                    "state '%s' received.",
                    __FUNCTION__, StateAsCString(internal_state));
        }
      }

      HandlePrivateEvent(event_sp);
    }

    if (internal_state == eStateInvalid || internal_state == eStateExited ||
        internal_state == eStateDetached) {
      LLDB_LOGF(log,
                "Process::%s (arg = %p, pid = %" PRIu64
                ") about to exit with internal state %s...",
                __FUNCTION__, static_cast<void *>(this), GetID(),
                StateAsCString(internal_state));

      break;
    }
  }

  // Verify log is still enabled before attempting to write to it...
  LLDB_LOGF(log, "Process::%s (arg = %p, pid = %" PRIu64 ") thread exiting...",
            __FUNCTION__, static_cast<void *>(this), GetID());

  // If we are a secondary thread, then the primary thread we are working for
  // will have already acquired the public_run_lock, and isn't done with what
  // it was doing yet, so don't try to change it on the way out.
  if (!is_secondary_thread)
    m_public_run_lock.SetStopped();
  return {};
}

// Process Event Data

Process::ProcessEventData::ProcessEventData() : EventData(), m_process_wp() {}

Process::ProcessEventData::ProcessEventData(const ProcessSP &process_sp,
                                            StateType state)
    : EventData(), m_process_wp(), m_state(state), m_restarted(false),
      m_update_state(0), m_interrupted(false) {
  if (process_sp)
    m_process_wp = process_sp;
}

Process::ProcessEventData::~ProcessEventData() = default;

ConstString Process::ProcessEventData::GetFlavorString() {
  static ConstString g_flavor("Process::ProcessEventData");
  return g_flavor;
}

ConstString Process::ProcessEventData::GetFlavor() const {
  return ProcessEventData::GetFlavorString();
}

bool Process::ProcessEventData::ShouldStop(Event *event_ptr,
                                           bool &found_valid_stopinfo) {
  found_valid_stopinfo = false;

  ProcessSP process_sp(m_process_wp.lock());
  if (!process_sp)
    return false;

  ThreadList &curr_thread_list = process_sp->GetThreadList();
  uint32_t num_threads = curr_thread_list.GetSize();
  uint32_t idx;

  // The actions might change one of the thread's stop_info's opinions about
  // whether we should stop the process, so we need to query that as we go.

  // One other complication here, is that we try to catch any case where the
  // target has run (except for expressions) and immediately exit, but if we
  // get that wrong (which is possible) then the thread list might have
  // changed, and that would cause our iteration here to crash.  We could
  // make a copy of the thread list, but we'd really like to also know if it
  // has changed at all, so we make up a vector of the thread ID's and check
  // what we get back against this list & bag out if anything differs.
  ThreadList not_suspended_thread_list(process_sp.get());
  std::vector<uint32_t> thread_index_array(num_threads);
  uint32_t not_suspended_idx = 0;
  for (idx = 0; idx < num_threads; ++idx) {
    lldb::ThreadSP thread_sp = curr_thread_list.GetThreadAtIndex(idx);

    /*
     Filter out all suspended threads, they could not be the reason
     of stop and no need to perform any actions on them.
     */
    if (thread_sp->GetResumeState() != eStateSuspended) {
      not_suspended_thread_list.AddThread(thread_sp);
      thread_index_array[not_suspended_idx] = thread_sp->GetIndexID();
      not_suspended_idx++;
    }
  }

  // Use this to track whether we should continue from here.  We will only
  // continue the target running if no thread says we should stop.  Of course
  // if some thread's PerformAction actually sets the target running, then it
  // doesn't matter what the other threads say...

  bool still_should_stop = false;

  // Sometimes - for instance if we have a bug in the stub we are talking to,
  // we stop but no thread has a valid stop reason.  In that case we should
  // just stop, because we have no way of telling what the right thing to do
  // is, and it's better to let the user decide than continue behind their
  // backs.

  for (idx = 0; idx < not_suspended_thread_list.GetSize(); ++idx) {
    curr_thread_list = process_sp->GetThreadList();
    if (curr_thread_list.GetSize() != num_threads) {
      Log *log(lldb_private::GetLogIfAnyCategoriesSet(LIBLLDB_LOG_STEP |
                                                      LIBLLDB_LOG_PROCESS));
      LLDB_LOGF(
          log,
          "Number of threads changed from %u to %u while processing event.",
          num_threads, curr_thread_list.GetSize());
      break;
    }

    lldb::ThreadSP thread_sp = not_suspended_thread_list.GetThreadAtIndex(idx);

    if (thread_sp->GetIndexID() != thread_index_array[idx]) {
      Log *log(lldb_private::GetLogIfAnyCategoriesSet(LIBLLDB_LOG_STEP |
                                                      LIBLLDB_LOG_PROCESS));
      LLDB_LOGF(log,
                "The thread at position %u changed from %u to %u while "
                "processing event.",
                idx, thread_index_array[idx], thread_sp->GetIndexID());
      break;
    }

    StopInfoSP stop_info_sp = thread_sp->GetStopInfo();
    if (stop_info_sp && stop_info_sp->IsValid()) {
      found_valid_stopinfo = true;
      bool this_thread_wants_to_stop;
      if (stop_info_sp->GetOverrideShouldStop()) {
        this_thread_wants_to_stop =
            stop_info_sp->GetOverriddenShouldStopValue();
      } else {
        stop_info_sp->PerformAction(event_ptr);
        // The stop action might restart the target.  If it does, then we
        // want to mark that in the event so that whoever is receiving it
        // will know to wait for the running event and reflect that state
        // appropriately. We also need to stop processing actions, since they
        // aren't expecting the target to be running.

        // FIXME: we might have run.
        if (stop_info_sp->HasTargetRunSinceMe()) {
          SetRestarted(true);
          break;
        }

        this_thread_wants_to_stop = stop_info_sp->ShouldStop(event_ptr);
      }

      if (!still_should_stop)
        still_should_stop = this_thread_wants_to_stop;
    }
  }

  return still_should_stop;
}

void Process::ProcessEventData::DoOnRemoval(Event *event_ptr) {
  ProcessSP process_sp(m_process_wp.lock());

  if (!process_sp)
    return;

  // This function gets called twice for each event, once when the event gets
  // pulled off of the private process event queue, and then any number of
  // times, first when it gets pulled off of the public event queue, then other
  // times when we're pretending that this is where we stopped at the end of
  // expression evaluation.  m_update_state is used to distinguish these three
  // cases; it is 0 when we're just pulling it off for private handling, and >
  // 1 for expression evaluation, and we don't want to do the breakpoint
  // command handling then.
  if (m_update_state != 1)
    return;

  process_sp->SetPublicState(
      m_state, Process::ProcessEventData::GetRestartedFromEvent(event_ptr));

  if (m_state == eStateStopped && !m_restarted) {
    // Let process subclasses know we are about to do a public stop and do
    // anything they might need to in order to speed up register and memory
    // accesses.
    process_sp->WillPublicStop();
  }

  // If this is a halt event, even if the halt stopped with some reason other
  // than a plain interrupt (e.g. we had already stopped for a breakpoint when
  // the halt request came through) don't do the StopInfo actions, as they may
  // end up restarting the process.
  if (m_interrupted)
    return;

  // If we're not stopped or have restarted, then skip the StopInfo actions:
  if (m_state != eStateStopped || m_restarted) {
    return;
  }

  bool does_anybody_have_an_opinion = false;
  bool still_should_stop = ShouldStop(event_ptr, does_anybody_have_an_opinion);

  if (GetRestarted()) {
    return;
  }

  if (!still_should_stop && does_anybody_have_an_opinion) {
    // We've been asked to continue, so do that here.
    SetRestarted(true);
    // Use the public resume method here, since this is just extending a
    // public resume.
    process_sp->PrivateResume();
  } else {
    bool hijacked = process_sp->IsHijackedForEvent(eBroadcastBitStateChanged) &&
                    !process_sp->StateChangedIsHijackedForSynchronousResume();

    if (!hijacked) {
      // If we didn't restart, run the Stop Hooks here.
      // Don't do that if state changed events aren't hooked up to the
      // public (or SyncResume) broadcasters.  StopHooks are just for
      // real public stops.  They might also restart the target,
      // so watch for that.
      if (process_sp->GetTarget().RunStopHooks())
        SetRestarted(true);
    }
  }
}

void Process::ProcessEventData::Dump(Stream *s) const {
  ProcessSP process_sp(m_process_wp.lock());

  if (process_sp)
    s->Printf(" process = %p (pid = %" PRIu64 "), ",
              static_cast<void *>(process_sp.get()), process_sp->GetID());
  else
    s->PutCString(" process = NULL, ");

  s->Printf("state = %s", StateAsCString(GetState()));
}

const Process::ProcessEventData *
Process::ProcessEventData::GetEventDataFromEvent(const Event *event_ptr) {
  if (event_ptr) {
    const EventData *event_data = event_ptr->GetData();
    if (event_data &&
        event_data->GetFlavor() == ProcessEventData::GetFlavorString())
      return static_cast<const ProcessEventData *>(event_ptr->GetData());
  }
  return nullptr;
}

ProcessSP
Process::ProcessEventData::GetProcessFromEvent(const Event *event_ptr) {
  ProcessSP process_sp;
  const ProcessEventData *data = GetEventDataFromEvent(event_ptr);
  if (data)
    process_sp = data->GetProcessSP();
  return process_sp;
}

StateType Process::ProcessEventData::GetStateFromEvent(const Event *event_ptr) {
  const ProcessEventData *data = GetEventDataFromEvent(event_ptr);
  if (data == nullptr)
    return eStateInvalid;
  else
    return data->GetState();
}

bool Process::ProcessEventData::GetRestartedFromEvent(const Event *event_ptr) {
  const ProcessEventData *data = GetEventDataFromEvent(event_ptr);
  if (data == nullptr)
    return false;
  else
    return data->GetRestarted();
}

void Process::ProcessEventData::SetRestartedInEvent(Event *event_ptr,
                                                    bool new_value) {
  ProcessEventData *data =
      const_cast<ProcessEventData *>(GetEventDataFromEvent(event_ptr));
  if (data != nullptr)
    data->SetRestarted(new_value);
}

size_t
Process::ProcessEventData::GetNumRestartedReasons(const Event *event_ptr) {
  ProcessEventData *data =
      const_cast<ProcessEventData *>(GetEventDataFromEvent(event_ptr));
  if (data != nullptr)
    return data->GetNumRestartedReasons();
  else
    return 0;
}

const char *
Process::ProcessEventData::GetRestartedReasonAtIndex(const Event *event_ptr,
                                                     size_t idx) {
  ProcessEventData *data =
      const_cast<ProcessEventData *>(GetEventDataFromEvent(event_ptr));
  if (data != nullptr)
    return data->GetRestartedReasonAtIndex(idx);
  else
    return nullptr;
}

void Process::ProcessEventData::AddRestartedReason(Event *event_ptr,
                                                   const char *reason) {
  ProcessEventData *data =
      const_cast<ProcessEventData *>(GetEventDataFromEvent(event_ptr));
  if (data != nullptr)
    data->AddRestartedReason(reason);
}

bool Process::ProcessEventData::GetInterruptedFromEvent(
    const Event *event_ptr) {
  const ProcessEventData *data = GetEventDataFromEvent(event_ptr);
  if (data == nullptr)
    return false;
  else
    return data->GetInterrupted();
}

void Process::ProcessEventData::SetInterruptedInEvent(Event *event_ptr,
                                                      bool new_value) {
  ProcessEventData *data =
      const_cast<ProcessEventData *>(GetEventDataFromEvent(event_ptr));
  if (data != nullptr)
    data->SetInterrupted(new_value);
}

bool Process::ProcessEventData::SetUpdateStateOnRemoval(Event *event_ptr) {
  ProcessEventData *data =
      const_cast<ProcessEventData *>(GetEventDataFromEvent(event_ptr));
  if (data) {
    data->SetUpdateStateOnRemoval();
    return true;
  }
  return false;
}

lldb::TargetSP Process::CalculateTarget() { return m_target_wp.lock(); }

void Process::CalculateExecutionContext(ExecutionContext &exe_ctx) {
  exe_ctx.SetTargetPtr(&GetTarget());
  exe_ctx.SetProcessPtr(this);
  exe_ctx.SetThreadPtr(nullptr);
  exe_ctx.SetFramePtr(nullptr);
}

// uint32_t
// Process::ListProcessesMatchingName (const char *name, StringList &matches,
// std::vector<lldb::pid_t> &pids)
//{
//    return 0;
//}
//
// ArchSpec
// Process::GetArchSpecForExistingProcess (lldb::pid_t pid)
//{
//    return Host::GetArchSpecForExistingProcess (pid);
//}
//
// ArchSpec
// Process::GetArchSpecForExistingProcess (const char *process_name)
//{
//    return Host::GetArchSpecForExistingProcess (process_name);
//}

void Process::AppendSTDOUT(const char *s, size_t len) {
  std::lock_guard<std::recursive_mutex> guard(m_stdio_communication_mutex);
  m_stdout_data.append(s, len);
  BroadcastEventIfUnique(eBroadcastBitSTDOUT,
                         new ProcessEventData(shared_from_this(), GetState()));
}

void Process::AppendSTDERR(const char *s, size_t len) {
  std::lock_guard<std::recursive_mutex> guard(m_stdio_communication_mutex);
  m_stderr_data.append(s, len);
  BroadcastEventIfUnique(eBroadcastBitSTDERR,
                         new ProcessEventData(shared_from_this(), GetState()));
}

void Process::BroadcastAsyncProfileData(const std::string &one_profile_data) {
  std::lock_guard<std::recursive_mutex> guard(m_profile_data_comm_mutex);
  m_profile_data.push_back(one_profile_data);
  BroadcastEventIfUnique(eBroadcastBitProfileData,
                         new ProcessEventData(shared_from_this(), GetState()));
}

void Process::BroadcastStructuredData(const StructuredData::ObjectSP &object_sp,
                                      const StructuredDataPluginSP &plugin_sp) {
  BroadcastEvent(
      eBroadcastBitStructuredData,
      new EventDataStructuredData(shared_from_this(), object_sp, plugin_sp));
}

StructuredDataPluginSP
Process::GetStructuredDataPlugin(ConstString type_name) const {
  auto find_it = m_structured_data_plugin_map.find(type_name);
  if (find_it != m_structured_data_plugin_map.end())
    return find_it->second;
  else
    return StructuredDataPluginSP();
}

size_t Process::GetAsyncProfileData(char *buf, size_t buf_size, Status &error) {
  std::lock_guard<std::recursive_mutex> guard(m_profile_data_comm_mutex);
  if (m_profile_data.empty())
    return 0;

  std::string &one_profile_data = m_profile_data.front();
  size_t bytes_available = one_profile_data.size();
  if (bytes_available > 0) {
    Log *log(lldb_private::GetLogIfAllCategoriesSet(LIBLLDB_LOG_PROCESS));
    LLDB_LOGF(log, "Process::GetProfileData (buf = %p, size = %" PRIu64 ")",
              static_cast<void *>(buf), static_cast<uint64_t>(buf_size));
    if (bytes_available > buf_size) {
      memcpy(buf, one_profile_data.c_str(), buf_size);
      one_profile_data.erase(0, buf_size);
      bytes_available = buf_size;
    } else {
      memcpy(buf, one_profile_data.c_str(), bytes_available);
      m_profile_data.erase(m_profile_data.begin());
    }
  }
  return bytes_available;
}

// Process STDIO

size_t Process::GetSTDOUT(char *buf, size_t buf_size, Status &error) {
  std::lock_guard<std::recursive_mutex> guard(m_stdio_communication_mutex);
  size_t bytes_available = m_stdout_data.size();
  if (bytes_available > 0) {
    Log *log(lldb_private::GetLogIfAllCategoriesSet(LIBLLDB_LOG_PROCESS));
    LLDB_LOGF(log, "Process::GetSTDOUT (buf = %p, size = %" PRIu64 ")",
              static_cast<void *>(buf), static_cast<uint64_t>(buf_size));
    if (bytes_available > buf_size) {
      memcpy(buf, m_stdout_data.c_str(), buf_size);
      m_stdout_data.erase(0, buf_size);
      bytes_available = buf_size;
    } else {
      memcpy(buf, m_stdout_data.c_str(), bytes_available);
      m_stdout_data.clear();
    }
  }
  return bytes_available;
}

size_t Process::GetSTDERR(char *buf, size_t buf_size, Status &error) {
  std::lock_guard<std::recursive_mutex> gaurd(m_stdio_communication_mutex);
  size_t bytes_available = m_stderr_data.size();
  if (bytes_available > 0) {
    Log *log(lldb_private::GetLogIfAllCategoriesSet(LIBLLDB_LOG_PROCESS));
    LLDB_LOGF(log, "Process::GetSTDERR (buf = %p, size = %" PRIu64 ")",
              static_cast<void *>(buf), static_cast<uint64_t>(buf_size));
    if (bytes_available > buf_size) {
      memcpy(buf, m_stderr_data.c_str(), buf_size);
      m_stderr_data.erase(0, buf_size);
      bytes_available = buf_size;
    } else {
      memcpy(buf, m_stderr_data.c_str(), bytes_available);
      m_stderr_data.clear();
    }
  }
  return bytes_available;
}

void Process::STDIOReadThreadBytesReceived(void *baton, const void *src,
                                           size_t src_len) {
  Process *process = (Process *)baton;
  process->AppendSTDOUT(static_cast<const char *>(src), src_len);
}

class IOHandlerProcessSTDIO : public IOHandler {
public:
  IOHandlerProcessSTDIO(Process *process, int write_fd)
      : IOHandler(process->GetTarget().GetDebugger(),
                  IOHandler::Type::ProcessIO),
        m_process(process),
        m_read_file(GetInputFD(), File::eOpenOptionReadOnly, false),
        m_write_file(write_fd, File::eOpenOptionWriteOnly, false) {
    m_pipe.CreateNew(false);
  }

  ~IOHandlerProcessSTDIO() override = default;

  // Each IOHandler gets to run until it is done. It should read data from the
  // "in" and place output into "out" and "err and return when done.
  void Run() override {
    if (!m_read_file.IsValid() || !m_write_file.IsValid() ||
        !m_pipe.CanRead() || !m_pipe.CanWrite()) {
      SetIsDone(true);
      return;
    }

    SetIsDone(false);
    const int read_fd = m_read_file.GetDescriptor();
    Terminal terminal(read_fd);
    TerminalState terminal_state(terminal, false);
    // FIXME: error handling?
    llvm::consumeError(terminal.SetCanonical(false));
    llvm::consumeError(terminal.SetEcho(false));
// FD_ZERO, FD_SET are not supported on windows
#ifndef _WIN32
    const int pipe_read_fd = m_pipe.GetReadFileDescriptor();
    m_is_running = true;
    while (!GetIsDone()) {
      SelectHelper select_helper;
      select_helper.FDSetRead(read_fd);
      select_helper.FDSetRead(pipe_read_fd);
      Status error = select_helper.Select();

      if (error.Fail()) {
        SetIsDone(true);
      } else {
        char ch = 0;
        size_t n;
        if (select_helper.FDIsSetRead(read_fd)) {
          n = 1;
          if (m_read_file.Read(&ch, n).Success() && n == 1) {
            if (m_write_file.Write(&ch, n).Fail() || n != 1)
              SetIsDone(true);
          } else
            SetIsDone(true);
        }
        if (select_helper.FDIsSetRead(pipe_read_fd)) {
          size_t bytes_read;
          // Consume the interrupt byte
          Status error = m_pipe.Read(&ch, 1, bytes_read);
          if (error.Success()) {
            switch (ch) {
            case 'q':
              SetIsDone(true);
              break;
            case 'i':
              if (StateIsRunningState(m_process->GetState()))
                m_process->SendAsyncInterrupt();
              break;
            }
          }
        }
      }
    }
    m_is_running = false;
#endif
  }

  void Cancel() override {
    SetIsDone(true);
    // Only write to our pipe to cancel if we are in
    // IOHandlerProcessSTDIO::Run(). We can end up with a python command that
    // is being run from the command interpreter:
    //
    // (lldb) step_process_thousands_of_times
    //
    // In this case the command interpreter will be in the middle of handling
    // the command and if the process pushes and pops the IOHandler thousands
    // of times, we can end up writing to m_pipe without ever consuming the
    // bytes from the pipe in IOHandlerProcessSTDIO::Run() and end up
    // deadlocking when the pipe gets fed up and blocks until data is consumed.
    if (m_is_running) {
      char ch = 'q'; // Send 'q' for quit
      size_t bytes_written = 0;
      m_pipe.Write(&ch, 1, bytes_written);
    }
  }

  bool Interrupt() override {
    // Do only things that are safe to do in an interrupt context (like in a
    // SIGINT handler), like write 1 byte to a file descriptor. This will
    // interrupt the IOHandlerProcessSTDIO::Run() and we can look at the byte
    // that was written to the pipe and then call
    // m_process->SendAsyncInterrupt() from a much safer location in code.
    if (m_active) {
      char ch = 'i'; // Send 'i' for interrupt
      size_t bytes_written = 0;
      Status result = m_pipe.Write(&ch, 1, bytes_written);
      return result.Success();
    } else {
      // This IOHandler might be pushed on the stack, but not being run
      // currently so do the right thing if we aren't actively watching for
      // STDIN by sending the interrupt to the process. Otherwise the write to
      // the pipe above would do nothing. This can happen when the command
      // interpreter is running and gets a "expression ...". It will be on the
      // IOHandler thread and sending the input is complete to the delegate
      // which will cause the expression to run, which will push the process IO
      // handler, but not run it.

      if (StateIsRunningState(m_process->GetState())) {
        m_process->SendAsyncInterrupt();
        return true;
      }
    }
    return false;
  }

  void GotEOF() override {}

protected:
  Process *m_process;
  NativeFile m_read_file;  // Read from this file (usually actual STDIN for LLDB
  NativeFile m_write_file; // Write to this file (usually the primary pty for
                           // getting io to debuggee)
  Pipe m_pipe;
  std::atomic<bool> m_is_running{false};
};

void Process::SetSTDIOFileDescriptor(int fd) {
  // First set up the Read Thread for reading/handling process I/O
  m_stdio_communication.SetConnection(
      std::make_unique<ConnectionFileDescriptor>(fd, true));
  if (m_stdio_communication.IsConnected()) {
    m_stdio_communication.SetReadThreadBytesReceivedCallback(
        STDIOReadThreadBytesReceived, this);
    m_stdio_communication.StartReadThread();

    // Now read thread is set up, set up input reader.

    if (!m_process_input_reader)
      m_process_input_reader =
          std::make_shared<IOHandlerProcessSTDIO>(this, fd);
  }
}

bool Process::ProcessIOHandlerIsActive() {
  IOHandlerSP io_handler_sp(m_process_input_reader);
  if (io_handler_sp)
    return GetTarget().GetDebugger().IsTopIOHandler(io_handler_sp);
  return false;
}
bool Process::PushProcessIOHandler() {
  IOHandlerSP io_handler_sp(m_process_input_reader);
  if (io_handler_sp) {
    Log *log(lldb_private::GetLogIfAllCategoriesSet(LIBLLDB_LOG_PROCESS));
    LLDB_LOGF(log, "Process::%s pushing IO handler", __FUNCTION__);

    io_handler_sp->SetIsDone(false);
    // If we evaluate an utility function, then we don't cancel the current
    // IOHandler. Our IOHandler is non-interactive and shouldn't disturb the
    // existing IOHandler that potentially provides the user interface (e.g.
    // the IOHandler for Editline).
    bool cancel_top_handler = !m_mod_id.IsRunningUtilityFunction();
    GetTarget().GetDebugger().RunIOHandlerAsync(io_handler_sp,
                                                cancel_top_handler);
    return true;
  }
  return false;
}

bool Process::PopProcessIOHandler() {
  IOHandlerSP io_handler_sp(m_process_input_reader);
  if (io_handler_sp)
    return GetTarget().GetDebugger().RemoveIOHandler(io_handler_sp);
  return false;
}

// The process needs to know about installed plug-ins
void Process::SettingsInitialize() { Thread::SettingsInitialize(); }

void Process::SettingsTerminate() { Thread::SettingsTerminate(); }

namespace {
// RestorePlanState is used to record the "is private", "is controlling" and
// "okay
// to discard" fields of the plan we are running, and reset it on Clean or on
// destruction. It will only reset the state once, so you can call Clean and
// then monkey with the state and it won't get reset on you again.

class RestorePlanState {
public:
  RestorePlanState(lldb::ThreadPlanSP thread_plan_sp)
      : m_thread_plan_sp(thread_plan_sp), m_already_reset(false) {
    if (m_thread_plan_sp) {
      m_private = m_thread_plan_sp->GetPrivate();
      m_is_controlling = m_thread_plan_sp->IsControllingPlan();
      m_okay_to_discard = m_thread_plan_sp->OkayToDiscard();
    }
  }

  ~RestorePlanState() { Clean(); }

  void Clean() {
    if (!m_already_reset && m_thread_plan_sp) {
      m_already_reset = true;
      m_thread_plan_sp->SetPrivate(m_private);
      m_thread_plan_sp->SetIsControllingPlan(m_is_controlling);
      m_thread_plan_sp->SetOkayToDiscard(m_okay_to_discard);
    }
  }

private:
  lldb::ThreadPlanSP m_thread_plan_sp;
  bool m_already_reset;
  bool m_private;
  bool m_is_controlling;
  bool m_okay_to_discard;
};
} // anonymous namespace

static microseconds
GetOneThreadExpressionTimeout(const EvaluateExpressionOptions &options) {
  const milliseconds default_one_thread_timeout(250);

  // If the overall wait is forever, then we don't need to worry about it.
  if (!options.GetTimeout()) {
    return options.GetOneThreadTimeout() ? *options.GetOneThreadTimeout()
                                         : default_one_thread_timeout;
  }

  // If the one thread timeout is set, use it.
  if (options.GetOneThreadTimeout())
    return *options.GetOneThreadTimeout();

  // Otherwise use half the total timeout, bounded by the
  // default_one_thread_timeout.
  return std::min<microseconds>(default_one_thread_timeout,
                                *options.GetTimeout() / 2);
}

static Timeout<std::micro>
GetExpressionTimeout(const EvaluateExpressionOptions &options,
                     bool before_first_timeout) {
  // If we are going to run all threads the whole time, or if we are only going
  // to run one thread, we can just return the overall timeout.
  if (!options.GetStopOthers() || !options.GetTryAllThreads())
    return options.GetTimeout();

  if (before_first_timeout)
    return GetOneThreadExpressionTimeout(options);

  if (!options.GetTimeout())
    return llvm::None;
  else
    return *options.GetTimeout() - GetOneThreadExpressionTimeout(options);
}

static llvm::Optional<ExpressionResults>
HandleStoppedEvent(lldb::tid_t thread_id, const ThreadPlanSP &thread_plan_sp,
                   RestorePlanState &restorer, const EventSP &event_sp,
                   EventSP &event_to_broadcast_sp,
                   const EvaluateExpressionOptions &options,
                   bool handle_interrupts) {
  Log *log = GetLogIfAnyCategoriesSet(LIBLLDB_LOG_STEP | LIBLLDB_LOG_PROCESS);

  ThreadSP thread_sp = thread_plan_sp->GetTarget()
                           .GetProcessSP()
                           ->GetThreadList()
                           .FindThreadByID(thread_id);
  if (!thread_sp) {
    LLDB_LOG(log,
             "The thread on which we were running the "
             "expression: tid = {0}, exited while "
             "the expression was running.",
             thread_id);
    return eExpressionThreadVanished;
  }

  ThreadPlanSP plan = thread_sp->GetCompletedPlan();
  if (plan == thread_plan_sp && plan->PlanSucceeded()) {
    LLDB_LOG(log, "execution completed successfully");

    // Restore the plan state so it will get reported as intended when we are
    // done.
    restorer.Clean();
    return eExpressionCompleted;
  }

  StopInfoSP stop_info_sp = thread_sp->GetStopInfo();
  if (stop_info_sp && stop_info_sp->GetStopReason() == eStopReasonBreakpoint &&
      stop_info_sp->ShouldNotify(event_sp.get())) {
    LLDB_LOG(log, "stopped for breakpoint: {0}.", stop_info_sp->GetDescription());
    if (!options.DoesIgnoreBreakpoints()) {
      // Restore the plan state and then force Private to false.  We are going
      // to stop because of this plan so we need it to become a public plan or
      // it won't report correctly when we continue to its termination later
      // on.
      restorer.Clean();
      thread_plan_sp->SetPrivate(false);
      event_to_broadcast_sp = event_sp;
    }
    return eExpressionHitBreakpoint;
  }

  if (!handle_interrupts &&
      Process::ProcessEventData::GetInterruptedFromEvent(event_sp.get()))
    return llvm::None;

  LLDB_LOG(log, "thread plan did not successfully complete");
  if (!options.DoesUnwindOnError())
    event_to_broadcast_sp = event_sp;
  return eExpressionInterrupted;
}

ExpressionResults
Process::RunThreadPlan(ExecutionContext &exe_ctx,
                       lldb::ThreadPlanSP &thread_plan_sp,
                       const EvaluateExpressionOptions &options,
                       DiagnosticManager &diagnostic_manager) {
  ExpressionResults return_value = eExpressionSetupError;

  std::lock_guard<std::mutex> run_thread_plan_locker(m_run_thread_plan_lock);

  if (!thread_plan_sp) {
    diagnostic_manager.PutString(
        eDiagnosticSeverityError,
        "RunThreadPlan called with empty thread plan.");
    return eExpressionSetupError;
  }

  if (!thread_plan_sp->ValidatePlan(nullptr)) {
    diagnostic_manager.PutString(
        eDiagnosticSeverityError,
        "RunThreadPlan called with an invalid thread plan.");
    return eExpressionSetupError;
  }

  if (exe_ctx.GetProcessPtr() != this) {
    diagnostic_manager.PutString(eDiagnosticSeverityError,
                                 "RunThreadPlan called on wrong process.");
    return eExpressionSetupError;
  }

  Thread *thread = exe_ctx.GetThreadPtr();
  if (thread == nullptr) {
    diagnostic_manager.PutString(eDiagnosticSeverityError,
                                 "RunThreadPlan called with invalid thread.");
    return eExpressionSetupError;
  }

  // Record the thread's id so we can tell when a thread we were using
  // to run the expression exits during the expression evaluation.
  lldb::tid_t expr_thread_id = thread->GetID();

  // We need to change some of the thread plan attributes for the thread plan
  // runner.  This will restore them when we are done:

  RestorePlanState thread_plan_restorer(thread_plan_sp);

  // We rely on the thread plan we are running returning "PlanCompleted" if
  // when it successfully completes. For that to be true the plan can't be
  // private - since private plans suppress themselves in the GetCompletedPlan
  // call.

  thread_plan_sp->SetPrivate(false);

  // The plans run with RunThreadPlan also need to be terminal controlling plans
  // or when they are done we will end up asking the plan above us whether we
  // should stop, which may give the wrong answer.

  thread_plan_sp->SetIsControllingPlan(true);
  thread_plan_sp->SetOkayToDiscard(false);

  // If we are running some utility expression for LLDB, we now have to mark
  // this in the ProcesModID of this process. This RAII takes care of marking
  // and reverting the mark it once we are done running the expression.
  UtilityFunctionScope util_scope(options.IsForUtilityExpr() ? this : nullptr);

  if (m_private_state.GetValue() != eStateStopped) {
    diagnostic_manager.PutString(
        eDiagnosticSeverityError,
        "RunThreadPlan called while the private state was not stopped.");
    return eExpressionSetupError;
  }

  // Save the thread & frame from the exe_ctx for restoration after we run
  const uint32_t thread_idx_id = thread->GetIndexID();
  StackFrameSP selected_frame_sp = thread->GetSelectedFrame();
  if (!selected_frame_sp) {
    thread->SetSelectedFrame(nullptr);
    selected_frame_sp = thread->GetSelectedFrame();
    if (!selected_frame_sp) {
      diagnostic_manager.Printf(
          eDiagnosticSeverityError,
          "RunThreadPlan called without a selected frame on thread %d",
          thread_idx_id);
      return eExpressionSetupError;
    }
  }

  // Make sure the timeout values make sense. The one thread timeout needs to
  // be smaller than the overall timeout.
  if (options.GetOneThreadTimeout() && options.GetTimeout() &&
      *options.GetTimeout() < *options.GetOneThreadTimeout()) {
    diagnostic_manager.PutString(eDiagnosticSeverityError,
                                 "RunThreadPlan called with one thread "
                                 "timeout greater than total timeout");
    return eExpressionSetupError;
  }

  StackID ctx_frame_id = selected_frame_sp->GetStackID();

  // N.B. Running the target may unset the currently selected thread and frame.
  // We don't want to do that either, so we should arrange to reset them as
  // well.

  lldb::ThreadSP selected_thread_sp = GetThreadList().GetSelectedThread();

  uint32_t selected_tid;
  StackID selected_stack_id;
  if (selected_thread_sp) {
    selected_tid = selected_thread_sp->GetIndexID();
    selected_stack_id = selected_thread_sp->GetSelectedFrame()->GetStackID();
  } else {
    selected_tid = LLDB_INVALID_THREAD_ID;
  }

  HostThread backup_private_state_thread;
  lldb::StateType old_state = eStateInvalid;
  lldb::ThreadPlanSP stopper_base_plan_sp;

  Log *log(lldb_private::GetLogIfAnyCategoriesSet(LIBLLDB_LOG_STEP |
                                                  LIBLLDB_LOG_PROCESS));
  if (m_private_state_thread.EqualsThread(Host::GetCurrentThread())) {
    // Yikes, we are running on the private state thread!  So we can't wait for
    // public events on this thread, since we are the thread that is generating
    // public events. The simplest thing to do is to spin up a temporary thread
    // to handle private state thread events while we are fielding public
    // events here.
    LLDB_LOGF(log, "Running thread plan on private state thread, spinning up "
                   "another state thread to handle the events.");

    backup_private_state_thread = m_private_state_thread;

    // One other bit of business: we want to run just this thread plan and
    // anything it pushes, and then stop, returning control here. But in the
    // normal course of things, the plan above us on the stack would be given a
    // shot at the stop event before deciding to stop, and we don't want that.
    // So we insert a "stopper" base plan on the stack before the plan we want
    // to run.  Since base plans always stop and return control to the user,
    // that will do just what we want.
    stopper_base_plan_sp.reset(new ThreadPlanBase(*thread));
    thread->QueueThreadPlan(stopper_base_plan_sp, false);
    // Have to make sure our public state is stopped, since otherwise the
    // reporting logic below doesn't work correctly.
    old_state = m_public_state.GetValue();
    m_public_state.SetValueNoLock(eStateStopped);

    // Now spin up the private state thread:
    StartPrivateStateThread(true);
  }

  thread->QueueThreadPlan(
      thread_plan_sp, false); // This used to pass "true" does that make sense?

  if (options.GetDebug()) {
    // In this case, we aren't actually going to run, we just want to stop
    // right away. Flush this thread so we will refetch the stacks and show the
    // correct backtrace.
    // FIXME: To make this prettier we should invent some stop reason for this,
    // but that
    // is only cosmetic, and this functionality is only of use to lldb
    // developers who can live with not pretty...
    thread->Flush();
    return eExpressionStoppedForDebug;
  }

  ListenerSP listener_sp(
      Listener::MakeListener("lldb.process.listener.run-thread-plan"));

  lldb::EventSP event_to_broadcast_sp;

  {
    // This process event hijacker Hijacks the Public events and its destructor
    // makes sure that the process events get restored on exit to the function.
    //
    // If the event needs to propagate beyond the hijacker (e.g., the process
    // exits during execution), then the event is put into
    // event_to_broadcast_sp for rebroadcasting.

    ProcessEventHijacker run_thread_plan_hijacker(*this, listener_sp);

    if (log) {
      StreamString s;
      thread_plan_sp->GetDescription(&s, lldb::eDescriptionLevelVerbose);
      LLDB_LOGF(log,
                "Process::RunThreadPlan(): Resuming thread %u - 0x%4.4" PRIx64
                " to run thread plan \"%s\".",
                thread_idx_id, expr_thread_id, s.GetData());
    }

    bool got_event;
    lldb::EventSP event_sp;
    lldb::StateType stop_state = lldb::eStateInvalid;

    bool before_first_timeout = true; // This is set to false the first time
                                      // that we have to halt the target.
    bool do_resume = true;
    bool handle_running_event = true;

    // This is just for accounting:
    uint32_t num_resumes = 0;

    // If we are going to run all threads the whole time, or if we are only
    // going to run one thread, then we don't need the first timeout.  So we
    // pretend we are after the first timeout already.
    if (!options.GetStopOthers() || !options.GetTryAllThreads())
      before_first_timeout = false;

    LLDB_LOGF(log, "Stop others: %u, try all: %u, before_first: %u.\n",
              options.GetStopOthers(), options.GetTryAllThreads(),
              before_first_timeout);

    // This isn't going to work if there are unfetched events on the queue. Are
    // there cases where we might want to run the remaining events here, and
    // then try to call the function?  That's probably being too tricky for our
    // own good.

    Event *other_events = listener_sp->PeekAtNextEvent();
    if (other_events != nullptr) {
      diagnostic_manager.PutString(
          eDiagnosticSeverityError,
          "RunThreadPlan called with pending events on the queue.");
      return eExpressionSetupError;
    }

    // We also need to make sure that the next event is delivered.  We might be
    // calling a function as part of a thread plan, in which case the last
    // delivered event could be the running event, and we don't want event
    // coalescing to cause us to lose OUR running event...
    ForceNextEventDelivery();

// This while loop must exit out the bottom, there's cleanup that we need to do
// when we are done. So don't call return anywhere within it.

#ifdef LLDB_RUN_THREAD_HALT_WITH_EVENT
    // It's pretty much impossible to write test cases for things like: One
    // thread timeout expires, I go to halt, but the process already stopped on
    // the function call stop breakpoint.  Turning on this define will make us
    // not fetch the first event till after the halt.  So if you run a quick
    // function, it will have completed, and the completion event will be
    // waiting, when you interrupt for halt. The expression evaluation should
    // still succeed.
    bool miss_first_event = true;
#endif
    while (true) {
      // We usually want to resume the process if we get to the top of the
      // loop. The only exception is if we get two running events with no
      // intervening stop, which can happen, we will just wait for then next
      // stop event.
      LLDB_LOGF(log,
                "Top of while loop: do_resume: %i handle_running_event: %i "
                "before_first_timeout: %i.",
                do_resume, handle_running_event, before_first_timeout);

      if (do_resume || handle_running_event) {
        // Do the initial resume and wait for the running event before going
        // further.

        if (do_resume) {
          num_resumes++;
          Status resume_error = PrivateResume();
          if (!resume_error.Success()) {
            diagnostic_manager.Printf(
                eDiagnosticSeverityError,
                "couldn't resume inferior the %d time: \"%s\".", num_resumes,
                resume_error.AsCString());
            return_value = eExpressionSetupError;
            break;
          }
        }

        got_event =
            listener_sp->GetEvent(event_sp, GetUtilityExpressionTimeout());
        if (!got_event) {
          LLDB_LOGF(log,
                    "Process::RunThreadPlan(): didn't get any event after "
                    "resume %" PRIu32 ", exiting.",
                    num_resumes);

          diagnostic_manager.Printf(eDiagnosticSeverityError,
                                    "didn't get any event after resume %" PRIu32
                                    ", exiting.",
                                    num_resumes);
          return_value = eExpressionSetupError;
          break;
        }

        stop_state =
            Process::ProcessEventData::GetStateFromEvent(event_sp.get());

        if (stop_state != eStateRunning) {
          bool restarted = false;

          if (stop_state == eStateStopped) {
            restarted = Process::ProcessEventData::GetRestartedFromEvent(
                event_sp.get());
            LLDB_LOGF(
                log,
                "Process::RunThreadPlan(): didn't get running event after "
                "resume %d, got %s instead (restarted: %i, do_resume: %i, "
                "handle_running_event: %i).",
                num_resumes, StateAsCString(stop_state), restarted, do_resume,
                handle_running_event);
          }

          if (restarted) {
            // This is probably an overabundance of caution, I don't think I
            // should ever get a stopped & restarted event here.  But if I do,
            // the best thing is to Halt and then get out of here.
            const bool clear_thread_plans = false;
            const bool use_run_lock = false;
            Halt(clear_thread_plans, use_run_lock);
          }

          diagnostic_manager.Printf(
              eDiagnosticSeverityError,
              "didn't get running event after initial resume, got %s instead.",
              StateAsCString(stop_state));
          return_value = eExpressionSetupError;
          break;
        }

        if (log)
          log->PutCString("Process::RunThreadPlan(): resuming succeeded.");
        // We need to call the function synchronously, so spin waiting for it
        // to return. If we get interrupted while executing, we're going to
        // lose our context, and won't be able to gather the result at this
        // point. We set the timeout AFTER the resume, since the resume takes
        // some time and we don't want to charge that to the timeout.
      } else {
        if (log)
          log->PutCString("Process::RunThreadPlan(): waiting for next event.");
      }

      do_resume = true;
      handle_running_event = true;

      // Now wait for the process to stop again:
      event_sp.reset();

      Timeout<std::micro> timeout =
          GetExpressionTimeout(options, before_first_timeout);
      if (log) {
        if (timeout) {
          auto now = system_clock::now();
          LLDB_LOGF(log,
                    "Process::RunThreadPlan(): about to wait - now is %s - "
                    "endpoint is %s",
                    llvm::to_string(now).c_str(),
                    llvm::to_string(now + *timeout).c_str());
        } else {
          LLDB_LOGF(log, "Process::RunThreadPlan(): about to wait forever.");
        }
      }

#ifdef LLDB_RUN_THREAD_HALT_WITH_EVENT
      // See comment above...
      if (miss_first_event) {
        std::this_thread::sleep_for(std::chrono::milliseconds(1));
        miss_first_event = false;
        got_event = false;
      } else
#endif
        got_event = listener_sp->GetEvent(event_sp, timeout);

      if (got_event) {
        if (event_sp) {
          bool keep_going = false;
          if (event_sp->GetType() == eBroadcastBitInterrupt) {
            const bool clear_thread_plans = false;
            const bool use_run_lock = false;
            Halt(clear_thread_plans, use_run_lock);
            return_value = eExpressionInterrupted;
            diagnostic_manager.PutString(eDiagnosticSeverityRemark,
                                         "execution halted by user interrupt.");
            LLDB_LOGF(log, "Process::RunThreadPlan(): Got  interrupted by "
                           "eBroadcastBitInterrupted, exiting.");
            break;
          } else {
            stop_state =
                Process::ProcessEventData::GetStateFromEvent(event_sp.get());
            LLDB_LOGF(log,
                      "Process::RunThreadPlan(): in while loop, got event: %s.",
                      StateAsCString(stop_state));

            switch (stop_state) {
            case lldb::eStateStopped: {
              if (Process::ProcessEventData::GetRestartedFromEvent(
                      event_sp.get())) {
                // If we were restarted, we just need to go back up to fetch
                // another event.
                LLDB_LOGF(log, "Process::RunThreadPlan(): Got a stop and "
                               "restart, so we'll continue waiting.");
                keep_going = true;
                do_resume = false;
                handle_running_event = true;
              } else {
                const bool handle_interrupts = true;
                return_value = *HandleStoppedEvent(
                    expr_thread_id, thread_plan_sp, thread_plan_restorer,
                    event_sp, event_to_broadcast_sp, options,
                    handle_interrupts);
                if (return_value == eExpressionThreadVanished)
                  keep_going = false;
              }
            } break;

            case lldb::eStateRunning:
              // This shouldn't really happen, but sometimes we do get two
              // running events without an intervening stop, and in that case
              // we should just go back to waiting for the stop.
              do_resume = false;
              keep_going = true;
              handle_running_event = false;
              break;

            default:
              LLDB_LOGF(log,
                        "Process::RunThreadPlan(): execution stopped with "
                        "unexpected state: %s.",
                        StateAsCString(stop_state));

              if (stop_state == eStateExited)
                event_to_broadcast_sp = event_sp;

              diagnostic_manager.PutString(
                  eDiagnosticSeverityError,
                  "execution stopped with unexpected state.");
              return_value = eExpressionInterrupted;
              break;
            }
          }

          if (keep_going)
            continue;
          else
            break;
        } else {
          if (log)
            log->PutCString("Process::RunThreadPlan(): got_event was true, but "
                            "the event pointer was null.  How odd...");
          return_value = eExpressionInterrupted;
          break;
        }
      } else {
        // If we didn't get an event that means we've timed out... We will
        // interrupt the process here.  Depending on what we were asked to do
        // we will either exit, or try with all threads running for the same
        // timeout.

        if (log) {
          if (options.GetTryAllThreads()) {
            if (before_first_timeout) {
              LLDB_LOG(log,
                       "Running function with one thread timeout timed out.");
            } else
              LLDB_LOG(log, "Restarting function with all threads enabled and "
                            "timeout: {0} timed out, abandoning execution.",
                       timeout);
          } else
            LLDB_LOG(log, "Running function with timeout: {0} timed out, "
                          "abandoning execution.",
                     timeout);
        }

        // It is possible that between the time we issued the Halt, and we get
        // around to calling Halt the target could have stopped.  That's fine,
        // Halt will figure that out and send the appropriate Stopped event.
        // BUT it is also possible that we stopped & restarted (e.g. hit a
        // signal with "stop" set to false.)  In
        // that case, we'll get the stopped & restarted event, and we should go
        // back to waiting for the Halt's stopped event.  That's what this
        // while loop does.

        bool back_to_top = true;
        uint32_t try_halt_again = 0;
        bool do_halt = true;
        const uint32_t num_retries = 5;
        while (try_halt_again < num_retries) {
          Status halt_error;
          if (do_halt) {
            LLDB_LOGF(log, "Process::RunThreadPlan(): Running Halt.");
            const bool clear_thread_plans = false;
            const bool use_run_lock = false;
            Halt(clear_thread_plans, use_run_lock);
          }
          if (halt_error.Success()) {
            if (log)
              log->PutCString("Process::RunThreadPlan(): Halt succeeded.");

            got_event =
                listener_sp->GetEvent(event_sp, GetUtilityExpressionTimeout());

            if (got_event) {
              stop_state =
                  Process::ProcessEventData::GetStateFromEvent(event_sp.get());
              if (log) {
                LLDB_LOGF(log,
                          "Process::RunThreadPlan(): Stopped with event: %s",
                          StateAsCString(stop_state));
                if (stop_state == lldb::eStateStopped &&
                    Process::ProcessEventData::GetInterruptedFromEvent(
                        event_sp.get()))
                  log->PutCString("    Event was the Halt interruption event.");
              }

              if (stop_state == lldb::eStateStopped) {
                if (Process::ProcessEventData::GetRestartedFromEvent(
                        event_sp.get())) {
                  if (log)
                    log->PutCString("Process::RunThreadPlan(): Went to halt "
                                    "but got a restarted event, there must be "
                                    "an un-restarted stopped event so try "
                                    "again...  "
                                    "Exiting wait loop.");
                  try_halt_again++;
                  do_halt = false;
                  continue;
                }

                // Between the time we initiated the Halt and the time we
                // delivered it, the process could have already finished its
                // job.  Check that here:
                const bool handle_interrupts = false;
                if (auto result = HandleStoppedEvent(
                        expr_thread_id, thread_plan_sp, thread_plan_restorer,
                        event_sp, event_to_broadcast_sp, options,
                        handle_interrupts)) {
                  return_value = *result;
                  back_to_top = false;
                  break;
                }

                if (!options.GetTryAllThreads()) {
                  if (log)
                    log->PutCString("Process::RunThreadPlan(): try_all_threads "
                                    "was false, we stopped so now we're "
                                    "quitting.");
                  return_value = eExpressionInterrupted;
                  back_to_top = false;
                  break;
                }

                if (before_first_timeout) {
                  // Set all the other threads to run, and return to the top of
                  // the loop, which will continue;
                  before_first_timeout = false;
                  thread_plan_sp->SetStopOthers(false);
                  if (log)
                    log->PutCString(
                        "Process::RunThreadPlan(): about to resume.");

                  back_to_top = true;
                  break;
                } else {
                  // Running all threads failed, so return Interrupted.
                  if (log)
                    log->PutCString("Process::RunThreadPlan(): running all "
                                    "threads timed out.");
                  return_value = eExpressionInterrupted;
                  back_to_top = false;
                  break;
                }
              }
            } else {
              if (log)
                log->PutCString("Process::RunThreadPlan(): halt said it "
                                "succeeded, but I got no event.  "
                                "I'm getting out of here passing Interrupted.");
              return_value = eExpressionInterrupted;
              back_to_top = false;
              break;
            }
          } else {
            try_halt_again++;
            continue;
          }
        }

        if (!back_to_top || try_halt_again > num_retries)
          break;
        else
          continue;
      }
    } // END WAIT LOOP

    // If we had to start up a temporary private state thread to run this
    // thread plan, shut it down now.
    if (backup_private_state_thread.IsJoinable()) {
      StopPrivateStateThread();
      Status error;
      m_private_state_thread = backup_private_state_thread;
      if (stopper_base_plan_sp) {
        thread->DiscardThreadPlansUpToPlan(stopper_base_plan_sp);
      }
      if (old_state != eStateInvalid)
        m_public_state.SetValueNoLock(old_state);
    }

    // If our thread went away on us, we need to get out of here without
    // doing any more work.  We don't have to clean up the thread plan, that
    // will have happened when the Thread was destroyed.
    if (return_value == eExpressionThreadVanished) {
      return return_value;
    }

    if (return_value != eExpressionCompleted && log) {
      // Print a backtrace into the log so we can figure out where we are:
      StreamString s;
      s.PutCString("Thread state after unsuccessful completion: \n");
      thread->GetStackFrameStatus(s, 0, UINT32_MAX, true, UINT32_MAX);
      log->PutString(s.GetString());
    }
    // Restore the thread state if we are going to discard the plan execution.
    // There are three cases where this could happen: 1) The execution
    // successfully completed 2) We hit a breakpoint, and ignore_breakpoints
    // was true 3) We got some other error, and discard_on_error was true
    bool should_unwind = (return_value == eExpressionInterrupted &&
                          options.DoesUnwindOnError()) ||
                         (return_value == eExpressionHitBreakpoint &&
                          options.DoesIgnoreBreakpoints());

    if (return_value == eExpressionCompleted || should_unwind) {
      thread_plan_sp->RestoreThreadState();
    }

    // Now do some processing on the results of the run:
    if (return_value == eExpressionInterrupted ||
        return_value == eExpressionHitBreakpoint) {
      if (log) {
        StreamString s;
        if (event_sp)
          event_sp->Dump(&s);
        else {
          log->PutCString("Process::RunThreadPlan(): Stop event that "
                          "interrupted us is NULL.");
        }

        StreamString ts;

        const char *event_explanation = nullptr;

        do {
          if (!event_sp) {
            event_explanation = "<no event>";
            break;
          } else if (event_sp->GetType() == eBroadcastBitInterrupt) {
            event_explanation = "<user interrupt>";
            break;
          } else {
            const Process::ProcessEventData *event_data =
                Process::ProcessEventData::GetEventDataFromEvent(
                    event_sp.get());

            if (!event_data) {
              event_explanation = "<no event data>";
              break;
            }

            Process *process = event_data->GetProcessSP().get();

            if (!process) {
              event_explanation = "<no process>";
              break;
            }

            ThreadList &thread_list = process->GetThreadList();

            uint32_t num_threads = thread_list.GetSize();
            uint32_t thread_index;

            ts.Printf("<%u threads> ", num_threads);

            for (thread_index = 0; thread_index < num_threads; ++thread_index) {
              Thread *thread = thread_list.GetThreadAtIndex(thread_index).get();

              if (!thread) {
                ts.Printf("<?> ");
                continue;
              }

              ts.Printf("<0x%4.4" PRIx64 " ", thread->GetID());
              RegisterContext *register_context =
                  thread->GetRegisterContext().get();

              if (register_context)
                ts.Printf("[ip 0x%" PRIx64 "] ", register_context->GetPC());
              else
                ts.Printf("[ip unknown] ");

              // Show the private stop info here, the public stop info will be
              // from the last natural stop.
              lldb::StopInfoSP stop_info_sp = thread->GetPrivateStopInfo();
              if (stop_info_sp) {
                const char *stop_desc = stop_info_sp->GetDescription();
                if (stop_desc)
                  ts.PutCString(stop_desc);
              }
              ts.Printf(">");
            }

            event_explanation = ts.GetData();
          }
        } while (false);

        if (event_explanation)
          LLDB_LOGF(log,
                    "Process::RunThreadPlan(): execution interrupted: %s %s",
                    s.GetData(), event_explanation);
        else
          LLDB_LOGF(log, "Process::RunThreadPlan(): execution interrupted: %s",
                    s.GetData());
      }

      if (should_unwind) {
        LLDB_LOGF(log,
                  "Process::RunThreadPlan: ExecutionInterrupted - "
                  "discarding thread plans up to %p.",
                  static_cast<void *>(thread_plan_sp.get()));
        thread->DiscardThreadPlansUpToPlan(thread_plan_sp);
      } else {
        LLDB_LOGF(log,
                  "Process::RunThreadPlan: ExecutionInterrupted - for "
                  "plan: %p not discarding.",
                  static_cast<void *>(thread_plan_sp.get()));
      }
    } else if (return_value == eExpressionSetupError) {
      if (log)
        log->PutCString("Process::RunThreadPlan(): execution set up error.");

      if (options.DoesUnwindOnError()) {
        thread->DiscardThreadPlansUpToPlan(thread_plan_sp);
      }
    } else {
      if (thread->IsThreadPlanDone(thread_plan_sp.get())) {
        if (log)
          log->PutCString("Process::RunThreadPlan(): thread plan is done");
        return_value = eExpressionCompleted;
      } else if (thread->WasThreadPlanDiscarded(thread_plan_sp.get())) {
        if (log)
          log->PutCString(
              "Process::RunThreadPlan(): thread plan was discarded");
        return_value = eExpressionDiscarded;
      } else {
        if (log)
          log->PutCString(
              "Process::RunThreadPlan(): thread plan stopped in mid course");
        if (options.DoesUnwindOnError() && thread_plan_sp) {
          if (log)
            log->PutCString("Process::RunThreadPlan(): discarding thread plan "
                            "'cause unwind_on_error is set.");
          thread->DiscardThreadPlansUpToPlan(thread_plan_sp);
        }
      }
    }

    // Thread we ran the function in may have gone away because we ran the
    // target Check that it's still there, and if it is put it back in the
    // context. Also restore the frame in the context if it is still present.
    thread = GetThreadList().FindThreadByIndexID(thread_idx_id, true).get();
    if (thread) {
      exe_ctx.SetFrameSP(thread->GetFrameWithStackID(ctx_frame_id));
    }

    // Also restore the current process'es selected frame & thread, since this
    // function calling may be done behind the user's back.

    if (selected_tid != LLDB_INVALID_THREAD_ID) {
      if (GetThreadList().SetSelectedThreadByIndexID(selected_tid) &&
          selected_stack_id.IsValid()) {
        // We were able to restore the selected thread, now restore the frame:
        std::lock_guard<std::recursive_mutex> guard(GetThreadList().GetMutex());
        StackFrameSP old_frame_sp =
            GetThreadList().GetSelectedThread()->GetFrameWithStackID(
                selected_stack_id);
        if (old_frame_sp)
          GetThreadList().GetSelectedThread()->SetSelectedFrame(
              old_frame_sp.get());
      }
    }
  }

  // If the process exited during the run of the thread plan, notify everyone.

  if (event_to_broadcast_sp) {
    if (log)
      log->PutCString("Process::RunThreadPlan(): rebroadcasting event.");
    BroadcastEvent(event_to_broadcast_sp);
  }

  return return_value;
}

const char *Process::ExecutionResultAsCString(ExpressionResults result) {
  const char *result_name = "<unknown>";

  switch (result) {
  case eExpressionCompleted:
    result_name = "eExpressionCompleted";
    break;
  case eExpressionDiscarded:
    result_name = "eExpressionDiscarded";
    break;
  case eExpressionInterrupted:
    result_name = "eExpressionInterrupted";
    break;
  case eExpressionHitBreakpoint:
    result_name = "eExpressionHitBreakpoint";
    break;
  case eExpressionSetupError:
    result_name = "eExpressionSetupError";
    break;
  case eExpressionParseError:
    result_name = "eExpressionParseError";
    break;
  case eExpressionResultUnavailable:
    result_name = "eExpressionResultUnavailable";
    break;
  case eExpressionTimedOut:
    result_name = "eExpressionTimedOut";
    break;
  case eExpressionStoppedForDebug:
    result_name = "eExpressionStoppedForDebug";
    break;
  case eExpressionThreadVanished:
    result_name = "eExpressionThreadVanished";
  }
  return result_name;
}

void Process::GetStatus(Stream &strm) {
  const StateType state = GetState();
  if (StateIsStoppedState(state, false)) {
    if (state == eStateExited) {
      int exit_status = GetExitStatus();
      const char *exit_description = GetExitDescription();
      strm.Printf("Process %" PRIu64 " exited with status = %i (0x%8.8x) %s\n",
                  GetID(), exit_status, exit_status,
                  exit_description ? exit_description : "");
    } else {
      if (state == eStateConnected)
        strm.Printf("Connected to remote target.\n");
      else
        strm.Printf("Process %" PRIu64 " %s\n", GetID(), StateAsCString(state));
    }
  } else {
    strm.Printf("Process %" PRIu64 " is running.\n", GetID());
  }
}

size_t Process::GetThreadStatus(Stream &strm,
                                bool only_threads_with_stop_reason,
                                uint32_t start_frame, uint32_t num_frames,
                                uint32_t num_frames_with_source,
                                bool stop_format) {
  size_t num_thread_infos_dumped = 0;

  // You can't hold the thread list lock while calling Thread::GetStatus.  That
  // very well might run code (e.g. if we need it to get return values or
  // arguments.)  For that to work the process has to be able to acquire it.
  // So instead copy the thread ID's, and look them up one by one:

  uint32_t num_threads;
  std::vector<lldb::tid_t> thread_id_array;
  // Scope for thread list locker;
  {
    std::lock_guard<std::recursive_mutex> guard(GetThreadList().GetMutex());
    ThreadList &curr_thread_list = GetThreadList();
    num_threads = curr_thread_list.GetSize();
    uint32_t idx;
    thread_id_array.resize(num_threads);
    for (idx = 0; idx < num_threads; ++idx)
      thread_id_array[idx] = curr_thread_list.GetThreadAtIndex(idx)->GetID();
  }

  for (uint32_t i = 0; i < num_threads; i++) {
    ThreadSP thread_sp(GetThreadList().FindThreadByID(thread_id_array[i]));
    if (thread_sp) {
      if (only_threads_with_stop_reason) {
        StopInfoSP stop_info_sp = thread_sp->GetStopInfo();
        if (!stop_info_sp || !stop_info_sp->IsValid())
          continue;
      }
      thread_sp->GetStatus(strm, start_frame, num_frames,
                           num_frames_with_source,
                           stop_format);
      ++num_thread_infos_dumped;
    } else {
      Log *log(lldb_private::GetLogIfAnyCategoriesSet(LIBLLDB_LOG_PROCESS));
      LLDB_LOGF(log, "Process::GetThreadStatus - thread 0x" PRIu64
                     " vanished while running Thread::GetStatus.");
    }
  }
  return num_thread_infos_dumped;
}

void Process::AddInvalidMemoryRegion(const LoadRange &region) {
  m_memory_cache.AddInvalidRange(region.GetRangeBase(), region.GetByteSize());
}

bool Process::RemoveInvalidMemoryRange(const LoadRange &region) {
  return m_memory_cache.RemoveInvalidRange(region.GetRangeBase(),
                                           region.GetByteSize());
}

void Process::AddPreResumeAction(PreResumeActionCallback callback,
                                 void *baton) {
  m_pre_resume_actions.push_back(PreResumeCallbackAndBaton(callback, baton));
}

bool Process::RunPreResumeActions() {
  bool result = true;
  while (!m_pre_resume_actions.empty()) {
    struct PreResumeCallbackAndBaton action = m_pre_resume_actions.back();
    m_pre_resume_actions.pop_back();
    bool this_result = action.callback(action.baton);
    if (result)
      result = this_result;
  }
  return result;
}

void Process::ClearPreResumeActions() { m_pre_resume_actions.clear(); }

void Process::ClearPreResumeAction(PreResumeActionCallback callback, void *baton)
{
    PreResumeCallbackAndBaton element(callback, baton);
    auto found_iter = std::find(m_pre_resume_actions.begin(), m_pre_resume_actions.end(), element);
    if (found_iter != m_pre_resume_actions.end())
    {
        m_pre_resume_actions.erase(found_iter);
    }
}

ProcessRunLock &Process::GetRunLock() {
  if (m_private_state_thread.EqualsThread(Host::GetCurrentThread()))
    return m_private_run_lock;
  else
    return m_public_run_lock;
}

bool Process::CurrentThreadIsPrivateStateThread()
{
  return m_private_state_thread.EqualsThread(Host::GetCurrentThread());
}


void Process::Flush() {
  m_thread_list.Flush();
  m_extended_thread_list.Flush();
  m_extended_thread_stop_id = 0;
  m_queue_list.Clear();
  m_queue_list_stop_id = 0;
}

lldb::addr_t Process::GetCodeAddressMask() {
  if (m_code_address_mask == 0) {
    if (uint32_t number_of_addressable_bits = GetVirtualAddressableBits()) {
      lldb::addr_t address_mask = ~((1ULL << number_of_addressable_bits) - 1);
      SetCodeAddressMask(address_mask);
    }
  }
  return m_code_address_mask;
}

lldb::addr_t Process::GetDataAddressMask() {
  if (m_data_address_mask == 0) {
    if (uint32_t number_of_addressable_bits = GetVirtualAddressableBits()) {
      lldb::addr_t address_mask = ~((1ULL << number_of_addressable_bits) - 1);
      SetDataAddressMask(address_mask);
    }
  }
  return m_data_address_mask;
}

void Process::DidExec() {
  Log *log(lldb_private::GetLogIfAllCategoriesSet(LIBLLDB_LOG_PROCESS));
  LLDB_LOGF(log, "Process::%s()", __FUNCTION__);

  Target &target = GetTarget();
  target.CleanupProcess();
  target.ClearModules(false);
  m_dynamic_checkers_up.reset();
  m_abi_sp.reset();
  m_system_runtime_up.reset();
  m_os_up.reset();
  m_dyld_up.reset();
  m_jit_loaders_up.reset();
  m_image_tokens.clear();
  m_allocated_memory_cache.Clear();
  {
    std::lock_guard<std::recursive_mutex> guard(m_language_runtimes_mutex);
    m_language_runtimes.clear();
  }
  m_instrumentation_runtimes.clear();
  m_thread_list.DiscardThreadPlans();
  m_memory_cache.Clear(true);
  DoDidExec();
  CompleteAttach();
  // Flush the process (threads and all stack frames) after running
  // CompleteAttach() in case the dynamic loader loaded things in new
  // locations.
  Flush();

  // After we figure out what was loaded/unloaded in CompleteAttach, we need to
  // let the target know so it can do any cleanup it needs to.
  target.DidExec();
}

addr_t Process::ResolveIndirectFunction(const Address *address, Status &error) {
  if (address == nullptr) {
    error.SetErrorString("Invalid address argument");
    return LLDB_INVALID_ADDRESS;
  }

  addr_t function_addr = LLDB_INVALID_ADDRESS;

  addr_t addr = address->GetLoadAddress(&GetTarget());
  std::map<addr_t, addr_t>::const_iterator iter =
      m_resolved_indirect_addresses.find(addr);
  if (iter != m_resolved_indirect_addresses.end()) {
    function_addr = (*iter).second;
  } else {
    if (!CallVoidArgVoidPtrReturn(address, function_addr)) {
      Symbol *symbol = address->CalculateSymbolContextSymbol();
      error.SetErrorStringWithFormat(
          "Unable to call resolver for indirect function %s",
          symbol ? symbol->GetName().AsCString() : "<UNKNOWN>");
      function_addr = LLDB_INVALID_ADDRESS;
    } else {
      if (ABISP abi_sp = GetABI())
        function_addr = abi_sp->FixCodeAddress(function_addr);
      m_resolved_indirect_addresses.insert(
          std::pair<addr_t, addr_t>(addr, function_addr));
    }
  }
  return function_addr;
}

void Process::ModulesDidLoad(ModuleList &module_list) {
  // Inform the system runtime of the modified modules.
  SystemRuntime *sys_runtime = GetSystemRuntime();
  if (sys_runtime)
    sys_runtime->ModulesDidLoad(module_list);

  GetJITLoaders().ModulesDidLoad(module_list);

  // Give the instrumentation runtimes a chance to be created before informing
  // them of the modified modules.
  InstrumentationRuntime::ModulesDidLoad(module_list, this,
                                         m_instrumentation_runtimes);
  for (auto &runtime : m_instrumentation_runtimes)
    runtime.second->ModulesDidLoad(module_list);

  // Give the language runtimes a chance to be created before informing them of
  // the modified modules.
  for (const lldb::LanguageType lang_type : Language::GetSupportedLanguages()) {
    if (LanguageRuntime *runtime = GetLanguageRuntime(lang_type))
      runtime->ModulesDidLoad(module_list);
  }

  // If we don't have an operating system plug-in, try to load one since
  // loading shared libraries might cause a new one to try and load
  if (!m_os_up)
    LoadOperatingSystemPlugin(false);

  // Inform the structured-data plugins of the modified modules.
  for (auto pair : m_structured_data_plugin_map) {
    if (pair.second)
      pair.second->ModulesDidLoad(*this, module_list);
  }
}

void Process::PrintWarning(uint64_t warning_type, const void *repeat_key,
                           const char *fmt, ...) {
  bool print_warning = true;

  StreamSP stream_sp = GetTarget().GetDebugger().GetAsyncOutputStream();
  if (!stream_sp)
    return;

  if (repeat_key != nullptr) {
    WarningsCollection::iterator it = m_warnings_issued.find(warning_type);
    if (it == m_warnings_issued.end()) {
      m_warnings_issued[warning_type] = WarningsPointerSet();
      m_warnings_issued[warning_type].insert(repeat_key);
    } else {
      if (it->second.find(repeat_key) != it->second.end()) {
        print_warning = false;
      } else {
        it->second.insert(repeat_key);
      }
    }
  }

  if (print_warning) {
    va_list args;
    va_start(args, fmt);
    stream_sp->PrintfVarArg(fmt, args);
    va_end(args);
  }
}

void Process::PrintWarningOptimization(const SymbolContext &sc) {
  if (!GetWarningsOptimization())
    return;
  if (!sc.module_sp)
    return;
  if (!sc.module_sp->GetFileSpec().GetFilename().IsEmpty() && sc.function &&
      sc.function->GetIsOptimized()) {
    PrintWarning(Process::Warnings::eWarningsOptimization, sc.module_sp.get(),
                 "%s was compiled with optimization - stepping may behave "
                 "oddly; variables may not be available.\n",
                 sc.module_sp->GetFileSpec().GetFilename().GetCString());
  }
}

void Process::PrintWarningUnsupportedLanguage(const SymbolContext &sc) {
  if (!GetWarningsUnsupportedLanguage())
    return;
  if (!sc.module_sp)
    return;
  LanguageType language = sc.GetLanguage();
  if (language == eLanguageTypeUnknown)
    return;
  LanguageSet plugins =
      PluginManager::GetAllTypeSystemSupportedLanguagesForTypes();
  if (!plugins[language]) {
    PrintWarning(Process::Warnings::eWarningsUnsupportedLanguage,
                 sc.module_sp.get(),
                 "This version of LLDB has no plugin for the language \"%s\". "
                 "Inspection of frame variables will be limited.\n",
                 Language::GetNameForLanguageType(language));
  }
}

bool Process::GetProcessInfo(ProcessInstanceInfo &info) {
  info.Clear();

  PlatformSP platform_sp = GetTarget().GetPlatform();
  if (!platform_sp)
    return false;

  return platform_sp->GetProcessInfo(GetID(), info);
}

ThreadCollectionSP Process::GetHistoryThreads(lldb::addr_t addr) {
  ThreadCollectionSP threads;

  const MemoryHistorySP &memory_history =
      MemoryHistory::FindPlugin(shared_from_this());

  if (!memory_history) {
    return threads;
  }

  threads = std::make_shared<ThreadCollection>(
      memory_history->GetHistoryThreads(addr));

  return threads;
}

InstrumentationRuntimeSP
Process::GetInstrumentationRuntime(lldb::InstrumentationRuntimeType type) {
  InstrumentationRuntimeCollection::iterator pos;
  pos = m_instrumentation_runtimes.find(type);
  if (pos == m_instrumentation_runtimes.end()) {
    return InstrumentationRuntimeSP();
  } else
    return (*pos).second;
}

bool Process::GetModuleSpec(const FileSpec &module_file_spec,
                            const ArchSpec &arch, ModuleSpec &module_spec) {
  module_spec.Clear();
  return false;
}

size_t Process::AddImageToken(lldb::addr_t image_ptr) {
  m_image_tokens.push_back(image_ptr);
  return m_image_tokens.size() - 1;
}

lldb::addr_t Process::GetImagePtrFromToken(size_t token) const {
  if (token < m_image_tokens.size())
    return m_image_tokens[token];
  return LLDB_INVALID_ADDRESS;
}

void Process::ResetImageToken(size_t token) {
  if (token < m_image_tokens.size())
    m_image_tokens[token] = LLDB_INVALID_ADDRESS;
}

Address
Process::AdvanceAddressToNextBranchInstruction(Address default_stop_addr,
                                               AddressRange range_bounds) {
  Target &target = GetTarget();
  DisassemblerSP disassembler_sp;
  InstructionList *insn_list = nullptr;

  Address retval = default_stop_addr;

  if (!target.GetUseFastStepping())
    return retval;
  if (!default_stop_addr.IsValid())
    return retval;

  const char *plugin_name = nullptr;
  const char *flavor = nullptr;
  disassembler_sp = Disassembler::DisassembleRange(
      target.GetArchitecture(), plugin_name, flavor, GetTarget(), range_bounds);
  if (disassembler_sp)
    insn_list = &disassembler_sp->GetInstructionList();

  if (insn_list == nullptr) {
    return retval;
  }

  size_t insn_offset =
      insn_list->GetIndexOfInstructionAtAddress(default_stop_addr);
  if (insn_offset == UINT32_MAX) {
    return retval;
  }

  uint32_t branch_index = insn_list->GetIndexOfNextBranchInstruction(
      insn_offset, false /* ignore_calls*/, nullptr);
  if (branch_index == UINT32_MAX) {
    return retval;
  }

  if (branch_index > insn_offset) {
    Address next_branch_insn_address =
        insn_list->GetInstructionAtIndex(branch_index)->GetAddress();
    if (next_branch_insn_address.IsValid() &&
        range_bounds.ContainsFileAddress(next_branch_insn_address)) {
      retval = next_branch_insn_address;
    }
  }

  return retval;
}

Status
Process::GetMemoryRegions(lldb_private::MemoryRegionInfos &region_list) {

  Status error;

  lldb::addr_t range_end = 0;

  region_list.clear();
  do {
    lldb_private::MemoryRegionInfo region_info;
    error = GetMemoryRegionInfo(range_end, region_info);
    // GetMemoryRegionInfo should only return an error if it is unimplemented.
    if (error.Fail()) {
      region_list.clear();
      break;
    }

    range_end = region_info.GetRange().GetRangeEnd();
    if (region_info.GetMapped() == MemoryRegionInfo::eYes) {
      region_list.push_back(std::move(region_info));
    }
  } while (range_end != LLDB_INVALID_ADDRESS);

  return error;
}

Status
Process::ConfigureStructuredData(ConstString type_name,
                                 const StructuredData::ObjectSP &config_sp) {
  // If you get this, the Process-derived class needs to implement a method to
  // enable an already-reported asynchronous structured data feature. See
  // ProcessGDBRemote for an example implementation over gdb-remote.
  return Status("unimplemented");
}

void Process::MapSupportedStructuredDataPlugins(
    const StructuredData::Array &supported_type_names) {
  Log *log(lldb_private::GetLogIfAnyCategoriesSet(LIBLLDB_LOG_PROCESS));

  // Bail out early if there are no type names to map.
  if (supported_type_names.GetSize() == 0) {
    LLDB_LOGF(log, "Process::%s(): no structured data types supported",
              __FUNCTION__);
    return;
  }

  // Convert StructuredData type names to ConstString instances.
  std::set<ConstString> const_type_names;

  LLDB_LOGF(log,
            "Process::%s(): the process supports the following async "
            "structured data types:",
            __FUNCTION__);

  supported_type_names.ForEach(
      [&const_type_names, &log](StructuredData::Object *object) {
        if (!object) {
          // Invalid - shouldn't be null objects in the array.
          return false;
        }

        auto type_name = object->GetAsString();
        if (!type_name) {
          // Invalid format - all type names should be strings.
          return false;
        }

        const_type_names.insert(ConstString(type_name->GetValue()));
        LLDB_LOG(log, "- {0}", type_name->GetValue());
        return true;
      });

  // For each StructuredDataPlugin, if the plugin handles any of the types in
  // the supported_type_names, map that type name to that plugin. Stop when
  // we've consumed all the type names.
  // FIXME: should we return an error if there are type names nobody
  // supports?
  for (uint32_t plugin_index = 0; !const_type_names.empty(); plugin_index++) {
    auto create_instance =
           PluginManager::GetStructuredDataPluginCreateCallbackAtIndex(
               plugin_index);
    if (!create_instance)
      break;

    // Create the plugin.
    StructuredDataPluginSP plugin_sp = (*create_instance)(*this);
    if (!plugin_sp) {
      // This plugin doesn't think it can work with the process. Move on to the
      // next.
      continue;
    }

    // For any of the remaining type names, map any that this plugin supports.
    std::vector<ConstString> names_to_remove;
    for (auto &type_name : const_type_names) {
      if (plugin_sp->SupportsStructuredDataType(type_name)) {
        m_structured_data_plugin_map.insert(
            std::make_pair(type_name, plugin_sp));
        names_to_remove.push_back(type_name);
        LLDB_LOG(log, "using plugin {0} for type name {1}",
                 plugin_sp->GetPluginName(), type_name);
      }
    }

    // Remove the type names that were consumed by this plugin.
    for (auto &type_name : names_to_remove)
      const_type_names.erase(type_name);
  }
}

bool Process::RouteAsyncStructuredData(
    const StructuredData::ObjectSP object_sp) {
  // Nothing to do if there's no data.
  if (!object_sp)
    return false;

  // The contract is this must be a dictionary, so we can look up the routing
  // key via the top-level 'type' string value within the dictionary.
  StructuredData::Dictionary *dictionary = object_sp->GetAsDictionary();
  if (!dictionary)
    return false;

  // Grab the async structured type name (i.e. the feature/plugin name).
  ConstString type_name;
  if (!dictionary->GetValueForKeyAsString("type", type_name))
    return false;

  // Check if there's a plugin registered for this type name.
  auto find_it = m_structured_data_plugin_map.find(type_name);
  if (find_it == m_structured_data_plugin_map.end()) {
    // We don't have a mapping for this structured data type.
    return false;
  }

  // Route the structured data to the plugin.
  find_it->second->HandleArrivalOfStructuredData(*this, type_name, object_sp);
  return true;
}

Status Process::UpdateAutomaticSignalFiltering() {
  // Default implementation does nothign.
  // No automatic signal filtering to speak of.
  return Status();
}

UtilityFunction *Process::GetLoadImageUtilityFunction(
    Platform *platform,
    llvm::function_ref<std::unique_ptr<UtilityFunction>()> factory) {
  if (platform != GetTarget().GetPlatform().get())
    return nullptr;
  llvm::call_once(m_dlopen_utility_func_flag_once,
                  [&] { m_dlopen_utility_func_up = factory(); });
  return m_dlopen_utility_func_up.get();
}

llvm::Expected<TraceSupportedResponse> Process::TraceSupported() {
  if (!IsLiveDebugSession())
    return llvm::createStringError(llvm::inconvertibleErrorCode(),
                                   "Can't trace a non-live process.");
  return llvm::make_error<UnimplementedError>();
}

bool Process::CallVoidArgVoidPtrReturn(const Address *address,
                                       addr_t &returned_func,
                                       bool trap_exceptions) {
  Thread *thread = GetThreadList().GetExpressionExecutionThread().get();
  if (thread == nullptr || address == nullptr)
    return false;

  EvaluateExpressionOptions options;
  options.SetStopOthers(true);
  options.SetUnwindOnError(true);
  options.SetIgnoreBreakpoints(true);
  options.SetTryAllThreads(true);
  options.SetDebug(false);
  options.SetTimeout(GetUtilityExpressionTimeout());
  options.SetTrapExceptions(trap_exceptions);

  auto type_system_or_err =
      GetTarget().GetScratchTypeSystemForLanguage(eLanguageTypeC);
  if (!type_system_or_err) {
    llvm::consumeError(type_system_or_err.takeError());
    return false;
  }
  CompilerType void_ptr_type =
      type_system_or_err->GetBasicTypeFromAST(eBasicTypeVoid).GetPointerType();
  lldb::ThreadPlanSP call_plan_sp(new ThreadPlanCallFunction(
      *thread, *address, void_ptr_type, llvm::ArrayRef<addr_t>(), options));
  if (call_plan_sp) {
    DiagnosticManager diagnostics;

    StackFrame *frame = thread->GetStackFrameAtIndex(0).get();
    if (frame) {
      ExecutionContext exe_ctx;
      frame->CalculateExecutionContext(exe_ctx);
      ExpressionResults result =
          RunThreadPlan(exe_ctx, call_plan_sp, options, diagnostics);
      if (result == eExpressionCompleted) {
        returned_func =
            call_plan_sp->GetReturnValueObject()->GetValueAsUnsigned(
                LLDB_INVALID_ADDRESS);

        if (GetAddressByteSize() == 4) {
          if (returned_func == UINT32_MAX)
            return false;
        } else if (GetAddressByteSize() == 8) {
          if (returned_func == UINT64_MAX)
            return false;
        }
        return true;
      }
    }
  }

  return false;
}

llvm::Expected<const MemoryTagManager *> Process::GetMemoryTagManager() {
  Architecture *arch = GetTarget().GetArchitecturePlugin();
  const MemoryTagManager *tag_manager =
      arch ? arch->GetMemoryTagManager() : nullptr;
  if (!arch || !tag_manager) {
    return llvm::createStringError(
        llvm::inconvertibleErrorCode(),
        "This architecture does not support memory tagging");
  }

  if (!SupportsMemoryTagging()) {
    return llvm::createStringError(llvm::inconvertibleErrorCode(),
                                   "Process does not support memory tagging");
  }

  return tag_manager;
}

llvm::Expected<std::vector<lldb::addr_t>>
Process::ReadMemoryTags(lldb::addr_t addr, size_t len) {
  llvm::Expected<const MemoryTagManager *> tag_manager_or_err =
      GetMemoryTagManager();
  if (!tag_manager_or_err)
    return tag_manager_or_err.takeError();

  const MemoryTagManager *tag_manager = *tag_manager_or_err;
  llvm::Expected<std::vector<uint8_t>> tag_data =
      DoReadMemoryTags(addr, len, tag_manager->GetAllocationTagType());
  if (!tag_data)
    return tag_data.takeError();

  return tag_manager->UnpackTagsData(*tag_data,
                                     len / tag_manager->GetGranuleSize());
}

Status Process::WriteMemoryTags(lldb::addr_t addr, size_t len,
                                const std::vector<lldb::addr_t> &tags) {
  llvm::Expected<const MemoryTagManager *> tag_manager_or_err =
      GetMemoryTagManager();
  if (!tag_manager_or_err)
    return Status(tag_manager_or_err.takeError());

  const MemoryTagManager *tag_manager = *tag_manager_or_err;
  llvm::Expected<std::vector<uint8_t>> packed_tags =
      tag_manager->PackTags(tags);
  if (!packed_tags) {
    return Status(packed_tags.takeError());
  }

  return DoWriteMemoryTags(addr, len, tag_manager->GetAllocationTagType(),
                           *packed_tags);
}<|MERGE_RESOLUTION|>--- conflicted
+++ resolved
@@ -169,11 +169,7 @@
         true, Thread::GetGlobalProperties().GetValueProperties());
   } else {
     m_collection_sp =
-<<<<<<< HEAD
-        OptionValueProperties::CreateLocalCopy(*Process::GetGlobalProperties());
-=======
         OptionValueProperties::CreateLocalCopy(Process::GetGlobalProperties());
->>>>>>> 2ab1d525
     m_collection_sp->SetValueChangedCallback(
         ePropertyPythonOSPluginPath,
         [this] { m_process->LoadOperatingSystemPlugin(true); });
@@ -351,15 +347,12 @@
         nullptr, ePropertyOSPluginReportsAllThreads, does_report);
 }
 
-<<<<<<< HEAD
-=======
 FollowForkMode ProcessProperties::GetFollowForkMode() const {
   const uint32_t idx = ePropertyFollowForkMode;
   return (FollowForkMode)m_collection_sp->GetPropertyAtIndexAsEnumeration(
       nullptr, idx, g_process_properties[idx].default_uint_value);
 }
 
->>>>>>> 2ab1d525
 ProcessSP Process::FindPlugin(lldb::TargetSP target_sp,
                               llvm::StringRef plugin_name,
                               ListenerSP listener_sp,
