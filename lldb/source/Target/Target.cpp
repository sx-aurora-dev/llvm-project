//===-- Target.cpp --------------------------------------------------------===//
//
// Part of the LLVM Project, under the Apache License v2.0 with LLVM Exceptions.
// See https://llvm.org/LICENSE.txt for license information.
// SPDX-License-Identifier: Apache-2.0 WITH LLVM-exception
//
//===----------------------------------------------------------------------===//

#include "lldb/Target/Target.h"
#include "lldb/Breakpoint/BreakpointIDList.h"
#include "lldb/Breakpoint/BreakpointPrecondition.h"
#include "lldb/Breakpoint/BreakpointResolver.h"
#include "lldb/Breakpoint/BreakpointResolverAddress.h"
#include "lldb/Breakpoint/BreakpointResolverFileLine.h"
#include "lldb/Breakpoint/BreakpointResolverFileRegex.h"
#include "lldb/Breakpoint/BreakpointResolverName.h"
#include "lldb/Breakpoint/BreakpointResolverScripted.h"
#include "lldb/Breakpoint/Watchpoint.h"
#include "lldb/Core/Debugger.h"
#include "lldb/Core/Module.h"
#include "lldb/Core/ModuleSpec.h"
#include "lldb/Core/PluginManager.h"
#include "lldb/Core/SearchFilter.h"
#include "lldb/Core/Section.h"
#include "lldb/Core/SourceManager.h"
#include "lldb/Core/StreamFile.h"
#include "lldb/Core/StructuredDataImpl.h"
#include "lldb/Core/ValueObject.h"
#include "lldb/Expression/DiagnosticManager.h"
#include "lldb/Expression/ExpressionVariable.h"
#include "lldb/Expression/REPL.h"
#include "lldb/Expression/UserExpression.h"
#include "lldb/Expression/UtilityFunction.h"
#include "lldb/Host/Host.h"
#include "lldb/Host/PosixApi.h"
#include "lldb/Interpreter/CommandInterpreter.h"
#include "lldb/Interpreter/CommandReturnObject.h"
#include "lldb/Interpreter/OptionGroupWatchpoint.h"
#include "lldb/Interpreter/OptionValues.h"
#include "lldb/Interpreter/Property.h"
#include "lldb/Symbol/Function.h"
#include "lldb/Symbol/ObjectFile.h"
#include "lldb/Symbol/Symbol.h"
#include "lldb/Target/ABI.h"
#include "lldb/Target/Language.h"
#include "lldb/Target/LanguageRuntime.h"
#include "lldb/Target/Process.h"
#include "lldb/Target/SectionLoadList.h"
#include "lldb/Target/StackFrame.h"
#include "lldb/Target/StackFrameRecognizer.h"
#include "lldb/Target/SystemRuntime.h"
#include "lldb/Target/Thread.h"
#include "lldb/Target/ThreadSpec.h"
#include "lldb/Utility/Event.h"
#include "lldb/Utility/FileSpec.h"
#include "lldb/Utility/LLDBAssert.h"
#include "lldb/Utility/Log.h"
#include "lldb/Utility/State.h"
#include "lldb/Utility/StreamString.h"
#include "lldb/Utility/Timer.h"

#include "llvm/ADT/ScopeExit.h"
#include "llvm/ADT/SetVector.h"

#include <memory>
#include <mutex>

using namespace lldb;
using namespace lldb_private;

constexpr std::chrono::milliseconds EvaluateExpressionOptions::default_timeout;

Target::Arch::Arch(const ArchSpec &spec)
    : m_spec(spec),
      m_plugin_up(PluginManager::CreateArchitectureInstance(spec)) {}

const Target::Arch &Target::Arch::operator=(const ArchSpec &spec) {
  m_spec = spec;
  m_plugin_up = PluginManager::CreateArchitectureInstance(spec);
  return *this;
}

ConstString &Target::GetStaticBroadcasterClass() {
  static ConstString class_name("lldb.target");
  return class_name;
}

Target::Target(Debugger &debugger, const ArchSpec &target_arch,
               const lldb::PlatformSP &platform_sp, bool is_dummy_target)
    : TargetProperties(this),
      Broadcaster(debugger.GetBroadcasterManager(),
                  Target::GetStaticBroadcasterClass().AsCString()),
      ExecutionContextScope(), m_debugger(debugger), m_platform_sp(platform_sp),
      m_mutex(), m_arch(target_arch), m_images(this), m_section_load_history(),
      m_breakpoint_list(false), m_internal_breakpoint_list(true),
      m_watchpoint_list(), m_process_sp(), m_search_filter_sp(),
      m_image_search_paths(ImageSearchPathsChanged, this),
      m_source_manager_up(), m_stop_hooks(), m_stop_hook_next_id(0),
      m_latest_stop_hook_id(0), m_valid(true), m_suppress_stop_hooks(false),
      m_is_dummy_target(is_dummy_target),
      m_frame_recognizer_manager_up(
          std::make_unique<StackFrameRecognizerManager>()) {
  SetEventName(eBroadcastBitBreakpointChanged, "breakpoint-changed");
  SetEventName(eBroadcastBitModulesLoaded, "modules-loaded");
  SetEventName(eBroadcastBitModulesUnloaded, "modules-unloaded");
  SetEventName(eBroadcastBitWatchpointChanged, "watchpoint-changed");
  SetEventName(eBroadcastBitSymbolsLoaded, "symbols-loaded");

  CheckInWithManager();

  LLDB_LOG(lldb_private::GetLogIfAllCategoriesSet(LIBLLDB_LOG_OBJECT),
           "{0} Target::Target()", static_cast<void *>(this));
  if (target_arch.IsValid()) {
    LLDB_LOG(lldb_private::GetLogIfAllCategoriesSet(LIBLLDB_LOG_TARGET),
             "Target::Target created with architecture {0} ({1})",
             target_arch.GetArchitectureName(),
             target_arch.GetTriple().getTriple().c_str());
  }

  UpdateLaunchInfoFromProperties();
}

Target::~Target() {
  Log *log(lldb_private::GetLogIfAllCategoriesSet(LIBLLDB_LOG_OBJECT));
  LLDB_LOG(log, "{0} Target::~Target()", static_cast<void *>(this));
  DeleteCurrentProcess();
}

void Target::PrimeFromDummyTarget(Target &target) {
  m_stop_hooks = target.m_stop_hooks;

  for (const auto &breakpoint_sp : target.m_breakpoint_list.Breakpoints()) {
    if (breakpoint_sp->IsInternal())
      continue;

    BreakpointSP new_bp(
        Breakpoint::CopyFromBreakpoint(shared_from_this(), *breakpoint_sp));
    AddBreakpoint(std::move(new_bp), false);
  }

  for (auto bp_name_entry : target.m_breakpoint_names) {

    BreakpointName *new_bp_name = new BreakpointName(*bp_name_entry.second);
    AddBreakpointName(new_bp_name);
  }

  m_frame_recognizer_manager_up = std::make_unique<StackFrameRecognizerManager>(
      *target.m_frame_recognizer_manager_up);
}

void Target::Dump(Stream *s, lldb::DescriptionLevel description_level) {
  //    s->Printf("%.*p: ", (int)sizeof(void*) * 2, this);
  if (description_level != lldb::eDescriptionLevelBrief) {
    s->Indent();
    s->PutCString("Target\n");
    s->IndentMore();
    m_images.Dump(s);
    m_breakpoint_list.Dump(s);
    m_internal_breakpoint_list.Dump(s);
    s->IndentLess();
  } else {
    Module *exe_module = GetExecutableModulePointer();
    if (exe_module)
      s->PutCString(exe_module->GetFileSpec().GetFilename().GetCString());
    else
      s->PutCString("No executable module.");
  }
}

void Target::CleanupProcess() {
  // Do any cleanup of the target we need to do between process instances.
  // NB It is better to do this before destroying the process in case the
  // clean up needs some help from the process.
  m_breakpoint_list.ClearAllBreakpointSites();
  m_internal_breakpoint_list.ClearAllBreakpointSites();
  // Disable watchpoints just on the debugger side.
  std::unique_lock<std::recursive_mutex> lock;
  this->GetWatchpointList().GetListMutex(lock);
  DisableAllWatchpoints(false);
  ClearAllWatchpointHitCounts();
  ClearAllWatchpointHistoricValues();
  m_latest_stop_hook_id = 0;
}

void Target::DeleteCurrentProcess() {
  if (m_process_sp) {
    m_section_load_history.Clear();
    if (m_process_sp->IsAlive())
      m_process_sp->Destroy(false);

    m_process_sp->Finalize();

    CleanupProcess();

    m_process_sp.reset();
  }
}

const lldb::ProcessSP &Target::CreateProcess(ListenerSP listener_sp,
                                             llvm::StringRef plugin_name,
                                             const FileSpec *crash_file,
                                             bool can_connect) {
  if (!listener_sp)
    listener_sp = GetDebugger().GetListener();
  DeleteCurrentProcess();
  m_process_sp = Process::FindPlugin(shared_from_this(), plugin_name,
                                     listener_sp, crash_file, can_connect);
  return m_process_sp;
}

const lldb::ProcessSP &Target::GetProcessSP() const { return m_process_sp; }

lldb::REPLSP Target::GetREPL(Status &err, lldb::LanguageType language,
                             const char *repl_options, bool can_create) {
  if (language == eLanguageTypeUnknown)
    language = m_debugger.GetREPLLanguage();

  if (language == eLanguageTypeUnknown) {
    LanguageSet repl_languages = Language::GetLanguagesSupportingREPLs();

    if (auto single_lang = repl_languages.GetSingularLanguage()) {
      language = *single_lang;
    } else if (repl_languages.Empty()) {
      err.SetErrorString(
          "LLDB isn't configured with REPL support for any languages.");
      return REPLSP();
    } else {
      err.SetErrorString(
          "Multiple possible REPL languages.  Please specify a language.");
      return REPLSP();
    }
  }

  REPLMap::iterator pos = m_repl_map.find(language);

  if (pos != m_repl_map.end()) {
    return pos->second;
  }

  if (!can_create) {
    err.SetErrorStringWithFormat(
        "Couldn't find an existing REPL for %s, and can't create a new one",
        Language::GetNameForLanguageType(language));
    return lldb::REPLSP();
  }

  Debugger *const debugger = nullptr;
  lldb::REPLSP ret = REPL::Create(err, language, debugger, this, repl_options);

  if (ret) {
    m_repl_map[language] = ret;
    return m_repl_map[language];
  }

  if (err.Success()) {
    err.SetErrorStringWithFormat("Couldn't create a REPL for %s",
                                 Language::GetNameForLanguageType(language));
  }

  return lldb::REPLSP();
}

void Target::SetREPL(lldb::LanguageType language, lldb::REPLSP repl_sp) {
  lldbassert(!m_repl_map.count(language));

  m_repl_map[language] = repl_sp;
}

void Target::Destroy() {
  std::lock_guard<std::recursive_mutex> guard(m_mutex);
  m_valid = false;
  DeleteCurrentProcess();
  m_platform_sp.reset();
  m_arch = ArchSpec();
  ClearModules(true);
  m_section_load_history.Clear();
  const bool notify = false;
  m_breakpoint_list.RemoveAll(notify);
  m_internal_breakpoint_list.RemoveAll(notify);
  m_last_created_breakpoint.reset();
  m_last_created_watchpoint.reset();
  m_search_filter_sp.reset();
  m_image_search_paths.Clear(notify);
  m_stop_hooks.clear();
  m_stop_hook_next_id = 0;
  m_suppress_stop_hooks = false;
}

BreakpointList &Target::GetBreakpointList(bool internal) {
  if (internal)
    return m_internal_breakpoint_list;
  else
    return m_breakpoint_list;
}

const BreakpointList &Target::GetBreakpointList(bool internal) const {
  if (internal)
    return m_internal_breakpoint_list;
  else
    return m_breakpoint_list;
}

BreakpointSP Target::GetBreakpointByID(break_id_t break_id) {
  BreakpointSP bp_sp;

  if (LLDB_BREAK_ID_IS_INTERNAL(break_id))
    bp_sp = m_internal_breakpoint_list.FindBreakpointByID(break_id);
  else
    bp_sp = m_breakpoint_list.FindBreakpointByID(break_id);

  return bp_sp;
}

BreakpointSP Target::CreateSourceRegexBreakpoint(
    const FileSpecList *containingModules,
    const FileSpecList *source_file_spec_list,
    const std::unordered_set<std::string> &function_names,
    RegularExpression source_regex, bool internal, bool hardware,
    LazyBool move_to_nearest_code) {
  SearchFilterSP filter_sp(GetSearchFilterForModuleAndCUList(
      containingModules, source_file_spec_list));
  if (move_to_nearest_code == eLazyBoolCalculate)
    move_to_nearest_code = GetMoveToNearestCode() ? eLazyBoolYes : eLazyBoolNo;
  BreakpointResolverSP resolver_sp(new BreakpointResolverFileRegex(
      nullptr, std::move(source_regex), function_names,
      !static_cast<bool>(move_to_nearest_code)));

  return CreateBreakpoint(filter_sp, resolver_sp, internal, hardware, true);
}

BreakpointSP Target::CreateBreakpoint(const FileSpecList *containingModules,
                                      const FileSpec &file, uint32_t line_no,
                                      uint32_t column, lldb::addr_t offset,
                                      LazyBool check_inlines,
                                      LazyBool skip_prologue, bool internal,
                                      bool hardware,
                                      LazyBool move_to_nearest_code) {
  FileSpec remapped_file;
  if (!GetSourcePathMap().ReverseRemapPath(file, remapped_file))
    remapped_file = file;

  if (check_inlines == eLazyBoolCalculate) {
    const InlineStrategy inline_strategy = GetInlineStrategy();
    switch (inline_strategy) {
    case eInlineBreakpointsNever:
      check_inlines = eLazyBoolNo;
      break;

    case eInlineBreakpointsHeaders:
      if (remapped_file.IsSourceImplementationFile())
        check_inlines = eLazyBoolNo;
      else
        check_inlines = eLazyBoolYes;
      break;

    case eInlineBreakpointsAlways:
      check_inlines = eLazyBoolYes;
      break;
    }
  }
  SearchFilterSP filter_sp;
  if (check_inlines == eLazyBoolNo) {
    // Not checking for inlines, we are looking only for matching compile units
    FileSpecList compile_unit_list;
    compile_unit_list.Append(remapped_file);
    filter_sp = GetSearchFilterForModuleAndCUList(containingModules,
                                                  &compile_unit_list);
  } else {
    filter_sp = GetSearchFilterForModuleList(containingModules);
  }
  if (skip_prologue == eLazyBoolCalculate)
    skip_prologue = GetSkipPrologue() ? eLazyBoolYes : eLazyBoolNo;
  if (move_to_nearest_code == eLazyBoolCalculate)
    move_to_nearest_code = GetMoveToNearestCode() ? eLazyBoolYes : eLazyBoolNo;

  SourceLocationSpec location_spec(remapped_file, line_no, column,
                                   check_inlines,
                                   !static_cast<bool>(move_to_nearest_code));
  if (!location_spec)
    return nullptr;

  BreakpointResolverSP resolver_sp(new BreakpointResolverFileLine(
      nullptr, offset, skip_prologue, location_spec));
  return CreateBreakpoint(filter_sp, resolver_sp, internal, hardware, true);
}

BreakpointSP Target::CreateBreakpoint(lldb::addr_t addr, bool internal,
                                      bool hardware) {
  Address so_addr;

  // Check for any reason we want to move this breakpoint to other address.
  addr = GetBreakableLoadAddress(addr);

  // Attempt to resolve our load address if possible, though it is ok if it
  // doesn't resolve to section/offset.

  // Try and resolve as a load address if possible
  GetSectionLoadList().ResolveLoadAddress(addr, so_addr);
  if (!so_addr.IsValid()) {
    // The address didn't resolve, so just set this as an absolute address
    so_addr.SetOffset(addr);
  }
  BreakpointSP bp_sp(CreateBreakpoint(so_addr, internal, hardware));
  return bp_sp;
}

BreakpointSP Target::CreateBreakpoint(const Address &addr, bool internal,
                                      bool hardware) {
  SearchFilterSP filter_sp(
      new SearchFilterForUnconstrainedSearches(shared_from_this()));
  BreakpointResolverSP resolver_sp(
      new BreakpointResolverAddress(nullptr, addr));
  return CreateBreakpoint(filter_sp, resolver_sp, internal, hardware, false);
}

lldb::BreakpointSP
Target::CreateAddressInModuleBreakpoint(lldb::addr_t file_addr, bool internal,
                                        const FileSpec *file_spec,
                                        bool request_hardware) {
  SearchFilterSP filter_sp(
      new SearchFilterForUnconstrainedSearches(shared_from_this()));
  BreakpointResolverSP resolver_sp(new BreakpointResolverAddress(
      nullptr, file_addr, file_spec ? *file_spec : FileSpec()));
  return CreateBreakpoint(filter_sp, resolver_sp, internal, request_hardware,
                          false);
}

BreakpointSP Target::CreateBreakpoint(
    const FileSpecList *containingModules,
    const FileSpecList *containingSourceFiles, const char *func_name,
    FunctionNameType func_name_type_mask, LanguageType language,
    lldb::addr_t offset, LazyBool skip_prologue, bool internal, bool hardware) {
  BreakpointSP bp_sp;
  if (func_name) {
    SearchFilterSP filter_sp(GetSearchFilterForModuleAndCUList(
        containingModules, containingSourceFiles));

    if (skip_prologue == eLazyBoolCalculate)
      skip_prologue = GetSkipPrologue() ? eLazyBoolYes : eLazyBoolNo;
    if (language == lldb::eLanguageTypeUnknown)
      language = GetLanguage();

    BreakpointResolverSP resolver_sp(new BreakpointResolverName(
        nullptr, func_name, func_name_type_mask, language, Breakpoint::Exact,
        offset, skip_prologue));
    bp_sp = CreateBreakpoint(filter_sp, resolver_sp, internal, hardware, true);
  }
  return bp_sp;
}

lldb::BreakpointSP
Target::CreateBreakpoint(const FileSpecList *containingModules,
                         const FileSpecList *containingSourceFiles,
                         const std::vector<std::string> &func_names,
                         FunctionNameType func_name_type_mask,
                         LanguageType language, lldb::addr_t offset,
                         LazyBool skip_prologue, bool internal, bool hardware) {
  BreakpointSP bp_sp;
  size_t num_names = func_names.size();
  if (num_names > 0) {
    SearchFilterSP filter_sp(GetSearchFilterForModuleAndCUList(
        containingModules, containingSourceFiles));

    if (skip_prologue == eLazyBoolCalculate)
      skip_prologue = GetSkipPrologue() ? eLazyBoolYes : eLazyBoolNo;
    if (language == lldb::eLanguageTypeUnknown)
      language = GetLanguage();

    BreakpointResolverSP resolver_sp(
        new BreakpointResolverName(nullptr, func_names, func_name_type_mask,
                                   language, offset, skip_prologue));
    bp_sp = CreateBreakpoint(filter_sp, resolver_sp, internal, hardware, true);
  }
  return bp_sp;
}

BreakpointSP
Target::CreateBreakpoint(const FileSpecList *containingModules,
                         const FileSpecList *containingSourceFiles,
                         const char *func_names[], size_t num_names,
                         FunctionNameType func_name_type_mask,
                         LanguageType language, lldb::addr_t offset,
                         LazyBool skip_prologue, bool internal, bool hardware) {
  BreakpointSP bp_sp;
  if (num_names > 0) {
    SearchFilterSP filter_sp(GetSearchFilterForModuleAndCUList(
        containingModules, containingSourceFiles));

    if (skip_prologue == eLazyBoolCalculate) {
      if (offset == 0)
        skip_prologue = GetSkipPrologue() ? eLazyBoolYes : eLazyBoolNo;
      else
        skip_prologue = eLazyBoolNo;
    }
    if (language == lldb::eLanguageTypeUnknown)
      language = GetLanguage();

    BreakpointResolverSP resolver_sp(new BreakpointResolverName(
        nullptr, func_names, num_names, func_name_type_mask, language, offset,
        skip_prologue));
    resolver_sp->SetOffset(offset);
    bp_sp = CreateBreakpoint(filter_sp, resolver_sp, internal, hardware, true);
  }
  return bp_sp;
}

SearchFilterSP
Target::GetSearchFilterForModule(const FileSpec *containingModule) {
  SearchFilterSP filter_sp;
  if (containingModule != nullptr) {
    // TODO: We should look into sharing module based search filters
    // across many breakpoints like we do for the simple target based one
    filter_sp = std::make_shared<SearchFilterByModule>(shared_from_this(),
                                                       *containingModule);
  } else {
    if (!m_search_filter_sp)
      m_search_filter_sp =
          std::make_shared<SearchFilterForUnconstrainedSearches>(
              shared_from_this());
    filter_sp = m_search_filter_sp;
  }
  return filter_sp;
}

SearchFilterSP
Target::GetSearchFilterForModuleList(const FileSpecList *containingModules) {
  SearchFilterSP filter_sp;
  if (containingModules && containingModules->GetSize() != 0) {
    // TODO: We should look into sharing module based search filters
    // across many breakpoints like we do for the simple target based one
    filter_sp = std::make_shared<SearchFilterByModuleList>(shared_from_this(),
                                                           *containingModules);
  } else {
    if (!m_search_filter_sp)
      m_search_filter_sp =
          std::make_shared<SearchFilterForUnconstrainedSearches>(
              shared_from_this());
    filter_sp = m_search_filter_sp;
  }
  return filter_sp;
}

SearchFilterSP Target::GetSearchFilterForModuleAndCUList(
    const FileSpecList *containingModules,
    const FileSpecList *containingSourceFiles) {
  if (containingSourceFiles == nullptr || containingSourceFiles->GetSize() == 0)
    return GetSearchFilterForModuleList(containingModules);

  SearchFilterSP filter_sp;
  if (containingModules == nullptr) {
    // We could make a special "CU List only SearchFilter".  Better yet was if
    // these could be composable, but that will take a little reworking.

    filter_sp = std::make_shared<SearchFilterByModuleListAndCU>(
        shared_from_this(), FileSpecList(), *containingSourceFiles);
  } else {
    filter_sp = std::make_shared<SearchFilterByModuleListAndCU>(
        shared_from_this(), *containingModules, *containingSourceFiles);
  }
  return filter_sp;
}

BreakpointSP Target::CreateFuncRegexBreakpoint(
    const FileSpecList *containingModules,
    const FileSpecList *containingSourceFiles, RegularExpression func_regex,
    lldb::LanguageType requested_language, LazyBool skip_prologue,
    bool internal, bool hardware) {
  SearchFilterSP filter_sp(GetSearchFilterForModuleAndCUList(
      containingModules, containingSourceFiles));
  bool skip = (skip_prologue == eLazyBoolCalculate)
                  ? GetSkipPrologue()
                  : static_cast<bool>(skip_prologue);
  BreakpointResolverSP resolver_sp(new BreakpointResolverName(
      nullptr, std::move(func_regex), requested_language, 0, skip));

  return CreateBreakpoint(filter_sp, resolver_sp, internal, hardware, true);
}

lldb::BreakpointSP
Target::CreateExceptionBreakpoint(enum lldb::LanguageType language,
                                  bool catch_bp, bool throw_bp, bool internal,
                                  Args *additional_args, Status *error) {
  BreakpointSP exc_bkpt_sp = LanguageRuntime::CreateExceptionBreakpoint(
      *this, language, catch_bp, throw_bp, internal);
  if (exc_bkpt_sp && additional_args) {
    BreakpointPreconditionSP precondition_sp = exc_bkpt_sp->GetPrecondition();
    if (precondition_sp && additional_args) {
      if (error)
        *error = precondition_sp->ConfigurePrecondition(*additional_args);
      else
        precondition_sp->ConfigurePrecondition(*additional_args);
    }
  }
  return exc_bkpt_sp;
}

lldb::BreakpointSP Target::CreateScriptedBreakpoint(
    const llvm::StringRef class_name, const FileSpecList *containingModules,
    const FileSpecList *containingSourceFiles, bool internal,
    bool request_hardware, StructuredData::ObjectSP extra_args_sp,
    Status *creation_error) {
  SearchFilterSP filter_sp;

  lldb::SearchDepth depth = lldb::eSearchDepthTarget;
  bool has_files =
      containingSourceFiles && containingSourceFiles->GetSize() > 0;
  bool has_modules = containingModules && containingModules->GetSize() > 0;

  if (has_files && has_modules) {
    filter_sp = GetSearchFilterForModuleAndCUList(containingModules,
                                                  containingSourceFiles);
  } else if (has_files) {
    filter_sp =
        GetSearchFilterForModuleAndCUList(nullptr, containingSourceFiles);
  } else if (has_modules) {
    filter_sp = GetSearchFilterForModuleList(containingModules);
  } else {
    filter_sp = std::make_shared<SearchFilterForUnconstrainedSearches>(
        shared_from_this());
  }

  BreakpointResolverSP resolver_sp(new BreakpointResolverScripted(
      nullptr, class_name, depth, StructuredDataImpl(extra_args_sp)));
  return CreateBreakpoint(filter_sp, resolver_sp, internal, false, true);
}

BreakpointSP Target::CreateBreakpoint(SearchFilterSP &filter_sp,
                                      BreakpointResolverSP &resolver_sp,
                                      bool internal, bool request_hardware,
                                      bool resolve_indirect_symbols) {
  BreakpointSP bp_sp;
  if (filter_sp && resolver_sp) {
    const bool hardware = request_hardware || GetRequireHardwareBreakpoints();
    bp_sp.reset(new Breakpoint(*this, filter_sp, resolver_sp, hardware,
                               resolve_indirect_symbols));
    resolver_sp->SetBreakpoint(bp_sp);
    AddBreakpoint(bp_sp, internal);
  }
  return bp_sp;
}

void Target::AddBreakpoint(lldb::BreakpointSP bp_sp, bool internal) {
  if (!bp_sp)
    return;
  if (internal)
    m_internal_breakpoint_list.Add(bp_sp, false);
  else
    m_breakpoint_list.Add(bp_sp, true);

  Log *log(lldb_private::GetLogIfAllCategoriesSet(LIBLLDB_LOG_BREAKPOINTS));
  if (log) {
    StreamString s;
    bp_sp->GetDescription(&s, lldb::eDescriptionLevelVerbose);
    LLDB_LOGF(log, "Target::%s (internal = %s) => break_id = %s\n",
              __FUNCTION__, bp_sp->IsInternal() ? "yes" : "no", s.GetData());
  }

  bp_sp->ResolveBreakpoint();

  if (!internal) {
    m_last_created_breakpoint = bp_sp;
  }
}

void Target::AddNameToBreakpoint(BreakpointID &id, const char *name,
                                 Status &error) {
  BreakpointSP bp_sp =
      m_breakpoint_list.FindBreakpointByID(id.GetBreakpointID());
  if (!bp_sp) {
    StreamString s;
    id.GetDescription(&s, eDescriptionLevelBrief);
    error.SetErrorStringWithFormat("Could not find breakpoint %s", s.GetData());
    return;
  }
  AddNameToBreakpoint(bp_sp, name, error);
}

void Target::AddNameToBreakpoint(BreakpointSP &bp_sp, const char *name,
                                 Status &error) {
  if (!bp_sp)
    return;

  BreakpointName *bp_name = FindBreakpointName(ConstString(name), true, error);
  if (!bp_name)
    return;

  bp_name->ConfigureBreakpoint(bp_sp);
  bp_sp->AddName(name);
}

void Target::AddBreakpointName(BreakpointName *bp_name) {
  m_breakpoint_names.insert(std::make_pair(bp_name->GetName(), bp_name));
}

BreakpointName *Target::FindBreakpointName(ConstString name, bool can_create,
                                           Status &error) {
  BreakpointID::StringIsBreakpointName(name.GetStringRef(), error);
  if (!error.Success())
    return nullptr;

  BreakpointNameList::iterator iter = m_breakpoint_names.find(name);
  if (iter == m_breakpoint_names.end()) {
    if (!can_create) {
      error.SetErrorStringWithFormat("Breakpoint name \"%s\" doesn't exist and "
                                     "can_create is false.",
                                     name.AsCString());
      return nullptr;
    }

    iter = m_breakpoint_names
               .insert(std::make_pair(name, new BreakpointName(name)))
               .first;
  }
  return (iter->second);
}

void Target::DeleteBreakpointName(ConstString name) {
  BreakpointNameList::iterator iter = m_breakpoint_names.find(name);

  if (iter != m_breakpoint_names.end()) {
    const char *name_cstr = name.AsCString();
    m_breakpoint_names.erase(iter);
    for (auto bp_sp : m_breakpoint_list.Breakpoints())
      bp_sp->RemoveName(name_cstr);
  }
}

void Target::RemoveNameFromBreakpoint(lldb::BreakpointSP &bp_sp,
                                      ConstString name) {
  bp_sp->RemoveName(name.AsCString());
}

void Target::ConfigureBreakpointName(
    BreakpointName &bp_name, const BreakpointOptions &new_options,
    const BreakpointName::Permissions &new_permissions) {
  bp_name.GetOptions().CopyOverSetOptions(new_options);
  bp_name.GetPermissions().MergeInto(new_permissions);
  ApplyNameToBreakpoints(bp_name);
}

void Target::ApplyNameToBreakpoints(BreakpointName &bp_name) {
  llvm::Expected<std::vector<BreakpointSP>> expected_vector =
      m_breakpoint_list.FindBreakpointsByName(bp_name.GetName().AsCString());

  if (!expected_vector) {
    LLDB_LOG(lldb_private::GetLogIfAllCategoriesSet(LIBLLDB_LOG_BREAKPOINTS),
             "invalid breakpoint name: {}",
             llvm::toString(expected_vector.takeError()));
    return;
  }

  for (auto bp_sp : *expected_vector)
    bp_name.ConfigureBreakpoint(bp_sp);
}

void Target::GetBreakpointNames(std::vector<std::string> &names) {
  names.clear();
  for (auto bp_name : m_breakpoint_names) {
    names.push_back(bp_name.first.AsCString());
  }
  llvm::sort(names.begin(), names.end());
}

bool Target::ProcessIsValid() {
  return (m_process_sp && m_process_sp->IsAlive());
}

static bool CheckIfWatchpointsSupported(Target *target, Status &error) {
  uint32_t num_supported_hardware_watchpoints;
  Status rc = target->GetProcessSP()->GetWatchpointSupportInfo(
      num_supported_hardware_watchpoints);

  // If unable to determine the # of watchpoints available,
  // assume they are supported.
  if (rc.Fail())
    return true;

  if (num_supported_hardware_watchpoints == 0) {
    error.SetErrorStringWithFormat(
        "Target supports (%u) hardware watchpoint slots.\n",
        num_supported_hardware_watchpoints);
    return false;
  }
  return true;
}

// See also Watchpoint::SetWatchpointType(uint32_t type) and the
// OptionGroupWatchpoint::WatchType enum type.
WatchpointSP Target::CreateWatchpoint(lldb::addr_t addr, size_t size,
                                      const CompilerType *type, uint32_t kind,
                                      Status &error) {
  Log *log(lldb_private::GetLogIfAllCategoriesSet(LIBLLDB_LOG_WATCHPOINTS));
  LLDB_LOGF(log,
            "Target::%s (addr = 0x%8.8" PRIx64 " size = %" PRIu64
            " type = %u)\n",
            __FUNCTION__, addr, (uint64_t)size, kind);

  WatchpointSP wp_sp;
  if (!ProcessIsValid()) {
    error.SetErrorString("process is not alive");
    return wp_sp;
  }

  if (addr == LLDB_INVALID_ADDRESS || size == 0) {
    if (size == 0)
      error.SetErrorString("cannot set a watchpoint with watch_size of 0");
    else
      error.SetErrorStringWithFormat("invalid watch address: %" PRIu64, addr);
    return wp_sp;
  }

  if (!LLDB_WATCH_TYPE_IS_VALID(kind)) {
    error.SetErrorStringWithFormat("invalid watchpoint type: %d", kind);
  }

  if (!CheckIfWatchpointsSupported(this, error))
    return wp_sp;

  // Currently we only support one watchpoint per address, with total number of
  // watchpoints limited by the hardware which the inferior is running on.

  // Grab the list mutex while doing operations.
  const bool notify = false; // Don't notify about all the state changes we do
                             // on creating the watchpoint.

  // Mask off ignored bits from watchpoint address.
  if (ABISP abi = m_process_sp->GetABI())
    addr = abi->FixDataAddress(addr);

  std::unique_lock<std::recursive_mutex> lock;
  this->GetWatchpointList().GetListMutex(lock);
  WatchpointSP matched_sp = m_watchpoint_list.FindByAddress(addr);
  if (matched_sp) {
    size_t old_size = matched_sp->GetByteSize();
    uint32_t old_type =
        (matched_sp->WatchpointRead() ? LLDB_WATCH_TYPE_READ : 0) |
        (matched_sp->WatchpointWrite() ? LLDB_WATCH_TYPE_WRITE : 0);
    // Return the existing watchpoint if both size and type match.
    if (size == old_size && kind == old_type) {
      wp_sp = matched_sp;
      wp_sp->SetEnabled(false, notify);
    } else {
      // Nil the matched watchpoint; we will be creating a new one.
      m_process_sp->DisableWatchpoint(matched_sp.get(), notify);
      m_watchpoint_list.Remove(matched_sp->GetID(), true);
    }
  }

  if (!wp_sp) {
    wp_sp = std::make_shared<Watchpoint>(*this, addr, size, type);
    wp_sp->SetWatchpointType(kind, notify);
    m_watchpoint_list.Add(wp_sp, true);
  }

  error = m_process_sp->EnableWatchpoint(wp_sp.get(), notify);
  LLDB_LOGF(log, "Target::%s (creation of watchpoint %s with id = %u)\n",
            __FUNCTION__, error.Success() ? "succeeded" : "failed",
            wp_sp->GetID());

  if (error.Fail()) {
    // Enabling the watchpoint on the device side failed. Remove the said
    // watchpoint from the list maintained by the target instance.
    m_watchpoint_list.Remove(wp_sp->GetID(), true);
    // See if we could provide more helpful error message.
    if (!OptionGroupWatchpoint::IsWatchSizeSupported(size))
      error.SetErrorStringWithFormat(
          "watch size of %" PRIu64 " is not supported", (uint64_t)size);

    wp_sp.reset();
  } else
    m_last_created_watchpoint = wp_sp;
  return wp_sp;
}

void Target::RemoveAllowedBreakpoints() {
  Log *log(lldb_private::GetLogIfAllCategoriesSet(LIBLLDB_LOG_BREAKPOINTS));
  LLDB_LOGF(log, "Target::%s \n", __FUNCTION__);

  m_breakpoint_list.RemoveAllowed(true);

  m_last_created_breakpoint.reset();
}

void Target::RemoveAllBreakpoints(bool internal_also) {
  Log *log(lldb_private::GetLogIfAllCategoriesSet(LIBLLDB_LOG_BREAKPOINTS));
  LLDB_LOGF(log, "Target::%s (internal_also = %s)\n", __FUNCTION__,
            internal_also ? "yes" : "no");

  m_breakpoint_list.RemoveAll(true);
  if (internal_also)
    m_internal_breakpoint_list.RemoveAll(false);

  m_last_created_breakpoint.reset();
}

void Target::DisableAllBreakpoints(bool internal_also) {
  Log *log(lldb_private::GetLogIfAllCategoriesSet(LIBLLDB_LOG_BREAKPOINTS));
  LLDB_LOGF(log, "Target::%s (internal_also = %s)\n", __FUNCTION__,
            internal_also ? "yes" : "no");

  m_breakpoint_list.SetEnabledAll(false);
  if (internal_also)
    m_internal_breakpoint_list.SetEnabledAll(false);
}

void Target::DisableAllowedBreakpoints() {
  Log *log(lldb_private::GetLogIfAllCategoriesSet(LIBLLDB_LOG_BREAKPOINTS));
  LLDB_LOGF(log, "Target::%s", __FUNCTION__);

  m_breakpoint_list.SetEnabledAllowed(false);
}

void Target::EnableAllBreakpoints(bool internal_also) {
  Log *log(lldb_private::GetLogIfAllCategoriesSet(LIBLLDB_LOG_BREAKPOINTS));
  LLDB_LOGF(log, "Target::%s (internal_also = %s)\n", __FUNCTION__,
            internal_also ? "yes" : "no");

  m_breakpoint_list.SetEnabledAll(true);
  if (internal_also)
    m_internal_breakpoint_list.SetEnabledAll(true);
}

void Target::EnableAllowedBreakpoints() {
  Log *log(lldb_private::GetLogIfAllCategoriesSet(LIBLLDB_LOG_BREAKPOINTS));
  LLDB_LOGF(log, "Target::%s", __FUNCTION__);

  m_breakpoint_list.SetEnabledAllowed(true);
}

bool Target::RemoveBreakpointByID(break_id_t break_id) {
  Log *log(lldb_private::GetLogIfAllCategoriesSet(LIBLLDB_LOG_BREAKPOINTS));
  LLDB_LOGF(log, "Target::%s (break_id = %i, internal = %s)\n", __FUNCTION__,
            break_id, LLDB_BREAK_ID_IS_INTERNAL(break_id) ? "yes" : "no");

  if (DisableBreakpointByID(break_id)) {
    if (LLDB_BREAK_ID_IS_INTERNAL(break_id))
      m_internal_breakpoint_list.Remove(break_id, false);
    else {
      if (m_last_created_breakpoint) {
        if (m_last_created_breakpoint->GetID() == break_id)
          m_last_created_breakpoint.reset();
      }
      m_breakpoint_list.Remove(break_id, true);
    }
    return true;
  }
  return false;
}

bool Target::DisableBreakpointByID(break_id_t break_id) {
  Log *log(lldb_private::GetLogIfAllCategoriesSet(LIBLLDB_LOG_BREAKPOINTS));
  LLDB_LOGF(log, "Target::%s (break_id = %i, internal = %s)\n", __FUNCTION__,
            break_id, LLDB_BREAK_ID_IS_INTERNAL(break_id) ? "yes" : "no");

  BreakpointSP bp_sp;

  if (LLDB_BREAK_ID_IS_INTERNAL(break_id))
    bp_sp = m_internal_breakpoint_list.FindBreakpointByID(break_id);
  else
    bp_sp = m_breakpoint_list.FindBreakpointByID(break_id);
  if (bp_sp) {
    bp_sp->SetEnabled(false);
    return true;
  }
  return false;
}

bool Target::EnableBreakpointByID(break_id_t break_id) {
  Log *log(lldb_private::GetLogIfAllCategoriesSet(LIBLLDB_LOG_BREAKPOINTS));
  LLDB_LOGF(log, "Target::%s (break_id = %i, internal = %s)\n", __FUNCTION__,
            break_id, LLDB_BREAK_ID_IS_INTERNAL(break_id) ? "yes" : "no");

  BreakpointSP bp_sp;

  if (LLDB_BREAK_ID_IS_INTERNAL(break_id))
    bp_sp = m_internal_breakpoint_list.FindBreakpointByID(break_id);
  else
    bp_sp = m_breakpoint_list.FindBreakpointByID(break_id);

  if (bp_sp) {
    bp_sp->SetEnabled(true);
    return true;
  }
  return false;
}

Status Target::SerializeBreakpointsToFile(const FileSpec &file,
                                          const BreakpointIDList &bp_ids,
                                          bool append) {
  Status error;

  if (!file) {
    error.SetErrorString("Invalid FileSpec.");
    return error;
  }

  std::string path(file.GetPath());
  StructuredData::ObjectSP input_data_sp;

  StructuredData::ArraySP break_store_sp;
  StructuredData::Array *break_store_ptr = nullptr;

  if (append) {
    input_data_sp = StructuredData::ParseJSONFromFile(file, error);
    if (error.Success()) {
      break_store_ptr = input_data_sp->GetAsArray();
      if (!break_store_ptr) {
        error.SetErrorStringWithFormat(
            "Tried to append to invalid input file %s", path.c_str());
        return error;
      }
    }
  }

  if (!break_store_ptr) {
    break_store_sp = std::make_shared<StructuredData::Array>();
    break_store_ptr = break_store_sp.get();
  }

  StreamFile out_file(path.c_str(),
                      File::eOpenOptionTruncate | File::eOpenOptionWriteOnly |
                          File::eOpenOptionCanCreate |
                          File::eOpenOptionCloseOnExec,
                      lldb::eFilePermissionsFileDefault);
  if (!out_file.GetFile().IsValid()) {
    error.SetErrorStringWithFormat("Unable to open output file: %s.",
                                   path.c_str());
    return error;
  }

  std::unique_lock<std::recursive_mutex> lock;
  GetBreakpointList().GetListMutex(lock);

  if (bp_ids.GetSize() == 0) {
    const BreakpointList &breakpoints = GetBreakpointList();

    size_t num_breakpoints = breakpoints.GetSize();
    for (size_t i = 0; i < num_breakpoints; i++) {
      Breakpoint *bp = breakpoints.GetBreakpointAtIndex(i).get();
      StructuredData::ObjectSP bkpt_save_sp = bp->SerializeToStructuredData();
      // If a breakpoint can't serialize it, just ignore it for now:
      if (bkpt_save_sp)
        break_store_ptr->AddItem(bkpt_save_sp);
    }
  } else {

    std::unordered_set<lldb::break_id_t> processed_bkpts;
    const size_t count = bp_ids.GetSize();
    for (size_t i = 0; i < count; ++i) {
      BreakpointID cur_bp_id = bp_ids.GetBreakpointIDAtIndex(i);
      lldb::break_id_t bp_id = cur_bp_id.GetBreakpointID();

      if (bp_id != LLDB_INVALID_BREAK_ID) {
        // Only do each breakpoint once:
        std::pair<std::unordered_set<lldb::break_id_t>::iterator, bool>
            insert_result = processed_bkpts.insert(bp_id);
        if (!insert_result.second)
          continue;

        Breakpoint *bp = GetBreakpointByID(bp_id).get();
        StructuredData::ObjectSP bkpt_save_sp = bp->SerializeToStructuredData();
        // If the user explicitly asked to serialize a breakpoint, and we
        // can't, then raise an error:
        if (!bkpt_save_sp) {
          error.SetErrorStringWithFormat("Unable to serialize breakpoint %d",
                                         bp_id);
          return error;
        }
        break_store_ptr->AddItem(bkpt_save_sp);
      }
    }
  }

  break_store_ptr->Dump(out_file, false);
  out_file.PutChar('\n');
  return error;
}

Status Target::CreateBreakpointsFromFile(const FileSpec &file,
                                         BreakpointIDList &new_bps) {
  std::vector<std::string> no_names;
  return CreateBreakpointsFromFile(file, no_names, new_bps);
}

Status Target::CreateBreakpointsFromFile(const FileSpec &file,
                                         std::vector<std::string> &names,
                                         BreakpointIDList &new_bps) {
  std::unique_lock<std::recursive_mutex> lock;
  GetBreakpointList().GetListMutex(lock);

  Status error;
  StructuredData::ObjectSP input_data_sp =
      StructuredData::ParseJSONFromFile(file, error);
  if (!error.Success()) {
    return error;
  } else if (!input_data_sp || !input_data_sp->IsValid()) {
    error.SetErrorStringWithFormat("Invalid JSON from input file: %s.",
                                   file.GetPath().c_str());
    return error;
  }

  StructuredData::Array *bkpt_array = input_data_sp->GetAsArray();
  if (!bkpt_array) {
    error.SetErrorStringWithFormat(
        "Invalid breakpoint data from input file: %s.", file.GetPath().c_str());
    return error;
  }

  size_t num_bkpts = bkpt_array->GetSize();
  size_t num_names = names.size();

  for (size_t i = 0; i < num_bkpts; i++) {
    StructuredData::ObjectSP bkpt_object_sp = bkpt_array->GetItemAtIndex(i);
    // Peel off the breakpoint key, and feed the rest to the Breakpoint:
    StructuredData::Dictionary *bkpt_dict = bkpt_object_sp->GetAsDictionary();
    if (!bkpt_dict) {
      error.SetErrorStringWithFormat(
          "Invalid breakpoint data for element %zu from input file: %s.", i,
          file.GetPath().c_str());
      return error;
    }
    StructuredData::ObjectSP bkpt_data_sp =
        bkpt_dict->GetValueForKey(Breakpoint::GetSerializationKey());
    if (num_names &&
        !Breakpoint::SerializedBreakpointMatchesNames(bkpt_data_sp, names))
      continue;

    BreakpointSP bkpt_sp = Breakpoint::CreateFromStructuredData(
        shared_from_this(), bkpt_data_sp, error);
    if (!error.Success()) {
      error.SetErrorStringWithFormat(
          "Error restoring breakpoint %zu from %s: %s.", i,
          file.GetPath().c_str(), error.AsCString());
      return error;
    }
    new_bps.AddBreakpointID(BreakpointID(bkpt_sp->GetID()));
  }
  return error;
}

// The flag 'end_to_end', default to true, signifies that the operation is
// performed end to end, for both the debugger and the debuggee.

// Assumption: Caller holds the list mutex lock for m_watchpoint_list for end
// to end operations.
bool Target::RemoveAllWatchpoints(bool end_to_end) {
  Log *log(lldb_private::GetLogIfAllCategoriesSet(LIBLLDB_LOG_WATCHPOINTS));
  LLDB_LOGF(log, "Target::%s\n", __FUNCTION__);

  if (!end_to_end) {
    m_watchpoint_list.RemoveAll(true);
    return true;
  }

  // Otherwise, it's an end to end operation.

  if (!ProcessIsValid())
    return false;

  for (WatchpointSP wp_sp : m_watchpoint_list.Watchpoints()) {
    if (!wp_sp)
      return false;

    Status rc = m_process_sp->DisableWatchpoint(wp_sp.get());
    if (rc.Fail())
      return false;
  }
  m_watchpoint_list.RemoveAll(true);
  m_last_created_watchpoint.reset();
  return true; // Success!
}

// Assumption: Caller holds the list mutex lock for m_watchpoint_list for end
// to end operations.
bool Target::DisableAllWatchpoints(bool end_to_end) {
  Log *log(lldb_private::GetLogIfAllCategoriesSet(LIBLLDB_LOG_WATCHPOINTS));
  LLDB_LOGF(log, "Target::%s\n", __FUNCTION__);

  if (!end_to_end) {
    m_watchpoint_list.SetEnabledAll(false);
    return true;
  }

  // Otherwise, it's an end to end operation.

  if (!ProcessIsValid())
    return false;

  for (WatchpointSP wp_sp : m_watchpoint_list.Watchpoints()) {
    if (!wp_sp)
      return false;

    Status rc = m_process_sp->DisableWatchpoint(wp_sp.get());
    if (rc.Fail())
      return false;
  }
  return true; // Success!
}

// Assumption: Caller holds the list mutex lock for m_watchpoint_list for end
// to end operations.
bool Target::EnableAllWatchpoints(bool end_to_end) {
  Log *log(lldb_private::GetLogIfAllCategoriesSet(LIBLLDB_LOG_WATCHPOINTS));
  LLDB_LOGF(log, "Target::%s\n", __FUNCTION__);

  if (!end_to_end) {
    m_watchpoint_list.SetEnabledAll(true);
    return true;
  }

  // Otherwise, it's an end to end operation.

  if (!ProcessIsValid())
    return false;

  for (WatchpointSP wp_sp : m_watchpoint_list.Watchpoints()) {
    if (!wp_sp)
      return false;

    Status rc = m_process_sp->EnableWatchpoint(wp_sp.get());
    if (rc.Fail())
      return false;
  }
  return true; // Success!
}

// Assumption: Caller holds the list mutex lock for m_watchpoint_list.
bool Target::ClearAllWatchpointHitCounts() {
  Log *log(lldb_private::GetLogIfAllCategoriesSet(LIBLLDB_LOG_WATCHPOINTS));
  LLDB_LOGF(log, "Target::%s\n", __FUNCTION__);

  for (WatchpointSP wp_sp : m_watchpoint_list.Watchpoints()) {
    if (!wp_sp)
      return false;

    wp_sp->ResetHitCount();
  }
  return true; // Success!
}

// Assumption: Caller holds the list mutex lock for m_watchpoint_list.
bool Target::ClearAllWatchpointHistoricValues() {
  Log *log(lldb_private::GetLogIfAllCategoriesSet(LIBLLDB_LOG_WATCHPOINTS));
  LLDB_LOGF(log, "Target::%s\n", __FUNCTION__);

  for (WatchpointSP wp_sp : m_watchpoint_list.Watchpoints()) {
    if (!wp_sp)
      return false;

    wp_sp->ResetHistoricValues();
  }
  return true; // Success!
}

// Assumption: Caller holds the list mutex lock for m_watchpoint_list during
// these operations.
bool Target::IgnoreAllWatchpoints(uint32_t ignore_count) {
  Log *log(lldb_private::GetLogIfAllCategoriesSet(LIBLLDB_LOG_WATCHPOINTS));
  LLDB_LOGF(log, "Target::%s\n", __FUNCTION__);

  if (!ProcessIsValid())
    return false;

  for (WatchpointSP wp_sp : m_watchpoint_list.Watchpoints()) {
    if (!wp_sp)
      return false;

    wp_sp->SetIgnoreCount(ignore_count);
  }
  return true; // Success!
}

// Assumption: Caller holds the list mutex lock for m_watchpoint_list.
bool Target::DisableWatchpointByID(lldb::watch_id_t watch_id) {
  Log *log(lldb_private::GetLogIfAllCategoriesSet(LIBLLDB_LOG_WATCHPOINTS));
  LLDB_LOGF(log, "Target::%s (watch_id = %i)\n", __FUNCTION__, watch_id);

  if (!ProcessIsValid())
    return false;

  WatchpointSP wp_sp = m_watchpoint_list.FindByID(watch_id);
  if (wp_sp) {
    Status rc = m_process_sp->DisableWatchpoint(wp_sp.get());
    if (rc.Success())
      return true;

    // Else, fallthrough.
  }
  return false;
}

// Assumption: Caller holds the list mutex lock for m_watchpoint_list.
bool Target::EnableWatchpointByID(lldb::watch_id_t watch_id) {
  Log *log(lldb_private::GetLogIfAllCategoriesSet(LIBLLDB_LOG_WATCHPOINTS));
  LLDB_LOGF(log, "Target::%s (watch_id = %i)\n", __FUNCTION__, watch_id);

  if (!ProcessIsValid())
    return false;

  WatchpointSP wp_sp = m_watchpoint_list.FindByID(watch_id);
  if (wp_sp) {
    Status rc = m_process_sp->EnableWatchpoint(wp_sp.get());
    if (rc.Success())
      return true;

    // Else, fallthrough.
  }
  return false;
}

// Assumption: Caller holds the list mutex lock for m_watchpoint_list.
bool Target::RemoveWatchpointByID(lldb::watch_id_t watch_id) {
  Log *log(lldb_private::GetLogIfAllCategoriesSet(LIBLLDB_LOG_WATCHPOINTS));
  LLDB_LOGF(log, "Target::%s (watch_id = %i)\n", __FUNCTION__, watch_id);

  WatchpointSP watch_to_remove_sp = m_watchpoint_list.FindByID(watch_id);
  if (watch_to_remove_sp == m_last_created_watchpoint)
    m_last_created_watchpoint.reset();

  if (DisableWatchpointByID(watch_id)) {
    m_watchpoint_list.Remove(watch_id, true);
    return true;
  }
  return false;
}

// Assumption: Caller holds the list mutex lock for m_watchpoint_list.
bool Target::IgnoreWatchpointByID(lldb::watch_id_t watch_id,
                                  uint32_t ignore_count) {
  Log *log(lldb_private::GetLogIfAllCategoriesSet(LIBLLDB_LOG_WATCHPOINTS));
  LLDB_LOGF(log, "Target::%s (watch_id = %i)\n", __FUNCTION__, watch_id);

  if (!ProcessIsValid())
    return false;

  WatchpointSP wp_sp = m_watchpoint_list.FindByID(watch_id);
  if (wp_sp) {
    wp_sp->SetIgnoreCount(ignore_count);
    return true;
  }
  return false;
}

ModuleSP Target::GetExecutableModule() {
  // search for the first executable in the module list
  for (size_t i = 0; i < m_images.GetSize(); ++i) {
    ModuleSP module_sp = m_images.GetModuleAtIndex(i);
    lldb_private::ObjectFile *obj = module_sp->GetObjectFile();
    if (obj == nullptr)
      continue;
    if (obj->GetType() == ObjectFile::Type::eTypeExecutable)
      return module_sp;
  }
  // as fall back return the first module loaded
  return m_images.GetModuleAtIndex(0);
}

Module *Target::GetExecutableModulePointer() {
  return GetExecutableModule().get();
}

static void LoadScriptingResourceForModule(const ModuleSP &module_sp,
                                           Target *target) {
  Status error;
  StreamString feedback_stream;
  if (module_sp && !module_sp->LoadScriptingResourceInTarget(
                       target, error, &feedback_stream)) {
    if (error.AsCString())
      target->GetDebugger().GetErrorStream().Printf(
          "unable to load scripting data for module %s - error reported was "
          "%s\n",
          module_sp->GetFileSpec().GetFileNameStrippingExtension().GetCString(),
          error.AsCString());
  }
  if (feedback_stream.GetSize())
    target->GetDebugger().GetErrorStream().Printf("%s\n",
                                                  feedback_stream.GetData());
}

void Target::ClearModules(bool delete_locations) {
  ModulesDidUnload(m_images, delete_locations);
  m_section_load_history.Clear();
  m_images.Clear();
  m_scratch_type_system_map.Clear();
}

void Target::DidExec() {
  // When a process exec's we need to know about it so we can do some cleanup.
  m_breakpoint_list.RemoveInvalidLocations(m_arch.GetSpec());
  m_internal_breakpoint_list.RemoveInvalidLocations(m_arch.GetSpec());
}

void Target::SetExecutableModule(ModuleSP &executable_sp,
                                 LoadDependentFiles load_dependent_files) {
  Log *log(lldb_private::GetLogIfAllCategoriesSet(LIBLLDB_LOG_TARGET));
  ClearModules(false);

  if (executable_sp) {
    ElapsedTime elapsed(m_stats.GetCreateTime());
    LLDB_SCOPED_TIMERF("Target::SetExecutableModule (executable = '%s')",
                       executable_sp->GetFileSpec().GetPath().c_str());

    const bool notify = true;
    m_images.Append(executable_sp,
                    notify); // The first image is our executable file

    // If we haven't set an architecture yet, reset our architecture based on
    // what we found in the executable module.
    if (!m_arch.GetSpec().IsValid()) {
      m_arch = executable_sp->GetArchitecture();
      LLDB_LOG(log,
               "setting architecture to {0} ({1}) based on executable file",
               m_arch.GetSpec().GetArchitectureName(),
               m_arch.GetSpec().GetTriple().getTriple());
    }

    FileSpecList dependent_files;
    ObjectFile *executable_objfile = executable_sp->GetObjectFile();
    bool load_dependents = true;
    switch (load_dependent_files) {
    case eLoadDependentsDefault:
      load_dependents = executable_sp->IsExecutable();
      break;
    case eLoadDependentsYes:
      load_dependents = true;
      break;
    case eLoadDependentsNo:
      load_dependents = false;
      break;
    }

    if (executable_objfile && load_dependents) {
      ModuleList added_modules;
      executable_objfile->GetDependentModules(dependent_files);
      for (uint32_t i = 0; i < dependent_files.GetSize(); i++) {
        FileSpec dependent_file_spec(dependent_files.GetFileSpecAtIndex(i));
        FileSpec platform_dependent_file_spec;
        if (m_platform_sp)
          m_platform_sp->GetFileWithUUID(dependent_file_spec, nullptr,
                                         platform_dependent_file_spec);
        else
          platform_dependent_file_spec = dependent_file_spec;

        ModuleSpec module_spec(platform_dependent_file_spec, m_arch.GetSpec());
        ModuleSP image_module_sp(
            GetOrCreateModule(module_spec, false /* notify */));
        if (image_module_sp) {
          added_modules.AppendIfNeeded(image_module_sp, false);
          ObjectFile *objfile = image_module_sp->GetObjectFile();
          if (objfile)
            objfile->GetDependentModules(dependent_files);
        }
      }
      ModulesDidLoad(added_modules);
    }
  }
}

bool Target::SetArchitecture(const ArchSpec &arch_spec, bool set_platform) {
  Log *log(lldb_private::GetLogIfAllCategoriesSet(LIBLLDB_LOG_TARGET));
  bool missing_local_arch = !m_arch.GetSpec().IsValid();
  bool replace_local_arch = true;
  bool compatible_local_arch = false;
  ArchSpec other(arch_spec);

  // Changing the architecture might mean that the currently selected platform
  // isn't compatible. Set the platform correctly if we are asked to do so,
  // otherwise assume the user will set the platform manually.
  if (set_platform) {
    if (other.IsValid()) {
      auto platform_sp = GetPlatform();
      if (!platform_sp ||
          !platform_sp->IsCompatibleArchitecture(other, false, nullptr)) {
        ArchSpec platform_arch;
        auto arch_platform_sp =
            Platform::GetPlatformForArchitecture(other, &platform_arch);
        if (arch_platform_sp) {
          SetPlatform(arch_platform_sp);
          if (platform_arch.IsValid())
            other = platform_arch;
        }
      }
    }
  }

  if (!missing_local_arch) {
    if (m_arch.GetSpec().IsCompatibleMatch(arch_spec)) {
      other.MergeFrom(m_arch.GetSpec());

      if (m_arch.GetSpec().IsCompatibleMatch(other)) {
        compatible_local_arch = true;
        bool arch_changed, vendor_changed, os_changed, os_ver_changed,
            env_changed;

        m_arch.GetSpec().PiecewiseTripleCompare(other, arch_changed,
                                                vendor_changed, os_changed,
                                                os_ver_changed, env_changed);

        if (!arch_changed && !vendor_changed && !os_changed && !env_changed)
          replace_local_arch = false;
      }
    }
  }

  if (compatible_local_arch || missing_local_arch) {
    // If we haven't got a valid arch spec, or the architectures are compatible
    // update the architecture, unless the one we already have is more
    // specified
    if (replace_local_arch)
      m_arch = other;
    LLDB_LOG(log, "set architecture to {0} ({1})",
             m_arch.GetSpec().GetArchitectureName(),
             m_arch.GetSpec().GetTriple().getTriple());
    return true;
  }

  // If we have an executable file, try to reset the executable to the desired
  // architecture
  LLDB_LOGF(log, "Target::SetArchitecture changing architecture to %s (%s)",
            arch_spec.GetArchitectureName(),
            arch_spec.GetTriple().getTriple().c_str());
  m_arch = other;
  ModuleSP executable_sp = GetExecutableModule();

  ClearModules(true);
  // Need to do something about unsetting breakpoints.

  if (executable_sp) {
    LLDB_LOGF(log,
              "Target::SetArchitecture Trying to select executable file "
              "architecture %s (%s)",
              arch_spec.GetArchitectureName(),
              arch_spec.GetTriple().getTriple().c_str());
    ModuleSpec module_spec(executable_sp->GetFileSpec(), other);
    FileSpecList search_paths = GetExecutableSearchPaths();
    Status error = ModuleList::GetSharedModule(module_spec, executable_sp,
                                               &search_paths, nullptr, nullptr);

    if (!error.Fail() && executable_sp) {
      SetExecutableModule(executable_sp, eLoadDependentsYes);
      return true;
    }
  }
  return false;
}

bool Target::MergeArchitecture(const ArchSpec &arch_spec) {
  Log *log(lldb_private::GetLogIfAllCategoriesSet(LIBLLDB_LOG_TARGET));
  if (arch_spec.IsValid()) {
    if (m_arch.GetSpec().IsCompatibleMatch(arch_spec)) {
      // The current target arch is compatible with "arch_spec", see if we can
      // improve our current architecture using bits from "arch_spec"

      LLDB_LOGF(log,
                "Target::MergeArchitecture target has arch %s, merging with "
                "arch %s",
                m_arch.GetSpec().GetTriple().getTriple().c_str(),
                arch_spec.GetTriple().getTriple().c_str());

      // Merge bits from arch_spec into "merged_arch" and set our architecture
      ArchSpec merged_arch(m_arch.GetSpec());
      merged_arch.MergeFrom(arch_spec);
      return SetArchitecture(merged_arch);
    } else {
      // The new architecture is different, we just need to replace it
      return SetArchitecture(arch_spec);
    }
  }
  return false;
}

void Target::NotifyWillClearList(const ModuleList &module_list) {}

void Target::NotifyModuleAdded(const ModuleList &module_list,
                               const ModuleSP &module_sp) {
  // A module is being added to this target for the first time
  if (m_valid) {
    ModuleList my_module_list;
    my_module_list.Append(module_sp);
    ModulesDidLoad(my_module_list);
  }
}

void Target::NotifyModuleRemoved(const ModuleList &module_list,
                                 const ModuleSP &module_sp) {
  // A module is being removed from this target.
  if (m_valid) {
    ModuleList my_module_list;
    my_module_list.Append(module_sp);
    ModulesDidUnload(my_module_list, false);
  }
}

void Target::NotifyModuleUpdated(const ModuleList &module_list,
                                 const ModuleSP &old_module_sp,
                                 const ModuleSP &new_module_sp) {
  // A module is replacing an already added module
  if (m_valid) {
    m_breakpoint_list.UpdateBreakpointsWhenModuleIsReplaced(old_module_sp,
                                                            new_module_sp);
    m_internal_breakpoint_list.UpdateBreakpointsWhenModuleIsReplaced(
        old_module_sp, new_module_sp);
  }
}

void Target::NotifyModulesRemoved(lldb_private::ModuleList &module_list) {
  ModulesDidUnload(module_list, false);
}

void Target::ModulesDidLoad(ModuleList &module_list) {
  const size_t num_images = module_list.GetSize();
  if (m_valid && num_images) {
    for (size_t idx = 0; idx < num_images; ++idx) {
      ModuleSP module_sp(module_list.GetModuleAtIndex(idx));
      LoadScriptingResourceForModule(module_sp, this);
    }
    m_breakpoint_list.UpdateBreakpoints(module_list, true, false);
    m_internal_breakpoint_list.UpdateBreakpoints(module_list, true, false);
    if (m_process_sp) {
      m_process_sp->ModulesDidLoad(module_list);
    }
    BroadcastEvent(eBroadcastBitModulesLoaded,
                   new TargetEventData(this->shared_from_this(), module_list));
  }
}

void Target::SymbolsDidLoad(ModuleList &module_list) {
  if (m_valid && module_list.GetSize()) {
    if (m_process_sp) {
      for (LanguageRuntime *runtime : m_process_sp->GetLanguageRuntimes()) {
        runtime->SymbolsDidLoad(module_list);
      }
    }

    m_breakpoint_list.UpdateBreakpoints(module_list, true, false);
    m_internal_breakpoint_list.UpdateBreakpoints(module_list, true, false);
    BroadcastEvent(eBroadcastBitSymbolsLoaded,
                   new TargetEventData(this->shared_from_this(), module_list));
  }
}

void Target::ModulesDidUnload(ModuleList &module_list, bool delete_locations) {
  if (m_valid && module_list.GetSize()) {
    UnloadModuleSections(module_list);
    m_breakpoint_list.UpdateBreakpoints(module_list, false, delete_locations);
    m_internal_breakpoint_list.UpdateBreakpoints(module_list, false,
                                                 delete_locations);
    BroadcastEvent(eBroadcastBitModulesUnloaded,
                   new TargetEventData(this->shared_from_this(), module_list));
  }
}

bool Target::ModuleIsExcludedForUnconstrainedSearches(
    const FileSpec &module_file_spec) {
  if (GetBreakpointsConsultPlatformAvoidList()) {
    ModuleList matchingModules;
    ModuleSpec module_spec(module_file_spec);
    GetImages().FindModules(module_spec, matchingModules);
    size_t num_modules = matchingModules.GetSize();

    // If there is more than one module for this file spec, only
    // return true if ALL the modules are on the black list.
    if (num_modules > 0) {
      for (size_t i = 0; i < num_modules; i++) {
        if (!ModuleIsExcludedForUnconstrainedSearches(
                matchingModules.GetModuleAtIndex(i)))
          return false;
      }
      return true;
    }
  }
  return false;
}

bool Target::ModuleIsExcludedForUnconstrainedSearches(
    const lldb::ModuleSP &module_sp) {
  if (GetBreakpointsConsultPlatformAvoidList()) {
    if (m_platform_sp)
      return m_platform_sp->ModuleIsExcludedForUnconstrainedSearches(*this,
                                                                     module_sp);
  }
  return false;
}

size_t Target::ReadMemoryFromFileCache(const Address &addr, void *dst,
                                       size_t dst_len, Status &error) {
  LLDB_SCOPED_TIMER();
  SectionSP section_sp(addr.GetSection());
  if (section_sp) {
    // If the contents of this section are encrypted, the on-disk file is
    // unusable.  Read only from live memory.
    if (section_sp->IsEncrypted()) {
      error.SetErrorString("section is encrypted");
      return 0;
    }
    ModuleSP module_sp(section_sp->GetModule());
    if (module_sp) {
      ObjectFile *objfile = section_sp->GetModule()->GetObjectFile();
      if (objfile) {
        size_t bytes_read = objfile->ReadSectionData(
            section_sp.get(), addr.GetOffset(), dst, dst_len);
        if (bytes_read > 0)
          return bytes_read;
        else
          error.SetErrorStringWithFormat("error reading data from section %s",
                                         section_sp->GetName().GetCString());
      } else
        error.SetErrorString("address isn't from a object file");
    } else
      error.SetErrorString("address isn't in a module");
  } else
    error.SetErrorString("address doesn't contain a section that points to a "
                         "section in a object file");

  return 0;
}

size_t Target::ReadMemory(const Address &addr, void *dst, size_t dst_len,
                          Status &error, bool force_live_memory,
                          lldb::addr_t *load_addr_ptr) {
  error.Clear();

  // if we end up reading this from process memory, we will fill this with the
  // actual load address
  if (load_addr_ptr)
    *load_addr_ptr = LLDB_INVALID_ADDRESS;

  size_t bytes_read = 0;

  addr_t load_addr = LLDB_INVALID_ADDRESS;
  addr_t file_addr = LLDB_INVALID_ADDRESS;
  Address resolved_addr;
  if (!addr.IsSectionOffset()) {
    SectionLoadList &section_load_list = GetSectionLoadList();
    if (section_load_list.IsEmpty()) {
      // No sections are loaded, so we must assume we are not running yet and
      // anything we are given is a file address.
      file_addr = addr.GetOffset(); // "addr" doesn't have a section, so its
                                    // offset is the file address
      m_images.ResolveFileAddress(file_addr, resolved_addr);
    } else {
      // We have at least one section loaded. This can be because we have
      // manually loaded some sections with "target modules load ..." or
      // because we have have a live process that has sections loaded through
      // the dynamic loader
      load_addr = addr.GetOffset(); // "addr" doesn't have a section, so its
                                    // offset is the load address
      section_load_list.ResolveLoadAddress(load_addr, resolved_addr);
    }
  }
  if (!resolved_addr.IsValid())
    resolved_addr = addr;

  // If we read from the file cache but can't get as many bytes as requested,
  // we keep the result around in this buffer, in case this result is the
  // best we can do.
  std::unique_ptr<uint8_t[]> file_cache_read_buffer;
  size_t file_cache_bytes_read = 0;

  // Read from file cache if read-only section.
  if (!force_live_memory && resolved_addr.IsSectionOffset()) {
    SectionSP section_sp(resolved_addr.GetSection());
    if (section_sp) {
      auto permissions = Flags(section_sp->GetPermissions());
      bool is_readonly = !permissions.Test(ePermissionsWritable) &&
                         permissions.Test(ePermissionsReadable);
      if (is_readonly) {
        file_cache_bytes_read =
            ReadMemoryFromFileCache(resolved_addr, dst, dst_len, error);
        if (file_cache_bytes_read == dst_len)
          return file_cache_bytes_read;
        else if (file_cache_bytes_read > 0) {
          file_cache_read_buffer =
              std::make_unique<uint8_t[]>(file_cache_bytes_read);
          std::memcpy(file_cache_read_buffer.get(), dst, file_cache_bytes_read);
        }
      }
    }
  }

  if (ProcessIsValid()) {
    if (load_addr == LLDB_INVALID_ADDRESS)
      load_addr = resolved_addr.GetLoadAddress(this);

    if (load_addr == LLDB_INVALID_ADDRESS) {
      ModuleSP addr_module_sp(resolved_addr.GetModule());
      if (addr_module_sp && addr_module_sp->GetFileSpec())
        error.SetErrorStringWithFormatv(
            "{0:F}[{1:x+}] can't be resolved, {0:F} is not currently loaded",
            addr_module_sp->GetFileSpec(), resolved_addr.GetFileAddress());
      else
        error.SetErrorStringWithFormat("0x%" PRIx64 " can't be resolved",
                                       resolved_addr.GetFileAddress());
    } else {
      bytes_read = m_process_sp->ReadMemory(load_addr, dst, dst_len, error);
      if (bytes_read != dst_len) {
        if (error.Success()) {
          if (bytes_read == 0)
            error.SetErrorStringWithFormat(
                "read memory from 0x%" PRIx64 " failed", load_addr);
          else
            error.SetErrorStringWithFormat(
                "only %" PRIu64 " of %" PRIu64
                " bytes were read from memory at 0x%" PRIx64,
                (uint64_t)bytes_read, (uint64_t)dst_len, load_addr);
        }
      }
      if (bytes_read) {
        if (load_addr_ptr)
          *load_addr_ptr = load_addr;
        return bytes_read;
      }
    }
  }

  if (file_cache_read_buffer && file_cache_bytes_read > 0) {
    // Reading from the process failed. If we've previously succeeded in reading
    // something from the file cache, then copy that over and return that.
    std::memcpy(dst, file_cache_read_buffer.get(), file_cache_bytes_read);
    return file_cache_bytes_read;
  }

  if (!file_cache_read_buffer && resolved_addr.IsSectionOffset()) {
    // If we didn't already try and read from the object file cache, then try
    // it after failing to read from the process.
    return ReadMemoryFromFileCache(resolved_addr, dst, dst_len, error);
  }
  return 0;
}

size_t Target::ReadCStringFromMemory(const Address &addr, std::string &out_str,
                                     Status &error) {
  char buf[256];
  out_str.clear();
  addr_t curr_addr = addr.GetLoadAddress(this);
  Address address(addr);
  while (true) {
    size_t length = ReadCStringFromMemory(address, buf, sizeof(buf), error);
    if (length == 0)
      break;
    out_str.append(buf, length);
    // If we got "length - 1" bytes, we didn't get the whole C string, we need
    // to read some more characters
    if (length == sizeof(buf) - 1)
      curr_addr += length;
    else
      break;
    address = Address(curr_addr);
  }
  return out_str.size();
}

size_t Target::ReadCStringFromMemory(const Address &addr, char *dst,
                                     size_t dst_max_len, Status &result_error) {
  size_t total_cstr_len = 0;
  if (dst && dst_max_len) {
    result_error.Clear();
    // NULL out everything just to be safe
    memset(dst, 0, dst_max_len);
    Status error;
    addr_t curr_addr = addr.GetLoadAddress(this);
    Address address(addr);

    // We could call m_process_sp->GetMemoryCacheLineSize() but I don't think
    // this really needs to be tied to the memory cache subsystem's cache line
    // size, so leave this as a fixed constant.
    const size_t cache_line_size = 512;

    size_t bytes_left = dst_max_len - 1;
    char *curr_dst = dst;

    while (bytes_left > 0) {
      addr_t cache_line_bytes_left =
          cache_line_size - (curr_addr % cache_line_size);
      addr_t bytes_to_read =
          std::min<addr_t>(bytes_left, cache_line_bytes_left);
      size_t bytes_read =
          ReadMemory(address, curr_dst, bytes_to_read, error, true);

      if (bytes_read == 0) {
        result_error = error;
        dst[total_cstr_len] = '\0';
        break;
      }
      const size_t len = strlen(curr_dst);

      total_cstr_len += len;

      if (len < bytes_to_read)
        break;

      curr_dst += bytes_read;
      curr_addr += bytes_read;
      bytes_left -= bytes_read;
      address = Address(curr_addr);
    }
  } else {
    if (dst == nullptr)
      result_error.SetErrorString("invalid arguments");
    else
      result_error.Clear();
  }
  return total_cstr_len;
}

addr_t Target::GetReasonableReadSize(const Address &addr) {
  addr_t load_addr = addr.GetLoadAddress(this);
  if (load_addr != LLDB_INVALID_ADDRESS && m_process_sp) {
    // Avoid crossing cache line boundaries.
    addr_t cache_line_size = m_process_sp->GetMemoryCacheLineSize();
    return cache_line_size - (load_addr % cache_line_size);
  }

  // The read is going to go to the file cache, so we can just pick a largish
  // value.
  return 0x1000;
}

size_t Target::ReadStringFromMemory(const Address &addr, char *dst,
                                    size_t max_bytes, Status &error,
                                    size_t type_width, bool force_live_memory) {
  if (!dst || !max_bytes || !type_width || max_bytes < type_width)
    return 0;

  size_t total_bytes_read = 0;

  // Ensure a null terminator independent of the number of bytes that is
  // read.
  memset(dst, 0, max_bytes);
  size_t bytes_left = max_bytes - type_width;

  const char terminator[4] = {'\0', '\0', '\0', '\0'};
  assert(sizeof(terminator) >= type_width && "Attempting to validate a "
                                             "string with more than 4 bytes "
                                             "per character!");

  Address address = addr;
  char *curr_dst = dst;

  error.Clear();
  while (bytes_left > 0 && error.Success()) {
    addr_t bytes_to_read =
        std::min<addr_t>(bytes_left, GetReasonableReadSize(address));
    size_t bytes_read =
        ReadMemory(address, curr_dst, bytes_to_read, error, force_live_memory);

    if (bytes_read == 0)
      break;

    // Search for a null terminator of correct size and alignment in
    // bytes_read
    size_t aligned_start = total_bytes_read - total_bytes_read % type_width;
    for (size_t i = aligned_start;
         i + type_width <= total_bytes_read + bytes_read; i += type_width)
      if (::memcmp(&dst[i], terminator, type_width) == 0) {
        error.Clear();
        return i;
      }

    total_bytes_read += bytes_read;
    curr_dst += bytes_read;
    address.Slide(bytes_read);
    bytes_left -= bytes_read;
  }
  return total_bytes_read;
}

size_t Target::ReadScalarIntegerFromMemory(const Address &addr, uint32_t byte_size,
                                           bool is_signed, Scalar &scalar,
                                           Status &error,
                                           bool force_live_memory) {
  uint64_t uval;

  if (byte_size <= sizeof(uval)) {
    size_t bytes_read =
        ReadMemory(addr, &uval, byte_size, error, force_live_memory);
    if (bytes_read == byte_size) {
      DataExtractor data(&uval, sizeof(uval), m_arch.GetSpec().GetByteOrder(),
                         m_arch.GetSpec().GetAddressByteSize());
      lldb::offset_t offset = 0;
      if (byte_size <= 4)
        scalar = data.GetMaxU32(&offset, byte_size);
      else
        scalar = data.GetMaxU64(&offset, byte_size);

      if (is_signed)
        scalar.SignExtend(byte_size * 8);
      return bytes_read;
    }
  } else {
    error.SetErrorStringWithFormat(
        "byte size of %u is too large for integer scalar type", byte_size);
  }
  return 0;
}

uint64_t Target::ReadUnsignedIntegerFromMemory(const Address &addr,
                                               size_t integer_byte_size,
                                               uint64_t fail_value, Status &error,
                                               bool force_live_memory) {
  Scalar scalar;
  if (ReadScalarIntegerFromMemory(addr, integer_byte_size, false, scalar, error,
                                  force_live_memory))
    return scalar.ULongLong(fail_value);
  return fail_value;
}

bool Target::ReadPointerFromMemory(const Address &addr, Status &error,
                                   Address &pointer_addr,
                                   bool force_live_memory) {
  Scalar scalar;
  if (ReadScalarIntegerFromMemory(addr, m_arch.GetSpec().GetAddressByteSize(),
                                  false, scalar, error, force_live_memory)) {
    addr_t pointer_vm_addr = scalar.ULongLong(LLDB_INVALID_ADDRESS);
    if (pointer_vm_addr != LLDB_INVALID_ADDRESS) {
      SectionLoadList &section_load_list = GetSectionLoadList();
      if (section_load_list.IsEmpty()) {
        // No sections are loaded, so we must assume we are not running yet and
        // anything we are given is a file address.
        m_images.ResolveFileAddress(pointer_vm_addr, pointer_addr);
      } else {
        // We have at least one section loaded. This can be because we have
        // manually loaded some sections with "target modules load ..." or
        // because we have have a live process that has sections loaded through
        // the dynamic loader
        section_load_list.ResolveLoadAddress(pointer_vm_addr, pointer_addr);
      }
      // We weren't able to resolve the pointer value, so just return an
      // address with no section
      if (!pointer_addr.IsValid())
        pointer_addr.SetOffset(pointer_vm_addr);
      return true;
    }
  }
  return false;
}

ModuleSP Target::GetOrCreateModule(const ModuleSpec &module_spec, bool notify,
                                   Status *error_ptr) {
  ModuleSP module_sp;

  Status error;

  // First see if we already have this module in our module list.  If we do,
  // then we're done, we don't need to consult the shared modules list.  But
  // only do this if we are passed a UUID.

  if (module_spec.GetUUID().IsValid())
    module_sp = m_images.FindFirstModule(module_spec);

  if (!module_sp) {
    llvm::SmallVector<ModuleSP, 1>
        old_modules; // This will get filled in if we have a new version
                     // of the library
    bool did_create_module = false;
    FileSpecList search_paths = GetExecutableSearchPaths();
    // If there are image search path entries, try to use them first to acquire
    // a suitable image.
    if (m_image_search_paths.GetSize()) {
      ModuleSpec transformed_spec(module_spec);
      if (m_image_search_paths.RemapPath(
              module_spec.GetFileSpec().GetDirectory(),
              transformed_spec.GetFileSpec().GetDirectory())) {
        transformed_spec.GetFileSpec().GetFilename() =
            module_spec.GetFileSpec().GetFilename();
        error = ModuleList::GetSharedModule(transformed_spec, module_sp,
                                            &search_paths, &old_modules,
                                            &did_create_module);
      }
    }

    if (!module_sp) {
      // If we have a UUID, we can check our global shared module list in case
      // we already have it. If we don't have a valid UUID, then we can't since
      // the path in "module_spec" will be a platform path, and we will need to
      // let the platform find that file. For example, we could be asking for
      // "/usr/lib/dyld" and if we do not have a UUID, we don't want to pick
      // the local copy of "/usr/lib/dyld" since our platform could be a remote
      // platform that has its own "/usr/lib/dyld" in an SDK or in a local file
      // cache.
      if (module_spec.GetUUID().IsValid()) {
        // We have a UUID, it is OK to check the global module list...
        error =
            ModuleList::GetSharedModule(module_spec, module_sp, &search_paths,
                                        &old_modules, &did_create_module);
      }

      if (!module_sp) {
        // The platform is responsible for finding and caching an appropriate
        // module in the shared module cache.
        if (m_platform_sp) {
          error = m_platform_sp->GetSharedModule(
              module_spec, m_process_sp.get(), module_sp, &search_paths,
              &old_modules, &did_create_module);
        } else {
          error.SetErrorString("no platform is currently set");
        }
      }
    }

    // We found a module that wasn't in our target list.  Let's make sure that
    // there wasn't an equivalent module in the list already, and if there was,
    // let's remove it.
    if (module_sp) {
      ObjectFile *objfile = module_sp->GetObjectFile();
      if (objfile) {
        switch (objfile->GetType()) {
        case ObjectFile::eTypeCoreFile: /// A core file that has a checkpoint of
                                        /// a program's execution state
        case ObjectFile::eTypeExecutable:    /// A normal executable
        case ObjectFile::eTypeDynamicLinker: /// The platform's dynamic linker
                                             /// executable
        case ObjectFile::eTypeObjectFile:    /// An intermediate object file
        case ObjectFile::eTypeSharedLibrary: /// A shared library that can be
                                             /// used during execution
          break;
        case ObjectFile::eTypeDebugInfo: /// An object file that contains only
                                         /// debug information
          if (error_ptr)
            error_ptr->SetErrorString("debug info files aren't valid target "
                                      "modules, please specify an executable");
          return ModuleSP();
        case ObjectFile::eTypeStubLibrary: /// A library that can be linked
                                           /// against but not used for
                                           /// execution
          if (error_ptr)
            error_ptr->SetErrorString("stub libraries aren't valid target "
                                      "modules, please specify an executable");
          return ModuleSP();
        default:
          if (error_ptr)
            error_ptr->SetErrorString(
                "unsupported file type, please specify an executable");
          return ModuleSP();
        }
        // GetSharedModule is not guaranteed to find the old shared module, for
        // instance in the common case where you pass in the UUID, it is only
        // going to find the one module matching the UUID.  In fact, it has no
        // good way to know what the "old module" relevant to this target is,
        // since there might be many copies of a module with this file spec in
        // various running debug sessions, but only one of them will belong to
        // this target. So let's remove the UUID from the module list, and look
        // in the target's module list. Only do this if there is SOMETHING else
        // in the module spec...
        if (module_spec.GetUUID().IsValid() &&
            !module_spec.GetFileSpec().GetFilename().IsEmpty() &&
            !module_spec.GetFileSpec().GetDirectory().IsEmpty()) {
          ModuleSpec module_spec_copy(module_spec.GetFileSpec());
          module_spec_copy.GetUUID().Clear();

          ModuleList found_modules;
          m_images.FindModules(module_spec_copy, found_modules);
          found_modules.ForEach([&](const ModuleSP &found_module) -> bool {
            old_modules.push_back(found_module);
            return true;
          });
        }

        // Preload symbols outside of any lock, so hopefully we can do this for
        // each library in parallel.
        if (GetPreloadSymbols())
          module_sp->PreloadSymbols();

        llvm::SmallVector<ModuleSP, 1> replaced_modules;
        for (ModuleSP &old_module_sp : old_modules) {
          if (m_images.GetIndexForModule(old_module_sp.get()) !=
              LLDB_INVALID_INDEX32) {
            if (replaced_modules.empty())
              m_images.ReplaceModule(old_module_sp, module_sp);
            else
              m_images.Remove(old_module_sp);

            replaced_modules.push_back(std::move(old_module_sp));
          }
        }

        if (replaced_modules.size() > 1) {
          // The same new module replaced multiple old modules
          // simultaneously.  It's not clear this should ever
          // happen (if we always replace old modules as we add
          // new ones, presumably we should never have more than
          // one old one).  If there are legitimate cases where
          // this happens, then the ModuleList::Notifier interface
          // may need to be adjusted to allow reporting this.
          // In the meantime, just log that this has happened; just
          // above we called ReplaceModule on the first one, and Remove
          // on the rest.
          if (Log *log = GetLogIfAnyCategoriesSet(LIBLLDB_LOG_TARGET |
                                                  LIBLLDB_LOG_MODULES)) {
            StreamString message;
            auto dump = [&message](Module &dump_module) -> void {
              UUID dump_uuid = dump_module.GetUUID();

              message << '[';
              dump_module.GetDescription(message.AsRawOstream());
              message << " (uuid ";

              if (dump_uuid.IsValid())
                dump_uuid.Dump(&message);
              else
                message << "not specified";

              message << ")]";
            };

            message << "New module ";
            dump(*module_sp);
            message.AsRawOstream()
                << llvm::formatv(" simultaneously replaced {0} old modules: ",
                                 replaced_modules.size());
            for (ModuleSP &replaced_module_sp : replaced_modules)
              dump(*replaced_module_sp);

            log->PutString(message.GetString());
          }
        }

        if (replaced_modules.empty())
          m_images.Append(module_sp, notify);

        for (ModuleSP &old_module_sp : replaced_modules) {
          Module *old_module_ptr = old_module_sp.get();
          old_module_sp.reset();
          ModuleList::RemoveSharedModuleIfOrphaned(old_module_ptr);
        }
      } else
        module_sp.reset();
    }
  }
  if (error_ptr)
    *error_ptr = error;
  return module_sp;
}

TargetSP Target::CalculateTarget() { return shared_from_this(); }

ProcessSP Target::CalculateProcess() { return m_process_sp; }

ThreadSP Target::CalculateThread() { return ThreadSP(); }

StackFrameSP Target::CalculateStackFrame() { return StackFrameSP(); }

void Target::CalculateExecutionContext(ExecutionContext &exe_ctx) {
  exe_ctx.Clear();
  exe_ctx.SetTargetPtr(this);
}

PathMappingList &Target::GetImageSearchPathList() {
  return m_image_search_paths;
}

void Target::ImageSearchPathsChanged(const PathMappingList &path_list,
                                     void *baton) {
  Target *target = (Target *)baton;
  ModuleSP exe_module_sp(target->GetExecutableModule());
  if (exe_module_sp)
    target->SetExecutableModule(exe_module_sp, eLoadDependentsYes);
}

llvm::Expected<TypeSystem &>
Target::GetScratchTypeSystemForLanguage(lldb::LanguageType language,
                                        bool create_on_demand) {
  if (!m_valid)
    return llvm::make_error<llvm::StringError>("Invalid Target",
                                               llvm::inconvertibleErrorCode());

  if (language == eLanguageTypeMipsAssembler // GNU AS and LLVM use it for all
                                             // assembly code
      || language == eLanguageTypeUnknown) {
    LanguageSet languages_for_expressions =
        Language::GetLanguagesSupportingTypeSystemsForExpressions();

    if (languages_for_expressions[eLanguageTypeC]) {
      language = eLanguageTypeC; // LLDB's default.  Override by setting the
                                 // target language.
    } else {
      if (languages_for_expressions.Empty())
        return llvm::make_error<llvm::StringError>(
            "No expression support for any languages",
            llvm::inconvertibleErrorCode());
      language = (LanguageType)languages_for_expressions.bitvector.find_first();
    }
  }

  return m_scratch_type_system_map.GetTypeSystemForLanguage(language, this,
                                                            create_on_demand);
}

std::vector<TypeSystem *> Target::GetScratchTypeSystems(bool create_on_demand) {
  if (!m_valid)
    return {};

  // Some TypeSystem instances are associated with several LanguageTypes so
  // they will show up several times in the loop below. The SetVector filters
  // out all duplicates as they serve no use for the caller.
  llvm::SetVector<TypeSystem *> scratch_type_systems;

  LanguageSet languages_for_expressions =
      Language::GetLanguagesSupportingTypeSystemsForExpressions();

  for (auto bit : languages_for_expressions.bitvector.set_bits()) {
    auto language = (LanguageType)bit;
    auto type_system_or_err =
        GetScratchTypeSystemForLanguage(language, create_on_demand);
    if (!type_system_or_err)
      LLDB_LOG_ERROR(lldb_private::GetLogIfAnyCategoriesSet(LIBLLDB_LOG_TARGET),
                     type_system_or_err.takeError(),
                     "Language '{}' has expression support but no scratch type "
                     "system available",
                     Language::GetNameForLanguageType(language));
    else
      scratch_type_systems.insert(&type_system_or_err.get());
  }

  return scratch_type_systems.takeVector();
}

PersistentExpressionState *
Target::GetPersistentExpressionStateForLanguage(lldb::LanguageType language) {
  auto type_system_or_err = GetScratchTypeSystemForLanguage(language, true);

  if (auto err = type_system_or_err.takeError()) {
    LLDB_LOG_ERROR(lldb_private::GetLogIfAnyCategoriesSet(LIBLLDB_LOG_TARGET),
                   std::move(err),
                   "Unable to get persistent expression state for language {}",
                   Language::GetNameForLanguageType(language));
    return nullptr;
  }

  return type_system_or_err->GetPersistentExpressionState();
}

UserExpression *Target::GetUserExpressionForLanguage(
    llvm::StringRef expr, llvm::StringRef prefix, lldb::LanguageType language,
    Expression::ResultType desired_type,
    const EvaluateExpressionOptions &options, ValueObject *ctx_obj,
    Status &error) {
  auto type_system_or_err = GetScratchTypeSystemForLanguage(language);
  if (auto err = type_system_or_err.takeError()) {
    error.SetErrorStringWithFormat(
        "Could not find type system for language %s: %s",
        Language::GetNameForLanguageType(language),
        llvm::toString(std::move(err)).c_str());
    return nullptr;
  }

  auto *user_expr = type_system_or_err->GetUserExpression(
      expr, prefix, language, desired_type, options, ctx_obj);
  if (!user_expr)
    error.SetErrorStringWithFormat(
        "Could not create an expression for language %s",
        Language::GetNameForLanguageType(language));

  return user_expr;
}

FunctionCaller *Target::GetFunctionCallerForLanguage(
    lldb::LanguageType language, const CompilerType &return_type,
    const Address &function_address, const ValueList &arg_value_list,
    const char *name, Status &error) {
  auto type_system_or_err = GetScratchTypeSystemForLanguage(language);
  if (auto err = type_system_or_err.takeError()) {
    error.SetErrorStringWithFormat(
        "Could not find type system for language %s: %s",
        Language::GetNameForLanguageType(language),
        llvm::toString(std::move(err)).c_str());
    return nullptr;
  }

  auto *persistent_fn = type_system_or_err->GetFunctionCaller(
      return_type, function_address, arg_value_list, name);
  if (!persistent_fn)
    error.SetErrorStringWithFormat(
        "Could not create an expression for language %s",
        Language::GetNameForLanguageType(language));

  return persistent_fn;
}

llvm::Expected<std::unique_ptr<UtilityFunction>>
Target::CreateUtilityFunction(std::string expression, std::string name,
                              lldb::LanguageType language,
                              ExecutionContext &exe_ctx) {
  auto type_system_or_err = GetScratchTypeSystemForLanguage(language);
  if (!type_system_or_err)
    return type_system_or_err.takeError();

  std::unique_ptr<UtilityFunction> utility_fn =
      type_system_or_err->CreateUtilityFunction(std::move(expression),
                                                std::move(name));
  if (!utility_fn)
    return llvm::make_error<llvm::StringError>(
        llvm::StringRef("Could not create an expression for language") +
            Language::GetNameForLanguageType(language),
        llvm::inconvertibleErrorCode());

  DiagnosticManager diagnostics;
  if (!utility_fn->Install(diagnostics, exe_ctx))
    return llvm::make_error<llvm::StringError>(diagnostics.GetString(),
                                               llvm::inconvertibleErrorCode());

  return std::move(utility_fn);
}

void Target::SettingsInitialize() { Process::SettingsInitialize(); }

void Target::SettingsTerminate() { Process::SettingsTerminate(); }

FileSpecList Target::GetDefaultExecutableSearchPaths() {
  return Target::GetGlobalProperties().GetExecutableSearchPaths();
}

FileSpecList Target::GetDefaultDebugFileSearchPaths() {
  return Target::GetGlobalProperties().GetDebugFileSearchPaths();
}

ArchSpec Target::GetDefaultArchitecture() {
  return Target::GetGlobalProperties().GetDefaultArchitecture();
}

void Target::SetDefaultArchitecture(const ArchSpec &arch) {
  LLDB_LOG(GetLogIfAllCategoriesSet(LIBLLDB_LOG_TARGET),
           "setting target's default architecture to  {0} ({1})",
           arch.GetArchitectureName(), arch.GetTriple().getTriple());
  Target::GetGlobalProperties().SetDefaultArchitecture(arch);
}

Target *Target::GetTargetFromContexts(const ExecutionContext *exe_ctx_ptr,
                                      const SymbolContext *sc_ptr) {
  // The target can either exist in the "process" of ExecutionContext, or in
  // the "target_sp" member of SymbolContext. This accessor helper function
  // will get the target from one of these locations.

  Target *target = nullptr;
  if (sc_ptr != nullptr)
    target = sc_ptr->target_sp.get();
  if (target == nullptr && exe_ctx_ptr)
    target = exe_ctx_ptr->GetTargetPtr();
  return target;
}

ExpressionResults Target::EvaluateExpression(
    llvm::StringRef expr, ExecutionContextScope *exe_scope,
    lldb::ValueObjectSP &result_valobj_sp,
    const EvaluateExpressionOptions &options, std::string *fixed_expression,
    ValueObject *ctx_obj) {
  result_valobj_sp.reset();

  ExpressionResults execution_results = eExpressionSetupError;

  if (expr.empty()) {
    m_stats.GetExpressionStats().NotifyFailure();
    return execution_results;
  }

  // We shouldn't run stop hooks in expressions.
  bool old_suppress_value = m_suppress_stop_hooks;
  m_suppress_stop_hooks = true;
  auto on_exit = llvm::make_scope_exit([this, old_suppress_value]() {
    m_suppress_stop_hooks = old_suppress_value;
  });

  ExecutionContext exe_ctx;

  if (exe_scope) {
    exe_scope->CalculateExecutionContext(exe_ctx);
  } else if (m_process_sp) {
    m_process_sp->CalculateExecutionContext(exe_ctx);
  } else {
    CalculateExecutionContext(exe_ctx);
  }

  // Make sure we aren't just trying to see the value of a persistent variable
  // (something like "$0")
  // Only check for persistent variables the expression starts with a '$'
  lldb::ExpressionVariableSP persistent_var_sp;
  if (expr[0] == '$') {
    auto type_system_or_err =
            GetScratchTypeSystemForLanguage(eLanguageTypeC);
    if (auto err = type_system_or_err.takeError()) {
      LLDB_LOG_ERROR(lldb_private::GetLogIfAnyCategoriesSet(LIBLLDB_LOG_TARGET),
                     std::move(err), "Unable to get scratch type system");
    } else {
      persistent_var_sp =
          type_system_or_err->GetPersistentExpressionState()->GetVariable(expr);
    }
  }
  if (persistent_var_sp) {
    result_valobj_sp = persistent_var_sp->GetValueObject();
    execution_results = eExpressionCompleted;
  } else {
    llvm::StringRef prefix = GetExpressionPrefixContents();
    Status error;
    execution_results = UserExpression::Evaluate(exe_ctx, options, expr, prefix,
                                                 result_valobj_sp, error,
                                                 fixed_expression, ctx_obj);
  }

  if (execution_results == eExpressionCompleted)
    m_stats.GetExpressionStats().NotifySuccess();
  else
    m_stats.GetExpressionStats().NotifyFailure();
  return execution_results;
}

lldb::ExpressionVariableSP Target::GetPersistentVariable(ConstString name) {
  lldb::ExpressionVariableSP variable_sp;
  m_scratch_type_system_map.ForEach(
      [name, &variable_sp](TypeSystem *type_system) -> bool {
        if (PersistentExpressionState *persistent_state =
                type_system->GetPersistentExpressionState()) {
          variable_sp = persistent_state->GetVariable(name);

          if (variable_sp)
            return false; // Stop iterating the ForEach
        }
        return true; // Keep iterating the ForEach
      });
  return variable_sp;
}

lldb::addr_t Target::GetPersistentSymbol(ConstString name) {
  lldb::addr_t address = LLDB_INVALID_ADDRESS;

  m_scratch_type_system_map.ForEach(
      [name, &address](TypeSystem *type_system) -> bool {
        if (PersistentExpressionState *persistent_state =
                type_system->GetPersistentExpressionState()) {
          address = persistent_state->LookupSymbol(name);
          if (address != LLDB_INVALID_ADDRESS)
            return false; // Stop iterating the ForEach
        }
        return true; // Keep iterating the ForEach
      });
  return address;
}

llvm::Expected<lldb_private::Address> Target::GetEntryPointAddress() {
  Module *exe_module = GetExecutableModulePointer();

  // Try to find the entry point address in the primary executable.
  const bool has_primary_executable = exe_module && exe_module->GetObjectFile();
  if (has_primary_executable) {
    Address entry_addr = exe_module->GetObjectFile()->GetEntryPointAddress();
    if (entry_addr.IsValid())
      return entry_addr;
  }

  const ModuleList &modules = GetImages();
  const size_t num_images = modules.GetSize();
  for (size_t idx = 0; idx < num_images; ++idx) {
    ModuleSP module_sp(modules.GetModuleAtIndex(idx));
    if (!module_sp || !module_sp->GetObjectFile())
      continue;

    Address entry_addr = module_sp->GetObjectFile()->GetEntryPointAddress();
    if (entry_addr.IsValid())
      return entry_addr;
  }

  // We haven't found the entry point address. Return an appropriate error.
  if (!has_primary_executable)
    return llvm::make_error<llvm::StringError>(
        "No primary executable found and could not find entry point address in "
        "any executable module",
        llvm::inconvertibleErrorCode());

  return llvm::make_error<llvm::StringError>(
      "Could not find entry point address for primary executable module \"" +
          exe_module->GetFileSpec().GetFilename().GetStringRef() + "\"",
      llvm::inconvertibleErrorCode());
}

lldb::addr_t Target::GetCallableLoadAddress(lldb::addr_t load_addr,
                                            AddressClass addr_class) const {
  auto arch_plugin = GetArchitecturePlugin();
  return arch_plugin
             ? arch_plugin->GetCallableLoadAddress(load_addr, addr_class)
             : load_addr;
}

lldb::addr_t Target::GetOpcodeLoadAddress(lldb::addr_t load_addr,
                                          AddressClass addr_class) const {
  auto arch_plugin = GetArchitecturePlugin();
  return arch_plugin ? arch_plugin->GetOpcodeLoadAddress(load_addr, addr_class)
                     : load_addr;
}

lldb::addr_t Target::GetBreakableLoadAddress(lldb::addr_t addr) {
  auto arch_plugin = GetArchitecturePlugin();
  return arch_plugin ? arch_plugin->GetBreakableLoadAddress(addr, *this) : addr;
}

SourceManager &Target::GetSourceManager() {
  if (!m_source_manager_up)
    m_source_manager_up = std::make_unique<SourceManager>(shared_from_this());
  return *m_source_manager_up;
}

Target::StopHookSP Target::CreateStopHook(StopHook::StopHookKind kind) {
  lldb::user_id_t new_uid = ++m_stop_hook_next_id;
  Target::StopHookSP stop_hook_sp;
  switch (kind) {
  case StopHook::StopHookKind::CommandBased:
    stop_hook_sp.reset(new StopHookCommandLine(shared_from_this(), new_uid));
    break;
  case StopHook::StopHookKind::ScriptBased:
    stop_hook_sp.reset(new StopHookScripted(shared_from_this(), new_uid));
    break;
  }
  m_stop_hooks[new_uid] = stop_hook_sp;
  return stop_hook_sp;
}

void Target::UndoCreateStopHook(lldb::user_id_t user_id) {
  if (!RemoveStopHookByID(user_id))
    return;
  if (user_id == m_stop_hook_next_id)
    m_stop_hook_next_id--;
}

bool Target::RemoveStopHookByID(lldb::user_id_t user_id) {
  size_t num_removed = m_stop_hooks.erase(user_id);
  return (num_removed != 0);
}

void Target::RemoveAllStopHooks() { m_stop_hooks.clear(); }

Target::StopHookSP Target::GetStopHookByID(lldb::user_id_t user_id) {
  StopHookSP found_hook;

  StopHookCollection::iterator specified_hook_iter;
  specified_hook_iter = m_stop_hooks.find(user_id);
  if (specified_hook_iter != m_stop_hooks.end())
    found_hook = (*specified_hook_iter).second;
  return found_hook;
}

bool Target::SetStopHookActiveStateByID(lldb::user_id_t user_id,
                                        bool active_state) {
  StopHookCollection::iterator specified_hook_iter;
  specified_hook_iter = m_stop_hooks.find(user_id);
  if (specified_hook_iter == m_stop_hooks.end())
    return false;

  (*specified_hook_iter).second->SetIsActive(active_state);
  return true;
}

void Target::SetAllStopHooksActiveState(bool active_state) {
  StopHookCollection::iterator pos, end = m_stop_hooks.end();
  for (pos = m_stop_hooks.begin(); pos != end; pos++) {
    (*pos).second->SetIsActive(active_state);
  }
}

bool Target::RunStopHooks() {
  if (m_suppress_stop_hooks)
    return false;

  if (!m_process_sp)
    return false;

  // Somebody might have restarted the process:
  // Still return false, the return value is about US restarting the target.
  if (m_process_sp->GetState() != eStateStopped)
    return false;

  if (m_stop_hooks.empty())
    return false;

  // If there aren't any active stop hooks, don't bother either.
  bool any_active_hooks = false;
  for (auto hook : m_stop_hooks) {
    if (hook.second->IsActive()) {
      any_active_hooks = true;
      break;
    }
  }
  if (!any_active_hooks)
    return false;

  // <rdar://problem/12027563> make sure we check that we are not stopped
  // because of us running a user expression since in that case we do not want
  // to run the stop-hooks.  Note, you can't just check whether the last stop
  // was for a User Expression, because breakpoint commands get run before
  // stop hooks, and one of them might have run an expression.  You have
  // to ensure you run the stop hooks once per natural stop.
  uint32_t last_natural_stop = m_process_sp->GetModIDRef().GetLastNaturalStopID();
  if (last_natural_stop != 0 && m_latest_stop_hook_id == last_natural_stop)
    return false;

  m_latest_stop_hook_id = last_natural_stop;

  std::vector<ExecutionContext> exc_ctx_with_reasons;

  ThreadList &cur_threadlist = m_process_sp->GetThreadList();
  size_t num_threads = cur_threadlist.GetSize();
  for (size_t i = 0; i < num_threads; i++) {
    lldb::ThreadSP cur_thread_sp = cur_threadlist.GetThreadAtIndex(i);
    if (cur_thread_sp->ThreadStoppedForAReason()) {
      lldb::StackFrameSP cur_frame_sp = cur_thread_sp->GetStackFrameAtIndex(0);
      exc_ctx_with_reasons.emplace_back(m_process_sp.get(), cur_thread_sp.get(),
                                        cur_frame_sp.get());
    }
  }

  // If no threads stopped for a reason, don't run the stop-hooks.
  size_t num_exe_ctx = exc_ctx_with_reasons.size();
  if (num_exe_ctx == 0)
    return false;

  StreamSP output_sp = m_debugger.GetAsyncOutputStream();

  bool auto_continue = false;
  bool hooks_ran = false;
  bool print_hook_header = (m_stop_hooks.size() != 1);
  bool print_thread_header = (num_exe_ctx != 1);
  bool should_stop = false;
  bool somebody_restarted = false;

  for (auto stop_entry : m_stop_hooks) {
    StopHookSP cur_hook_sp = stop_entry.second;
    if (!cur_hook_sp->IsActive())
      continue;

    bool any_thread_matched = false;
    for (auto exc_ctx : exc_ctx_with_reasons) {
      // We detect somebody restarted in the stop-hook loop, and broke out of
      // that loop back to here.  So break out of here too.
      if (somebody_restarted)
        break;

      if (!cur_hook_sp->ExecutionContextPasses(exc_ctx))
        continue;

      // We only consult the auto-continue for a stop hook if it matched the
      // specifier.
      auto_continue |= cur_hook_sp->GetAutoContinue();

      if (!hooks_ran)
        hooks_ran = true;

      if (print_hook_header && !any_thread_matched) {
        StreamString s;
        cur_hook_sp->GetDescription(&s, eDescriptionLevelBrief);
        if (s.GetSize() != 0)
          output_sp->Printf("\n- Hook %" PRIu64 " (%s)\n", cur_hook_sp->GetID(),
                            s.GetData());
        else
          output_sp->Printf("\n- Hook %" PRIu64 "\n", cur_hook_sp->GetID());
        any_thread_matched = true;
      }

      if (print_thread_header)
        output_sp->Printf("-- Thread %d\n",
                          exc_ctx.GetThreadPtr()->GetIndexID());

      StopHook::StopHookResult this_result =
          cur_hook_sp->HandleStop(exc_ctx, output_sp);
      bool this_should_stop = true;

      switch (this_result) {
      case StopHook::StopHookResult::KeepStopped:
        // If this hook is set to auto-continue that should override the
        // HandleStop result...
        if (cur_hook_sp->GetAutoContinue())
          this_should_stop = false;
        else
          this_should_stop = true;

        break;
      case StopHook::StopHookResult::RequestContinue:
        this_should_stop = false;
        break;
      case StopHook::StopHookResult::AlreadyContinued:
        // We don't have a good way to prohibit people from restarting the
        // target willy nilly in a stop hook.  If the hook did so, give a
        // gentle suggestion here and bag out if the hook processing.
        output_sp->Printf("\nAborting stop hooks, hook %" PRIu64
                          " set the program running.\n"
                          "  Consider using '-G true' to make "
                          "stop hooks auto-continue.\n",
                          cur_hook_sp->GetID());
        somebody_restarted = true;
        break;
      }
      // If we're already restarted, stop processing stop hooks.
      // FIXME: if we are doing non-stop mode for real, we would have to
      // check that OUR thread was restarted, otherwise we should keep
      // processing stop hooks.
      if (somebody_restarted)
        break;

      // If anybody wanted to stop, we should all stop.
      if (!should_stop)
        should_stop = this_should_stop;
    }
  }

  output_sp->Flush();

  // If one of the commands in the stop hook already restarted the target,
  // report that fact.
  if (somebody_restarted)
    return true;

  // Finally, if auto-continue was requested, do it now:
  // We only compute should_stop against the hook results if a hook got to run
  // which is why we have to do this conjoint test.
  if ((hooks_ran && !should_stop) || auto_continue) {
    Log *log(lldb_private::GetLogIfAllCategoriesSet(LIBLLDB_LOG_PROCESS));
    Status error = m_process_sp->PrivateResume();
    if (error.Success()) {
      LLDB_LOG(log, "Resuming from RunStopHooks");
      return true;
    } else {
      LLDB_LOG(log, "Resuming from RunStopHooks failed: {0}", error);
      return false;
    }
  }

  return false;
}

TargetProperties &Target::GetGlobalProperties() {
  // NOTE: intentional leak so we don't crash if global destructor chain gets
  // called as other threads still use the result of this function
  static TargetProperties *g_settings_ptr =
      new TargetProperties(nullptr);
  return *g_settings_ptr;
}

Status Target::Install(ProcessLaunchInfo *launch_info) {
  Status error;
  PlatformSP platform_sp(GetPlatform());
  if (platform_sp) {
    if (platform_sp->IsRemote()) {
      if (platform_sp->IsConnected()) {
        // Install all files that have an install path when connected to a
        // remote platform. If target.auto-install-main-executable is set then
        // also install the main executable even if it does not have an explicit
        // install path specified.
        const ModuleList &modules = GetImages();
        const size_t num_images = modules.GetSize();
        for (size_t idx = 0; idx < num_images; ++idx) {
          ModuleSP module_sp(modules.GetModuleAtIndex(idx));
          if (module_sp) {
            const bool is_main_executable = module_sp == GetExecutableModule();
            FileSpec local_file(module_sp->GetFileSpec());
            if (local_file) {
              FileSpec remote_file(module_sp->GetRemoteInstallFileSpec());
              if (!remote_file) {
                if (is_main_executable && GetAutoInstallMainExecutable()) {
                  // Automatically install the main executable.
                  remote_file = platform_sp->GetRemoteWorkingDirectory();
                  remote_file.AppendPathComponent(
                      module_sp->GetFileSpec().GetFilename().GetCString());
                }
              }
              if (remote_file) {
                error = platform_sp->Install(local_file, remote_file);
                if (error.Success()) {
                  module_sp->SetPlatformFileSpec(remote_file);
                  if (is_main_executable) {
                    platform_sp->SetFilePermissions(remote_file, 0700);
                    if (launch_info)
                      launch_info->SetExecutableFile(remote_file, false);
                  }
                } else
                  break;
              }
            }
          }
        }
      }
    }
  }
  return error;
}

bool Target::ResolveLoadAddress(addr_t load_addr, Address &so_addr,
                                uint32_t stop_id) {
  return m_section_load_history.ResolveLoadAddress(stop_id, load_addr, so_addr);
}

bool Target::ResolveFileAddress(lldb::addr_t file_addr,
                                Address &resolved_addr) {
  return m_images.ResolveFileAddress(file_addr, resolved_addr);
}

bool Target::SetSectionLoadAddress(const SectionSP &section_sp,
                                   addr_t new_section_load_addr,
                                   bool warn_multiple) {
  const addr_t old_section_load_addr =
      m_section_load_history.GetSectionLoadAddress(
          SectionLoadHistory::eStopIDNow, section_sp);
  if (old_section_load_addr != new_section_load_addr) {
    uint32_t stop_id = 0;
    ProcessSP process_sp(GetProcessSP());
    if (process_sp)
      stop_id = process_sp->GetStopID();
    else
      stop_id = m_section_load_history.GetLastStopID();
    if (m_section_load_history.SetSectionLoadAddress(
            stop_id, section_sp, new_section_load_addr, warn_multiple))
      return true; // Return true if the section load address was changed...
  }
  return false; // Return false to indicate nothing changed
}

size_t Target::UnloadModuleSections(const ModuleList &module_list) {
  size_t section_unload_count = 0;
  size_t num_modules = module_list.GetSize();
  for (size_t i = 0; i < num_modules; ++i) {
    section_unload_count +=
        UnloadModuleSections(module_list.GetModuleAtIndex(i));
  }
  return section_unload_count;
}

size_t Target::UnloadModuleSections(const lldb::ModuleSP &module_sp) {
  uint32_t stop_id = 0;
  ProcessSP process_sp(GetProcessSP());
  if (process_sp)
    stop_id = process_sp->GetStopID();
  else
    stop_id = m_section_load_history.GetLastStopID();
  SectionList *sections = module_sp->GetSectionList();
  size_t section_unload_count = 0;
  if (sections) {
    const uint32_t num_sections = sections->GetNumSections(0);
    for (uint32_t i = 0; i < num_sections; ++i) {
      section_unload_count += m_section_load_history.SetSectionUnloaded(
          stop_id, sections->GetSectionAtIndex(i));
    }
  }
  return section_unload_count;
}

bool Target::SetSectionUnloaded(const lldb::SectionSP &section_sp) {
  uint32_t stop_id = 0;
  ProcessSP process_sp(GetProcessSP());
  if (process_sp)
    stop_id = process_sp->GetStopID();
  else
    stop_id = m_section_load_history.GetLastStopID();
  return m_section_load_history.SetSectionUnloaded(stop_id, section_sp);
}

bool Target::SetSectionUnloaded(const lldb::SectionSP &section_sp,
                                addr_t load_addr) {
  uint32_t stop_id = 0;
  ProcessSP process_sp(GetProcessSP());
  if (process_sp)
    stop_id = process_sp->GetStopID();
  else
    stop_id = m_section_load_history.GetLastStopID();
  return m_section_load_history.SetSectionUnloaded(stop_id, section_sp,
                                                   load_addr);
}

void Target::ClearAllLoadedSections() { m_section_load_history.Clear(); }

Status Target::Launch(ProcessLaunchInfo &launch_info, Stream *stream) {
  m_stats.SetLaunchOrAttachTime();
  Status error;
  Log *log(lldb_private::GetLogIfAllCategoriesSet(LIBLLDB_LOG_TARGET));

  LLDB_LOGF(log, "Target::%s() called for %s", __FUNCTION__,
            launch_info.GetExecutableFile().GetPath().c_str());

  StateType state = eStateInvalid;

  // Scope to temporarily get the process state in case someone has manually
  // remotely connected already to a process and we can skip the platform
  // launching.
  {
    ProcessSP process_sp(GetProcessSP());

    if (process_sp) {
      state = process_sp->GetState();
      LLDB_LOGF(log,
                "Target::%s the process exists, and its current state is %s",
                __FUNCTION__, StateAsCString(state));
    } else {
      LLDB_LOGF(log, "Target::%s the process instance doesn't currently exist.",
                __FUNCTION__);
    }
  }

  launch_info.GetFlags().Set(eLaunchFlagDebug);

  if (launch_info.IsScriptedProcess()) {
    // Only copy scripted process launch options.
    ProcessLaunchInfo &default_launch_info = const_cast<ProcessLaunchInfo &>(
        GetGlobalProperties().GetProcessLaunchInfo());

    default_launch_info.SetProcessPluginName("ScriptedProcess");
    default_launch_info.SetScriptedProcessClassName(
        launch_info.GetScriptedProcessClassName());
    default_launch_info.SetScriptedProcessDictionarySP(
        launch_info.GetScriptedProcessDictionarySP());

    SetProcessLaunchInfo(launch_info);
  }

  // Get the value of synchronous execution here.  If you wait till after you
  // have started to run, then you could have hit a breakpoint, whose command
  // might switch the value, and then you'll pick up that incorrect value.
  Debugger &debugger = GetDebugger();
  const bool synchronous_execution =
      debugger.GetCommandInterpreter().GetSynchronous();

  PlatformSP platform_sp(GetPlatform());

  FinalizeFileActions(launch_info);

  if (state == eStateConnected) {
    if (launch_info.GetFlags().Test(eLaunchFlagLaunchInTTY)) {
      error.SetErrorString(
          "can't launch in tty when launching through a remote connection");
      return error;
    }
  }

  if (!launch_info.GetArchitecture().IsValid())
    launch_info.GetArchitecture() = GetArchitecture();

  // If we're not already connected to the process, and if we have a platform
  // that can launch a process for debugging, go ahead and do that here.
  if (state != eStateConnected && platform_sp &&
      platform_sp->CanDebugProcess() && !launch_info.IsScriptedProcess()) {
    LLDB_LOGF(log, "Target::%s asking the platform to debug the process",
              __FUNCTION__);

    // If there was a previous process, delete it before we make the new one.
    // One subtle point, we delete the process before we release the reference
    // to m_process_sp.  That way even if we are the last owner, the process
    // will get Finalized before it gets destroyed.
    DeleteCurrentProcess();

    m_process_sp =
        GetPlatform()->DebugProcess(launch_info, debugger, *this, error);

  } else {
    LLDB_LOGF(log,
              "Target::%s the platform doesn't know how to debug a "
              "process, getting a process plugin to do this for us.",
              __FUNCTION__);

    if (state == eStateConnected) {
      assert(m_process_sp);
    } else {
      // Use a Process plugin to construct the process.
      const char *plugin_name = launch_info.GetProcessPluginName();
      CreateProcess(launch_info.GetListener(), plugin_name, nullptr, false);
    }

    // Since we didn't have a platform launch the process, launch it here.
    if (m_process_sp)
      error = m_process_sp->Launch(launch_info);
  }

  if (!m_process_sp && error.Success())
    error.SetErrorString("failed to launch or debug process");

  if (!error.Success())
    return error;

  auto at_exit =
      llvm::make_scope_exit([&]() { m_process_sp->RestoreProcessEvents(); });

  if (!synchronous_execution &&
      launch_info.GetFlags().Test(eLaunchFlagStopAtEntry))
    return error;

  ListenerSP hijack_listener_sp(launch_info.GetHijackListener());
  if (!hijack_listener_sp) {
    hijack_listener_sp = Listener::MakeListener("lldb.Target.Launch.hijack");
    launch_info.SetHijackListener(hijack_listener_sp);
    m_process_sp->HijackProcessEvents(hijack_listener_sp);
  }

  switch (m_process_sp->WaitForProcessToStop(llvm::None, nullptr, false,
                                             hijack_listener_sp, nullptr)) {
  case eStateStopped: {
    if (launch_info.GetFlags().Test(eLaunchFlagStopAtEntry))
      break;
    if (synchronous_execution) {
      // Now we have handled the stop-from-attach, and we are just
      // switching to a synchronous resume.  So we should switch to the
      // SyncResume hijacker.
      m_process_sp->RestoreProcessEvents();
      m_process_sp->ResumeSynchronous(stream);
    } else {
      m_process_sp->RestoreProcessEvents();
      error = m_process_sp->PrivateResume();
    }
    if (!error.Success()) {
      Status error2;
      error2.SetErrorStringWithFormat(
          "process resume at entry point failed: %s", error.AsCString());
      error = error2;
    }
  } break;
  case eStateExited: {
    bool with_shell = !!launch_info.GetShell();
    const int exit_status = m_process_sp->GetExitStatus();
    const char *exit_desc = m_process_sp->GetExitDescription();
    std::string desc;
    if (exit_desc && exit_desc[0])
      desc = " (" + std::string(exit_desc) + ')';
    if (with_shell)
      error.SetErrorStringWithFormat(
          "process exited with status %i%s\n"
          "'r' and 'run' are aliases that default to launching through a "
          "shell.\n"
          "Try launching without going through a shell by using "
          "'process launch'.",
          exit_status, desc.c_str());
    else
      error.SetErrorStringWithFormat("process exited with status %i%s",
                                     exit_status, desc.c_str());
  } break;
  default:
    error.SetErrorStringWithFormat("initial process state wasn't stopped: %s",
                                   StateAsCString(state));
    break;
  }
  return error;
}

void Target::SetTrace(const TraceSP &trace_sp) { m_trace_sp = trace_sp; }

TraceSP Target::GetTrace() { return m_trace_sp; }

llvm::Expected<TraceSP> Target::CreateTrace() {
  if (!m_process_sp)
    return llvm::createStringError(llvm::inconvertibleErrorCode(),
                                   "A process is required for tracing");
  if (m_trace_sp)
    return llvm::createStringError(llvm::inconvertibleErrorCode(),
                                   "A trace already exists for the target");

  llvm::Expected<TraceSupportedResponse> trace_type =
      m_process_sp->TraceSupported();
  if (!trace_type)
    return llvm::createStringError(
        llvm::inconvertibleErrorCode(), "Tracing is not supported. %s",
        llvm::toString(trace_type.takeError()).c_str());
  if (llvm::Expected<TraceSP> trace_sp =
          Trace::FindPluginForLiveProcess(trace_type->name, *m_process_sp))
    m_trace_sp = *trace_sp;
  else
    return llvm::createStringError(
        llvm::inconvertibleErrorCode(),
        "Couldn't create a Trace object for the process. %s",
        llvm::toString(trace_sp.takeError()).c_str());
  return m_trace_sp;
}

llvm::Expected<TraceSP> Target::GetTraceOrCreate() {
  if (m_trace_sp)
    return m_trace_sp;
  return CreateTrace();
}

Status Target::Attach(ProcessAttachInfo &attach_info, Stream *stream) {
  m_stats.SetLaunchOrAttachTime();
  auto state = eStateInvalid;
  auto process_sp = GetProcessSP();
  if (process_sp) {
    state = process_sp->GetState();
    if (process_sp->IsAlive() && state != eStateConnected) {
      if (state == eStateAttaching)
        return Status("process attach is in progress");
      return Status("a process is already being debugged");
    }
  }

  const ModuleSP old_exec_module_sp = GetExecutableModule();

  // If no process info was specified, then use the target executable name as
  // the process to attach to by default
  if (!attach_info.ProcessInfoSpecified()) {
    if (old_exec_module_sp)
      attach_info.GetExecutableFile().GetFilename() =
          old_exec_module_sp->GetPlatformFileSpec().GetFilename();

    if (!attach_info.ProcessInfoSpecified()) {
      return Status("no process specified, create a target with a file, or "
                    "specify the --pid or --name");
    }
  }

  const auto platform_sp =
      GetDebugger().GetPlatformList().GetSelectedPlatform();
  ListenerSP hijack_listener_sp;
  const bool async = attach_info.GetAsync();
  if (!async) {
    hijack_listener_sp =
        Listener::MakeListener("lldb.Target.Attach.attach.hijack");
    attach_info.SetHijackListener(hijack_listener_sp);
  }

  Status error;
  if (state != eStateConnected && platform_sp != nullptr &&
      platform_sp->CanDebugProcess()) {
    SetPlatform(platform_sp);
    process_sp = platform_sp->Attach(attach_info, GetDebugger(), this, error);
  } else {
    if (state != eStateConnected) {
      const char *plugin_name = attach_info.GetProcessPluginName();
      process_sp =
          CreateProcess(attach_info.GetListenerForProcess(GetDebugger()),
                        plugin_name, nullptr, false);
      if (process_sp == nullptr) {
        error.SetErrorStringWithFormat(
            "failed to create process using plugin %s",
            (plugin_name) ? plugin_name : "null");
        return error;
      }
    }
    if (hijack_listener_sp)
      process_sp->HijackProcessEvents(hijack_listener_sp);
    error = process_sp->Attach(attach_info);
  }

  if (error.Success() && process_sp) {
    if (async) {
      process_sp->RestoreProcessEvents();
    } else {
      state = process_sp->WaitForProcessToStop(
          llvm::None, nullptr, false, attach_info.GetHijackListener(), stream);
      process_sp->RestoreProcessEvents();

      if (state != eStateStopped) {
        const char *exit_desc = process_sp->GetExitDescription();
        if (exit_desc)
          error.SetErrorStringWithFormat("%s", exit_desc);
        else
          error.SetErrorString(
              "process did not stop (no such process or permission problem?)");
        process_sp->Destroy(false);
      }
    }
  }
  return error;
}

void Target::FinalizeFileActions(ProcessLaunchInfo &info) {
  Log *log(lldb_private::GetLogIfAllCategoriesSet(LIBLLDB_LOG_PROCESS));

  // Finalize the file actions, and if none were given, default to opening up a
  // pseudo terminal
  PlatformSP platform_sp = GetPlatform();
  const bool default_to_use_pty =
      m_platform_sp ? m_platform_sp->IsHost() : false;
  LLDB_LOG(
      log,
      "have platform={0}, platform_sp->IsHost()={1}, default_to_use_pty={2}",
      bool(platform_sp),
      platform_sp ? (platform_sp->IsHost() ? "true" : "false") : "n/a",
      default_to_use_pty);

  // If nothing for stdin or stdout or stderr was specified, then check the
  // process for any default settings that were set with "settings set"
  if (info.GetFileActionForFD(STDIN_FILENO) == nullptr ||
      info.GetFileActionForFD(STDOUT_FILENO) == nullptr ||
      info.GetFileActionForFD(STDERR_FILENO) == nullptr) {
    LLDB_LOG(log, "at least one of stdin/stdout/stderr was not set, evaluating "
                  "default handling");

    if (info.GetFlags().Test(eLaunchFlagLaunchInTTY)) {
      // Do nothing, if we are launching in a remote terminal no file actions
      // should be done at all.
      return;
    }

    if (info.GetFlags().Test(eLaunchFlagDisableSTDIO)) {
      LLDB_LOG(log, "eLaunchFlagDisableSTDIO set, adding suppression action "
                    "for stdin, stdout and stderr");
      info.AppendSuppressFileAction(STDIN_FILENO, true, false);
      info.AppendSuppressFileAction(STDOUT_FILENO, false, true);
      info.AppendSuppressFileAction(STDERR_FILENO, false, true);
    } else {
      // Check for any values that might have gotten set with any of: (lldb)
      // settings set target.input-path (lldb) settings set target.output-path
      // (lldb) settings set target.error-path
      FileSpec in_file_spec;
      FileSpec out_file_spec;
      FileSpec err_file_spec;
      // Only override with the target settings if we don't already have an
      // action for in, out or error
      if (info.GetFileActionForFD(STDIN_FILENO) == nullptr)
        in_file_spec = GetStandardInputPath();
      if (info.GetFileActionForFD(STDOUT_FILENO) == nullptr)
        out_file_spec = GetStandardOutputPath();
      if (info.GetFileActionForFD(STDERR_FILENO) == nullptr)
        err_file_spec = GetStandardErrorPath();

      LLDB_LOG(log, "target stdin='{0}', target stdout='{1}', stderr='{1}'",
               in_file_spec, out_file_spec, err_file_spec);

      if (in_file_spec) {
        info.AppendOpenFileAction(STDIN_FILENO, in_file_spec, true, false);
        LLDB_LOG(log, "appended stdin open file action for {0}", in_file_spec);
      }

      if (out_file_spec) {
        info.AppendOpenFileAction(STDOUT_FILENO, out_file_spec, false, true);
        LLDB_LOG(log, "appended stdout open file action for {0}",
                 out_file_spec);
      }

      if (err_file_spec) {
        info.AppendOpenFileAction(STDERR_FILENO, err_file_spec, false, true);
        LLDB_LOG(log, "appended stderr open file action for {0}",
                 err_file_spec);
      }

      if (default_to_use_pty) {
        llvm::Error Err = info.SetUpPtyRedirection();
        LLDB_LOG_ERROR(log, std::move(Err), "SetUpPtyRedirection failed: {0}");
      }
    }
  }
}

// Target::StopHook
Target::StopHook::StopHook(lldb::TargetSP target_sp, lldb::user_id_t uid)
    : UserID(uid), m_target_sp(target_sp), m_specifier_sp(),
      m_thread_spec_up() {}

Target::StopHook::StopHook(const StopHook &rhs)
    : UserID(rhs.GetID()), m_target_sp(rhs.m_target_sp),
      m_specifier_sp(rhs.m_specifier_sp), m_thread_spec_up(),
      m_active(rhs.m_active), m_auto_continue(rhs.m_auto_continue) {
  if (rhs.m_thread_spec_up)
    m_thread_spec_up = std::make_unique<ThreadSpec>(*rhs.m_thread_spec_up);
}

void Target::StopHook::SetSpecifier(SymbolContextSpecifier *specifier) {
  m_specifier_sp.reset(specifier);
}

void Target::StopHook::SetThreadSpecifier(ThreadSpec *specifier) {
  m_thread_spec_up.reset(specifier);
}

bool Target::StopHook::ExecutionContextPasses(const ExecutionContext &exc_ctx) {
  SymbolContextSpecifier *specifier = GetSpecifier();
  if (!specifier)
    return true;

  bool will_run = true;
  if (exc_ctx.GetFramePtr())
    will_run = GetSpecifier()->SymbolContextMatches(
        exc_ctx.GetFramePtr()->GetSymbolContext(eSymbolContextEverything));
  if (will_run && GetThreadSpecifier() != nullptr)
    will_run =
        GetThreadSpecifier()->ThreadPassesBasicTests(exc_ctx.GetThreadRef());

  return will_run;
}

void Target::StopHook::GetDescription(Stream *s,
                                      lldb::DescriptionLevel level) const {

  // For brief descriptions, only print the subclass description:
  if (level == eDescriptionLevelBrief) {
    GetSubclassDescription(s, level);
    return;
  }

  unsigned indent_level = s->GetIndentLevel();

  s->SetIndentLevel(indent_level + 2);

  s->Printf("Hook: %" PRIu64 "\n", GetID());
  if (m_active)
    s->Indent("State: enabled\n");
  else
    s->Indent("State: disabled\n");

  if (m_auto_continue)
    s->Indent("AutoContinue on\n");

  if (m_specifier_sp) {
    s->Indent();
    s->PutCString("Specifier:\n");
    s->SetIndentLevel(indent_level + 4);
    m_specifier_sp->GetDescription(s, level);
    s->SetIndentLevel(indent_level + 2);
  }

  if (m_thread_spec_up) {
    StreamString tmp;
    s->Indent("Thread:\n");
    m_thread_spec_up->GetDescription(&tmp, level);
    s->SetIndentLevel(indent_level + 4);
    s->Indent(tmp.GetString());
    s->PutCString("\n");
    s->SetIndentLevel(indent_level + 2);
  }
  GetSubclassDescription(s, level);
}

void Target::StopHookCommandLine::GetSubclassDescription(
    Stream *s, lldb::DescriptionLevel level) const {
  // The brief description just prints the first command.
  if (level == eDescriptionLevelBrief) {
    if (m_commands.GetSize() == 1)
      s->PutCString(m_commands.GetStringAtIndex(0));
    return;
  }
  s->Indent("Commands: \n");
  s->SetIndentLevel(s->GetIndentLevel() + 4);
  uint32_t num_commands = m_commands.GetSize();
  for (uint32_t i = 0; i < num_commands; i++) {
    s->Indent(m_commands.GetStringAtIndex(i));
    s->PutCString("\n");
  }
  s->SetIndentLevel(s->GetIndentLevel() - 4);
}

// Target::StopHookCommandLine
void Target::StopHookCommandLine::SetActionFromString(const std::string &string) {
  GetCommands().SplitIntoLines(string);
}

void Target::StopHookCommandLine::SetActionFromStrings(
    const std::vector<std::string> &strings) {
  for (auto string : strings)
    GetCommands().AppendString(string.c_str());
}

Target::StopHook::StopHookResult
Target::StopHookCommandLine::HandleStop(ExecutionContext &exc_ctx,
                                        StreamSP output_sp) {
  assert(exc_ctx.GetTargetPtr() && "Can't call PerformAction on a context "
                                   "with no target");

  if (!m_commands.GetSize())
    return StopHookResult::KeepStopped;

  CommandReturnObject result(false);
  result.SetImmediateOutputStream(output_sp);
  result.SetInteractive(false);
  Debugger &debugger = exc_ctx.GetTargetPtr()->GetDebugger();
  CommandInterpreterRunOptions options;
  options.SetStopOnContinue(true);
  options.SetStopOnError(true);
  options.SetEchoCommands(false);
  options.SetPrintResults(true);
  options.SetPrintErrors(true);
  options.SetAddToHistory(false);

  // Force Async:
  bool old_async = debugger.GetAsyncExecution();
  debugger.SetAsyncExecution(true);
  debugger.GetCommandInterpreter().HandleCommands(GetCommands(), exc_ctx,
                                                  options, result);
  debugger.SetAsyncExecution(old_async);
  lldb::ReturnStatus status = result.GetStatus();
  if (status == eReturnStatusSuccessContinuingNoResult ||
      status == eReturnStatusSuccessContinuingResult)
    return StopHookResult::AlreadyContinued;
  return StopHookResult::KeepStopped;
}

// Target::StopHookScripted
Status Target::StopHookScripted::SetScriptCallback(
    std::string class_name, StructuredData::ObjectSP extra_args_sp) {
  Status error;

  ScriptInterpreter *script_interp =
      GetTarget()->GetDebugger().GetScriptInterpreter();
  if (!script_interp) {
    error.SetErrorString("No script interpreter installed.");
    return error;
  }

  m_class_name = class_name;
  m_extra_args.SetObjectSP(extra_args_sp);

  m_implementation_sp = script_interp->CreateScriptedStopHook(
      GetTarget(), m_class_name.c_str(), m_extra_args, error);

  return error;
}

Target::StopHook::StopHookResult
Target::StopHookScripted::HandleStop(ExecutionContext &exc_ctx,
                                     StreamSP output_sp) {
  assert(exc_ctx.GetTargetPtr() && "Can't call HandleStop on a context "
                                   "with no target");

  ScriptInterpreter *script_interp =
      GetTarget()->GetDebugger().GetScriptInterpreter();
  if (!script_interp)
    return StopHookResult::KeepStopped;

  bool should_stop = script_interp->ScriptedStopHookHandleStop(
      m_implementation_sp, exc_ctx, output_sp);

  return should_stop ? StopHookResult::KeepStopped
                     : StopHookResult::RequestContinue;
}

void Target::StopHookScripted::GetSubclassDescription(
    Stream *s, lldb::DescriptionLevel level) const {
  if (level == eDescriptionLevelBrief) {
    s->PutCString(m_class_name);
    return;
  }
  s->Indent("Class:");
  s->Printf("%s\n", m_class_name.c_str());

  // Now print the extra args:
  // FIXME: We should use StructuredData.GetDescription on the m_extra_args
  // but that seems to rely on some printing plugin that doesn't exist.
  if (!m_extra_args.IsValid())
    return;
  StructuredData::ObjectSP object_sp = m_extra_args.GetObjectSP();
  if (!object_sp || !object_sp->IsValid())
    return;

  StructuredData::Dictionary *as_dict = object_sp->GetAsDictionary();
  if (!as_dict || !as_dict->IsValid())
    return;

  uint32_t num_keys = as_dict->GetSize();
  if (num_keys == 0)
    return;

  s->Indent("Args:\n");
  s->SetIndentLevel(s->GetIndentLevel() + 4);

  auto print_one_element = [&s](ConstString key,
                                StructuredData::Object *object) {
    s->Indent();
    s->Printf("%s : %s\n", key.GetCString(),
              object->GetStringValue().str().c_str());
    return true;
  };

  as_dict->ForEach(print_one_element);

  s->SetIndentLevel(s->GetIndentLevel() - 4);
}

static constexpr OptionEnumValueElement g_dynamic_value_types[] = {
    {
        eNoDynamicValues,
        "no-dynamic-values",
        "Don't calculate the dynamic type of values",
    },
    {
        eDynamicCanRunTarget,
        "run-target",
        "Calculate the dynamic type of values "
        "even if you have to run the target.",
    },
    {
        eDynamicDontRunTarget,
        "no-run-target",
        "Calculate the dynamic type of values, but don't run the target.",
    },
};

OptionEnumValues lldb_private::GetDynamicValueTypes() {
  return OptionEnumValues(g_dynamic_value_types);
}

static constexpr OptionEnumValueElement g_inline_breakpoint_enums[] = {
    {
        eInlineBreakpointsNever,
        "never",
        "Never look for inline breakpoint locations (fastest). This setting "
        "should only be used if you know that no inlining occurs in your"
        "programs.",
    },
    {
        eInlineBreakpointsHeaders,
        "headers",
        "Only check for inline breakpoint locations when setting breakpoints "
        "in header files, but not when setting breakpoint in implementation "
        "source files (default).",
    },
    {
        eInlineBreakpointsAlways,
        "always",
        "Always look for inline breakpoint locations when setting file and "
        "line breakpoints (slower but most accurate).",
    },
};

enum x86DisassemblyFlavor {
  eX86DisFlavorDefault,
  eX86DisFlavorIntel,
  eX86DisFlavorATT
};

static constexpr OptionEnumValueElement g_x86_dis_flavor_value_types[] = {
    {
        eX86DisFlavorDefault,
        "default",
        "Disassembler default (currently att).",
    },
    {
        eX86DisFlavorIntel,
        "intel",
        "Intel disassembler flavor.",
    },
    {
        eX86DisFlavorATT,
        "att",
        "AT&T disassembler flavor.",
    },
};

static constexpr OptionEnumValueElement g_import_std_module_value_types[] = {
    {
        eImportStdModuleFalse,
        "false",
        "Never import the 'std' C++ module in the expression parser.",
    },
    {
        eImportStdModuleFallback,
        "fallback",
        "Retry evaluating expressions with an imported 'std' C++ module if they"
        " failed to parse without the module. This allows evaluating more "
        "complex expressions involving C++ standard library types."
    },
    {
        eImportStdModuleTrue,
        "true",
        "Always import the 'std' C++ module. This allows evaluating more "
        "complex expressions involving C++ standard library types. This feature"
        " is experimental."
    },
};

static constexpr OptionEnumValueElement g_hex_immediate_style_values[] = {
    {
        Disassembler::eHexStyleC,
        "c",
        "C-style (0xffff).",
    },
    {
        Disassembler::eHexStyleAsm,
        "asm",
        "Asm-style (0ffffh).",
    },
};

static constexpr OptionEnumValueElement g_load_script_from_sym_file_values[] = {
    {
        eLoadScriptFromSymFileTrue,
        "true",
        "Load debug scripts inside symbol files",
    },
    {
        eLoadScriptFromSymFileFalse,
        "false",
        "Do not load debug scripts inside symbol files.",
    },
    {
        eLoadScriptFromSymFileWarn,
        "warn",
        "Warn about debug scripts inside symbol files but do not load them.",
    },
};

static constexpr OptionEnumValueElement g_load_cwd_lldbinit_values[] = {
    {
        eLoadCWDlldbinitTrue,
        "true",
        "Load .lldbinit files from current directory",
    },
    {
        eLoadCWDlldbinitFalse,
        "false",
        "Do not load .lldbinit files from current directory",
    },
    {
        eLoadCWDlldbinitWarn,
        "warn",
        "Warn about loading .lldbinit files from current directory",
    },
};

static constexpr OptionEnumValueElement g_memory_module_load_level_values[] = {
    {
        eMemoryModuleLoadLevelMinimal,
        "minimal",
        "Load minimal information when loading modules from memory. Currently "
        "this setting loads sections only.",
    },
    {
        eMemoryModuleLoadLevelPartial,
        "partial",
        "Load partial information when loading modules from memory. Currently "
        "this setting loads sections and function bounds.",
    },
    {
        eMemoryModuleLoadLevelComplete,
        "complete",
        "Load complete information when loading modules from memory. Currently "
        "this setting loads sections and all symbols.",
    },
};

#define LLDB_PROPERTIES_target
#include "TargetProperties.inc"

enum {
#define LLDB_PROPERTIES_target
#include "TargetPropertiesEnum.inc"
  ePropertyExperimental,
};

class TargetOptionValueProperties
    : public Cloneable<TargetOptionValueProperties, OptionValueProperties> {
public:
  TargetOptionValueProperties(ConstString name) : Cloneable(name) {}

  const Property *GetPropertyAtIndex(const ExecutionContext *exe_ctx,
                                     bool will_modify,
                                     uint32_t idx) const override {
    // When getting the value for a key from the target options, we will always
    // try and grab the setting from the current target if there is one. Else
    // we just use the one from this instance.
    if (exe_ctx) {
      Target *target = exe_ctx->GetTargetPtr();
      if (target) {
        TargetOptionValueProperties *target_properties =
            static_cast<TargetOptionValueProperties *>(
                target->GetValueProperties().get());
        if (this != target_properties)
          return target_properties->ProtectedGetPropertyAtIndex(idx);
      }
    }
    return ProtectedGetPropertyAtIndex(idx);
  }
};

// TargetProperties
#define LLDB_PROPERTIES_target_experimental
#include "TargetProperties.inc"

enum {
#define LLDB_PROPERTIES_target_experimental
#include "TargetPropertiesEnum.inc"
};

class TargetExperimentalOptionValueProperties
    : public Cloneable<TargetExperimentalOptionValueProperties,
                       OptionValueProperties> {
public:
  TargetExperimentalOptionValueProperties()
      : Cloneable(ConstString(Properties::GetExperimentalSettingsName())) {}
};

TargetExperimentalProperties::TargetExperimentalProperties()
    : Properties(OptionValuePropertiesSP(
          new TargetExperimentalOptionValueProperties())) {
  m_collection_sp->Initialize(g_target_experimental_properties);
}

// TargetProperties
TargetProperties::TargetProperties(Target *target)
    : Properties(), m_launch_info(), m_target(target) {
  if (target) {
    m_collection_sp =
<<<<<<< HEAD
        OptionValueProperties::CreateLocalCopy(*Target::GetGlobalProperties());
=======
        OptionValueProperties::CreateLocalCopy(Target::GetGlobalProperties());
>>>>>>> 2ab1d525

    // Set callbacks to update launch_info whenever "settins set" updated any
    // of these properties
    m_collection_sp->SetValueChangedCallback(
        ePropertyArg0, [this] { Arg0ValueChangedCallback(); });
    m_collection_sp->SetValueChangedCallback(
        ePropertyRunArgs, [this] { RunArgsValueChangedCallback(); });
    m_collection_sp->SetValueChangedCallback(
        ePropertyEnvVars, [this] { EnvVarsValueChangedCallback(); });
    m_collection_sp->SetValueChangedCallback(
        ePropertyUnsetEnvVars, [this] { EnvVarsValueChangedCallback(); });
    m_collection_sp->SetValueChangedCallback(
        ePropertyInheritEnv, [this] { EnvVarsValueChangedCallback(); });
    m_collection_sp->SetValueChangedCallback(
        ePropertyInputPath, [this] { InputPathValueChangedCallback(); });
    m_collection_sp->SetValueChangedCallback(
        ePropertyOutputPath, [this] { OutputPathValueChangedCallback(); });
    m_collection_sp->SetValueChangedCallback(
        ePropertyErrorPath, [this] { ErrorPathValueChangedCallback(); });
    m_collection_sp->SetValueChangedCallback(ePropertyDetachOnError, [this] {
      DetachOnErrorValueChangedCallback();
    });
    m_collection_sp->SetValueChangedCallback(
        ePropertyDisableASLR, [this] { DisableASLRValueChangedCallback(); });
    m_collection_sp->SetValueChangedCallback(
        ePropertyInheritTCC, [this] { InheritTCCValueChangedCallback(); });
    m_collection_sp->SetValueChangedCallback(
        ePropertyDisableSTDIO, [this] { DisableSTDIOValueChangedCallback(); });

    m_experimental_properties_up =
        std::make_unique<TargetExperimentalProperties>();
    m_collection_sp->AppendProperty(
        ConstString(Properties::GetExperimentalSettingsName()),
        ConstString("Experimental settings - setting these won't produce "
                    "errors if the setting is not present."),
        true, m_experimental_properties_up->GetValueProperties());
  } else {
    m_collection_sp =
        std::make_shared<TargetOptionValueProperties>(ConstString("target"));
    m_collection_sp->Initialize(g_target_properties);
    m_experimental_properties_up =
        std::make_unique<TargetExperimentalProperties>();
    m_collection_sp->AppendProperty(
        ConstString(Properties::GetExperimentalSettingsName()),
        ConstString("Experimental settings - setting these won't produce "
                    "errors if the setting is not present."),
        true, m_experimental_properties_up->GetValueProperties());
    m_collection_sp->AppendProperty(
        ConstString("process"), ConstString("Settings specific to processes."),
        true, Process::GetGlobalProperties().GetValueProperties());
  }
}

TargetProperties::~TargetProperties() = default;

void TargetProperties::UpdateLaunchInfoFromProperties() {
  Arg0ValueChangedCallback();
  RunArgsValueChangedCallback();
  EnvVarsValueChangedCallback();
  InputPathValueChangedCallback();
  OutputPathValueChangedCallback();
  ErrorPathValueChangedCallback();
  DetachOnErrorValueChangedCallback();
  DisableASLRValueChangedCallback();
  InheritTCCValueChangedCallback();
  DisableSTDIOValueChangedCallback();
}

bool TargetProperties::GetInjectLocalVariables(
    ExecutionContext *exe_ctx) const {
  const Property *exp_property = m_collection_sp->GetPropertyAtIndex(
      exe_ctx, false, ePropertyExperimental);
  OptionValueProperties *exp_values =
      exp_property->GetValue()->GetAsProperties();
  if (exp_values)
    return exp_values->GetPropertyAtIndexAsBoolean(
        exe_ctx, ePropertyInjectLocalVars, true);
  else
    return true;
}

void TargetProperties::SetInjectLocalVariables(ExecutionContext *exe_ctx,
                                               bool b) {
  const Property *exp_property =
      m_collection_sp->GetPropertyAtIndex(exe_ctx, true, ePropertyExperimental);
  OptionValueProperties *exp_values =
      exp_property->GetValue()->GetAsProperties();
  if (exp_values)
    exp_values->SetPropertyAtIndexAsBoolean(exe_ctx, ePropertyInjectLocalVars,
                                            true);
}

ArchSpec TargetProperties::GetDefaultArchitecture() const {
  OptionValueArch *value = m_collection_sp->GetPropertyAtIndexAsOptionValueArch(
      nullptr, ePropertyDefaultArch);
  if (value)
    return value->GetCurrentValue();
  return ArchSpec();
}

void TargetProperties::SetDefaultArchitecture(const ArchSpec &arch) {
  OptionValueArch *value = m_collection_sp->GetPropertyAtIndexAsOptionValueArch(
      nullptr, ePropertyDefaultArch);
  if (value)
    return value->SetCurrentValue(arch, true);
}

bool TargetProperties::GetMoveToNearestCode() const {
  const uint32_t idx = ePropertyMoveToNearestCode;
  return m_collection_sp->GetPropertyAtIndexAsBoolean(
      nullptr, idx, g_target_properties[idx].default_uint_value != 0);
}

lldb::DynamicValueType TargetProperties::GetPreferDynamicValue() const {
  const uint32_t idx = ePropertyPreferDynamic;
  return (lldb::DynamicValueType)
      m_collection_sp->GetPropertyAtIndexAsEnumeration(
          nullptr, idx, g_target_properties[idx].default_uint_value);
}

bool TargetProperties::SetPreferDynamicValue(lldb::DynamicValueType d) {
  const uint32_t idx = ePropertyPreferDynamic;
  return m_collection_sp->SetPropertyAtIndexAsEnumeration(nullptr, idx, d);
}

bool TargetProperties::GetPreloadSymbols() const {
  const uint32_t idx = ePropertyPreloadSymbols;
  return m_collection_sp->GetPropertyAtIndexAsBoolean(
      nullptr, idx, g_target_properties[idx].default_uint_value != 0);
}

void TargetProperties::SetPreloadSymbols(bool b) {
  const uint32_t idx = ePropertyPreloadSymbols;
  m_collection_sp->SetPropertyAtIndexAsBoolean(nullptr, idx, b);
}

bool TargetProperties::GetDisableASLR() const {
  const uint32_t idx = ePropertyDisableASLR;
  return m_collection_sp->GetPropertyAtIndexAsBoolean(
      nullptr, idx, g_target_properties[idx].default_uint_value != 0);
}

void TargetProperties::SetDisableASLR(bool b) {
  const uint32_t idx = ePropertyDisableASLR;
  m_collection_sp->SetPropertyAtIndexAsBoolean(nullptr, idx, b);
}

bool TargetProperties::GetInheritTCC() const {
  const uint32_t idx = ePropertyInheritTCC;
  return m_collection_sp->GetPropertyAtIndexAsBoolean(
      nullptr, idx, g_target_properties[idx].default_uint_value != 0);
}

void TargetProperties::SetInheritTCC(bool b) {
  const uint32_t idx = ePropertyInheritTCC;
  m_collection_sp->SetPropertyAtIndexAsBoolean(nullptr, idx, b);
}

bool TargetProperties::GetDetachOnError() const {
  const uint32_t idx = ePropertyDetachOnError;
  return m_collection_sp->GetPropertyAtIndexAsBoolean(
      nullptr, idx, g_target_properties[idx].default_uint_value != 0);
}

void TargetProperties::SetDetachOnError(bool b) {
  const uint32_t idx = ePropertyDetachOnError;
  m_collection_sp->SetPropertyAtIndexAsBoolean(nullptr, idx, b);
}

bool TargetProperties::GetDisableSTDIO() const {
  const uint32_t idx = ePropertyDisableSTDIO;
  return m_collection_sp->GetPropertyAtIndexAsBoolean(
      nullptr, idx, g_target_properties[idx].default_uint_value != 0);
}

void TargetProperties::SetDisableSTDIO(bool b) {
  const uint32_t idx = ePropertyDisableSTDIO;
  m_collection_sp->SetPropertyAtIndexAsBoolean(nullptr, idx, b);
}

const char *TargetProperties::GetDisassemblyFlavor() const {
  const uint32_t idx = ePropertyDisassemblyFlavor;
  const char *return_value;

  x86DisassemblyFlavor flavor_value =
      (x86DisassemblyFlavor)m_collection_sp->GetPropertyAtIndexAsEnumeration(
          nullptr, idx, g_target_properties[idx].default_uint_value);
  return_value = g_x86_dis_flavor_value_types[flavor_value].string_value;
  return return_value;
}

InlineStrategy TargetProperties::GetInlineStrategy() const {
  const uint32_t idx = ePropertyInlineStrategy;
  return (InlineStrategy)m_collection_sp->GetPropertyAtIndexAsEnumeration(
      nullptr, idx, g_target_properties[idx].default_uint_value);
}

llvm::StringRef TargetProperties::GetArg0() const {
  const uint32_t idx = ePropertyArg0;
  return m_collection_sp->GetPropertyAtIndexAsString(nullptr, idx,
                                                     llvm::StringRef());
}

void TargetProperties::SetArg0(llvm::StringRef arg) {
  const uint32_t idx = ePropertyArg0;
  m_collection_sp->SetPropertyAtIndexAsString(nullptr, idx, arg);
  m_launch_info.SetArg0(arg);
}

bool TargetProperties::GetRunArguments(Args &args) const {
  const uint32_t idx = ePropertyRunArgs;
  return m_collection_sp->GetPropertyAtIndexAsArgs(nullptr, idx, args);
}

void TargetProperties::SetRunArguments(const Args &args) {
  const uint32_t idx = ePropertyRunArgs;
  m_collection_sp->SetPropertyAtIndexFromArgs(nullptr, idx, args);
  m_launch_info.GetArguments() = args;
}

Environment TargetProperties::ComputeEnvironment() const {
  Environment env;

  if (m_target &&
      m_collection_sp->GetPropertyAtIndexAsBoolean(
          nullptr, ePropertyInheritEnv,
          g_target_properties[ePropertyInheritEnv].default_uint_value != 0)) {
    if (auto platform_sp = m_target->GetPlatform()) {
      Environment platform_env = platform_sp->GetEnvironment();
      for (const auto &KV : platform_env)
        env[KV.first()] = KV.second;
    }
  }

  Args property_unset_env;
  m_collection_sp->GetPropertyAtIndexAsArgs(nullptr, ePropertyUnsetEnvVars,
                                            property_unset_env);
  for (const auto &var : property_unset_env)
    env.erase(var.ref());

  Args property_env;
  m_collection_sp->GetPropertyAtIndexAsArgs(nullptr, ePropertyEnvVars,
                                            property_env);
  for (const auto &KV : Environment(property_env))
    env[KV.first()] = KV.second;

  return env;
}

Environment TargetProperties::GetEnvironment() const {
  return ComputeEnvironment();
}

Environment TargetProperties::GetInheritedEnvironment() const {
  Environment environment;

  if (m_target == nullptr)
    return environment;

  if (!m_collection_sp->GetPropertyAtIndexAsBoolean(
          nullptr, ePropertyInheritEnv,
          g_target_properties[ePropertyInheritEnv].default_uint_value != 0))
    return environment;

  PlatformSP platform_sp = m_target->GetPlatform();
  if (platform_sp == nullptr)
    return environment;

  Environment platform_environment = platform_sp->GetEnvironment();
  for (const auto &KV : platform_environment)
    environment[KV.first()] = KV.second;

  Args property_unset_environment;
  m_collection_sp->GetPropertyAtIndexAsArgs(nullptr, ePropertyUnsetEnvVars,
                                            property_unset_environment);
  for (const auto &var : property_unset_environment)
    environment.erase(var.ref());

  return environment;
}

Environment TargetProperties::GetTargetEnvironment() const {
  Args property_environment;
  m_collection_sp->GetPropertyAtIndexAsArgs(nullptr, ePropertyEnvVars,
                                            property_environment);
  Environment environment;
  for (const auto &KV : Environment(property_environment))
    environment[KV.first()] = KV.second;

  return environment;
}

void TargetProperties::SetEnvironment(Environment env) {
  // TODO: Get rid of the Args intermediate step
  const uint32_t idx = ePropertyEnvVars;
  m_collection_sp->SetPropertyAtIndexFromArgs(nullptr, idx, Args(env));
}

bool TargetProperties::GetSkipPrologue() const {
  const uint32_t idx = ePropertySkipPrologue;
  return m_collection_sp->GetPropertyAtIndexAsBoolean(
      nullptr, idx, g_target_properties[idx].default_uint_value != 0);
}

PathMappingList &TargetProperties::GetSourcePathMap() const {
  const uint32_t idx = ePropertySourceMap;
  OptionValuePathMappings *option_value =
      m_collection_sp->GetPropertyAtIndexAsOptionValuePathMappings(nullptr,
                                                                   false, idx);
  assert(option_value);
  return option_value->GetCurrentValue();
}

void TargetProperties::AppendExecutableSearchPaths(const FileSpec &dir) {
  const uint32_t idx = ePropertyExecutableSearchPaths;
  OptionValueFileSpecList *option_value =
      m_collection_sp->GetPropertyAtIndexAsOptionValueFileSpecList(nullptr,
                                                                   false, idx);
  assert(option_value);
  option_value->AppendCurrentValue(dir);
}

FileSpecList TargetProperties::GetExecutableSearchPaths() {
  const uint32_t idx = ePropertyExecutableSearchPaths;
  const OptionValueFileSpecList *option_value =
      m_collection_sp->GetPropertyAtIndexAsOptionValueFileSpecList(nullptr,
                                                                   false, idx);
  assert(option_value);
  return option_value->GetCurrentValue();
}

FileSpecList TargetProperties::GetDebugFileSearchPaths() {
  const uint32_t idx = ePropertyDebugFileSearchPaths;
  const OptionValueFileSpecList *option_value =
      m_collection_sp->GetPropertyAtIndexAsOptionValueFileSpecList(nullptr,
                                                                   false, idx);
  assert(option_value);
  return option_value->GetCurrentValue();
}

FileSpecList TargetProperties::GetClangModuleSearchPaths() {
  const uint32_t idx = ePropertyClangModuleSearchPaths;
  const OptionValueFileSpecList *option_value =
      m_collection_sp->GetPropertyAtIndexAsOptionValueFileSpecList(nullptr,
                                                                   false, idx);
  assert(option_value);
  return option_value->GetCurrentValue();
}

bool TargetProperties::GetEnableAutoImportClangModules() const {
  const uint32_t idx = ePropertyAutoImportClangModules;
  return m_collection_sp->GetPropertyAtIndexAsBoolean(
      nullptr, idx, g_target_properties[idx].default_uint_value != 0);
}

ImportStdModule TargetProperties::GetImportStdModule() const {
  const uint32_t idx = ePropertyImportStdModule;
  return (ImportStdModule)m_collection_sp->GetPropertyAtIndexAsEnumeration(
      nullptr, idx, g_target_properties[idx].default_uint_value);
}

bool TargetProperties::GetEnableAutoApplyFixIts() const {
  const uint32_t idx = ePropertyAutoApplyFixIts;
  return m_collection_sp->GetPropertyAtIndexAsBoolean(
      nullptr, idx, g_target_properties[idx].default_uint_value != 0);
}

uint64_t TargetProperties::GetNumberOfRetriesWithFixits() const {
  const uint32_t idx = ePropertyRetriesWithFixIts;
  return m_collection_sp->GetPropertyAtIndexAsUInt64(
      nullptr, idx, g_target_properties[idx].default_uint_value);
}

bool TargetProperties::GetEnableNotifyAboutFixIts() const {
  const uint32_t idx = ePropertyNotifyAboutFixIts;
  return m_collection_sp->GetPropertyAtIndexAsBoolean(
      nullptr, idx, g_target_properties[idx].default_uint_value != 0);
}

bool TargetProperties::GetEnableSaveObjects() const {
  const uint32_t idx = ePropertySaveObjects;
  return m_collection_sp->GetPropertyAtIndexAsBoolean(
      nullptr, idx, g_target_properties[idx].default_uint_value != 0);
}

bool TargetProperties::GetEnableSyntheticValue() const {
  const uint32_t idx = ePropertyEnableSynthetic;
  return m_collection_sp->GetPropertyAtIndexAsBoolean(
      nullptr, idx, g_target_properties[idx].default_uint_value != 0);
}

uint32_t TargetProperties::GetMaxZeroPaddingInFloatFormat() const {
  const uint32_t idx = ePropertyMaxZeroPaddingInFloatFormat;
  return m_collection_sp->GetPropertyAtIndexAsUInt64(
      nullptr, idx, g_target_properties[idx].default_uint_value);
}

uint32_t TargetProperties::GetMaximumNumberOfChildrenToDisplay() const {
  const uint32_t idx = ePropertyMaxChildrenCount;
  return m_collection_sp->GetPropertyAtIndexAsSInt64(
      nullptr, idx, g_target_properties[idx].default_uint_value);
}

uint32_t TargetProperties::GetMaximumSizeOfStringSummary() const {
  const uint32_t idx = ePropertyMaxSummaryLength;
  return m_collection_sp->GetPropertyAtIndexAsSInt64(
      nullptr, idx, g_target_properties[idx].default_uint_value);
}

uint32_t TargetProperties::GetMaximumMemReadSize() const {
  const uint32_t idx = ePropertyMaxMemReadSize;
  return m_collection_sp->GetPropertyAtIndexAsSInt64(
      nullptr, idx, g_target_properties[idx].default_uint_value);
}

FileSpec TargetProperties::GetStandardInputPath() const {
  const uint32_t idx = ePropertyInputPath;
  return m_collection_sp->GetPropertyAtIndexAsFileSpec(nullptr, idx);
}

void TargetProperties::SetStandardInputPath(llvm::StringRef path) {
  const uint32_t idx = ePropertyInputPath;
  m_collection_sp->SetPropertyAtIndexAsString(nullptr, idx, path);
}

FileSpec TargetProperties::GetStandardOutputPath() const {
  const uint32_t idx = ePropertyOutputPath;
  return m_collection_sp->GetPropertyAtIndexAsFileSpec(nullptr, idx);
}

void TargetProperties::SetStandardOutputPath(llvm::StringRef path) {
  const uint32_t idx = ePropertyOutputPath;
  m_collection_sp->SetPropertyAtIndexAsString(nullptr, idx, path);
}

FileSpec TargetProperties::GetStandardErrorPath() const {
  const uint32_t idx = ePropertyErrorPath;
  return m_collection_sp->GetPropertyAtIndexAsFileSpec(nullptr, idx);
}

void TargetProperties::SetStandardErrorPath(llvm::StringRef path) {
  const uint32_t idx = ePropertyErrorPath;
  m_collection_sp->SetPropertyAtIndexAsString(nullptr, idx, path);
}

LanguageType TargetProperties::GetLanguage() const {
  OptionValueLanguage *value =
      m_collection_sp->GetPropertyAtIndexAsOptionValueLanguage(
          nullptr, ePropertyLanguage);
  if (value)
    return value->GetCurrentValue();
  return LanguageType();
}

llvm::StringRef TargetProperties::GetExpressionPrefixContents() {
  const uint32_t idx = ePropertyExprPrefix;
  OptionValueFileSpec *file =
      m_collection_sp->GetPropertyAtIndexAsOptionValueFileSpec(nullptr, false,
                                                               idx);
  if (file) {
    DataBufferSP data_sp(file->GetFileContents());
    if (data_sp)
      return llvm::StringRef(
          reinterpret_cast<const char *>(data_sp->GetBytes()),
          data_sp->GetByteSize());
  }
  return "";
}

uint64_t TargetProperties::GetExprErrorLimit() const {
  const uint32_t idx = ePropertyExprErrorLimit;
  return m_collection_sp->GetPropertyAtIndexAsUInt64(
      nullptr, idx, g_target_properties[idx].default_uint_value);
}

bool TargetProperties::GetBreakpointsConsultPlatformAvoidList() {
  const uint32_t idx = ePropertyBreakpointUseAvoidList;
  return m_collection_sp->GetPropertyAtIndexAsBoolean(
      nullptr, idx, g_target_properties[idx].default_uint_value != 0);
}

bool TargetProperties::GetUseHexImmediates() const {
  const uint32_t idx = ePropertyUseHexImmediates;
  return m_collection_sp->GetPropertyAtIndexAsBoolean(
      nullptr, idx, g_target_properties[idx].default_uint_value != 0);
}

bool TargetProperties::GetUseFastStepping() const {
  const uint32_t idx = ePropertyUseFastStepping;
  return m_collection_sp->GetPropertyAtIndexAsBoolean(
      nullptr, idx, g_target_properties[idx].default_uint_value != 0);
}

bool TargetProperties::GetDisplayExpressionsInCrashlogs() const {
  const uint32_t idx = ePropertyDisplayExpressionsInCrashlogs;
  return m_collection_sp->GetPropertyAtIndexAsBoolean(
      nullptr, idx, g_target_properties[idx].default_uint_value != 0);
}

LoadScriptFromSymFile TargetProperties::GetLoadScriptFromSymbolFile() const {
  const uint32_t idx = ePropertyLoadScriptFromSymbolFile;
  return (LoadScriptFromSymFile)
      m_collection_sp->GetPropertyAtIndexAsEnumeration(
          nullptr, idx, g_target_properties[idx].default_uint_value);
}

LoadCWDlldbinitFile TargetProperties::GetLoadCWDlldbinitFile() const {
  const uint32_t idx = ePropertyLoadCWDlldbinitFile;
  return (LoadCWDlldbinitFile)m_collection_sp->GetPropertyAtIndexAsEnumeration(
      nullptr, idx, g_target_properties[idx].default_uint_value);
}

Disassembler::HexImmediateStyle TargetProperties::GetHexImmediateStyle() const {
  const uint32_t idx = ePropertyHexImmediateStyle;
  return (Disassembler::HexImmediateStyle)
      m_collection_sp->GetPropertyAtIndexAsEnumeration(
          nullptr, idx, g_target_properties[idx].default_uint_value);
}

MemoryModuleLoadLevel TargetProperties::GetMemoryModuleLoadLevel() const {
  const uint32_t idx = ePropertyMemoryModuleLoadLevel;
  return (MemoryModuleLoadLevel)
      m_collection_sp->GetPropertyAtIndexAsEnumeration(
          nullptr, idx, g_target_properties[idx].default_uint_value);
}

bool TargetProperties::GetUserSpecifiedTrapHandlerNames(Args &args) const {
  const uint32_t idx = ePropertyTrapHandlerNames;
  return m_collection_sp->GetPropertyAtIndexAsArgs(nullptr, idx, args);
}

void TargetProperties::SetUserSpecifiedTrapHandlerNames(const Args &args) {
  const uint32_t idx = ePropertyTrapHandlerNames;
  m_collection_sp->SetPropertyAtIndexFromArgs(nullptr, idx, args);
}

bool TargetProperties::GetDisplayRuntimeSupportValues() const {
  const uint32_t idx = ePropertyDisplayRuntimeSupportValues;
  return m_collection_sp->GetPropertyAtIndexAsBoolean(nullptr, idx, false);
}

void TargetProperties::SetDisplayRuntimeSupportValues(bool b) {
  const uint32_t idx = ePropertyDisplayRuntimeSupportValues;
  m_collection_sp->SetPropertyAtIndexAsBoolean(nullptr, idx, b);
}

bool TargetProperties::GetDisplayRecognizedArguments() const {
  const uint32_t idx = ePropertyDisplayRecognizedArguments;
  return m_collection_sp->GetPropertyAtIndexAsBoolean(nullptr, idx, false);
}

void TargetProperties::SetDisplayRecognizedArguments(bool b) {
  const uint32_t idx = ePropertyDisplayRecognizedArguments;
  m_collection_sp->SetPropertyAtIndexAsBoolean(nullptr, idx, b);
}

<<<<<<< HEAD
bool TargetProperties::GetNonStopModeEnabled() const {
  const uint32_t idx = ePropertyNonStopModeEnabled;
  return m_collection_sp->GetPropertyAtIndexAsBoolean(nullptr, idx, false);
}

void TargetProperties::SetNonStopModeEnabled(bool b) {
  const uint32_t idx = ePropertyNonStopModeEnabled;
  m_collection_sp->SetPropertyAtIndexAsBoolean(nullptr, idx, b);
}

=======
>>>>>>> 2ab1d525
const ProcessLaunchInfo &TargetProperties::GetProcessLaunchInfo() const {
  return m_launch_info;
}

void TargetProperties::SetProcessLaunchInfo(
    const ProcessLaunchInfo &launch_info) {
  m_launch_info = launch_info;
  SetArg0(launch_info.GetArg0());
  SetRunArguments(launch_info.GetArguments());
  SetEnvironment(launch_info.GetEnvironment());
  const FileAction *input_file_action =
      launch_info.GetFileActionForFD(STDIN_FILENO);
  if (input_file_action) {
    SetStandardInputPath(input_file_action->GetPath());
  }
  const FileAction *output_file_action =
      launch_info.GetFileActionForFD(STDOUT_FILENO);
  if (output_file_action) {
    SetStandardOutputPath(output_file_action->GetPath());
  }
  const FileAction *error_file_action =
      launch_info.GetFileActionForFD(STDERR_FILENO);
  if (error_file_action) {
    SetStandardErrorPath(error_file_action->GetPath());
  }
  SetDetachOnError(launch_info.GetFlags().Test(lldb::eLaunchFlagDetachOnError));
  SetDisableASLR(launch_info.GetFlags().Test(lldb::eLaunchFlagDisableASLR));
  SetInheritTCC(
      launch_info.GetFlags().Test(lldb::eLaunchFlagInheritTCCFromParent));
  SetDisableSTDIO(launch_info.GetFlags().Test(lldb::eLaunchFlagDisableSTDIO));
}

bool TargetProperties::GetRequireHardwareBreakpoints() const {
  const uint32_t idx = ePropertyRequireHardwareBreakpoints;
  return m_collection_sp->GetPropertyAtIndexAsBoolean(
      nullptr, idx, g_target_properties[idx].default_uint_value != 0);
}

void TargetProperties::SetRequireHardwareBreakpoints(bool b) {
  const uint32_t idx = ePropertyRequireHardwareBreakpoints;
  m_collection_sp->SetPropertyAtIndexAsBoolean(nullptr, idx, b);
}

bool TargetProperties::GetAutoInstallMainExecutable() const {
  const uint32_t idx = ePropertyAutoInstallMainExecutable;
  return m_collection_sp->GetPropertyAtIndexAsBoolean(
      nullptr, idx, g_target_properties[idx].default_uint_value != 0);
}

void TargetProperties::Arg0ValueChangedCallback() {
  m_launch_info.SetArg0(GetArg0());
}

void TargetProperties::RunArgsValueChangedCallback() {
  Args args;
  if (GetRunArguments(args))
    m_launch_info.GetArguments() = args;
}

void TargetProperties::EnvVarsValueChangedCallback() {
  m_launch_info.GetEnvironment() = ComputeEnvironment();
}

void TargetProperties::InputPathValueChangedCallback() {
  m_launch_info.AppendOpenFileAction(STDIN_FILENO, GetStandardInputPath(), true,
                                     false);
}

void TargetProperties::OutputPathValueChangedCallback() {
  m_launch_info.AppendOpenFileAction(STDOUT_FILENO, GetStandardOutputPath(),
                                     false, true);
}

void TargetProperties::ErrorPathValueChangedCallback() {
  m_launch_info.AppendOpenFileAction(STDERR_FILENO, GetStandardErrorPath(),
                                     false, true);
}

void TargetProperties::DetachOnErrorValueChangedCallback() {
  if (GetDetachOnError())
    m_launch_info.GetFlags().Set(lldb::eLaunchFlagDetachOnError);
  else
    m_launch_info.GetFlags().Clear(lldb::eLaunchFlagDetachOnError);
}

void TargetProperties::DisableASLRValueChangedCallback() {
  if (GetDisableASLR())
    m_launch_info.GetFlags().Set(lldb::eLaunchFlagDisableASLR);
  else
    m_launch_info.GetFlags().Clear(lldb::eLaunchFlagDisableASLR);
}

void TargetProperties::InheritTCCValueChangedCallback() {
  if (GetInheritTCC())
    m_launch_info.GetFlags().Set(lldb::eLaunchFlagInheritTCCFromParent);
  else
    m_launch_info.GetFlags().Clear(lldb::eLaunchFlagInheritTCCFromParent);
}

void TargetProperties::DisableSTDIOValueChangedCallback() {
  if (GetDisableSTDIO())
    m_launch_info.GetFlags().Set(lldb::eLaunchFlagDisableSTDIO);
  else
    m_launch_info.GetFlags().Clear(lldb::eLaunchFlagDisableSTDIO);
}

bool TargetProperties::GetDebugUtilityExpression() const {
  const uint32_t idx = ePropertyDebugUtilityExpression;
  return m_collection_sp->GetPropertyAtIndexAsBoolean(
      nullptr, idx, g_target_properties[idx].default_uint_value != 0);
}

void TargetProperties::SetDebugUtilityExpression(bool debug) {
  const uint32_t idx = ePropertyDebugUtilityExpression;
  m_collection_sp->SetPropertyAtIndexAsBoolean(nullptr, idx, debug);
}

// Target::TargetEventData

Target::TargetEventData::TargetEventData(const lldb::TargetSP &target_sp)
    : EventData(), m_target_sp(target_sp), m_module_list() {}

Target::TargetEventData::TargetEventData(const lldb::TargetSP &target_sp,
                                         const ModuleList &module_list)
    : EventData(), m_target_sp(target_sp), m_module_list(module_list) {}

Target::TargetEventData::~TargetEventData() = default;

ConstString Target::TargetEventData::GetFlavorString() {
  static ConstString g_flavor("Target::TargetEventData");
  return g_flavor;
}

void Target::TargetEventData::Dump(Stream *s) const {
  for (size_t i = 0; i < m_module_list.GetSize(); ++i) {
    if (i != 0)
      *s << ", ";
    m_module_list.GetModuleAtIndex(i)->GetDescription(
        s->AsRawOstream(), lldb::eDescriptionLevelBrief);
  }
}

const Target::TargetEventData *
Target::TargetEventData::GetEventDataFromEvent(const Event *event_ptr) {
  if (event_ptr) {
    const EventData *event_data = event_ptr->GetData();
    if (event_data &&
        event_data->GetFlavor() == TargetEventData::GetFlavorString())
      return static_cast<const TargetEventData *>(event_ptr->GetData());
  }
  return nullptr;
}

TargetSP Target::TargetEventData::GetTargetFromEvent(const Event *event_ptr) {
  TargetSP target_sp;
  const TargetEventData *event_data = GetEventDataFromEvent(event_ptr);
  if (event_data)
    target_sp = event_data->m_target_sp;
  return target_sp;
}

ModuleList
Target::TargetEventData::GetModuleListFromEvent(const Event *event_ptr) {
  ModuleList module_list;
  const TargetEventData *event_data = GetEventDataFromEvent(event_ptr);
  if (event_data)
    module_list = event_data->m_module_list;
  return module_list;
}

std::recursive_mutex &Target::GetAPIMutex() {
  if (GetProcessSP() && GetProcessSP()->CurrentThreadIsPrivateStateThread())
    return m_private_mutex;
  else
    return m_mutex;
}

/// Get metrics associated with this target in JSON format.
llvm::json::Value Target::ReportStatistics() { return m_stats.ToJSON(*this); }<|MERGE_RESOLUTION|>--- conflicted
+++ resolved
@@ -3775,11 +3775,7 @@
     : Properties(), m_launch_info(), m_target(target) {
   if (target) {
     m_collection_sp =
-<<<<<<< HEAD
-        OptionValueProperties::CreateLocalCopy(*Target::GetGlobalProperties());
-=======
         OptionValueProperties::CreateLocalCopy(Target::GetGlobalProperties());
->>>>>>> 2ab1d525
 
     // Set callbacks to update launch_info whenever "settins set" updated any
     // of these properties
@@ -4336,19 +4332,6 @@
   m_collection_sp->SetPropertyAtIndexAsBoolean(nullptr, idx, b);
 }
 
-<<<<<<< HEAD
-bool TargetProperties::GetNonStopModeEnabled() const {
-  const uint32_t idx = ePropertyNonStopModeEnabled;
-  return m_collection_sp->GetPropertyAtIndexAsBoolean(nullptr, idx, false);
-}
-
-void TargetProperties::SetNonStopModeEnabled(bool b) {
-  const uint32_t idx = ePropertyNonStopModeEnabled;
-  m_collection_sp->SetPropertyAtIndexAsBoolean(nullptr, idx, b);
-}
-
-=======
->>>>>>> 2ab1d525
 const ProcessLaunchInfo &TargetProperties::GetProcessLaunchInfo() const {
   return m_launch_info;
 }
