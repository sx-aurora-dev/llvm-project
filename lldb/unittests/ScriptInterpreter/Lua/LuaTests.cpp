//===-- LuaTests.cpp ------------------------------------------------------===//
//
// Part of the LLVM Project, under the Apache License v2.0 with LLVM Exceptions.
// See https://llvm.org/LICENSE.txt for license information.
// SPDX-License-Identifier: Apache-2.0 WITH LLVM-exception
//
//===----------------------------------------------------------------------===//

#include "Plugins/ScriptInterpreter/Lua/Lua.h"
#include "Plugins/ScriptInterpreter/Lua/SWIGLuaBridge.h"
#include "gtest/gtest.h"

using namespace lldb_private;

extern "C" int luaopen_lldb(lua_State *L) { return 0; }

<<<<<<< HEAD
#pragma clang diagnostic push
#pragma clang diagnostic ignored "-Wreturn-type-c-linkage"

// Disable warning C4190: 'LLDBSwigPythonBreakpointCallbackFunction' has
// C-linkage specified, but returns UDT 'llvm::Expected<bool>' which is
// incompatible with C
#if _MSC_VER
#pragma warning (push)
#pragma warning (disable : 4190)
#endif

extern "C" llvm::Expected<bool> LLDBSwigLuaBreakpointCallbackFunction(
    lua_State *L, lldb::StackFrameSP stop_frame_sp,
    lldb::BreakpointLocationSP bp_loc_sp, StructuredDataImpl *extra_args_impl) {
=======
llvm::Expected<bool> lldb_private::LLDBSwigLuaBreakpointCallbackFunction(
    lua_State *L, lldb::StackFrameSP stop_frame_sp,
    lldb::BreakpointLocationSP bp_loc_sp,
    const StructuredDataImpl &extra_args_impl) {
>>>>>>> a2ce6ee6
  return false;
}

llvm::Expected<bool> lldb_private::LLDBSwigLuaWatchpointCallbackFunction(
    lua_State *L, lldb::StackFrameSP stop_frame_sp, lldb::WatchpointSP wp_sp) {
  return false;
}

TEST(LuaTest, RunValid) {
  Lua lua;
  llvm::Error error = lua.Run("foo = 1");
  EXPECT_FALSE(static_cast<bool>(error));
}

TEST(LuaTest, RunInvalid) {
  Lua lua;
  llvm::Error error = lua.Run("nil = foo");
  EXPECT_TRUE(static_cast<bool>(error));
  EXPECT_EQ(llvm::toString(std::move(error)),
            "[string \"buffer\"]:1: unexpected symbol near 'nil'\n");
}<|MERGE_RESOLUTION|>--- conflicted
+++ resolved
@@ -14,27 +14,10 @@
 
 extern "C" int luaopen_lldb(lua_State *L) { return 0; }
 
-<<<<<<< HEAD
-#pragma clang diagnostic push
-#pragma clang diagnostic ignored "-Wreturn-type-c-linkage"
-
-// Disable warning C4190: 'LLDBSwigPythonBreakpointCallbackFunction' has
-// C-linkage specified, but returns UDT 'llvm::Expected<bool>' which is
-// incompatible with C
-#if _MSC_VER
-#pragma warning (push)
-#pragma warning (disable : 4190)
-#endif
-
-extern "C" llvm::Expected<bool> LLDBSwigLuaBreakpointCallbackFunction(
-    lua_State *L, lldb::StackFrameSP stop_frame_sp,
-    lldb::BreakpointLocationSP bp_loc_sp, StructuredDataImpl *extra_args_impl) {
-=======
 llvm::Expected<bool> lldb_private::LLDBSwigLuaBreakpointCallbackFunction(
     lua_State *L, lldb::StackFrameSP stop_frame_sp,
     lldb::BreakpointLocationSP bp_loc_sp,
     const StructuredDataImpl &extra_args_impl) {
->>>>>>> a2ce6ee6
   return false;
 }
 
