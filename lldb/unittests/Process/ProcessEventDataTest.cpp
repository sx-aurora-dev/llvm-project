//===-- ProcessEventDataTest.cpp ------------------------------------------===//
//
// Part of the LLVM Project, under the Apache License v2.0 with LLVM Exceptions.
// See https://llvm.org/LICENSE.txt for license information.
// SPDX-License-Identifier: Apache-2.0 WITH LLVM-exception
//
//===----------------------------------------------------------------------===//

#include "Plugins/Platform/MacOSX/PlatformMacOSX.h"
#include "Plugins/Platform/MacOSX/PlatformRemoteMacOSX.h"
#include "lldb/Core/Debugger.h"
#include "lldb/Host/FileSystem.h"
#include "lldb/Host/HostInfo.h"
#include "lldb/Target/Process.h"
#include "lldb/Target/StopInfo.h"
#include "lldb/Target/Thread.h"
#include "lldb/Utility/ArchSpec.h"
#include "lldb/Utility/Event.h"
#include "lldb/Utility/Reproducer.h"
#include "gtest/gtest.h"

using namespace lldb_private;
using namespace lldb_private::repro;
using namespace lldb;

namespace {
class ProcessEventDataTest : public ::testing::Test {
public:
  void SetUp() override {
    llvm::cantFail(Reproducer::Initialize(ReproducerMode::Off, llvm::None));
    FileSystem::Initialize();
    HostInfo::Initialize();
    PlatformMacOSX::Initialize();
  }
  void TearDown() override {
    PlatformMacOSX::Terminate();
    HostInfo::Terminate();
    FileSystem::Terminate();
    Reproducer::Terminate();
  }
};

class DummyProcess : public Process {
public:
  using Process::Process;

  bool CanDebug(lldb::TargetSP target, bool plugin_specified_by_name) override {
    return true;
  }
  Status DoDestroy() override { return {}; }
  void RefreshStateAfterStop() override {}
  size_t DoReadMemory(lldb::addr_t vm_addr, void *buf, size_t size,
                      Status &error) override {
    return 0;
  }
  bool DoUpdateThreadList(ThreadList &old_thread_list,
                          ThreadList &new_thread_list) override {
    return false;
  }
<<<<<<< HEAD
  ConstString GetPluginName() override { return ConstString("Dummy"); }
  uint32_t GetPluginVersion() override { return 0; }
=======
  llvm::StringRef GetPluginName() override { return "Dummy"; }
>>>>>>> 2ab1d525

  ProcessModID &GetModIDNonConstRef() { return m_mod_id; }
};

class DummyThread : public Thread {
public:
  using Thread::Thread;

  ~DummyThread() override { DestroyThread(); }

  void RefreshStateAfterStop() override {}

  lldb::RegisterContextSP GetRegisterContext() override { return nullptr; }

  lldb::RegisterContextSP
  CreateRegisterContextForFrame(StackFrame *frame) override {
    return nullptr;
  }

  bool CalculateStopInfo() override { return false; }
};

class DummyStopInfo : public StopInfo {
public:
  DummyStopInfo(Thread &thread, uint64_t value)
      : StopInfo(thread, value), m_should_stop(true),
        m_stop_reason(eStopReasonBreakpoint) {}

  bool ShouldStop(Event *event_ptr) override { return m_should_stop; }

  StopReason GetStopReason() const override { return m_stop_reason; }

  bool m_should_stop;
  StopReason m_stop_reason;
};

class DummyProcessEventData : public Process::ProcessEventData {
public:
  DummyProcessEventData(ProcessSP &process_sp, StateType state)
      : ProcessEventData(process_sp, state), m_should_stop_hit_count(0) {}
  bool ShouldStop(Event *event_ptr, bool &found_valid_stopinfo) override {
    m_should_stop_hit_count++;
    return false;
  }

  int m_should_stop_hit_count;
};
} // namespace

typedef std::shared_ptr<Process::ProcessEventData> ProcessEventDataSP;
typedef std::shared_ptr<Event> EventSP;

TargetSP CreateTarget(DebuggerSP &debugger_sp, ArchSpec &arch) {
  PlatformSP platform_sp;
  TargetSP target_sp;
  debugger_sp->GetTargetList().CreateTarget(
      *debugger_sp, "", arch, eLoadDependentsNo, platform_sp, target_sp);

  return target_sp;
}

ThreadSP CreateThread(ProcessSP &process_sp, bool should_stop,
                      bool has_valid_stopinfo) {
  ThreadSP thread_sp = std::make_shared<DummyThread>(*process_sp.get(), 0);
  if (thread_sp == nullptr) {
    return nullptr;
  }

  if (has_valid_stopinfo) {
    StopInfoSP stopinfo_sp =
        std::make_shared<DummyStopInfo>(*thread_sp.get(), 0);
    static_cast<DummyStopInfo *>(stopinfo_sp.get())->m_should_stop =
        should_stop;
    if (stopinfo_sp == nullptr) {
      return nullptr;
    }

    thread_sp->SetStopInfo(stopinfo_sp);
  }

  process_sp->GetThreadList().AddThread(thread_sp);

  return thread_sp;
}

TEST_F(ProcessEventDataTest, DoOnRemoval) {
  ArchSpec arch("x86_64-apple-macosx-");

  Platform::SetHostPlatform(PlatformRemoteMacOSX::CreateInstance(true, &arch));

  DebuggerSP debugger_sp = Debugger::CreateInstance();
  ASSERT_TRUE(debugger_sp);

  TargetSP target_sp = CreateTarget(debugger_sp, arch);
  ASSERT_TRUE(target_sp);

  ListenerSP listener_sp(Listener::MakeListener("dummy"));
  ProcessSP process_sp = std::make_shared<DummyProcess>(target_sp, listener_sp);
  ASSERT_TRUE(process_sp);

  /*
   Should hit ShouldStop if state is eStateStopped
   */
  ProcessEventDataSP event_data_sp =
      std::make_shared<DummyProcessEventData>(process_sp, eStateStopped);
  EventSP event_sp = std::make_shared<Event>(0, event_data_sp);
  event_data_sp->SetUpdateStateOnRemoval(event_sp.get());
  event_data_sp->DoOnRemoval(event_sp.get());
  bool result = static_cast<DummyProcessEventData *>(event_data_sp.get())
                    ->m_should_stop_hit_count == 1;
  ASSERT_TRUE(result);

  /*
   Should not hit ShouldStop if state is not eStateStopped
   */
  event_data_sp =
      std::make_shared<DummyProcessEventData>(process_sp, eStateStepping);
  event_sp = std::make_shared<Event>(0, event_data_sp);
  event_data_sp->SetUpdateStateOnRemoval(event_sp.get());
  event_data_sp->DoOnRemoval(event_sp.get());
  result = static_cast<DummyProcessEventData *>(event_data_sp.get())
               ->m_should_stop_hit_count == 0;
  ASSERT_TRUE(result);
}

TEST_F(ProcessEventDataTest, ShouldStop) {
  ArchSpec arch("x86_64-apple-macosx-");

  Platform::SetHostPlatform(PlatformRemoteMacOSX::CreateInstance(true, &arch));

  DebuggerSP debugger_sp = Debugger::CreateInstance();
  ASSERT_TRUE(debugger_sp);

  TargetSP target_sp = CreateTarget(debugger_sp, arch);
  ASSERT_TRUE(target_sp);

  ListenerSP listener_sp(Listener::MakeListener("dummy"));
  ProcessSP process_sp = std::make_shared<DummyProcess>(target_sp, listener_sp);
  ASSERT_TRUE(process_sp);

  // wants to stop and has valid StopInfo
  ThreadSP thread_sp = CreateThread(process_sp, true, true);

  ProcessEventDataSP event_data_sp =
      std::make_shared<Process::ProcessEventData>(process_sp, eStateStopped);
  EventSP event_sp = std::make_shared<Event>(0, event_data_sp);
  /*
   Should stop if thread has valid StopInfo and not suspended
   */
  bool found_valid_stopinfo = false;
  bool should_stop =
      event_data_sp->ShouldStop(event_sp.get(), found_valid_stopinfo);
  ASSERT_TRUE(should_stop == true && found_valid_stopinfo == true);

  /*
   Should not stop if thread has valid StopInfo but was suspended
   */
  found_valid_stopinfo = false;
  thread_sp->SetResumeState(eStateSuspended);
  should_stop = event_data_sp->ShouldStop(event_sp.get(), found_valid_stopinfo);
  ASSERT_TRUE(should_stop == false && found_valid_stopinfo == false);

  /*
   Should not stop, thread-reason of stop does not want to stop in its
   callback and suspended thread who wants to (from previous stop)
   must be ignored.
   */
  event_data_sp =
      std::make_shared<Process::ProcessEventData>(process_sp, eStateStopped);
  event_sp = std::make_shared<Event>(0, event_data_sp);
  process_sp->GetThreadList().Clear();

  for (int i = 0; i < 6; i++) {
    if (i == 2) {
      // Does not want to stop but has valid StopInfo
      thread_sp = CreateThread(process_sp, false, true);
    } else if (i == 5) {
      // Wants to stop and has valid StopInfo
      thread_sp = CreateThread(process_sp, true, true);
      thread_sp->SetResumeState(eStateSuspended);
    } else {
      // Thread has no StopInfo i.e is not the reason of stop
      thread_sp = CreateThread(process_sp, false, false);
    }
  }
  ASSERT_TRUE(process_sp->GetThreadList().GetSize() == 6);

  found_valid_stopinfo = false;
  should_stop = event_data_sp->ShouldStop(event_sp.get(), found_valid_stopinfo);
  ASSERT_TRUE(should_stop == false && found_valid_stopinfo == true);
}<|MERGE_RESOLUTION|>--- conflicted
+++ resolved
@@ -57,12 +57,7 @@
                           ThreadList &new_thread_list) override {
     return false;
   }
-<<<<<<< HEAD
-  ConstString GetPluginName() override { return ConstString("Dummy"); }
-  uint32_t GetPluginVersion() override { return 0; }
-=======
   llvm::StringRef GetPluginName() override { return "Dummy"; }
->>>>>>> 2ab1d525
 
   ProcessModID &GetModIDNonConstRef() { return m_mod_id; }
 };
