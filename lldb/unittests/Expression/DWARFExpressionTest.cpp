--- conflicted
+++ resolved
@@ -309,12 +309,7 @@
 
   struct MockProcess : Process {
     using Process::Process;
-<<<<<<< HEAD
-    ConstString GetPluginName() override { return ConstString("mock process"); }
-    uint32_t GetPluginVersion() override { return 0; }
-=======
     llvm::StringRef GetPluginName() override { return "mock process"; }
->>>>>>> 2ab1d525
     bool CanDebug(lldb::TargetSP target,
                   bool plugin_specified_by_name) override {
       return false;
@@ -361,8 +356,6 @@
   // Evaluate returns LLDB_INVALID_ADDRESS for all load addresses.
   EXPECT_THAT_EXPECTED(Evaluate({DW_OP_lit4, DW_OP_deref}, {}, {}, &exe_ctx),
                        llvm::HasValue(Scalar(LLDB_INVALID_ADDRESS)));
-<<<<<<< HEAD
-=======
   // Memory location: *0x4.
   // Evaluate returns LLDB_INVALID_ADDRESS for all load addresses.
   EXPECT_THAT_EXPECTED(Evaluate({DW_OP_lit4}, {}, {}, &exe_ctx),
@@ -372,5 +365,4 @@
   EXPECT_THAT_EXPECTED(
       Evaluate({DW_OP_lit4, DW_OP_deref, DW_OP_stack_value}, {}, {}, &exe_ctx),
       llvm::HasValue(GetScalar(32, 0x07060504, false)));
->>>>>>> 2ab1d525
 }