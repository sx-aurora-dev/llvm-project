--- conflicted
+++ resolved
@@ -143,20 +143,9 @@
         # Lookup the "bits" variable which contains 8 bitfields.
         bits = self.frame().FindVariable("bits")
         self.DebugSBValue(bits)
-<<<<<<< HEAD
-        self.assertEqual(
-            bits.GetTypeName(), 'Bits',
-            "bits.GetTypeName() == 'Bits'")
-        self.assertEqual(
-            bits.GetNumChildren(), 10,
-            "bits.GetNumChildren() == 10")
-        test_compiler = self.getCompiler()
-        self.assertEqual(bits.GetByteSize(), 32, "bits.GetByteSize() == 32")
-=======
         self.assertEqual(bits.GetTypeName(), 'Bits')
         self.assertEqual(bits.GetNumChildren(), 10)
         self.assertEqual(bits.GetByteSize(), 32)
->>>>>>> 2ab1d525
 
         # Notice the pattern of int(b1.GetValue(), 0).  We pass a base of 0
         # so that the proper radix is determined based on the contents of the
