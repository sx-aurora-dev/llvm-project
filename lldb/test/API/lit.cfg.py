--- conflicted
+++ resolved
@@ -129,21 +129,6 @@
     lit_config.warning("unable to inject shared library path on '{}'".format(
         platform.system()))
 
-<<<<<<< HEAD
-# Support running the test suite under the lldb-repro wrapper. This makes it
-# possible to capture a test suite run and then rerun all the test from the
-# just captured reproducer.
-lldb_repro_mode = lit_config.params.get('lldb-run-with-repro', None)
-if lldb_repro_mode:
-  lit_config.note("Running API tests in {} mode.".format(lldb_repro_mode))
-  mkdir_p(config.lldb_reproducer_directory)
-  if lldb_repro_mode == 'capture':
-    config.available_features.add('lldb-repro-capture')
-  elif lldb_repro_mode == 'replay':
-    config.available_features.add('lldb-repro-replay')
-
-=======
->>>>>>> 2ab1d525
 lldb_use_simulator = lit_config.params.get('lldb-run-with-simulator', None)
 if lldb_use_simulator:
   if lldb_use_simulator == "ios":
@@ -255,14 +240,6 @@
   config.environment['FREEBSD_LEGACY_PLUGIN'] = os.environ[
       'FREEBSD_LEGACY_PLUGIN']
 
-<<<<<<< HEAD
-# Propagate LLDB_CAPTURE_REPRODUCER
-if 'LLDB_CAPTURE_REPRODUCER' in os.environ:
-  config.environment['LLDB_CAPTURE_REPRODUCER'] = os.environ[
-      'LLDB_CAPTURE_REPRODUCER']
-
-=======
->>>>>>> 2ab1d525
 # Propagate XDG_CACHE_HOME
 if 'XDG_CACHE_HOME' in os.environ:
   config.environment['XDG_CACHE_HOME'] = os.environ['XDG_CACHE_HOME']