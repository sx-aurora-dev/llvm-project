--- conflicted
+++ resolved
@@ -6,13 +6,8 @@
 import socket
 from lldbsuite.test.decorators import *
 from lldbsuite.test.lldbtest import *
-<<<<<<< HEAD
-import lldbsuite.test.lldbplatformutil
-import random
-=======
 from lldbgdbserverutils import Server
 import lldbsuite.test.lldbplatformutil
->>>>>>> 2ab1d525
 
 if lldbplatformutil.getHostPlatform() == "windows":
     import ctypes
