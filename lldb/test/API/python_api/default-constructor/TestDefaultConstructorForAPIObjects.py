--- conflicted
+++ resolved
@@ -104,10 +104,6 @@
         import sb_compileunit
         sb_compileunit.fuzz_obj(obj)
 
-<<<<<<< HEAD
-    @skipIfReproducer # lldb::FileSP used in typemap cannot be instrumented.
-=======
->>>>>>> 2ab1d525
     def test_SBDebugger(self):
         obj = lldb.SBDebugger()
         if self.TraceOn():
@@ -168,10 +164,6 @@
         import sb_function
         sb_function.fuzz_obj(obj)
 
-<<<<<<< HEAD
-    @skipIfReproducer # lldb::FileSP used in typemap cannot be instrumented.
-=======
->>>>>>> 2ab1d525
     def test_SBFile(self):
         sbf = lldb.SBFile()
         self.assertFalse(sbf.IsValid())
