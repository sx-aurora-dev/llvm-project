--- conflicted
+++ resolved
@@ -89,10 +89,7 @@
             self.assertEqual(yours[i], mine[i],
                             "ID of yours[{0}] and mine[{0}] matches".format(i))
 
-<<<<<<< HEAD
-=======
     @skipIfWindows # This test is flaky on Windows
->>>>>>> a2ce6ee6
     def test_lldb_iter_frame(self):
         """Test iterator works correctly for SBProcess->SBThread->SBFrame."""
         self.build()
