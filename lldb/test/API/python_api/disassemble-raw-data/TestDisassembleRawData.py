--- conflicted
+++ resolved
@@ -57,15 +57,12 @@
         elif re.match("powerpc64le", arch):
             self.assertEqual(inst.GetMnemonic(target), "li")
             self.assertEqual(inst.GetOperands(target), "4, 0")
-<<<<<<< HEAD
-=======
         elif arch in ("aarch64", "arm64"):
             self.assertEqual(inst.GetMnemonic(target), "mov")
             self.assertEqual(inst.GetOperands(target), "w0, #0x63")
         elif arch == "arm":
             self.assertEqual(inst.GetMnemonic(target), "mov")
             self.assertEqual(inst.GetOperands(target), "r3, #99")
->>>>>>> 2ab1d525
         else:
             self.assertEqual(inst.GetMnemonic(target), "movq")
             self.assertEqual(inst.GetOperands(target),
