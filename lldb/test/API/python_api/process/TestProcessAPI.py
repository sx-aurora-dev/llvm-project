--- conflicted
+++ resolved
@@ -23,10 +23,6 @@
             "main.cpp",
             "// Set break point at this line and check variable 'my_char'.")
 
-<<<<<<< HEAD
-    @skipIfReproducer # SBProcess::ReadMemory is not instrumented.
-=======
->>>>>>> 2ab1d525
     def test_read_memory(self):
         """Test Python SBProcess.ReadMemory() API."""
         self.build()
@@ -124,10 +120,6 @@
             self.fail(
                 "Result from SBProcess.ReadUnsignedFromMemory() does not match our expected output")
 
-<<<<<<< HEAD
-    @skipIfReproducer # SBProcess::WriteMemory is not instrumented.
-=======
->>>>>>> 2ab1d525
     def test_write_memory(self):
         """Test Python SBProcess.WriteMemory() API."""
         self.build()
@@ -186,10 +178,6 @@
             exe=False,
             startstr=b'a')
 
-<<<<<<< HEAD
-    @skipIfReproducer # SBProcess::WriteMemory is not instrumented.
-=======
->>>>>>> 2ab1d525
     def test_access_my_int(self):
         """Test access 'my_int' using Python SBProcess.GetByteOrder() and other APIs."""
         self.build()
