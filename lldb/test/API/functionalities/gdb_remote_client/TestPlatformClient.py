import lldb
import binascii
import os
import time
from lldbsuite.test.lldbtest import *
from lldbsuite.test.decorators import *
from lldbsuite.test.gdbclientutils import *
from lldbsuite.test.lldbgdbclient import GDBRemoteTestBase

def hexlify(string):
    return binascii.hexlify(string.encode()).decode()

class TestPlatformClient(GDBRemoteTestBase):

    mydir = TestBase.compute_mydir(__file__)

    def test_process_list_with_all_users(self):
        """Test connecting to a remote linux platform"""

        class MyResponder(MockGDBServerResponder):
            def __init__(self):
                MockGDBServerResponder.__init__(self)
                self.currentQsProc = 0
                self.all_users = False

            def qfProcessInfo(self, packet):
                if "all_users:1" in packet:
                    self.all_users = True
                    name = hexlify("/a/test_process")
                    args = "-".join(map(hexlify,
                                        ["/system/bin/sh", "-c", "/data/local/tmp/lldb-server"]))
                    return "pid:10;ppid:1;uid:2;gid:3;euid:4;egid:5;name:" + name + ";args:" + args + ";"
                else:
                    self.all_users = False
                    return "E04"

            def qsProcessInfo(self):
                if self.all_users:
                    if self.currentQsProc == 0:
                        self.currentQsProc = 1
                        name = hexlify("/b/another_test_process")
                        # This intentionally has a badly encoded argument
                        args = "X".join(map(hexlify,
                                            ["/system/bin/ls", "--help"]))
                        return "pid:11;ppid:2;uid:3;gid:4;euid:5;egid:6;name:" + name + ";args:" + args + ";"
                    elif self.currentQsProc == 1:
                        self.currentQsProc = 0
                        return "E04"
                else:
                    return "E04"

        self.server.responder = MyResponder()

        try:
            self.runCmd("platform select remote-linux")
            self.runCmd("platform connect " + self.server.get_connect_url())
            self.assertTrue(self.dbg.GetSelectedPlatform().IsConnected())
            self.expect("platform process list -x",
                        substrs=["2 matching processes were found", "test_process", "another_test_process"])
            self.expect("platform process list -xv",
                        substrs=[
                            "PID    PARENT USER       GROUP      EFF USER   EFF GROUP  TRIPLE                         ARGUMENTS",
                            "10     1      2          3          4          5                                         /system/bin/sh -c /data/local/tmp/lldb-server",
                            "11     2      3          4          5          6"])
            self.expect("platform process list -xv", substrs=["/system/bin/ls"], matching=False)
            self.expect("platform process list",
                        error=True,
                        substrs=["error: no processes were found on the \"remote-linux\" platform"])
        finally:
            self.dbg.GetSelectedPlatform().DisconnectRemote()

    class TimeoutResponder(MockGDBServerResponder):
        """A mock server, which takes a very long time to compute the working
        directory."""
        def __init__(self):
            MockGDBServerResponder.__init__(self)

        def qGetWorkingDir(self):
            time.sleep(10)
            return hexlify("/foo/bar")

    def test_no_timeout(self):
        """Test that we honor the timeout setting. With a large enough timeout,
        we should get the CWD successfully."""

        self.server.responder = TestPlatformClient.TimeoutResponder()
        self.runCmd("settings set plugin.process.gdb-remote.packet-timeout 30")
        plat = lldb.SBPlatform("remote-linux")
        try:
<<<<<<< HEAD
            self.assertSuccess(plat.ConnectRemote(lldb.SBPlatformConnectOptions("connect://"
                + self.server.get_connect_address())))
=======
            self.assertSuccess(plat.ConnectRemote(lldb.SBPlatformConnectOptions(
                self.server.get_connect_url())))
>>>>>>> 2ab1d525
            self.assertEqual(plat.GetWorkingDirectory(), "/foo/bar")
        finally:
            plat.DisconnectRemote()

    def test_timeout(self):
        """Test that we honor the timeout setting. With a small timeout, CWD
        retrieval should fail."""

        self.server.responder = TestPlatformClient.TimeoutResponder()
        self.runCmd("settings set plugin.process.gdb-remote.packet-timeout 3")
        plat = lldb.SBPlatform("remote-linux")
        try:
<<<<<<< HEAD
            self.assertSuccess(plat.ConnectRemote(lldb.SBPlatformConnectOptions("connect://"
                + self.server.get_connect_address())))
=======
            self.assertSuccess(plat.ConnectRemote(lldb.SBPlatformConnectOptions(
                self.server.get_connect_url())))
>>>>>>> 2ab1d525
            self.assertIsNone(plat.GetWorkingDirectory())
        finally:
            plat.DisconnectRemote()<|MERGE_RESOLUTION|>--- conflicted
+++ resolved
@@ -87,13 +87,8 @@
         self.runCmd("settings set plugin.process.gdb-remote.packet-timeout 30")
         plat = lldb.SBPlatform("remote-linux")
         try:
-<<<<<<< HEAD
-            self.assertSuccess(plat.ConnectRemote(lldb.SBPlatformConnectOptions("connect://"
-                + self.server.get_connect_address())))
-=======
             self.assertSuccess(plat.ConnectRemote(lldb.SBPlatformConnectOptions(
                 self.server.get_connect_url())))
->>>>>>> 2ab1d525
             self.assertEqual(plat.GetWorkingDirectory(), "/foo/bar")
         finally:
             plat.DisconnectRemote()
@@ -106,13 +101,8 @@
         self.runCmd("settings set plugin.process.gdb-remote.packet-timeout 3")
         plat = lldb.SBPlatform("remote-linux")
         try:
-<<<<<<< HEAD
-            self.assertSuccess(plat.ConnectRemote(lldb.SBPlatformConnectOptions("connect://"
-                + self.server.get_connect_address())))
-=======
             self.assertSuccess(plat.ConnectRemote(lldb.SBPlatformConnectOptions(
                 self.server.get_connect_url())))
->>>>>>> 2ab1d525
             self.assertIsNone(plat.GetWorkingDirectory())
         finally:
             plat.DisconnectRemote()