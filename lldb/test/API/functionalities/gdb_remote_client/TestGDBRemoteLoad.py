--- conflicted
+++ resolved
@@ -7,11 +7,8 @@
 
 class TestGDBRemoteLoad(GDBRemoteTestBase):
 
-<<<<<<< HEAD
-=======
     mydir = TestBase.compute_mydir(__file__)
 
->>>>>>> 2ab1d525
     @expectedFailureAll(archs=["aarch64"], oslist=["freebsd"],
                         bugnumber="llvm.org/pr49414")
     def test_module_load_address(self):
@@ -25,10 +22,6 @@
         self.assertTrue(address.IsValid())
         self.assertEqual(".data", address.GetSection().GetName())
 
-<<<<<<< HEAD
-    @skipIfReproducer # Packet log is not populated during replay.
-=======
->>>>>>> 2ab1d525
     @expectedFailureAll(archs=["aarch64"], oslist=["freebsd"],
                         bugnumber="llvm.org/pr49414")
     def test_ram_load(self):
@@ -42,10 +35,6 @@
                 ])
 
     @skipIfXmlSupportMissing
-<<<<<<< HEAD
-    @skipIfReproducer # Packet log is not populated during replay.
-=======
->>>>>>> 2ab1d525
     @expectedFailureAll(archs=["aarch64"], oslist=["freebsd"],
                         bugnumber="llvm.org/pr49414")
     def test_flash_load(self):
