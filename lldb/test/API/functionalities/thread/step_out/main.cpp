// This test is intended to create a situation in which two threads are stopped
// at a breakpoint and the debugger issues a step-out command.

#include "pseudo_barrier.h"
#include <thread>

pseudo_barrier_t g_barrier;

volatile int g_test = 0;

void step_out_of_here() {
  g_test += 5; // Set breakpoint here
}

void *
thread_func ()
{
    // Wait until both threads are running
    pseudo_barrier_wait(g_barrier);

    // Do something
<<<<<<< HEAD
    step_out_of_here();
=======
    step_out_of_here(); // But we might still be here 
>>>>>>> 2ab1d525

    // Return
    return NULL;  // Expect to stop here after step-out.
}

int main ()
{
    // Don't let either thread do anything until they're both ready.
    pseudo_barrier_init(g_barrier, 2);

    // Create two threads
    std::thread thread_1(thread_func);
    std::thread thread_2(thread_func);

    // Wait for the threads to finish
    thread_1.join();
    thread_2.join();

    return 0;
}<|MERGE_RESOLUTION|>--- conflicted
+++ resolved
@@ -19,11 +19,7 @@
     pseudo_barrier_wait(g_barrier);
 
     // Do something
-<<<<<<< HEAD
-    step_out_of_here();
-=======
     step_out_of_here(); // But we might still be here 
->>>>>>> 2ab1d525
 
     // Return
     return NULL;  // Expect to stop here after step-out.
