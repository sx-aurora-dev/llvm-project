# Test runner infrastructure for LLDB. This configures the LLDB test trees
# for use by Lit, and delegates to LLVM's lit test handlers.

if(LLDB_BUILT_STANDALONE)
  # In order to run check-lldb-* we need the correct map_config directives in
  # llvm-lit. Because this is a standalone build, LLVM doesn't know about LLDB,
  # and the lldb mappings are missing. We build our own llvm-lit, and tell LLVM
  # to use the llvm-lit in the lldb build directory.
  if (EXISTS ${LLVM_MAIN_SRC_DIR}/utils/llvm-lit)
    set(LLVM_EXTERNAL_LIT ${CMAKE_RUNTIME_OUTPUT_DIRECTORY}/llvm-lit)
  endif()
endif()

# Configure the build directory.
# The .noindex suffix is a marker for Spotlight to never index the
# build directory.  LLDB queries Spotlight to locate .dSYM bundles
# based on the UUID embedded in a binary, and because the UUID is a
# hash of filename and .text section, there *will* be conflicts inside
# the build directory.
set(LLDB_TEST_BUILD_DIRECTORY "${PROJECT_BINARY_DIR}/lldb-test-build.noindex" CACHE PATH "The build root for building tests.")

# Configure and create module cache directories.
set(LLDB_TEST_MODULE_CACHE_LLDB "${LLDB_TEST_BUILD_DIRECTORY}/module-cache-lldb" CACHE PATH "The Clang module cache used by the Clang embedded in LLDB while running tests.")
set(LLDB_TEST_MODULE_CACHE_CLANG "${LLDB_TEST_BUILD_DIRECTORY}/module-cache-clang" CACHE PATH "The Clang module cache used by the Clang while building tests.")
file(MAKE_DIRECTORY ${LLDB_TEST_MODULE_CACHE_LLDB})
file(MAKE_DIRECTORY ${LLDB_TEST_MODULE_CACHE_CLANG})

# LLVM_BUILD_MODE is used in lit.site.cfg
if (CMAKE_CFG_INTDIR STREQUAL ".")
  set(LLVM_BUILD_MODE ".")
else ()
  set(LLVM_BUILD_MODE "%(build_mode)s")
endif ()

string(REPLACE ${CMAKE_CFG_INTDIR} ${LLVM_BUILD_MODE} LLDB_LIBS_DIR ${LLVM_LIBRARY_OUTPUT_INTDIR})
string(REPLACE ${CMAKE_CFG_INTDIR} ${LLVM_BUILD_MODE} LLDB_TOOLS_DIR ${LLVM_RUNTIME_OUTPUT_INTDIR})

# Create a custom target to track test dependencies.
add_custom_target(lldb-test-depends)
set_target_properties(lldb-test-depends PROPERTIES FOLDER "lldb misc")

# Create an alias for the legacy name of lldb-test-depends
add_custom_target(lldb-test-deps)
add_dependencies(lldb-test-deps lldb-test-depends)

function(add_lldb_test_dependency)
  foreach(dependency ${ARGN})
    add_dependencies(lldb-test-depends ${dependency})
  endforeach()
endfunction(add_lldb_test_dependency)

# lldb itself and lldb-test is an hard dependency for the testsuites.
add_lldb_test_dependency(lldb)
add_lldb_test_dependency(lldb-test)

# On Darwin, darwin-debug is an hard dependency for the testsuites.
if (CMAKE_SYSTEM_NAME MATCHES "Darwin")
  add_lldb_test_dependency(darwin-debug)
endif()

if(TARGET debugserver)
  add_lldb_test_dependency(debugserver)
endif()
if(TARGET lldb-server)
  add_lldb_test_dependency(lldb-server)
endif()

if(TARGET lldb-vscode)
  add_lldb_test_dependency(lldb-vscode)
endif()

if(TARGET liblldb)
  add_lldb_test_dependency(liblldb)
endif()

if(TARGET lldb-framework)
  add_lldb_test_dependency(lldb-framework)
endif()

# Add dependencies that are not exported targets when building standalone.
if(NOT LLDB_BUILT_STANDALONE)
  add_lldb_test_dependency(
    FileCheck
    count
    dsymutil
    llvm-strip
    not
    split-file
    yaml2obj
  )
endif()

# Add dependencies if we test with the in-tree clang.
# This works with standalone builds as they import the clang target.
if(TARGET clang)
  add_lldb_test_dependency(clang)

  if(TARGET asan)
    add_lldb_test_dependency(asan)
  endif()

  if(TARGET tsan)
    add_lldb_test_dependency(tsan)
  endif()

  if(APPLE)
    # FIXME: Standalone builds should import the cxx target as well.
    if(LLDB_BUILT_STANDALONE)
      # For now check that the include directory exists.
      set(cxx_dir "${LLVM_BINARY_DIR}/include/c++")
      if(NOT EXISTS ${cxx_dir})
        message(WARNING "LLDB test suite requires libc++ in llvm/projects/libcxx or an existing build symlinked to ${cxx_dir}")
      endif()
    else()
      # We require libcxx for the test suite, so if we aren't building it,
<<<<<<< HEAD
      # try to provide a helpful error about how to resolve the situation.
      if(NOT TARGET cxx AND NOT libcxx IN_LIST LLVM_ENABLE_RUNTIMES)
        if(LLVM_ENABLE_PROJECTS STREQUAL "")
          # If `LLVM_ENABLE_PROJECTS` is not being used (implying that we are
          # using the old layout), suggest checking it out.
          message(FATAL_ERROR
            "LLDB test suite requires libc++, but it is currently disabled. "
            "Please checkout `libcxx` in `llvm/projects` or disable tests "
            "via `LLDB_INCLUDE_TESTS=OFF`.")
        else()
          # If `LLVM_ENABLE_PROJECTS` is being used, suggest adding it.
          message(FATAL_ERROR
            "LLDB test suite requires libc++, but it is currently disabled. "
            "Please add `libcxx` to `LLVM_ENABLE_PROJECTS` or "
            "`LLVM_ENABLE_RUNTIMES`, or disable tests via "
            "`LLDB_INCLUDE_TESTS=OFF`.")
        endif()
=======
      # provide a helpful error about how to resolve the situation.
      if(NOT TARGET cxx AND NOT libcxx IN_LIST LLVM_ENABLE_RUNTIMES)
        message(FATAL_ERROR
          "LLDB test suite requires libc++, but it is currently disabled. "
          "Please add `libcxx` to `LLVM_ENABLE_RUNTIMES` or disable tests via "
          "`LLDB_INCLUDE_TESTS=OFF`.")
>>>>>>> 2ab1d525
      endif()
    endif()
  endif()

  # Add libc++ dependency for libc++-specific tests. This is an optional
  # dependency as it's also possible to run the libc++ tests against the libc++
  # installed on the system.
  if (TARGET cxx)
    add_lldb_test_dependency(cxx)
  endif()

endif()

if (LLDB_BUILT_STANDALONE)
  set(LLVM_HOST_TRIPLE ${TARGET_TRIPLE})
endif()

add_lldb_test_dependency(
  lit-cpuid
  llc
  lli
  llvm-config
  llvm-dwarfdump
  llvm-dwp
  llvm-nm
  llvm-mc
  llvm-objcopy
  llvm-pdbutil
  llvm-readobj
  )

if(TARGET lld)
  add_lldb_test_dependency(lld)
else()
  # LLD is required to link test executables on Windows.
  if (CMAKE_SYSTEM_NAME MATCHES "Windows")
    message(WARNING "lld required to test LLDB on Windows")
  endif()
endif()

if (CMAKE_SIZEOF_VOID_P EQUAL 8)
  set(LLDB_IS_64_BITS 1)
endif()

# These values are not canonicalized within LLVM.
llvm_canonicalize_cmake_booleans(
  LLDB_BUILD_INTEL_PT
  LLDB_ENABLE_PYTHON
  LLDB_ENABLE_LUA
  LLDB_ENABLE_LZMA
  LLVM_ENABLE_ZLIB
  LLVM_ENABLE_SHARED_LIBS
  LLDB_USE_SYSTEM_DEBUGSERVER
  LLDB_IS_64_BITS)

# Configure the individual test suites.
add_subdirectory(API)
add_subdirectory(Shell)
add_subdirectory(Unit)

# Configure the top level test suite.
configure_lit_site_cfg(
  ${CMAKE_CURRENT_SOURCE_DIR}/lit.site.cfg.py.in
  ${CMAKE_CURRENT_BINARY_DIR}/lit.site.cfg.py
  MAIN_CONFIG
  ${CMAKE_CURRENT_SOURCE_DIR}/lit.cfg.py)

add_lit_testsuite(check-lldb "Running lldb lit test suite"
  ${CMAKE_CURRENT_BINARY_DIR}
  DEPENDS
    lldb-api-test-deps
    lldb-shell-test-deps
    lldb-unit-test-deps)
set_target_properties(check-lldb PROPERTIES FOLDER "lldb tests")

# Add a lit test suite that runs the API & shell test while capturing a
# reproducer.
add_lit_testsuite(check-lldb-reproducers-capture
  "Running lldb test suite with reproducer capture"
  ${CMAKE_CURRENT_BINARY_DIR}/API
  ${CMAKE_CURRENT_BINARY_DIR}/Shell
  PARAMS "lldb-run-with-repro=capture"
  EXCLUDE_FROM_CHECK_ALL
  DEPENDS lldb-test-depends)

# Add a lit test suite that runs the API & shell test by replaying a
# reproducer.
add_lit_testsuite(check-lldb-reproducers
  "Running lldb test suite with reproducer replay"
  ${CMAKE_CURRENT_BINARY_DIR}/API
  ${CMAKE_CURRENT_BINARY_DIR}/Shell
  PARAMS "lldb-run-with-repro=replay"
  EXCLUDE_FROM_CHECK_ALL
  DEPENDS lldb-test-depends)
add_dependencies(check-lldb-reproducers check-lldb-reproducers-capture)

if(LLDB_BUILT_STANDALONE)
  # This has to happen *AFTER* add_lit_testsuite.
  if (EXISTS ${LLVM_MAIN_SRC_DIR}/utils/llvm-lit)
    # LLVM's make_paths_relative uses Python3_EXECUTABLE which isn't set in a
    # standalone LLDB build.
    set(Python3_EXECUTABLE ${Python3_EXECUTABLE})
    add_subdirectory(${LLVM_MAIN_SRC_DIR}/utils/llvm-lit ${CMAKE_CURRENT_BINARY_DIR}/llvm-lit)
  endif()
endif()<|MERGE_RESOLUTION|>--- conflicted
+++ resolved
@@ -113,32 +113,12 @@
       endif()
     else()
       # We require libcxx for the test suite, so if we aren't building it,
-<<<<<<< HEAD
-      # try to provide a helpful error about how to resolve the situation.
-      if(NOT TARGET cxx AND NOT libcxx IN_LIST LLVM_ENABLE_RUNTIMES)
-        if(LLVM_ENABLE_PROJECTS STREQUAL "")
-          # If `LLVM_ENABLE_PROJECTS` is not being used (implying that we are
-          # using the old layout), suggest checking it out.
-          message(FATAL_ERROR
-            "LLDB test suite requires libc++, but it is currently disabled. "
-            "Please checkout `libcxx` in `llvm/projects` or disable tests "
-            "via `LLDB_INCLUDE_TESTS=OFF`.")
-        else()
-          # If `LLVM_ENABLE_PROJECTS` is being used, suggest adding it.
-          message(FATAL_ERROR
-            "LLDB test suite requires libc++, but it is currently disabled. "
-            "Please add `libcxx` to `LLVM_ENABLE_PROJECTS` or "
-            "`LLVM_ENABLE_RUNTIMES`, or disable tests via "
-            "`LLDB_INCLUDE_TESTS=OFF`.")
-        endif()
-=======
       # provide a helpful error about how to resolve the situation.
       if(NOT TARGET cxx AND NOT libcxx IN_LIST LLVM_ENABLE_RUNTIMES)
         message(FATAL_ERROR
           "LLDB test suite requires libc++, but it is currently disabled. "
           "Please add `libcxx` to `LLVM_ENABLE_RUNTIMES` or disable tests via "
           "`LLDB_INCLUDE_TESTS=OFF`.")
->>>>>>> 2ab1d525
       endif()
     endif()
   endif()
