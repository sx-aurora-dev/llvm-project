--- conflicted
+++ resolved
@@ -42,10 +42,6 @@
 llvm_config.with_system_environment([
     'FREEBSD_LEGACY_PLUGIN',
     'HOME',
-<<<<<<< HEAD
-    'LLDB_CAPTURE_REPRODUCER',
-=======
->>>>>>> a2ce6ee6
     'TEMP',
     'TMP',
     'XDG_CACHE_HOME',
@@ -143,11 +139,7 @@
     except subprocess.CalledProcessError:
         can_set_dbregs = False
 if can_set_dbregs:
-<<<<<<< HEAD
-    config.available_features.add('dbregs-set')
-=======
     config.available_features.add('dbregs-set')
 
 if 'LD_PRELOAD' in os.environ:
-    config.available_features.add('ld_preload-present')
->>>>>>> a2ce6ee6
+    config.available_features.add('ld_preload-present')