--- conflicted
+++ resolved
@@ -434,14 +434,6 @@
         except ValueError:
             raise CrashLogFormatException()
 
-<<<<<<< HEAD
-        self.parse_process_info(self.data)
-        self.parse_images(self.data['usedImages'])
-        self.parse_threads(self.data['threads'])
-
-        thread = self.crashlog.threads[self.crashlog.crashed_thread_idx]
-        thread.reason = self.parse_crash_reason(self.data['exception'])
-=======
         try:
             self.parse_process_info(self.data)
             self.parse_images(self.data['usedImages'])
@@ -457,7 +449,6 @@
             raise CrashLogParseException(
                 'Failed to parse JSON crashlog: {}: {}'.format(
                     type(e).__name__, e))
->>>>>>> 2ab1d525
 
         return self.crashlog
 
@@ -487,15 +478,9 @@
             img_uuid = uuid.UUID(json_image['uuid'])
             low = int(json_image['base'])
             high = int(0)
-<<<<<<< HEAD
-            name = json_image['name']
-            path = json_image['path']
-            version = ""
-=======
             name = json_image['name'] if 'name' in json_image else ''
             path = json_image['path'] if 'path' in json_image else ''
             version = ''
->>>>>>> 2ab1d525
             darwin_image = self.crashlog.DarwinImage(low, high, name, version,
                                                      img_uuid, path,
                                                      self.verbose)
@@ -506,12 +491,8 @@
         idx = 0
         for json_frame in json_frames:
             image_id = int(json_frame['imageIndex'])
-<<<<<<< HEAD
-            ident = self.get_used_image(image_id)['name']
-=======
             json_image = self.get_used_image(image_id)
             ident = json_image['name'] if 'name' in json_image else ''
->>>>>>> 2ab1d525
             thread.add_ident(ident)
             if ident not in self.crashlog.idents:
                 self.crashlog.idents.append(ident)
@@ -530,15 +511,10 @@
                 thread.reason = json_thread['name']
             if json_thread.get('triggered', False):
                 self.crashlog.crashed_thread_idx = idx
-<<<<<<< HEAD
-                self.registers = self.parse_thread_registers(
-                    json_thread['threadState'])
-=======
                 thread.crashed = True
                 if 'threadState' in json_thread:
                     thread.registers = self.parse_thread_registers(
                         json_thread['threadState'])
->>>>>>> 2ab1d525
             thread.queue = json_thread.get('queue')
             self.parse_frames(thread, json_thread.get('frames', []))
             self.crashlog.threads.append(thread)
@@ -546,26 +522,12 @@
 
     def parse_thread_registers(self, json_thread_state):
         registers = dict()
-<<<<<<< HEAD
-        for json_reg in json_thread_state.get('x', []):
-            key = str('x{}'.format(idx))
-            value = int(json_reg['value'])
-            registers[key] = value
-            idx += 1
-
-        for register in ['lr', 'cpsr', 'fp', 'sp', 'esr', 'pc']:
-            if register in json_thread_state:
-                json_reg = json_thread_state[register]
-                registers[register] = int(json_reg['value'])
-
-=======
         for key, state in json_thread_state.items():
             try:
                value = int(state['value'])
                registers[key] = value
             except (TypeError, ValueError):
                pass
->>>>>>> 2ab1d525
         return registers
 
     def parse_errors(self, json_data):
