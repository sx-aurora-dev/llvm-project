--- conflicted
+++ resolved
@@ -8,21 +8,12 @@
 
 #include "VSCode.h"
 
-<<<<<<< HEAD
-#include <assert.h>
-#include <limits.h>
-#include <stdarg.h>
-#include <stdio.h>
-#include <stdlib.h>
-#include <string.h>
-=======
 #include <cassert>
 #include <climits>
 #include <cstdarg>
 #include <cstdio>
 #include <cstdlib>
 #include <cstring>
->>>>>>> 2ab1d525
 #include <sys/stat.h>
 #include <sys/types.h>
 #if defined(_WIN32)
@@ -67,10 +58,7 @@
 
 #include "JSONUtils.h"
 #include "LLDBUtils.h"
-<<<<<<< HEAD
-=======
 #include "OutputRedirector.h"
->>>>>>> 2ab1d525
 
 #if defined(_WIN32)
 #ifndef PATH_MAX
@@ -3124,9 +3112,6 @@
 #endif
 }
 
-<<<<<<< HEAD
-int main(int argc, char *argv[]) {
-=======
 /// used only by TestVSCode_redirection_to_console.py
 void redirection_test() {
   printf("stdout message\n");
@@ -3167,7 +3152,6 @@
   llvm::InitLLVM IL(argc, argv, /*InstallPipeSignalExitHandler=*/false);
   llvm::PrettyStackTraceProgram X(argc, argv);
 
->>>>>>> 2ab1d525
   llvm::SmallString<256> program_path(argv[0]);
   llvm::sys::fs::make_absolute(program_path);
   g_vsc.debug_adaptor_path = program_path.str().str();
@@ -3176,30 +3160,6 @@
   unsigned MAI, MAC;
   llvm::ArrayRef<const char *> ArgsArr = llvm::makeArrayRef(argv + 1, argc);
   llvm::opt::InputArgList input_args = T.ParseArgs(ArgsArr, MAI, MAC);
-
-  if (llvm::opt::Arg *target_arg = input_args.getLastArg(OPT_launch_target)) {
-    if (llvm::opt::Arg *comm_file = input_args.getLastArg(OPT_comm_file)) {
-      int target_args_pos = argc;
-      for (int i = 0; i < argc; i++)
-        if (strcmp(argv[i], "--launch-target") == 0) {
-          target_args_pos = i + 1;
-          break;
-        }
-      LaunchRunInTerminalTarget(*target_arg, comm_file->getValue(),
-                                argv + target_args_pos);
-    } else {
-      llvm::errs() << "\"--launch-target\" requires \"--comm-file\" to be "
-                      "specified\n";
-      exit(EXIT_FAILURE);
-    }
-  }
-
-  // Initialize LLDB first before we do anything.
-  lldb::SBDebugger::Initialize();
-
-  RegisterRequestCallbacks();
-
-  int portno = -1;
 
   if (input_args.hasArg(OPT_help)) {
     printHelp(T, llvm::sys::path::filename(argv[0]));
