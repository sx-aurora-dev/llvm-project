if ( CMAKE_SYSTEM_NAME MATCHES "Windows" OR CMAKE_SYSTEM_NAME MATCHES "NetBSD" )
  add_definitions( -DIMPORT_LIBLLDB )
  list(APPEND extra_libs lldbHost)
endif ()

if (HAVE_LIBPTHREAD)
  list(APPEND extra_libs pthread)
endif ()


if(APPLE)
  configure_file(
    ${CMAKE_CURRENT_SOURCE_DIR}/lldb-vscode-Info.plist.in
    ${CMAKE_CURRENT_BINARY_DIR}/lldb-vscode-Info.plist
    )
  # Inline info plist in binary (use target_link_options for this as soon as CMake 3.13 is available)
  set(CMAKE_EXE_LINKER_FLAGS "${CMAKE_EXE_LINKER_FLAGS} -Wl,-sectcreate,__TEXT,__info_plist,${CMAKE_CURRENT_BINARY_DIR}/lldb-vscode-Info.plist")
endif()

# We need to include the llvm components we depend on manually, as liblldb does
# not re-export those.
set(LLVM_LINK_COMPONENTS Support)
set(LLVM_TARGET_DEFINITIONS Options.td)
tablegen(LLVM Options.inc -gen-opt-parser-defs)
add_public_tablegen_target(LLDBVSCodeOptionsTableGen)
add_lldb_tool(lldb-vscode
  lldb-vscode.cpp
  BreakpointBase.cpp
  ExceptionBreakpoint.cpp
  FifoFiles.cpp
  FunctionBreakpoint.cpp
  IOStream.cpp
  JSONUtils.cpp
  LLDBUtils.cpp
<<<<<<< HEAD
=======
  OutputRedirector.cpp
  ProgressEvent.cpp
>>>>>>> 2ab1d525
  RunInTerminal.cpp
  SourceBreakpoint.cpp
  VSCode.cpp

  LINK_LIBS
    liblldb
    ${extra_libs}

  LINK_COMPONENTS
    Option
    Support
  )

if(LLDB_BUILD_FRAMEWORK)
  # In the build-tree, we know the exact path to the framework directory.
  # The installed framework can be in different locations.
  lldb_setup_rpaths(lldb-vscode
    BUILD_RPATH
      "${LLDB_FRAMEWORK_ABSOLUTE_BUILD_DIR}"
    INSTALL_RPATH
      "@loader_path/../../../SharedFrameworks"
      "@loader_path/../../System/Library/PrivateFrameworks"
      "@loader_path/../../Library/PrivateFrameworks"
  )
endif()<|MERGE_RESOLUTION|>--- conflicted
+++ resolved
@@ -32,11 +32,8 @@
   IOStream.cpp
   JSONUtils.cpp
   LLDBUtils.cpp
-<<<<<<< HEAD
-=======
   OutputRedirector.cpp
   ProgressEvent.cpp
->>>>>>> 2ab1d525
   RunInTerminal.cpp
   SourceBreakpoint.cpp
   VSCode.cpp
