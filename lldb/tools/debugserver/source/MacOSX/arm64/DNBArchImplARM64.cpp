//===-- DNBArchImplARM64.cpp ------------------------------------*- C++ -*-===//
//
// Part of the LLVM Project, under the Apache License v2.0 with LLVM Exceptions.
// See https://llvm.org/LICENSE.txt for license information.
// SPDX-License-Identifier: Apache-2.0 WITH LLVM-exception
//
//===----------------------------------------------------------------------===//
//
//  Created by Greg Clayton on 6/25/07.
//
//===----------------------------------------------------------------------===//

#if defined(__arm__) || defined(__arm64__) || defined(__aarch64__)

#include "MacOSX/arm64/DNBArchImplARM64.h"

#if defined(ARM_THREAD_STATE64_COUNT)

#include "DNB.h"
#include "DNBBreakpoint.h"
#include "DNBLog.h"
#include "DNBRegisterInfo.h"
#include "MacOSX/MachProcess.h"
#include "MacOSX/MachThread.h"

#include <cinttypes>
#include <sys/sysctl.h>

#if __has_feature(ptrauth_calls)
#include <ptrauth.h>
#endif

// Break only in privileged or user mode
// (PAC bits in the DBGWVRn_EL1 watchpoint control register)
#define S_USER ((uint32_t)(2u << 1))

#define BCR_ENABLE ((uint32_t)(1u))
#define WCR_ENABLE ((uint32_t)(1u))

// Watchpoint load/store
// (LSC bits in the DBGWVRn_EL1 watchpoint control register)
#define WCR_LOAD ((uint32_t)(1u << 3))
#define WCR_STORE ((uint32_t)(1u << 4))

// Enable breakpoint, watchpoint, and vector catch debug exceptions.
// (MDE bit in the MDSCR_EL1 register.  Equivalent to the MDBGen bit in
// DBGDSCRext in Aarch32)
#define MDE_ENABLE ((uint32_t)(1u << 15))

// Single instruction step
// (SS bit in the MDSCR_EL1 register)
#define SS_ENABLE ((uint32_t)(1u))

static const uint8_t g_arm64_breakpoint_opcode[] = {
    0x00, 0x00, 0x20, 0xD4}; // "brk #0", 0xd4200000 in BE byte order

// If we need to set one logical watchpoint by using
// two hardware watchpoint registers, the watchpoint
// will be split into a "high" and "low" watchpoint.
// Record both of them in the LoHi array.

// It's safe to initialize to all 0's since
// hi > lo and therefore LoHi[i] cannot be 0.
static uint32_t LoHi[16] = {0};

void DNBArchMachARM64::Initialize() {
  DNBArchPluginInfo arch_plugin_info = {
      CPU_TYPE_ARM64, DNBArchMachARM64::Create,
      DNBArchMachARM64::GetRegisterSetInfo,
      DNBArchMachARM64::SoftwareBreakpointOpcode};

  // Register this arch plug-in with the main protocol class
  DNBArchProtocol::RegisterArchPlugin(arch_plugin_info);

  DNBArchPluginInfo arch_plugin_info_32 = {
      CPU_TYPE_ARM64_32, DNBArchMachARM64::Create,
      DNBArchMachARM64::GetRegisterSetInfo,
      DNBArchMachARM64::SoftwareBreakpointOpcode};

  // Register this arch plug-in with the main protocol class
  DNBArchProtocol::RegisterArchPlugin(arch_plugin_info_32);
}

DNBArchProtocol *DNBArchMachARM64::Create(MachThread *thread) {
  DNBArchMachARM64 *obj = new DNBArchMachARM64(thread);

  return obj;
}

const uint8_t *
DNBArchMachARM64::SoftwareBreakpointOpcode(nub_size_t byte_size) {
  return g_arm64_breakpoint_opcode;
}

uint32_t DNBArchMachARM64::GetCPUType() { return CPU_TYPE_ARM64; }

uint64_t DNBArchMachARM64::GetPC(uint64_t failValue) {
  // Get program counter
  if (GetGPRState(false) == KERN_SUCCESS)
#if defined(__LP64__)
    return arm_thread_state64_get_pc(m_state.context.gpr);
#else
    return m_state.context.gpr.__pc;
#endif
  return failValue;
}

kern_return_t DNBArchMachARM64::SetPC(uint64_t value) {
  // Get program counter
  kern_return_t err = GetGPRState(false);
  if (err == KERN_SUCCESS) {
#if defined(__LP64__)
#if __has_feature(ptrauth_calls)
    // The incoming value could be garbage.  Strip it to avoid
    // trapping when it gets resigned in the thread state.
    value = (uint64_t) ptrauth_strip((void*) value, ptrauth_key_function_pointer);
    value = (uint64_t) ptrauth_sign_unauthenticated((void*) value, ptrauth_key_function_pointer, 0);
#endif
    arm_thread_state64_set_pc_fptr (m_state.context.gpr, (void*) value);
#else
    m_state.context.gpr.__pc = value;
#endif
    err = SetGPRState();
  }
  return err == KERN_SUCCESS;
}

uint64_t DNBArchMachARM64::GetSP(uint64_t failValue) {
  // Get stack pointer
  if (GetGPRState(false) == KERN_SUCCESS)
#if defined(__LP64__)
    return arm_thread_state64_get_sp(m_state.context.gpr);
#else
    return m_state.context.gpr.__sp;
#endif
  return failValue;
}

kern_return_t DNBArchMachARM64::GetGPRState(bool force) {
  int set = e_regSetGPR;
  // Check if we have valid cached registers
  if (!force && m_state.GetError(set, Read) == KERN_SUCCESS)
    return KERN_SUCCESS;

  // Read the registers from our thread
  mach_msg_type_number_t count = e_regSetGPRCount;
  kern_return_t kret =
      ::thread_get_state(m_thread->MachPortNumber(), ARM_THREAD_STATE64,
                         (thread_state_t)&m_state.context.gpr, &count);
  if (DNBLogEnabledForAny(LOG_THREAD)) {
    uint64_t *x = &m_state.context.gpr.__x[0];

#if defined(__LP64__)
        uint64_t log_fp = arm_thread_state64_get_fp(m_state.context.gpr);
        uint64_t log_lr = arm_thread_state64_get_lr(m_state.context.gpr);
        uint64_t log_sp = arm_thread_state64_get_sp(m_state.context.gpr);
        uint64_t log_pc = arm_thread_state64_get_pc(m_state.context.gpr);
#else
        uint64_t log_fp = m_state.context.gpr.__fp;
<<<<<<< HEAD
        uint64_t log_fp = m_state.context.gpr.__lr;
        uint64_t log_fp = m_state.context.gpr.__sp;
        uint64_t log_fp = m_state.context.gpr.__pc,
=======
        uint64_t log_lr = m_state.context.gpr.__lr;
        uint64_t log_sp = m_state.context.gpr.__sp;
        uint64_t log_pc = m_state.context.gpr.__pc;
>>>>>>> 2ab1d525
#endif
    DNBLogThreaded(
        "thread_get_state(0x%4.4x, %u, &gpr, %u) => 0x%8.8x (count = %u) regs"
        "\n   x0=%16.16llx"
        "\n   x1=%16.16llx"
        "\n   x2=%16.16llx"
        "\n   x3=%16.16llx"
        "\n   x4=%16.16llx"
        "\n   x5=%16.16llx"
        "\n   x6=%16.16llx"
        "\n   x7=%16.16llx"
        "\n   x8=%16.16llx"
        "\n   x9=%16.16llx"
        "\n  x10=%16.16llx"
        "\n  x11=%16.16llx"
        "\n  x12=%16.16llx"
        "\n  x13=%16.16llx"
        "\n  x14=%16.16llx"
        "\n  x15=%16.16llx"
        "\n  x16=%16.16llx"
        "\n  x17=%16.16llx"
        "\n  x18=%16.16llx"
        "\n  x19=%16.16llx"
        "\n  x20=%16.16llx"
        "\n  x21=%16.16llx"
        "\n  x22=%16.16llx"
        "\n  x23=%16.16llx"
        "\n  x24=%16.16llx"
        "\n  x25=%16.16llx"
        "\n  x26=%16.16llx"
        "\n  x27=%16.16llx"
        "\n  x28=%16.16llx"
        "\n   fp=%16.16llx"
        "\n   lr=%16.16llx"
        "\n   sp=%16.16llx"
        "\n   pc=%16.16llx"
        "\n cpsr=%8.8x",
        m_thread->MachPortNumber(), e_regSetGPR, e_regSetGPRCount, kret, count,
        x[0], x[1], x[2], x[3], x[4], x[5], x[6], x[7], x[8], x[9], x[0], x[11],
        x[12], x[13], x[14], x[15], x[16], x[17], x[18], x[19], x[20], x[21],
        x[22], x[23], x[24], x[25], x[26], x[27], x[28],
        log_fp, log_lr, log_sp, log_pc, m_state.context.gpr.__cpsr);
  }
  m_state.SetError(set, Read, kret);
  return kret;
}

kern_return_t DNBArchMachARM64::GetVFPState(bool force) {
  int set = e_regSetVFP;
  // Check if we have valid cached registers
  if (!force && m_state.GetError(set, Read) == KERN_SUCCESS)
    return KERN_SUCCESS;

  // Read the registers from our thread
  mach_msg_type_number_t count = e_regSetVFPCount;
  kern_return_t kret =
      ::thread_get_state(m_thread->MachPortNumber(), ARM_NEON_STATE64,
                         (thread_state_t)&m_state.context.vfp, &count);
  if (DNBLogEnabledForAny(LOG_THREAD)) {
#if defined(__arm64__) || defined(__aarch64__)
    DNBLogThreaded(
        "thread_get_state(0x%4.4x, %u, &vfp, %u) => 0x%8.8x (count = %u) regs"
        "\n   q0  = 0x%16.16llx%16.16llx"
        "\n   q1  = 0x%16.16llx%16.16llx"
        "\n   q2  = 0x%16.16llx%16.16llx"
        "\n   q3  = 0x%16.16llx%16.16llx"
        "\n   q4  = 0x%16.16llx%16.16llx"
        "\n   q5  = 0x%16.16llx%16.16llx"
        "\n   q6  = 0x%16.16llx%16.16llx"
        "\n   q7  = 0x%16.16llx%16.16llx"
        "\n   q8  = 0x%16.16llx%16.16llx"
        "\n   q9  = 0x%16.16llx%16.16llx"
        "\n   q10 = 0x%16.16llx%16.16llx"
        "\n   q11 = 0x%16.16llx%16.16llx"
        "\n   q12 = 0x%16.16llx%16.16llx"
        "\n   q13 = 0x%16.16llx%16.16llx"
        "\n   q14 = 0x%16.16llx%16.16llx"
        "\n   q15 = 0x%16.16llx%16.16llx"
        "\n   q16 = 0x%16.16llx%16.16llx"
        "\n   q17 = 0x%16.16llx%16.16llx"
        "\n   q18 = 0x%16.16llx%16.16llx"
        "\n   q19 = 0x%16.16llx%16.16llx"
        "\n   q20 = 0x%16.16llx%16.16llx"
        "\n   q21 = 0x%16.16llx%16.16llx"
        "\n   q22 = 0x%16.16llx%16.16llx"
        "\n   q23 = 0x%16.16llx%16.16llx"
        "\n   q24 = 0x%16.16llx%16.16llx"
        "\n   q25 = 0x%16.16llx%16.16llx"
        "\n   q26 = 0x%16.16llx%16.16llx"
        "\n   q27 = 0x%16.16llx%16.16llx"
        "\n   q28 = 0x%16.16llx%16.16llx"
        "\n   q29 = 0x%16.16llx%16.16llx"
        "\n   q30 = 0x%16.16llx%16.16llx"
        "\n   q31 = 0x%16.16llx%16.16llx"
        "\n  fpsr = 0x%8.8x"
        "\n  fpcr = 0x%8.8x\n\n",
        m_thread->MachPortNumber(), e_regSetVFP, e_regSetVFPCount, kret, count,
        ((uint64_t *)&m_state.context.vfp.__v[0])[0],
        ((uint64_t *)&m_state.context.vfp.__v[0])[1],
        ((uint64_t *)&m_state.context.vfp.__v[1])[0],
        ((uint64_t *)&m_state.context.vfp.__v[1])[1],
        ((uint64_t *)&m_state.context.vfp.__v[2])[0],
        ((uint64_t *)&m_state.context.vfp.__v[2])[1],
        ((uint64_t *)&m_state.context.vfp.__v[3])[0],
        ((uint64_t *)&m_state.context.vfp.__v[3])[1],
        ((uint64_t *)&m_state.context.vfp.__v[4])[0],
        ((uint64_t *)&m_state.context.vfp.__v[4])[1],
        ((uint64_t *)&m_state.context.vfp.__v[5])[0],
        ((uint64_t *)&m_state.context.vfp.__v[5])[1],
        ((uint64_t *)&m_state.context.vfp.__v[6])[0],
        ((uint64_t *)&m_state.context.vfp.__v[6])[1],
        ((uint64_t *)&m_state.context.vfp.__v[7])[0],
        ((uint64_t *)&m_state.context.vfp.__v[7])[1],
        ((uint64_t *)&m_state.context.vfp.__v[8])[0],
        ((uint64_t *)&m_state.context.vfp.__v[8])[1],
        ((uint64_t *)&m_state.context.vfp.__v[9])[0],
        ((uint64_t *)&m_state.context.vfp.__v[9])[1],
        ((uint64_t *)&m_state.context.vfp.__v[10])[0],
        ((uint64_t *)&m_state.context.vfp.__v[10])[1],
        ((uint64_t *)&m_state.context.vfp.__v[11])[0],
        ((uint64_t *)&m_state.context.vfp.__v[11])[1],
        ((uint64_t *)&m_state.context.vfp.__v[12])[0],
        ((uint64_t *)&m_state.context.vfp.__v[12])[1],
        ((uint64_t *)&m_state.context.vfp.__v[13])[0],
        ((uint64_t *)&m_state.context.vfp.__v[13])[1],
        ((uint64_t *)&m_state.context.vfp.__v[14])[0],
        ((uint64_t *)&m_state.context.vfp.__v[14])[1],
        ((uint64_t *)&m_state.context.vfp.__v[15])[0],
        ((uint64_t *)&m_state.context.vfp.__v[15])[1],
        ((uint64_t *)&m_state.context.vfp.__v[16])[0],
        ((uint64_t *)&m_state.context.vfp.__v[16])[1],
        ((uint64_t *)&m_state.context.vfp.__v[17])[0],
        ((uint64_t *)&m_state.context.vfp.__v[17])[1],
        ((uint64_t *)&m_state.context.vfp.__v[18])[0],
        ((uint64_t *)&m_state.context.vfp.__v[18])[1],
        ((uint64_t *)&m_state.context.vfp.__v[19])[0],
        ((uint64_t *)&m_state.context.vfp.__v[19])[1],
        ((uint64_t *)&m_state.context.vfp.__v[20])[0],
        ((uint64_t *)&m_state.context.vfp.__v[20])[1],
        ((uint64_t *)&m_state.context.vfp.__v[21])[0],
        ((uint64_t *)&m_state.context.vfp.__v[21])[1],
        ((uint64_t *)&m_state.context.vfp.__v[22])[0],
        ((uint64_t *)&m_state.context.vfp.__v[22])[1],
        ((uint64_t *)&m_state.context.vfp.__v[23])[0],
        ((uint64_t *)&m_state.context.vfp.__v[23])[1],
        ((uint64_t *)&m_state.context.vfp.__v[24])[0],
        ((uint64_t *)&m_state.context.vfp.__v[24])[1],
        ((uint64_t *)&m_state.context.vfp.__v[25])[0],
        ((uint64_t *)&m_state.context.vfp.__v[25])[1],
        ((uint64_t *)&m_state.context.vfp.__v[26])[0],
        ((uint64_t *)&m_state.context.vfp.__v[26])[1],
        ((uint64_t *)&m_state.context.vfp.__v[27])[0],
        ((uint64_t *)&m_state.context.vfp.__v[27])[1],
        ((uint64_t *)&m_state.context.vfp.__v[28])[0],
        ((uint64_t *)&m_state.context.vfp.__v[28])[1],
        ((uint64_t *)&m_state.context.vfp.__v[29])[0],
        ((uint64_t *)&m_state.context.vfp.__v[29])[1],
        ((uint64_t *)&m_state.context.vfp.__v[30])[0],
        ((uint64_t *)&m_state.context.vfp.__v[30])[1],
        ((uint64_t *)&m_state.context.vfp.__v[31])[0],
        ((uint64_t *)&m_state.context.vfp.__v[31])[1],
        m_state.context.vfp.__fpsr, m_state.context.vfp.__fpcr);
#endif
  }
  m_state.SetError(set, Read, kret);
  return kret;
}

kern_return_t DNBArchMachARM64::GetEXCState(bool force) {
  int set = e_regSetEXC;
  // Check if we have valid cached registers
  if (!force && m_state.GetError(set, Read) == KERN_SUCCESS)
    return KERN_SUCCESS;

  // Read the registers from our thread
  mach_msg_type_number_t count = e_regSetEXCCount;
  kern_return_t kret =
      ::thread_get_state(m_thread->MachPortNumber(), ARM_EXCEPTION_STATE64,
                         (thread_state_t)&m_state.context.exc, &count);
  m_state.SetError(set, Read, kret);
  return kret;
}

#if 0
static void DumpDBGState(const arm_debug_state_t &dbg) {
  uint32_t i = 0;
  for (i = 0; i < 16; i++)
    DNBLogThreadedIf(LOG_STEP, "BVR%-2u/BCR%-2u = { 0x%8.8x, 0x%8.8x } "
                               "WVR%-2u/WCR%-2u = { 0x%8.8x, 0x%8.8x }",
                     i, i, dbg.__bvr[i], dbg.__bcr[i], i, i, dbg.__wvr[i],
                     dbg.__wcr[i]);
}
#endif

kern_return_t DNBArchMachARM64::GetDBGState(bool force) {
  int set = e_regSetDBG;

  // Check if we have valid cached registers
  if (!force && m_state.GetError(set, Read) == KERN_SUCCESS)
    return KERN_SUCCESS;

  // Read the registers from our thread
  mach_msg_type_number_t count = e_regSetDBGCount;
  kern_return_t kret =
      ::thread_get_state(m_thread->MachPortNumber(), ARM_DEBUG_STATE64,
                         (thread_state_t)&m_state.dbg, &count);
  m_state.SetError(set, Read, kret);

  return kret;
}

kern_return_t DNBArchMachARM64::SetGPRState() {
  int set = e_regSetGPR;
  kern_return_t kret = ::thread_set_state(
      m_thread->MachPortNumber(), ARM_THREAD_STATE64,
      (thread_state_t)&m_state.context.gpr, e_regSetGPRCount);
  m_state.SetError(set, Write,
                   kret); // Set the current write error for this register set
  m_state.InvalidateRegisterSetState(set); // Invalidate the current register
                                           // state in case registers are read
                                           // back differently
  return kret;                             // Return the error code
}

kern_return_t DNBArchMachARM64::SetVFPState() {
  int set = e_regSetVFP;
  kern_return_t kret = ::thread_set_state(
      m_thread->MachPortNumber(), ARM_NEON_STATE64,
      (thread_state_t)&m_state.context.vfp, e_regSetVFPCount);
  m_state.SetError(set, Write,
                   kret); // Set the current write error for this register set
  m_state.InvalidateRegisterSetState(set); // Invalidate the current register
                                           // state in case registers are read
                                           // back differently
  return kret;                             // Return the error code
}

kern_return_t DNBArchMachARM64::SetEXCState() {
  int set = e_regSetEXC;
  kern_return_t kret = ::thread_set_state(
      m_thread->MachPortNumber(), ARM_EXCEPTION_STATE64,
      (thread_state_t)&m_state.context.exc, e_regSetEXCCount);
  m_state.SetError(set, Write,
                   kret); // Set the current write error for this register set
  m_state.InvalidateRegisterSetState(set); // Invalidate the current register
                                           // state in case registers are read
                                           // back differently
  return kret;                             // Return the error code
}

kern_return_t DNBArchMachARM64::SetDBGState(bool also_set_on_task) {
  int set = e_regSetDBG;
  kern_return_t kret =
      ::thread_set_state(m_thread->MachPortNumber(), ARM_DEBUG_STATE64,
                         (thread_state_t)&m_state.dbg, e_regSetDBGCount);
  if (also_set_on_task) {
    kern_return_t task_kret = task_set_state(
        m_thread->Process()->Task().TaskPort(), ARM_DEBUG_STATE64,
        (thread_state_t)&m_state.dbg, e_regSetDBGCount);
    if (task_kret != KERN_SUCCESS)
      DNBLogThreadedIf(LOG_WATCHPOINTS, "DNBArchMachARM64::SetDBGState failed "
                                        "to set debug control register state: "
                                        "0x%8.8x.",
                       task_kret);
  }
  m_state.SetError(set, Write,
                   kret); // Set the current write error for this register set
  m_state.InvalidateRegisterSetState(set); // Invalidate the current register
                                           // state in case registers are read
                                           // back differently

  return kret; // Return the error code
}

void DNBArchMachARM64::ThreadWillResume() {
  // Do we need to step this thread? If so, let the mach thread tell us so.
  if (m_thread->IsStepping()) {
    EnableHardwareSingleStep(true);
  }

  // Disable the triggered watchpoint temporarily before we resume.
  // Plus, we try to enable hardware single step to execute past the instruction
  // which triggered our watchpoint.
  if (m_watchpoint_did_occur) {
    if (m_watchpoint_hw_index >= 0) {
      kern_return_t kret = GetDBGState(false);
      if (kret == KERN_SUCCESS &&
          !IsWatchpointEnabled(m_state.dbg, m_watchpoint_hw_index)) {
        // The watchpoint might have been disabled by the user.  We don't need
        // to do anything at all
        // to enable hardware single stepping.
        m_watchpoint_did_occur = false;
        m_watchpoint_hw_index = -1;
        return;
      }

      DisableHardwareWatchpoint(m_watchpoint_hw_index, false);
      DNBLogThreadedIf(LOG_WATCHPOINTS, "DNBArchMachARM::ThreadWillResume() "
                                        "DisableHardwareWatchpoint(%d) called",
                       m_watchpoint_hw_index);

      // Enable hardware single step to move past the watchpoint-triggering
      // instruction.
      m_watchpoint_resume_single_step_enabled =
          (EnableHardwareSingleStep(true) == KERN_SUCCESS);

      // If we are not able to enable single step to move past the
      // watchpoint-triggering instruction,
      // at least we should reset the two watchpoint member variables so that
      // the next time around
      // this callback function is invoked, the enclosing logical branch is
      // skipped.
      if (!m_watchpoint_resume_single_step_enabled) {
        // Reset the two watchpoint member variables.
        m_watchpoint_did_occur = false;
        m_watchpoint_hw_index = -1;
        DNBLogThreadedIf(
            LOG_WATCHPOINTS,
            "DNBArchMachARM::ThreadWillResume() failed to enable single step");
      } else
        DNBLogThreadedIf(LOG_WATCHPOINTS, "DNBArchMachARM::ThreadWillResume() "
                                          "succeeded to enable single step");
    }
  }
}

bool DNBArchMachARM64::NotifyException(MachException::Data &exc) {

  switch (exc.exc_type) {
  default:
    break;
  case EXC_BREAKPOINT:
    if (exc.exc_data.size() == 2 && exc.exc_data[0] == EXC_ARM_DA_DEBUG) {
      // The data break address is passed as exc_data[1].
      nub_addr_t addr = exc.exc_data[1];
      // Find the hardware index with the side effect of possibly massaging the
      // addr to return the starting address as seen from the debugger side.
      uint32_t hw_index = GetHardwareWatchpointHit(addr);

      // One logical watchpoint was split into two watchpoint locations because
      // it was too big.  If the watchpoint exception is indicating the 2nd half
      // of the two-parter, find the address of the 1st half and report that --
      // that's what lldb is going to expect to see.
      DNBLogThreadedIf(LOG_WATCHPOINTS, "DNBArchMachARM::NotifyException "
                                        "watchpoint %d was hit on address "
                                        "0x%llx",
                       hw_index, (uint64_t)addr);
      const uint32_t num_watchpoints = NumSupportedHardwareWatchpoints();
      for (uint32_t i = 0; i < num_watchpoints; i++) {
        if (LoHi[i] != 0 && LoHi[i] == hw_index && LoHi[i] != i &&
            GetWatchpointAddressByIndex(i) != INVALID_NUB_ADDRESS) {
          addr = GetWatchpointAddressByIndex(i);
          DNBLogThreadedIf(LOG_WATCHPOINTS, "DNBArchMachARM::NotifyException "
                                            "It is a linked watchpoint; "
                                            "rewritten to index %d addr 0x%llx",
                           LoHi[i], (uint64_t)addr);
        }
      }

      if (hw_index != INVALID_NUB_HW_INDEX) {
        m_watchpoint_did_occur = true;
        m_watchpoint_hw_index = hw_index;
        exc.exc_data[1] = addr;
        // Piggyback the hw_index in the exc.data.
        exc.exc_data.push_back(hw_index);
      }

      return true;
    }
    // detect a __builtin_debugtrap instruction pattern ("brk #0xf000")
    // and advance the $pc past it, so that the user can continue execution.
    // Generally speaking, this knowledge should be centralized in lldb,
    // recognizing the builtin_trap instruction and knowing how to advance
    // the pc past it, so that continue etc work.
    if (exc.exc_data.size() == 2 && exc.exc_data[0] == EXC_ARM_BREAKPOINT) {
      nub_addr_t pc = GetPC(INVALID_NUB_ADDRESS);
      if (pc != INVALID_NUB_ADDRESS && pc > 0) {
        DNBBreakpoint *bp =
            m_thread->Process()->Breakpoints().FindByAddress(pc);
        if (bp == nullptr) {
          uint8_t insnbuf[4];
          if (m_thread->Process()->ReadMemory(pc, 4, insnbuf) == 4) {
            uint8_t builtin_debugtrap_insn[4] = {0x00, 0x00, 0x3e,
                                                 0xd4}; // brk #0xf000
            if (memcmp(insnbuf, builtin_debugtrap_insn, 4) == 0) {
              SetPC(pc + 4);
            }
          }
        }
      }
    }
    break;
  }
  return false;
}

bool DNBArchMachARM64::ThreadDidStop() {
  bool success = true;

  m_state.InvalidateAllRegisterStates();

  if (m_watchpoint_resume_single_step_enabled) {
    // Great!  We now disable the hardware single step as well as re-enable the
    // hardware watchpoint.
    // See also ThreadWillResume().
    if (EnableHardwareSingleStep(false) == KERN_SUCCESS) {
      if (m_watchpoint_did_occur && m_watchpoint_hw_index >= 0) {
        ReenableHardwareWatchpoint(m_watchpoint_hw_index);
        m_watchpoint_resume_single_step_enabled = false;
        m_watchpoint_did_occur = false;
        m_watchpoint_hw_index = -1;
      } else {
        DNBLogError("internal error detected: m_watchpoint_resume_step_enabled "
                    "is true but (m_watchpoint_did_occur && "
                    "m_watchpoint_hw_index >= 0) does not hold!");
      }
    } else {
      DNBLogError("internal error detected: m_watchpoint_resume_step_enabled "
                  "is true but unable to disable single step!");
    }
  }

  // Are we stepping a single instruction?
  if (GetGPRState(true) == KERN_SUCCESS) {
    // We are single stepping, was this the primary thread?
    if (m_thread->IsStepping()) {
      // This was the primary thread, we need to clear the trace
      // bit if so.
      success = EnableHardwareSingleStep(false) == KERN_SUCCESS;
    } else {
      // The MachThread will automatically restore the suspend count
      // in ThreadDidStop(), so we don't need to do anything here if
      // we weren't the primary thread the last time
    }
  }
  return success;
}

// Set the single step bit in the processor status register.
kern_return_t DNBArchMachARM64::EnableHardwareSingleStep(bool enable) {
  DNBError err;
  DNBLogThreadedIf(LOG_STEP, "%s( enable = %d )", __FUNCTION__, enable);

  err = GetGPRState(false);

  if (err.Fail()) {
    err.LogThreaded("%s: failed to read the GPR registers", __FUNCTION__);
    return err.Status();
  }

  err = GetDBGState(false);

  if (err.Fail()) {
    err.LogThreaded("%s: failed to read the DBG registers", __FUNCTION__);
    return err.Status();
  }

#if defined(__LP64__)
  uint64_t pc = arm_thread_state64_get_pc (m_state.context.gpr);
#else
  uint64_t pc = m_state.context.gpr.__pc;
#endif

  if (enable) {
    DNBLogThreadedIf(LOG_STEP,
                     "%s: Setting MDSCR_EL1 Single Step bit at pc 0x%llx",
                     __FUNCTION__, pc);
    m_state.dbg.__mdscr_el1 |= SS_ENABLE;
  } else {
    DNBLogThreadedIf(LOG_STEP,
                     "%s: Clearing MDSCR_EL1 Single Step bit at pc 0x%llx",
                     __FUNCTION__, pc);
    m_state.dbg.__mdscr_el1 &= ~(SS_ENABLE);
  }

  return SetDBGState(false);
}

// return 1 if bit "BIT" is set in "value"
static inline uint32_t bit(uint32_t value, uint32_t bit) {
  return (value >> bit) & 1u;
}

// return the bitfield "value[msbit:lsbit]".
static inline uint64_t bits(uint64_t value, uint32_t msbit, uint32_t lsbit) {
  assert(msbit >= lsbit);
  uint64_t shift_left = sizeof(value) * 8 - 1 - msbit;
  value <<=
      shift_left; // shift anything above the msbit off of the unsigned edge
  value >>= shift_left + lsbit; // shift it back again down to the lsbit
                                // (including undoing any shift from above)
  return value;                 // return our result
}

uint32_t DNBArchMachARM64::NumSupportedHardwareWatchpoints() {
  // Set the init value to something that will let us know that we need to
  // autodetect how many watchpoints are supported dynamically...
  static uint32_t g_num_supported_hw_watchpoints = UINT_MAX;
  if (g_num_supported_hw_watchpoints == UINT_MAX) {
    // Set this to zero in case we can't tell if there are any HW breakpoints
    g_num_supported_hw_watchpoints = 0;

    size_t len;
    uint32_t n = 0;
    len = sizeof(n);
    if (::sysctlbyname("hw.optional.watchpoint", &n, &len, NULL, 0) == 0) {
      g_num_supported_hw_watchpoints = n;
      DNBLogThreadedIf(LOG_THREAD, "hw.optional.watchpoint=%u", n);
    } else {
// For AArch64 we would need to look at ID_AA64DFR0_EL1 but debugserver runs in
// EL0 so it can't
// access that reg.  The kernel should have filled in the sysctls based on it
// though.
#if defined(__arm__)
      uint32_t register_DBGDIDR;

      asm("mrc p14, 0, %0, c0, c0, 0" : "=r"(register_DBGDIDR));
      uint32_t numWRPs = bits(register_DBGDIDR, 31, 28);
      // Zero is reserved for the WRP count, so don't increment it if it is zero
      if (numWRPs > 0)
        numWRPs++;
      g_num_supported_hw_watchpoints = numWRPs;
      DNBLogThreadedIf(LOG_THREAD,
                       "Number of supported hw watchpoints via asm():  %d",
                       g_num_supported_hw_watchpoints);
#endif
    }
  }
  return g_num_supported_hw_watchpoints;
}

uint32_t DNBArchMachARM64::NumSupportedHardwareBreakpoints() {
  // Set the init value to something that will let us know that we need to
  // autodetect how many breakpoints are supported dynamically...
  static uint32_t g_num_supported_hw_breakpoints = UINT_MAX;
  if (g_num_supported_hw_breakpoints == UINT_MAX) {
    // Set this to zero in case we can't tell if there are any HW breakpoints
    g_num_supported_hw_breakpoints = 0;

    size_t len;
    uint32_t n = 0;
    len = sizeof(n);
    if (::sysctlbyname("hw.optional.breakpoint", &n, &len, NULL, 0) == 0) {
      g_num_supported_hw_breakpoints = n;
      DNBLogThreadedIf(LOG_THREAD, "hw.optional.breakpoint=%u", n);
    } else {
// For AArch64 we would need to look at ID_AA64DFR0_EL1 but debugserver runs in
// EL0 so it can't access that reg.  The kernel should have filled in the
// sysctls based on it though.
#if defined(__arm__)
      uint32_t register_DBGDIDR;

      asm("mrc p14, 0, %0, c0, c0, 0" : "=r"(register_DBGDIDR));
      uint32_t numWRPs = bits(register_DBGDIDR, 31, 28);
      // Zero is reserved for the WRP count, so don't increment it if it is zero
      if (numWRPs > 0)
        numWRPs++;
      g_num_supported_hw_breakpoints = numWRPs;
      DNBLogThreadedIf(LOG_THREAD,
                       "Number of supported hw breakpoint via asm():  %d",
                       g_num_supported_hw_breakpoints);
#endif
    }
  }
  return g_num_supported_hw_breakpoints;
}

uint32_t DNBArchMachARM64::EnableHardwareBreakpoint(nub_addr_t addr,
                                                    nub_size_t size,
                                                    bool also_set_on_task) {
  DNBLogThreadedIf(LOG_WATCHPOINTS,
                   "DNBArchMachARM64::EnableHardwareBreakpoint(addr = "
                   "0x%8.8llx, size = %zu)",
                   (uint64_t)addr, size);

  const uint32_t num_hw_breakpoints = NumSupportedHardwareBreakpoints();

  nub_addr_t aligned_bp_address = addr;
  uint32_t control_value = 0;

  switch (size) {
  case 2:
    control_value = (0x3 << 5) | 7;
    aligned_bp_address &= ~1;
    break;
  case 4:
    control_value = (0xfu << 5) | 7;
    aligned_bp_address &= ~3;
    break;
  };

  // Read the debug state
  kern_return_t kret = GetDBGState(false);
  if (kret == KERN_SUCCESS) {
    // Check to make sure we have the needed hardware support
    uint32_t i = 0;

    for (i = 0; i < num_hw_breakpoints; ++i) {
      if ((m_state.dbg.__bcr[i] & BCR_ENABLE) == 0)
        break; // We found an available hw breakpoint slot (in i)
    }

    // See if we found an available hw breakpoint slot above
    if (i < num_hw_breakpoints) {
      m_state.dbg.__bvr[i] = aligned_bp_address;
      m_state.dbg.__bcr[i] = control_value;

      DNBLogThreadedIf(LOG_WATCHPOINTS,
                       "DNBArchMachARM64::EnableHardwareBreakpoint() "
                       "adding breakpoint on address 0x%llx with control "
                       "register value 0x%x",
                       (uint64_t)m_state.dbg.__bvr[i],
                       (uint32_t)m_state.dbg.__bcr[i]);

      // The kernel will set the MDE_ENABLE bit in the MDSCR_EL1 for us
      // automatically, don't need to do it here.
      kret = SetDBGState(also_set_on_task);

      DNBLogThreadedIf(LOG_WATCHPOINTS,
                       "DNBArchMachARM64::"
                       "EnableHardwareBreakpoint() "
                       "SetDBGState() => 0x%8.8x.",
                       kret);

      if (kret == KERN_SUCCESS)
        return i;
    } else {
      DNBLogThreadedIf(LOG_WATCHPOINTS,
                       "DNBArchMachARM64::"
                       "EnableHardwareBreakpoint(): All "
                       "hardware resources (%u) are in use.",
                       num_hw_breakpoints);
    }
  }
  return INVALID_NUB_HW_INDEX;
}

uint32_t DNBArchMachARM64::EnableHardwareWatchpoint(nub_addr_t addr,
                                                    nub_size_t size, bool read,
                                                    bool write,
                                                    bool also_set_on_task) {
  DNBLogThreadedIf(LOG_WATCHPOINTS,
                   "DNBArchMachARM64::EnableHardwareWatchpoint(addr = "
                   "0x%8.8llx, size = %zu, read = %u, write = %u)",
                   (uint64_t)addr, size, read, write);

  const uint32_t num_hw_watchpoints = NumSupportedHardwareWatchpoints();

  // Can't watch zero bytes
  if (size == 0)
    return INVALID_NUB_HW_INDEX;

  // We must watch for either read or write
  if (read == false && write == false)
    return INVALID_NUB_HW_INDEX;

  // Otherwise, can't watch more than 8 bytes per WVR/WCR pair
  if (size > 8)
    return INVALID_NUB_HW_INDEX;

  // Aarch64 watchpoints are in one of two forms: (1) 1-8 bytes, aligned to
  // an 8 byte address, or (2) a power-of-two size region of memory; minimum
  // 8 bytes, maximum 2GB; the starting address must be aligned to that power
  // of two.
  //
  // For (1), 1-8 byte watchpoints, using the Byte Address Selector field in
  // DBGWCR<n>.BAS.  Any of the bytes may be watched, but if multiple bytes
  // are watched, the bytes selected must be contiguous.  The start address
  // watched must be doubleword (8-byte) aligned; if the start address is
  // word (4-byte) aligned, only 4 bytes can be watched.
  //
  // For (2), the MASK field in DBGWCR<n>.MASK is used.
  //
  // See the ARM ARM, section "Watchpoint exceptions", and more specifically,
  // "Watchpoint data address comparisons".
  //
  // debugserver today only supports (1) - the Byte Address Selector 1-8 byte
  // watchpoints that are 8-byte aligned.  To support larger watchpoints,
  // debugserver would need to interpret the mach exception when the watched
  // region was hit, see if the address accessed lies within the subset
  // of the power-of-two region that lldb asked us to watch (v. ARM ARM,
  // "Determining the memory location that caused a Watchpoint exception"),
  // and silently resume the inferior (disable watchpoint, stepi, re-enable
  // watchpoint) if the address lies outside the region that lldb asked us
  // to watch.
  //
  // Alternatively, lldb would need to be prepared for a larger region
  // being watched than it requested, and silently resume the inferior if
  // the accessed address is outside the region lldb wants to watch.

  nub_addr_t aligned_wp_address = addr & ~0x7;
  uint32_t addr_dword_offset = addr & 0x7;

  // Do we need to split up this logical watchpoint into two hardware watchpoint
  // registers?
  // e.g. a watchpoint of length 4 on address 6.  We need do this with
  //   one watchpoint on address 0 with bytes 6 & 7 being monitored
  //   one watchpoint on address 8 with bytes 0, 1, 2, 3 being monitored

  if (addr_dword_offset + size > 8) {
    DNBLogThreadedIf(LOG_WATCHPOINTS, "DNBArchMachARM64::"
                                      "EnableHardwareWatchpoint(addr = "
                                      "0x%8.8llx, size = %zu) needs two "
                                      "hardware watchpoints slots to monitor",
                     (uint64_t)addr, size);
    int low_watchpoint_size = 8 - addr_dword_offset;
    int high_watchpoint_size = addr_dword_offset + size - 8;

    uint32_t lo = EnableHardwareWatchpoint(addr, low_watchpoint_size, read,
                                           write, also_set_on_task);
    if (lo == INVALID_NUB_HW_INDEX)
      return INVALID_NUB_HW_INDEX;
    uint32_t hi =
        EnableHardwareWatchpoint(aligned_wp_address + 8, high_watchpoint_size,
                                 read, write, also_set_on_task);
    if (hi == INVALID_NUB_HW_INDEX) {
      DisableHardwareWatchpoint(lo, also_set_on_task);
      return INVALID_NUB_HW_INDEX;
    }
    // Tag this lo->hi mapping in our database.
    LoHi[lo] = hi;
    return lo;
  }

  // At this point
  //  1 aligned_wp_address is the requested address rounded down to 8-byte
  //  alignment
  //  2 addr_dword_offset is the offset into that double word (8-byte) region
  //  that we are watching
  //  3 size is the number of bytes within that 8-byte region that we are
  //  watching

  // Set the Byte Address Selects bits DBGWCRn_EL1 bits [12:5] based on the
  // above.
  // The bit shift and negation operation will give us 0b11 for 2, 0b1111 for 4,
  // etc, up to 0b11111111 for 8.
  // then we shift those bits left by the offset into this dword that we are
  // interested in.
  // e.g. if we are watching bytes 4,5,6,7 in a dword we want a BAS of
  // 0b11110000.
  uint32_t byte_address_select = ((1 << size) - 1) << addr_dword_offset;

  // Read the debug state
  kern_return_t kret = GetDBGState(false);

  if (kret == KERN_SUCCESS) {
    // Check to make sure we have the needed hardware support
    uint32_t i = 0;

    for (i = 0; i < num_hw_watchpoints; ++i) {
      if ((m_state.dbg.__wcr[i] & WCR_ENABLE) == 0)
        break; // We found an available hw watchpoint slot (in i)
    }

    // See if we found an available hw watchpoint slot above
    if (i < num_hw_watchpoints) {
      // DumpDBGState(m_state.dbg);

      // Clear any previous LoHi joined-watchpoint that may have been in use
      LoHi[i] = 0;

      // shift our Byte Address Select bits up to the correct bit range for the
      // DBGWCRn_EL1
      byte_address_select = byte_address_select << 5;

      // Make sure bits 1:0 are clear in our address
      m_state.dbg.__wvr[i] = aligned_wp_address;   // DVA (Data Virtual Address)
      m_state.dbg.__wcr[i] = byte_address_select | // Which bytes that follow
                                                   // the DVA that we will watch
                             S_USER |              // Stop only in user mode
                             (read ? WCR_LOAD : 0) |   // Stop on read access?
                             (write ? WCR_STORE : 0) | // Stop on write access?
                             WCR_ENABLE; // Enable this watchpoint;

      DNBLogThreadedIf(
          LOG_WATCHPOINTS, "DNBArchMachARM64::EnableHardwareWatchpoint() "
                           "adding watchpoint on address 0x%llx with control "
                           "register value 0x%x",
          (uint64_t)m_state.dbg.__wvr[i], (uint32_t)m_state.dbg.__wcr[i]);

      // The kernel will set the MDE_ENABLE bit in the MDSCR_EL1 for us
      // automatically, don't need to do it here.

      kret = SetDBGState(also_set_on_task);
      // DumpDBGState(m_state.dbg);

      DNBLogThreadedIf(LOG_WATCHPOINTS, "DNBArchMachARM64::"
                                        "EnableHardwareWatchpoint() "
                                        "SetDBGState() => 0x%8.8x.",
                       kret);

      if (kret == KERN_SUCCESS)
        return i;
    } else {
      DNBLogThreadedIf(LOG_WATCHPOINTS, "DNBArchMachARM64::"
                                        "EnableHardwareWatchpoint(): All "
                                        "hardware resources (%u) are in use.",
                       num_hw_watchpoints);
    }
  }
  return INVALID_NUB_HW_INDEX;
}

bool DNBArchMachARM64::ReenableHardwareWatchpoint(uint32_t hw_index) {
  // If this logical watchpoint # is actually implemented using
  // two hardware watchpoint registers, re-enable both of them.

  if (hw_index < NumSupportedHardwareWatchpoints() && LoHi[hw_index]) {
    return ReenableHardwareWatchpoint_helper(hw_index) &&
           ReenableHardwareWatchpoint_helper(LoHi[hw_index]);
  } else {
    return ReenableHardwareWatchpoint_helper(hw_index);
  }
}

bool DNBArchMachARM64::ReenableHardwareWatchpoint_helper(uint32_t hw_index) {
  kern_return_t kret = GetDBGState(false);
  if (kret != KERN_SUCCESS)
    return false;

  const uint32_t num_hw_points = NumSupportedHardwareWatchpoints();
  if (hw_index >= num_hw_points)
    return false;

  m_state.dbg.__wvr[hw_index] = m_disabled_watchpoints[hw_index].addr;
  m_state.dbg.__wcr[hw_index] = m_disabled_watchpoints[hw_index].control;

  DNBLogThreadedIf(LOG_WATCHPOINTS, "DNBArchMachARM64::"
                                    "EnableHardwareWatchpoint( %u ) - WVR%u = "
                                    "0x%8.8llx  WCR%u = 0x%8.8llx",
                   hw_index, hw_index, (uint64_t)m_state.dbg.__wvr[hw_index],
                   hw_index, (uint64_t)m_state.dbg.__wcr[hw_index]);

  // The kernel will set the MDE_ENABLE bit in the MDSCR_EL1 for us
  // automatically, don't need to do it here.

  kret = SetDBGState(false);

  return (kret == KERN_SUCCESS);
}

bool DNBArchMachARM64::DisableHardwareWatchpoint(uint32_t hw_index,
                                                 bool also_set_on_task) {
  if (hw_index < NumSupportedHardwareWatchpoints() && LoHi[hw_index]) {
    return DisableHardwareWatchpoint_helper(hw_index, also_set_on_task) &&
           DisableHardwareWatchpoint_helper(LoHi[hw_index], also_set_on_task);
  } else {
    return DisableHardwareWatchpoint_helper(hw_index, also_set_on_task);
  }
}

bool DNBArchMachARM64::DisableHardwareWatchpoint_helper(uint32_t hw_index,
                                                        bool also_set_on_task) {
  kern_return_t kret = GetDBGState(false);
  if (kret != KERN_SUCCESS)
    return false;

  const uint32_t num_hw_points = NumSupportedHardwareWatchpoints();
  if (hw_index >= num_hw_points)
    return false;

  m_disabled_watchpoints[hw_index].addr = m_state.dbg.__wvr[hw_index];
  m_disabled_watchpoints[hw_index].control = m_state.dbg.__wcr[hw_index];

  m_state.dbg.__wcr[hw_index] &= ~((nub_addr_t)WCR_ENABLE);
  DNBLogThreadedIf(LOG_WATCHPOINTS, "DNBArchMachARM64::"
                                    "DisableHardwareWatchpoint( %u ) - WVR%u = "
                                    "0x%8.8llx  WCR%u = 0x%8.8llx",
                   hw_index, hw_index, (uint64_t)m_state.dbg.__wvr[hw_index],
                   hw_index, (uint64_t)m_state.dbg.__wcr[hw_index]);

  kret = SetDBGState(also_set_on_task);

  return (kret == KERN_SUCCESS);
}

bool DNBArchMachARM64::DisableHardwareBreakpoint(uint32_t hw_index,
                                                 bool also_set_on_task) {
  kern_return_t kret = GetDBGState(false);
  if (kret != KERN_SUCCESS)
    return false;

  const uint32_t num_hw_points = NumSupportedHardwareBreakpoints();
  if (hw_index >= num_hw_points)
    return false;

  m_disabled_breakpoints[hw_index].addr = m_state.dbg.__bvr[hw_index];
  m_disabled_breakpoints[hw_index].control = m_state.dbg.__bcr[hw_index];

  m_state.dbg.__bcr[hw_index] = 0;
  DNBLogThreadedIf(LOG_WATCHPOINTS,
                   "DNBArchMachARM64::"
                   "DisableHardwareBreakpoint( %u ) - WVR%u = "
                   "0x%8.8llx  BCR%u = 0x%8.8llx",
                   hw_index, hw_index, (uint64_t)m_state.dbg.__bvr[hw_index],
                   hw_index, (uint64_t)m_state.dbg.__bcr[hw_index]);

  kret = SetDBGState(also_set_on_task);

  return (kret == KERN_SUCCESS);
}

// This is for checking the Byte Address Select bits in the DBRWCRn_EL1 control
// register.
// Returns -1 if the trailing bit patterns are not one of:
// { 0b???????1, 0b??????10, 0b?????100, 0b????1000, 0b???10000, 0b??100000,
// 0b?1000000, 0b10000000 }.
static inline int32_t LowestBitSet(uint32_t val) {
  for (unsigned i = 0; i < 8; ++i) {
    if (bit(val, i))
      return i;
  }
  return -1;
}

// Iterate through the debug registers; return the index of the first watchpoint
// whose address matches.
// As a side effect, the starting address as understood by the debugger is
// returned which could be
// different from 'addr' passed as an in/out argument.
uint32_t DNBArchMachARM64::GetHardwareWatchpointHit(nub_addr_t &addr) {
  // Read the debug state
  kern_return_t kret = GetDBGState(true);
  // DumpDBGState(m_state.dbg);
  DNBLogThreadedIf(
      LOG_WATCHPOINTS,
      "DNBArchMachARM64::GetHardwareWatchpointHit() GetDBGState() => 0x%8.8x.",
      kret);
  DNBLogThreadedIf(LOG_WATCHPOINTS,
                   "DNBArchMachARM64::GetHardwareWatchpointHit() addr = 0x%llx",
                   (uint64_t)addr);

  if (kret == KERN_SUCCESS) {
    DBG &debug_state = m_state.dbg;
    uint32_t i, num = NumSupportedHardwareWatchpoints();
    for (i = 0; i < num; ++i) {
      nub_addr_t wp_addr = GetWatchAddress(debug_state, i);
      uint32_t byte_mask = bits(debug_state.__wcr[i], 12, 5);

      DNBLogThreadedIf(LOG_WATCHPOINTS, "DNBArchImplX86_64::"
                       "GetHardwareWatchpointHit() slot: %u "
                       "(addr = 0x%llx; byte_mask = 0x%x)",
                       i, static_cast<uint64_t>(wp_addr),
                       byte_mask);

      if (!IsWatchpointEnabled(debug_state, i))
        continue;

      if (bits(wp_addr, 48, 3) != bits(addr, 48, 3))
        continue;

      // Sanity check the byte_mask
      uint32_t lsb = LowestBitSet(byte_mask);
      if (lsb < 0)
        continue;

      uint64_t byte_to_match = bits(addr, 2, 0);

      if (byte_mask & (1 << byte_to_match)) {
        addr = wp_addr + lsb;
        return i;
      }
    }
  }
  return INVALID_NUB_HW_INDEX;
}

nub_addr_t DNBArchMachARM64::GetWatchpointAddressByIndex(uint32_t hw_index) {
  kern_return_t kret = GetDBGState(true);
  if (kret != KERN_SUCCESS)
    return INVALID_NUB_ADDRESS;
  const uint32_t num = NumSupportedHardwareWatchpoints();
  if (hw_index >= num)
    return INVALID_NUB_ADDRESS;
  if (IsWatchpointEnabled(m_state.dbg, hw_index))
    return GetWatchAddress(m_state.dbg, hw_index);
  return INVALID_NUB_ADDRESS;
}

bool DNBArchMachARM64::IsWatchpointEnabled(const DBG &debug_state,
                                           uint32_t hw_index) {
  // Watchpoint Control Registers, bitfield definitions
  // ...
  // Bits    Value    Description
  // [0]     0        Watchpoint disabled
  //         1        Watchpoint enabled.
  return (debug_state.__wcr[hw_index] & 1u);
}

nub_addr_t DNBArchMachARM64::GetWatchAddress(const DBG &debug_state,
                                             uint32_t hw_index) {
  // Watchpoint Value Registers, bitfield definitions
  // Bits        Description
  // [31:2]      Watchpoint value (word address, i.e., 4-byte aligned)
  // [1:0]       RAZ/SBZP
  return bits(debug_state.__wvr[hw_index], 63, 0);
}

// Register information definitions for 64 bit ARMv8.
enum gpr_regnums {
  gpr_x0 = 0,
  gpr_x1,
  gpr_x2,
  gpr_x3,
  gpr_x4,
  gpr_x5,
  gpr_x6,
  gpr_x7,
  gpr_x8,
  gpr_x9,
  gpr_x10,
  gpr_x11,
  gpr_x12,
  gpr_x13,
  gpr_x14,
  gpr_x15,
  gpr_x16,
  gpr_x17,
  gpr_x18,
  gpr_x19,
  gpr_x20,
  gpr_x21,
  gpr_x22,
  gpr_x23,
  gpr_x24,
  gpr_x25,
  gpr_x26,
  gpr_x27,
  gpr_x28,
  gpr_fp,
  gpr_x29 = gpr_fp,
  gpr_lr,
  gpr_x30 = gpr_lr,
  gpr_sp,
  gpr_x31 = gpr_sp,
  gpr_pc,
  gpr_cpsr,
  gpr_w0,
  gpr_w1,
  gpr_w2,
  gpr_w3,
  gpr_w4,
  gpr_w5,
  gpr_w6,
  gpr_w7,
  gpr_w8,
  gpr_w9,
  gpr_w10,
  gpr_w11,
  gpr_w12,
  gpr_w13,
  gpr_w14,
  gpr_w15,
  gpr_w16,
  gpr_w17,
  gpr_w18,
  gpr_w19,
  gpr_w20,
  gpr_w21,
  gpr_w22,
  gpr_w23,
  gpr_w24,
  gpr_w25,
  gpr_w26,
  gpr_w27,
  gpr_w28

};

enum {
  vfp_v0 = 0,
  vfp_v1,
  vfp_v2,
  vfp_v3,
  vfp_v4,
  vfp_v5,
  vfp_v6,
  vfp_v7,
  vfp_v8,
  vfp_v9,
  vfp_v10,
  vfp_v11,
  vfp_v12,
  vfp_v13,
  vfp_v14,
  vfp_v15,
  vfp_v16,
  vfp_v17,
  vfp_v18,
  vfp_v19,
  vfp_v20,
  vfp_v21,
  vfp_v22,
  vfp_v23,
  vfp_v24,
  vfp_v25,
  vfp_v26,
  vfp_v27,
  vfp_v28,
  vfp_v29,
  vfp_v30,
  vfp_v31,
  vfp_fpsr,
  vfp_fpcr,

  // lower 32 bits of the corresponding vfp_v<n> reg.
  vfp_s0,
  vfp_s1,
  vfp_s2,
  vfp_s3,
  vfp_s4,
  vfp_s5,
  vfp_s6,
  vfp_s7,
  vfp_s8,
  vfp_s9,
  vfp_s10,
  vfp_s11,
  vfp_s12,
  vfp_s13,
  vfp_s14,
  vfp_s15,
  vfp_s16,
  vfp_s17,
  vfp_s18,
  vfp_s19,
  vfp_s20,
  vfp_s21,
  vfp_s22,
  vfp_s23,
  vfp_s24,
  vfp_s25,
  vfp_s26,
  vfp_s27,
  vfp_s28,
  vfp_s29,
  vfp_s30,
  vfp_s31,

  // lower 64 bits of the corresponding vfp_v<n> reg.
  vfp_d0,
  vfp_d1,
  vfp_d2,
  vfp_d3,
  vfp_d4,
  vfp_d5,
  vfp_d6,
  vfp_d7,
  vfp_d8,
  vfp_d9,
  vfp_d10,
  vfp_d11,
  vfp_d12,
  vfp_d13,
  vfp_d14,
  vfp_d15,
  vfp_d16,
  vfp_d17,
  vfp_d18,
  vfp_d19,
  vfp_d20,
  vfp_d21,
  vfp_d22,
  vfp_d23,
  vfp_d24,
  vfp_d25,
  vfp_d26,
  vfp_d27,
  vfp_d28,
  vfp_d29,
  vfp_d30,
  vfp_d31
};

enum { exc_far = 0, exc_esr, exc_exception };

// These numbers from the "DWARF for the ARM 64-bit Architecture (AArch64)"
// document.

enum {
  dwarf_x0 = 0,
  dwarf_x1,
  dwarf_x2,
  dwarf_x3,
  dwarf_x4,
  dwarf_x5,
  dwarf_x6,
  dwarf_x7,
  dwarf_x8,
  dwarf_x9,
  dwarf_x10,
  dwarf_x11,
  dwarf_x12,
  dwarf_x13,
  dwarf_x14,
  dwarf_x15,
  dwarf_x16,
  dwarf_x17,
  dwarf_x18,
  dwarf_x19,
  dwarf_x20,
  dwarf_x21,
  dwarf_x22,
  dwarf_x23,
  dwarf_x24,
  dwarf_x25,
  dwarf_x26,
  dwarf_x27,
  dwarf_x28,
  dwarf_x29,
  dwarf_x30,
  dwarf_x31,
  dwarf_pc = 32,
  dwarf_elr_mode = 33,
  dwarf_fp = dwarf_x29,
  dwarf_lr = dwarf_x30,
  dwarf_sp = dwarf_x31,
  // 34-63 reserved

  // V0-V31 (128 bit vector registers)
  dwarf_v0 = 64,
  dwarf_v1,
  dwarf_v2,
  dwarf_v3,
  dwarf_v4,
  dwarf_v5,
  dwarf_v6,
  dwarf_v7,
  dwarf_v8,
  dwarf_v9,
  dwarf_v10,
  dwarf_v11,
  dwarf_v12,
  dwarf_v13,
  dwarf_v14,
  dwarf_v15,
  dwarf_v16,
  dwarf_v17,
  dwarf_v18,
  dwarf_v19,
  dwarf_v20,
  dwarf_v21,
  dwarf_v22,
  dwarf_v23,
  dwarf_v24,
  dwarf_v25,
  dwarf_v26,
  dwarf_v27,
  dwarf_v28,
  dwarf_v29,
  dwarf_v30,
  dwarf_v31

  // 96-127 reserved
};

enum {
  debugserver_gpr_x0 = 0,
  debugserver_gpr_x1,
  debugserver_gpr_x2,
  debugserver_gpr_x3,
  debugserver_gpr_x4,
  debugserver_gpr_x5,
  debugserver_gpr_x6,
  debugserver_gpr_x7,
  debugserver_gpr_x8,
  debugserver_gpr_x9,
  debugserver_gpr_x10,
  debugserver_gpr_x11,
  debugserver_gpr_x12,
  debugserver_gpr_x13,
  debugserver_gpr_x14,
  debugserver_gpr_x15,
  debugserver_gpr_x16,
  debugserver_gpr_x17,
  debugserver_gpr_x18,
  debugserver_gpr_x19,
  debugserver_gpr_x20,
  debugserver_gpr_x21,
  debugserver_gpr_x22,
  debugserver_gpr_x23,
  debugserver_gpr_x24,
  debugserver_gpr_x25,
  debugserver_gpr_x26,
  debugserver_gpr_x27,
  debugserver_gpr_x28,
  debugserver_gpr_fp, // x29
  debugserver_gpr_lr, // x30
  debugserver_gpr_sp, // sp aka xsp
  debugserver_gpr_pc,
  debugserver_gpr_cpsr,
  debugserver_vfp_v0,
  debugserver_vfp_v1,
  debugserver_vfp_v2,
  debugserver_vfp_v3,
  debugserver_vfp_v4,
  debugserver_vfp_v5,
  debugserver_vfp_v6,
  debugserver_vfp_v7,
  debugserver_vfp_v8,
  debugserver_vfp_v9,
  debugserver_vfp_v10,
  debugserver_vfp_v11,
  debugserver_vfp_v12,
  debugserver_vfp_v13,
  debugserver_vfp_v14,
  debugserver_vfp_v15,
  debugserver_vfp_v16,
  debugserver_vfp_v17,
  debugserver_vfp_v18,
  debugserver_vfp_v19,
  debugserver_vfp_v20,
  debugserver_vfp_v21,
  debugserver_vfp_v22,
  debugserver_vfp_v23,
  debugserver_vfp_v24,
  debugserver_vfp_v25,
  debugserver_vfp_v26,
  debugserver_vfp_v27,
  debugserver_vfp_v28,
  debugserver_vfp_v29,
  debugserver_vfp_v30,
  debugserver_vfp_v31,
  debugserver_vfp_fpsr,
  debugserver_vfp_fpcr
};

const char *g_contained_x0[]{"x0", NULL};
const char *g_contained_x1[]{"x1", NULL};
const char *g_contained_x2[]{"x2", NULL};
const char *g_contained_x3[]{"x3", NULL};
const char *g_contained_x4[]{"x4", NULL};
const char *g_contained_x5[]{"x5", NULL};
const char *g_contained_x6[]{"x6", NULL};
const char *g_contained_x7[]{"x7", NULL};
const char *g_contained_x8[]{"x8", NULL};
const char *g_contained_x9[]{"x9", NULL};
const char *g_contained_x10[]{"x10", NULL};
const char *g_contained_x11[]{"x11", NULL};
const char *g_contained_x12[]{"x12", NULL};
const char *g_contained_x13[]{"x13", NULL};
const char *g_contained_x14[]{"x14", NULL};
const char *g_contained_x15[]{"x15", NULL};
const char *g_contained_x16[]{"x16", NULL};
const char *g_contained_x17[]{"x17", NULL};
const char *g_contained_x18[]{"x18", NULL};
const char *g_contained_x19[]{"x19", NULL};
const char *g_contained_x20[]{"x20", NULL};
const char *g_contained_x21[]{"x21", NULL};
const char *g_contained_x22[]{"x22", NULL};
const char *g_contained_x23[]{"x23", NULL};
const char *g_contained_x24[]{"x24", NULL};
const char *g_contained_x25[]{"x25", NULL};
const char *g_contained_x26[]{"x26", NULL};
const char *g_contained_x27[]{"x27", NULL};
const char *g_contained_x28[]{"x28", NULL};

const char *g_invalidate_x0[]{"x0", "w0", NULL};
const char *g_invalidate_x1[]{"x1", "w1", NULL};
const char *g_invalidate_x2[]{"x2", "w2", NULL};
const char *g_invalidate_x3[]{"x3", "w3", NULL};
const char *g_invalidate_x4[]{"x4", "w4", NULL};
const char *g_invalidate_x5[]{"x5", "w5", NULL};
const char *g_invalidate_x6[]{"x6", "w6", NULL};
const char *g_invalidate_x7[]{"x7", "w7", NULL};
const char *g_invalidate_x8[]{"x8", "w8", NULL};
const char *g_invalidate_x9[]{"x9", "w9", NULL};
const char *g_invalidate_x10[]{"x10", "w10", NULL};
const char *g_invalidate_x11[]{"x11", "w11", NULL};
const char *g_invalidate_x12[]{"x12", "w12", NULL};
const char *g_invalidate_x13[]{"x13", "w13", NULL};
const char *g_invalidate_x14[]{"x14", "w14", NULL};
const char *g_invalidate_x15[]{"x15", "w15", NULL};
const char *g_invalidate_x16[]{"x16", "w16", NULL};
const char *g_invalidate_x17[]{"x17", "w17", NULL};
const char *g_invalidate_x18[]{"x18", "w18", NULL};
const char *g_invalidate_x19[]{"x19", "w19", NULL};
const char *g_invalidate_x20[]{"x20", "w20", NULL};
const char *g_invalidate_x21[]{"x21", "w21", NULL};
const char *g_invalidate_x22[]{"x22", "w22", NULL};
const char *g_invalidate_x23[]{"x23", "w23", NULL};
const char *g_invalidate_x24[]{"x24", "w24", NULL};
const char *g_invalidate_x25[]{"x25", "w25", NULL};
const char *g_invalidate_x26[]{"x26", "w26", NULL};
const char *g_invalidate_x27[]{"x27", "w27", NULL};
const char *g_invalidate_x28[]{"x28", "w28", NULL};

#define GPR_OFFSET_IDX(idx) (offsetof(DNBArchMachARM64::GPR, __x[idx]))

#define GPR_OFFSET_NAME(reg) (offsetof(DNBArchMachARM64::GPR, __##reg))

// These macros will auto define the register name, alt name, register size,
// register offset, encoding, format and native register. This ensures that
// the register state structures are defined correctly and have the correct
// sizes and offsets.
#define DEFINE_GPR_IDX(idx, reg, alt, gen)                                     \
  {                                                                            \
    e_regSetGPR, gpr_##reg, #reg, alt, Uint, Hex, 8, GPR_OFFSET_IDX(idx),      \
        dwarf_##reg, dwarf_##reg, gen, debugserver_gpr_##reg, NULL,            \
        g_invalidate_x##idx                                                    \
  }
#define DEFINE_GPR_NAME(reg, alt, gen)                                         \
  {                                                                            \
    e_regSetGPR, gpr_##reg, #reg, alt, Uint, Hex, 8, GPR_OFFSET_NAME(reg),     \
        dwarf_##reg, dwarf_##reg, gen, debugserver_gpr_##reg, NULL, NULL       \
  }
#define DEFINE_PSEUDO_GPR_IDX(idx, reg)                                        \
  {                                                                            \
    e_regSetGPR, gpr_##reg, #reg, NULL, Uint, Hex, 4, 0, INVALID_NUB_REGNUM,   \
        INVALID_NUB_REGNUM, INVALID_NUB_REGNUM, INVALID_NUB_REGNUM,            \
        g_contained_x##idx, g_invalidate_x##idx                                \
  }

//_STRUCT_ARM_THREAD_STATE64
//{
//	uint64_t    x[29];	/* General purpose registers x0-x28 */
//	uint64_t    fp;		/* Frame pointer x29 */
//	uint64_t    lr;		/* Link register x30 */
//	uint64_t    sp;		/* Stack pointer x31 */
//	uint64_t    pc;		/* Program counter */
//	uint32_t    cpsr;	/* Current program status register */
//};

// General purpose registers
const DNBRegisterInfo DNBArchMachARM64::g_gpr_registers[] = {
    DEFINE_GPR_IDX(0, x0, "arg1", GENERIC_REGNUM_ARG1),
    DEFINE_GPR_IDX(1, x1, "arg2", GENERIC_REGNUM_ARG2),
    DEFINE_GPR_IDX(2, x2, "arg3", GENERIC_REGNUM_ARG3),
    DEFINE_GPR_IDX(3, x3, "arg4", GENERIC_REGNUM_ARG4),
    DEFINE_GPR_IDX(4, x4, "arg5", GENERIC_REGNUM_ARG5),
    DEFINE_GPR_IDX(5, x5, "arg6", GENERIC_REGNUM_ARG6),
    DEFINE_GPR_IDX(6, x6, "arg7", GENERIC_REGNUM_ARG7),
    DEFINE_GPR_IDX(7, x7, "arg8", GENERIC_REGNUM_ARG8),
    DEFINE_GPR_IDX(8, x8, NULL, INVALID_NUB_REGNUM),
    DEFINE_GPR_IDX(9, x9, NULL, INVALID_NUB_REGNUM),
    DEFINE_GPR_IDX(10, x10, NULL, INVALID_NUB_REGNUM),
    DEFINE_GPR_IDX(11, x11, NULL, INVALID_NUB_REGNUM),
    DEFINE_GPR_IDX(12, x12, NULL, INVALID_NUB_REGNUM),
    DEFINE_GPR_IDX(13, x13, NULL, INVALID_NUB_REGNUM),
    DEFINE_GPR_IDX(14, x14, NULL, INVALID_NUB_REGNUM),
    DEFINE_GPR_IDX(15, x15, NULL, INVALID_NUB_REGNUM),
    DEFINE_GPR_IDX(16, x16, NULL, INVALID_NUB_REGNUM),
    DEFINE_GPR_IDX(17, x17, NULL, INVALID_NUB_REGNUM),
    DEFINE_GPR_IDX(18, x18, NULL, INVALID_NUB_REGNUM),
    DEFINE_GPR_IDX(19, x19, NULL, INVALID_NUB_REGNUM),
    DEFINE_GPR_IDX(20, x20, NULL, INVALID_NUB_REGNUM),
    DEFINE_GPR_IDX(21, x21, NULL, INVALID_NUB_REGNUM),
    DEFINE_GPR_IDX(22, x22, NULL, INVALID_NUB_REGNUM),
    DEFINE_GPR_IDX(23, x23, NULL, INVALID_NUB_REGNUM),
    DEFINE_GPR_IDX(24, x24, NULL, INVALID_NUB_REGNUM),
    DEFINE_GPR_IDX(25, x25, NULL, INVALID_NUB_REGNUM),
    DEFINE_GPR_IDX(26, x26, NULL, INVALID_NUB_REGNUM),
    DEFINE_GPR_IDX(27, x27, NULL, INVALID_NUB_REGNUM),
    DEFINE_GPR_IDX(28, x28, NULL, INVALID_NUB_REGNUM),
    // For the G/g packet we want to show where the offset into the regctx
    // is for fp/lr/sp/pc, but we cannot directly access them on arm64e
    // devices (and therefore can't offsetof() them)) - add the offset based
    // on the last accessible register by hand for advertising the location
    // in the regctx to lldb.  We'll go through the accessor functions when
    // we read/write them here.
    {
       e_regSetGPR, gpr_fp, "fp", "x29", Uint, Hex, 8, GPR_OFFSET_IDX(28) + 8,
       dwarf_fp, dwarf_fp, GENERIC_REGNUM_FP, debugserver_gpr_fp, NULL, NULL
    },
    {
       e_regSetGPR, gpr_lr, "lr", "x30", Uint, Hex, 8, GPR_OFFSET_IDX(28) + 16,
       dwarf_lr, dwarf_lr, GENERIC_REGNUM_RA, debugserver_gpr_lr, NULL, NULL
    },
    {
       e_regSetGPR, gpr_sp, "sp", "xsp", Uint, Hex, 8, GPR_OFFSET_IDX(28) + 24,
       dwarf_sp, dwarf_sp, GENERIC_REGNUM_SP, debugserver_gpr_sp, NULL, NULL
    },
    {
       e_regSetGPR, gpr_pc, "pc", NULL, Uint, Hex, 8, GPR_OFFSET_IDX(28) + 32,
       dwarf_pc, dwarf_pc, GENERIC_REGNUM_PC, debugserver_gpr_pc, NULL, NULL
    },

    // in armv7 we specify that writing to the CPSR should invalidate r8-12, sp,
    // lr.
    // this should be specified for arm64 too even though debugserver is only
    // used for
    // userland debugging.
    {e_regSetGPR, gpr_cpsr, "cpsr", "flags", Uint, Hex, 4,
     GPR_OFFSET_NAME(cpsr), dwarf_elr_mode, dwarf_elr_mode, INVALID_NUB_REGNUM,
     debugserver_gpr_cpsr, NULL, NULL},

    DEFINE_PSEUDO_GPR_IDX(0, w0),
    DEFINE_PSEUDO_GPR_IDX(1, w1),
    DEFINE_PSEUDO_GPR_IDX(2, w2),
    DEFINE_PSEUDO_GPR_IDX(3, w3),
    DEFINE_PSEUDO_GPR_IDX(4, w4),
    DEFINE_PSEUDO_GPR_IDX(5, w5),
    DEFINE_PSEUDO_GPR_IDX(6, w6),
    DEFINE_PSEUDO_GPR_IDX(7, w7),
    DEFINE_PSEUDO_GPR_IDX(8, w8),
    DEFINE_PSEUDO_GPR_IDX(9, w9),
    DEFINE_PSEUDO_GPR_IDX(10, w10),
    DEFINE_PSEUDO_GPR_IDX(11, w11),
    DEFINE_PSEUDO_GPR_IDX(12, w12),
    DEFINE_PSEUDO_GPR_IDX(13, w13),
    DEFINE_PSEUDO_GPR_IDX(14, w14),
    DEFINE_PSEUDO_GPR_IDX(15, w15),
    DEFINE_PSEUDO_GPR_IDX(16, w16),
    DEFINE_PSEUDO_GPR_IDX(17, w17),
    DEFINE_PSEUDO_GPR_IDX(18, w18),
    DEFINE_PSEUDO_GPR_IDX(19, w19),
    DEFINE_PSEUDO_GPR_IDX(20, w20),
    DEFINE_PSEUDO_GPR_IDX(21, w21),
    DEFINE_PSEUDO_GPR_IDX(22, w22),
    DEFINE_PSEUDO_GPR_IDX(23, w23),
    DEFINE_PSEUDO_GPR_IDX(24, w24),
    DEFINE_PSEUDO_GPR_IDX(25, w25),
    DEFINE_PSEUDO_GPR_IDX(26, w26),
    DEFINE_PSEUDO_GPR_IDX(27, w27),
    DEFINE_PSEUDO_GPR_IDX(28, w28)};

const char *g_contained_v0[]{"v0", NULL};
const char *g_contained_v1[]{"v1", NULL};
const char *g_contained_v2[]{"v2", NULL};
const char *g_contained_v3[]{"v3", NULL};
const char *g_contained_v4[]{"v4", NULL};
const char *g_contained_v5[]{"v5", NULL};
const char *g_contained_v6[]{"v6", NULL};
const char *g_contained_v7[]{"v7", NULL};
const char *g_contained_v8[]{"v8", NULL};
const char *g_contained_v9[]{"v9", NULL};
const char *g_contained_v10[]{"v10", NULL};
const char *g_contained_v11[]{"v11", NULL};
const char *g_contained_v12[]{"v12", NULL};
const char *g_contained_v13[]{"v13", NULL};
const char *g_contained_v14[]{"v14", NULL};
const char *g_contained_v15[]{"v15", NULL};
const char *g_contained_v16[]{"v16", NULL};
const char *g_contained_v17[]{"v17", NULL};
const char *g_contained_v18[]{"v18", NULL};
const char *g_contained_v19[]{"v19", NULL};
const char *g_contained_v20[]{"v20", NULL};
const char *g_contained_v21[]{"v21", NULL};
const char *g_contained_v22[]{"v22", NULL};
const char *g_contained_v23[]{"v23", NULL};
const char *g_contained_v24[]{"v24", NULL};
const char *g_contained_v25[]{"v25", NULL};
const char *g_contained_v26[]{"v26", NULL};
const char *g_contained_v27[]{"v27", NULL};
const char *g_contained_v28[]{"v28", NULL};
const char *g_contained_v29[]{"v29", NULL};
const char *g_contained_v30[]{"v30", NULL};
const char *g_contained_v31[]{"v31", NULL};

const char *g_invalidate_v0[]{"v0", "d0", "s0", NULL};
const char *g_invalidate_v1[]{"v1", "d1", "s1", NULL};
const char *g_invalidate_v2[]{"v2", "d2", "s2", NULL};
const char *g_invalidate_v3[]{"v3", "d3", "s3", NULL};
const char *g_invalidate_v4[]{"v4", "d4", "s4", NULL};
const char *g_invalidate_v5[]{"v5", "d5", "s5", NULL};
const char *g_invalidate_v6[]{"v6", "d6", "s6", NULL};
const char *g_invalidate_v7[]{"v7", "d7", "s7", NULL};
const char *g_invalidate_v8[]{"v8", "d8", "s8", NULL};
const char *g_invalidate_v9[]{"v9", "d9", "s9", NULL};
const char *g_invalidate_v10[]{"v10", "d10", "s10", NULL};
const char *g_invalidate_v11[]{"v11", "d11", "s11", NULL};
const char *g_invalidate_v12[]{"v12", "d12", "s12", NULL};
const char *g_invalidate_v13[]{"v13", "d13", "s13", NULL};
const char *g_invalidate_v14[]{"v14", "d14", "s14", NULL};
const char *g_invalidate_v15[]{"v15", "d15", "s15", NULL};
const char *g_invalidate_v16[]{"v16", "d16", "s16", NULL};
const char *g_invalidate_v17[]{"v17", "d17", "s17", NULL};
const char *g_invalidate_v18[]{"v18", "d18", "s18", NULL};
const char *g_invalidate_v19[]{"v19", "d19", "s19", NULL};
const char *g_invalidate_v20[]{"v20", "d20", "s20", NULL};
const char *g_invalidate_v21[]{"v21", "d21", "s21", NULL};
const char *g_invalidate_v22[]{"v22", "d22", "s22", NULL};
const char *g_invalidate_v23[]{"v23", "d23", "s23", NULL};
const char *g_invalidate_v24[]{"v24", "d24", "s24", NULL};
const char *g_invalidate_v25[]{"v25", "d25", "s25", NULL};
const char *g_invalidate_v26[]{"v26", "d26", "s26", NULL};
const char *g_invalidate_v27[]{"v27", "d27", "s27", NULL};
const char *g_invalidate_v28[]{"v28", "d28", "s28", NULL};
const char *g_invalidate_v29[]{"v29", "d29", "s29", NULL};
const char *g_invalidate_v30[]{"v30", "d30", "s30", NULL};
const char *g_invalidate_v31[]{"v31", "d31", "s31", NULL};

#if defined(__arm64__) || defined(__aarch64__)
#define VFP_V_OFFSET_IDX(idx)                                                  \
  (offsetof(DNBArchMachARM64::FPU, __v) + (idx * 16) +                         \
   offsetof(DNBArchMachARM64::Context, vfp))
#else
#define VFP_V_OFFSET_IDX(idx)                                                  \
  (offsetof(DNBArchMachARM64::FPU, opaque) + (idx * 16) +                      \
   offsetof(DNBArchMachARM64::Context, vfp))
#endif
#define VFP_OFFSET_NAME(reg)                                                   \
  (offsetof(DNBArchMachARM64::FPU, reg) +                                      \
   offsetof(DNBArchMachARM64::Context, vfp))
#define EXC_OFFSET(reg)                                                        \
  (offsetof(DNBArchMachARM64::EXC, reg) +                                      \
   offsetof(DNBArchMachARM64::Context, exc))

//#define FLOAT_FORMAT Float
#define DEFINE_VFP_V_IDX(idx)                                                  \
  {                                                                            \
    e_regSetVFP, vfp_v##idx, "v" #idx, "q" #idx, Vector, VectorOfUInt8, 16,    \
        VFP_V_OFFSET_IDX(idx), INVALID_NUB_REGNUM, dwarf_v##idx,               \
        INVALID_NUB_REGNUM, debugserver_vfp_v##idx, NULL, g_invalidate_v##idx  \
  }
#define DEFINE_PSEUDO_VFP_S_IDX(idx)                                           \
  {                                                                            \
    e_regSetVFP, vfp_s##idx, "s" #idx, NULL, IEEE754, Float, 4, 0,             \
        INVALID_NUB_REGNUM, INVALID_NUB_REGNUM, INVALID_NUB_REGNUM,            \
        INVALID_NUB_REGNUM, g_contained_v##idx, g_invalidate_v##idx            \
  }
#define DEFINE_PSEUDO_VFP_D_IDX(idx)                                           \
  {                                                                            \
    e_regSetVFP, vfp_d##idx, "d" #idx, NULL, IEEE754, Float, 8, 0,             \
        INVALID_NUB_REGNUM, INVALID_NUB_REGNUM, INVALID_NUB_REGNUM,            \
        INVALID_NUB_REGNUM, g_contained_v##idx, g_invalidate_v##idx            \
  }

// Floating point registers
const DNBRegisterInfo DNBArchMachARM64::g_vfp_registers[] = {
    DEFINE_VFP_V_IDX(0),
    DEFINE_VFP_V_IDX(1),
    DEFINE_VFP_V_IDX(2),
    DEFINE_VFP_V_IDX(3),
    DEFINE_VFP_V_IDX(4),
    DEFINE_VFP_V_IDX(5),
    DEFINE_VFP_V_IDX(6),
    DEFINE_VFP_V_IDX(7),
    DEFINE_VFP_V_IDX(8),
    DEFINE_VFP_V_IDX(9),
    DEFINE_VFP_V_IDX(10),
    DEFINE_VFP_V_IDX(11),
    DEFINE_VFP_V_IDX(12),
    DEFINE_VFP_V_IDX(13),
    DEFINE_VFP_V_IDX(14),
    DEFINE_VFP_V_IDX(15),
    DEFINE_VFP_V_IDX(16),
    DEFINE_VFP_V_IDX(17),
    DEFINE_VFP_V_IDX(18),
    DEFINE_VFP_V_IDX(19),
    DEFINE_VFP_V_IDX(20),
    DEFINE_VFP_V_IDX(21),
    DEFINE_VFP_V_IDX(22),
    DEFINE_VFP_V_IDX(23),
    DEFINE_VFP_V_IDX(24),
    DEFINE_VFP_V_IDX(25),
    DEFINE_VFP_V_IDX(26),
    DEFINE_VFP_V_IDX(27),
    DEFINE_VFP_V_IDX(28),
    DEFINE_VFP_V_IDX(29),
    DEFINE_VFP_V_IDX(30),
    DEFINE_VFP_V_IDX(31),
    {e_regSetVFP, vfp_fpsr, "fpsr", NULL, Uint, Hex, 4,
     VFP_V_OFFSET_IDX(32) + 0, INVALID_NUB_REGNUM, INVALID_NUB_REGNUM,
     INVALID_NUB_REGNUM, INVALID_NUB_REGNUM, NULL, NULL},
    {e_regSetVFP, vfp_fpcr, "fpcr", NULL, Uint, Hex, 4,
     VFP_V_OFFSET_IDX(32) + 4, INVALID_NUB_REGNUM, INVALID_NUB_REGNUM,
     INVALID_NUB_REGNUM, INVALID_NUB_REGNUM, NULL, NULL},

    DEFINE_PSEUDO_VFP_S_IDX(0),
    DEFINE_PSEUDO_VFP_S_IDX(1),
    DEFINE_PSEUDO_VFP_S_IDX(2),
    DEFINE_PSEUDO_VFP_S_IDX(3),
    DEFINE_PSEUDO_VFP_S_IDX(4),
    DEFINE_PSEUDO_VFP_S_IDX(5),
    DEFINE_PSEUDO_VFP_S_IDX(6),
    DEFINE_PSEUDO_VFP_S_IDX(7),
    DEFINE_PSEUDO_VFP_S_IDX(8),
    DEFINE_PSEUDO_VFP_S_IDX(9),
    DEFINE_PSEUDO_VFP_S_IDX(10),
    DEFINE_PSEUDO_VFP_S_IDX(11),
    DEFINE_PSEUDO_VFP_S_IDX(12),
    DEFINE_PSEUDO_VFP_S_IDX(13),
    DEFINE_PSEUDO_VFP_S_IDX(14),
    DEFINE_PSEUDO_VFP_S_IDX(15),
    DEFINE_PSEUDO_VFP_S_IDX(16),
    DEFINE_PSEUDO_VFP_S_IDX(17),
    DEFINE_PSEUDO_VFP_S_IDX(18),
    DEFINE_PSEUDO_VFP_S_IDX(19),
    DEFINE_PSEUDO_VFP_S_IDX(20),
    DEFINE_PSEUDO_VFP_S_IDX(21),
    DEFINE_PSEUDO_VFP_S_IDX(22),
    DEFINE_PSEUDO_VFP_S_IDX(23),
    DEFINE_PSEUDO_VFP_S_IDX(24),
    DEFINE_PSEUDO_VFP_S_IDX(25),
    DEFINE_PSEUDO_VFP_S_IDX(26),
    DEFINE_PSEUDO_VFP_S_IDX(27),
    DEFINE_PSEUDO_VFP_S_IDX(28),
    DEFINE_PSEUDO_VFP_S_IDX(29),
    DEFINE_PSEUDO_VFP_S_IDX(30),
    DEFINE_PSEUDO_VFP_S_IDX(31),

    DEFINE_PSEUDO_VFP_D_IDX(0),
    DEFINE_PSEUDO_VFP_D_IDX(1),
    DEFINE_PSEUDO_VFP_D_IDX(2),
    DEFINE_PSEUDO_VFP_D_IDX(3),
    DEFINE_PSEUDO_VFP_D_IDX(4),
    DEFINE_PSEUDO_VFP_D_IDX(5),
    DEFINE_PSEUDO_VFP_D_IDX(6),
    DEFINE_PSEUDO_VFP_D_IDX(7),
    DEFINE_PSEUDO_VFP_D_IDX(8),
    DEFINE_PSEUDO_VFP_D_IDX(9),
    DEFINE_PSEUDO_VFP_D_IDX(10),
    DEFINE_PSEUDO_VFP_D_IDX(11),
    DEFINE_PSEUDO_VFP_D_IDX(12),
    DEFINE_PSEUDO_VFP_D_IDX(13),
    DEFINE_PSEUDO_VFP_D_IDX(14),
    DEFINE_PSEUDO_VFP_D_IDX(15),
    DEFINE_PSEUDO_VFP_D_IDX(16),
    DEFINE_PSEUDO_VFP_D_IDX(17),
    DEFINE_PSEUDO_VFP_D_IDX(18),
    DEFINE_PSEUDO_VFP_D_IDX(19),
    DEFINE_PSEUDO_VFP_D_IDX(20),
    DEFINE_PSEUDO_VFP_D_IDX(21),
    DEFINE_PSEUDO_VFP_D_IDX(22),
    DEFINE_PSEUDO_VFP_D_IDX(23),
    DEFINE_PSEUDO_VFP_D_IDX(24),
    DEFINE_PSEUDO_VFP_D_IDX(25),
    DEFINE_PSEUDO_VFP_D_IDX(26),
    DEFINE_PSEUDO_VFP_D_IDX(27),
    DEFINE_PSEUDO_VFP_D_IDX(28),
    DEFINE_PSEUDO_VFP_D_IDX(29),
    DEFINE_PSEUDO_VFP_D_IDX(30),
    DEFINE_PSEUDO_VFP_D_IDX(31)

};

//_STRUCT_ARM_EXCEPTION_STATE64
//{
//	uint64_t	far; /* Virtual Fault Address */
//	uint32_t	esr; /* Exception syndrome */
//	uint32_t	exception; /* number of arm exception taken */
//};

// Exception registers
const DNBRegisterInfo DNBArchMachARM64::g_exc_registers[] = {
    {e_regSetEXC, exc_far, "far", NULL, Uint, Hex, 8, EXC_OFFSET(__far),
     INVALID_NUB_REGNUM, INVALID_NUB_REGNUM, INVALID_NUB_REGNUM,
     INVALID_NUB_REGNUM, NULL, NULL},
    {e_regSetEXC, exc_esr, "esr", NULL, Uint, Hex, 4, EXC_OFFSET(__esr),
     INVALID_NUB_REGNUM, INVALID_NUB_REGNUM, INVALID_NUB_REGNUM,
     INVALID_NUB_REGNUM, NULL, NULL},
    {e_regSetEXC, exc_exception, "exception", NULL, Uint, Hex, 4,
     EXC_OFFSET(__exception), INVALID_NUB_REGNUM, INVALID_NUB_REGNUM,
     INVALID_NUB_REGNUM, INVALID_NUB_REGNUM, NULL, NULL}};

// Number of registers in each register set
const size_t DNBArchMachARM64::k_num_gpr_registers =
    sizeof(g_gpr_registers) / sizeof(DNBRegisterInfo);
const size_t DNBArchMachARM64::k_num_vfp_registers =
    sizeof(g_vfp_registers) / sizeof(DNBRegisterInfo);
const size_t DNBArchMachARM64::k_num_exc_registers =
    sizeof(g_exc_registers) / sizeof(DNBRegisterInfo);
const size_t DNBArchMachARM64::k_num_all_registers =
    k_num_gpr_registers + k_num_vfp_registers + k_num_exc_registers;

// Register set definitions. The first definitions at register set index
// of zero is for all registers, followed by other registers sets. The
// register information for the all register set need not be filled in.
const DNBRegisterSetInfo DNBArchMachARM64::g_reg_sets[] = {
    {"ARM64 Registers", NULL, k_num_all_registers},
    {"General Purpose Registers", g_gpr_registers, k_num_gpr_registers},
    {"Floating Point Registers", g_vfp_registers, k_num_vfp_registers},
    {"Exception State Registers", g_exc_registers, k_num_exc_registers}};
// Total number of register sets for this architecture
const size_t DNBArchMachARM64::k_num_register_sets =
    sizeof(g_reg_sets) / sizeof(DNBRegisterSetInfo);

const DNBRegisterSetInfo *
DNBArchMachARM64::GetRegisterSetInfo(nub_size_t *num_reg_sets) {
  *num_reg_sets = k_num_register_sets;
  return g_reg_sets;
}

bool DNBArchMachARM64::FixGenericRegisterNumber(uint32_t &set, uint32_t &reg) {
  if (set == REGISTER_SET_GENERIC) {
    switch (reg) {
    case GENERIC_REGNUM_PC: // Program Counter
      set = e_regSetGPR;
      reg = gpr_pc;
      break;

    case GENERIC_REGNUM_SP: // Stack Pointer
      set = e_regSetGPR;
      reg = gpr_sp;
      break;

    case GENERIC_REGNUM_FP: // Frame Pointer
      set = e_regSetGPR;
      reg = gpr_fp;
      break;

    case GENERIC_REGNUM_RA: // Return Address
      set = e_regSetGPR;
      reg = gpr_lr;
      break;

    case GENERIC_REGNUM_FLAGS: // Processor flags register
      set = e_regSetGPR;
      reg = gpr_cpsr;
      break;

    case GENERIC_REGNUM_ARG1:
    case GENERIC_REGNUM_ARG2:
    case GENERIC_REGNUM_ARG3:
    case GENERIC_REGNUM_ARG4:
    case GENERIC_REGNUM_ARG5:
    case GENERIC_REGNUM_ARG6:
      set = e_regSetGPR;
      reg = gpr_x0 + reg - GENERIC_REGNUM_ARG1;
      break;

    default:
      return false;
    }
  }
  return true;
}
bool DNBArchMachARM64::GetRegisterValue(uint32_t set, uint32_t reg,
                                        DNBRegisterValue *value) {
  if (!FixGenericRegisterNumber(set, reg))
    return false;

  if (GetRegisterState(set, false) != KERN_SUCCESS)
    return false;

  const DNBRegisterInfo *regInfo = m_thread->GetRegisterInfo(set, reg);
  if (regInfo) {
    value->info = *regInfo;
    switch (set) {
    case e_regSetGPR:
      if (reg <= gpr_pc) {
#if defined(__LP64__)
        if (reg == gpr_pc)
          value->value.uint64 = arm_thread_state64_get_pc (m_state.context.gpr);
        else if (reg == gpr_lr)
          value->value.uint64 = arm_thread_state64_get_lr (m_state.context.gpr);
        else if (reg == gpr_sp)
          value->value.uint64 = arm_thread_state64_get_sp (m_state.context.gpr);
        else if (reg == gpr_fp)
          value->value.uint64 = arm_thread_state64_get_fp (m_state.context.gpr);
        else
        value->value.uint64 = m_state.context.gpr.__x[reg];
#else
        value->value.uint64 = m_state.context.gpr.__x[reg];
#endif
        return true;
      } else if (reg == gpr_cpsr) {
        value->value.uint32 = m_state.context.gpr.__cpsr;
        return true;
      }
      break;

    case e_regSetVFP:

      if (reg >= vfp_v0 && reg <= vfp_v31) {
#if defined(__arm64__) || defined(__aarch64__)
        memcpy(&value->value.v_uint8, &m_state.context.vfp.__v[reg - vfp_v0],
               16);
#else
        memcpy(&value->value.v_uint8,
               ((uint8_t *)&m_state.context.vfp.opaque) + ((reg - vfp_v0) * 16),
               16);
#endif
        return true;
      } else if (reg == vfp_fpsr) {
#if defined(__arm64__) || defined(__aarch64__)
        memcpy(&value->value.uint32, &m_state.context.vfp.__fpsr, 4);
#else
        memcpy(&value->value.uint32,
               ((uint8_t *)&m_state.context.vfp.opaque) + (32 * 16) + 0, 4);
#endif
        return true;
      } else if (reg == vfp_fpcr) {
#if defined(__arm64__) || defined(__aarch64__)
        memcpy(&value->value.uint32, &m_state.context.vfp.__fpcr, 4);
#else
        memcpy(&value->value.uint32,
               ((uint8_t *)&m_state.context.vfp.opaque) + (32 * 16) + 4, 4);
#endif
        return true;
      } else if (reg >= vfp_s0 && reg <= vfp_s31) {
#if defined(__arm64__) || defined(__aarch64__)
        memcpy(&value->value.v_uint8, &m_state.context.vfp.__v[reg - vfp_s0],
               4);
#else
        memcpy(&value->value.v_uint8,
               ((uint8_t *)&m_state.context.vfp.opaque) + ((reg - vfp_s0) * 16),
               4);
#endif
        return true;
      } else if (reg >= vfp_d0 && reg <= vfp_d31) {
#if defined(__arm64__) || defined(__aarch64__)
        memcpy(&value->value.v_uint8, &m_state.context.vfp.__v[reg - vfp_d0],
               8);
#else
        memcpy(&value->value.v_uint8,
               ((uint8_t *)&m_state.context.vfp.opaque) + ((reg - vfp_d0) * 16),
               8);
#endif
        return true;
      }
      break;

    case e_regSetEXC:
      if (reg == exc_far) {
        value->value.uint64 = m_state.context.exc.__far;
        return true;
      } else if (reg == exc_esr) {
        value->value.uint32 = m_state.context.exc.__esr;
        return true;
      } else if (reg == exc_exception) {
        value->value.uint32 = m_state.context.exc.__exception;
        return true;
      }
      break;
    }
  }
  return false;
}

bool DNBArchMachARM64::SetRegisterValue(uint32_t set, uint32_t reg,
                                        const DNBRegisterValue *value) {
  if (!FixGenericRegisterNumber(set, reg))
    return false;

  if (GetRegisterState(set, false) != KERN_SUCCESS)
    return false;

  bool success = false;
  const DNBRegisterInfo *regInfo = m_thread->GetRegisterInfo(set, reg);
  if (regInfo) {
    switch (set) {
    case e_regSetGPR:
      if (reg <= gpr_pc) {
#if defined(__LP64__)
          uint64_t signed_value = value->value.uint64;
#if __has_feature(ptrauth_calls)
          // The incoming value could be garbage.  Strip it to avoid
          // trapping when it gets resigned in the thread state.
          signed_value = (uint64_t) ptrauth_strip((void*) signed_value, ptrauth_key_function_pointer);
          signed_value = (uint64_t) ptrauth_sign_unauthenticated((void*) signed_value, ptrauth_key_function_pointer, 0);
#endif
        if (reg == gpr_pc)
         arm_thread_state64_set_pc_fptr (m_state.context.gpr, (void*) signed_value);
        else if (reg == gpr_lr)
          arm_thread_state64_set_lr_fptr (m_state.context.gpr, (void*) signed_value);
        else if (reg == gpr_sp)
          arm_thread_state64_set_sp (m_state.context.gpr, value->value.uint64);
        else if (reg == gpr_fp)
          arm_thread_state64_set_fp (m_state.context.gpr, value->value.uint64);
        else
          m_state.context.gpr.__x[reg] = value->value.uint64;
#else
        m_state.context.gpr.__x[reg] = value->value.uint64;
#endif
        success = true;
      } else if (reg == gpr_cpsr) {
        m_state.context.gpr.__cpsr = value->value.uint32;
        success = true;
      }
      break;

    case e_regSetVFP:
      if (reg >= vfp_v0 && reg <= vfp_v31) {
#if defined(__arm64__) || defined(__aarch64__)
        memcpy(&m_state.context.vfp.__v[reg - vfp_v0], &value->value.v_uint8,
               16);
#else
        memcpy(((uint8_t *)&m_state.context.vfp.opaque) + ((reg - vfp_v0) * 16),
               &value->value.v_uint8, 16);
#endif
        success = true;
      } else if (reg == vfp_fpsr) {
#if defined(__arm64__) || defined(__aarch64__)
        memcpy(&m_state.context.vfp.__fpsr, &value->value.uint32, 4);
#else
        memcpy(((uint8_t *)&m_state.context.vfp.opaque) + (32 * 16) + 0,
               &value->value.uint32, 4);
#endif
        success = true;
      } else if (reg == vfp_fpcr) {
#if defined(__arm64__) || defined(__aarch64__)
        memcpy(&m_state.context.vfp.__fpcr, &value->value.uint32, 4);
#else
        memcpy(((uint8_t *)m_state.context.vfp.opaque) + (32 * 16) + 4,
               &value->value.uint32, 4);
#endif
        success = true;
      } else if (reg >= vfp_s0 && reg <= vfp_s31) {
#if defined(__arm64__) || defined(__aarch64__)
        memcpy(&m_state.context.vfp.__v[reg - vfp_s0], &value->value.v_uint8,
               4);
#else
        memcpy(((uint8_t *)&m_state.context.vfp.opaque) + ((reg - vfp_s0) * 16),
               &value->value.v_uint8, 4);
#endif
        success = true;
      } else if (reg >= vfp_d0 && reg <= vfp_d31) {
#if defined(__arm64__) || defined(__aarch64__)
        memcpy(&m_state.context.vfp.__v[reg - vfp_d0], &value->value.v_uint8,
               8);
#else
        memcpy(((uint8_t *)&m_state.context.vfp.opaque) + ((reg - vfp_d0) * 16),
               &value->value.v_uint8, 8);
#endif
        success = true;
      }
      break;

    case e_regSetEXC:
      if (reg == exc_far) {
        m_state.context.exc.__far = value->value.uint64;
        success = true;
      } else if (reg == exc_esr) {
        m_state.context.exc.__esr = value->value.uint32;
        success = true;
      } else if (reg == exc_exception) {
        m_state.context.exc.__exception = value->value.uint32;
        success = true;
      }
      break;
    }
  }
  if (success)
    return SetRegisterState(set) == KERN_SUCCESS;
  return false;
}

kern_return_t DNBArchMachARM64::GetRegisterState(int set, bool force) {
  switch (set) {
  case e_regSetALL:
    return GetGPRState(force) | GetVFPState(force) | GetEXCState(force) |
           GetDBGState(force);
  case e_regSetGPR:
    return GetGPRState(force);
  case e_regSetVFP:
    return GetVFPState(force);
  case e_regSetEXC:
    return GetEXCState(force);
  case e_regSetDBG:
    return GetDBGState(force);
  default:
    break;
  }
  return KERN_INVALID_ARGUMENT;
}

kern_return_t DNBArchMachARM64::SetRegisterState(int set) {
  // Make sure we have a valid context to set.
  kern_return_t err = GetRegisterState(set, false);
  if (err != KERN_SUCCESS)
    return err;

  switch (set) {
  case e_regSetALL:
    return SetGPRState() | SetVFPState() | SetEXCState() | SetDBGState(false);
  case e_regSetGPR:
    return SetGPRState();
  case e_regSetVFP:
    return SetVFPState();
  case e_regSetEXC:
    return SetEXCState();
  case e_regSetDBG:
    return SetDBGState(false);
  default:
    break;
  }
  return KERN_INVALID_ARGUMENT;
}

bool DNBArchMachARM64::RegisterSetStateIsValid(int set) const {
  return m_state.RegsAreValid(set);
}

nub_size_t DNBArchMachARM64::GetRegisterContext(void *buf, nub_size_t buf_len) {
  nub_size_t size = sizeof(m_state.context.gpr) + sizeof(m_state.context.vfp) +
                    sizeof(m_state.context.exc);

  if (buf && buf_len) {
    if (size > buf_len)
      size = buf_len;

    bool force = false;
    if (GetGPRState(force) | GetVFPState(force) | GetEXCState(force))
      return 0;

    // Copy each struct individually to avoid any padding that might be between
    // the structs in m_state.context
    uint8_t *p = (uint8_t *)buf;
    ::memcpy(p, &m_state.context.gpr, sizeof(m_state.context.gpr));
    p += sizeof(m_state.context.gpr);
    ::memcpy(p, &m_state.context.vfp, sizeof(m_state.context.vfp));
    p += sizeof(m_state.context.vfp);
    ::memcpy(p, &m_state.context.exc, sizeof(m_state.context.exc));
    p += sizeof(m_state.context.exc);

    size_t bytes_written = p - (uint8_t *)buf;
    UNUSED_IF_ASSERT_DISABLED(bytes_written);
    assert(bytes_written == size);
  }
  DNBLogThreadedIf(
      LOG_THREAD,
      "DNBArchMachARM64::GetRegisterContext (buf = %p, len = %zu) => %zu", buf,
      buf_len, size);
  // Return the size of the register context even if NULL was passed in
  return size;
}

nub_size_t DNBArchMachARM64::SetRegisterContext(const void *buf,
                                                nub_size_t buf_len) {
  nub_size_t size = sizeof(m_state.context.gpr) + sizeof(m_state.context.vfp) +
                    sizeof(m_state.context.exc);

  if (buf == NULL || buf_len == 0)
    size = 0;

  if (size) {
    if (size > buf_len)
      size = buf_len;

    // Copy each struct individually to avoid any padding that might be between
    // the structs in m_state.context
    uint8_t *p = const_cast<uint8_t*>(reinterpret_cast<const uint8_t *>(buf));
    ::memcpy(&m_state.context.gpr, p, sizeof(m_state.context.gpr));
    p += sizeof(m_state.context.gpr);
    ::memcpy(&m_state.context.vfp, p, sizeof(m_state.context.vfp));
    p += sizeof(m_state.context.vfp);
    ::memcpy(&m_state.context.exc, p, sizeof(m_state.context.exc));
    p += sizeof(m_state.context.exc);

    size_t bytes_written = p - reinterpret_cast<const uint8_t *>(buf);
    UNUSED_IF_ASSERT_DISABLED(bytes_written);
    assert(bytes_written == size);
    SetGPRState();
    SetVFPState();
    SetEXCState();
  }
  DNBLogThreadedIf(
      LOG_THREAD,
      "DNBArchMachARM64::SetRegisterContext (buf = %p, len = %zu) => %zu", buf,
      buf_len, size);
  return size;
}

uint32_t DNBArchMachARM64::SaveRegisterState() {
  kern_return_t kret = ::thread_abort_safely(m_thread->MachPortNumber());
  DNBLogThreadedIf(
      LOG_THREAD, "thread = 0x%4.4x calling thread_abort_safely (tid) => %u "
                  "(SetGPRState() for stop_count = %u)",
      m_thread->MachPortNumber(), kret, m_thread->Process()->StopCount());

  // Always re-read the registers because above we call thread_abort_safely();
  bool force = true;

  if ((kret = GetGPRState(force)) != KERN_SUCCESS) {
    DNBLogThreadedIf(LOG_THREAD, "DNBArchMachARM64::SaveRegisterState () "
                                 "error: GPR regs failed to read: %u ",
                     kret);
  } else if ((kret = GetVFPState(force)) != KERN_SUCCESS) {
    DNBLogThreadedIf(LOG_THREAD, "DNBArchMachARM64::SaveRegisterState () "
                                 "error: %s regs failed to read: %u",
                     "VFP", kret);
  } else {
    const uint32_t save_id = GetNextRegisterStateSaveID();
    m_saved_register_states[save_id] = m_state.context;
    return save_id;
  }
  return UINT32_MAX;
}

bool DNBArchMachARM64::RestoreRegisterState(uint32_t save_id) {
  SaveRegisterStates::iterator pos = m_saved_register_states.find(save_id);
  if (pos != m_saved_register_states.end()) {
    m_state.context.gpr = pos->second.gpr;
    m_state.context.vfp = pos->second.vfp;
    kern_return_t kret;
    bool success = true;
    if ((kret = SetGPRState()) != KERN_SUCCESS) {
      DNBLogThreadedIf(LOG_THREAD, "DNBArchMachARM64::RestoreRegisterState "
                                   "(save_id = %u) error: GPR regs failed to "
                                   "write: %u",
                       save_id, kret);
      success = false;
    } else if ((kret = SetVFPState()) != KERN_SUCCESS) {
      DNBLogThreadedIf(LOG_THREAD, "DNBArchMachARM64::RestoreRegisterState "
                                   "(save_id = %u) error: %s regs failed to "
                                   "write: %u",
                       save_id, "VFP", kret);
      success = false;
    }
    m_saved_register_states.erase(pos);
    return success;
  }
  return false;
}

#endif // #if defined (ARM_THREAD_STATE64_COUNT)
#endif // #if defined (__arm__) || defined (__arm64__) || defined (__aarch64__)<|MERGE_RESOLUTION|>--- conflicted
+++ resolved
@@ -157,15 +157,9 @@
         uint64_t log_pc = arm_thread_state64_get_pc(m_state.context.gpr);
 #else
         uint64_t log_fp = m_state.context.gpr.__fp;
-<<<<<<< HEAD
-        uint64_t log_fp = m_state.context.gpr.__lr;
-        uint64_t log_fp = m_state.context.gpr.__sp;
-        uint64_t log_fp = m_state.context.gpr.__pc,
-=======
         uint64_t log_lr = m_state.context.gpr.__lr;
         uint64_t log_sp = m_state.context.gpr.__sp;
         uint64_t log_pc = m_state.context.gpr.__pc;
->>>>>>> 2ab1d525
 #endif
     DNBLogThreaded(
         "thread_get_state(0x%4.4x, %u, &gpr, %u) => 0x%8.8x (count = %u) regs"
