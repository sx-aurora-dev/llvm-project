// define the module for __config outside of the top level 'std' module
// since __config may be included from C headers which may create an
// include cycle.
module std_config [system] [extern_c] {
    header "__config"
}

module std [system] {
  export std_config
  // FIXME: The standard does not require that each of these submodules
  // re-exports its imported modules. We should provide an alternative form of
  // export that issues a warning if a name from the submodule is used, and
  // use that to provide a 'strict mode' for libc++.

  // Deprecated C-compatibility headers. These can all be included from within
  // an 'extern "C"' context.
  module depr [extern_c] {
    // <assert.h> provided by C library.
    module ctype_h {
      header "ctype.h"
      export *
    }
    module errno_h {
      header "errno.h"
      export *
    }
    module fenv_h {
      header "fenv.h"
      export *
    }
    // <float.h> provided by compiler or C library.
    module inttypes_h {
      header "inttypes.h"
      export stdint_h
      export *
    }
    // <iso646.h> provided by compiler.
    // <limits.h> provided by compiler or C library.
    module locale_h {
      header "locale.h"
      export *
    }
    module math_h {
      header "math.h"
      export *
    }
    module setjmp_h {
      header "setjmp.h"
      export *
    }
    // FIXME: <stdalign.h> is missing.
    // <signal.h> provided by C library.
    // <stdarg.h> provided by compiler.
    // <stdbool.h> provided by compiler.
    module stddef_h {
      // <stddef.h>'s __need_* macros require textual inclusion.
      textual header "stddef.h"
    }
    module stdint_h {
      header "stdint.h"
      export *
      // FIXME: This module only exists on OS X and for some reason the
      // wildcard above doesn't export it.
      export Darwin.C.stdint
    }
    module stdio_h {
      // <stdio.h>'s __need_* macros require textual inclusion.
      textual header "stdio.h"
      export *
      export Darwin.C.stdio
    }
    module stdlib_h {
      // <stdlib.h>'s __need_* macros require textual inclusion.
      textual header "stdlib.h"
      export *
    }
    module string_h {
      header "string.h"
      export *
    }
    // FIXME: <uchar.h> is missing.
    // <time.h> provided by C library.
    module wchar_h {
      // <wchar.h>'s __need_* macros require textual inclusion.
      textual header "wchar.h"
      export *
    }
    module wctype_h {
      header "wctype.h"
      export *
    }
  }

  // <complex.h> and <tgmath.h> are not C headers in any real sense, do not
  // allow their use in extern "C" contexts.
  module complex_h {
    header "complex.h"
    export ccomplex
    export *
  }
  module tgmath_h {
    header "tgmath.h"
    export ccomplex
    export cmath
    export *
  }

  // C compatibility headers.
  module compat {
    module cassert {
      // <cassert>'s use of NDEBUG requires textual inclusion.
      textual header "cassert"
    }
    module ccomplex {
      header "ccomplex"
      export complex
      export *
    }
    module cctype {
      header "cctype"
      export *
    }
    module cerrno {
      header "cerrno"
      export *
    }
    module cfenv {
      header "cfenv"
      export *
    }
    module cfloat {
      header "cfloat"
      export *
    }
    module cinttypes {
      header "cinttypes"
      export cstdint
      export *
    }
    module ciso646 {
      header "ciso646"
      export *
    }
    module climits {
      header "climits"
      export *
    }
    module clocale {
      header "clocale"
      export *
    }
    module cmath {
      header "cmath"
      export *
    }
    module csetjmp {
      header "csetjmp"
      export *
    }
    module csignal {
      header "csignal"
      export *
    }
    // FIXME: <cstdalign> is missing.
    module cstdarg {
      header "cstdarg"
      export *
    }
    module cstdbool {
      header "cstdbool"
      export *
    }
    module cstddef {
      header "cstddef"
      export *
    }
    module cstdint {
      header "cstdint"
      export depr.stdint_h
      export *
    }
    module cstdio {
      header "cstdio"
      export *
    }
    module cstdlib {
      header "cstdlib"
      export *
    }
    module cstring {
      header "cstring"
      export *
    }
    module ctgmath {
      header "ctgmath"
      export ccomplex
      export cmath
      export *
    }
    module ctime {
      header "ctime"
      export *
    }
    // FIXME: <cuchar> is missing.
    module cwchar {
      header "cwchar"
      export depr.stdio_h
      export *
    }
    module cwctype {
      header "cwctype"
      export *
    }
  }

  module algorithm {
    header "algorithm"
    export initializer_list
    export *

    module __algorithm {
      module adjacent_find            { private header "__algorithm/adjacent_find.h" }
      module all_of                   { private header "__algorithm/all_of.h" }
      module any_of                   { private header "__algorithm/any_of.h" }
      module binary_search            { private header "__algorithm/binary_search.h" }
      module clamp                    { private header "__algorithm/clamp.h" }
      module comp                     { private header "__algorithm/comp.h" }
      module comp_ref_type            { private header "__algorithm/comp_ref_type.h" }
      module copy                     { private header "__algorithm/copy.h" }
      module copy_backward            { private header "__algorithm/copy_backward.h" }
      module copy_if                  { private header "__algorithm/copy_if.h" }
      module copy_n                   { private header "__algorithm/copy_n.h" }
      module count                    { private header "__algorithm/count.h" }
      module count_if                 { private header "__algorithm/count_if.h" }
      module equal                    { private header "__algorithm/equal.h" }
      module equal_range              { private header "__algorithm/equal_range.h" }
      module fill                     { private header "__algorithm/fill.h" }
      module fill_n                   { private header "__algorithm/fill_n.h" }
      module find                     { private header "__algorithm/find.h" }
      module find_end                 { private header "__algorithm/find_end.h" }
      module find_first_of            { private header "__algorithm/find_first_of.h" }
      module find_if                  { private header "__algorithm/find_if.h" }
      module find_if_not              { private header "__algorithm/find_if_not.h" }
      module for_each                 { private header "__algorithm/for_each.h" }
      module for_each_n               { private header "__algorithm/for_each_n.h" }
      module generate                 { private header "__algorithm/generate.h" }
      module generate_n               { private header "__algorithm/generate_n.h" }
      module half_positive            { private header "__algorithm/half_positive.h" }
      module in_in_result             { private header "__algorithm/in_in_result.h" }
      module in_out_result            { private header "__algorithm/in_out_result.h" }
      module includes                 { private header "__algorithm/includes.h" }
      module inplace_merge            { private header "__algorithm/inplace_merge.h" }
      module is_heap                  { private header "__algorithm/is_heap.h" }
      module is_heap_until            { private header "__algorithm/is_heap_until.h" }
      module is_partitioned           { private header "__algorithm/is_partitioned.h" }
      module is_permutation           { private header "__algorithm/is_permutation.h" }
      module is_sorted                { private header "__algorithm/is_sorted.h" }
      module is_sorted_until          { private header "__algorithm/is_sorted_until.h" }
      module iter_swap                { private header "__algorithm/iter_swap.h" }
      module lexicographical_compare  { private header "__algorithm/lexicographical_compare.h" }
      module lower_bound              { private header "__algorithm/lower_bound.h" }
      module make_heap                { private header "__algorithm/make_heap.h" }
      module max                      { private header "__algorithm/max.h" }
      module max_element              { private header "__algorithm/max_element.h" }
      module merge                    { private header "__algorithm/merge.h" }
      module min                      { private header "__algorithm/min.h" }
      module min_element              { private header "__algorithm/min_element.h" }
      module minmax                   { private header "__algorithm/minmax.h" }
      module minmax_element           { private header "__algorithm/minmax_element.h" }
      module mismatch                 { private header "__algorithm/mismatch.h" }
      module move                     { private header "__algorithm/move.h" }
      module move_backward            { private header "__algorithm/move_backward.h" }
      module next_permutation         { private header "__algorithm/next_permutation.h" }
      module none_of                  { private header "__algorithm/none_of.h" }
      module nth_element              { private header "__algorithm/nth_element.h" }
      module partial_sort             { private header "__algorithm/partial_sort.h" }
      module partial_sort_copy        { private header "__algorithm/partial_sort_copy.h" }
      module partition                { private header "__algorithm/partition.h" }
      module partition_copy           { private header "__algorithm/partition_copy.h" }
      module partition_point          { private header "__algorithm/partition_point.h" }
      module pop_heap                 { private header "__algorithm/pop_heap.h" }
      module prev_permutation         { private header "__algorithm/prev_permutation.h" }
      module push_heap                { private header "__algorithm/push_heap.h" }
      module remove                   { private header "__algorithm/remove.h" }
      module remove_copy              { private header "__algorithm/remove_copy.h" }
      module remove_copy_if           { private header "__algorithm/remove_copy_if.h" }
      module remove_if                { private header "__algorithm/remove_if.h" }
      module replace                  { private header "__algorithm/replace.h" }
      module replace_copy             { private header "__algorithm/replace_copy.h" }
      module replace_copy_if          { private header "__algorithm/replace_copy_if.h" }
      module replace_if               { private header "__algorithm/replace_if.h" }
      module reverse                  { private header "__algorithm/reverse.h" }
      module reverse_copy             { private header "__algorithm/reverse_copy.h" }
      module rotate                   { private header "__algorithm/rotate.h" }
      module rotate_copy              { private header "__algorithm/rotate_copy.h" }
      module sample                   { private header "__algorithm/sample.h" }
      module search                   { private header "__algorithm/search.h" }
      module search_n                 { private header "__algorithm/search_n.h" }
      module set_difference           { private header "__algorithm/set_difference.h" }
      module set_intersection         { private header "__algorithm/set_intersection.h" }
      module set_symmetric_difference { private header "__algorithm/set_symmetric_difference.h" }
      module set_union                { private header "__algorithm/set_union.h" }
      module shift_left               { private header "__algorithm/shift_left.h" }
      module shift_right              { private header "__algorithm/shift_right.h" }
      module shuffle                  { private header "__algorithm/shuffle.h" }
      module sift_down                { private header "__algorithm/sift_down.h" }
      module sort                     { private header "__algorithm/sort.h" }
      module sort_heap                { private header "__algorithm/sort_heap.h" }
      module stable_partition         { private header "__algorithm/stable_partition.h" }
      module stable_sort              { private header "__algorithm/stable_sort.h" }
      module swap_ranges              { private header "__algorithm/swap_ranges.h" }
      module transform                { private header "__algorithm/transform.h" }
      module unique                   { private header "__algorithm/unique.h" }
      module unique_copy              { private header "__algorithm/unique_copy.h" }
      module unwrap_iter              { private header "__algorithm/unwrap_iter.h" }
      module upper_bound              { private header "__algorithm/upper_bound.h" }
    }
  }
  module any {
    header "any"
    export *
  }
  module array {
    header "array"
    export initializer_list
    export *
  }
  module atomic {
    header "atomic"
    export *
  }
  module barrier {
    requires cplusplus14
    header "barrier"
    export *
  }
  module bit {
    header "bit"
    export *

    module __bit {
      module bit_cast { private header "__bit/bit_cast.h" }
      module byteswap { private header "__bit/byteswap.h" }
    }
  }
  module bitset {
    header "bitset"
    export string
    export iosfwd
    export *
  }
  // No submodule for cassert. It fundamentally needs repeated, textual inclusion.
  module charconv {
    header "charconv"
    export *

    module __charconv {
      module chars_format      { private header "__charconv/chars_format.h" }
      module from_chars_result { private header "__charconv/from_chars_result.h" }
      module to_chars_result   { private header "__charconv/to_chars_result.h" }
    }

  }
  module chrono {
    header "chrono"
    export *

    module __chrono {
      module calendar              { private header "__chrono/calendar.h" }
      module duration              { private header "__chrono/duration.h" }
      module file_clock            { private header "__chrono/file_clock.h" }
      module high_resolution_clock { private header "__chrono/high_resolution_clock.h" }
      module steady_clock          { private header "__chrono/steady_clock.h" }
      module system_clock          { private header "__chrono/system_clock.h" }
      module time_point            { private header "__chrono/time_point.h" }
    }
  }
  module codecvt {
    header "codecvt"
    export *
  }
  module compare {
    header "compare"
    export *

    module __compare {
      module common_comparison_category { private header "__compare/common_comparison_category.h" }
      module compare_three_way          { private header "__compare/compare_three_way.h" }
      module compare_three_way_result   { private header "__compare/compare_three_way_result.h" }
      module is_eq                      { private header "__compare/is_eq.h" }
      module ordering                   { private header "__compare/ordering.h" }
      module partial_order              { private header "__compare/partial_order.h" }
      module strong_order               { private header "__compare/strong_order.h" }
      module synth_three_way            { private header "__compare/synth_three_way.h" }
      module three_way_comparable       { private header "__compare/three_way_comparable.h" }
      module weak_order                 { private header "__compare/weak_order.h" }
    }
  }
  module complex {
    header "complex"
    export *
  }
  module concepts {
    header "concepts"
    export *

    module __concepts {
      module arithmetic                 { private header "__concepts/arithmetic.h" }
      module assignable                 { private header "__concepts/assignable.h" }
      module boolean_testable           { private header "__concepts/boolean_testable.h" }
      module class_or_enum              { private header "__concepts/class_or_enum.h" }
      module common_reference_with      { private header "__concepts/common_reference_with.h" }
      module common_with                { private header "__concepts/common_with.h" }
      module constructible              { private header "__concepts/constructible.h" }
      module convertible_to             { private header "__concepts/convertible_to.h" }
      module copyable                   { private header "__concepts/copyable.h" }
      module derived_from               { private header "__concepts/derived_from.h" }
      module destructible               { private header "__concepts/destructible.h" }
      module different_from             { private header "__concepts/different_from.h" }
      module equality_comparable        { private header "__concepts/equality_comparable.h" }
      module invocable                  { private header "__concepts/invocable.h" }
      module movable                    { private header "__concepts/movable.h" }
      module predicate                  { private header "__concepts/predicate.h" }
      module regular                    { private header "__concepts/regular.h" }
      module relation                   { private header "__concepts/relation.h" }
      module same_as                    { private header "__concepts/same_as.h" }
      module semiregular                { private header "__concepts/semiregular.h" }
      module swappable                  { private header "__concepts/swappable.h" }
      module totally_ordered            { private header "__concepts/totally_ordered.h" }
    }
  }
  module condition_variable {
    header "condition_variable"
    export *
  }
  module coroutine {
    requires coroutines
    header "coroutine"
    export compare
    export *

    module __coroutine {
      module coroutine_handle           { private header "__coroutine/coroutine_handle.h" }
      module coroutine_traits           { private header "__coroutine/coroutine_traits.h" }
      module noop_coroutine_handle      { private header "__coroutine/noop_coroutine_handle.h" }
      module trivial_awaitables         { private header "__coroutine/trivial_awaitables.h" }
    }
  }
  module deque {
    header "deque"
    export initializer_list
    export *
  }
  module exception {
    header "exception"
    export *
  }
  module execution {
    header "execution"
    export *
  }
  module filesystem {
    header "filesystem"
    export *

    module __filesystem {
      module copy_options                 { private header "__filesystem/copy_options.h" }
      module directory_entry              { private header "__filesystem/directory_entry.h" }
      module directory_iterator           { private header "__filesystem/directory_iterator.h" }
      module directory_options            { private header "__filesystem/directory_options.h" }
      module file_status                  { private header "__filesystem/file_status.h" }
      module file_time_type               { private header "__filesystem/file_time_type.h" }
      module file_type                    { private header "__filesystem/file_type.h" }
      module filesystem_error             { private header "__filesystem/filesystem_error.h" }
      module operations                   { private header "__filesystem/operations.h" }
      module path                         { private header "__filesystem/path.h" }
      module path_iterator                { private header "__filesystem/path_iterator.h" }
      module perm_options                 { private header "__filesystem/perm_options.h" }
      module perms                        { private header "__filesystem/perms.h" }
      module recursive_directory_iterator { private header "__filesystem/recursive_directory_iterator.h" }
      module space_info                   { private header "__filesystem/space_info.h" }
      module u8path                       { private header "__filesystem/u8path.h" }
    }
  }
  module format {
    header "format"
    export *

    module __format {
      module format_arg             { private header "__format/format_arg.h" }
      module format_args            { private header "__format/format_args.h" }
      module format_context {
        private header "__format/format_context.h"
        export optional
        export locale
      }
      module format_error           { private header "__format/format_error.h" }
      module format_fwd             { private header "__format/format_fwd.h" }
      module format_parse_context   { private header "__format/format_parse_context.h" }
      module format_string          { private header "__format/format_string.h" }
      module format_to_n_result     { private header "__format/format_to_n_result.h" }
      module formatter              { private header "__format/formatter.h" }
      module formatter_bool         { private header "__format/formatter_bool.h" }
      module formatter_char         { private header "__format/formatter_char.h" }
      module formatter_integer      { private header "__format/formatter_integer.h" }
      module formatter_integral     { private header "__format/formatter_integral.h" }
      module formatter_string       { private header "__format/formatter_string.h" }
      module parser_std_format_spec { private header "__format/parser_std_format_spec.h" }
    }
  }
  module format {
    header "format"
    export *
  }
  module forward_list {
    header "forward_list"
    export initializer_list
    export *
  }
  module fstream {
    header "fstream"
    export *
  }
  module functional {
    header "functional"
    export *

    module __functional {
      module binary_function            { private header "__functional/binary_function.h" }
      module binary_negate              { private header "__functional/binary_negate.h" }
      module bind                       { private header "__functional/bind.h" }
      module bind_back                  { private header "__functional/bind_back.h" }
      module bind_front                 { private header "__functional/bind_front.h" }
      module binder1st                  { private header "__functional/binder1st.h" }
      module binder2nd                  { private header "__functional/binder2nd.h" }
      module compose                    { private header "__functional/compose.h" }
      module default_searcher           { private header "__functional/default_searcher.h" }
      module function                   { private header "__functional/function.h" }
      module hash                       { private header "__functional/hash.h" }
      module identity                   { private header "__functional/identity.h" }
      module invoke                     { private header "__functional/invoke.h" }
      module is_transparent             { private header "__functional/is_transparent.h" }
      module mem_fn                     { private header "__functional/mem_fn.h" }
      module mem_fun_ref                { private header "__functional/mem_fun_ref.h" }
      module not_fn                     { private header "__functional/not_fn.h" }
      module operations                 { private header "__functional/operations.h" }
      module perfect_forward            { private header "__functional/perfect_forward.h" }
      module pointer_to_binary_function { private header "__functional/pointer_to_binary_function.h" }
      module pointer_to_unary_function  { private header "__functional/pointer_to_unary_function.h" }
      module ranges_operations          { private header "__functional/ranges_operations.h" }
      module reference_wrapper          { private header "__functional/reference_wrapper.h" }
      module unary_function             { private header "__functional/unary_function.h" }
      module unary_negate               { private header "__functional/unary_negate.h" }
      module unwrap_ref                 { private header "__functional/unwrap_ref.h" }
      module weak_result_type           { private header "__functional/weak_result_type.h" }
    }
  }
  module future {
    header "future"
    export *
  }
  module initializer_list {
    header "initializer_list"
    export *
  }
  module iomanip {
    header "iomanip"
    export *
  }
  module ios {
    header "ios"
    export iosfwd
    export *
  }
  module iosfwd {
    header "iosfwd"
    export *
  }
  module iostream {
    header "iostream"
    export ios
    export streambuf
    export istream
    export ostream
    export *
  }
  module istream {
    header "istream"
    // FIXME: should re-export ios, streambuf?
    export *
  }
  module iterator {
    header "iterator"
    export *

    module __iterator {
      module access                { private header "__iterator/access.h" }
      module advance               {
        private header "__iterator/advance.h"
        export __function_like
      }
      module back_insert_iterator  { private header "__iterator/back_insert_iterator.h" }
      module common_iterator       { private header "__iterator/common_iterator.h" }
      module concepts              { private header "__iterator/concepts.h" }
      module counted_iterator      { private header "__iterator/counted_iterator.h" }
      module data                  { private header "__iterator/data.h" }
      module default_sentinel      { private header "__iterator/default_sentinel.h" }
      module distance              { private header "__iterator/distance.h" }
      module empty                 { private header "__iterator/empty.h" }
      module erase_if_container    { private header "__iterator/erase_if_container.h" }
      module front_insert_iterator { private header "__iterator/front_insert_iterator.h" }
      module incrementable_traits  { private header "__iterator/incrementable_traits.h" }
      module indirectly_comparable { private header "__iterator/indirectly_comparable.h" }
      module insert_iterator       { private header "__iterator/insert_iterator.h" }
      module istream_iterator      { private header "__iterator/istream_iterator.h" }
      module istreambuf_iterator   { private header "__iterator/istreambuf_iterator.h" }
      module iter_move             { private header "__iterator/iter_move.h" }
      module iter_swap             { private header "__iterator/iter_swap.h" }
      module iterator              { private header "__iterator/iterator.h" }
      module iterator_traits       { private header "__iterator/iterator_traits.h" }
      module move_iterator         { private header "__iterator/move_iterator.h" }
      module next                  {
        private header "__iterator/next.h"
        export __function_like
      }
      module ostream_iterator      { private header "__iterator/ostream_iterator.h" }
      module ostreambuf_iterator   { private header "__iterator/ostreambuf_iterator.h" }
      module prev                  {
        private header "__iterator/prev.h"
        export __function_like
      }
      module projected             { private header "__iterator/projected.h" }
      module readable_traits       { private header "__iterator/readable_traits.h" }
      module reverse_access        { private header "__iterator/reverse_access.h" }
      module reverse_iterator      { private header "__iterator/reverse_iterator.h" }
      module size                  { private header "__iterator/size.h" }
      module unreachable_sentinel  { private header "__iterator/unreachable_sentinel.h" }
      module wrap_iter             { private header "__iterator/wrap_iter.h" }
    }
  }
  module latch {
    requires cplusplus14
    header "latch"
    export *
  }
  module limits {
    header "limits"
    export *
  }
  module list {
    header "list"
    export initializer_list
    export *
  }
  module locale {
    header "locale"
    export *
  }
  module map {
    header "map"
    export initializer_list
    export *
  }
  module memory {
    header "memory"
    export *

    module __memory {
      module addressof                       { private header "__memory/addressof.h" }
      module allocation_guard                { private header "__memory/allocation_guard.h" }
      module allocator                       { private header "__memory/allocator.h" }
      module allocator_arg_t                 { private header "__memory/allocator_arg_t.h" }
      module allocator_traits                { private header "__memory/allocator_traits.h" }
      module auto_ptr                        { private header "__memory/auto_ptr.h" }
      module compressed_pair                 { private header "__memory/compressed_pair.h" }
      module concepts                        { private header "__memory/concepts.h" }
      module construct_at                    { private header "__memory/construct_at.h" }
      module pointer_traits                  { private header "__memory/pointer_traits.h" }
      module ranges_construct_at {
        private header "__memory/ranges_construct_at.h"
        export __function_like
      }
      module ranges_uninitialized_algorithms {
        private header "__memory/ranges_uninitialized_algorithms.h"
        export __function_like
      }
      module raw_storage_iterator            { private header "__memory/raw_storage_iterator.h" }
      module shared_ptr                      { private header "__memory/shared_ptr.h" }
      module temporary_buffer                { private header "__memory/temporary_buffer.h" }
      module uninitialized_algorithms        { private header "__memory/uninitialized_algorithms.h" }
      module unique_ptr                      { private header "__memory/unique_ptr.h" }
      module uses_allocator                  { private header "__memory/uses_allocator.h" }
      module voidify                         { private header "__memory/voidify.h" }
    }
  }
  module mutex {
    header "mutex"
    export *
  }
  module new {
    header "new"
    export *
  }
  module numbers {
    header "numbers"
    export *
  }
  module numeric {
    header "numeric"
    export *

    module __numeric {
      module accumulate               { private header "__numeric/accumulate.h" }
      module adjacent_difference      { private header "__numeric/adjacent_difference.h" }
      module exclusive_scan           { private header "__numeric/exclusive_scan.h" }
      module gcd_lcm                  { private header "__numeric/gcd_lcm.h" }
      module inclusive_scan           { private header "__numeric/inclusive_scan.h" }
      module inner_product            { private header "__numeric/inner_product.h" }
      module iota                     { private header "__numeric/iota.h" }
      module midpoint                 { private header "__numeric/midpoint.h" }
      module partial_sum              { private header "__numeric/partial_sum.h" }
      module reduce                   { private header "__numeric/reduce.h" }
      module transform_exclusive_scan { private header "__numeric/transform_exclusive_scan.h" }
      module transform_inclusive_scan { private header "__numeric/transform_inclusive_scan.h" }
      module transform_reduce         { private header "__numeric/transform_reduce.h" }
    }
  }
  module optional {
    header "optional"
    export *
  }
  module ostream {
    header "ostream"
    // FIXME: should re-export ios, streambuf?
    export *
  }
  module queue {
    header "queue"
    export initializer_list
    export *
  }
  module random {
    header "random"
    export initializer_list
    export *

    module __random {
      module bernoulli_distribution          { private header "__random/bernoulli_distribution.h" }
      module binomial_distribution           { private header "__random/binomial_distribution.h" }
      module cauchy_distribution             { private header "__random/cauchy_distribution.h" }
      module chi_squared_distribution        { private header "__random/chi_squared_distribution.h" }
      module clamp_to_integral               { private header "__random/clamp_to_integral.h" }
      module default_random_engine           { private header "__random/default_random_engine.h" }
      module discard_block_engine            { private header "__random/discard_block_engine.h" }
      module discrete_distribution           { private header "__random/discrete_distribution.h" }
      module exponential_distribution        { private header "__random/exponential_distribution.h" }
      module extreme_value_distribution      { private header "__random/extreme_value_distribution.h" }
      module fisher_f_distribution           { private header "__random/fisher_f_distribution.h" }
      module gamma_distribution              { private header "__random/gamma_distribution.h" }
      module generate_canonical              { private header "__random/generate_canonical.h" }
      module geometric_distribution          { private header "__random/geometric_distribution.h" }
      module independent_bits_engine         { private header "__random/independent_bits_engine.h" }
      module is_seed_sequence                { private header "__random/is_seed_sequence.h" }
      module knuth_b                         { private header "__random/knuth_b.h" }
      module linear_congruential_engine      { private header "__random/linear_congruential_engine.h" }
      module log2                            { private header "__random/log2.h" }
      module lognormal_distribution          { private header "__random/lognormal_distribution.h" }
      module mersenne_twister_engine         { private header "__random/mersenne_twister_engine.h" }
      module negative_binomial_distribution  { private header "__random/negative_binomial_distribution.h" }
      module normal_distribution             { private header "__random/normal_distribution.h" }
      module piecewise_constant_distribution { private header "__random/piecewise_constant_distribution.h" }
      module piecewise_linear_distribution   { private header "__random/piecewise_linear_distribution.h" }
      module poisson_distribution            { private header "__random/poisson_distribution.h" }
      module random_device                   { private header "__random/random_device.h" }
      module ranlux                          { private header "__random/ranlux.h" }
      module seed_seq                        { private header "__random/seed_seq.h" }
      module shuffle_order_engine            { private header "__random/shuffle_order_engine.h" }
      module student_t_distribution          { private header "__random/student_t_distribution.h" }
      module subtract_with_carry_engine      { private header "__random/subtract_with_carry_engine.h" }
      module uniform_int_distribution        { private header "__random/uniform_int_distribution.h" }
      module uniform_random_bit_generator    { private header "__random/uniform_random_bit_generator.h" }
      module uniform_real_distribution       { private header "__random/uniform_real_distribution.h" }
      module weibull_distribution            { private header "__random/weibull_distribution.h" }
    }
  }
  module ranges {
    header "ranges"
    export compare
    export initializer_list
    export iterator
    export *

    module __ranges {
      module access                 { private header "__ranges/access.h" }
      module all                    {
        private header "__ranges/all.h"
        export functional.__functional.compose
        export functional.__functional.perfect_forward
      }
      module common_view            { private header "__ranges/common_view.h" }
      module concepts               { private header "__ranges/concepts.h" }
      module copyable_box           { private header "__ranges/copyable_box.h" }
      module counted                {
        private header "__ranges/counted.h"
        export span
      }
      module dangling               { private header "__ranges/dangling.h" }
      module data                   { private header "__ranges/data.h" }
      module drop_view              { private header "__ranges/drop_view.h" }
      module empty                  { private header "__ranges/empty.h" }
      module empty_view             { private header "__ranges/empty_view.h" }
      module enable_borrowed_range  { private header "__ranges/enable_borrowed_range.h" }
      module enable_view            { private header "__ranges/enable_view.h" }
      module iota_view              { private header "__ranges/iota_view.h" }
      module join_view              { private header "__ranges/join_view.h" }
      module non_propagating_cache  { private header "__ranges/non_propagating_cache.h" }
      module owning_view            { private header "__ranges/owning_view.h" }
      module range_adaptor          { private header "__ranges/range_adaptor.h" }
      module ref_view               { private header "__ranges/ref_view.h" }
      module reverse_view           { private header "__ranges/reverse_view.h" }
      module single_view            { private header "__ranges/single_view.h" }
      module size                   { private header "__ranges/size.h" }
      module subrange               { private header "__ranges/subrange.h" }
      module take_view              { private header "__ranges/take_view.h" }
      module transform_view         {
        private header "__ranges/transform_view.h"
        export functional.__functional.bind_back
        export functional.__functional.perfect_forward
      }
      module view_interface         { private header "__ranges/view_interface.h" }
    }
  }
  module ratio {
    header "ratio"
    export *
  }
  module regex {
    header "regex"
    export initializer_list
    export *
  }
  module scoped_allocator {
    header "scoped_allocator"
    export *
  }
  module semaphore {
    requires cplusplus14
    header "semaphore"
    export *
  }
  module set {
    header "set"
    export initializer_list
    export *
  }
  module shared_mutex {
    header "shared_mutex"
    export version
  }
  module span {
    header "span"
    export ranges.__ranges.enable_borrowed_range
    export version
  }
  module sstream {
    header "sstream"
    // FIXME: should re-export istream, ostream, ios, streambuf, string?
    export *
  }
  module stack {
    header "stack"
    export initializer_list
    export *
  }
  module stdexcept {
    header "stdexcept"
    export *
  }
  module streambuf {
    header "streambuf"
    export *
  }
  module string {
    header "string"
    export initializer_list
    export string_view
    export __string
    export *
  }
  module string_view {
    header "string_view"
    export initializer_list
    export __string
    export *
  }
  module strstream {
    header "strstream"
    export *
  }
  module system_error {
    header "system_error"
    export *
  }
  module thread {
    header "thread"
    export *

    module __thread {
      module poll_with_backoff { private header "__thread/poll_with_backoff.h" }
    }
  }
  module tuple {
    header "tuple"
    export *
  }
  module type_traits {
    header "type_traits"
    export functional.__functional.unwrap_ref
    export *
  }
  module typeindex {
    header "typeindex"
    export *
  }
  module typeinfo {
    header "typeinfo"
    export *
  }
  module unordered_map {
    header "unordered_map"
    export initializer_list
    export *
  }
  module unordered_set {
    header "unordered_set"
    export initializer_list
    export *
  }
  module utility {
    header "utility"
    export initializer_list
    export *

    module __utility {
      module as_const            { private header "__utility/as_const.h" }
      module auto_cast           { private header "__utility/auto_cast.h" }
      module cmp                 { private header "__utility/cmp.h" }
      module declval             { private header "__utility/declval.h" }
      module exchange            { private header "__utility/exchange.h" }
      module forward             { private header "__utility/forward.h" }
      module in_place            { private header "__utility/in_place.h" }
      module integer_sequence    { private header "__utility/integer_sequence.h" }
      module move                { private header "__utility/move.h" }
      module pair                { private header "__utility/pair.h" }
      module piecewise_construct { private header "__utility/piecewise_construct.h" }
      module priority_tag        { private header "__utility/priority_tag.h" }
      module rel_ops             { private header "__utility/rel_ops.h" }
      module swap                { private header "__utility/swap.h" }
      module to_underlying       { private header "__utility/to_underlying.h" }
      module transaction         { private header "__utility/transaction.h" }
    }
  }
  module valarray {
    header "valarray"
    export initializer_list
    export *
  }
  module variant {
    header "variant"
    export *

    module __variant {
      module monostate { private header "__variant/monostate.h" }
    }
  }
  module vector {
    header "vector"
    export initializer_list
    export *
  }
  module version {
    header "version"
    export *
  }

  // __config not modularised due to a bug in Clang
  // FIXME: These should be private.
<<<<<<< HEAD
  module __bits { header "__bits" export * }
  module __bit_reference { header "__bit_reference" export * }
  module __debug { header "__debug" export * }
  module __errc { header "__errc" export * }
  module __functional_base { header "__functional_base" export * }
  module __hash_table { header "__hash_table" export * }
  module __locale { header "__locale" export * }
  module __mutex_base { header "__mutex_base" export * }
  module __split_buffer { header "__split_buffer" export * }
  module __sso_allocator { header "__sso_allocator" export * }
  module __std_stream { header "__std_stream" export * }
  module __string { header "__string" export * }
  module __tree { header "__tree" export * }
  module __tuple { header "__tuple" export * }
  module __undef_macros { header "__undef_macros" export * }
  module __node_handle { header "__node_handle" export * }
=======
  module __availability      { private header "__availability"      export * }
  module __bit_reference     { private header "__bit_reference"     export * }
  module __bits              { private header "__bits"              export * }
  module __debug             {         header "__debug"             export * }
  module __errc              { private header "__errc"              export * }
  module __function_like     { private header "__function_like.h"   export * }
  module __hash_table        {         header "__hash_table"        export * }
  module __locale            { private header "__locale"            export * }
  module __mbstate           { private header "__mbstate_t.h"       export * }
  module __mutex_base        { private header "__mutex_base"        export * }
  module __node_handle       { private header "__node_handle"       export * }
  module __nullptr           {         header "__nullptr"           export * }
  module __split_buffer      { private header "__split_buffer"      export * }
  module __std_stream        { private header "__std_stream"        export * }
  module __string            { private header "__string"            export * }
  module __threading_support {         header "__threading_support" export * }
  module __tree              {         header "__tree"              export * }
  module __tuple             { private header "__tuple"             export * }
  module __undef_macros      {         header "__undef_macros"      export * }
>>>>>>> 2ab1d525

  module experimental {
    requires cplusplus11

    module algorithm {
      header "experimental/algorithm"
      export *
    }
     module coroutine {
      requires coroutines
      header "experimental/coroutine"
      export *
    }
    module deque {
      header "experimental/deque"
      export *
    }
    module filesystem {
      header "experimental/filesystem"
      export *
    }
    module forward_list {
      header "experimental/forward_list"
      export *
    }
    module functional {
      header "experimental/functional"
      export *
    }
    module iterator {
      header "experimental/iterator"
      export *
    }
    module list {
      header "experimental/list"
      export *
    }
    module map {
      header "experimental/map"
      export *
    }
    module memory_resource {
      header "experimental/memory_resource"
      export *
    }
    module propagate_const {
      header "experimental/propagate_const"
      export *
    }
    module regex {
      header "experimental/regex"
      export *
    }
    module simd {
      header "experimental/simd"
      export *
    }
    module set {
      header "experimental/set"
      export *
    }
    module span {
      header "span"
      export *
    }
    module string {
      header "experimental/string"
      export *
    }
    module type_traits {
      header "experimental/type_traits"
      export *
    }
    module unordered_map {
      header "experimental/unordered_map"
      export *
    }
    module unordered_set {
      header "experimental/unordered_set"
      export *
    }
    module utility {
      header "experimental/utility"
      export *
    }
    module vector {
      header "experimental/vector"
      export *
    }
    // FIXME these should be private
    module __memory {
      header "experimental/__memory"
      export *
    }
  } // end experimental
}<|MERGE_RESOLUTION|>--- conflicted
+++ resolved
@@ -508,10 +508,6 @@
       module parser_std_format_spec { private header "__format/parser_std_format_spec.h" }
     }
   }
-  module format {
-    header "format"
-    export *
-  }
   module forward_list {
     header "forward_list"
     export initializer_list
@@ -985,24 +981,6 @@
 
   // __config not modularised due to a bug in Clang
   // FIXME: These should be private.
-<<<<<<< HEAD
-  module __bits { header "__bits" export * }
-  module __bit_reference { header "__bit_reference" export * }
-  module __debug { header "__debug" export * }
-  module __errc { header "__errc" export * }
-  module __functional_base { header "__functional_base" export * }
-  module __hash_table { header "__hash_table" export * }
-  module __locale { header "__locale" export * }
-  module __mutex_base { header "__mutex_base" export * }
-  module __split_buffer { header "__split_buffer" export * }
-  module __sso_allocator { header "__sso_allocator" export * }
-  module __std_stream { header "__std_stream" export * }
-  module __string { header "__string" export * }
-  module __tree { header "__tree" export * }
-  module __tuple { header "__tuple" export * }
-  module __undef_macros { header "__undef_macros" export * }
-  module __node_handle { header "__node_handle" export * }
-=======
   module __availability      { private header "__availability"      export * }
   module __bit_reference     { private header "__bit_reference"     export * }
   module __bits              { private header "__bits"              export * }
@@ -1022,7 +1000,6 @@
   module __tree              {         header "__tree"              export * }
   module __tuple             { private header "__tuple"             export * }
   module __undef_macros      {         header "__undef_macros"      export * }
->>>>>>> 2ab1d525
 
   module experimental {
     requires cplusplus11
