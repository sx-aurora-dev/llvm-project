--- conflicted
+++ resolved
@@ -625,1626 +625,11 @@
 #include <concepts> // Mandated by the Standard.
 #include <cstddef>
 #include <initializer_list>
-<<<<<<< HEAD
-#include <__memory/base.h>
-#include <__memory/pointer_traits.h>
-=======
 #include <type_traits>
->>>>>>> a2ce6ee6
 #include <version>
 
 #if !defined(_LIBCPP_HAS_NO_PRAGMA_SYSTEM_HEADER)
 #pragma GCC system_header
 #endif
 
-<<<<<<< HEAD
-_LIBCPP_BEGIN_NAMESPACE_STD
-template <class _Iter>
-struct _LIBCPP_TEMPLATE_VIS iterator_traits;
-
-struct _LIBCPP_TEMPLATE_VIS input_iterator_tag {};
-struct _LIBCPP_TEMPLATE_VIS output_iterator_tag {};
-struct _LIBCPP_TEMPLATE_VIS forward_iterator_tag       : public input_iterator_tag {};
-struct _LIBCPP_TEMPLATE_VIS bidirectional_iterator_tag : public forward_iterator_tag {};
-struct _LIBCPP_TEMPLATE_VIS random_access_iterator_tag : public bidirectional_iterator_tag {};
-#if _LIBCPP_STD_VER > 17
-struct _LIBCPP_TEMPLATE_VIS contiguous_iterator_tag    : public random_access_iterator_tag {};
-#endif
-
-template <class _Iter>
-struct __iter_traits_cache {
-  using type = _If<
-    __is_primary_template<iterator_traits<_Iter> >::value,
-    _Iter,
-    iterator_traits<_Iter>
-  >;
-};
-template <class _Iter>
-using _ITER_TRAITS = typename __iter_traits_cache<_Iter>::type;
-
-struct __iter_concept_concept_test {
-  template <class _Iter>
-  using _Apply = typename _ITER_TRAITS<_Iter>::iterator_concept;
-};
-struct __iter_concept_category_test {
-  template <class _Iter>
-  using _Apply = typename _ITER_TRAITS<_Iter>::iterator_category;
-};
-struct __iter_concept_random_fallback {
-  template <class _Iter>
-  using _Apply = _EnableIf<
-                          __is_primary_template<iterator_traits<_Iter> >::value,
-                          random_access_iterator_tag
-                        >;
-};
-
-template <class _Iter, class _Tester> struct __test_iter_concept
-    : _IsValidExpansion<_Tester::template _Apply, _Iter>,
-      _Tester
-{
-};
-
-template <class _Iter>
-struct __iter_concept_cache {
-  using type = _Or<
-    __test_iter_concept<_Iter, __iter_concept_concept_test>,
-    __test_iter_concept<_Iter, __iter_concept_category_test>,
-    __test_iter_concept<_Iter, __iter_concept_random_fallback>
-  >;
-};
-
-template <class _Iter>
-using _ITER_CONCEPT = typename __iter_concept_cache<_Iter>::type::template _Apply<_Iter>;
-
-
-template <class _Tp>
-struct __has_iterator_typedefs
-{
-private:
-    struct __two {char __lx; char __lxx;};
-    template <class _Up> static __two __test(...);
-    template <class _Up> static char __test(typename __void_t<typename _Up::iterator_category>::type* = 0,
-                                            typename __void_t<typename _Up::difference_type>::type* = 0,
-                                            typename __void_t<typename _Up::value_type>::type* = 0,
-                                            typename __void_t<typename _Up::reference>::type* = 0,
-                                            typename __void_t<typename _Up::pointer>::type* = 0);
-public:
-    static const bool value = sizeof(__test<_Tp>(0,0,0,0,0)) == 1;
-};
-
-
-template <class _Tp>
-struct __has_iterator_category
-{
-private:
-    struct __two {char __lx; char __lxx;};
-    template <class _Up> static __two __test(...);
-    template <class _Up> static char __test(typename _Up::iterator_category* = nullptr);
-public:
-    static const bool value = sizeof(__test<_Tp>(nullptr)) == 1;
-};
-
-template <class _Tp>
-struct __has_iterator_concept
-{
-private:
-    struct __two {char __lx; char __lxx;};
-    template <class _Up> static __two __test(...);
-    template <class _Up> static char __test(typename _Up::iterator_concept* = nullptr);
-public:
-    static const bool value = sizeof(__test<_Tp>(nullptr)) == 1;
-};
-
-template <class _Iter, bool> struct __iterator_traits_impl {};
-
-template <class _Iter>
-struct __iterator_traits_impl<_Iter, true>
-{
-    typedef typename _Iter::difference_type   difference_type;
-    typedef typename _Iter::value_type        value_type;
-    typedef typename _Iter::pointer           pointer;
-    typedef typename _Iter::reference         reference;
-    typedef typename _Iter::iterator_category iterator_category;
-};
-
-template <class _Iter, bool> struct __iterator_traits {};
-
-template <class _Iter>
-struct __iterator_traits<_Iter, true>
-    :  __iterator_traits_impl
-      <
-        _Iter,
-        is_convertible<typename _Iter::iterator_category, input_iterator_tag>::value ||
-        is_convertible<typename _Iter::iterator_category, output_iterator_tag>::value
-      >
-{};
-
-// iterator_traits<Iterator> will only have the nested types if Iterator::iterator_category
-//    exists.  Else iterator_traits<Iterator> will be an empty class.  This is a
-//    conforming extension which allows some programs to compile and behave as
-//    the client expects instead of failing at compile time.
-
-template <class _Iter>
-struct _LIBCPP_TEMPLATE_VIS iterator_traits
-    : __iterator_traits<_Iter, __has_iterator_typedefs<_Iter>::value> {
-
-  using __primary_template = iterator_traits;
-};
-
-template<class _Tp>
-struct _LIBCPP_TEMPLATE_VIS iterator_traits<_Tp*>
-{
-    typedef ptrdiff_t difference_type;
-    typedef typename remove_cv<_Tp>::type value_type;
-    typedef _Tp* pointer;
-    typedef _Tp& reference;
-    typedef random_access_iterator_tag iterator_category;
-#if _LIBCPP_STD_VER > 17
-    typedef contiguous_iterator_tag    iterator_concept;
-#endif
-};
-
-template <class _Tp, class _Up, bool = __has_iterator_category<iterator_traits<_Tp> >::value>
-struct __has_iterator_category_convertible_to
-    : _BoolConstant<is_convertible<typename iterator_traits<_Tp>::iterator_category, _Up>::value>
-{};
-
-template <class _Tp, class _Up>
-struct __has_iterator_category_convertible_to<_Tp, _Up, false> : false_type {};
-
-template <class _Tp, class _Up, bool = __has_iterator_concept<_Tp>::value>
-struct __has_iterator_concept_convertible_to
-    : _BoolConstant<is_convertible<typename _Tp::iterator_concept, _Up>::value>
-{};
-
-template <class _Tp, class _Up>
-struct __has_iterator_concept_convertible_to<_Tp, _Up, false> : false_type {};
-
-template <class _Tp>
-struct __is_cpp17_input_iterator : public __has_iterator_category_convertible_to<_Tp, input_iterator_tag> {};
-
-template <class _Tp>
-struct __is_cpp17_forward_iterator : public __has_iterator_category_convertible_to<_Tp, forward_iterator_tag> {};
-
-template <class _Tp>
-struct __is_cpp17_bidirectional_iterator : public __has_iterator_category_convertible_to<_Tp, bidirectional_iterator_tag> {};
-
-template <class _Tp>
-struct __is_cpp17_random_access_iterator : public __has_iterator_category_convertible_to<_Tp, random_access_iterator_tag> {};
-
-// __is_cpp17_contiguous_iterator determines if an iterator is contiguous,
-// either because it advertises itself as such (in C++20) or because it
-// is a pointer type or a known trivial wrapper around a pointer type,
-// such as __wrap_iter<T*>.
-//
-#if _LIBCPP_STD_VER > 17
-template <class _Tp>
-struct __is_cpp17_contiguous_iterator : _Or<
-    __has_iterator_category_convertible_to<_Tp, contiguous_iterator_tag>,
-    __has_iterator_concept_convertible_to<_Tp, contiguous_iterator_tag>
-> {};
-#else
-template <class _Tp>
-struct __is_cpp17_contiguous_iterator : false_type {};
-#endif
-
-// Any native pointer which is an iterator is also a contiguous iterator.
-template <class _Up>
-struct __is_cpp17_contiguous_iterator<_Up*> : true_type {};
-
-
-template <class _Tp>
-struct __is_exactly_cpp17_input_iterator
-    : public integral_constant<bool,
-         __has_iterator_category_convertible_to<_Tp, input_iterator_tag>::value &&
-        !__has_iterator_category_convertible_to<_Tp, forward_iterator_tag>::value> {};
-
-#ifndef _LIBCPP_HAS_NO_DEDUCTION_GUIDES
-template<class _InputIterator>
-using __iter_value_type = typename iterator_traits<_InputIterator>::value_type;
-
-template<class _InputIterator>
-using __iter_key_type = remove_const_t<typename iterator_traits<_InputIterator>::value_type::first_type>;
-
-template<class _InputIterator>
-using __iter_mapped_type = typename iterator_traits<_InputIterator>::value_type::second_type;
-
-template<class _InputIterator>
-using __iter_to_alloc_type = pair<
-    add_const_t<typename iterator_traits<_InputIterator>::value_type::first_type>,
-    typename iterator_traits<_InputIterator>::value_type::second_type>;
-#endif
-
-template<class _Category, class _Tp, class _Distance = ptrdiff_t,
-         class _Pointer = _Tp*, class _Reference = _Tp&>
-struct _LIBCPP_TEMPLATE_VIS iterator
-{
-    typedef _Tp        value_type;
-    typedef _Distance  difference_type;
-    typedef _Pointer   pointer;
-    typedef _Reference reference;
-    typedef _Category  iterator_category;
-};
-
-template <class _InputIter>
-inline _LIBCPP_INLINE_VISIBILITY _LIBCPP_CONSTEXPR_AFTER_CXX14
-void __advance(_InputIter& __i,
-             typename iterator_traits<_InputIter>::difference_type __n, input_iterator_tag)
-{
-    for (; __n > 0; --__n)
-        ++__i;
-}
-
-template <class _BiDirIter>
-inline _LIBCPP_INLINE_VISIBILITY _LIBCPP_CONSTEXPR_AFTER_CXX14
-void __advance(_BiDirIter& __i,
-             typename iterator_traits<_BiDirIter>::difference_type __n, bidirectional_iterator_tag)
-{
-    if (__n >= 0)
-        for (; __n > 0; --__n)
-            ++__i;
-    else
-        for (; __n < 0; ++__n)
-            --__i;
-}
-
-template <class _RandIter>
-inline _LIBCPP_INLINE_VISIBILITY _LIBCPP_CONSTEXPR_AFTER_CXX14
-void __advance(_RandIter& __i,
-             typename iterator_traits<_RandIter>::difference_type __n, random_access_iterator_tag)
-{
-   __i += __n;
-}
-
-template <class _InputIter, class _Distance>
-inline _LIBCPP_INLINE_VISIBILITY _LIBCPP_CONSTEXPR_AFTER_CXX14
-void advance(_InputIter& __i, _Distance __orig_n)
-{
-    _LIBCPP_ASSERT(__orig_n >= 0 || __is_cpp17_bidirectional_iterator<_InputIter>::value,
-                   "Attempt to advance(it, n) with negative n on a non-bidirectional iterator");
-    typedef decltype(_VSTD::__convert_to_integral(__orig_n)) _IntegralSize;
-    _IntegralSize __n = __orig_n;
-    _VSTD::__advance(__i, __n, typename iterator_traits<_InputIter>::iterator_category());
-}
-
-template <class _InputIter>
-inline _LIBCPP_INLINE_VISIBILITY _LIBCPP_CONSTEXPR_AFTER_CXX14
-typename iterator_traits<_InputIter>::difference_type
-__distance(_InputIter __first, _InputIter __last, input_iterator_tag)
-{
-    typename iterator_traits<_InputIter>::difference_type __r(0);
-    for (; __first != __last; ++__first)
-        ++__r;
-    return __r;
-}
-
-template <class _RandIter>
-inline _LIBCPP_INLINE_VISIBILITY _LIBCPP_CONSTEXPR_AFTER_CXX14
-typename iterator_traits<_RandIter>::difference_type
-__distance(_RandIter __first, _RandIter __last, random_access_iterator_tag)
-{
-    return __last - __first;
-}
-
-template <class _InputIter>
-inline _LIBCPP_INLINE_VISIBILITY _LIBCPP_CONSTEXPR_AFTER_CXX14
-typename iterator_traits<_InputIter>::difference_type
-distance(_InputIter __first, _InputIter __last)
-{
-    return _VSTD::__distance(__first, __last, typename iterator_traits<_InputIter>::iterator_category());
-}
-
-template <class _InputIter>
-inline _LIBCPP_INLINE_VISIBILITY _LIBCPP_CONSTEXPR_AFTER_CXX14
-typename enable_if
-<
-    __is_cpp17_input_iterator<_InputIter>::value,
-    _InputIter
->::type
-next(_InputIter __x,
-     typename iterator_traits<_InputIter>::difference_type __n = 1)
-{
-    _LIBCPP_ASSERT(__n >= 0 || __is_cpp17_bidirectional_iterator<_InputIter>::value,
-                       "Attempt to next(it, n) with negative n on a non-bidirectional iterator");
-
-    _VSTD::advance(__x, __n);
-    return __x;
-}
-
-template <class _InputIter>
-inline _LIBCPP_INLINE_VISIBILITY _LIBCPP_CONSTEXPR_AFTER_CXX14
-typename enable_if
-<
-    __is_cpp17_input_iterator<_InputIter>::value,
-    _InputIter
->::type
-prev(_InputIter __x,
-     typename iterator_traits<_InputIter>::difference_type __n = 1)
-{
-    _LIBCPP_ASSERT(__n <= 0 || __is_cpp17_bidirectional_iterator<_InputIter>::value,
-                       "Attempt to prev(it, n) with a positive n on a non-bidirectional iterator");
-    _VSTD::advance(__x, -__n);
-    return __x;
-}
-
-
-template <class _Tp, class = void>
-struct __is_stashing_iterator : false_type {};
-
-template <class _Tp>
-struct __is_stashing_iterator<_Tp, typename __void_t<typename _Tp::__stashing_iterator_tag>::type>
-  : true_type {};
-
-template <class _Iter>
-class _LIBCPP_TEMPLATE_VIS reverse_iterator
-    : public iterator<typename iterator_traits<_Iter>::iterator_category,
-                      typename iterator_traits<_Iter>::value_type,
-                      typename iterator_traits<_Iter>::difference_type,
-                      typename iterator_traits<_Iter>::pointer,
-                      typename iterator_traits<_Iter>::reference>
-{
-private:
-    /*mutable*/ _Iter __t;  // no longer used as of LWG #2360, not removed due to ABI break
-
-    static_assert(!__is_stashing_iterator<_Iter>::value,
-      "The specified iterator type cannot be used with reverse_iterator; "
-      "Using stashing iterators with reverse_iterator causes undefined behavior");
-
-protected:
-    _Iter current;
-public:
-    typedef _Iter                                            iterator_type;
-    typedef typename iterator_traits<_Iter>::difference_type difference_type;
-    typedef typename iterator_traits<_Iter>::reference       reference;
-    typedef typename iterator_traits<_Iter>::pointer         pointer;
-    typedef _If<__is_cpp17_random_access_iterator<_Iter>::value,
-        random_access_iterator_tag,
-        typename iterator_traits<_Iter>::iterator_category>  iterator_category;
-#if _LIBCPP_STD_VER > 17
-    typedef _If<__is_cpp17_random_access_iterator<_Iter>::value,
-        random_access_iterator_tag,
-        bidirectional_iterator_tag>                          iterator_concept;
-#endif
-
-    _LIBCPP_INLINE_VISIBILITY _LIBCPP_CONSTEXPR_AFTER_CXX14
-    reverse_iterator() : __t(), current() {}
-    _LIBCPP_INLINE_VISIBILITY _LIBCPP_CONSTEXPR_AFTER_CXX14
-    explicit reverse_iterator(_Iter __x) : __t(__x), current(__x) {}
-    template <class _Up>
-        _LIBCPP_INLINE_VISIBILITY _LIBCPP_CONSTEXPR_AFTER_CXX14
-        reverse_iterator(const reverse_iterator<_Up>& __u) : __t(__u.base()), current(__u.base()) {}
-    template <class _Up>
-        _LIBCPP_INLINE_VISIBILITY _LIBCPP_CONSTEXPR_AFTER_CXX14
-        reverse_iterator& operator=(const reverse_iterator<_Up>& __u)
-            { __t = current = __u.base(); return *this; }
-    _LIBCPP_INLINE_VISIBILITY _LIBCPP_CONSTEXPR_AFTER_CXX14
-    _Iter base() const {return current;}
-    _LIBCPP_INLINE_VISIBILITY _LIBCPP_CONSTEXPR_AFTER_CXX14
-    reference operator*() const {_Iter __tmp = current; return *--__tmp;}
-    _LIBCPP_INLINE_VISIBILITY _LIBCPP_CONSTEXPR_AFTER_CXX14
-    pointer  operator->() const {return _VSTD::addressof(operator*());}
-    _LIBCPP_INLINE_VISIBILITY _LIBCPP_CONSTEXPR_AFTER_CXX14
-    reverse_iterator& operator++() {--current; return *this;}
-    _LIBCPP_INLINE_VISIBILITY _LIBCPP_CONSTEXPR_AFTER_CXX14
-    reverse_iterator  operator++(int) {reverse_iterator __tmp(*this); --current; return __tmp;}
-    _LIBCPP_INLINE_VISIBILITY _LIBCPP_CONSTEXPR_AFTER_CXX14
-    reverse_iterator& operator--() {++current; return *this;}
-    _LIBCPP_INLINE_VISIBILITY _LIBCPP_CONSTEXPR_AFTER_CXX14
-    reverse_iterator  operator--(int) {reverse_iterator __tmp(*this); ++current; return __tmp;}
-    _LIBCPP_INLINE_VISIBILITY _LIBCPP_CONSTEXPR_AFTER_CXX14
-    reverse_iterator  operator+ (difference_type __n) const {return reverse_iterator(current - __n);}
-    _LIBCPP_INLINE_VISIBILITY _LIBCPP_CONSTEXPR_AFTER_CXX14
-    reverse_iterator& operator+=(difference_type __n) {current -= __n; return *this;}
-    _LIBCPP_INLINE_VISIBILITY _LIBCPP_CONSTEXPR_AFTER_CXX14
-    reverse_iterator  operator- (difference_type __n) const {return reverse_iterator(current + __n);}
-    _LIBCPP_INLINE_VISIBILITY _LIBCPP_CONSTEXPR_AFTER_CXX14
-    reverse_iterator& operator-=(difference_type __n) {current += __n; return *this;}
-    _LIBCPP_INLINE_VISIBILITY _LIBCPP_CONSTEXPR_AFTER_CXX14
-    reference         operator[](difference_type __n) const {return *(*this + __n);}
-};
-
-template <class _Iter1, class _Iter2>
-inline _LIBCPP_INLINE_VISIBILITY _LIBCPP_CONSTEXPR_AFTER_CXX14
-bool
-operator==(const reverse_iterator<_Iter1>& __x, const reverse_iterator<_Iter2>& __y)
-{
-    return __x.base() == __y.base();
-}
-
-template <class _Iter1, class _Iter2>
-inline _LIBCPP_INLINE_VISIBILITY _LIBCPP_CONSTEXPR_AFTER_CXX14
-bool
-operator<(const reverse_iterator<_Iter1>& __x, const reverse_iterator<_Iter2>& __y)
-{
-    return __x.base() > __y.base();
-}
-
-template <class _Iter1, class _Iter2>
-inline _LIBCPP_INLINE_VISIBILITY _LIBCPP_CONSTEXPR_AFTER_CXX14
-bool
-operator!=(const reverse_iterator<_Iter1>& __x, const reverse_iterator<_Iter2>& __y)
-{
-    return __x.base() != __y.base();
-}
-
-template <class _Iter1, class _Iter2>
-inline _LIBCPP_INLINE_VISIBILITY _LIBCPP_CONSTEXPR_AFTER_CXX14
-bool
-operator>(const reverse_iterator<_Iter1>& __x, const reverse_iterator<_Iter2>& __y)
-{
-    return __x.base() < __y.base();
-}
-
-template <class _Iter1, class _Iter2>
-inline _LIBCPP_INLINE_VISIBILITY _LIBCPP_CONSTEXPR_AFTER_CXX14
-bool
-operator>=(const reverse_iterator<_Iter1>& __x, const reverse_iterator<_Iter2>& __y)
-{
-    return __x.base() <= __y.base();
-}
-
-template <class _Iter1, class _Iter2>
-inline _LIBCPP_INLINE_VISIBILITY _LIBCPP_CONSTEXPR_AFTER_CXX14
-bool
-operator<=(const reverse_iterator<_Iter1>& __x, const reverse_iterator<_Iter2>& __y)
-{
-    return __x.base() >= __y.base();
-}
-
-#ifndef _LIBCPP_CXX03_LANG
-template <class _Iter1, class _Iter2>
-inline _LIBCPP_INLINE_VISIBILITY _LIBCPP_CONSTEXPR_AFTER_CXX14
-auto
-operator-(const reverse_iterator<_Iter1>& __x, const reverse_iterator<_Iter2>& __y)
--> decltype(__y.base() - __x.base())
-{
-    return __y.base() - __x.base();
-}
-#else
-template <class _Iter1, class _Iter2>
-inline _LIBCPP_INLINE_VISIBILITY
-typename reverse_iterator<_Iter1>::difference_type
-operator-(const reverse_iterator<_Iter1>& __x, const reverse_iterator<_Iter2>& __y)
-{
-    return __y.base() - __x.base();
-}
-#endif
-
-template <class _Iter>
-inline _LIBCPP_INLINE_VISIBILITY _LIBCPP_CONSTEXPR_AFTER_CXX14
-reverse_iterator<_Iter>
-operator+(typename reverse_iterator<_Iter>::difference_type __n, const reverse_iterator<_Iter>& __x)
-{
-    return reverse_iterator<_Iter>(__x.base() - __n);
-}
-
-#if _LIBCPP_STD_VER > 11
-template <class _Iter>
-inline _LIBCPP_INLINE_VISIBILITY _LIBCPP_CONSTEXPR_AFTER_CXX14
-reverse_iterator<_Iter> make_reverse_iterator(_Iter __i)
-{
-    return reverse_iterator<_Iter>(__i);
-}
-#endif
-
-template <class _Container>
-class _LIBCPP_TEMPLATE_VIS back_insert_iterator
-    : public iterator<output_iterator_tag,
-                      void,
-                      void,
-                      void,
-                      void>
-{
-protected:
-    _Container* container;
-public:
-    typedef _Container container_type;
-
-    _LIBCPP_INLINE_VISIBILITY explicit back_insert_iterator(_Container& __x) : container(_VSTD::addressof(__x)) {}
-    _LIBCPP_INLINE_VISIBILITY back_insert_iterator& operator=(const typename _Container::value_type& __value_)
-        {container->push_back(__value_); return *this;}
-#ifndef _LIBCPP_CXX03_LANG
-    _LIBCPP_INLINE_VISIBILITY back_insert_iterator& operator=(typename _Container::value_type&& __value_)
-        {container->push_back(_VSTD::move(__value_)); return *this;}
-#endif  // _LIBCPP_CXX03_LANG
-    _LIBCPP_INLINE_VISIBILITY back_insert_iterator& operator*()     {return *this;}
-    _LIBCPP_INLINE_VISIBILITY back_insert_iterator& operator++()    {return *this;}
-    _LIBCPP_INLINE_VISIBILITY back_insert_iterator  operator++(int) {return *this;}
-};
-
-template <class _Container>
-inline _LIBCPP_INLINE_VISIBILITY
-back_insert_iterator<_Container>
-back_inserter(_Container& __x)
-{
-    return back_insert_iterator<_Container>(__x);
-}
-
-template <class _Container>
-class _LIBCPP_TEMPLATE_VIS front_insert_iterator
-    : public iterator<output_iterator_tag,
-                      void,
-                      void,
-                      void,
-                      void>
-{
-protected:
-    _Container* container;
-public:
-    typedef _Container container_type;
-
-    _LIBCPP_INLINE_VISIBILITY explicit front_insert_iterator(_Container& __x) : container(_VSTD::addressof(__x)) {}
-    _LIBCPP_INLINE_VISIBILITY front_insert_iterator& operator=(const typename _Container::value_type& __value_)
-        {container->push_front(__value_); return *this;}
-#ifndef _LIBCPP_CXX03_LANG
-    _LIBCPP_INLINE_VISIBILITY front_insert_iterator& operator=(typename _Container::value_type&& __value_)
-        {container->push_front(_VSTD::move(__value_)); return *this;}
-#endif  // _LIBCPP_CXX03_LANG
-    _LIBCPP_INLINE_VISIBILITY front_insert_iterator& operator*()     {return *this;}
-    _LIBCPP_INLINE_VISIBILITY front_insert_iterator& operator++()    {return *this;}
-    _LIBCPP_INLINE_VISIBILITY front_insert_iterator  operator++(int) {return *this;}
-};
-
-template <class _Container>
-inline _LIBCPP_INLINE_VISIBILITY
-front_insert_iterator<_Container>
-front_inserter(_Container& __x)
-{
-    return front_insert_iterator<_Container>(__x);
-}
-
-template <class _Container>
-class _LIBCPP_TEMPLATE_VIS insert_iterator
-    : public iterator<output_iterator_tag,
-                      void,
-                      void,
-                      void,
-                      void>
-{
-protected:
-    _Container* container;
-    typename _Container::iterator iter;
-public:
-    typedef _Container container_type;
-
-    _LIBCPP_INLINE_VISIBILITY insert_iterator(_Container& __x, typename _Container::iterator __i)
-        : container(_VSTD::addressof(__x)), iter(__i) {}
-    _LIBCPP_INLINE_VISIBILITY insert_iterator& operator=(const typename _Container::value_type& __value_)
-        {iter = container->insert(iter, __value_); ++iter; return *this;}
-#ifndef _LIBCPP_CXX03_LANG
-    _LIBCPP_INLINE_VISIBILITY insert_iterator& operator=(typename _Container::value_type&& __value_)
-        {iter = container->insert(iter, _VSTD::move(__value_)); ++iter; return *this;}
-#endif  // _LIBCPP_CXX03_LANG
-    _LIBCPP_INLINE_VISIBILITY insert_iterator& operator*()        {return *this;}
-    _LIBCPP_INLINE_VISIBILITY insert_iterator& operator++()       {return *this;}
-    _LIBCPP_INLINE_VISIBILITY insert_iterator& operator++(int)    {return *this;}
-};
-
-template <class _Container>
-inline _LIBCPP_INLINE_VISIBILITY
-insert_iterator<_Container>
-inserter(_Container& __x, typename _Container::iterator __i)
-{
-    return insert_iterator<_Container>(__x, __i);
-}
-
-template <class _Tp, class _CharT = char,
-          class _Traits = char_traits<_CharT>, class _Distance = ptrdiff_t>
-class _LIBCPP_TEMPLATE_VIS istream_iterator
-    : public iterator<input_iterator_tag, _Tp, _Distance, const _Tp*, const _Tp&>
-{
-public:
-    typedef _CharT char_type;
-    typedef _Traits traits_type;
-    typedef basic_istream<_CharT,_Traits> istream_type;
-private:
-    istream_type* __in_stream_;
-    _Tp __value_;
-public:
-    _LIBCPP_INLINE_VISIBILITY _LIBCPP_CONSTEXPR istream_iterator() : __in_stream_(nullptr), __value_() {}
-    _LIBCPP_INLINE_VISIBILITY istream_iterator(istream_type& __s) : __in_stream_(_VSTD::addressof(__s))
-        {
-            if (!(*__in_stream_ >> __value_))
-                __in_stream_ = nullptr;
-        }
-
-    _LIBCPP_INLINE_VISIBILITY const _Tp& operator*() const {return __value_;}
-    _LIBCPP_INLINE_VISIBILITY const _Tp* operator->() const {return _VSTD::addressof((operator*()));}
-    _LIBCPP_INLINE_VISIBILITY istream_iterator& operator++()
-        {
-            if (!(*__in_stream_ >> __value_))
-                __in_stream_ = nullptr;
-            return *this;
-        }
-    _LIBCPP_INLINE_VISIBILITY istream_iterator  operator++(int)
-        {istream_iterator __t(*this); ++(*this); return __t;}
-
-    template <class _Up, class _CharU, class _TraitsU, class _DistanceU>
-    friend _LIBCPP_INLINE_VISIBILITY
-    bool
-    operator==(const istream_iterator<_Up, _CharU, _TraitsU, _DistanceU>& __x,
-               const istream_iterator<_Up, _CharU, _TraitsU, _DistanceU>& __y);
-
-    template <class _Up, class _CharU, class _TraitsU, class _DistanceU>
-    friend _LIBCPP_INLINE_VISIBILITY
-    bool
-    operator==(const istream_iterator<_Up, _CharU, _TraitsU, _DistanceU>& __x,
-               const istream_iterator<_Up, _CharU, _TraitsU, _DistanceU>& __y);
-};
-
-template <class _Tp, class _CharT, class _Traits, class _Distance>
-inline _LIBCPP_INLINE_VISIBILITY
-bool
-operator==(const istream_iterator<_Tp, _CharT, _Traits, _Distance>& __x,
-           const istream_iterator<_Tp, _CharT, _Traits, _Distance>& __y)
-{
-    return __x.__in_stream_ == __y.__in_stream_;
-}
-
-template <class _Tp, class _CharT, class _Traits, class _Distance>
-inline _LIBCPP_INLINE_VISIBILITY
-bool
-operator!=(const istream_iterator<_Tp, _CharT, _Traits, _Distance>& __x,
-           const istream_iterator<_Tp, _CharT, _Traits, _Distance>& __y)
-{
-    return !(__x == __y);
-}
-
-template <class _Tp, class _CharT = char, class _Traits = char_traits<_CharT> >
-class _LIBCPP_TEMPLATE_VIS ostream_iterator
-    : public iterator<output_iterator_tag, void, void, void, void>
-{
-public:
-    typedef output_iterator_tag             iterator_category;
-    typedef void                            value_type;
-#if _LIBCPP_STD_VER > 17
-    typedef std::ptrdiff_t                  difference_type;
-#else
-    typedef void                            difference_type;
-#endif
-    typedef void                            pointer;
-    typedef void                            reference;
-    typedef _CharT                          char_type;
-    typedef _Traits                         traits_type;
-    typedef basic_ostream<_CharT, _Traits>  ostream_type;
-
-private:
-    ostream_type* __out_stream_;
-    const char_type* __delim_;
-public:
-    _LIBCPP_INLINE_VISIBILITY ostream_iterator(ostream_type& __s) _NOEXCEPT
-        : __out_stream_(_VSTD::addressof(__s)), __delim_(nullptr) {}
-    _LIBCPP_INLINE_VISIBILITY ostream_iterator(ostream_type& __s, const _CharT* __delimiter) _NOEXCEPT
-        : __out_stream_(_VSTD::addressof(__s)), __delim_(__delimiter) {}
-    _LIBCPP_INLINE_VISIBILITY ostream_iterator& operator=(const _Tp& __value_)
-        {
-            *__out_stream_ << __value_;
-            if (__delim_)
-                *__out_stream_ << __delim_;
-            return *this;
-        }
-
-    _LIBCPP_INLINE_VISIBILITY ostream_iterator& operator*()     {return *this;}
-    _LIBCPP_INLINE_VISIBILITY ostream_iterator& operator++()    {return *this;}
-    _LIBCPP_INLINE_VISIBILITY ostream_iterator& operator++(int) {return *this;}
-};
-
-template<class _CharT, class _Traits>
-class _LIBCPP_TEMPLATE_VIS istreambuf_iterator
-    : public iterator<input_iterator_tag, _CharT,
-                      typename _Traits::off_type, _CharT*,
-                      _CharT>
-{
-public:
-    typedef _CharT                          char_type;
-    typedef _Traits                         traits_type;
-    typedef typename _Traits::int_type      int_type;
-    typedef basic_streambuf<_CharT,_Traits> streambuf_type;
-    typedef basic_istream<_CharT,_Traits>   istream_type;
-private:
-    mutable streambuf_type* __sbuf_;
-
-    class __proxy
-    {
-        char_type __keep_;
-        streambuf_type* __sbuf_;
-        _LIBCPP_INLINE_VISIBILITY __proxy(char_type __c, streambuf_type* __s)
-            : __keep_(__c), __sbuf_(__s) {}
-        friend class istreambuf_iterator;
-    public:
-        _LIBCPP_INLINE_VISIBILITY char_type operator*() const {return __keep_;}
-    };
-
-    _LIBCPP_INLINE_VISIBILITY
-    bool __test_for_eof() const
-    {
-        if (__sbuf_ && traits_type::eq_int_type(__sbuf_->sgetc(), traits_type::eof()))
-            __sbuf_ = nullptr;
-        return __sbuf_ == nullptr;
-    }
-public:
-    _LIBCPP_INLINE_VISIBILITY _LIBCPP_CONSTEXPR istreambuf_iterator() _NOEXCEPT : __sbuf_(nullptr) {}
-    _LIBCPP_INLINE_VISIBILITY istreambuf_iterator(istream_type& __s) _NOEXCEPT
-        : __sbuf_(__s.rdbuf()) {}
-    _LIBCPP_INLINE_VISIBILITY istreambuf_iterator(streambuf_type* __s) _NOEXCEPT
-        : __sbuf_(__s) {}
-    _LIBCPP_INLINE_VISIBILITY istreambuf_iterator(const __proxy& __p) _NOEXCEPT
-        : __sbuf_(__p.__sbuf_) {}
-
-    _LIBCPP_INLINE_VISIBILITY char_type  operator*() const
-        {return static_cast<char_type>(__sbuf_->sgetc());}
-    _LIBCPP_INLINE_VISIBILITY istreambuf_iterator& operator++()
-        {
-            __sbuf_->sbumpc();
-            return *this;
-        }
-    _LIBCPP_INLINE_VISIBILITY __proxy              operator++(int)
-        {
-            return __proxy(__sbuf_->sbumpc(), __sbuf_);
-        }
-
-    _LIBCPP_INLINE_VISIBILITY bool equal(const istreambuf_iterator& __b) const
-        {return __test_for_eof() == __b.__test_for_eof();}
-};
-
-template <class _CharT, class _Traits>
-inline _LIBCPP_INLINE_VISIBILITY
-bool operator==(const istreambuf_iterator<_CharT,_Traits>& __a,
-                const istreambuf_iterator<_CharT,_Traits>& __b)
-                {return __a.equal(__b);}
-
-template <class _CharT, class _Traits>
-inline _LIBCPP_INLINE_VISIBILITY
-bool operator!=(const istreambuf_iterator<_CharT,_Traits>& __a,
-                const istreambuf_iterator<_CharT,_Traits>& __b)
-                {return !__a.equal(__b);}
-
-template <class _CharT, class _Traits>
-class _LIBCPP_TEMPLATE_VIS ostreambuf_iterator
-    : public iterator<output_iterator_tag, void, void, void, void>
-{
-public:
-    typedef output_iterator_tag                 iterator_category;
-    typedef void                                value_type;
-#if _LIBCPP_STD_VER > 17
-    typedef std::ptrdiff_t                      difference_type;
-#else
-    typedef void                                difference_type;
-#endif
-    typedef void                                pointer;
-    typedef void                                reference;
-    typedef _CharT                              char_type;
-    typedef _Traits                             traits_type;
-    typedef basic_streambuf<_CharT, _Traits>    streambuf_type;
-    typedef basic_ostream<_CharT, _Traits>      ostream_type;
-
-private:
-    streambuf_type* __sbuf_;
-public:
-    _LIBCPP_INLINE_VISIBILITY ostreambuf_iterator(ostream_type& __s) _NOEXCEPT
-        : __sbuf_(__s.rdbuf()) {}
-    _LIBCPP_INLINE_VISIBILITY ostreambuf_iterator(streambuf_type* __s) _NOEXCEPT
-        : __sbuf_(__s) {}
-    _LIBCPP_INLINE_VISIBILITY ostreambuf_iterator& operator=(_CharT __c)
-        {
-            if (__sbuf_ && traits_type::eq_int_type(__sbuf_->sputc(__c), traits_type::eof()))
-                __sbuf_ = nullptr;
-            return *this;
-        }
-    _LIBCPP_INLINE_VISIBILITY ostreambuf_iterator& operator*()     {return *this;}
-    _LIBCPP_INLINE_VISIBILITY ostreambuf_iterator& operator++()    {return *this;}
-    _LIBCPP_INLINE_VISIBILITY ostreambuf_iterator& operator++(int) {return *this;}
-    _LIBCPP_INLINE_VISIBILITY bool failed() const _NOEXCEPT {return __sbuf_ == nullptr;}
-
-    template <class _Ch, class _Tr>
-    friend
-    _LIBCPP_HIDDEN
-    ostreambuf_iterator<_Ch, _Tr>
-    __pad_and_output(ostreambuf_iterator<_Ch, _Tr> __s,
-                     const _Ch* __ob, const _Ch* __op, const _Ch* __oe,
-                     ios_base& __iob, _Ch __fl);
-};
-
-template <class _Iter>
-class _LIBCPP_TEMPLATE_VIS move_iterator
-{
-private:
-    _Iter __i;
-public:
-    typedef _Iter                                            iterator_type;
-    typedef typename iterator_traits<iterator_type>::value_type value_type;
-    typedef typename iterator_traits<iterator_type>::difference_type difference_type;
-    typedef iterator_type pointer;
-    typedef _If<__is_cpp17_random_access_iterator<_Iter>::value,
-        random_access_iterator_tag,
-        typename iterator_traits<_Iter>::iterator_category>  iterator_category;
-#if _LIBCPP_STD_VER > 17
-    typedef input_iterator_tag                               iterator_concept;
-#endif
-
-#ifndef _LIBCPP_CXX03_LANG
-    typedef typename iterator_traits<iterator_type>::reference __reference;
-    typedef typename conditional<
-            is_reference<__reference>::value,
-            typename remove_reference<__reference>::type&&,
-            __reference
-        >::type reference;
-#else
-    typedef typename iterator_traits<iterator_type>::reference reference;
-#endif
-
-    _LIBCPP_INLINE_VISIBILITY _LIBCPP_CONSTEXPR_AFTER_CXX14
-    move_iterator() : __i() {}
-    _LIBCPP_INLINE_VISIBILITY _LIBCPP_CONSTEXPR_AFTER_CXX14
-    explicit move_iterator(_Iter __x) : __i(__x) {}
-    template <class _Up>
-      _LIBCPP_INLINE_VISIBILITY _LIBCPP_CONSTEXPR_AFTER_CXX14
-      move_iterator(const move_iterator<_Up>& __u) : __i(__u.base()) {}
-    _LIBCPP_INLINE_VISIBILITY _LIBCPP_CONSTEXPR_AFTER_CXX14 _Iter base() const {return __i;}
-    _LIBCPP_INLINE_VISIBILITY _LIBCPP_CONSTEXPR_AFTER_CXX14
-    reference operator*() const { return static_cast<reference>(*__i); }
-    _LIBCPP_INLINE_VISIBILITY _LIBCPP_CONSTEXPR_AFTER_CXX14
-    pointer  operator->() const { return __i;}
-    _LIBCPP_INLINE_VISIBILITY _LIBCPP_CONSTEXPR_AFTER_CXX14
-    move_iterator& operator++() {++__i; return *this;}
-    _LIBCPP_INLINE_VISIBILITY _LIBCPP_CONSTEXPR_AFTER_CXX14
-    move_iterator  operator++(int) {move_iterator __tmp(*this); ++__i; return __tmp;}
-    _LIBCPP_INLINE_VISIBILITY _LIBCPP_CONSTEXPR_AFTER_CXX14
-    move_iterator& operator--() {--__i; return *this;}
-    _LIBCPP_INLINE_VISIBILITY _LIBCPP_CONSTEXPR_AFTER_CXX14
-    move_iterator  operator--(int) {move_iterator __tmp(*this); --__i; return __tmp;}
-    _LIBCPP_INLINE_VISIBILITY _LIBCPP_CONSTEXPR_AFTER_CXX14
-    move_iterator  operator+ (difference_type __n) const {return move_iterator(__i + __n);}
-    _LIBCPP_INLINE_VISIBILITY _LIBCPP_CONSTEXPR_AFTER_CXX14
-    move_iterator& operator+=(difference_type __n) {__i += __n; return *this;}
-    _LIBCPP_INLINE_VISIBILITY _LIBCPP_CONSTEXPR_AFTER_CXX14
-    move_iterator  operator- (difference_type __n) const {return move_iterator(__i - __n);}
-    _LIBCPP_INLINE_VISIBILITY _LIBCPP_CONSTEXPR_AFTER_CXX14
-    move_iterator& operator-=(difference_type __n) {__i -= __n; return *this;}
-    _LIBCPP_INLINE_VISIBILITY _LIBCPP_CONSTEXPR_AFTER_CXX14
-    reference operator[](difference_type __n) const { return static_cast<reference>(__i[__n]); }
-};
-
-template <class _Iter1, class _Iter2>
-inline _LIBCPP_INLINE_VISIBILITY _LIBCPP_CONSTEXPR_AFTER_CXX14
-bool
-operator==(const move_iterator<_Iter1>& __x, const move_iterator<_Iter2>& __y)
-{
-    return __x.base() == __y.base();
-}
-
-template <class _Iter1, class _Iter2>
-inline _LIBCPP_INLINE_VISIBILITY _LIBCPP_CONSTEXPR_AFTER_CXX14
-bool
-operator<(const move_iterator<_Iter1>& __x, const move_iterator<_Iter2>& __y)
-{
-    return __x.base() < __y.base();
-}
-
-template <class _Iter1, class _Iter2>
-inline _LIBCPP_INLINE_VISIBILITY _LIBCPP_CONSTEXPR_AFTER_CXX14
-bool
-operator!=(const move_iterator<_Iter1>& __x, const move_iterator<_Iter2>& __y)
-{
-    return __x.base() != __y.base();
-}
-
-template <class _Iter1, class _Iter2>
-inline _LIBCPP_INLINE_VISIBILITY _LIBCPP_CONSTEXPR_AFTER_CXX14
-bool
-operator>(const move_iterator<_Iter1>& __x, const move_iterator<_Iter2>& __y)
-{
-    return __x.base() > __y.base();
-}
-
-template <class _Iter1, class _Iter2>
-inline _LIBCPP_INLINE_VISIBILITY _LIBCPP_CONSTEXPR_AFTER_CXX14
-bool
-operator>=(const move_iterator<_Iter1>& __x, const move_iterator<_Iter2>& __y)
-{
-    return __x.base() >= __y.base();
-}
-
-template <class _Iter1, class _Iter2>
-inline _LIBCPP_INLINE_VISIBILITY _LIBCPP_CONSTEXPR_AFTER_CXX14
-bool
-operator<=(const move_iterator<_Iter1>& __x, const move_iterator<_Iter2>& __y)
-{
-    return __x.base() <= __y.base();
-}
-
-#ifndef _LIBCPP_CXX03_LANG
-template <class _Iter1, class _Iter2>
-inline _LIBCPP_INLINE_VISIBILITY _LIBCPP_CONSTEXPR_AFTER_CXX14
-auto
-operator-(const move_iterator<_Iter1>& __x, const move_iterator<_Iter2>& __y)
--> decltype(__x.base() - __y.base())
-{
-    return __x.base() - __y.base();
-}
-#else
-template <class _Iter1, class _Iter2>
-inline _LIBCPP_INLINE_VISIBILITY
-typename move_iterator<_Iter1>::difference_type
-operator-(const move_iterator<_Iter1>& __x, const move_iterator<_Iter2>& __y)
-{
-    return __x.base() - __y.base();
-}
-#endif
-
-template <class _Iter>
-inline _LIBCPP_INLINE_VISIBILITY _LIBCPP_CONSTEXPR_AFTER_CXX14
-move_iterator<_Iter>
-operator+(typename move_iterator<_Iter>::difference_type __n, const move_iterator<_Iter>& __x)
-{
-    return move_iterator<_Iter>(__x.base() + __n);
-}
-
-template <class _Iter>
-inline _LIBCPP_INLINE_VISIBILITY _LIBCPP_CONSTEXPR_AFTER_CXX14
-move_iterator<_Iter>
-make_move_iterator(_Iter __i)
-{
-    return move_iterator<_Iter>(__i);
-}
-
-// __wrap_iter
-
-template <class _Iter> class __wrap_iter;
-
-template <class _Iter1, class _Iter2>
-_LIBCPP_INLINE_VISIBILITY _LIBCPP_CONSTEXPR_IF_NODEBUG
-bool
-operator==(const __wrap_iter<_Iter1>&, const __wrap_iter<_Iter2>&) _NOEXCEPT;
-
-template <class _Iter1, class _Iter2>
-_LIBCPP_INLINE_VISIBILITY _LIBCPP_CONSTEXPR_IF_NODEBUG
-bool
-operator<(const __wrap_iter<_Iter1>&, const __wrap_iter<_Iter2>&) _NOEXCEPT;
-
-template <class _Iter1, class _Iter2>
-_LIBCPP_INLINE_VISIBILITY _LIBCPP_CONSTEXPR_IF_NODEBUG
-bool
-operator!=(const __wrap_iter<_Iter1>&, const __wrap_iter<_Iter2>&) _NOEXCEPT;
-
-template <class _Iter1, class _Iter2>
-_LIBCPP_INLINE_VISIBILITY _LIBCPP_CONSTEXPR_IF_NODEBUG
-bool
-operator>(const __wrap_iter<_Iter1>&, const __wrap_iter<_Iter2>&) _NOEXCEPT;
-
-template <class _Iter1, class _Iter2>
-_LIBCPP_INLINE_VISIBILITY _LIBCPP_CONSTEXPR_IF_NODEBUG
-bool
-operator>=(const __wrap_iter<_Iter1>&, const __wrap_iter<_Iter2>&) _NOEXCEPT;
-
-template <class _Iter1, class _Iter2>
-_LIBCPP_INLINE_VISIBILITY _LIBCPP_CONSTEXPR_IF_NODEBUG
-bool
-operator<=(const __wrap_iter<_Iter1>&, const __wrap_iter<_Iter2>&) _NOEXCEPT;
-
-#ifndef _LIBCPP_CXX03_LANG
-template <class _Iter1, class _Iter2>
-_LIBCPP_INLINE_VISIBILITY _LIBCPP_CONSTEXPR_IF_NODEBUG
-auto
-operator-(const __wrap_iter<_Iter1>& __x, const __wrap_iter<_Iter2>& __y) _NOEXCEPT
--> decltype(__x.base() - __y.base());
-#else
-template <class _Iter1, class _Iter2>
-_LIBCPP_INLINE_VISIBILITY
-typename __wrap_iter<_Iter1>::difference_type
-operator-(const __wrap_iter<_Iter1>&, const __wrap_iter<_Iter2>&) _NOEXCEPT;
-#endif
-
-template <class _Iter>
-_LIBCPP_INLINE_VISIBILITY _LIBCPP_CONSTEXPR_IF_NODEBUG
-__wrap_iter<_Iter>
-operator+(typename __wrap_iter<_Iter>::difference_type, __wrap_iter<_Iter>) _NOEXCEPT;
-
-template <class _Ip, class _Op> _Op _LIBCPP_INLINE_VISIBILITY _LIBCPP_CONSTEXPR_AFTER_CXX17 copy(_Ip, _Ip, _Op);
-template <class _B1, class _B2> _B2 _LIBCPP_INLINE_VISIBILITY _LIBCPP_CONSTEXPR_AFTER_CXX17 copy_backward(_B1, _B1, _B2);
-template <class _Ip, class _Op> _Op _LIBCPP_INLINE_VISIBILITY _LIBCPP_CONSTEXPR_AFTER_CXX17 move(_Ip, _Ip, _Op);
-template <class _B1, class _B2> _B2 _LIBCPP_INLINE_VISIBILITY _LIBCPP_CONSTEXPR_AFTER_CXX17 move_backward(_B1, _B1, _B2);
-
-template <class _Iter>
-class __wrap_iter
-{
-public:
-    typedef _Iter                                                      iterator_type;
-    typedef typename iterator_traits<iterator_type>::value_type        value_type;
-    typedef typename iterator_traits<iterator_type>::difference_type   difference_type;
-    typedef typename iterator_traits<iterator_type>::pointer           pointer;
-    typedef typename iterator_traits<iterator_type>::reference         reference;
-    typedef typename iterator_traits<iterator_type>::iterator_category iterator_category;
-#if _LIBCPP_STD_VER > 17
-    typedef _If<__is_cpp17_contiguous_iterator<_Iter>::value,
-                contiguous_iterator_tag, iterator_category>            iterator_concept;
-#endif
-
-private:
-    iterator_type __i;
-public:
-    _LIBCPP_INLINE_VISIBILITY _LIBCPP_CONSTEXPR_IF_NODEBUG __wrap_iter() _NOEXCEPT
-#if _LIBCPP_STD_VER > 11
-                : __i{}
-#endif
-    {
-#if _LIBCPP_DEBUG_LEVEL == 2
-        __get_db()->__insert_i(this);
-#endif
-    }
-    template <class _Up> _LIBCPP_INLINE_VISIBILITY _LIBCPP_CONSTEXPR_IF_NODEBUG
-        __wrap_iter(const __wrap_iter<_Up>& __u,
-            typename enable_if<is_convertible<_Up, iterator_type>::value>::type* = nullptr) _NOEXCEPT
-            : __i(__u.base())
-    {
-#if _LIBCPP_DEBUG_LEVEL == 2
-        __get_db()->__iterator_copy(this, &__u);
-#endif
-    }
-#if _LIBCPP_DEBUG_LEVEL == 2
-    _LIBCPP_INLINE_VISIBILITY _LIBCPP_CONSTEXPR_IF_NODEBUG
-    __wrap_iter(const __wrap_iter& __x)
-        : __i(__x.base())
-    {
-        __get_db()->__iterator_copy(this, &__x);
-    }
-    _LIBCPP_INLINE_VISIBILITY _LIBCPP_CONSTEXPR_IF_NODEBUG
-    __wrap_iter& operator=(const __wrap_iter& __x)
-    {
-        if (this != &__x)
-        {
-            __get_db()->__iterator_copy(this, &__x);
-            __i = __x.__i;
-        }
-        return *this;
-    }
-    _LIBCPP_INLINE_VISIBILITY _LIBCPP_CONSTEXPR_IF_NODEBUG
-    ~__wrap_iter()
-    {
-        __get_db()->__erase_i(this);
-    }
-#endif
-    _LIBCPP_INLINE_VISIBILITY _LIBCPP_CONSTEXPR_IF_NODEBUG reference operator*() const _NOEXCEPT
-    {
-#if _LIBCPP_DEBUG_LEVEL == 2
-        _LIBCPP_ASSERT(__get_const_db()->__dereferenceable(this),
-                       "Attempted to dereference a non-dereferenceable iterator");
-#endif
-        return *__i;
-    }
-    _LIBCPP_INLINE_VISIBILITY _LIBCPP_CONSTEXPR_IF_NODEBUG pointer  operator->() const _NOEXCEPT
-    {
-#if _LIBCPP_DEBUG_LEVEL == 2
-        _LIBCPP_ASSERT(__get_const_db()->__dereferenceable(this),
-                       "Attempted to dereference a non-dereferenceable iterator");
-#endif
-        return (pointer)_VSTD::addressof(*__i);
-    }
-    _LIBCPP_INLINE_VISIBILITY _LIBCPP_CONSTEXPR_IF_NODEBUG __wrap_iter& operator++() _NOEXCEPT
-    {
-#if _LIBCPP_DEBUG_LEVEL == 2
-        _LIBCPP_ASSERT(__get_const_db()->__dereferenceable(this),
-                       "Attempted to increment non-incrementable iterator");
-#endif
-        ++__i;
-        return *this;
-    }
-    _LIBCPP_INLINE_VISIBILITY _LIBCPP_CONSTEXPR_IF_NODEBUG __wrap_iter  operator++(int) _NOEXCEPT
-        {__wrap_iter __tmp(*this); ++(*this); return __tmp;}
-
-    _LIBCPP_INLINE_VISIBILITY _LIBCPP_CONSTEXPR_IF_NODEBUG __wrap_iter& operator--() _NOEXCEPT
-    {
-#if _LIBCPP_DEBUG_LEVEL == 2
-        _LIBCPP_ASSERT(__get_const_db()->__decrementable(this),
-                       "Attempted to decrement non-decrementable iterator");
-#endif
-        --__i;
-        return *this;
-    }
-    _LIBCPP_INLINE_VISIBILITY _LIBCPP_CONSTEXPR_IF_NODEBUG __wrap_iter  operator--(int) _NOEXCEPT
-        {__wrap_iter __tmp(*this); --(*this); return __tmp;}
-    _LIBCPP_INLINE_VISIBILITY _LIBCPP_CONSTEXPR_IF_NODEBUG __wrap_iter  operator+ (difference_type __n) const _NOEXCEPT
-        {__wrap_iter __w(*this); __w += __n; return __w;}
-    _LIBCPP_INLINE_VISIBILITY _LIBCPP_CONSTEXPR_IF_NODEBUG __wrap_iter& operator+=(difference_type __n) _NOEXCEPT
-    {
-#if _LIBCPP_DEBUG_LEVEL == 2
-        _LIBCPP_ASSERT(__get_const_db()->__addable(this, __n),
-                   "Attempted to add/subtract iterator outside of valid range");
-#endif
-        __i += __n;
-        return *this;
-    }
-    _LIBCPP_INLINE_VISIBILITY _LIBCPP_CONSTEXPR_IF_NODEBUG __wrap_iter  operator- (difference_type __n) const _NOEXCEPT
-        {return *this + (-__n);}
-    _LIBCPP_INLINE_VISIBILITY _LIBCPP_CONSTEXPR_IF_NODEBUG __wrap_iter& operator-=(difference_type __n) _NOEXCEPT
-        {*this += -__n; return *this;}
-    _LIBCPP_INLINE_VISIBILITY _LIBCPP_CONSTEXPR_IF_NODEBUG reference    operator[](difference_type __n) const _NOEXCEPT
-    {
-#if _LIBCPP_DEBUG_LEVEL == 2
-        _LIBCPP_ASSERT(__get_const_db()->__subscriptable(this, __n),
-                   "Attempted to subscript iterator outside of valid range");
-#endif
-        return __i[__n];
-    }
-
-    _LIBCPP_INLINE_VISIBILITY _LIBCPP_CONSTEXPR_IF_NODEBUG iterator_type base() const _NOEXCEPT {return __i;}
-
-private:
-#if _LIBCPP_DEBUG_LEVEL == 2
-    _LIBCPP_INLINE_VISIBILITY _LIBCPP_CONSTEXPR_IF_NODEBUG __wrap_iter(const void* __p, iterator_type __x) : __i(__x)
-    {
-        __get_db()->__insert_ic(this, __p);
-    }
-#else
-    _LIBCPP_INLINE_VISIBILITY _LIBCPP_CONSTEXPR_IF_NODEBUG __wrap_iter(iterator_type __x) _NOEXCEPT : __i(__x) {}
-#endif
-
-    template <class _Up> friend class __wrap_iter;
-    template <class _CharT, class _Traits, class _Alloc> friend class basic_string;
-    template <class _Tp, class _Alloc> friend class _LIBCPP_TEMPLATE_VIS vector;
-    template <class _Tp, size_t> friend class _LIBCPP_TEMPLATE_VIS span;
-
-    template <class _Iter1, class _Iter2>
-    _LIBCPP_CONSTEXPR_IF_NODEBUG friend
-    bool
-    operator==(const __wrap_iter<_Iter1>&, const __wrap_iter<_Iter2>&) _NOEXCEPT;
-
-    template <class _Iter1, class _Iter2>
-    _LIBCPP_CONSTEXPR_IF_NODEBUG friend
-    bool
-    operator<(const __wrap_iter<_Iter1>&, const __wrap_iter<_Iter2>&) _NOEXCEPT;
-
-    template <class _Iter1, class _Iter2>
-    _LIBCPP_CONSTEXPR_IF_NODEBUG friend
-    bool
-    operator!=(const __wrap_iter<_Iter1>&, const __wrap_iter<_Iter2>&) _NOEXCEPT;
-
-    template <class _Iter1, class _Iter2>
-    _LIBCPP_CONSTEXPR_IF_NODEBUG friend
-    bool
-    operator>(const __wrap_iter<_Iter1>&, const __wrap_iter<_Iter2>&) _NOEXCEPT;
-
-    template <class _Iter1, class _Iter2>
-    _LIBCPP_CONSTEXPR_IF_NODEBUG friend
-    bool
-    operator>=(const __wrap_iter<_Iter1>&, const __wrap_iter<_Iter2>&) _NOEXCEPT;
-
-    template <class _Iter1, class _Iter2>
-    _LIBCPP_CONSTEXPR_IF_NODEBUG friend
-    bool
-    operator<=(const __wrap_iter<_Iter1>&, const __wrap_iter<_Iter2>&) _NOEXCEPT;
-
-#ifndef _LIBCPP_CXX03_LANG
-    template <class _Iter1, class _Iter2>
-    _LIBCPP_CONSTEXPR_IF_NODEBUG friend
-    auto
-    operator-(const __wrap_iter<_Iter1>& __x, const __wrap_iter<_Iter2>& __y) _NOEXCEPT
-    -> decltype(__x.base() - __y.base());
-#else
-    template <class _Iter1, class _Iter2>
-    _LIBCPP_CONSTEXPR_IF_NODEBUG friend
-    typename __wrap_iter<_Iter1>::difference_type
-    operator-(const __wrap_iter<_Iter1>&, const __wrap_iter<_Iter2>&) _NOEXCEPT;
-#endif
-
-    template <class _Iter1>
-    _LIBCPP_CONSTEXPR_IF_NODEBUG friend
-    __wrap_iter<_Iter1>
-    operator+(typename __wrap_iter<_Iter1>::difference_type, __wrap_iter<_Iter1>) _NOEXCEPT;
-
-    template <class _Ip, class _Op> friend _LIBCPP_CONSTEXPR_AFTER_CXX17 _Op copy(_Ip, _Ip, _Op);
-    template <class _B1, class _B2> friend _LIBCPP_CONSTEXPR_AFTER_CXX17 _B2 copy_backward(_B1, _B1, _B2);
-    template <class _Ip, class _Op> friend _LIBCPP_CONSTEXPR_AFTER_CXX17 _Op move(_Ip, _Ip, _Op);
-    template <class _B1, class _B2> friend _LIBCPP_CONSTEXPR_AFTER_CXX17 _B2 move_backward(_B1, _B1, _B2);
-};
-
-#if _LIBCPP_STD_VER <= 17
-template <class _It>
-struct __is_cpp17_contiguous_iterator<__wrap_iter<_It> > : __is_cpp17_contiguous_iterator<_It> {};
-#endif
-
-template <class _Iter>
-_LIBCPP_CONSTEXPR
-_EnableIf<__is_cpp17_contiguous_iterator<_Iter>::value, decltype(_VSTD::__to_address(declval<_Iter>()))>
-__to_address(__wrap_iter<_Iter> __w) _NOEXCEPT {
-    return _VSTD::__to_address(__w.base());
-}
-
-template <class _Iter1, class _Iter2>
-inline _LIBCPP_INLINE_VISIBILITY _LIBCPP_CONSTEXPR_IF_NODEBUG
-bool
-operator==(const __wrap_iter<_Iter1>& __x, const __wrap_iter<_Iter2>& __y) _NOEXCEPT
-{
-    return __x.base() == __y.base();
-}
-
-template <class _Iter1, class _Iter2>
-inline _LIBCPP_INLINE_VISIBILITY _LIBCPP_CONSTEXPR_IF_NODEBUG
-bool
-operator<(const __wrap_iter<_Iter1>& __x, const __wrap_iter<_Iter2>& __y) _NOEXCEPT
-{
-#if _LIBCPP_DEBUG_LEVEL == 2
-    _LIBCPP_ASSERT(__get_const_db()->__less_than_comparable(&__x, &__y),
-                   "Attempted to compare incomparable iterators");
-#endif
-    return __x.base() < __y.base();
-}
-
-template <class _Iter1, class _Iter2>
-inline _LIBCPP_INLINE_VISIBILITY _LIBCPP_CONSTEXPR_IF_NODEBUG
-bool
-operator!=(const __wrap_iter<_Iter1>& __x, const __wrap_iter<_Iter2>& __y) _NOEXCEPT
-{
-    return !(__x == __y);
-}
-
-template <class _Iter1, class _Iter2>
-inline _LIBCPP_INLINE_VISIBILITY _LIBCPP_CONSTEXPR_IF_NODEBUG
-bool
-operator>(const __wrap_iter<_Iter1>& __x, const __wrap_iter<_Iter2>& __y) _NOEXCEPT
-{
-    return __y < __x;
-}
-
-template <class _Iter1, class _Iter2>
-inline _LIBCPP_INLINE_VISIBILITY _LIBCPP_CONSTEXPR_IF_NODEBUG
-bool
-operator>=(const __wrap_iter<_Iter1>& __x, const __wrap_iter<_Iter2>& __y) _NOEXCEPT
-{
-    return !(__x < __y);
-}
-
-template <class _Iter1, class _Iter2>
-inline _LIBCPP_INLINE_VISIBILITY _LIBCPP_CONSTEXPR_IF_NODEBUG
-bool
-operator<=(const __wrap_iter<_Iter1>& __x, const __wrap_iter<_Iter2>& __y) _NOEXCEPT
-{
-    return !(__y < __x);
-}
-
-template <class _Iter1>
-inline _LIBCPP_INLINE_VISIBILITY _LIBCPP_CONSTEXPR_IF_NODEBUG
-bool
-operator!=(const __wrap_iter<_Iter1>& __x, const __wrap_iter<_Iter1>& __y) _NOEXCEPT
-{
-    return !(__x == __y);
-}
-
-template <class _Iter1>
-inline _LIBCPP_INLINE_VISIBILITY _LIBCPP_CONSTEXPR_IF_NODEBUG
-bool
-operator>(const __wrap_iter<_Iter1>& __x, const __wrap_iter<_Iter1>& __y) _NOEXCEPT
-{
-    return __y < __x;
-}
-
-template <class _Iter1>
-inline _LIBCPP_INLINE_VISIBILITY _LIBCPP_CONSTEXPR_IF_NODEBUG
-bool
-operator>=(const __wrap_iter<_Iter1>& __x, const __wrap_iter<_Iter1>& __y) _NOEXCEPT
-{
-    return !(__x < __y);
-}
-
-template <class _Iter1>
-inline _LIBCPP_INLINE_VISIBILITY _LIBCPP_CONSTEXPR_IF_NODEBUG
-bool
-operator<=(const __wrap_iter<_Iter1>& __x, const __wrap_iter<_Iter1>& __y) _NOEXCEPT
-{
-    return !(__y < __x);
-}
-
-#ifndef _LIBCPP_CXX03_LANG
-template <class _Iter1, class _Iter2>
-inline _LIBCPP_INLINE_VISIBILITY _LIBCPP_CONSTEXPR_IF_NODEBUG
-auto
-operator-(const __wrap_iter<_Iter1>& __x, const __wrap_iter<_Iter2>& __y) _NOEXCEPT
--> decltype(__x.base() - __y.base())
-{
-#if _LIBCPP_DEBUG_LEVEL == 2
-    _LIBCPP_ASSERT(__get_const_db()->__less_than_comparable(&__x, &__y),
-                   "Attempted to subtract incompatible iterators");
-#endif
-    return __x.base() - __y.base();
-}
-#else
-template <class _Iter1, class _Iter2>
-inline _LIBCPP_INLINE_VISIBILITY _LIBCPP_CONSTEXPR_IF_NODEBUG
-typename __wrap_iter<_Iter1>::difference_type
-operator-(const __wrap_iter<_Iter1>& __x, const __wrap_iter<_Iter2>& __y) _NOEXCEPT
-{
-#if _LIBCPP_DEBUG_LEVEL == 2
-    _LIBCPP_ASSERT(__get_const_db()->__less_than_comparable(&__x, &__y),
-                   "Attempted to subtract incompatible iterators");
-#endif
-    return __x.base() - __y.base();
-}
-#endif
-
-template <class _Iter>
-inline _LIBCPP_INLINE_VISIBILITY _LIBCPP_CONSTEXPR_IF_NODEBUG
-__wrap_iter<_Iter>
-operator+(typename __wrap_iter<_Iter>::difference_type __n,
-          __wrap_iter<_Iter> __x) _NOEXCEPT
-{
-    __x += __n;
-    return __x;
-}
-
-template <class _Iter>
-struct __libcpp_is_trivial_iterator
-    : public _LIBCPP_BOOL_CONSTANT(is_pointer<_Iter>::value) {};
-
-template <class _Iter>
-struct __libcpp_is_trivial_iterator<move_iterator<_Iter> >
-    : public _LIBCPP_BOOL_CONSTANT(__libcpp_is_trivial_iterator<_Iter>::value) {};
-
-template <class _Iter>
-struct __libcpp_is_trivial_iterator<reverse_iterator<_Iter> >
-    : public _LIBCPP_BOOL_CONSTANT(__libcpp_is_trivial_iterator<_Iter>::value) {};
-
-template <class _Iter>
-struct __libcpp_is_trivial_iterator<__wrap_iter<_Iter> >
-    : public _LIBCPP_BOOL_CONSTANT(__libcpp_is_trivial_iterator<_Iter>::value) {};
-
-
-template <class _Tp, size_t _Np>
-_LIBCPP_INLINE_VISIBILITY _LIBCPP_CONSTEXPR_AFTER_CXX11
-_Tp*
-begin(_Tp (&__array)[_Np])
-{
-    return __array;
-}
-
-template <class _Tp, size_t _Np>
-_LIBCPP_INLINE_VISIBILITY _LIBCPP_CONSTEXPR_AFTER_CXX11
-_Tp*
-end(_Tp (&__array)[_Np])
-{
-    return __array + _Np;
-}
-
-#if !defined(_LIBCPP_CXX03_LANG)
-
-template <class _Cp>
-_LIBCPP_INLINE_VISIBILITY _LIBCPP_CONSTEXPR_AFTER_CXX14
-auto
-begin(_Cp& __c) -> decltype(__c.begin())
-{
-    return __c.begin();
-}
-
-template <class _Cp>
-_LIBCPP_INLINE_VISIBILITY _LIBCPP_CONSTEXPR_AFTER_CXX14
-auto
-begin(const _Cp& __c) -> decltype(__c.begin())
-{
-    return __c.begin();
-}
-
-template <class _Cp>
-_LIBCPP_INLINE_VISIBILITY _LIBCPP_CONSTEXPR_AFTER_CXX14
-auto
-end(_Cp& __c) -> decltype(__c.end())
-{
-    return __c.end();
-}
-
-template <class _Cp>
-_LIBCPP_INLINE_VISIBILITY _LIBCPP_CONSTEXPR_AFTER_CXX14
-auto
-end(const _Cp& __c) -> decltype(__c.end())
-{
-    return __c.end();
-}
-
-#if _LIBCPP_STD_VER > 11
-
-template <class _Tp, size_t _Np>
-_LIBCPP_INLINE_VISIBILITY _LIBCPP_CONSTEXPR_AFTER_CXX14
-reverse_iterator<_Tp*> rbegin(_Tp (&__array)[_Np])
-{
-    return reverse_iterator<_Tp*>(__array + _Np);
-}
-
-template <class _Tp, size_t _Np>
-_LIBCPP_INLINE_VISIBILITY _LIBCPP_CONSTEXPR_AFTER_CXX14
-reverse_iterator<_Tp*> rend(_Tp (&__array)[_Np])
-{
-    return reverse_iterator<_Tp*>(__array);
-}
-
-template <class _Ep>
-_LIBCPP_INLINE_VISIBILITY _LIBCPP_CONSTEXPR_AFTER_CXX14
-reverse_iterator<const _Ep*> rbegin(initializer_list<_Ep> __il)
-{
-    return reverse_iterator<const _Ep*>(__il.end());
-}
-
-template <class _Ep>
-_LIBCPP_INLINE_VISIBILITY _LIBCPP_CONSTEXPR_AFTER_CXX14
-reverse_iterator<const _Ep*> rend(initializer_list<_Ep> __il)
-{
-    return reverse_iterator<const _Ep*>(__il.begin());
-}
-
-template <class _Cp>
-_LIBCPP_INLINE_VISIBILITY _LIBCPP_CONSTEXPR_AFTER_CXX11
-auto cbegin(const _Cp& __c) -> decltype(_VSTD::begin(__c))
-{
-    return _VSTD::begin(__c);
-}
-
-template <class _Cp>
-_LIBCPP_INLINE_VISIBILITY _LIBCPP_CONSTEXPR_AFTER_CXX11
-auto cend(const _Cp& __c) -> decltype(_VSTD::end(__c))
-{
-    return _VSTD::end(__c);
-}
-
-template <class _Cp>
-_LIBCPP_INLINE_VISIBILITY _LIBCPP_CONSTEXPR_AFTER_CXX14
-auto rbegin(_Cp& __c) -> decltype(__c.rbegin())
-{
-    return __c.rbegin();
-}
-
-template <class _Cp>
-_LIBCPP_INLINE_VISIBILITY _LIBCPP_CONSTEXPR_AFTER_CXX14
-auto rbegin(const _Cp& __c) -> decltype(__c.rbegin())
-{
-    return __c.rbegin();
-}
-
-template <class _Cp>
-_LIBCPP_INLINE_VISIBILITY _LIBCPP_CONSTEXPR_AFTER_CXX14
-auto rend(_Cp& __c) -> decltype(__c.rend())
-{
-    return __c.rend();
-}
-
-template <class _Cp>
-_LIBCPP_INLINE_VISIBILITY _LIBCPP_CONSTEXPR_AFTER_CXX14
-auto rend(const _Cp& __c) -> decltype(__c.rend())
-{
-    return __c.rend();
-}
-
-template <class _Cp>
-_LIBCPP_INLINE_VISIBILITY _LIBCPP_CONSTEXPR_AFTER_CXX14
-auto crbegin(const _Cp& __c) -> decltype(_VSTD::rbegin(__c))
-{
-    return _VSTD::rbegin(__c);
-}
-
-template <class _Cp>
-_LIBCPP_INLINE_VISIBILITY _LIBCPP_CONSTEXPR_AFTER_CXX14
-auto crend(const _Cp& __c) -> decltype(_VSTD::rend(__c))
-{
-    return _VSTD::rend(__c);
-}
-
-#endif
-
-
-#else  // defined(_LIBCPP_CXX03_LANG)
-
-template <class _Cp>
-_LIBCPP_INLINE_VISIBILITY
-typename _Cp::iterator
-begin(_Cp& __c)
-{
-    return __c.begin();
-}
-
-template <class _Cp>
-_LIBCPP_INLINE_VISIBILITY
-typename _Cp::const_iterator
-begin(const _Cp& __c)
-{
-    return __c.begin();
-}
-
-template <class _Cp>
-_LIBCPP_INLINE_VISIBILITY
-typename _Cp::iterator
-end(_Cp& __c)
-{
-    return __c.end();
-}
-
-template <class _Cp>
-_LIBCPP_INLINE_VISIBILITY
-typename _Cp::const_iterator
-end(const _Cp& __c)
-{
-    return __c.end();
-}
-
-#endif  // !defined(_LIBCPP_CXX03_LANG)
-
-#if _LIBCPP_STD_VER > 14
-
-// #if _LIBCPP_STD_VER > 11
-// template <>
-// struct _LIBCPP_TEMPLATE_VIS plus<void>
-// {
-//     template <class _T1, class _T2>
-//     _LIBCPP_CONSTEXPR_AFTER_CXX11 _LIBCPP_INLINE_VISIBILITY
-//     auto operator()(_T1&& __t, _T2&& __u) const
-//     _NOEXCEPT_(noexcept(_VSTD::forward<_T1>(__t) + _VSTD::forward<_T2>(__u)))
-//     -> decltype        (_VSTD::forward<_T1>(__t) + _VSTD::forward<_T2>(__u))
-//         { return        _VSTD::forward<_T1>(__t) + _VSTD::forward<_T2>(__u); }
-//     typedef void is_transparent;
-// };
-// #endif
-
-template <class _Cont>
-_LIBCPP_INLINE_VISIBILITY
-constexpr auto size(const _Cont& __c)
-_NOEXCEPT_(noexcept(__c.size()))
--> decltype        (__c.size())
-{ return            __c.size(); }
-
-template <class _Tp, size_t _Sz>
-_LIBCPP_INLINE_VISIBILITY
-constexpr size_t size(const _Tp (&)[_Sz]) noexcept { return _Sz; }
-
-#if _LIBCPP_STD_VER > 17
-template <class _Cont>
-_LIBCPP_INLINE_VISIBILITY
-constexpr auto ssize(const _Cont& __c)
-_NOEXCEPT_(noexcept(static_cast<common_type_t<ptrdiff_t, make_signed_t<decltype(__c.size())>>>(__c.size())))
-->                              common_type_t<ptrdiff_t, make_signed_t<decltype(__c.size())>>
-{ return            static_cast<common_type_t<ptrdiff_t, make_signed_t<decltype(__c.size())>>>(__c.size()); }
-
-template <class _Tp, ptrdiff_t _Sz>
-_LIBCPP_INLINE_VISIBILITY
-constexpr ptrdiff_t ssize(const _Tp (&)[_Sz]) noexcept { return _Sz; }
-#endif
-
-template <class _Cont>
-_LIBCPP_NODISCARD_AFTER_CXX17 _LIBCPP_INLINE_VISIBILITY
-constexpr auto empty(const _Cont& __c)
-_NOEXCEPT_(noexcept(__c.empty()))
--> decltype        (__c.empty())
-{ return            __c.empty(); }
-
-template <class _Tp, size_t _Sz>
-_LIBCPP_NODISCARD_AFTER_CXX17 _LIBCPP_INLINE_VISIBILITY
-constexpr bool empty(const _Tp (&)[_Sz]) noexcept { return false; }
-
-template <class _Ep>
-_LIBCPP_NODISCARD_AFTER_CXX17 _LIBCPP_INLINE_VISIBILITY
-constexpr bool empty(initializer_list<_Ep> __il) noexcept { return __il.size() == 0; }
-
-template <class _Cont> constexpr
-_LIBCPP_INLINE_VISIBILITY
-auto data(_Cont& __c)
-_NOEXCEPT_(noexcept(__c.data()))
--> decltype        (__c.data())
-{ return            __c.data(); }
-
-template <class _Cont> constexpr
-_LIBCPP_INLINE_VISIBILITY
-auto data(const _Cont& __c)
-_NOEXCEPT_(noexcept(__c.data()))
--> decltype        (__c.data())
-{ return            __c.data(); }
-
-template <class _Tp, size_t _Sz>
-_LIBCPP_INLINE_VISIBILITY
-constexpr _Tp* data(_Tp (&__array)[_Sz]) noexcept { return __array; }
-
-template <class _Ep>
-_LIBCPP_INLINE_VISIBILITY
-constexpr const _Ep* data(initializer_list<_Ep> __il) noexcept { return __il.begin(); }
-#endif
-
-
-_LIBCPP_END_NAMESPACE_STD
-
-#endif  // _LIBCPP_ITERATOR
-=======
-#endif // _LIBCPP_ITERATOR
->>>>>>> a2ce6ee6
+#endif // _LIBCPP_ITERATOR