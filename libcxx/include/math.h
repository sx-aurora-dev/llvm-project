--- conflicted
+++ resolved
@@ -1120,25 +1120,15 @@
 
 // copysign
 
-<<<<<<< HEAD
-inline _LIBCPP_INLINE_VISIBILITY float copysign(float __lcpp_x,
-                                                float __lcpp_y) _NOEXCEPT {
-=======
 #if __has_builtin(__builtin_copysignf)
 _LIBCPP_CONSTEXPR
 #endif
 inline _LIBCPP_INLINE_VISIBILITY float __libcpp_copysign(float __lcpp_x, float __lcpp_y) _NOEXCEPT {
->>>>>>> 2ab1d525
 #if __has_builtin(__builtin_copysignf)
   return __builtin_copysignf(__lcpp_x, __lcpp_y);
 #else
   return ::copysignf(__lcpp_x, __lcpp_y);
 #endif
-<<<<<<< HEAD
-}
-inline _LIBCPP_INLINE_VISIBILITY long double
-copysign(long double __lcpp_x, long double __lcpp_y) _NOEXCEPT {
-=======
 }
 
 #if __has_builtin(__builtin_copysign)
@@ -1156,7 +1146,6 @@
 _LIBCPP_CONSTEXPR
 #endif
 inline _LIBCPP_INLINE_VISIBILITY long double __libcpp_copysign(long double __lcpp_x, long double __lcpp_y) _NOEXCEPT {
->>>>>>> 2ab1d525
 #if __has_builtin(__builtin_copysignl)
   return __builtin_copysignl(__lcpp_x, __lcpp_y);
 #else
@@ -1184,8 +1173,6 @@
 #else
     return ::copysign((__result_type)__lcpp_x, (__result_type)__lcpp_y);
 #endif
-<<<<<<< HEAD
-=======
 }
 
 inline _LIBCPP_INLINE_VISIBILITY float copysign(float __lcpp_x, float __lcpp_y) _NOEXCEPT {
@@ -1206,7 +1193,6 @@
 >::type
     copysign(_A1 __lcpp_x, _A2 __lcpp_y) _NOEXCEPT {
   return ::__libcpp_copysign(__lcpp_x, __lcpp_y);
->>>>>>> 2ab1d525
 }
 
 // erf
