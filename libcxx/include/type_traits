--- conflicted
+++ resolved
@@ -533,11 +533,7 @@
 struct __identity { typedef _Tp type; };
 
 template <class _Tp>
-<<<<<<< HEAD
-using __identity_t _LIBCPP_NODEBUG_TYPE = typename __identity<_Tp>::type;
-=======
 using __identity_t _LIBCPP_NODEBUG = typename __identity<_Tp>::type;
->>>>>>> a2ce6ee6
 
 template <class _Tp, bool>
 struct _LIBCPP_TEMPLATE_VIS __dependent_type : public _Tp {};
@@ -2393,11 +2389,7 @@
 #endif
 
 #if _LIBCPP_STD_VER > 11
-<<<<<<< HEAD
-// Let COPYCV(FROM, TO) be an alias for type TO with the addition of FROM’s
-=======
 // Let COPYCV(FROM, TO) be an alias for type TO with the addition of FROM's
->>>>>>> a2ce6ee6
 // top-level cv-qualifiers.
 template <class _From, class _To>
 struct __copy_cv
@@ -2454,11 +2446,7 @@
 // Let COND_RES(X, Y) be:
 template <class _Xp, class _Yp>
 using __cond_res =
-<<<<<<< HEAD
-    decltype(false ? _VSTD::declval<_Xp(&)()>()() : _VSTD::declval<_Yp(&)()>()());
-=======
     decltype(false ? declval<_Xp(&)()>()() : declval<_Yp(&)()>()());
->>>>>>> a2ce6ee6
 
 // Let `XREF(A)` denote a unary alias template `T` such that `T<U>` denotes the same type as `U`
 // with the addition of `A`'s cv and reference qualifiers, for a non-reference cv-unqualified type
@@ -2470,13 +2458,8 @@
   using __apply = __copy_cvref_t<_Tp, _Up>;
 };
 
-<<<<<<< HEAD
-// Given types `A` and `B`, let `X` be `remove_­reference_­t<A>`, let `Y` be `remove_­reference_­t<B>`,
-// and let `COMMON-​REF(A, B)` be:
-=======
 // Given types A and B, let X be remove_reference_t<A>, let Y be remove_reference_t<B>,
 // and let COMMON-REF(A, B) be:
->>>>>>> a2ce6ee6
 template<class _Ap, class _Bp, class _Xp = remove_reference_t<_Ap>, class _Yp = remove_reference_t<_Bp>>
 struct __common_ref;
 
@@ -2487,13 +2470,8 @@
 using __cv_cond_res = __cond_res<__copy_cv_t<_Xp, _Yp>&, __copy_cv_t<_Yp, _Xp>&>;
 
 
-<<<<<<< HEAD
-//    If `A` and `B` are both lvalue reference types, `COMMON-REF(A, B)` is
-//    `COND-RES(COPYCV(X, Y) &, COPYCV(​Y, X) &)` if that type exists and is a reference type.
-=======
 //    If A and B are both lvalue reference types, COMMON-REF(A, B) is
 //    COND-RES(COPYCV(X, Y)&, COPYCV(Y, X)&) if that type exists and is a reference type.
->>>>>>> a2ce6ee6
 template<class _Ap, class _Bp, class _Xp, class _Yp>
 requires requires { typename __cv_cond_res<_Xp, _Yp>; } && is_reference_v<__cv_cond_res<_Xp, _Yp>>
 struct __common_ref<_Ap&, _Bp&, _Xp, _Yp>
@@ -2501,22 +2479,13 @@
     using __type = __cv_cond_res<_Xp, _Yp>;
 };
 
-<<<<<<< HEAD
-//    Otherwise, let `C` be `remove_­reference_­t<COMMON-REF(X&, Y&)>&&`....
-=======
 //    Otherwise, let C be remove_reference_t<COMMON-REF(X&, Y&)>&&. ...
->>>>>>> a2ce6ee6
 template <class _Xp, class _Yp>
 using __common_ref_C = remove_reference_t<__common_ref_t<_Xp&, _Yp&>>&&;
 
 
-<<<<<<< HEAD
-//    .... If `A` and `B` are both rvalue reference types, `C` is well-formed, and
-//    `is_­convertible_­v<A, C> && is_­convertible_­v<B, C>` is `true`, then `COMMON-REF(A, B)` is `C`.
-=======
 //    .... If A and B are both rvalue reference types, C is well-formed, and
 //    is_convertible_v<A, C> && is_convertible_v<B, C> is true, then COMMON-REF(A, B) is C.
->>>>>>> a2ce6ee6
 template<class _Ap, class _Bp, class _Xp, class _Yp>
 requires
   requires { typename __common_ref_C<_Xp, _Yp>; } &&
@@ -2527,21 +2496,12 @@
     using __type = __common_ref_C<_Xp, _Yp>;
 };
 
-<<<<<<< HEAD
-//    Otherwise, let `D` be `COMMON-REF(const X&, Y&)`....
-template <class _Tp, class _Up>
-using __common_ref_D = __common_ref_t<const _Tp&, _Up&>;
-
-//    ... If `A` is an rvalue reference and `B` is an lvalue reference and `D` is well-formed and
-//    `is_­convertible_­v<A, D>` is `true`, then `COMMON-REF(A, B)` is `D`.
-=======
 //    Otherwise, let D be COMMON-REF(const X&, Y&). ...
 template <class _Tp, class _Up>
 using __common_ref_D = __common_ref_t<const _Tp&, _Up&>;
 
 //    ... If A is an rvalue reference and B is an lvalue reference and D is well-formed and
 //    is_convertible_v<A, D> is true, then COMMON-REF(A, B) is D.
->>>>>>> a2ce6ee6
 template<class _Ap, class _Bp, class _Xp, class _Yp>
 requires requires { typename __common_ref_D<_Xp, _Yp>; } &&
          is_convertible_v<_Ap&&, __common_ref_D<_Xp, _Yp>>
@@ -2550,21 +2510,12 @@
     using __type = __common_ref_D<_Xp, _Yp>;
 };
 
-<<<<<<< HEAD
-//    Otherwise, if `A` is an lvalue reference and `B` is an rvalue reference, then
-//    `COMMON-REF(A, B)` is `COMMON-REF(B, A)`.
-template<class _Ap, class _Bp, class _Xp, class _Yp>
-struct __common_ref<_Ap&, _Bp&&, _Xp, _Yp> : __common_ref<_Bp&&, _Ap&> {};
-
-//    Otherwise, `COMMON-REF(A, B)` is ill-formed.
-=======
 //    Otherwise, if A is an lvalue reference and B is an rvalue reference, then
 //    COMMON-REF(A, B) is COMMON-REF(B, A).
 template<class _Ap, class _Bp, class _Xp, class _Yp>
 struct __common_ref<_Ap&, _Bp&&, _Xp, _Yp> : __common_ref<_Bp&&, _Ap&> {};
 
 //    Otherwise, COMMON-REF(A, B) is ill-formed.
->>>>>>> a2ce6ee6
 template<class _Ap, class _Bp, class _Xp, class _Yp>
 struct __common_ref {};
 
@@ -2592,13 +2543,8 @@
 template <class _Tp, class _Up> struct __common_reference_sub_bullet2 : __common_reference_sub_bullet3<_Tp, _Up> {};
 template <class _Tp, class _Up> struct __common_reference_sub_bullet1 : __common_reference_sub_bullet2<_Tp, _Up> {};
 
-<<<<<<< HEAD
-// sub-bullet 1 - If `T1` and `T2` are reference types and `COMMON-REF(T1, T2)` is well-formed, then
-// the member typedef type denotes that type.
-=======
 // sub-bullet 1 - If T1 and T2 are reference types and COMMON-REF(T1, T2) is well-formed, then
 // the member typedef `type` denotes that type.
->>>>>>> a2ce6ee6
 template <class _Tp, class _Up> struct common_reference<_Tp, _Up> : __common_reference_sub_bullet1<_Tp, _Up> {};
 
 template <class _Tp, class _Up>
@@ -2608,13 +2554,8 @@
     using type = __common_ref_t<_Tp, _Up>;
 };
 
-<<<<<<< HEAD
-// sub-bullet 2 - Otherwise, if `basic_­common_­reference<remove_­cvref_­t<T1>, remove_­cvref_­t<T2>, ​XREF(​T1), XREF(T2)>​::​type`
-// is well-formed, then the member typedef type denotes that type.
-=======
 // sub-bullet 2 - Otherwise, if basic_common_reference<remove_cvref_t<T1>, remove_cvref_t<T2>, XREF(T1), XREF(T2)>::type
 // is well-formed, then the member typedef `type` denotes that type.
->>>>>>> a2ce6ee6
 template <class, class, template <class> class, template <class> class> struct basic_common_reference {};
 
 template <class _Tp, class _Up>
@@ -2629,13 +2570,8 @@
     using type = __basic_common_reference_t<_Tp, _Up>;
 };
 
-<<<<<<< HEAD
-// sub-bullet 3 - Otherwise, if `COND-RES(T1, T2)` is well-formed, then the member typedef type
-// denotes that type.
-=======
 // sub-bullet 3 - Otherwise, if COND-RES(T1, T2) is well-formed,
 // then the member typedef `type` denotes that type.
->>>>>>> a2ce6ee6
 template <class _Tp, class _Up>
 requires requires { typename __cond_res<_Tp, _Up>; }
 struct __common_reference_sub_bullet3<_Tp, _Up>
@@ -2644,15 +2580,6 @@
 };
 
 
-<<<<<<< HEAD
-// sub-bullet 4 & 5 - Otherwise, if `common_­type_­t<T1, T2>` is well-formed, then the member typedef
-//                    type denotes that type.
-//                  - Otherwise, there shall be no member type.
-template <class _Tp, class _Up> struct __common_reference_sub_bullet3 : common_type<_Tp, _Up> {};
-
-// bullet 4 - If there is such a type `C`, the member typedef type shall denote the same type, if
-//            any, as `common_­reference_­t<C, Rest...>`.
-=======
 // sub-bullet 4 & 5 - Otherwise, if common_type_t<T1, T2> is well-formed,
 //                    then the member typedef `type` denotes that type.
 //                  - Otherwise, there shall be no member `type`.
@@ -2660,18 +2587,13 @@
 
 // bullet 4 - If there is such a type `C`, the member typedef type shall denote the same type, if
 //            any, as `common_reference_t<C, Rest...>`.
->>>>>>> a2ce6ee6
 template <class _Tp, class _Up, class _Vp, class... _Rest>
 requires requires { typename common_reference_t<_Tp, _Up>; }
 struct common_reference<_Tp, _Up, _Vp, _Rest...>
     : common_reference<common_reference_t<_Tp, _Up>, _Vp, _Rest...>
 {};
 
-<<<<<<< HEAD
-// bullet 5 - Otherwise, there shall be no member type.
-=======
 // bullet 5 - Otherwise, there shall be no member `type`.
->>>>>>> a2ce6ee6
 template <class...> struct common_reference {};
 
 #endif // _LIBCPP_STD_VER > 17 && !defined(_LIBCPP_HAS_NO_CONCEPTS)
@@ -3849,11 +3771,7 @@
 template <class _Rp, class _Class, class _Tp>
 struct __result_of_mdp<_Rp _Class::*, _Tp, false>
 {
-<<<<<<< HEAD
-    using type = typename __apply_cv<decltype(*_VSTD::declval<_Tp>()), _Rp>::type&;
-=======
     using type = typename __apply_cv<decltype(*declval<_Tp>()), _Rp>::type&;
->>>>>>> a2ce6ee6
 };
 
 template <class _Rp, class _Class, class _Tp>
