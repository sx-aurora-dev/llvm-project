// -*- C++ -*-
//===----------------------------------------------------------------------===//
//
// Part of the LLVM Project, under the Apache License v2.0 with LLVM Exceptions.
// See https://llvm.org/LICENSE.txt for license information.
// SPDX-License-Identifier: Apache-2.0 WITH LLVM-exception
//
//===----------------------------------------------------------------------===//

#ifndef _LIBCPP_VARIANT
#define _LIBCPP_VARIANT

/*
   variant synopsis

namespace std {

  // 20.7.2, class template variant
  template <class... Types>
  class variant {
  public:

    // 20.7.2.1, constructors
    constexpr variant() noexcept(see below);
    variant(const variant&);                // constexpr in C++20
    variant(variant&&) noexcept(see below); // constexpr in C++20

    template <class T> constexpr variant(T&&) noexcept(see below);

    template <class T, class... Args>
    constexpr explicit variant(in_place_type_t<T>, Args&&...);

    template <class T, class U, class... Args>
    constexpr explicit variant(
        in_place_type_t<T>, initializer_list<U>, Args&&...);

    template <size_t I, class... Args>
    constexpr explicit variant(in_place_index_t<I>, Args&&...);

    template <size_t I, class U, class... Args>
    constexpr explicit variant(
        in_place_index_t<I>, initializer_list<U>, Args&&...);

    // 20.7.2.2, destructor
    ~variant();

    // 20.7.2.3, assignment
    variant& operator=(const variant&);                // constexpr in C++20
    variant& operator=(variant&&) noexcept(see below); // constexpr in C++20

    template <class T> variant& operator=(T&&) noexcept(see below);

    // 20.7.2.4, modifiers
    template <class T, class... Args>
    T& emplace(Args&&...);

    template <class T, class U, class... Args>
    T& emplace(initializer_list<U>, Args&&...);

    template <size_t I, class... Args>
    variant_alternative_t<I, variant>& emplace(Args&&...);

    template <size_t I, class U, class...  Args>
    variant_alternative_t<I, variant>& emplace(initializer_list<U>, Args&&...);

    // 20.7.2.5, value status
    constexpr bool valueless_by_exception() const noexcept;
    constexpr size_t index() const noexcept;

    // 20.7.2.6, swap
    void swap(variant&) noexcept(see below);
  };

  // 20.7.3, variant helper classes
  template <class T> struct variant_size; // undefined

  template <class T>
  inline constexpr size_t variant_size_v = variant_size<T>::value;

  template <class T> struct variant_size<const T>;
  template <class T> struct variant_size<volatile T>;
  template <class T> struct variant_size<const volatile T>;

  template <class... Types>
  struct variant_size<variant<Types...>>;

  template <size_t I, class T> struct variant_alternative; // undefined

  template <size_t I, class T>
  using variant_alternative_t = typename variant_alternative<I, T>::type;

  template <size_t I, class T> struct variant_alternative<I, const T>;
  template <size_t I, class T> struct variant_alternative<I, volatile T>;
  template <size_t I, class T> struct variant_alternative<I, const volatile T>;

  template <size_t I, class... Types>
  struct variant_alternative<I, variant<Types...>>;

  inline constexpr size_t variant_npos = -1;

  // 20.7.4, value access
  template <class T, class... Types>
  constexpr bool holds_alternative(const variant<Types...>&) noexcept;

  template <size_t I, class... Types>
  constexpr variant_alternative_t<I, variant<Types...>>&
  get(variant<Types...>&);

  template <size_t I, class... Types>
  constexpr variant_alternative_t<I, variant<Types...>>&&
  get(variant<Types...>&&);

  template <size_t I, class... Types>
  constexpr variant_alternative_t<I, variant<Types...>> const&
  get(const variant<Types...>&);

  template <size_t I, class... Types>
  constexpr variant_alternative_t<I, variant<Types...>> const&&
  get(const variant<Types...>&&);

  template <class T, class...  Types>
  constexpr T& get(variant<Types...>&);

  template <class T, class... Types>
  constexpr T&& get(variant<Types...>&&);

  template <class T, class... Types>
  constexpr const T& get(const variant<Types...>&);

  template <class T, class... Types>
  constexpr const T&& get(const variant<Types...>&&);

  template <size_t I, class... Types>
  constexpr add_pointer_t<variant_alternative_t<I, variant<Types...>>>
  get_if(variant<Types...>*) noexcept;

  template <size_t I, class... Types>
  constexpr add_pointer_t<const variant_alternative_t<I, variant<Types...>>>
  get_if(const variant<Types...>*) noexcept;

  template <class T, class... Types>
  constexpr add_pointer_t<T>
  get_if(variant<Types...>*) noexcept;

  template <class T, class... Types>
  constexpr add_pointer_t<const T>
  get_if(const variant<Types...>*) noexcept;

  // 20.7.5, relational operators
  template <class... Types>
  constexpr bool operator==(const variant<Types...>&, const variant<Types...>&);

  template <class... Types>
  constexpr bool operator!=(const variant<Types...>&, const variant<Types...>&);

  template <class... Types>
  constexpr bool operator<(const variant<Types...>&, const variant<Types...>&);

  template <class... Types>
  constexpr bool operator>(const variant<Types...>&, const variant<Types...>&);

  template <class... Types>
  constexpr bool operator<=(const variant<Types...>&, const variant<Types...>&);

  template <class... Types>
  constexpr bool operator>=(const variant<Types...>&, const variant<Types...>&);

  // 20.7.6, visitation
  template <class Visitor, class... Variants>
  constexpr see below visit(Visitor&&, Variants&&...);

  template <class R, class Visitor, class... Variants>
  constexpr R visit(Visitor&&, Variants&&...); // since C++20

  // 20.7.7, class monostate
  struct monostate;

  // 20.7.8, monostate relational operators
  constexpr bool operator<(monostate, monostate) noexcept;
  constexpr bool operator>(monostate, monostate) noexcept;
  constexpr bool operator<=(monostate, monostate) noexcept;
  constexpr bool operator>=(monostate, monostate) noexcept;
  constexpr bool operator==(monostate, monostate) noexcept;
  constexpr bool operator!=(monostate, monostate) noexcept;

  // 20.7.9, specialized algorithms
  template <class... Types>
  void swap(variant<Types...>&, variant<Types...>&) noexcept(see below);

  // 20.7.10, class bad_variant_access
  class bad_variant_access;

  // 20.7.11, hash support
  template <class T> struct hash;
  template <class... Types> struct hash<variant<Types...>>;
  template <> struct hash<monostate>;

} // namespace std

*/

#include <__availability>
#include <__config>
#include <__functional/hash.h>
#include <__tuple>
#include <__utility/forward.h>
#include <__variant/monostate.h>
#include <compare>
#include <exception>
#include <initializer_list>
#include <limits>
#include <new>
#include <tuple>
#include <type_traits>
#include <utility>
#include <version>

#if !defined(_LIBCPP_HAS_NO_PRAGMA_SYSTEM_HEADER)
#pragma GCC system_header
#endif

_LIBCPP_PUSH_MACROS
#include <__undef_macros>

namespace std { // explicitly not using versioning namespace

class _LIBCPP_EXCEPTION_ABI _LIBCPP_AVAILABILITY_BAD_VARIANT_ACCESS bad_variant_access : public exception {
public:
  virtual const char* what() const _NOEXCEPT;
};

} // namespace std

_LIBCPP_BEGIN_NAMESPACE_STD

#if _LIBCPP_STD_VER > 14

// Light N-dimensional array of function pointers. Used in place of std::array to avoid
// adding a dependency.
template<class _Tp, size_t _Size>
struct __farray {
  static_assert(_Size > 0, "N-dimensional array should never be empty in std::visit");
  _Tp __buf_[_Size] = {};

  _LIBCPP_INLINE_VISIBILITY constexpr
  const _Tp &operator[](size_t __n) const noexcept {
      return __buf_[__n];
  }
};

_LIBCPP_NORETURN
inline _LIBCPP_INLINE_VISIBILITY
_LIBCPP_AVAILABILITY_THROW_BAD_VARIANT_ACCESS
void __throw_bad_variant_access() {
#ifndef _LIBCPP_NO_EXCEPTIONS
        throw bad_variant_access();
#else
        _VSTD::abort();
#endif
}

template <class... _Types>
class _LIBCPP_TEMPLATE_VIS variant;

template <class _Tp>
struct _LIBCPP_TEMPLATE_VIS variant_size;

template <class _Tp>
inline constexpr size_t variant_size_v = variant_size<_Tp>::value;

template <class _Tp>
struct _LIBCPP_TEMPLATE_VIS variant_size<const _Tp> : variant_size<_Tp> {};

template <class _Tp>
struct _LIBCPP_TEMPLATE_VIS variant_size<volatile _Tp> : variant_size<_Tp> {};

template <class _Tp>
struct _LIBCPP_TEMPLATE_VIS variant_size<const volatile _Tp>
    : variant_size<_Tp> {};

template <class... _Types>
struct _LIBCPP_TEMPLATE_VIS variant_size<variant<_Types...>>
    : integral_constant<size_t, sizeof...(_Types)> {};

template <size_t _Ip, class _Tp>
struct _LIBCPP_TEMPLATE_VIS variant_alternative;

template <size_t _Ip, class _Tp>
using variant_alternative_t = typename variant_alternative<_Ip, _Tp>::type;

template <size_t _Ip, class _Tp>
struct _LIBCPP_TEMPLATE_VIS variant_alternative<_Ip, const _Tp>
    : add_const<variant_alternative_t<_Ip, _Tp>> {};

template <size_t _Ip, class _Tp>
struct _LIBCPP_TEMPLATE_VIS variant_alternative<_Ip, volatile _Tp>
    : add_volatile<variant_alternative_t<_Ip, _Tp>> {};

template <size_t _Ip, class _Tp>
struct _LIBCPP_TEMPLATE_VIS variant_alternative<_Ip, const volatile _Tp>
    : add_cv<variant_alternative_t<_Ip, _Tp>> {};

template <size_t _Ip, class... _Types>
struct _LIBCPP_TEMPLATE_VIS variant_alternative<_Ip, variant<_Types...>> {
  static_assert(_Ip < sizeof...(_Types), "Index out of bounds in std::variant_alternative<>");
  using type = __type_pack_element<_Ip, _Types...>;
};

inline constexpr size_t variant_npos = static_cast<size_t>(-1);

constexpr int __choose_index_type(unsigned int __num_elem) {
  if (__num_elem < numeric_limits<unsigned char>::max())
    return 0;
  if (__num_elem < numeric_limits<unsigned short>::max())
    return 1;
  return 2;
}

template <size_t _NumAlts>
using __variant_index_t =
#ifndef _LIBCPP_ABI_VARIANT_INDEX_TYPE_OPTIMIZATION
  unsigned int;
#else
  std::tuple_element_t<
      __choose_index_type(_NumAlts),
      std::tuple<unsigned char, unsigned short, unsigned int>
  >;
#endif

template <class _IndexType>
constexpr _IndexType __variant_npos = static_cast<_IndexType>(-1);

template <class... _Types>
class _LIBCPP_TEMPLATE_VIS variant;

template <class... _Types>
_LIBCPP_INLINE_VISIBILITY constexpr variant<_Types...>&
__as_variant(variant<_Types...>& __vs) noexcept {
  return __vs;
}

template <class... _Types>
_LIBCPP_INLINE_VISIBILITY constexpr const variant<_Types...>&
__as_variant(const variant<_Types...>& __vs) noexcept {
  return __vs;
}

template <class... _Types>
_LIBCPP_INLINE_VISIBILITY constexpr variant<_Types...>&&
__as_variant(variant<_Types...>&& __vs) noexcept {
  return _VSTD::move(__vs);
}

template <class... _Types>
_LIBCPP_INLINE_VISIBILITY constexpr const variant<_Types...>&&
__as_variant(const variant<_Types...>&& __vs) noexcept {
  return _VSTD::move(__vs);
}

namespace __find_detail {

template <class _Tp, class... _Types>
inline _LIBCPP_INLINE_VISIBILITY
constexpr size_t __find_index() {
  constexpr bool __matches[] = {is_same_v<_Tp, _Types>...};
  size_t __result = __not_found;
  for (size_t __i = 0; __i < sizeof...(_Types); ++__i) {
    if (__matches[__i]) {
      if (__result != __not_found) {
        return __ambiguous;
      }
      __result = __i;
    }
  }
  return __result;
}

template <size_t _Index>
struct __find_unambiguous_index_sfinae_impl
    : integral_constant<size_t, _Index> {};

template <>
struct __find_unambiguous_index_sfinae_impl<__not_found> {};

template <>
struct __find_unambiguous_index_sfinae_impl<__ambiguous> {};

template <class _Tp, class... _Types>
struct __find_unambiguous_index_sfinae
    : __find_unambiguous_index_sfinae_impl<__find_index<_Tp, _Types...>()> {};

} // namespace __find_detail

namespace __variant_detail {

struct __valueless_t {};

enum class _Trait { _TriviallyAvailable, _Available, _Unavailable };

template <typename _Tp,
          template <typename> class _IsTriviallyAvailable,
          template <typename> class _IsAvailable>
constexpr _Trait __trait =
    _IsTriviallyAvailable<_Tp>::value
        ? _Trait::_TriviallyAvailable
        : _IsAvailable<_Tp>::value ? _Trait::_Available : _Trait::_Unavailable;

inline _LIBCPP_INLINE_VISIBILITY
constexpr _Trait __common_trait(initializer_list<_Trait> __traits) {
  _Trait __result = _Trait::_TriviallyAvailable;
  for (_Trait __t : __traits) {
    if (static_cast<int>(__t) > static_cast<int>(__result)) {
      __result = __t;
    }
  }
  return __result;
}

template <typename... _Types>
struct __traits {
  static constexpr _Trait __copy_constructible_trait =
      __common_trait({__trait<_Types,
                              is_trivially_copy_constructible,
                              is_copy_constructible>...});

  static constexpr _Trait __move_constructible_trait =
      __common_trait({__trait<_Types,
                              is_trivially_move_constructible,
                              is_move_constructible>...});

  static constexpr _Trait __copy_assignable_trait = __common_trait(
      {__copy_constructible_trait,
       __trait<_Types, is_trivially_copy_assignable, is_copy_assignable>...});

  static constexpr _Trait __move_assignable_trait = __common_trait(
      {__move_constructible_trait,
       __trait<_Types, is_trivially_move_assignable, is_move_assignable>...});

  static constexpr _Trait __destructible_trait = __common_trait(
      {__trait<_Types, is_trivially_destructible, is_destructible>...});
};

namespace __access {

struct __union {
  template <class _Vp>
  inline _LIBCPP_INLINE_VISIBILITY
  static constexpr auto&& __get_alt(_Vp&& __v, in_place_index_t<0>) {
    return _VSTD::forward<_Vp>(__v).__head;
  }

  template <class _Vp, size_t _Ip>
  inline _LIBCPP_INLINE_VISIBILITY
  static constexpr auto&& __get_alt(_Vp&& __v, in_place_index_t<_Ip>) {
    return __get_alt(_VSTD::forward<_Vp>(__v).__tail, in_place_index<_Ip - 1>);
  }
};

struct __base {
  template <size_t _Ip, class _Vp>
  inline _LIBCPP_INLINE_VISIBILITY
  static constexpr auto&& __get_alt(_Vp&& __v) {
    return __union::__get_alt(_VSTD::forward<_Vp>(__v).__data,
                              in_place_index<_Ip>);
  }
};

struct __variant {
  template <size_t _Ip, class _Vp>
  inline _LIBCPP_INLINE_VISIBILITY
  static constexpr auto&& __get_alt(_Vp&& __v) {
    return __base::__get_alt<_Ip>(_VSTD::forward<_Vp>(__v).__impl);
  }
};

} // namespace __access

namespace __visitation {

struct __base {
  template <class _Visitor, class... _Vs>
  inline _LIBCPP_INLINE_VISIBILITY
  static constexpr decltype(auto)
  __visit_alt_at(size_t __index, _Visitor&& __visitor, _Vs&&... __vs) {
    constexpr auto __fdiagonal =
        __make_fdiagonal<_Visitor&&,
                         decltype(_VSTD::forward<_Vs>(__vs).__as_base())...>();
    return __fdiagonal[__index](_VSTD::forward<_Visitor>(__visitor),
                                _VSTD::forward<_Vs>(__vs).__as_base()...);
  }

  template <class _Visitor, class... _Vs>
  inline _LIBCPP_INLINE_VISIBILITY
  static constexpr decltype(auto) __visit_alt(_Visitor&& __visitor,
                                              _Vs&&... __vs) {
    constexpr auto __fmatrix =
        __make_fmatrix<_Visitor&&,
                       decltype(_VSTD::forward<_Vs>(__vs).__as_base())...>();
    return __at(__fmatrix, __vs.index()...)(
        _VSTD::forward<_Visitor>(__visitor),
        _VSTD::forward<_Vs>(__vs).__as_base()...);
  }

private:
  template <class _Tp>
  inline _LIBCPP_INLINE_VISIBILITY
  static constexpr const _Tp& __at(const _Tp& __elem) { return __elem; }

  template <class _Tp, size_t _Np, typename... _Indices>
  inline _LIBCPP_INLINE_VISIBILITY
  static constexpr auto&& __at(const __farray<_Tp, _Np>& __elems,
                               size_t __index, _Indices... __indices) {
    return __at(__elems[__index], __indices...);
  }

  template <class _Fp, class... _Fs>
  static constexpr void __std_visit_visitor_return_type_check() {
    static_assert(
        __all<is_same_v<_Fp, _Fs>...>::value,
        "`std::visit` requires the visitor to have a single return type.");
  }

  template <class... _Fs>
  inline _LIBCPP_INLINE_VISIBILITY
  static constexpr auto __make_farray(_Fs&&... __fs) {
    __std_visit_visitor_return_type_check<__uncvref_t<_Fs>...>();
    using __result = __farray<common_type_t<__uncvref_t<_Fs>...>, sizeof...(_Fs)>;
    return __result{{_VSTD::forward<_Fs>(__fs)...}};
  }

  template <size_t... _Is>
  struct __dispatcher {
    template <class _Fp, class... _Vs>
    inline _LIBCPP_INLINE_VISIBILITY
    static constexpr decltype(auto) __dispatch(_Fp __f, _Vs... __vs) {
        return _VSTD::__invoke_constexpr(
            static_cast<_Fp>(__f),
            __access::__base::__get_alt<_Is>(static_cast<_Vs>(__vs))...);
    }
  };

  template <class _Fp, class... _Vs, size_t... _Is>
  inline _LIBCPP_INLINE_VISIBILITY
  static constexpr auto __make_dispatch(index_sequence<_Is...>) {
    return __dispatcher<_Is...>::template __dispatch<_Fp, _Vs...>;
  }

  template <size_t _Ip, class _Fp, class... _Vs>
  inline _LIBCPP_INLINE_VISIBILITY
  static constexpr auto __make_fdiagonal_impl() {
    return __make_dispatch<_Fp, _Vs...>(
        index_sequence<((void)__identity<_Vs>{}, _Ip)...>{});
  }

  template <class _Fp, class... _Vs, size_t... _Is>
  inline _LIBCPP_INLINE_VISIBILITY
  static constexpr auto __make_fdiagonal_impl(index_sequence<_Is...>) {
    return __base::__make_farray(__make_fdiagonal_impl<_Is, _Fp, _Vs...>()...);
  }

  template <class _Fp, class _Vp, class... _Vs>
  inline _LIBCPP_INLINE_VISIBILITY
  static constexpr auto __make_fdiagonal() {
    constexpr size_t _Np = __uncvref_t<_Vp>::__size();
    static_assert(__all<(_Np == __uncvref_t<_Vs>::__size())...>::value);
    return __make_fdiagonal_impl<_Fp, _Vp, _Vs...>(make_index_sequence<_Np>{});
  }

  template <class _Fp, class... _Vs, size_t... _Is>
  inline _LIBCPP_INLINE_VISIBILITY
  static constexpr auto __make_fmatrix_impl(index_sequence<_Is...> __is) {
    return __make_dispatch<_Fp, _Vs...>(__is);
  }

  template <class _Fp, class... _Vs, size_t... _Is, size_t... _Js, class... _Ls>
  inline _LIBCPP_INLINE_VISIBILITY
  static constexpr auto __make_fmatrix_impl(index_sequence<_Is...>,
                                            index_sequence<_Js...>,
                                            _Ls... __ls) {
    return __base::__make_farray(__make_fmatrix_impl<_Fp, _Vs...>(
        index_sequence<_Is..., _Js>{}, __ls...)...);
  }

  template <class _Fp, class... _Vs>
  inline _LIBCPP_INLINE_VISIBILITY
  static constexpr auto __make_fmatrix() {
    return __make_fmatrix_impl<_Fp, _Vs...>(
        index_sequence<>{}, make_index_sequence<__uncvref_t<_Vs>::__size()>{}...);
  }
};

struct __variant {
  template <class _Visitor, class... _Vs>
  inline _LIBCPP_INLINE_VISIBILITY
  static constexpr decltype(auto)
  __visit_alt_at(size_t __index, _Visitor&& __visitor, _Vs&&... __vs) {
    return __base::__visit_alt_at(__index,
                                  _VSTD::forward<_Visitor>(__visitor),
                                  _VSTD::forward<_Vs>(__vs).__impl...);
  }

  template <class _Visitor, class... _Vs>
  inline _LIBCPP_INLINE_VISIBILITY
  static constexpr decltype(auto) __visit_alt(_Visitor&& __visitor,
                                              _Vs&&... __vs) {
    return __base::__visit_alt(
        _VSTD::forward<_Visitor>(__visitor),
        _VSTD::__as_variant(_VSTD::forward<_Vs>(__vs)).__impl...);
  }

  template <class _Visitor, class... _Vs>
  inline _LIBCPP_INLINE_VISIBILITY
  static constexpr decltype(auto)
  __visit_value_at(size_t __index, _Visitor&& __visitor, _Vs&&... __vs) {
    return __visit_alt_at(
        __index,
        __make_value_visitor(_VSTD::forward<_Visitor>(__visitor)),
        _VSTD::forward<_Vs>(__vs)...);
  }

  template <class _Visitor, class... _Vs>
  inline _LIBCPP_INLINE_VISIBILITY
  static constexpr decltype(auto) __visit_value(_Visitor&& __visitor,
                                                _Vs&&... __vs) {
    return __visit_alt(
        __make_value_visitor(_VSTD::forward<_Visitor>(__visitor)),
        _VSTD::forward<_Vs>(__vs)...);
  }
#if _LIBCPP_STD_VER > 17
  template <class _Rp, class _Visitor, class... _Vs>
  inline _LIBCPP_INLINE_VISIBILITY
  static constexpr _Rp __visit_value(_Visitor&& __visitor,
                                     _Vs&&... __vs) {
    return __visit_alt(
        __make_value_visitor<_Rp>(_VSTD::forward<_Visitor>(__visitor)),
        _VSTD::forward<_Vs>(__vs)...);
  }
#endif

#if _LIBCPP_STD_VER > 17
  template <class _Rp, class _Visitor, class... _Vs>
  inline _LIBCPP_INLINE_VISIBILITY
  static constexpr _Rp __visit_value(_Visitor&& __visitor,
                                     _Vs&&... __vs) {
    return __visit_alt(
        __make_value_visitor<_Rp>(_VSTD::forward<_Visitor>(__visitor)),
        _VSTD::forward<_Vs>(__vs)...);
  }
#endif

private:
  template <class _Visitor, class... _Values>
  static constexpr void __std_visit_exhaustive_visitor_check() {
    static_assert(is_invocable_v<_Visitor, _Values...>,
                  "`std::visit` requires the visitor to be exhaustive.");
  }

  template <class _Visitor>
  struct __value_visitor {
    template <class... _Alts>
    inline _LIBCPP_INLINE_VISIBILITY
    constexpr decltype(auto) operator()(_Alts&&... __alts) const {
      __std_visit_exhaustive_visitor_check<
          _Visitor,
          decltype((_VSTD::forward<_Alts>(__alts).__value))...>();
      return _VSTD::__invoke_constexpr(_VSTD::forward<_Visitor>(__visitor),
                                _VSTD::forward<_Alts>(__alts).__value...);
    }
    _Visitor&& __visitor;
  };

#if _LIBCPP_STD_VER > 17
  template <class _Rp, class _Visitor>
  struct __value_visitor_return_type {
    template <class... _Alts>
    inline _LIBCPP_INLINE_VISIBILITY
    constexpr _Rp operator()(_Alts&&... __alts) const {
      __std_visit_exhaustive_visitor_check<
          _Visitor,
          decltype((_VSTD::forward<_Alts>(__alts).__value))...>();
      if constexpr (is_void_v<_Rp>) {
        _VSTD::__invoke_constexpr(_VSTD::forward<_Visitor>(__visitor),
                                  _VSTD::forward<_Alts>(__alts).__value...);
      }
      else {
        return _VSTD::__invoke_constexpr(_VSTD::forward<_Visitor>(__visitor),
                                         _VSTD::forward<_Alts>(__alts).__value...);
      }
    }

    _Visitor&& __visitor;
  };
#endif

  template <class _Visitor>
  inline _LIBCPP_INLINE_VISIBILITY
  static constexpr auto __make_value_visitor(_Visitor&& __visitor) {
    return __value_visitor<_Visitor>{_VSTD::forward<_Visitor>(__visitor)};
  }

#if _LIBCPP_STD_VER > 17
  template <class _Rp, class _Visitor>
  inline _LIBCPP_INLINE_VISIBILITY
  static constexpr auto __make_value_visitor(_Visitor&& __visitor) {
    return __value_visitor_return_type<_Rp, _Visitor>{_VSTD::forward<_Visitor>(__visitor)};
  }
#endif
};

} // namespace __visitation

template <size_t _Index, class _Tp>
struct _LIBCPP_TEMPLATE_VIS __alt {
  using __value_type = _Tp;

  template <class... _Args>
  inline _LIBCPP_INLINE_VISIBILITY
  explicit constexpr __alt(in_place_t, _Args&&... __args)
      : __value(_VSTD::forward<_Args>(__args)...) {}

  __value_type __value;
};

template <_Trait _DestructibleTrait, size_t _Index, class... _Types>
union _LIBCPP_TEMPLATE_VIS __union;

template <_Trait _DestructibleTrait, size_t _Index>
union _LIBCPP_TEMPLATE_VIS __union<_DestructibleTrait, _Index> {};

#define _LIBCPP_VARIANT_UNION(destructible_trait, destructor)                  \
  template <size_t _Index, class _Tp, class... _Types>                         \
  union _LIBCPP_TEMPLATE_VIS __union<destructible_trait,                      \
                                      _Index,                                  \
                                      _Tp,                                     \
                                      _Types...> {                             \
  public:                                                                      \
    inline _LIBCPP_INLINE_VISIBILITY                                           \
    explicit constexpr __union(__valueless_t) noexcept : __dummy{} {}          \
                                                                               \
    template <class... _Args>                                                  \
    inline _LIBCPP_INLINE_VISIBILITY                                           \
    explicit constexpr __union(in_place_index_t<0>, _Args&&... __args)         \
        : __head(in_place, _VSTD::forward<_Args>(__args)...) {}                \
                                                                               \
    template <size_t _Ip, class... _Args>                                      \
    inline _LIBCPP_INLINE_VISIBILITY                                           \
    explicit constexpr __union(in_place_index_t<_Ip>, _Args&&... __args)       \
        : __tail(in_place_index<_Ip - 1>, _VSTD::forward<_Args>(__args)...) {} \
                                                                               \
    __union(const __union&) = default;                                         \
    __union(__union&&) = default;                                              \
                                                                               \
    destructor                                                                 \
                                                                               \
    __union& operator=(const __union&) = default;                              \
    __union& operator=(__union&&) = default;                                   \
                                                                               \
  private:                                                                     \
    char __dummy;                                                              \
    __alt<_Index, _Tp> __head;                                                 \
    __union<destructible_trait, _Index + 1, _Types...> __tail;                 \
                                                                               \
    friend struct __access::__union;                                           \
  }

_LIBCPP_VARIANT_UNION(_Trait::_TriviallyAvailable, ~__union() = default;);
_LIBCPP_VARIANT_UNION(_Trait::_Available, ~__union() {});
_LIBCPP_VARIANT_UNION(_Trait::_Unavailable, ~__union() = delete;);

#undef _LIBCPP_VARIANT_UNION

template <_Trait _DestructibleTrait, class... _Types>
class _LIBCPP_TEMPLATE_VIS __base {
public:
  using __index_t = __variant_index_t<sizeof...(_Types)>;

  inline _LIBCPP_INLINE_VISIBILITY
  explicit constexpr __base(__valueless_t tag) noexcept
      : __data(tag), __index(__variant_npos<__index_t>) {}

  template <size_t _Ip, class... _Args>
  inline _LIBCPP_INLINE_VISIBILITY
  explicit constexpr __base(in_place_index_t<_Ip>, _Args&&... __args)
      :
        __data(in_place_index<_Ip>, _VSTD::forward<_Args>(__args)...),
        __index(_Ip) {}

  inline _LIBCPP_INLINE_VISIBILITY
  constexpr bool valueless_by_exception() const noexcept {
    return index() == variant_npos;
  }

  inline _LIBCPP_INLINE_VISIBILITY
  constexpr size_t index() const noexcept {
    return __index == __variant_npos<__index_t> ? variant_npos : __index;
  }

protected:
  inline _LIBCPP_INLINE_VISIBILITY
  constexpr auto&& __as_base() & { return *this; }

  inline _LIBCPP_INLINE_VISIBILITY
  constexpr auto&& __as_base() && { return _VSTD::move(*this); }

  inline _LIBCPP_INLINE_VISIBILITY
  constexpr auto&& __as_base() const & { return *this; }

  inline _LIBCPP_INLINE_VISIBILITY
  constexpr auto&& __as_base() const && { return _VSTD::move(*this); }

  inline _LIBCPP_INLINE_VISIBILITY
  static constexpr size_t __size() { return sizeof...(_Types); }

  __union<_DestructibleTrait, 0, _Types...> __data;
  __index_t __index;

  friend struct __access::__base;
  friend struct __visitation::__base;
};

template <class _Traits, _Trait = _Traits::__destructible_trait>
class _LIBCPP_TEMPLATE_VIS __dtor;

#define _LIBCPP_VARIANT_DESTRUCTOR(destructible_trait, destructor, destroy)    \
  template <class... _Types>                                                   \
  class _LIBCPP_TEMPLATE_VIS __dtor<__traits<_Types...>,                       \
                                    destructible_trait>                        \
      : public __base<destructible_trait, _Types...> {                         \
    using __base_type = __base<destructible_trait, _Types...>;                 \
    using __index_t = typename __base_type::__index_t;                         \
                                                                               \
  public:                                                                      \
    using __base_type::__base_type;                                            \
    using __base_type::operator=;                                              \
                                                                               \
    __dtor(const __dtor&) = default;                                           \
    __dtor(__dtor&&) = default;                                                \
    destructor                                                                 \
    __dtor& operator=(const __dtor&) = default;                                \
    __dtor& operator=(__dtor&&) = default;                                     \
                                                                               \
  protected:                                                                   \
    inline _LIBCPP_INLINE_VISIBILITY                                           \
    destroy                                                                    \
  }

_LIBCPP_VARIANT_DESTRUCTOR(
    _Trait::_TriviallyAvailable,
    ~__dtor() = default;,
    void __destroy() noexcept { this->__index = __variant_npos<__index_t>; });

_LIBCPP_VARIANT_DESTRUCTOR(
    _Trait::_Available,
    ~__dtor() { __destroy(); },
    void __destroy() noexcept {
      if (!this->valueless_by_exception()) {
        __visitation::__base::__visit_alt(
            [](auto& __alt) noexcept {
              using __alt_type = __uncvref_t<decltype(__alt)>;
              __alt.~__alt_type();
            },
            *this);
      }
      this->__index = __variant_npos<__index_t>;
    });

_LIBCPP_VARIANT_DESTRUCTOR(
    _Trait::_Unavailable,
    ~__dtor() = delete;,
    void __destroy() noexcept = delete;);

#undef _LIBCPP_VARIANT_DESTRUCTOR

template <class _Traits>
class _LIBCPP_TEMPLATE_VIS __ctor : public __dtor<_Traits> {
  using __base_type = __dtor<_Traits>;

public:
  using __base_type::__base_type;
  using __base_type::operator=;

protected:
  template <size_t _Ip, class _Tp, class... _Args>
  inline _LIBCPP_INLINE_VISIBILITY
  static _Tp& __construct_alt(__alt<_Ip, _Tp>& __a, _Args&&... __args) {
    ::new ((void*)_VSTD::addressof(__a))
        __alt<_Ip, _Tp>(in_place, _VSTD::forward<_Args>(__args)...);
    return __a.__value;
  }

  template <class _Rhs>
  inline _LIBCPP_INLINE_VISIBILITY
  static void __generic_construct(__ctor& __lhs, _Rhs&& __rhs) {
    __lhs.__destroy();
    if (!__rhs.valueless_by_exception()) {
      __visitation::__base::__visit_alt_at(
          __rhs.index(),
          [](auto& __lhs_alt, auto&& __rhs_alt) {
            __construct_alt(
                __lhs_alt,
                _VSTD::forward<decltype(__rhs_alt)>(__rhs_alt).__value);
          },
          __lhs, _VSTD::forward<_Rhs>(__rhs));
      __lhs.__index = __rhs.index();
    }
  }
};

template <class _Traits, _Trait = _Traits::__move_constructible_trait>
class _LIBCPP_TEMPLATE_VIS __move_constructor;

#define _LIBCPP_VARIANT_MOVE_CONSTRUCTOR(move_constructible_trait,             \
                                         move_constructor)                     \
  template <class... _Types>                                                   \
  class _LIBCPP_TEMPLATE_VIS __move_constructor<__traits<_Types...>,           \
                                                move_constructible_trait>      \
      : public __ctor<__traits<_Types...>> {                                   \
    using __base_type = __ctor<__traits<_Types...>>;                           \
                                                                               \
  public:                                                                      \
    using __base_type::__base_type;                                            \
    using __base_type::operator=;                                              \
                                                                               \
    __move_constructor(const __move_constructor&) = default;                   \
    move_constructor                                                           \
    ~__move_constructor() = default;                                           \
    __move_constructor& operator=(const __move_constructor&) = default;        \
    __move_constructor& operator=(__move_constructor&&) = default;             \
  }

_LIBCPP_VARIANT_MOVE_CONSTRUCTOR(
    _Trait::_TriviallyAvailable,
    __move_constructor(__move_constructor&& __that) = default;);

_LIBCPP_VARIANT_MOVE_CONSTRUCTOR(
    _Trait::_Available,
    __move_constructor(__move_constructor&& __that) noexcept(
        __all<is_nothrow_move_constructible_v<_Types>...>::value)
        : __move_constructor(__valueless_t{}) {
      this->__generic_construct(*this, _VSTD::move(__that));
    });

_LIBCPP_VARIANT_MOVE_CONSTRUCTOR(
    _Trait::_Unavailable,
    __move_constructor(__move_constructor&&) = delete;);

#undef _LIBCPP_VARIANT_MOVE_CONSTRUCTOR

template <class _Traits, _Trait = _Traits::__copy_constructible_trait>
class _LIBCPP_TEMPLATE_VIS __copy_constructor;

#define _LIBCPP_VARIANT_COPY_CONSTRUCTOR(copy_constructible_trait,             \
                                         copy_constructor)                     \
  template <class... _Types>                                                   \
  class _LIBCPP_TEMPLATE_VIS __copy_constructor<__traits<_Types...>,          \
                                                 copy_constructible_trait>     \
      : public __move_constructor<__traits<_Types...>> {                       \
    using __base_type = __move_constructor<__traits<_Types...>>;               \
                                                                               \
  public:                                                                      \
    using __base_type::__base_type;                                            \
    using __base_type::operator=;                                              \
                                                                               \
    copy_constructor                                                           \
    __copy_constructor(__copy_constructor&&) = default;                        \
    ~__copy_constructor() = default;                                           \
    __copy_constructor& operator=(const __copy_constructor&) = default;        \
    __copy_constructor& operator=(__copy_constructor&&) = default;             \
  }

_LIBCPP_VARIANT_COPY_CONSTRUCTOR(
    _Trait::_TriviallyAvailable,
    __copy_constructor(const __copy_constructor& __that) = default;);

_LIBCPP_VARIANT_COPY_CONSTRUCTOR(
    _Trait::_Available,
    __copy_constructor(const __copy_constructor& __that)
        : __copy_constructor(__valueless_t{}) {
      this->__generic_construct(*this, __that);
    });

_LIBCPP_VARIANT_COPY_CONSTRUCTOR(
    _Trait::_Unavailable,
    __copy_constructor(const __copy_constructor&) = delete;);

#undef _LIBCPP_VARIANT_COPY_CONSTRUCTOR

template <class _Traits>
class _LIBCPP_TEMPLATE_VIS __assignment : public __copy_constructor<_Traits> {
  using __base_type = __copy_constructor<_Traits>;

public:
  using __base_type::__base_type;
  using __base_type::operator=;

  template <size_t _Ip, class... _Args>
  inline _LIBCPP_INLINE_VISIBILITY
  auto& __emplace(_Args&&... __args) {
    this->__destroy();
    auto& __res = this->__construct_alt(__access::__base::__get_alt<_Ip>(*this),
                          _VSTD::forward<_Args>(__args)...);
    this->__index = _Ip;
    return __res;
  }

protected:
  template <size_t _Ip, class _Tp, class _Arg>
  inline _LIBCPP_INLINE_VISIBILITY
  void __assign_alt(__alt<_Ip, _Tp>& __a, _Arg&& __arg) {
    if (this->index() == _Ip) {
      __a.__value = _VSTD::forward<_Arg>(__arg);
    } else {
      struct {
        void operator()(true_type) const {
          __this->__emplace<_Ip>(_VSTD::forward<_Arg>(__arg));
        }
        void operator()(false_type) const {
          __this->__emplace<_Ip>(_Tp(_VSTD::forward<_Arg>(__arg)));
        }
        __assignment* __this;
        _Arg&& __arg;
      } __impl{this, _VSTD::forward<_Arg>(__arg)};
      __impl(bool_constant<is_nothrow_constructible_v<_Tp, _Arg> ||
                           !is_nothrow_move_constructible_v<_Tp>>{});
    }
  }

  template <class _That>
  inline _LIBCPP_INLINE_VISIBILITY
  void __generic_assign(_That&& __that) {
    if (this->valueless_by_exception() && __that.valueless_by_exception()) {
      // do nothing.
    } else if (__that.valueless_by_exception()) {
      this->__destroy();
    } else {
      __visitation::__base::__visit_alt_at(
          __that.index(),
          [this](auto& __this_alt, auto&& __that_alt) {
            this->__assign_alt(
                __this_alt,
                _VSTD::forward<decltype(__that_alt)>(__that_alt).__value);
          },
          *this, _VSTD::forward<_That>(__that));
    }
  }
};

template <class _Traits, _Trait = _Traits::__move_assignable_trait>
class _LIBCPP_TEMPLATE_VIS __move_assignment;

#define _LIBCPP_VARIANT_MOVE_ASSIGNMENT(move_assignable_trait,                 \
                                        move_assignment)                       \
  template <class... _Types>                                                   \
  class _LIBCPP_TEMPLATE_VIS __move_assignment<__traits<_Types...>,           \
                                                move_assignable_trait>         \
      : public __assignment<__traits<_Types...>> {                             \
    using __base_type = __assignment<__traits<_Types...>>;                     \
                                                                               \
  public:                                                                      \
    using __base_type::__base_type;                                            \
    using __base_type::operator=;                                              \
                                                                               \
    __move_assignment(const __move_assignment&) = default;                     \
    __move_assignment(__move_assignment&&) = default;                          \
    ~__move_assignment() = default;                                            \
    __move_assignment& operator=(const __move_assignment&) = default;          \
    move_assignment                                                            \
  }

_LIBCPP_VARIANT_MOVE_ASSIGNMENT(
    _Trait::_TriviallyAvailable,
    __move_assignment& operator=(__move_assignment&& __that) = default;);

_LIBCPP_VARIANT_MOVE_ASSIGNMENT(
    _Trait::_Available,
    __move_assignment& operator=(__move_assignment&& __that) noexcept(
        __all<(is_nothrow_move_constructible_v<_Types> &&
               is_nothrow_move_assignable_v<_Types>)...>::value) {
      this->__generic_assign(_VSTD::move(__that));
      return *this;
    });

_LIBCPP_VARIANT_MOVE_ASSIGNMENT(
    _Trait::_Unavailable,
    __move_assignment& operator=(__move_assignment&&) = delete;);

#undef _LIBCPP_VARIANT_MOVE_ASSIGNMENT

template <class _Traits, _Trait = _Traits::__copy_assignable_trait>
class _LIBCPP_TEMPLATE_VIS __copy_assignment;

#define _LIBCPP_VARIANT_COPY_ASSIGNMENT(copy_assignable_trait,                 \
                                        copy_assignment)                       \
  template <class... _Types>                                                   \
  class _LIBCPP_TEMPLATE_VIS __copy_assignment<__traits<_Types...>,           \
                                                copy_assignable_trait>         \
      : public __move_assignment<__traits<_Types...>> {                        \
    using __base_type = __move_assignment<__traits<_Types...>>;                \
                                                                               \
  public:                                                                      \
    using __base_type::__base_type;                                            \
    using __base_type::operator=;                                              \
                                                                               \
    __copy_assignment(const __copy_assignment&) = default;                     \
    __copy_assignment(__copy_assignment&&) = default;                          \
    ~__copy_assignment() = default;                                            \
    copy_assignment                                                            \
    __copy_assignment& operator=(__copy_assignment&&) = default;               \
  }

_LIBCPP_VARIANT_COPY_ASSIGNMENT(
    _Trait::_TriviallyAvailable,
    __copy_assignment& operator=(const __copy_assignment& __that) = default;);

_LIBCPP_VARIANT_COPY_ASSIGNMENT(
    _Trait::_Available,
    __copy_assignment& operator=(const __copy_assignment& __that) {
      this->__generic_assign(__that);
      return *this;
    });

_LIBCPP_VARIANT_COPY_ASSIGNMENT(
    _Trait::_Unavailable,
    __copy_assignment& operator=(const __copy_assignment&) = delete;);

#undef _LIBCPP_VARIANT_COPY_ASSIGNMENT

template <class... _Types>
class _LIBCPP_TEMPLATE_VIS __impl
    : public __copy_assignment<__traits<_Types...>> {
  using __base_type = __copy_assignment<__traits<_Types...>>;

public:
  using __base_type::__base_type;
  using __base_type::operator=;

  template <size_t _Ip, class _Arg>
  inline _LIBCPP_INLINE_VISIBILITY
  void __assign(_Arg&& __arg) {
    this->__assign_alt(__access::__base::__get_alt<_Ip>(*this),
                       _VSTD::forward<_Arg>(__arg));
  }

  inline _LIBCPP_INLINE_VISIBILITY
  void __swap(__impl& __that)  {
    if (this->valueless_by_exception() && __that.valueless_by_exception()) {
      // do nothing.
    } else if (this->index() == __that.index()) {
      __visitation::__base::__visit_alt_at(
          this->index(),
          [](auto& __this_alt, auto& __that_alt) {
            using _VSTD::swap;
            swap(__this_alt.__value, __that_alt.__value);
          },
          *this,
          __that);
    } else {
      __impl* __lhs = this;
      __impl* __rhs = _VSTD::addressof(__that);
      if (__lhs->__move_nothrow() && !__rhs->__move_nothrow()) {
        _VSTD::swap(__lhs, __rhs);
      }
      __impl __tmp(_VSTD::move(*__rhs));
#ifndef _LIBCPP_NO_EXCEPTIONS
      if constexpr (__all<is_nothrow_move_constructible_v<_Types>...>::value) {
        this->__generic_construct(*__rhs, _VSTD::move(*__lhs));
      } else {
        // EXTENSION: When the move construction of `__lhs` into `__rhs` throws
        // and `__tmp` is nothrow move constructible then we move `__tmp` back
        // into `__rhs` and provide the strong exception safety guarantee.
        try {
          this->__generic_construct(*__rhs, _VSTD::move(*__lhs));
        } catch (...) {
          if (__tmp.__move_nothrow()) {
            this->__generic_construct(*__rhs, _VSTD::move(__tmp));
          }
          throw;
        }
      }
#else
      // this isn't consolidated with the `if constexpr` branch above due to
      // `throw` being ill-formed with exceptions disabled even when discarded.
      this->__generic_construct(*__rhs, _VSTD::move(*__lhs));
#endif
      this->__generic_construct(*__lhs, _VSTD::move(__tmp));
    }
  }

private:
  inline _LIBCPP_INLINE_VISIBILITY
  bool __move_nothrow() const {
    constexpr bool __results[] = {is_nothrow_move_constructible_v<_Types>...};
    return this->valueless_by_exception() || __results[this->index()];
  }
};

struct __no_narrowing_check {
  template <class _Dest, class _Source>
  using _Apply = __identity<_Dest>;
};

struct __narrowing_check {
  template <class _Dest>
  static auto __test_impl(_Dest (&&)[1]) -> __identity<_Dest>;
  template <class _Dest, class _Source>
  using _Apply _LIBCPP_NODEBUG = decltype(__test_impl<_Dest>({declval<_Source>()}));
};

template <class _Dest, class _Source>
using __check_for_narrowing _LIBCPP_NODEBUG =
  typename _If<
#ifdef _LIBCPP_ENABLE_NARROWING_CONVERSIONS_IN_VARIANT
    false &&
#endif
    is_arithmetic<_Dest>::value,
    __narrowing_check,
    __no_narrowing_check
  >::template _Apply<_Dest, _Source>;

template <class _Tp, size_t _Idx>
struct __overload {
  template <class _Up>
  auto operator()(_Tp, _Up&&) const -> __check_for_narrowing<_Tp, _Up>;
};

template <class _Tp, size_t>
struct __overload_bool  {
  template <class _Up, class _Ap = __uncvref_t<_Up>>
  auto operator()(bool, _Up&&) const
      -> enable_if_t<is_same_v<_Ap, bool>, __identity<_Tp>>;
};

template <size_t _Idx>
struct __overload<bool, _Idx> : __overload_bool<bool, _Idx> {};
template <size_t _Idx>
struct __overload<bool const, _Idx> : __overload_bool<bool const, _Idx> {};
template <size_t _Idx>
struct __overload<bool volatile, _Idx> : __overload_bool<bool volatile, _Idx> {};
template <size_t _Idx>
struct __overload<bool const volatile, _Idx> : __overload_bool<bool const volatile, _Idx> {};

template <class ..._Bases>
struct __all_overloads : _Bases... {
  void operator()() const;
  using _Bases::operator()...;
};

template <class IdxSeq>
struct __make_overloads_imp;

template <size_t ..._Idx>
struct __make_overloads_imp<__tuple_indices<_Idx...> > {
  template <class ..._Types>
  using _Apply _LIBCPP_NODEBUG = __all_overloads<__overload<_Types, _Idx>...>;
};

template <class ..._Types>
using _MakeOverloads _LIBCPP_NODEBUG = typename __make_overloads_imp<
    __make_indices_imp<sizeof...(_Types), 0> >::template _Apply<_Types...>;

template <class _Tp, class... _Types>
using __best_match_t =
    typename invoke_result_t<_MakeOverloads<_Types...>, _Tp, _Tp>::type;

} // __variant_detail

template <class... _Types>
class _LIBCPP_TEMPLATE_VIS variant
    : private __sfinae_ctor_base<
          __all<is_copy_constructible_v<_Types>...>::value,
          __all<is_move_constructible_v<_Types>...>::value>,
      private __sfinae_assign_base<
          __all<(is_copy_constructible_v<_Types> &&
                 is_copy_assignable_v<_Types>)...>::value,
          __all<(is_move_constructible_v<_Types> &&
                 is_move_assignable_v<_Types>)...>::value> {
  static_assert(0 < sizeof...(_Types),
                "variant must consist of at least one alternative.");

  static_assert(__all<!is_array_v<_Types>...>::value,
                "variant can not have an array type as an alternative.");

  static_assert(__all<!is_reference_v<_Types>...>::value,
                "variant can not have a reference type as an alternative.");

  static_assert(__all<!is_void_v<_Types>...>::value,
                "variant can not have a void type as an alternative.");

  using __first_type = variant_alternative_t<0, variant>;

public:
  template <bool _Dummy = true,
            enable_if_t<__dependent_type<is_default_constructible<__first_type>,
                                         _Dummy>::value,
                        int> = 0>
  inline _LIBCPP_INLINE_VISIBILITY
  constexpr variant() noexcept(is_nothrow_default_constructible_v<__first_type>)
      : __impl(in_place_index<0>) {}

  variant(const variant&) = default;
  variant(variant&&) = default;

  template <
      class _Arg,
      enable_if_t<!is_same_v<__uncvref_t<_Arg>, variant>, int> = 0,
      enable_if_t<!__is_inplace_type<__uncvref_t<_Arg>>::value, int> = 0,
      enable_if_t<!__is_inplace_index<__uncvref_t<_Arg>>::value, int> = 0,
      class _Tp = __variant_detail::__best_match_t<_Arg, _Types...>,
      size_t _Ip =
          __find_detail::__find_unambiguous_index_sfinae<_Tp, _Types...>::value,
      enable_if_t<is_constructible_v<_Tp, _Arg>, int> = 0>
  inline _LIBCPP_INLINE_VISIBILITY
  constexpr variant(_Arg&& __arg) noexcept(
      is_nothrow_constructible_v<_Tp, _Arg>)
      : __impl(in_place_index<_Ip>, _VSTD::forward<_Arg>(__arg)) {}

  template <size_t _Ip, class... _Args,
            class = enable_if_t<(_Ip < sizeof...(_Types)), int>,
            class _Tp = variant_alternative_t<_Ip, variant<_Types...>>,
            enable_if_t<is_constructible_v<_Tp, _Args...>, int> = 0>
  inline _LIBCPP_INLINE_VISIBILITY
  explicit constexpr variant(
      in_place_index_t<_Ip>,
      _Args&&... __args) noexcept(is_nothrow_constructible_v<_Tp, _Args...>)
      : __impl(in_place_index<_Ip>, _VSTD::forward<_Args>(__args)...) {}

  template <
      size_t _Ip,
      class _Up,
      class... _Args,
      enable_if_t<(_Ip < sizeof...(_Types)), int> = 0,
      class _Tp = variant_alternative_t<_Ip, variant<_Types...>>,
      enable_if_t<is_constructible_v<_Tp, initializer_list<_Up>&, _Args...>,
                  int> = 0>
  inline _LIBCPP_INLINE_VISIBILITY
  explicit constexpr variant(
      in_place_index_t<_Ip>,
      initializer_list<_Up> __il,
      _Args&&... __args) noexcept(
      is_nothrow_constructible_v<_Tp, initializer_list<_Up>&, _Args...>)
      : __impl(in_place_index<_Ip>, __il, _VSTD::forward<_Args>(__args)...) {}

  template <
      class _Tp,
      class... _Args,
      size_t _Ip =
          __find_detail::__find_unambiguous_index_sfinae<_Tp, _Types...>::value,
      enable_if_t<is_constructible_v<_Tp, _Args...>, int> = 0>
  inline _LIBCPP_INLINE_VISIBILITY
  explicit constexpr variant(in_place_type_t<_Tp>, _Args&&... __args) noexcept(
      is_nothrow_constructible_v<_Tp, _Args...>)
      : __impl(in_place_index<_Ip>, _VSTD::forward<_Args>(__args)...) {}

  template <
      class _Tp,
      class _Up,
      class... _Args,
      size_t _Ip =
          __find_detail::__find_unambiguous_index_sfinae<_Tp, _Types...>::value,
      enable_if_t<is_constructible_v<_Tp, initializer_list<_Up>&, _Args...>,
                  int> = 0>
  inline _LIBCPP_INLINE_VISIBILITY
  explicit constexpr variant(
      in_place_type_t<_Tp>,
      initializer_list<_Up> __il,
      _Args&&... __args) noexcept(
      is_nothrow_constructible_v<_Tp, initializer_list< _Up>&, _Args...>)
      : __impl(in_place_index<_Ip>, __il, _VSTD::forward<_Args>(__args)...) {}

  ~variant() = default;

  variant& operator=(const variant&) = default;
  variant& operator=(variant&&) = default;

  template <
      class _Arg,
      enable_if_t<!is_same_v<__uncvref_t<_Arg>, variant>, int> = 0,
      class _Tp = __variant_detail::__best_match_t<_Arg, _Types...>,
      size_t _Ip =
          __find_detail::__find_unambiguous_index_sfinae<_Tp, _Types...>::value,
      enable_if_t<is_assignable_v<_Tp&, _Arg> && is_constructible_v<_Tp, _Arg>,
                  int> = 0>
  inline _LIBCPP_INLINE_VISIBILITY
  variant& operator=(_Arg&& __arg) noexcept(
      is_nothrow_assignable_v<_Tp&, _Arg> &&
      is_nothrow_constructible_v<_Tp, _Arg>) {
    __impl.template __assign<_Ip>(_VSTD::forward<_Arg>(__arg));
    return *this;
  }

  template <
      size_t _Ip,
      class... _Args,
      enable_if_t<(_Ip < sizeof...(_Types)), int> = 0,
      class _Tp = variant_alternative_t<_Ip, variant<_Types...>>,
      enable_if_t<is_constructible_v<_Tp, _Args...>, int> = 0>
  inline _LIBCPP_INLINE_VISIBILITY
  _Tp& emplace(_Args&&... __args) {
    return __impl.template __emplace<_Ip>(_VSTD::forward<_Args>(__args)...);
  }

  template <
      size_t _Ip,
      class _Up,
      class... _Args,
      enable_if_t<(_Ip < sizeof...(_Types)), int> = 0,
      class _Tp = variant_alternative_t<_Ip, variant<_Types...>>,
      enable_if_t<is_constructible_v<_Tp, initializer_list<_Up>&, _Args...>,
                  int> = 0>
  inline _LIBCPP_INLINE_VISIBILITY
  _Tp& emplace(initializer_list<_Up> __il, _Args&&... __args) {
    return __impl.template __emplace<_Ip>(__il, _VSTD::forward<_Args>(__args)...);
  }

  template <
      class _Tp,
      class... _Args,
      size_t _Ip =
          __find_detail::__find_unambiguous_index_sfinae<_Tp, _Types...>::value,
      enable_if_t<is_constructible_v<_Tp, _Args...>, int> = 0>
  inline _LIBCPP_INLINE_VISIBILITY
  _Tp& emplace(_Args&&... __args) {
    return __impl.template __emplace<_Ip>(_VSTD::forward<_Args>(__args)...);
  }

  template <
      class _Tp,
      class _Up,
      class... _Args,
      size_t _Ip =
          __find_detail::__find_unambiguous_index_sfinae<_Tp, _Types...>::value,
      enable_if_t<is_constructible_v<_Tp, initializer_list<_Up>&, _Args...>,
                  int> = 0>
  inline _LIBCPP_INLINE_VISIBILITY
  _Tp& emplace(initializer_list<_Up> __il, _Args&&... __args) {
    return __impl.template __emplace<_Ip>(__il, _VSTD::forward<_Args>(__args)...);
  }

  inline _LIBCPP_INLINE_VISIBILITY
  constexpr bool valueless_by_exception() const noexcept {
    return __impl.valueless_by_exception();
  }

  inline _LIBCPP_INLINE_VISIBILITY
  constexpr size_t index() const noexcept { return __impl.index(); }

  template <
      bool _Dummy = true,
      enable_if_t<
          __all<(
              __dependent_type<is_move_constructible<_Types>, _Dummy>::value &&
              __dependent_type<is_swappable<_Types>, _Dummy>::value)...>::value,
          int> = 0>
  inline _LIBCPP_INLINE_VISIBILITY
  void swap(variant& __that) noexcept(
      __all<(is_nothrow_move_constructible_v<_Types> &&
             is_nothrow_swappable_v<_Types>)...>::value) {
    __impl.__swap(__that.__impl);
  }

private:
  __variant_detail::__impl<_Types...> __impl;

  friend struct __variant_detail::__access::__variant;
  friend struct __variant_detail::__visitation::__variant;
};

template <size_t _Ip, class... _Types>
inline _LIBCPP_INLINE_VISIBILITY
constexpr bool __holds_alternative(const variant<_Types...>& __v) noexcept {
  return __v.index() == _Ip;
}

template <class _Tp, class... _Types>
inline _LIBCPP_INLINE_VISIBILITY
constexpr bool holds_alternative(const variant<_Types...>& __v) noexcept {
  return __holds_alternative<__find_exactly_one_t<_Tp, _Types...>::value>(__v);
}

template <size_t _Ip, class _Vp>
inline _LIBCPP_INLINE_VISIBILITY
_LIBCPP_AVAILABILITY_THROW_BAD_VARIANT_ACCESS
constexpr auto&& __generic_get(_Vp&& __v) {
  using __variant_detail::__access::__variant;
  if (!__holds_alternative<_Ip>(__v)) {
    __throw_bad_variant_access();
  }
  return __variant::__get_alt<_Ip>(_VSTD::forward<_Vp>(__v)).__value;
}

template <size_t _Ip, class... _Types>
inline _LIBCPP_INLINE_VISIBILITY
_LIBCPP_AVAILABILITY_THROW_BAD_VARIANT_ACCESS
constexpr variant_alternative_t<_Ip, variant<_Types...>>& get(
    variant<_Types...>& __v) {
  static_assert(_Ip < sizeof...(_Types));
  static_assert(!is_void_v<variant_alternative_t<_Ip, variant<_Types...>>>);
  return __generic_get<_Ip>(__v);
}

template <size_t _Ip, class... _Types>
inline _LIBCPP_INLINE_VISIBILITY
_LIBCPP_AVAILABILITY_THROW_BAD_VARIANT_ACCESS
constexpr variant_alternative_t<_Ip, variant<_Types...>>&& get(
    variant<_Types...>&& __v) {
  static_assert(_Ip < sizeof...(_Types));
  static_assert(!is_void_v<variant_alternative_t<_Ip, variant<_Types...>>>);
  return __generic_get<_Ip>(_VSTD::move(__v));
}

template <size_t _Ip, class... _Types>
inline _LIBCPP_INLINE_VISIBILITY
_LIBCPP_AVAILABILITY_THROW_BAD_VARIANT_ACCESS
constexpr const variant_alternative_t<_Ip, variant<_Types...>>& get(
    const variant<_Types...>& __v) {
  static_assert(_Ip < sizeof...(_Types));
  static_assert(!is_void_v<variant_alternative_t<_Ip, variant<_Types...>>>);
  return __generic_get<_Ip>(__v);
}

template <size_t _Ip, class... _Types>
inline _LIBCPP_INLINE_VISIBILITY
_LIBCPP_AVAILABILITY_THROW_BAD_VARIANT_ACCESS
constexpr const variant_alternative_t<_Ip, variant<_Types...>>&& get(
    const variant<_Types...>&& __v) {
  static_assert(_Ip < sizeof...(_Types));
  static_assert(!is_void_v<variant_alternative_t<_Ip, variant<_Types...>>>);
  return __generic_get<_Ip>(_VSTD::move(__v));
}

template <class _Tp, class... _Types>
inline _LIBCPP_INLINE_VISIBILITY
_LIBCPP_AVAILABILITY_THROW_BAD_VARIANT_ACCESS
constexpr _Tp& get(variant<_Types...>& __v) {
  static_assert(!is_void_v<_Tp>);
  return _VSTD::get<__find_exactly_one_t<_Tp, _Types...>::value>(__v);
}

template <class _Tp, class... _Types>
inline _LIBCPP_INLINE_VISIBILITY
_LIBCPP_AVAILABILITY_THROW_BAD_VARIANT_ACCESS
constexpr _Tp&& get(variant<_Types...>&& __v) {
  static_assert(!is_void_v<_Tp>);
  return _VSTD::get<__find_exactly_one_t<_Tp, _Types...>::value>(
      _VSTD::move(__v));
}

template <class _Tp, class... _Types>
inline _LIBCPP_INLINE_VISIBILITY
_LIBCPP_AVAILABILITY_THROW_BAD_VARIANT_ACCESS
constexpr const _Tp& get(const variant<_Types...>& __v) {
  static_assert(!is_void_v<_Tp>);
  return _VSTD::get<__find_exactly_one_t<_Tp, _Types...>::value>(__v);
}

template <class _Tp, class... _Types>
inline _LIBCPP_INLINE_VISIBILITY
_LIBCPP_AVAILABILITY_THROW_BAD_VARIANT_ACCESS
constexpr const _Tp&& get(const variant<_Types...>&& __v) {
  static_assert(!is_void_v<_Tp>);
  return _VSTD::get<__find_exactly_one_t<_Tp, _Types...>::value>(
      _VSTD::move(__v));
}

template <size_t _Ip, class _Vp>
inline _LIBCPP_INLINE_VISIBILITY
constexpr auto* __generic_get_if(_Vp* __v) noexcept {
  using __variant_detail::__access::__variant;
  return __v && __holds_alternative<_Ip>(*__v)
             ? _VSTD::addressof(__variant::__get_alt<_Ip>(*__v).__value)
             : nullptr;
}

template <size_t _Ip, class... _Types>
inline _LIBCPP_INLINE_VISIBILITY
constexpr add_pointer_t<variant_alternative_t<_Ip, variant<_Types...>>>
get_if(variant<_Types...>* __v) noexcept {
  static_assert(_Ip < sizeof...(_Types));
  static_assert(!is_void_v<variant_alternative_t<_Ip, variant<_Types...>>>);
  return __generic_get_if<_Ip>(__v);
}

template <size_t _Ip, class... _Types>
inline _LIBCPP_INLINE_VISIBILITY
constexpr add_pointer_t<const variant_alternative_t<_Ip, variant<_Types...>>>
get_if(const variant<_Types...>* __v) noexcept {
  static_assert(_Ip < sizeof...(_Types));
  static_assert(!is_void_v<variant_alternative_t<_Ip, variant<_Types...>>>);
  return __generic_get_if<_Ip>(__v);
}

template <class _Tp, class... _Types>
inline _LIBCPP_INLINE_VISIBILITY
constexpr add_pointer_t<_Tp>
get_if(variant<_Types...>* __v) noexcept {
  static_assert(!is_void_v<_Tp>);
  return _VSTD::get_if<__find_exactly_one_t<_Tp, _Types...>::value>(__v);
}

template <class _Tp, class... _Types>
inline _LIBCPP_INLINE_VISIBILITY
constexpr add_pointer_t<const _Tp>
get_if(const variant<_Types...>* __v) noexcept {
  static_assert(!is_void_v<_Tp>);
  return _VSTD::get_if<__find_exactly_one_t<_Tp, _Types...>::value>(__v);
}

template <class _Operator>
struct __convert_to_bool {
  template <class _T1, class _T2>
  _LIBCPP_INLINE_VISIBILITY constexpr bool operator()(_T1 && __t1, _T2&& __t2) const {
    static_assert(is_convertible<decltype(_Operator{}(_VSTD::forward<_T1>(__t1), _VSTD::forward<_T2>(__t2))), bool>::value,
        "the relational operator does not return a type which is implicitly convertible to bool");
    return _Operator{}(_VSTD::forward<_T1>(__t1), _VSTD::forward<_T2>(__t2));
  }
};

template <class... _Types>
inline _LIBCPP_INLINE_VISIBILITY
constexpr bool operator==(const variant<_Types...>& __lhs,
                          const variant<_Types...>& __rhs) {
  using __variant_detail::__visitation::__variant;
  if (__lhs.index() != __rhs.index()) return false;
  if (__lhs.valueless_by_exception()) return true;
  return __variant::__visit_value_at(__lhs.index(), __convert_to_bool<equal_to<>>{}, __lhs, __rhs);
}

template <class... _Types>
inline _LIBCPP_INLINE_VISIBILITY
constexpr bool operator!=(const variant<_Types...>& __lhs,
                          const variant<_Types...>& __rhs) {
  using __variant_detail::__visitation::__variant;
  if (__lhs.index() != __rhs.index()) return true;
  if (__lhs.valueless_by_exception()) return false;
  return __variant::__visit_value_at(
      __lhs.index(), __convert_to_bool<not_equal_to<>>{}, __lhs, __rhs);
}

template <class... _Types>
inline _LIBCPP_INLINE_VISIBILITY
constexpr bool operator<(const variant<_Types...>& __lhs,
                         const variant<_Types...>& __rhs) {
  using __variant_detail::__visitation::__variant;
  if (__rhs.valueless_by_exception()) return false;
  if (__lhs.valueless_by_exception()) return true;
  if (__lhs.index() < __rhs.index()) return true;
  if (__lhs.index() > __rhs.index()) return false;
  return __variant::__visit_value_at(__lhs.index(), __convert_to_bool<less<>>{}, __lhs, __rhs);
}

template <class... _Types>
inline _LIBCPP_INLINE_VISIBILITY
constexpr bool operator>(const variant<_Types...>& __lhs,
                         const variant<_Types...>& __rhs) {
  using __variant_detail::__visitation::__variant;
  if (__lhs.valueless_by_exception()) return false;
  if (__rhs.valueless_by_exception()) return true;
  if (__lhs.index() > __rhs.index()) return true;
  if (__lhs.index() < __rhs.index()) return false;
  return __variant::__visit_value_at(__lhs.index(), __convert_to_bool<greater<>>{}, __lhs, __rhs);
}

template <class... _Types>
inline _LIBCPP_INLINE_VISIBILITY
constexpr bool operator<=(const variant<_Types...>& __lhs,
                          const variant<_Types...>& __rhs) {
  using __variant_detail::__visitation::__variant;
  if (__lhs.valueless_by_exception()) return true;
  if (__rhs.valueless_by_exception()) return false;
  if (__lhs.index() < __rhs.index()) return true;
  if (__lhs.index() > __rhs.index()) return false;
  return __variant::__visit_value_at(
      __lhs.index(), __convert_to_bool<less_equal<>>{}, __lhs, __rhs);
}

template <class... _Types>
inline _LIBCPP_INLINE_VISIBILITY
constexpr bool operator>=(const variant<_Types...>& __lhs,
                          const variant<_Types...>& __rhs) {
  using __variant_detail::__visitation::__variant;
  if (__rhs.valueless_by_exception()) return true;
  if (__lhs.valueless_by_exception()) return false;
  if (__lhs.index() > __rhs.index()) return true;
  if (__lhs.index() < __rhs.index()) return false;
  return __variant::__visit_value_at(
      __lhs.index(), __convert_to_bool<greater_equal<>>{}, __lhs, __rhs);
}

template <class... _Vs>
<<<<<<< HEAD
inline _LIBCPP_INLINE_VISIBILITY
_LIBCPP_AVAILABILITY_THROW_BAD_VARIANT_ACCESS
constexpr void __throw_if_valueless(_Vs&&... __vs) {
  const bool __valueless = (... || __vs.valueless_by_exception());
  if (__valueless) {
      __throw_bad_variant_access();
  }
}

template <class _Visitor, class... _Vs>
inline _LIBCPP_INLINE_VISIBILITY
_LIBCPP_AVAILABILITY_THROW_BAD_VARIANT_ACCESS
constexpr decltype(auto) visit(_Visitor&& __visitor, _Vs&&... __vs) {
  using __variant_detail::__visitation::__variant;
  _VSTD::__throw_if_valueless(_VSTD::forward<_Vs>(__vs)...);
  return __variant::__visit_value(_VSTD::forward<_Visitor>(__visitor),
                                  _VSTD::forward<_Vs>(__vs)...);
}

#if _LIBCPP_STD_VER > 17
template <class _Rp, class _Visitor, class... _Vs>
inline _LIBCPP_INLINE_VISIBILITY
_LIBCPP_AVAILABILITY_THROW_BAD_VARIANT_ACCESS
constexpr _Rp visit(_Visitor&& __visitor, _Vs&&... __vs) {
  using __variant_detail::__visitation::__variant;
  _VSTD::__throw_if_valueless(_VSTD::forward<_Vs>(__vs)...);
  return __variant::__visit_value<_Rp>(_VSTD::forward<_Visitor>(__visitor),
                                       _VSTD::forward<_Vs>(__vs)...);
}
#endif

struct _LIBCPP_TEMPLATE_VIS monostate {};

=======
inline _LIBCPP_INLINE_VISIBILITY
    _LIBCPP_AVAILABILITY_THROW_BAD_VARIANT_ACCESS constexpr void
    __throw_if_valueless(_Vs&&... __vs) {
  const bool __valueless =
      (... || _VSTD::__as_variant(__vs).valueless_by_exception());
  if (__valueless) {
    __throw_bad_variant_access();
  }
}

template <
    class _Visitor, class... _Vs,
    typename = void_t<decltype(_VSTD::__as_variant(declval<_Vs>()))...> >
>>>>>>> a2ce6ee6
inline _LIBCPP_INLINE_VISIBILITY
    _LIBCPP_AVAILABILITY_THROW_BAD_VARIANT_ACCESS constexpr
    decltype(auto) visit(_Visitor&& __visitor, _Vs&&... __vs) {
  using __variant_detail::__visitation::__variant;
  _VSTD::__throw_if_valueless(_VSTD::forward<_Vs>(__vs)...);
  return __variant::__visit_value(_VSTD::forward<_Visitor>(__visitor),
                                  _VSTD::forward<_Vs>(__vs)...);
}

#if _LIBCPP_STD_VER > 17
template <
    class _Rp, class _Visitor, class... _Vs,
    typename = void_t<decltype(_VSTD::__as_variant(declval<_Vs>()))...> >
inline _LIBCPP_INLINE_VISIBILITY
    _LIBCPP_AVAILABILITY_THROW_BAD_VARIANT_ACCESS constexpr _Rp
    visit(_Visitor&& __visitor, _Vs&&... __vs) {
  using __variant_detail::__visitation::__variant;
  _VSTD::__throw_if_valueless(_VSTD::forward<_Vs>(__vs)...);
  return __variant::__visit_value<_Rp>(_VSTD::forward<_Visitor>(__visitor),
                                       _VSTD::forward<_Vs>(__vs)...);
}
#endif

template <class... _Types>
inline _LIBCPP_INLINE_VISIBILITY
auto swap(variant<_Types...>& __lhs, variant<_Types...>& __rhs)
  noexcept(noexcept(__lhs.swap(__rhs)))
  -> decltype(      __lhs.swap(__rhs))
  { return          __lhs.swap(__rhs); }

template <class... _Types>
struct _LIBCPP_TEMPLATE_VIS hash<
    __enable_hash_helper<variant<_Types...>, remove_const_t<_Types>...>> {
  using argument_type = variant<_Types...>;
  using result_type = size_t;

  inline _LIBCPP_INLINE_VISIBILITY
  result_type operator()(const argument_type& __v) const {
    using __variant_detail::__visitation::__variant;
    size_t __res =
        __v.valueless_by_exception()
               ? 299792458 // Random value chosen by the universe upon creation
               : __variant::__visit_alt(
                     [](const auto& __alt) {
                       using __alt_type = __uncvref_t<decltype(__alt)>;
                       using __value_type = remove_const_t<
                         typename __alt_type::__value_type>;
                       return hash<__value_type>{}(__alt.__value);
                     },
                     __v);
    return __hash_combine(__res, hash<size_t>{}(__v.index()));
  }
};

// __unchecked_get is the same as std::get, except, it is UB to use it with the wrong
// type whereas std::get will throw or returning nullptr. This makes it faster than
// std::get.
template <size_t _Ip, class _Vp>
inline _LIBCPP_INLINE_VISIBILITY
constexpr auto&& __unchecked_get(_Vp&& __v) noexcept {
  using __variant_detail::__access::__variant;
  return __variant::__get_alt<_Ip>(_VSTD::forward<_Vp>(__v)).__value;
}

template <class _Tp, class... _Types>
inline _LIBCPP_INLINE_VISIBILITY
constexpr auto&& __unchecked_get(const variant<_Types...>& __v) noexcept {
  return __unchecked_get<__find_exactly_one_t<_Tp, _Types...>::value>(__v);
}

template <class _Tp, class... _Types>
inline _LIBCPP_INLINE_VISIBILITY
constexpr auto&& __unchecked_get(variant<_Types...>& __v) noexcept {
  return __unchecked_get<__find_exactly_one_t<_Tp, _Types...>::value>(__v);
}

#endif // _LIBCPP_STD_VER > 14

_LIBCPP_END_NAMESPACE_STD

_LIBCPP_POP_MACROS

#endif // _LIBCPP_VARIANT<|MERGE_RESOLUTION|>--- conflicted
+++ resolved
@@ -626,16 +626,6 @@
         __make_value_visitor(_VSTD::forward<_Visitor>(__visitor)),
         _VSTD::forward<_Vs>(__vs)...);
   }
-#if _LIBCPP_STD_VER > 17
-  template <class _Rp, class _Visitor, class... _Vs>
-  inline _LIBCPP_INLINE_VISIBILITY
-  static constexpr _Rp __visit_value(_Visitor&& __visitor,
-                                     _Vs&&... __vs) {
-    return __visit_alt(
-        __make_value_visitor<_Rp>(_VSTD::forward<_Visitor>(__visitor)),
-        _VSTD::forward<_Vs>(__vs)...);
-  }
-#endif
 
 #if _LIBCPP_STD_VER > 17
   template <class _Rp, class _Visitor, class... _Vs>
@@ -1687,41 +1677,6 @@
 }
 
 template <class... _Vs>
-<<<<<<< HEAD
-inline _LIBCPP_INLINE_VISIBILITY
-_LIBCPP_AVAILABILITY_THROW_BAD_VARIANT_ACCESS
-constexpr void __throw_if_valueless(_Vs&&... __vs) {
-  const bool __valueless = (... || __vs.valueless_by_exception());
-  if (__valueless) {
-      __throw_bad_variant_access();
-  }
-}
-
-template <class _Visitor, class... _Vs>
-inline _LIBCPP_INLINE_VISIBILITY
-_LIBCPP_AVAILABILITY_THROW_BAD_VARIANT_ACCESS
-constexpr decltype(auto) visit(_Visitor&& __visitor, _Vs&&... __vs) {
-  using __variant_detail::__visitation::__variant;
-  _VSTD::__throw_if_valueless(_VSTD::forward<_Vs>(__vs)...);
-  return __variant::__visit_value(_VSTD::forward<_Visitor>(__visitor),
-                                  _VSTD::forward<_Vs>(__vs)...);
-}
-
-#if _LIBCPP_STD_VER > 17
-template <class _Rp, class _Visitor, class... _Vs>
-inline _LIBCPP_INLINE_VISIBILITY
-_LIBCPP_AVAILABILITY_THROW_BAD_VARIANT_ACCESS
-constexpr _Rp visit(_Visitor&& __visitor, _Vs&&... __vs) {
-  using __variant_detail::__visitation::__variant;
-  _VSTD::__throw_if_valueless(_VSTD::forward<_Vs>(__vs)...);
-  return __variant::__visit_value<_Rp>(_VSTD::forward<_Visitor>(__visitor),
-                                       _VSTD::forward<_Vs>(__vs)...);
-}
-#endif
-
-struct _LIBCPP_TEMPLATE_VIS monostate {};
-
-=======
 inline _LIBCPP_INLINE_VISIBILITY
     _LIBCPP_AVAILABILITY_THROW_BAD_VARIANT_ACCESS constexpr void
     __throw_if_valueless(_Vs&&... __vs) {
@@ -1735,7 +1690,6 @@
 template <
     class _Visitor, class... _Vs,
     typename = void_t<decltype(_VSTD::__as_variant(declval<_Vs>()))...> >
->>>>>>> a2ce6ee6
 inline _LIBCPP_INLINE_VISIBILITY
     _LIBCPP_AVAILABILITY_THROW_BAD_VARIANT_ACCESS constexpr
     decltype(auto) visit(_Visitor&& __visitor, _Vs&&... __vs) {
