// -*- C++ -*-
//===----------------------------------------------------------------------===//
//
// Part of the LLVM Project, under the Apache License v2.0 with LLVM Exceptions.
// See https://llvm.org/LICENSE.txt for license information.
// SPDX-License-Identifier: Apache-2.0 WITH LLVM-exception
//
//===----------------------------------------------------------------------===//

#ifndef _LIBCPP_FUNCTIONAL
#define _LIBCPP_FUNCTIONAL

/*
    functional synopsis

namespace std
{

template <class Arg, class Result>
struct unary_function
{
    typedef Arg    argument_type;
    typedef Result result_type;
};

template <class Arg1, class Arg2, class Result>
struct binary_function
{
    typedef Arg1   first_argument_type;
    typedef Arg2   second_argument_type;
    typedef Result result_type;
};

template <class T>
class reference_wrapper
    : public unary_function<T1, R> // if wrapping a unary functor
    : public binary_function<T1, T2, R> // if wraping a binary functor
{
public:
    // types
    typedef T type;
    typedef see below result_type; // Not always defined

    // construct/copy/destroy
    template<class U>
      reference_wrapper(U&&);
    reference_wrapper(const reference_wrapper<T>& x) noexcept;

    // assignment
    reference_wrapper& operator=(const reference_wrapper<T>& x) noexcept;

    // access
    operator T& () const noexcept;
    T& get() const noexcept;

    // invoke
    template <class... ArgTypes>
      typename result_of<T&(ArgTypes&&...)>::type
          operator() (ArgTypes&&...) const;
};

template <class T>
  reference_wrapper(T&) -> reference_wrapper<T>;

template <class T> reference_wrapper<T> ref(T& t) noexcept;
template <class T> void ref(const T&& t) = delete;
template <class T> reference_wrapper<T> ref(reference_wrapper<T>t) noexcept;

template <class T> reference_wrapper<const T> cref(const T& t) noexcept;
template <class T> void cref(const T&& t) = delete;
template <class T> reference_wrapper<const T> cref(reference_wrapper<T> t) noexcept;

template <class T> struct unwrap_reference;                                       // since C++20
template <class T> struct unwrap_ref_decay : unwrap_reference<decay_t<T>> { };    // since C++20
template <class T> using unwrap_reference_t = typename unwrap_reference<T>::type; // since C++20
template <class T> using unwrap_ref_decay_t = typename unwrap_ref_decay<T>::type; // since C++20

template <class T> // <class T=void> in C++14
struct plus {
    T operator()(const T& x, const T& y) const;
};

template <class T> // <class T=void> in C++14
struct minus {
    T operator()(const T& x, const T& y) const;
};

template <class T> // <class T=void> in C++14
struct multiplies {
    T operator()(const T& x, const T& y) const;
};

template <class T> // <class T=void> in C++14
struct divides {
    T operator()(const T& x, const T& y) const;
};

template <class T> // <class T=void> in C++14
struct modulus {
    T operator()(const T& x, const T& y) const;
};

template <class T> // <class T=void> in C++14
struct negate {
    T operator()(const T& x) const;
};

template <class T> // <class T=void> in C++14
struct equal_to {
    bool operator()(const T& x, const T& y) const;
};

template <class T> // <class T=void> in C++14
struct not_equal_to {
    bool operator()(const T& x, const T& y) const;
};

template <class T> // <class T=void> in C++14
struct greater {
    bool operator()(const T& x, const T& y) const;
};

template <class T> // <class T=void> in C++14
struct less {
    bool operator()(const T& x, const T& y) const;
};

template <class T> // <class T=void> in C++14
struct greater_equal {
    bool operator()(const T& x, const T& y) const;
};

template <class T> // <class T=void> in C++14
struct less_equal {
    bool operator()(const T& x, const T& y) const;
};

// [comparisons.three.way], class compare_three_way
struct compare_three_way;

template <class T> // <class T=void> in C++14
struct logical_and {
    bool operator()(const T& x, const T& y) const;
};

template <class T> // <class T=void> in C++14
struct logical_or {
    bool operator()(const T& x, const T& y) const;
};

template <class T> // <class T=void> in C++14
struct logical_not {
    bool operator()(const T& x) const;
};

template <class T> // <class T=void> in C++14
<<<<<<< HEAD
struct bit_and : binary_function<T, T, T>
{
=======
struct bit_and {
>>>>>>> 2ab1d525
    T operator()(const T& x, const T& y) const;
};

template <class T> // <class T=void> in C++14
<<<<<<< HEAD
struct bit_or : binary_function<T, T, T>
{
=======
struct bit_or {
>>>>>>> 2ab1d525
    T operator()(const T& x, const T& y) const;
};

template <class T> // <class T=void> in C++14
<<<<<<< HEAD
struct bit_xor : binary_function<T, T, T>
{
=======
struct bit_xor {
>>>>>>> 2ab1d525
    T operator()(const T& x, const T& y) const;
};

template <class T=void> // C++14
<<<<<<< HEAD
struct bit_not : unary_function<T, T>
{
=======
struct bit_not {
>>>>>>> 2ab1d525
    T operator()(const T& x) const;
};

struct identity; // C++20

template <class Predicate>
class unary_negate // deprecated in C++17, removed in C++20
    : public unary_function<typename Predicate::argument_type, bool>
{
public:
    explicit unary_negate(const Predicate& pred);
    bool operator()(const typename Predicate::argument_type& x) const;
};

template <class Predicate> // deprecated in C++17, removed in C++20
unary_negate<Predicate> not1(const Predicate& pred);

template <class Predicate>
class binary_negate // deprecated in C++17, removed in C++20
    : public binary_function<typename Predicate::first_argument_type,
                             typename Predicate::second_argument_type,
                             bool>
{
public:
    explicit binary_negate(const Predicate& pred);
    bool operator()(const typename Predicate::first_argument_type& x,
                    const typename Predicate::second_argument_type& y) const;
};

template <class Predicate> // deprecated in C++17, removed in C++20
binary_negate<Predicate> not2(const Predicate& pred);

template <class F>
constexpr unspecified not_fn(F&& f); // C++17, constexpr in C++20

template<class T> struct is_bind_expression;
template<class T> struct is_placeholder;

    // See C++14 20.9.9, Function object binders
template <class T> inline constexpr bool is_bind_expression_v
  = is_bind_expression<T>::value; // C++17
template <class T> inline constexpr int is_placeholder_v
  = is_placeholder<T>::value; // C++17


template<class Fn, class... BoundArgs>
  constexpr unspecified bind(Fn&&, BoundArgs&&...);  // constexpr in C++20
template<class R, class Fn, class... BoundArgs>
  constexpr unspecified bind(Fn&&, BoundArgs&&...);  // constexpr in C++20

template<class F, class... Args>
 constexpr // constexpr in C++20
 invoke_result_t<F, Args...> invoke(F&& f, Args&&... args) // C++17
    noexcept(is_nothrow_invocable_v<F, Args...>);

namespace placeholders {
  // M is the implementation-defined number of placeholders
  extern unspecified _1;
  extern unspecified _2;
  .
  .
  .
  extern unspecified _Mp;
}

template <class Operation>
class binder1st     // deprecated in C++11, removed in C++17
    : public unary_function<typename Operation::second_argument_type,
                            typename Operation::result_type>
{
protected:
    Operation                               op;
    typename Operation::first_argument_type value;
public:
    binder1st(const Operation& x, const typename Operation::first_argument_type y);
    typename Operation::result_type operator()(      typename Operation::second_argument_type& x) const;
    typename Operation::result_type operator()(const typename Operation::second_argument_type& x) const;
};

template <class Operation, class T>
binder1st<Operation> bind1st(const Operation& op, const T& x);  // deprecated in C++11, removed in C++17

template <class Operation>
class binder2nd     // deprecated in C++11, removed in C++17
    : public unary_function<typename Operation::first_argument_type,
                            typename Operation::result_type>
{
protected:
    Operation                                op;
    typename Operation::second_argument_type value;
public:
    binder2nd(const Operation& x, const typename Operation::second_argument_type y);
    typename Operation::result_type operator()(      typename Operation::first_argument_type& x) const;
    typename Operation::result_type operator()(const typename Operation::first_argument_type& x) const;
};

template <class Operation, class T>
binder2nd<Operation> bind2nd(const Operation& op, const T& x);  // deprecated in C++11, removed in C++17

template <class Arg, class Result>      // deprecated in C++11, removed in C++17
class pointer_to_unary_function : public unary_function<Arg, Result>
{
public:
    explicit pointer_to_unary_function(Result (*f)(Arg));
    Result operator()(Arg x) const;
};

template <class Arg, class Result>
pointer_to_unary_function<Arg,Result> ptr_fun(Result (*f)(Arg));      // deprecated in C++11, removed in C++17

template <class Arg1, class Arg2, class Result>      // deprecated in C++11, removed in C++17
class pointer_to_binary_function : public binary_function<Arg1, Arg2, Result>
{
public:
    explicit pointer_to_binary_function(Result (*f)(Arg1, Arg2));
    Result operator()(Arg1 x, Arg2 y) const;
};

template <class Arg1, class Arg2, class Result>
pointer_to_binary_function<Arg1,Arg2,Result> ptr_fun(Result (*f)(Arg1,Arg2));      // deprecated in C++11, removed in C++17

template<class S, class T>      // deprecated in C++11, removed in C++17
class mem_fun_t : public unary_function<T*, S>
{
public:
    explicit mem_fun_t(S (T::*p)());
    S operator()(T* p) const;
};

template<class S, class T, class A>
class mem_fun1_t : public binary_function<T*, A, S>      // deprecated in C++11, removed in C++17
{
public:
    explicit mem_fun1_t(S (T::*p)(A));
    S operator()(T* p, A x) const;
};

template<class S, class T>          mem_fun_t<S,T>    mem_fun(S (T::*f)());      // deprecated in C++11, removed in C++17
template<class S, class T, class A> mem_fun1_t<S,T,A> mem_fun(S (T::*f)(A));     // deprecated in C++11, removed in C++17

template<class S, class T>
class mem_fun_ref_t : public unary_function<T, S>      // deprecated in C++11, removed in C++17
{
public:
    explicit mem_fun_ref_t(S (T::*p)());
    S operator()(T& p) const;
};

template<class S, class T, class A>
class mem_fun1_ref_t : public binary_function<T, A, S>      // deprecated in C++11, removed in C++17
{
public:
    explicit mem_fun1_ref_t(S (T::*p)(A));
    S operator()(T& p, A x) const;
};

template<class S, class T>          mem_fun_ref_t<S,T>    mem_fun_ref(S (T::*f)());      // deprecated in C++11, removed in C++17
template<class S, class T, class A> mem_fun1_ref_t<S,T,A> mem_fun_ref(S (T::*f)(A));     // deprecated in C++11, removed in C++17

template <class S, class T>
class const_mem_fun_t : public unary_function<const T*, S>      // deprecated in C++11, removed in C++17
{
public:
    explicit const_mem_fun_t(S (T::*p)() const);
    S operator()(const T* p) const;
};

template <class S, class T, class A>
class const_mem_fun1_t : public binary_function<const T*, A, S>      // deprecated in C++11, removed in C++17
{
public:
    explicit const_mem_fun1_t(S (T::*p)(A) const);
    S operator()(const T* p, A x) const;
};

template <class S, class T>          const_mem_fun_t<S,T>    mem_fun(S (T::*f)() const);      // deprecated in C++11, removed in C++17
template <class S, class T, class A> const_mem_fun1_t<S,T,A> mem_fun(S (T::*f)(A) const);     // deprecated in C++11, removed in C++17

template <class S, class T>
class const_mem_fun_ref_t : public unary_function<T, S>      // deprecated in C++11, removed in C++17
{
public:
    explicit const_mem_fun_ref_t(S (T::*p)() const);
    S operator()(const T& p) const;
};

template <class S, class T, class A>
class const_mem_fun1_ref_t : public binary_function<T, A, S>      // deprecated in C++11, removed in C++17
{
public:
    explicit const_mem_fun1_ref_t(S (T::*p)(A) const);
    S operator()(const T& p, A x) const;
};

template <class S, class T>          const_mem_fun_ref_t<S,T>    mem_fun_ref(S (T::*f)() const);   // deprecated in C++11, removed in C++17
template <class S, class T, class A> const_mem_fun1_ref_t<S,T,A> mem_fun_ref(S (T::*f)(A) const);  // deprecated in C++11, removed in C++17

template<class R, class T>
constexpr unspecified mem_fn(R T::*); // constexpr in C++20

class bad_function_call
    : public exception
{
};

template<class> class function; // undefined

template<class R, class... ArgTypes>
class function<R(ArgTypes...)>
  : public unary_function<T1, R>      // iff sizeof...(ArgTypes) == 1 and
                                      // ArgTypes contains T1
  : public binary_function<T1, T2, R> // iff sizeof...(ArgTypes) == 2 and
                                      // ArgTypes contains T1 and T2
{
public:
    typedef R result_type;

    // construct/copy/destroy:
    function() noexcept;
    function(nullptr_t) noexcept;
    function(const function&);
    function(function&&) noexcept;
    template<class F>
      function(F);
    template<Allocator Alloc>
      function(allocator_arg_t, const Alloc&) noexcept;            // removed in C++17
    template<Allocator Alloc>
      function(allocator_arg_t, const Alloc&, nullptr_t) noexcept; // removed in C++17
    template<Allocator Alloc>
      function(allocator_arg_t, const Alloc&, const function&);    // removed in C++17
    template<Allocator Alloc>
      function(allocator_arg_t, const Alloc&, function&&);         // removed in C++17
    template<class F, Allocator Alloc>
      function(allocator_arg_t, const Alloc&, F);                  // removed in C++17

    function& operator=(const function&);
    function& operator=(function&&) noexcept;
    function& operator=(nullptr_t) noexcept;
    template<class F>
      function& operator=(F&&);
    template<class F>
      function& operator=(reference_wrapper<F>) noexcept;

    ~function();

    // function modifiers:
    void swap(function&) noexcept;
    template<class F, class Alloc>
      void assign(F&&, const Alloc&);                 // Removed in C++17

    // function capacity:
    explicit operator bool() const noexcept;

    // function invocation:
    R operator()(ArgTypes...) const;

    // function target access:
    const std::type_info& target_type() const noexcept;
    template <typename T>       T* target() noexcept;
    template <typename T> const T* target() const noexcept;
};

// Deduction guides
template<class R, class ...Args>
function(R(*)(Args...)) -> function<R(Args...)>; // since C++17

template<class F>
function(F) -> function<see-below>; // since C++17

// Null pointer comparisons:
template <class R, class ... ArgTypes>
  bool operator==(const function<R(ArgTypes...)>&, nullptr_t) noexcept;

template <class R, class ... ArgTypes>
  bool operator==(nullptr_t, const function<R(ArgTypes...)>&) noexcept;

template <class R, class ... ArgTypes>
  bool operator!=(const function<R(ArgTypes...)>&, nullptr_t) noexcept;

template <class  R, class ... ArgTypes>
  bool operator!=(nullptr_t, const function<R(ArgTypes...)>&) noexcept;

// specialized algorithms:
template <class  R, class ... ArgTypes>
  void swap(function<R(ArgTypes...)>&, function<R(ArgTypes...)>&) noexcept;

template <class T> struct hash;

template <> struct hash<bool>;
template <> struct hash<char>;
template <> struct hash<signed char>;
template <> struct hash<unsigned char>;
template <> struct hash<char8_t>; // since C++20
template <> struct hash<char16_t>;
template <> struct hash<char32_t>;
template <> struct hash<wchar_t>;
template <> struct hash<short>;
template <> struct hash<unsigned short>;
template <> struct hash<int>;
template <> struct hash<unsigned int>;
template <> struct hash<long>;
template <> struct hash<long long>;
template <> struct hash<unsigned long>;
template <> struct hash<unsigned long long>;

template <> struct hash<float>;
template <> struct hash<double>;
template <> struct hash<long double>;

template<class T> struct hash<T*>;
template <> struct hash<nullptr_t>;  // C++17

}  // std

POLICY:  For non-variadic implementations, the number of arguments is limited
         to 3.  It is hoped that the need for non-variadic implementations
         will be minimal.

*/

#include <__algorithm/search.h>
#include <__compare/compare_three_way.h>
#include <__config>
#include <__debug>
#include <__functional/binary_function.h> // TODO: deprecate
#include <__functional/binary_negate.h>
#include <__functional/bind.h>
#include <__functional/bind_back.h>
#include <__functional/bind_front.h>
#include <__functional/binder1st.h>
#include <__functional/binder2nd.h>
#include <__functional/compose.h>
#include <__functional/default_searcher.h>
#include <__functional/function.h>
#include <__functional/hash.h>
#include <__functional/identity.h>
#include <__functional/invoke.h>
#include <__functional/mem_fn.h> // TODO: deprecate
#include <__functional/mem_fun_ref.h>
#include <__functional/not_fn.h>
#include <__functional/operations.h>
#include <__functional/pointer_to_binary_function.h>
#include <__functional/pointer_to_unary_function.h>
#include <__functional/ranges_operations.h>
#include <__functional/reference_wrapper.h>
#include <__functional/unary_function.h> // TODO: deprecate
#include <__functional/unary_negate.h>
#include <__functional/unwrap_ref.h>
#include <__utility/forward.h>
#include <concepts>
#include <exception>
#include <memory>
#include <tuple>
#include <type_traits>
#include <typeinfo>
#include <utility>
#include <version>

#if !defined(_LIBCPP_HAS_NO_PRAGMA_SYSTEM_HEADER)
#pragma GCC system_header
#endif

<<<<<<< HEAD
_LIBCPP_BEGIN_NAMESPACE_STD

#if _LIBCPP_STD_VER > 11
template <class _Tp = void>
#else
template <class _Tp>
#endif
struct _LIBCPP_TEMPLATE_VIS plus : binary_function<_Tp, _Tp, _Tp>
{
    _LIBCPP_CONSTEXPR_AFTER_CXX11 _LIBCPP_INLINE_VISIBILITY
    _Tp operator()(const _Tp& __x, const _Tp& __y) const
        {return __x + __y;}
};

#if _LIBCPP_STD_VER > 11
template <>
struct _LIBCPP_TEMPLATE_VIS plus<void>
{
    template <class _T1, class _T2>
    _LIBCPP_CONSTEXPR_AFTER_CXX11 _LIBCPP_INLINE_VISIBILITY
    auto operator()(_T1&& __t, _T2&& __u) const
    _NOEXCEPT_(noexcept(_VSTD::forward<_T1>(__t) + _VSTD::forward<_T2>(__u)))
    -> decltype        (_VSTD::forward<_T1>(__t) + _VSTD::forward<_T2>(__u))
        { return        _VSTD::forward<_T1>(__t) + _VSTD::forward<_T2>(__u); }
    typedef void is_transparent;
};
#endif


#if _LIBCPP_STD_VER > 11
template <class _Tp = void>
#else
template <class _Tp>
#endif
struct _LIBCPP_TEMPLATE_VIS minus : binary_function<_Tp, _Tp, _Tp>
{
    _LIBCPP_CONSTEXPR_AFTER_CXX11 _LIBCPP_INLINE_VISIBILITY
    _Tp operator()(const _Tp& __x, const _Tp& __y) const
        {return __x - __y;}
};

#if _LIBCPP_STD_VER > 11
template <>
struct _LIBCPP_TEMPLATE_VIS minus<void>
{
    template <class _T1, class _T2>
    _LIBCPP_CONSTEXPR_AFTER_CXX11 _LIBCPP_INLINE_VISIBILITY
    auto operator()(_T1&& __t, _T2&& __u) const
    _NOEXCEPT_(noexcept(_VSTD::forward<_T1>(__t) - _VSTD::forward<_T2>(__u)))
    -> decltype        (_VSTD::forward<_T1>(__t) - _VSTD::forward<_T2>(__u))
        { return        _VSTD::forward<_T1>(__t) - _VSTD::forward<_T2>(__u); }
    typedef void is_transparent;
};
#endif


#if _LIBCPP_STD_VER > 11
template <class _Tp = void>
#else
template <class _Tp>
#endif
struct _LIBCPP_TEMPLATE_VIS multiplies : binary_function<_Tp, _Tp, _Tp>
{
    _LIBCPP_CONSTEXPR_AFTER_CXX11 _LIBCPP_INLINE_VISIBILITY
    _Tp operator()(const _Tp& __x, const _Tp& __y) const
        {return __x * __y;}
};

#if _LIBCPP_STD_VER > 11
template <>
struct _LIBCPP_TEMPLATE_VIS multiplies<void>
{
    template <class _T1, class _T2>
    _LIBCPP_CONSTEXPR_AFTER_CXX11 _LIBCPP_INLINE_VISIBILITY
    auto operator()(_T1&& __t, _T2&& __u) const
    _NOEXCEPT_(noexcept(_VSTD::forward<_T1>(__t) * _VSTD::forward<_T2>(__u)))
    -> decltype        (_VSTD::forward<_T1>(__t) * _VSTD::forward<_T2>(__u))
        { return        _VSTD::forward<_T1>(__t) * _VSTD::forward<_T2>(__u); }
    typedef void is_transparent;
};
#endif


#if _LIBCPP_STD_VER > 11
template <class _Tp = void>
#else
template <class _Tp>
#endif
struct _LIBCPP_TEMPLATE_VIS divides : binary_function<_Tp, _Tp, _Tp>
{
    _LIBCPP_CONSTEXPR_AFTER_CXX11 _LIBCPP_INLINE_VISIBILITY
    _Tp operator()(const _Tp& __x, const _Tp& __y) const
        {return __x / __y;}
};

#if _LIBCPP_STD_VER > 11
template <>
struct _LIBCPP_TEMPLATE_VIS divides<void>
{
    template <class _T1, class _T2>
    _LIBCPP_CONSTEXPR_AFTER_CXX11 _LIBCPP_INLINE_VISIBILITY
    auto operator()(_T1&& __t, _T2&& __u) const
    _NOEXCEPT_(noexcept(_VSTD::forward<_T1>(__t) / _VSTD::forward<_T2>(__u)))
    -> decltype        (_VSTD::forward<_T1>(__t) / _VSTD::forward<_T2>(__u))
        { return        _VSTD::forward<_T1>(__t) / _VSTD::forward<_T2>(__u); }
    typedef void is_transparent;
};
#endif


#if _LIBCPP_STD_VER > 11
template <class _Tp = void>
#else
template <class _Tp>
#endif
struct _LIBCPP_TEMPLATE_VIS modulus : binary_function<_Tp, _Tp, _Tp>
{
    _LIBCPP_CONSTEXPR_AFTER_CXX11 _LIBCPP_INLINE_VISIBILITY
    _Tp operator()(const _Tp& __x, const _Tp& __y) const
        {return __x % __y;}
};

#if _LIBCPP_STD_VER > 11
template <>
struct _LIBCPP_TEMPLATE_VIS modulus<void>
{
    template <class _T1, class _T2>
    _LIBCPP_CONSTEXPR_AFTER_CXX11 _LIBCPP_INLINE_VISIBILITY
    auto operator()(_T1&& __t, _T2&& __u) const
    _NOEXCEPT_(noexcept(_VSTD::forward<_T1>(__t) % _VSTD::forward<_T2>(__u)))
    -> decltype        (_VSTD::forward<_T1>(__t) % _VSTD::forward<_T2>(__u))
        { return        _VSTD::forward<_T1>(__t) % _VSTD::forward<_T2>(__u); }
    typedef void is_transparent;
};
#endif


#if _LIBCPP_STD_VER > 11
template <class _Tp = void>
#else
template <class _Tp>
#endif
struct _LIBCPP_TEMPLATE_VIS negate : unary_function<_Tp, _Tp>
{
    _LIBCPP_CONSTEXPR_AFTER_CXX11 _LIBCPP_INLINE_VISIBILITY
    _Tp operator()(const _Tp& __x) const
        {return -__x;}
};

#if _LIBCPP_STD_VER > 11
template <>
struct _LIBCPP_TEMPLATE_VIS negate<void>
{
    template <class _Tp>
    _LIBCPP_CONSTEXPR_AFTER_CXX11 _LIBCPP_INLINE_VISIBILITY
    auto operator()(_Tp&& __x) const
    _NOEXCEPT_(noexcept(- _VSTD::forward<_Tp>(__x)))
    -> decltype        (- _VSTD::forward<_Tp>(__x))
        { return        - _VSTD::forward<_Tp>(__x); }
    typedef void is_transparent;
};
#endif


#if _LIBCPP_STD_VER > 11
template <class _Tp = void>
#else
template <class _Tp>
#endif
struct _LIBCPP_TEMPLATE_VIS equal_to : binary_function<_Tp, _Tp, bool>
{
    _LIBCPP_CONSTEXPR_AFTER_CXX11 _LIBCPP_INLINE_VISIBILITY
    bool operator()(const _Tp& __x, const _Tp& __y) const
        {return __x == __y;}
};

#if _LIBCPP_STD_VER > 11
template <>
struct _LIBCPP_TEMPLATE_VIS equal_to<void>
{
    template <class _T1, class _T2>
    _LIBCPP_CONSTEXPR_AFTER_CXX11 _LIBCPP_INLINE_VISIBILITY
    auto operator()(_T1&& __t, _T2&& __u) const
    _NOEXCEPT_(noexcept(_VSTD::forward<_T1>(__t) == _VSTD::forward<_T2>(__u)))
    -> decltype        (_VSTD::forward<_T1>(__t) == _VSTD::forward<_T2>(__u))
        { return        _VSTD::forward<_T1>(__t) == _VSTD::forward<_T2>(__u); }
    typedef void is_transparent;
};
#endif


#if _LIBCPP_STD_VER > 11
template <class _Tp = void>
#else
template <class _Tp>
#endif
struct _LIBCPP_TEMPLATE_VIS not_equal_to : binary_function<_Tp, _Tp, bool>
{
    _LIBCPP_CONSTEXPR_AFTER_CXX11 _LIBCPP_INLINE_VISIBILITY
    bool operator()(const _Tp& __x, const _Tp& __y) const
        {return __x != __y;}
};

#if _LIBCPP_STD_VER > 11
template <>
struct _LIBCPP_TEMPLATE_VIS not_equal_to<void>
{
    template <class _T1, class _T2>
    _LIBCPP_CONSTEXPR_AFTER_CXX11 _LIBCPP_INLINE_VISIBILITY
    auto operator()(_T1&& __t, _T2&& __u) const
    _NOEXCEPT_(noexcept(_VSTD::forward<_T1>(__t) != _VSTD::forward<_T2>(__u)))
    -> decltype        (_VSTD::forward<_T1>(__t) != _VSTD::forward<_T2>(__u))
        { return        _VSTD::forward<_T1>(__t) != _VSTD::forward<_T2>(__u); }
    typedef void is_transparent;
};
#endif


#if _LIBCPP_STD_VER > 11
template <class _Tp = void>
#else
template <class _Tp>
#endif
struct _LIBCPP_TEMPLATE_VIS greater : binary_function<_Tp, _Tp, bool>
{
    _LIBCPP_CONSTEXPR_AFTER_CXX11 _LIBCPP_INLINE_VISIBILITY
    bool operator()(const _Tp& __x, const _Tp& __y) const
        {return __x > __y;}
};

#if _LIBCPP_STD_VER > 11
template <>
struct _LIBCPP_TEMPLATE_VIS greater<void>
{
    template <class _T1, class _T2>
    _LIBCPP_CONSTEXPR_AFTER_CXX11 _LIBCPP_INLINE_VISIBILITY
    auto operator()(_T1&& __t, _T2&& __u) const
    _NOEXCEPT_(noexcept(_VSTD::forward<_T1>(__t) > _VSTD::forward<_T2>(__u)))
    -> decltype        (_VSTD::forward<_T1>(__t) > _VSTD::forward<_T2>(__u))
        { return        _VSTD::forward<_T1>(__t) > _VSTD::forward<_T2>(__u); }
    typedef void is_transparent;
};
#endif


// less in <__functional_base>

#if _LIBCPP_STD_VER > 11
template <class _Tp = void>
#else
template <class _Tp>
#endif
struct _LIBCPP_TEMPLATE_VIS greater_equal : binary_function<_Tp, _Tp, bool>
{
    _LIBCPP_CONSTEXPR_AFTER_CXX11 _LIBCPP_INLINE_VISIBILITY
    bool operator()(const _Tp& __x, const _Tp& __y) const
        {return __x >= __y;}
};

#if _LIBCPP_STD_VER > 11
template <>
struct _LIBCPP_TEMPLATE_VIS greater_equal<void>
{
    template <class _T1, class _T2>
    _LIBCPP_CONSTEXPR_AFTER_CXX11 _LIBCPP_INLINE_VISIBILITY
    auto operator()(_T1&& __t, _T2&& __u) const
    _NOEXCEPT_(noexcept(_VSTD::forward<_T1>(__t) >= _VSTD::forward<_T2>(__u)))
    -> decltype        (_VSTD::forward<_T1>(__t) >= _VSTD::forward<_T2>(__u))
        { return        _VSTD::forward<_T1>(__t) >= _VSTD::forward<_T2>(__u); }
    typedef void is_transparent;
};
#endif


#if _LIBCPP_STD_VER > 11
template <class _Tp = void>
#else
template <class _Tp>
#endif
struct _LIBCPP_TEMPLATE_VIS less_equal : binary_function<_Tp, _Tp, bool>
{
    _LIBCPP_CONSTEXPR_AFTER_CXX11 _LIBCPP_INLINE_VISIBILITY
    bool operator()(const _Tp& __x, const _Tp& __y) const
        {return __x <= __y;}
};

#if _LIBCPP_STD_VER > 11
template <>
struct _LIBCPP_TEMPLATE_VIS less_equal<void>
{
    template <class _T1, class _T2>
    _LIBCPP_CONSTEXPR_AFTER_CXX11 _LIBCPP_INLINE_VISIBILITY
    auto operator()(_T1&& __t, _T2&& __u) const
    _NOEXCEPT_(noexcept(_VSTD::forward<_T1>(__t) <= _VSTD::forward<_T2>(__u)))
    -> decltype        (_VSTD::forward<_T1>(__t) <= _VSTD::forward<_T2>(__u))
        { return        _VSTD::forward<_T1>(__t) <= _VSTD::forward<_T2>(__u); }
    typedef void is_transparent;
};
#endif


#if _LIBCPP_STD_VER > 11
template <class _Tp = void>
#else
template <class _Tp>
#endif
struct _LIBCPP_TEMPLATE_VIS logical_and : binary_function<_Tp, _Tp, bool>
{
    _LIBCPP_CONSTEXPR_AFTER_CXX11 _LIBCPP_INLINE_VISIBILITY
    bool operator()(const _Tp& __x, const _Tp& __y) const
        {return __x && __y;}
};

#if _LIBCPP_STD_VER > 11
template <>
struct _LIBCPP_TEMPLATE_VIS logical_and<void>
{
    template <class _T1, class _T2>
    _LIBCPP_CONSTEXPR_AFTER_CXX11 _LIBCPP_INLINE_VISIBILITY
    auto operator()(_T1&& __t, _T2&& __u) const
    _NOEXCEPT_(noexcept(_VSTD::forward<_T1>(__t) && _VSTD::forward<_T2>(__u)))
    -> decltype        (_VSTD::forward<_T1>(__t) && _VSTD::forward<_T2>(__u))
        { return        _VSTD::forward<_T1>(__t) && _VSTD::forward<_T2>(__u); }
    typedef void is_transparent;
};
#endif


#if _LIBCPP_STD_VER > 11
template <class _Tp = void>
#else
template <class _Tp>
#endif
struct _LIBCPP_TEMPLATE_VIS logical_or : binary_function<_Tp, _Tp, bool>
{
    _LIBCPP_CONSTEXPR_AFTER_CXX11 _LIBCPP_INLINE_VISIBILITY
    bool operator()(const _Tp& __x, const _Tp& __y) const
        {return __x || __y;}
};

#if _LIBCPP_STD_VER > 11
template <>
struct _LIBCPP_TEMPLATE_VIS logical_or<void>
{
    template <class _T1, class _T2>
    _LIBCPP_CONSTEXPR_AFTER_CXX11 _LIBCPP_INLINE_VISIBILITY
    auto operator()(_T1&& __t, _T2&& __u) const
    _NOEXCEPT_(noexcept(_VSTD::forward<_T1>(__t) || _VSTD::forward<_T2>(__u)))
    -> decltype        (_VSTD::forward<_T1>(__t) || _VSTD::forward<_T2>(__u))
        { return        _VSTD::forward<_T1>(__t) || _VSTD::forward<_T2>(__u); }
    typedef void is_transparent;
};
#endif


#if _LIBCPP_STD_VER > 11
template <class _Tp = void>
#else
template <class _Tp>
#endif
struct _LIBCPP_TEMPLATE_VIS logical_not : unary_function<_Tp, bool>
{
    _LIBCPP_CONSTEXPR_AFTER_CXX11 _LIBCPP_INLINE_VISIBILITY
    bool operator()(const _Tp& __x) const
        {return !__x;}
};

#if _LIBCPP_STD_VER > 11
template <>
struct _LIBCPP_TEMPLATE_VIS logical_not<void>
{
    template <class _Tp>
    _LIBCPP_CONSTEXPR_AFTER_CXX11 _LIBCPP_INLINE_VISIBILITY
    auto operator()(_Tp&& __x) const
    _NOEXCEPT_(noexcept(!_VSTD::forward<_Tp>(__x)))
    -> decltype        (!_VSTD::forward<_Tp>(__x))
        { return        !_VSTD::forward<_Tp>(__x); }
    typedef void is_transparent;
};
#endif


#if _LIBCPP_STD_VER > 11
template <class _Tp = void>
#else
template <class _Tp>
#endif
struct _LIBCPP_TEMPLATE_VIS bit_and : binary_function<_Tp, _Tp, _Tp>
{
    _LIBCPP_CONSTEXPR_AFTER_CXX11 _LIBCPP_INLINE_VISIBILITY
    _Tp operator()(const _Tp& __x, const _Tp& __y) const
        {return __x & __y;}
};

#if _LIBCPP_STD_VER > 11
template <>
struct _LIBCPP_TEMPLATE_VIS bit_and<void>
{
    template <class _T1, class _T2>
    _LIBCPP_CONSTEXPR_AFTER_CXX11 _LIBCPP_INLINE_VISIBILITY
    auto operator()(_T1&& __t, _T2&& __u) const
    _NOEXCEPT_(noexcept(_VSTD::forward<_T1>(__t) & _VSTD::forward<_T2>(__u)))
    -> decltype        (_VSTD::forward<_T1>(__t) & _VSTD::forward<_T2>(__u))
        { return        _VSTD::forward<_T1>(__t) & _VSTD::forward<_T2>(__u); }
    typedef void is_transparent;
};
#endif


#if _LIBCPP_STD_VER > 11
template <class _Tp = void>
#else
template <class _Tp>
#endif
struct _LIBCPP_TEMPLATE_VIS bit_or : binary_function<_Tp, _Tp, _Tp>
{
    _LIBCPP_CONSTEXPR_AFTER_CXX11 _LIBCPP_INLINE_VISIBILITY
    _Tp operator()(const _Tp& __x, const _Tp& __y) const
        {return __x | __y;}
};

#if _LIBCPP_STD_VER > 11
template <>
struct _LIBCPP_TEMPLATE_VIS bit_or<void>
{
    template <class _T1, class _T2>
    _LIBCPP_CONSTEXPR_AFTER_CXX11 _LIBCPP_INLINE_VISIBILITY
    auto operator()(_T1&& __t, _T2&& __u) const
    _NOEXCEPT_(noexcept(_VSTD::forward<_T1>(__t) | _VSTD::forward<_T2>(__u)))
    -> decltype        (_VSTD::forward<_T1>(__t) | _VSTD::forward<_T2>(__u))
        { return        _VSTD::forward<_T1>(__t) | _VSTD::forward<_T2>(__u); }
    typedef void is_transparent;
};
#endif


#if _LIBCPP_STD_VER > 11
template <class _Tp = void>
#else
template <class _Tp>
#endif
struct _LIBCPP_TEMPLATE_VIS bit_xor : binary_function<_Tp, _Tp, _Tp>
{
    _LIBCPP_CONSTEXPR_AFTER_CXX11 _LIBCPP_INLINE_VISIBILITY
    _Tp operator()(const _Tp& __x, const _Tp& __y) const
        {return __x ^ __y;}
};

#if _LIBCPP_STD_VER > 11
template <>
struct _LIBCPP_TEMPLATE_VIS bit_xor<void>
{
    template <class _T1, class _T2>
    _LIBCPP_CONSTEXPR_AFTER_CXX11 _LIBCPP_INLINE_VISIBILITY
    auto operator()(_T1&& __t, _T2&& __u) const
    _NOEXCEPT_(noexcept(_VSTD::forward<_T1>(__t) ^ _VSTD::forward<_T2>(__u)))
    -> decltype        (_VSTD::forward<_T1>(__t) ^ _VSTD::forward<_T2>(__u))
        { return        _VSTD::forward<_T1>(__t) ^ _VSTD::forward<_T2>(__u); }
    typedef void is_transparent;
};
#endif


#if _LIBCPP_STD_VER > 11
template <class _Tp = void>
struct _LIBCPP_TEMPLATE_VIS bit_not : unary_function<_Tp, _Tp>
{
    _LIBCPP_CONSTEXPR_AFTER_CXX11 _LIBCPP_INLINE_VISIBILITY
    _Tp operator()(const _Tp& __x) const
        {return ~__x;}
};

template <>
struct _LIBCPP_TEMPLATE_VIS bit_not<void>
{
    template <class _Tp>
    _LIBCPP_CONSTEXPR_AFTER_CXX11 _LIBCPP_INLINE_VISIBILITY
    auto operator()(_Tp&& __x) const
    _NOEXCEPT_(noexcept(~_VSTD::forward<_Tp>(__x)))
    -> decltype        (~_VSTD::forward<_Tp>(__x))
        { return        ~_VSTD::forward<_Tp>(__x); }
    typedef void is_transparent;
};
#endif

template <class _Predicate>
class _LIBCPP_TEMPLATE_VIS _LIBCPP_DEPRECATED_IN_CXX17 unary_negate
    : public unary_function<typename _Predicate::argument_type, bool>
{
    _Predicate __pred_;
public:
    _LIBCPP_CONSTEXPR_AFTER_CXX11 _LIBCPP_INLINE_VISIBILITY
    explicit unary_negate(const _Predicate& __pred)
        : __pred_(__pred) {}
    _LIBCPP_CONSTEXPR_AFTER_CXX11 _LIBCPP_INLINE_VISIBILITY
    bool operator()(const typename _Predicate::argument_type& __x) const
        {return !__pred_(__x);}
};

template <class _Predicate>
_LIBCPP_DEPRECATED_IN_CXX17 inline _LIBCPP_CONSTEXPR_AFTER_CXX11 _LIBCPP_INLINE_VISIBILITY
unary_negate<_Predicate>
not1(const _Predicate& __pred) {return unary_negate<_Predicate>(__pred);}

template <class _Predicate>
class _LIBCPP_TEMPLATE_VIS _LIBCPP_DEPRECATED_IN_CXX17 binary_negate
    : public binary_function<typename _Predicate::first_argument_type,
                             typename _Predicate::second_argument_type,
                             bool>
{
    _Predicate __pred_;
public:
    _LIBCPP_INLINE_VISIBILITY explicit _LIBCPP_CONSTEXPR_AFTER_CXX11
    binary_negate(const _Predicate& __pred) : __pred_(__pred) {}

    _LIBCPP_CONSTEXPR_AFTER_CXX11 _LIBCPP_INLINE_VISIBILITY
    bool operator()(const typename _Predicate::first_argument_type& __x,
                    const typename _Predicate::second_argument_type& __y) const
        {return !__pred_(__x, __y);}
};

template <class _Predicate>
_LIBCPP_DEPRECATED_IN_CXX17 inline _LIBCPP_CONSTEXPR_AFTER_CXX11 _LIBCPP_INLINE_VISIBILITY
binary_negate<_Predicate>
not2(const _Predicate& __pred) {return binary_negate<_Predicate>(__pred);}

#if _LIBCPP_STD_VER <= 14 || defined(_LIBCPP_ENABLE_CXX17_REMOVED_BINDERS)
template <class __Operation>
class _LIBCPP_TEMPLATE_VIS _LIBCPP_DEPRECATED_IN_CXX11 binder1st
    : public unary_function<typename __Operation::second_argument_type,
                            typename __Operation::result_type>
{
protected:
    __Operation                               op;
    typename __Operation::first_argument_type value;
public:
    _LIBCPP_INLINE_VISIBILITY binder1st(const __Operation& __x,
                               const typename __Operation::first_argument_type __y)
        : op(__x), value(__y) {}
    _LIBCPP_INLINE_VISIBILITY typename __Operation::result_type operator()
        (typename __Operation::second_argument_type& __x) const
            {return op(value, __x);}
    _LIBCPP_INLINE_VISIBILITY typename __Operation::result_type operator()
        (const typename __Operation::second_argument_type& __x) const
            {return op(value, __x);}
};

template <class __Operation, class _Tp>
_LIBCPP_DEPRECATED_IN_CXX11 inline _LIBCPP_INLINE_VISIBILITY
binder1st<__Operation>
bind1st(const __Operation& __op, const _Tp& __x)
    {return binder1st<__Operation>(__op, __x);}

template <class __Operation>
class _LIBCPP_TEMPLATE_VIS _LIBCPP_DEPRECATED_IN_CXX11 binder2nd
    : public unary_function<typename __Operation::first_argument_type,
                            typename __Operation::result_type>
{
protected:
    __Operation                                op;
    typename __Operation::second_argument_type value;
public:
    _LIBCPP_INLINE_VISIBILITY
    binder2nd(const __Operation& __x, const typename __Operation::second_argument_type __y)
        : op(__x), value(__y) {}
    _LIBCPP_INLINE_VISIBILITY typename __Operation::result_type operator()
        (      typename __Operation::first_argument_type& __x) const
            {return op(__x, value);}
    _LIBCPP_INLINE_VISIBILITY typename __Operation::result_type operator()
        (const typename __Operation::first_argument_type& __x) const
            {return op(__x, value);}
};

template <class __Operation, class _Tp>
_LIBCPP_DEPRECATED_IN_CXX11 inline _LIBCPP_INLINE_VISIBILITY
binder2nd<__Operation>
bind2nd(const __Operation& __op, const _Tp& __x)
    {return binder2nd<__Operation>(__op, __x);}

template <class _Arg, class _Result>
class _LIBCPP_TEMPLATE_VIS _LIBCPP_DEPRECATED_IN_CXX11 pointer_to_unary_function
    : public unary_function<_Arg, _Result>
{
    _Result (*__f_)(_Arg);
public:
    _LIBCPP_INLINE_VISIBILITY explicit pointer_to_unary_function(_Result (*__f)(_Arg))
        : __f_(__f) {}
    _LIBCPP_INLINE_VISIBILITY _Result operator()(_Arg __x) const
        {return __f_(__x);}
};

template <class _Arg, class _Result>
_LIBCPP_DEPRECATED_IN_CXX11 inline _LIBCPP_INLINE_VISIBILITY
pointer_to_unary_function<_Arg,_Result>
ptr_fun(_Result (*__f)(_Arg))
    {return pointer_to_unary_function<_Arg,_Result>(__f);}

template <class _Arg1, class _Arg2, class _Result>
class _LIBCPP_TEMPLATE_VIS _LIBCPP_DEPRECATED_IN_CXX11 pointer_to_binary_function
    : public binary_function<_Arg1, _Arg2, _Result>
{
    _Result (*__f_)(_Arg1, _Arg2);
public:
    _LIBCPP_INLINE_VISIBILITY explicit pointer_to_binary_function(_Result (*__f)(_Arg1, _Arg2))
        : __f_(__f) {}
    _LIBCPP_INLINE_VISIBILITY _Result operator()(_Arg1 __x, _Arg2 __y) const
        {return __f_(__x, __y);}
};

template <class _Arg1, class _Arg2, class _Result>
_LIBCPP_DEPRECATED_IN_CXX11 inline _LIBCPP_INLINE_VISIBILITY
pointer_to_binary_function<_Arg1,_Arg2,_Result>
ptr_fun(_Result (*__f)(_Arg1,_Arg2))
    {return pointer_to_binary_function<_Arg1,_Arg2,_Result>(__f);}

template<class _Sp, class _Tp>
class _LIBCPP_TEMPLATE_VIS _LIBCPP_DEPRECATED_IN_CXX11 mem_fun_t
    : public unary_function<_Tp*, _Sp>
{
    _Sp (_Tp::*__p_)();
public:
    _LIBCPP_INLINE_VISIBILITY explicit mem_fun_t(_Sp (_Tp::*__p)())
        : __p_(__p) {}
    _LIBCPP_INLINE_VISIBILITY _Sp operator()(_Tp* __p) const
        {return (__p->*__p_)();}
};

template<class _Sp, class _Tp, class _Ap>
class _LIBCPP_TEMPLATE_VIS _LIBCPP_DEPRECATED_IN_CXX11 mem_fun1_t
    : public binary_function<_Tp*, _Ap, _Sp>
{
    _Sp (_Tp::*__p_)(_Ap);
public:
    _LIBCPP_INLINE_VISIBILITY explicit mem_fun1_t(_Sp (_Tp::*__p)(_Ap))
        : __p_(__p) {}
    _LIBCPP_INLINE_VISIBILITY _Sp operator()(_Tp* __p, _Ap __x) const
        {return (__p->*__p_)(__x);}
};

template<class _Sp, class _Tp>
_LIBCPP_DEPRECATED_IN_CXX11 inline _LIBCPP_INLINE_VISIBILITY
mem_fun_t<_Sp,_Tp>
mem_fun(_Sp (_Tp::*__f)())
    {return mem_fun_t<_Sp,_Tp>(__f);}

template<class _Sp, class _Tp, class _Ap>
_LIBCPP_DEPRECATED_IN_CXX11 inline _LIBCPP_INLINE_VISIBILITY
mem_fun1_t<_Sp,_Tp,_Ap>
mem_fun(_Sp (_Tp::*__f)(_Ap))
    {return mem_fun1_t<_Sp,_Tp,_Ap>(__f);}

template<class _Sp, class _Tp>
class _LIBCPP_TEMPLATE_VIS _LIBCPP_DEPRECATED_IN_CXX11 mem_fun_ref_t
    : public unary_function<_Tp, _Sp>
{
    _Sp (_Tp::*__p_)();
public:
    _LIBCPP_INLINE_VISIBILITY explicit mem_fun_ref_t(_Sp (_Tp::*__p)())
        : __p_(__p) {}
    _LIBCPP_INLINE_VISIBILITY _Sp operator()(_Tp& __p) const
        {return (__p.*__p_)();}
};

template<class _Sp, class _Tp, class _Ap>
class _LIBCPP_TEMPLATE_VIS _LIBCPP_DEPRECATED_IN_CXX11 mem_fun1_ref_t
    : public binary_function<_Tp, _Ap, _Sp>
{
    _Sp (_Tp::*__p_)(_Ap);
public:
    _LIBCPP_INLINE_VISIBILITY explicit mem_fun1_ref_t(_Sp (_Tp::*__p)(_Ap))
        : __p_(__p) {}
    _LIBCPP_INLINE_VISIBILITY _Sp operator()(_Tp& __p, _Ap __x) const
        {return (__p.*__p_)(__x);}
};

template<class _Sp, class _Tp>
_LIBCPP_DEPRECATED_IN_CXX11 inline _LIBCPP_INLINE_VISIBILITY
mem_fun_ref_t<_Sp,_Tp>
mem_fun_ref(_Sp (_Tp::*__f)())
    {return mem_fun_ref_t<_Sp,_Tp>(__f);}

template<class _Sp, class _Tp, class _Ap>
_LIBCPP_DEPRECATED_IN_CXX11 inline _LIBCPP_INLINE_VISIBILITY
mem_fun1_ref_t<_Sp,_Tp,_Ap>
mem_fun_ref(_Sp (_Tp::*__f)(_Ap))
    {return mem_fun1_ref_t<_Sp,_Tp,_Ap>(__f);}

template <class _Sp, class _Tp>
class _LIBCPP_TEMPLATE_VIS _LIBCPP_DEPRECATED_IN_CXX11 const_mem_fun_t
    : public unary_function<const _Tp*, _Sp>
{
    _Sp (_Tp::*__p_)() const;
public:
    _LIBCPP_INLINE_VISIBILITY explicit const_mem_fun_t(_Sp (_Tp::*__p)() const)
        : __p_(__p) {}
    _LIBCPP_INLINE_VISIBILITY _Sp operator()(const _Tp* __p) const
        {return (__p->*__p_)();}
};

template <class _Sp, class _Tp, class _Ap>
class _LIBCPP_TEMPLATE_VIS _LIBCPP_DEPRECATED_IN_CXX11 const_mem_fun1_t
    : public binary_function<const _Tp*, _Ap, _Sp>
{
    _Sp (_Tp::*__p_)(_Ap) const;
public:
    _LIBCPP_INLINE_VISIBILITY explicit const_mem_fun1_t(_Sp (_Tp::*__p)(_Ap) const)
        : __p_(__p) {}
    _LIBCPP_INLINE_VISIBILITY _Sp operator()(const _Tp* __p, _Ap __x) const
        {return (__p->*__p_)(__x);}
};

template <class _Sp, class _Tp>
_LIBCPP_DEPRECATED_IN_CXX11 inline _LIBCPP_INLINE_VISIBILITY
const_mem_fun_t<_Sp,_Tp>
mem_fun(_Sp (_Tp::*__f)() const)
    {return const_mem_fun_t<_Sp,_Tp>(__f);}

template <class _Sp, class _Tp, class _Ap>
_LIBCPP_DEPRECATED_IN_CXX11 inline _LIBCPP_INLINE_VISIBILITY
const_mem_fun1_t<_Sp,_Tp,_Ap>
mem_fun(_Sp (_Tp::*__f)(_Ap) const)
    {return const_mem_fun1_t<_Sp,_Tp,_Ap>(__f);}

template <class _Sp, class _Tp>
class _LIBCPP_TEMPLATE_VIS _LIBCPP_DEPRECATED_IN_CXX11 const_mem_fun_ref_t
    : public unary_function<_Tp, _Sp>
{
    _Sp (_Tp::*__p_)() const;
public:
    _LIBCPP_INLINE_VISIBILITY explicit const_mem_fun_ref_t(_Sp (_Tp::*__p)() const)
        : __p_(__p) {}
    _LIBCPP_INLINE_VISIBILITY _Sp operator()(const _Tp& __p) const
        {return (__p.*__p_)();}
};

template <class _Sp, class _Tp, class _Ap>
class _LIBCPP_TEMPLATE_VIS _LIBCPP_DEPRECATED_IN_CXX11 const_mem_fun1_ref_t
    : public binary_function<_Tp, _Ap, _Sp>
{
    _Sp (_Tp::*__p_)(_Ap) const;
public:
    _LIBCPP_INLINE_VISIBILITY explicit const_mem_fun1_ref_t(_Sp (_Tp::*__p)(_Ap) const)
        : __p_(__p) {}
    _LIBCPP_INLINE_VISIBILITY _Sp operator()(const _Tp& __p, _Ap __x) const
        {return (__p.*__p_)(__x);}
};

template <class _Sp, class _Tp>
_LIBCPP_DEPRECATED_IN_CXX11 inline _LIBCPP_INLINE_VISIBILITY
const_mem_fun_ref_t<_Sp,_Tp>
mem_fun_ref(_Sp (_Tp::*__f)() const)
    {return const_mem_fun_ref_t<_Sp,_Tp>(__f);}

template <class _Sp, class _Tp, class _Ap>
_LIBCPP_DEPRECATED_IN_CXX11 inline _LIBCPP_INLINE_VISIBILITY
const_mem_fun1_ref_t<_Sp,_Tp,_Ap>
mem_fun_ref(_Sp (_Tp::*__f)(_Ap) const)
    {return const_mem_fun1_ref_t<_Sp,_Tp,_Ap>(__f);}
#endif

////////////////////////////////////////////////////////////////////////////////
//                                MEMFUN
//==============================================================================

template <class _Tp>
class __mem_fn
    : public __weak_result_type<_Tp>
{
public:
    // types
    typedef _Tp type;
private:
    type __f_;

public:
    _LIBCPP_INLINE_VISIBILITY _LIBCPP_CONSTEXPR_AFTER_CXX17
    __mem_fn(type __f) _NOEXCEPT : __f_(__f) {}

#ifndef _LIBCPP_CXX03_LANG
    // invoke
    template <class... _ArgTypes>
    _LIBCPP_INLINE_VISIBILITY _LIBCPP_CONSTEXPR_AFTER_CXX17
    typename __invoke_return<type, _ArgTypes...>::type
    operator() (_ArgTypes&&... __args) const {
        return _VSTD::__invoke(__f_, _VSTD::forward<_ArgTypes>(__args)...);
    }
#else

    template <class _A0>
    _LIBCPP_INLINE_VISIBILITY
    typename __invoke_return0<type, _A0>::type
    operator() (_A0& __a0) const {
        return _VSTD::__invoke(__f_, __a0);
    }

    template <class _A0>
    _LIBCPP_INLINE_VISIBILITY
    typename __invoke_return0<type, _A0 const>::type
    operator() (_A0 const& __a0) const {
        return _VSTD::__invoke(__f_, __a0);
    }

    template <class _A0, class _A1>
    _LIBCPP_INLINE_VISIBILITY
    typename __invoke_return1<type, _A0, _A1>::type
    operator() (_A0& __a0, _A1& __a1) const {
        return _VSTD::__invoke(__f_, __a0, __a1);
    }

    template <class _A0, class _A1>
    _LIBCPP_INLINE_VISIBILITY
    typename __invoke_return1<type, _A0 const, _A1>::type
    operator() (_A0 const& __a0, _A1& __a1) const {
        return _VSTD::__invoke(__f_, __a0, __a1);
    }

    template <class _A0, class _A1>
    _LIBCPP_INLINE_VISIBILITY
    typename __invoke_return1<type, _A0, _A1 const>::type
    operator() (_A0& __a0, _A1 const& __a1) const {
        return _VSTD::__invoke(__f_, __a0, __a1);
    }

    template <class _A0, class _A1>
    _LIBCPP_INLINE_VISIBILITY
    typename __invoke_return1<type, _A0 const, _A1 const>::type
    operator() (_A0 const& __a0, _A1 const& __a1) const {
        return _VSTD::__invoke(__f_, __a0, __a1);
    }

    template <class _A0, class _A1, class _A2>
    _LIBCPP_INLINE_VISIBILITY
    typename __invoke_return2<type, _A0, _A1, _A2>::type
    operator() (_A0& __a0, _A1& __a1, _A2& __a2) const {
        return _VSTD::__invoke(__f_, __a0, __a1, __a2);
    }

    template <class _A0, class _A1, class _A2>
    _LIBCPP_INLINE_VISIBILITY
    typename __invoke_return2<type, _A0 const, _A1, _A2>::type
    operator() (_A0 const& __a0, _A1& __a1, _A2& __a2) const {
        return _VSTD::__invoke(__f_, __a0, __a1, __a2);
    }

    template <class _A0, class _A1, class _A2>
    _LIBCPP_INLINE_VISIBILITY
    typename __invoke_return2<type, _A0, _A1 const, _A2>::type
    operator() (_A0& __a0, _A1 const& __a1, _A2& __a2) const {
        return _VSTD::__invoke(__f_, __a0, __a1, __a2);
    }

    template <class _A0, class _A1, class _A2>
    _LIBCPP_INLINE_VISIBILITY
    typename __invoke_return2<type, _A0, _A1, _A2 const>::type
    operator() (_A0& __a0, _A1& __a1, _A2 const& __a2) const {
        return _VSTD::__invoke(__f_, __a0, __a1, __a2);
    }

    template <class _A0, class _A1, class _A2>
    _LIBCPP_INLINE_VISIBILITY
    typename __invoke_return2<type, _A0 const, _A1 const, _A2>::type
    operator() (_A0 const& __a0, _A1 const& __a1, _A2& __a2) const {
        return _VSTD::__invoke(__f_, __a0, __a1, __a2);
    }

    template <class _A0, class _A1, class _A2>
    _LIBCPP_INLINE_VISIBILITY
    typename __invoke_return2<type, _A0 const, _A1, _A2 const>::type
    operator() (_A0 const& __a0, _A1& __a1, _A2 const& __a2) const {
        return _VSTD::__invoke(__f_, __a0, __a1, __a2);
    }

    template <class _A0, class _A1, class _A2>
    _LIBCPP_INLINE_VISIBILITY
    typename __invoke_return2<type, _A0, _A1 const, _A2 const>::type
    operator() (_A0& __a0, _A1 const& __a1, _A2 const& __a2) const {
        return _VSTD::__invoke(__f_, __a0, __a1, __a2);
    }

    template <class _A0, class _A1, class _A2>
    _LIBCPP_INLINE_VISIBILITY
    typename __invoke_return2<type, _A0 const, _A1 const, _A2 const>::type
    operator() (_A0 const& __a0, _A1 const& __a1, _A2 const& __a2) const {
        return _VSTD::__invoke(__f_, __a0, __a1, __a2);
    }
#endif
};

template<class _Rp, class _Tp>
inline _LIBCPP_INLINE_VISIBILITY _LIBCPP_CONSTEXPR_AFTER_CXX17
__mem_fn<_Rp _Tp::*>
mem_fn(_Rp _Tp::* __pm) _NOEXCEPT
{
    return __mem_fn<_Rp _Tp::*>(__pm);
}

////////////////////////////////////////////////////////////////////////////////
//                                FUNCTION
//==============================================================================

// bad_function_call

class _LIBCPP_EXCEPTION_ABI bad_function_call
    : public exception
{
#ifdef _LIBCPP_ABI_BAD_FUNCTION_CALL_KEY_FUNCTION
public:
    virtual ~bad_function_call() _NOEXCEPT;

    virtual const char* what() const _NOEXCEPT;
#endif
};

_LIBCPP_NORETURN inline _LIBCPP_INLINE_VISIBILITY
void __throw_bad_function_call()
{
#ifndef _LIBCPP_NO_EXCEPTIONS
    throw bad_function_call();
#else
    _VSTD::abort();
#endif
}

#if defined(_LIBCPP_CXX03_LANG) && !defined(_LIBCPP_DISABLE_DEPRECATION_WARNINGS) && __has_attribute(deprecated)
#   define _LIBCPP_DEPRECATED_CXX03_FUNCTION \
        __attribute__((deprecated("Using std::function in C++03 is not supported anymore. Please upgrade to C++11 or later, or use a different type")))
#else
#   define _LIBCPP_DEPRECATED_CXX03_FUNCTION /* nothing */
#endif

template<class _Fp> class _LIBCPP_DEPRECATED_CXX03_FUNCTION _LIBCPP_TEMPLATE_VIS function; // undefined

namespace __function
{

template<class _Rp>
struct __maybe_derive_from_unary_function
{
};

template<class _Rp, class _A1>
struct __maybe_derive_from_unary_function<_Rp(_A1)>
    : public unary_function<_A1, _Rp>
{
};

template<class _Rp>
struct __maybe_derive_from_binary_function
{
};

template<class _Rp, class _A1, class _A2>
struct __maybe_derive_from_binary_function<_Rp(_A1, _A2)>
    : public binary_function<_A1, _A2, _Rp>
{
};

template <class _Fp>
_LIBCPP_INLINE_VISIBILITY
bool __not_null(_Fp const&) { return true; }

template <class _Fp>
_LIBCPP_INLINE_VISIBILITY
bool __not_null(_Fp* __ptr) { return __ptr; }

template <class _Ret, class _Class>
_LIBCPP_INLINE_VISIBILITY
bool __not_null(_Ret _Class::*__ptr) { return __ptr; }

template <class _Fp>
_LIBCPP_INLINE_VISIBILITY
bool __not_null(function<_Fp> const& __f) { return !!__f; }

#ifdef _LIBCPP_HAS_EXTENSION_BLOCKS
template <class _Rp, class ..._Args>
_LIBCPP_INLINE_VISIBILITY
bool __not_null(_Rp (^__p)(_Args...)) { return __p; }
#endif

} // namespace __function

#ifndef _LIBCPP_CXX03_LANG

namespace __function {

// __alloc_func holds a functor and an allocator.

template <class _Fp, class _Ap, class _FB> class __alloc_func;
template <class _Fp, class _FB>
class __default_alloc_func;

template <class _Fp, class _Ap, class _Rp, class... _ArgTypes>
class __alloc_func<_Fp, _Ap, _Rp(_ArgTypes...)>
{
    __compressed_pair<_Fp, _Ap> __f_;

  public:
    typedef _LIBCPP_NODEBUG_TYPE _Fp _Target;
    typedef _LIBCPP_NODEBUG_TYPE _Ap _Alloc;

    _LIBCPP_INLINE_VISIBILITY
    const _Target& __target() const { return __f_.first(); }

    // WIN32 APIs may define __allocator, so use __get_allocator instead.
    _LIBCPP_INLINE_VISIBILITY
    const _Alloc& __get_allocator() const { return __f_.second(); }

    _LIBCPP_INLINE_VISIBILITY
    explicit __alloc_func(_Target&& __f)
        : __f_(piecewise_construct, _VSTD::forward_as_tuple(_VSTD::move(__f)),
               _VSTD::forward_as_tuple())
    {
    }

    _LIBCPP_INLINE_VISIBILITY
    explicit __alloc_func(const _Target& __f, const _Alloc& __a)
        : __f_(piecewise_construct, _VSTD::forward_as_tuple(__f),
               _VSTD::forward_as_tuple(__a))
    {
    }

    _LIBCPP_INLINE_VISIBILITY
    explicit __alloc_func(const _Target& __f, _Alloc&& __a)
        : __f_(piecewise_construct, _VSTD::forward_as_tuple(__f),
               _VSTD::forward_as_tuple(_VSTD::move(__a)))
    {
    }

    _LIBCPP_INLINE_VISIBILITY
    explicit __alloc_func(_Target&& __f, _Alloc&& __a)
        : __f_(piecewise_construct, _VSTD::forward_as_tuple(_VSTD::move(__f)),
               _VSTD::forward_as_tuple(_VSTD::move(__a)))
    {
    }

    _LIBCPP_INLINE_VISIBILITY
    _Rp operator()(_ArgTypes&&... __arg)
    {
        typedef __invoke_void_return_wrapper<_Rp> _Invoker;
        return _Invoker::__call(__f_.first(),
                                _VSTD::forward<_ArgTypes>(__arg)...);
    }

    _LIBCPP_INLINE_VISIBILITY
    __alloc_func* __clone() const
    {
        typedef allocator_traits<_Alloc> __alloc_traits;
        typedef
            typename __rebind_alloc_helper<__alloc_traits, __alloc_func>::type
                _AA;
        _AA __a(__f_.second());
        typedef __allocator_destructor<_AA> _Dp;
        unique_ptr<__alloc_func, _Dp> __hold(__a.allocate(1), _Dp(__a, 1));
        ::new ((void*)__hold.get()) __alloc_func(__f_.first(), _Alloc(__a));
        return __hold.release();
    }

    _LIBCPP_INLINE_VISIBILITY
    void destroy() _NOEXCEPT { __f_.~__compressed_pair<_Target, _Alloc>(); }

    static void __destroy_and_delete(__alloc_func* __f) {
      typedef allocator_traits<_Alloc> __alloc_traits;
      typedef typename __rebind_alloc_helper<__alloc_traits, __alloc_func>::type
          _FunAlloc;
      _FunAlloc __a(__f->__get_allocator());
      __f->destroy();
      __a.deallocate(__f, 1);
    }
};

template <class _Fp, class _Rp, class... _ArgTypes>
class __default_alloc_func<_Fp, _Rp(_ArgTypes...)> {
  _Fp __f_;

public:
  typedef _LIBCPP_NODEBUG_TYPE _Fp _Target;

  _LIBCPP_INLINE_VISIBILITY
  const _Target& __target() const { return __f_; }

  _LIBCPP_INLINE_VISIBILITY
  explicit __default_alloc_func(_Target&& __f) : __f_(_VSTD::move(__f)) {}

  _LIBCPP_INLINE_VISIBILITY
  explicit __default_alloc_func(const _Target& __f) : __f_(__f) {}

  _LIBCPP_INLINE_VISIBILITY
  _Rp operator()(_ArgTypes&&... __arg) {
    typedef __invoke_void_return_wrapper<_Rp> _Invoker;
    return _Invoker::__call(__f_, _VSTD::forward<_ArgTypes>(__arg)...);
  }

  _LIBCPP_INLINE_VISIBILITY
  __default_alloc_func* __clone() const {
      __builtin_new_allocator::__holder_t __hold =
        __builtin_new_allocator::__allocate_type<__default_alloc_func>(1);
    __default_alloc_func* __res =
        ::new ((void*)__hold.get()) __default_alloc_func(__f_);
    (void)__hold.release();
    return __res;
  }

  _LIBCPP_INLINE_VISIBILITY
  void destroy() _NOEXCEPT { __f_.~_Target(); }

  static void __destroy_and_delete(__default_alloc_func* __f) {
    __f->destroy();
      __builtin_new_allocator::__deallocate_type<__default_alloc_func>(__f, 1);
  }
};

// __base provides an abstract interface for copyable functors.

template<class _Fp> class _LIBCPP_TEMPLATE_VIS __base;

template<class _Rp, class ..._ArgTypes>
class __base<_Rp(_ArgTypes...)>
{
    __base(const __base&);
    __base& operator=(const __base&);
public:
    _LIBCPP_INLINE_VISIBILITY __base() {}
    _LIBCPP_INLINE_VISIBILITY virtual ~__base() {}
    virtual __base* __clone() const = 0;
    virtual void __clone(__base*) const = 0;
    virtual void destroy() _NOEXCEPT = 0;
    virtual void destroy_deallocate() _NOEXCEPT = 0;
    virtual _Rp operator()(_ArgTypes&& ...) = 0;
#ifndef _LIBCPP_NO_RTTI
    virtual const void* target(const type_info&) const _NOEXCEPT = 0;
    virtual const std::type_info& target_type() const _NOEXCEPT = 0;
#endif  // _LIBCPP_NO_RTTI
};

// __func implements __base for a given functor type.

template<class _FD, class _Alloc, class _FB> class __func;

template<class _Fp, class _Alloc, class _Rp, class ..._ArgTypes>
class __func<_Fp, _Alloc, _Rp(_ArgTypes...)>
    : public  __base<_Rp(_ArgTypes...)>
{
    __alloc_func<_Fp, _Alloc, _Rp(_ArgTypes...)> __f_;
public:
    _LIBCPP_INLINE_VISIBILITY
    explicit __func(_Fp&& __f)
        : __f_(_VSTD::move(__f)) {}

    _LIBCPP_INLINE_VISIBILITY
    explicit __func(const _Fp& __f, const _Alloc& __a)
        : __f_(__f, __a) {}

    _LIBCPP_INLINE_VISIBILITY
    explicit __func(const _Fp& __f, _Alloc&& __a)
        : __f_(__f, _VSTD::move(__a)) {}

    _LIBCPP_INLINE_VISIBILITY
    explicit __func(_Fp&& __f, _Alloc&& __a)
        : __f_(_VSTD::move(__f), _VSTD::move(__a)) {}

    virtual __base<_Rp(_ArgTypes...)>* __clone() const;
    virtual void __clone(__base<_Rp(_ArgTypes...)>*) const;
    virtual void destroy() _NOEXCEPT;
    virtual void destroy_deallocate() _NOEXCEPT;
    virtual _Rp operator()(_ArgTypes&&... __arg);
#ifndef _LIBCPP_NO_RTTI
    virtual const void* target(const type_info&) const _NOEXCEPT;
    virtual const std::type_info& target_type() const _NOEXCEPT;
#endif  // _LIBCPP_NO_RTTI
};

template<class _Fp, class _Alloc, class _Rp, class ..._ArgTypes>
__base<_Rp(_ArgTypes...)>*
__func<_Fp, _Alloc, _Rp(_ArgTypes...)>::__clone() const
{
    typedef allocator_traits<_Alloc> __alloc_traits;
    typedef typename __rebind_alloc_helper<__alloc_traits, __func>::type _Ap;
    _Ap __a(__f_.__get_allocator());
    typedef __allocator_destructor<_Ap> _Dp;
    unique_ptr<__func, _Dp> __hold(__a.allocate(1), _Dp(__a, 1));
    ::new ((void*)__hold.get()) __func(__f_.__target(), _Alloc(__a));
    return __hold.release();
}

template<class _Fp, class _Alloc, class _Rp, class ..._ArgTypes>
void
__func<_Fp, _Alloc, _Rp(_ArgTypes...)>::__clone(__base<_Rp(_ArgTypes...)>* __p) const
{
    ::new ((void*)__p) __func(__f_.__target(), __f_.__get_allocator());
}

template<class _Fp, class _Alloc, class _Rp, class ..._ArgTypes>
void
__func<_Fp, _Alloc, _Rp(_ArgTypes...)>::destroy() _NOEXCEPT
{
    __f_.destroy();
}

template<class _Fp, class _Alloc, class _Rp, class ..._ArgTypes>
void
__func<_Fp, _Alloc, _Rp(_ArgTypes...)>::destroy_deallocate() _NOEXCEPT
{
    typedef allocator_traits<_Alloc> __alloc_traits;
    typedef typename __rebind_alloc_helper<__alloc_traits, __func>::type _Ap;
    _Ap __a(__f_.__get_allocator());
    __f_.destroy();
    __a.deallocate(this, 1);
}

template<class _Fp, class _Alloc, class _Rp, class ..._ArgTypes>
_Rp
__func<_Fp, _Alloc, _Rp(_ArgTypes...)>::operator()(_ArgTypes&& ... __arg)
{
    return __f_(_VSTD::forward<_ArgTypes>(__arg)...);
}

#ifndef _LIBCPP_NO_RTTI

template<class _Fp, class _Alloc, class _Rp, class ..._ArgTypes>
const void*
__func<_Fp, _Alloc, _Rp(_ArgTypes...)>::target(const type_info& __ti) const _NOEXCEPT
{
    if (__ti == typeid(_Fp))
        return &__f_.__target();
    return nullptr;
}

template<class _Fp, class _Alloc, class _Rp, class ..._ArgTypes>
const std::type_info&
__func<_Fp, _Alloc, _Rp(_ArgTypes...)>::target_type() const _NOEXCEPT
{
    return typeid(_Fp);
}

#endif  // _LIBCPP_NO_RTTI

// __value_func creates a value-type from a __func.

template <class _Fp> class __value_func;

template <class _Rp, class... _ArgTypes> class __value_func<_Rp(_ArgTypes...)>
{
    typename aligned_storage<3 * sizeof(void*)>::type __buf_;

    typedef __base<_Rp(_ArgTypes...)> __func;
    __func* __f_;

    _LIBCPP_NO_CFI static __func* __as_base(void* p)
    {
        return reinterpret_cast<__func*>(p);
    }

  public:
    _LIBCPP_INLINE_VISIBILITY
    __value_func() _NOEXCEPT : __f_(nullptr) {}

    template <class _Fp, class _Alloc>
    _LIBCPP_INLINE_VISIBILITY __value_func(_Fp&& __f, const _Alloc& __a)
        : __f_(nullptr)
    {
        typedef allocator_traits<_Alloc> __alloc_traits;
        typedef __function::__func<_Fp, _Alloc, _Rp(_ArgTypes...)> _Fun;
        typedef typename __rebind_alloc_helper<__alloc_traits, _Fun>::type
            _FunAlloc;

        if (__function::__not_null(__f))
        {
            _FunAlloc __af(__a);
            if (sizeof(_Fun) <= sizeof(__buf_) &&
                is_nothrow_copy_constructible<_Fp>::value &&
                is_nothrow_copy_constructible<_FunAlloc>::value)
            {
                __f_ =
                    ::new ((void*)&__buf_) _Fun(_VSTD::move(__f), _Alloc(__af));
            }
            else
            {
                typedef __allocator_destructor<_FunAlloc> _Dp;
                unique_ptr<__func, _Dp> __hold(__af.allocate(1), _Dp(__af, 1));
                ::new ((void*)__hold.get()) _Fun(_VSTD::move(__f), _Alloc(__a));
                __f_ = __hold.release();
            }
        }
    }

    template <class _Fp,
        class = typename enable_if<!is_same<typename decay<_Fp>::type, __value_func>::value>::type>
    _LIBCPP_INLINE_VISIBILITY explicit __value_func(_Fp&& __f)
        : __value_func(_VSTD::forward<_Fp>(__f), allocator<_Fp>()) {}

    _LIBCPP_INLINE_VISIBILITY
    __value_func(const __value_func& __f)
    {
        if (__f.__f_ == nullptr)
            __f_ = nullptr;
        else if ((void*)__f.__f_ == &__f.__buf_)
        {
            __f_ = __as_base(&__buf_);
            __f.__f_->__clone(__f_);
        }
        else
            __f_ = __f.__f_->__clone();
    }

    _LIBCPP_INLINE_VISIBILITY
    __value_func(__value_func&& __f) _NOEXCEPT
    {
        if (__f.__f_ == nullptr)
            __f_ = nullptr;
        else if ((void*)__f.__f_ == &__f.__buf_)
        {
            __f_ = __as_base(&__buf_);
            __f.__f_->__clone(__f_);
        }
        else
        {
            __f_ = __f.__f_;
            __f.__f_ = nullptr;
        }
    }

    _LIBCPP_INLINE_VISIBILITY
    ~__value_func()
    {
        if ((void*)__f_ == &__buf_)
            __f_->destroy();
        else if (__f_)
            __f_->destroy_deallocate();
    }

    _LIBCPP_INLINE_VISIBILITY
    __value_func& operator=(__value_func&& __f)
    {
        *this = nullptr;
        if (__f.__f_ == nullptr)
            __f_ = nullptr;
        else if ((void*)__f.__f_ == &__f.__buf_)
        {
            __f_ = __as_base(&__buf_);
            __f.__f_->__clone(__f_);
        }
        else
        {
            __f_ = __f.__f_;
            __f.__f_ = nullptr;
        }
        return *this;
    }

    _LIBCPP_INLINE_VISIBILITY
    __value_func& operator=(nullptr_t)
    {
        __func* __f = __f_;
        __f_ = nullptr;
        if ((void*)__f == &__buf_)
            __f->destroy();
        else if (__f)
            __f->destroy_deallocate();
        return *this;
    }

    _LIBCPP_INLINE_VISIBILITY
    _Rp operator()(_ArgTypes&&... __args) const
    {
        if (__f_ == nullptr)
            __throw_bad_function_call();
        return (*__f_)(_VSTD::forward<_ArgTypes>(__args)...);
    }

    _LIBCPP_INLINE_VISIBILITY
    void swap(__value_func& __f) _NOEXCEPT
    {
        if (&__f == this)
            return;
        if ((void*)__f_ == &__buf_ && (void*)__f.__f_ == &__f.__buf_)
        {
            typename aligned_storage<sizeof(__buf_)>::type __tempbuf;
            __func* __t = __as_base(&__tempbuf);
            __f_->__clone(__t);
            __f_->destroy();
            __f_ = nullptr;
            __f.__f_->__clone(__as_base(&__buf_));
            __f.__f_->destroy();
            __f.__f_ = nullptr;
            __f_ = __as_base(&__buf_);
            __t->__clone(__as_base(&__f.__buf_));
            __t->destroy();
            __f.__f_ = __as_base(&__f.__buf_);
        }
        else if ((void*)__f_ == &__buf_)
        {
            __f_->__clone(__as_base(&__f.__buf_));
            __f_->destroy();
            __f_ = __f.__f_;
            __f.__f_ = __as_base(&__f.__buf_);
        }
        else if ((void*)__f.__f_ == &__f.__buf_)
        {
            __f.__f_->__clone(__as_base(&__buf_));
            __f.__f_->destroy();
            __f.__f_ = __f_;
            __f_ = __as_base(&__buf_);
        }
        else
            _VSTD::swap(__f_, __f.__f_);
    }

    _LIBCPP_INLINE_VISIBILITY
    _LIBCPP_EXPLICIT operator bool() const _NOEXCEPT { return __f_ != nullptr; }

#ifndef _LIBCPP_NO_RTTI
    _LIBCPP_INLINE_VISIBILITY
    const std::type_info& target_type() const _NOEXCEPT
    {
        if (__f_ == nullptr)
            return typeid(void);
        return __f_->target_type();
    }

    template <typename _Tp>
    _LIBCPP_INLINE_VISIBILITY const _Tp* target() const _NOEXCEPT
    {
        if (__f_ == nullptr)
            return nullptr;
        return (const _Tp*)__f_->target(typeid(_Tp));
    }
#endif // _LIBCPP_NO_RTTI
};

// Storage for a functor object, to be used with __policy to manage copy and
// destruction.
union __policy_storage
{
    mutable char __small[sizeof(void*) * 2];
    void* __large;
};

// True if _Fun can safely be held in __policy_storage.__small.
template <typename _Fun>
struct __use_small_storage
    : public _VSTD::integral_constant<
          bool, sizeof(_Fun) <= sizeof(__policy_storage) &&
                    _LIBCPP_ALIGNOF(_Fun) <= _LIBCPP_ALIGNOF(__policy_storage) &&
                    _VSTD::is_trivially_copy_constructible<_Fun>::value &&
                    _VSTD::is_trivially_destructible<_Fun>::value> {};

// Policy contains information about how to copy, destroy, and move the
// underlying functor. You can think of it as a vtable of sorts.
struct __policy
{
    // Used to copy or destroy __large values. null for trivial objects.
    void* (*const __clone)(const void*);
    void (*const __destroy)(void*);

    // True if this is the null policy (no value).
    const bool __is_null;

    // The target type. May be null if RTTI is disabled.
    const std::type_info* const __type_info;

    // Returns a pointer to a static policy object suitable for the functor
    // type.
    template <typename _Fun>
    _LIBCPP_INLINE_VISIBILITY static const __policy* __create()
    {
        return __choose_policy<_Fun>(__use_small_storage<_Fun>());
    }

    _LIBCPP_INLINE_VISIBILITY
    static const __policy* __create_empty()
    {
        static const _LIBCPP_CONSTEXPR __policy __policy_ = {nullptr, nullptr,
                                                             true,
#ifndef _LIBCPP_NO_RTTI
                                                             &typeid(void)
#else
                                                             nullptr
#endif
        };
        return &__policy_;
    }

  private:
    template <typename _Fun> static void* __large_clone(const void* __s)
    {
        const _Fun* __f = static_cast<const _Fun*>(__s);
        return __f->__clone();
    }

    template <typename _Fun>
    static void __large_destroy(void* __s) {
      _Fun::__destroy_and_delete(static_cast<_Fun*>(__s));
    }

    template <typename _Fun>
    _LIBCPP_INLINE_VISIBILITY static const __policy*
    __choose_policy(/* is_small = */ false_type) {
      static const _LIBCPP_CONSTEXPR __policy __policy_ = {
          &__large_clone<_Fun>, &__large_destroy<_Fun>, false,
#ifndef _LIBCPP_NO_RTTI
          &typeid(typename _Fun::_Target)
#else
          nullptr
#endif
      };
        return &__policy_;
    }

    template <typename _Fun>
    _LIBCPP_INLINE_VISIBILITY static const __policy*
        __choose_policy(/* is_small = */ true_type)
    {
        static const _LIBCPP_CONSTEXPR __policy __policy_ = {
            nullptr, nullptr, false,
#ifndef _LIBCPP_NO_RTTI
            &typeid(typename _Fun::_Target)
#else
            nullptr
#endif
        };
        return &__policy_;
    }
};

// Used to choose between perfect forwarding or pass-by-value. Pass-by-value is
// faster for types that can be passed in registers.
template <typename _Tp>
using __fast_forward =
    typename _VSTD::conditional<_VSTD::is_scalar<_Tp>::value, _Tp, _Tp&&>::type;

// __policy_invoker calls an instance of __alloc_func held in __policy_storage.

template <class _Fp> struct __policy_invoker;

template <class _Rp, class... _ArgTypes>
struct __policy_invoker<_Rp(_ArgTypes...)>
{
    typedef _Rp (*__Call)(const __policy_storage*,
                          __fast_forward<_ArgTypes>...);

    __Call __call_;

    // Creates an invoker that throws bad_function_call.
    _LIBCPP_INLINE_VISIBILITY
    __policy_invoker() : __call_(&__call_empty) {}

    // Creates an invoker that calls the given instance of __func.
    template <typename _Fun>
    _LIBCPP_INLINE_VISIBILITY static __policy_invoker __create()
    {
        return __policy_invoker(&__call_impl<_Fun>);
    }

  private:
    _LIBCPP_INLINE_VISIBILITY
    explicit __policy_invoker(__Call __c) : __call_(__c) {}

    static _Rp __call_empty(const __policy_storage*,
                            __fast_forward<_ArgTypes>...)
    {
        __throw_bad_function_call();
    }

    template <typename _Fun>
    static _Rp __call_impl(const __policy_storage* __buf,
                           __fast_forward<_ArgTypes>... __args)
    {
        _Fun* __f = reinterpret_cast<_Fun*>(__use_small_storage<_Fun>::value
                                                ? &__buf->__small
                                                : __buf->__large);
        return (*__f)(_VSTD::forward<_ArgTypes>(__args)...);
    }
};

// __policy_func uses a __policy and __policy_invoker to create a type-erased,
// copyable functor.

template <class _Fp> class __policy_func;

template <class _Rp, class... _ArgTypes> class __policy_func<_Rp(_ArgTypes...)>
{
    // Inline storage for small objects.
    __policy_storage __buf_;

    // Calls the value stored in __buf_. This could technically be part of
    // policy, but storing it here eliminates a level of indirection inside
    // operator().
    typedef __function::__policy_invoker<_Rp(_ArgTypes...)> __invoker;
    __invoker __invoker_;

    // The policy that describes how to move / copy / destroy __buf_. Never
    // null, even if the function is empty.
    const __policy* __policy_;

  public:
    _LIBCPP_INLINE_VISIBILITY
    __policy_func() : __policy_(__policy::__create_empty()) {}

    template <class _Fp, class _Alloc>
    _LIBCPP_INLINE_VISIBILITY __policy_func(_Fp&& __f, const _Alloc& __a)
        : __policy_(__policy::__create_empty())
    {
        typedef __alloc_func<_Fp, _Alloc, _Rp(_ArgTypes...)> _Fun;
        typedef allocator_traits<_Alloc> __alloc_traits;
        typedef typename __rebind_alloc_helper<__alloc_traits, _Fun>::type
            _FunAlloc;

        if (__function::__not_null(__f))
        {
            __invoker_ = __invoker::template __create<_Fun>();
            __policy_ = __policy::__create<_Fun>();

            _FunAlloc __af(__a);
            if (__use_small_storage<_Fun>())
            {
                ::new ((void*)&__buf_.__small)
                    _Fun(_VSTD::move(__f), _Alloc(__af));
            }
            else
            {
                typedef __allocator_destructor<_FunAlloc> _Dp;
                unique_ptr<_Fun, _Dp> __hold(__af.allocate(1), _Dp(__af, 1));
                ::new ((void*)__hold.get())
                    _Fun(_VSTD::move(__f), _Alloc(__af));
                __buf_.__large = __hold.release();
            }
        }
    }

    template <class _Fp, class = typename enable_if<!is_same<typename decay<_Fp>::type, __policy_func>::value>::type>
    _LIBCPP_INLINE_VISIBILITY explicit __policy_func(_Fp&& __f)
        : __policy_(__policy::__create_empty()) {
      typedef __default_alloc_func<_Fp, _Rp(_ArgTypes...)> _Fun;

      if (__function::__not_null(__f)) {
        __invoker_ = __invoker::template __create<_Fun>();
        __policy_ = __policy::__create<_Fun>();
        if (__use_small_storage<_Fun>()) {
          ::new ((void*)&__buf_.__small) _Fun(_VSTD::move(__f));
        } else {
          __builtin_new_allocator::__holder_t __hold =
              __builtin_new_allocator::__allocate_type<_Fun>(1);
          __buf_.__large = ::new ((void*)__hold.get()) _Fun(_VSTD::move(__f));
          (void)__hold.release();
        }
      }
    }

    _LIBCPP_INLINE_VISIBILITY
    __policy_func(const __policy_func& __f)
        : __buf_(__f.__buf_), __invoker_(__f.__invoker_),
          __policy_(__f.__policy_)
    {
        if (__policy_->__clone)
            __buf_.__large = __policy_->__clone(__f.__buf_.__large);
    }

    _LIBCPP_INLINE_VISIBILITY
    __policy_func(__policy_func&& __f)
        : __buf_(__f.__buf_), __invoker_(__f.__invoker_),
          __policy_(__f.__policy_)
    {
        if (__policy_->__destroy)
        {
            __f.__policy_ = __policy::__create_empty();
            __f.__invoker_ = __invoker();
        }
    }

    _LIBCPP_INLINE_VISIBILITY
    ~__policy_func()
    {
        if (__policy_->__destroy)
            __policy_->__destroy(__buf_.__large);
    }

    _LIBCPP_INLINE_VISIBILITY
    __policy_func& operator=(__policy_func&& __f)
    {
        *this = nullptr;
        __buf_ = __f.__buf_;
        __invoker_ = __f.__invoker_;
        __policy_ = __f.__policy_;
        __f.__policy_ = __policy::__create_empty();
        __f.__invoker_ = __invoker();
        return *this;
    }

    _LIBCPP_INLINE_VISIBILITY
    __policy_func& operator=(nullptr_t)
    {
        const __policy* __p = __policy_;
        __policy_ = __policy::__create_empty();
        __invoker_ = __invoker();
        if (__p->__destroy)
            __p->__destroy(__buf_.__large);
        return *this;
    }

    _LIBCPP_INLINE_VISIBILITY
    _Rp operator()(_ArgTypes&&... __args) const
    {
        return __invoker_.__call_(_VSTD::addressof(__buf_),
                                  _VSTD::forward<_ArgTypes>(__args)...);
    }

    _LIBCPP_INLINE_VISIBILITY
    void swap(__policy_func& __f)
    {
        _VSTD::swap(__invoker_, __f.__invoker_);
        _VSTD::swap(__policy_, __f.__policy_);
        _VSTD::swap(__buf_, __f.__buf_);
    }

    _LIBCPP_INLINE_VISIBILITY
    explicit operator bool() const _NOEXCEPT
    {
        return !__policy_->__is_null;
    }

#ifndef _LIBCPP_NO_RTTI
    _LIBCPP_INLINE_VISIBILITY
    const std::type_info& target_type() const _NOEXCEPT
    {
        return *__policy_->__type_info;
    }

    template <typename _Tp>
    _LIBCPP_INLINE_VISIBILITY const _Tp* target() const _NOEXCEPT
    {
        if (__policy_->__is_null || typeid(_Tp) != *__policy_->__type_info)
            return nullptr;
        if (__policy_->__clone) // Out of line storage.
            return reinterpret_cast<const _Tp*>(__buf_.__large);
        else
            return reinterpret_cast<const _Tp*>(&__buf_.__small);
    }
#endif // _LIBCPP_NO_RTTI
};

#if defined(_LIBCPP_HAS_BLOCKS_RUNTIME) && !defined(_LIBCPP_HAS_OBJC_ARC)

extern "C" void *_Block_copy(const void *);
extern "C" void _Block_release(const void *);

template<class _Rp1, class ..._ArgTypes1, class _Alloc, class _Rp, class ..._ArgTypes>
class __func<_Rp1(^)(_ArgTypes1...), _Alloc, _Rp(_ArgTypes...)>
    : public  __base<_Rp(_ArgTypes...)>
{
    typedef _Rp1(^__block_type)(_ArgTypes1...);
    __block_type __f_;

public:
    _LIBCPP_INLINE_VISIBILITY
    explicit __func(__block_type const& __f)
        : __f_(reinterpret_cast<__block_type>(__f ? _Block_copy(__f) : nullptr))
    { }

    // [TODO] add && to save on a retain

    _LIBCPP_INLINE_VISIBILITY
    explicit __func(__block_type __f, const _Alloc& /* unused */)
        : __f_(reinterpret_cast<__block_type>(__f ? _Block_copy(__f) : nullptr))
    { }

    virtual __base<_Rp(_ArgTypes...)>* __clone() const {
        _LIBCPP_ASSERT(false,
            "Block pointers are just pointers, so they should always fit into "
            "std::function's small buffer optimization. This function should "
            "never be invoked.");
        return nullptr;
    }

    virtual void __clone(__base<_Rp(_ArgTypes...)>* __p) const {
        ::new ((void*)__p) __func(__f_);
    }

    virtual void destroy() _NOEXCEPT {
        if (__f_)
            _Block_release(__f_);
        __f_ = 0;
    }

    virtual void destroy_deallocate() _NOEXCEPT {
        _LIBCPP_ASSERT(false,
            "Block pointers are just pointers, so they should always fit into "
            "std::function's small buffer optimization. This function should "
            "never be invoked.");
    }

    virtual _Rp operator()(_ArgTypes&& ... __arg) {
        return _VSTD::__invoke(__f_, _VSTD::forward<_ArgTypes>(__arg)...);
    }

#ifndef _LIBCPP_NO_RTTI
    virtual const void* target(type_info const& __ti) const _NOEXCEPT {
        if (__ti == typeid(__func::__block_type))
            return &__f_;
        return (const void*)nullptr;
    }

    virtual const std::type_info& target_type() const _NOEXCEPT {
        return typeid(__func::__block_type);
    }
#endif  // _LIBCPP_NO_RTTI
};

#endif  // _LIBCPP_HAS_EXTENSION_BLOCKS && !_LIBCPP_HAS_OBJC_ARC

}  // __function

template<class _Rp, class ..._ArgTypes>
class _LIBCPP_TEMPLATE_VIS function<_Rp(_ArgTypes...)>
    : public __function::__maybe_derive_from_unary_function<_Rp(_ArgTypes...)>,
      public __function::__maybe_derive_from_binary_function<_Rp(_ArgTypes...)>
{
#ifndef _LIBCPP_ABI_OPTIMIZED_FUNCTION
    typedef __function::__value_func<_Rp(_ArgTypes...)> __func;
#else
    typedef __function::__policy_func<_Rp(_ArgTypes...)> __func;
#endif

    __func __f_;

    template <class _Fp, bool = _And<
        _IsNotSame<__uncvref_t<_Fp>, function>,
        __invokable<_Fp, _ArgTypes...>
    >::value>
    struct __callable;
    template <class _Fp>
        struct __callable<_Fp, true>
        {
            static const bool value = is_void<_Rp>::value ||
                __is_core_convertible<typename __invoke_of<_Fp, _ArgTypes...>::type,
                                      _Rp>::value;
        };
    template <class _Fp>
        struct __callable<_Fp, false>
        {
            static const bool value = false;
        };

  template <class _Fp>
  using _EnableIfLValueCallable = typename enable_if<__callable<_Fp&>::value>::type;
public:
    typedef _Rp result_type;

    // construct/copy/destroy:
    _LIBCPP_INLINE_VISIBILITY
    function() _NOEXCEPT { }
    _LIBCPP_INLINE_VISIBILITY
    function(nullptr_t) _NOEXCEPT {}
    function(const function&);
    function(function&&) _NOEXCEPT;
    template<class _Fp, class = _EnableIfLValueCallable<_Fp>>
    function(_Fp);

#if _LIBCPP_STD_VER <= 14
    template<class _Alloc>
      _LIBCPP_INLINE_VISIBILITY
      function(allocator_arg_t, const _Alloc&) _NOEXCEPT {}
    template<class _Alloc>
      _LIBCPP_INLINE_VISIBILITY
      function(allocator_arg_t, const _Alloc&, nullptr_t) _NOEXCEPT {}
    template<class _Alloc>
      function(allocator_arg_t, const _Alloc&, const function&);
    template<class _Alloc>
      function(allocator_arg_t, const _Alloc&, function&&);
    template<class _Fp, class _Alloc, class = _EnableIfLValueCallable<_Fp>>
      function(allocator_arg_t, const _Alloc& __a, _Fp __f);
#endif

    function& operator=(const function&);
    function& operator=(function&&) _NOEXCEPT;
    function& operator=(nullptr_t) _NOEXCEPT;
    template<class _Fp, class = _EnableIfLValueCallable<typename decay<_Fp>::type>>
    function& operator=(_Fp&&);

    ~function();

    // function modifiers:
    void swap(function&) _NOEXCEPT;

#if _LIBCPP_STD_VER <= 14
    template<class _Fp, class _Alloc>
      _LIBCPP_INLINE_VISIBILITY
      void assign(_Fp&& __f, const _Alloc& __a)
        {function(allocator_arg, __a, _VSTD::forward<_Fp>(__f)).swap(*this);}
#endif

    // function capacity:
    _LIBCPP_INLINE_VISIBILITY
    _LIBCPP_EXPLICIT operator bool() const _NOEXCEPT {
      return static_cast<bool>(__f_);
    }

    // deleted overloads close possible hole in the type system
    template<class _R2, class... _ArgTypes2>
      bool operator==(const function<_R2(_ArgTypes2...)>&) const = delete;
    template<class _R2, class... _ArgTypes2>
      bool operator!=(const function<_R2(_ArgTypes2...)>&) const = delete;
public:
    // function invocation:
    _Rp operator()(_ArgTypes...) const;

#ifndef _LIBCPP_NO_RTTI
    // function target access:
    const std::type_info& target_type() const _NOEXCEPT;
    template <typename _Tp> _Tp* target() _NOEXCEPT;
    template <typename _Tp> const _Tp* target() const _NOEXCEPT;
#endif  // _LIBCPP_NO_RTTI
};

#ifndef _LIBCPP_HAS_NO_DEDUCTION_GUIDES
template<class _Rp, class ..._Ap>
function(_Rp(*)(_Ap...)) -> function<_Rp(_Ap...)>;

template<class _Fp>
struct __strip_signature;

template<class _Rp, class _Gp, class ..._Ap>
struct __strip_signature<_Rp (_Gp::*) (_Ap...)> { using type = _Rp(_Ap...); };
template<class _Rp, class _Gp, class ..._Ap>
struct __strip_signature<_Rp (_Gp::*) (_Ap...) const> { using type = _Rp(_Ap...); };
template<class _Rp, class _Gp, class ..._Ap>
struct __strip_signature<_Rp (_Gp::*) (_Ap...) volatile> { using type = _Rp(_Ap...); };
template<class _Rp, class _Gp, class ..._Ap>
struct __strip_signature<_Rp (_Gp::*) (_Ap...) const volatile> { using type = _Rp(_Ap...); };

template<class _Rp, class _Gp, class ..._Ap>
struct __strip_signature<_Rp (_Gp::*) (_Ap...) &> { using type = _Rp(_Ap...); };
template<class _Rp, class _Gp, class ..._Ap>
struct __strip_signature<_Rp (_Gp::*) (_Ap...) const &> { using type = _Rp(_Ap...); };
template<class _Rp, class _Gp, class ..._Ap>
struct __strip_signature<_Rp (_Gp::*) (_Ap...) volatile &> { using type = _Rp(_Ap...); };
template<class _Rp, class _Gp, class ..._Ap>
struct __strip_signature<_Rp (_Gp::*) (_Ap...) const volatile &> { using type = _Rp(_Ap...); };

template<class _Rp, class _Gp, class ..._Ap>
struct __strip_signature<_Rp (_Gp::*) (_Ap...) noexcept> { using type = _Rp(_Ap...); };
template<class _Rp, class _Gp, class ..._Ap>
struct __strip_signature<_Rp (_Gp::*) (_Ap...) const noexcept> { using type = _Rp(_Ap...); };
template<class _Rp, class _Gp, class ..._Ap>
struct __strip_signature<_Rp (_Gp::*) (_Ap...) volatile noexcept> { using type = _Rp(_Ap...); };
template<class _Rp, class _Gp, class ..._Ap>
struct __strip_signature<_Rp (_Gp::*) (_Ap...) const volatile noexcept> { using type = _Rp(_Ap...); };

template<class _Rp, class _Gp, class ..._Ap>
struct __strip_signature<_Rp (_Gp::*) (_Ap...) & noexcept> { using type = _Rp(_Ap...); };
template<class _Rp, class _Gp, class ..._Ap>
struct __strip_signature<_Rp (_Gp::*) (_Ap...) const & noexcept> { using type = _Rp(_Ap...); };
template<class _Rp, class _Gp, class ..._Ap>
struct __strip_signature<_Rp (_Gp::*) (_Ap...) volatile & noexcept> { using type = _Rp(_Ap...); };
template<class _Rp, class _Gp, class ..._Ap>
struct __strip_signature<_Rp (_Gp::*) (_Ap...) const volatile & noexcept> { using type = _Rp(_Ap...); };

template<class _Fp, class _Stripped = typename __strip_signature<decltype(&_Fp::operator())>::type>
function(_Fp) -> function<_Stripped>;
#endif // !_LIBCPP_HAS_NO_DEDUCTION_GUIDES

template<class _Rp, class ..._ArgTypes>
function<_Rp(_ArgTypes...)>::function(const function& __f) : __f_(__f.__f_) {}

#if _LIBCPP_STD_VER <= 14
template<class _Rp, class ..._ArgTypes>
template <class _Alloc>
function<_Rp(_ArgTypes...)>::function(allocator_arg_t, const _Alloc&,
                                     const function& __f) : __f_(__f.__f_) {}
#endif

template <class _Rp, class... _ArgTypes>
function<_Rp(_ArgTypes...)>::function(function&& __f) _NOEXCEPT
    : __f_(_VSTD::move(__f.__f_)) {}

#if _LIBCPP_STD_VER <= 14
template<class _Rp, class ..._ArgTypes>
template <class _Alloc>
function<_Rp(_ArgTypes...)>::function(allocator_arg_t, const _Alloc&,
                                      function&& __f)
    : __f_(_VSTD::move(__f.__f_)) {}
#endif

template <class _Rp, class... _ArgTypes>
template <class _Fp, class>
function<_Rp(_ArgTypes...)>::function(_Fp __f) : __f_(_VSTD::move(__f)) {}

#if _LIBCPP_STD_VER <= 14
template <class _Rp, class... _ArgTypes>
template <class _Fp, class _Alloc, class>
function<_Rp(_ArgTypes...)>::function(allocator_arg_t, const _Alloc& __a,
                                      _Fp __f)
    : __f_(_VSTD::move(__f), __a) {}
#endif

template<class _Rp, class ..._ArgTypes>
function<_Rp(_ArgTypes...)>&
function<_Rp(_ArgTypes...)>::operator=(const function& __f)
{
    function(__f).swap(*this);
    return *this;
}

template<class _Rp, class ..._ArgTypes>
function<_Rp(_ArgTypes...)>&
function<_Rp(_ArgTypes...)>::operator=(function&& __f) _NOEXCEPT
{
    __f_ = _VSTD::move(__f.__f_);
    return *this;
}

template<class _Rp, class ..._ArgTypes>
function<_Rp(_ArgTypes...)>&
function<_Rp(_ArgTypes...)>::operator=(nullptr_t) _NOEXCEPT
{
    __f_ = nullptr;
    return *this;
}

template<class _Rp, class ..._ArgTypes>
template <class _Fp, class>
function<_Rp(_ArgTypes...)>&
function<_Rp(_ArgTypes...)>::operator=(_Fp&& __f)
{
    function(_VSTD::forward<_Fp>(__f)).swap(*this);
    return *this;
}

template<class _Rp, class ..._ArgTypes>
function<_Rp(_ArgTypes...)>::~function() {}

template<class _Rp, class ..._ArgTypes>
void
function<_Rp(_ArgTypes...)>::swap(function& __f) _NOEXCEPT
{
    __f_.swap(__f.__f_);
}

template<class _Rp, class ..._ArgTypes>
_Rp
function<_Rp(_ArgTypes...)>::operator()(_ArgTypes... __arg) const
{
    return __f_(_VSTD::forward<_ArgTypes>(__arg)...);
}

#ifndef _LIBCPP_NO_RTTI

template<class _Rp, class ..._ArgTypes>
const std::type_info&
function<_Rp(_ArgTypes...)>::target_type() const _NOEXCEPT
{
    return __f_.target_type();
}

template<class _Rp, class ..._ArgTypes>
template <typename _Tp>
_Tp*
function<_Rp(_ArgTypes...)>::target() _NOEXCEPT
{
    return (_Tp*)(__f_.template target<_Tp>());
}

template<class _Rp, class ..._ArgTypes>
template <typename _Tp>
const _Tp*
function<_Rp(_ArgTypes...)>::target() const _NOEXCEPT
{
    return __f_.template target<_Tp>();
}

#endif  // _LIBCPP_NO_RTTI

template <class _Rp, class... _ArgTypes>
inline _LIBCPP_INLINE_VISIBILITY
bool
operator==(const function<_Rp(_ArgTypes...)>& __f, nullptr_t) _NOEXCEPT {return !__f;}

template <class _Rp, class... _ArgTypes>
inline _LIBCPP_INLINE_VISIBILITY
bool
operator==(nullptr_t, const function<_Rp(_ArgTypes...)>& __f) _NOEXCEPT {return !__f;}

template <class _Rp, class... _ArgTypes>
inline _LIBCPP_INLINE_VISIBILITY
bool
operator!=(const function<_Rp(_ArgTypes...)>& __f, nullptr_t) _NOEXCEPT {return (bool)__f;}

template <class _Rp, class... _ArgTypes>
inline _LIBCPP_INLINE_VISIBILITY
bool
operator!=(nullptr_t, const function<_Rp(_ArgTypes...)>& __f) _NOEXCEPT {return (bool)__f;}

template <class _Rp, class... _ArgTypes>
inline _LIBCPP_INLINE_VISIBILITY
void
swap(function<_Rp(_ArgTypes...)>& __x, function<_Rp(_ArgTypes...)>& __y) _NOEXCEPT
{return __x.swap(__y);}

#else // _LIBCPP_CXX03_LANG

#include <__functional_03>

#endif

////////////////////////////////////////////////////////////////////////////////
//                                  BIND
//==============================================================================

template<class _Tp> struct __is_bind_expression : public false_type {};
template<class _Tp> struct _LIBCPP_TEMPLATE_VIS is_bind_expression
    : public __is_bind_expression<typename remove_cv<_Tp>::type> {};

#if _LIBCPP_STD_VER > 14
template <class _Tp>
_LIBCPP_INLINE_VAR constexpr size_t is_bind_expression_v = is_bind_expression<_Tp>::value;
#endif

template<class _Tp> struct __is_placeholder : public integral_constant<int, 0> {};
template<class _Tp> struct _LIBCPP_TEMPLATE_VIS is_placeholder
    : public __is_placeholder<typename remove_cv<_Tp>::type> {};

#if _LIBCPP_STD_VER > 14
template <class _Tp>
_LIBCPP_INLINE_VAR constexpr size_t is_placeholder_v = is_placeholder<_Tp>::value;
#endif

namespace placeholders
{

template <int _Np> struct __ph {};

#if defined(_LIBCPP_CXX03_LANG) || defined(_LIBCPP_BUILDING_LIBRARY)
_LIBCPP_FUNC_VIS extern const __ph<1>   _1;
_LIBCPP_FUNC_VIS extern const __ph<2>   _2;
_LIBCPP_FUNC_VIS extern const __ph<3>   _3;
_LIBCPP_FUNC_VIS extern const __ph<4>   _4;
_LIBCPP_FUNC_VIS extern const __ph<5>   _5;
_LIBCPP_FUNC_VIS extern const __ph<6>   _6;
_LIBCPP_FUNC_VIS extern const __ph<7>   _7;
_LIBCPP_FUNC_VIS extern const __ph<8>   _8;
_LIBCPP_FUNC_VIS extern const __ph<9>   _9;
_LIBCPP_FUNC_VIS extern const __ph<10> _10;
#else
/* _LIBCPP_INLINE_VAR */ constexpr __ph<1>   _1{};
/* _LIBCPP_INLINE_VAR */ constexpr __ph<2>   _2{};
/* _LIBCPP_INLINE_VAR */ constexpr __ph<3>   _3{};
/* _LIBCPP_INLINE_VAR */ constexpr __ph<4>   _4{};
/* _LIBCPP_INLINE_VAR */ constexpr __ph<5>   _5{};
/* _LIBCPP_INLINE_VAR */ constexpr __ph<6>   _6{};
/* _LIBCPP_INLINE_VAR */ constexpr __ph<7>   _7{};
/* _LIBCPP_INLINE_VAR */ constexpr __ph<8>   _8{};
/* _LIBCPP_INLINE_VAR */ constexpr __ph<9>   _9{};
/* _LIBCPP_INLINE_VAR */ constexpr __ph<10> _10{};
#endif // defined(_LIBCPP_CXX03_LANG) || defined(_LIBCPP_BUILDING_LIBRARY)

}  // placeholders

template<int _Np>
struct __is_placeholder<placeholders::__ph<_Np> >
    : public integral_constant<int, _Np> {};


#ifndef _LIBCPP_CXX03_LANG

template <class _Tp, class _Uj>
inline _LIBCPP_INLINE_VISIBILITY
_Tp&
__mu(reference_wrapper<_Tp> __t, _Uj&)
{
    return __t.get();
}

template <class _Ti, class ..._Uj, size_t ..._Indx>
inline _LIBCPP_INLINE_VISIBILITY
typename __invoke_of<_Ti&, _Uj...>::type
__mu_expand(_Ti& __ti, tuple<_Uj...>& __uj, __tuple_indices<_Indx...>)
{
    return __ti(_VSTD::forward<_Uj>(_VSTD::get<_Indx>(__uj))...);
}

template <class _Ti, class ..._Uj>
inline _LIBCPP_INLINE_VISIBILITY
typename _EnableIf
<
    is_bind_expression<_Ti>::value,
    __invoke_of<_Ti&, _Uj...>
>::type
__mu(_Ti& __ti, tuple<_Uj...>& __uj)
{
    typedef typename __make_tuple_indices<sizeof...(_Uj)>::type __indices;
    return _VSTD::__mu_expand(__ti, __uj, __indices());
}

template <bool IsPh, class _Ti, class _Uj>
struct __mu_return2 {};

template <class _Ti, class _Uj>
struct __mu_return2<true, _Ti, _Uj>
{
    typedef typename tuple_element<is_placeholder<_Ti>::value - 1, _Uj>::type type;
};

template <class _Ti, class _Uj>
inline _LIBCPP_INLINE_VISIBILITY
typename enable_if
<
    0 < is_placeholder<_Ti>::value,
    typename __mu_return2<0 < is_placeholder<_Ti>::value, _Ti, _Uj>::type
>::type
__mu(_Ti&, _Uj& __uj)
{
    const size_t _Indx = is_placeholder<_Ti>::value - 1;
    return _VSTD::forward<typename tuple_element<_Indx, _Uj>::type>(_VSTD::get<_Indx>(__uj));
}

template <class _Ti, class _Uj>
inline _LIBCPP_INLINE_VISIBILITY
typename enable_if
<
    !is_bind_expression<_Ti>::value &&
    is_placeholder<_Ti>::value == 0 &&
    !__is_reference_wrapper<_Ti>::value,
    _Ti&
>::type
__mu(_Ti& __ti, _Uj&)
{
    return __ti;
}

template <class _Ti, bool IsReferenceWrapper, bool IsBindEx, bool IsPh,
          class _TupleUj>
struct __mu_return_impl;

template <bool _Invokable, class _Ti, class ..._Uj>
struct __mu_return_invokable  // false
{
    typedef __nat type;
};

template <class _Ti, class ..._Uj>
struct __mu_return_invokable<true, _Ti, _Uj...>
{
    typedef typename __invoke_of<_Ti&, _Uj...>::type type;
};

template <class _Ti, class ..._Uj>
struct __mu_return_impl<_Ti, false, true, false, tuple<_Uj...> >
    : public __mu_return_invokable<__invokable<_Ti&, _Uj...>::value, _Ti, _Uj...>
{
};

template <class _Ti, class _TupleUj>
struct __mu_return_impl<_Ti, false, false, true, _TupleUj>
{
    typedef typename tuple_element<is_placeholder<_Ti>::value - 1,
                                   _TupleUj>::type&& type;
};

template <class _Ti, class _TupleUj>
struct __mu_return_impl<_Ti, true, false, false, _TupleUj>
{
    typedef typename _Ti::type& type;
};

template <class _Ti, class _TupleUj>
struct __mu_return_impl<_Ti, false, false, false, _TupleUj>
{
    typedef _Ti& type;
};

template <class _Ti, class _TupleUj>
struct __mu_return
    : public __mu_return_impl<_Ti,
                              __is_reference_wrapper<_Ti>::value,
                              is_bind_expression<_Ti>::value,
                              0 < is_placeholder<_Ti>::value &&
                              is_placeholder<_Ti>::value <= tuple_size<_TupleUj>::value,
                              _TupleUj>
{
};

template <class _Fp, class _BoundArgs, class _TupleUj>
struct __is_valid_bind_return
{
    static const bool value = false;
};

template <class _Fp, class ..._BoundArgs, class _TupleUj>
struct __is_valid_bind_return<_Fp, tuple<_BoundArgs...>, _TupleUj>
{
    static const bool value = __invokable<_Fp,
                    typename __mu_return<_BoundArgs, _TupleUj>::type...>::value;
};

template <class _Fp, class ..._BoundArgs, class _TupleUj>
struct __is_valid_bind_return<_Fp, const tuple<_BoundArgs...>, _TupleUj>
{
    static const bool value = __invokable<_Fp,
                    typename __mu_return<const _BoundArgs, _TupleUj>::type...>::value;
};

template <class _Fp, class _BoundArgs, class _TupleUj,
          bool = __is_valid_bind_return<_Fp, _BoundArgs, _TupleUj>::value>
struct __bind_return;

template <class _Fp, class ..._BoundArgs, class _TupleUj>
struct __bind_return<_Fp, tuple<_BoundArgs...>, _TupleUj, true>
{
    typedef typename __invoke_of
    <
        _Fp&,
        typename __mu_return
        <
            _BoundArgs,
            _TupleUj
        >::type...
    >::type type;
};

template <class _Fp, class ..._BoundArgs, class _TupleUj>
struct __bind_return<_Fp, const tuple<_BoundArgs...>, _TupleUj, true>
{
    typedef typename __invoke_of
    <
        _Fp&,
        typename __mu_return
        <
            const _BoundArgs,
            _TupleUj
        >::type...
    >::type type;
};

template <class _Fp, class _BoundArgs, size_t ..._Indx, class _Args>
inline _LIBCPP_INLINE_VISIBILITY
typename __bind_return<_Fp, _BoundArgs, _Args>::type
__apply_functor(_Fp& __f, _BoundArgs& __bound_args, __tuple_indices<_Indx...>,
                _Args&& __args)
{
    return _VSTD::__invoke(__f, _VSTD::__mu(_VSTD::get<_Indx>(__bound_args), __args)...);
}

template<class _Fp, class ..._BoundArgs>
class __bind
    : public __weak_result_type<typename decay<_Fp>::type>
{
protected:
    typedef typename decay<_Fp>::type _Fd;
    typedef tuple<typename decay<_BoundArgs>::type...> _Td;
private:
    _Fd __f_;
    _Td __bound_args_;

    typedef typename __make_tuple_indices<sizeof...(_BoundArgs)>::type __indices;
public:
    template <class _Gp, class ..._BA,
              class = typename enable_if
                               <
                                  is_constructible<_Fd, _Gp>::value &&
                                  !is_same<typename remove_reference<_Gp>::type,
                                           __bind>::value
                               >::type>
      _LIBCPP_INLINE_VISIBILITY _LIBCPP_CONSTEXPR_AFTER_CXX17
      explicit __bind(_Gp&& __f, _BA&& ...__bound_args)
        : __f_(_VSTD::forward<_Gp>(__f)),
          __bound_args_(_VSTD::forward<_BA>(__bound_args)...) {}

    template <class ..._Args>
        _LIBCPP_INLINE_VISIBILITY _LIBCPP_CONSTEXPR_AFTER_CXX17
        typename __bind_return<_Fd, _Td, tuple<_Args&&...> >::type
        operator()(_Args&& ...__args)
        {
            return _VSTD::__apply_functor(__f_, __bound_args_, __indices(),
                                  tuple<_Args&&...>(_VSTD::forward<_Args>(__args)...));
        }

    template <class ..._Args>
        _LIBCPP_INLINE_VISIBILITY _LIBCPP_CONSTEXPR_AFTER_CXX17
        typename __bind_return<const _Fd, const _Td, tuple<_Args&&...> >::type
        operator()(_Args&& ...__args) const
        {
            return _VSTD::__apply_functor(__f_, __bound_args_, __indices(),
                                   tuple<_Args&&...>(_VSTD::forward<_Args>(__args)...));
        }
};

template<class _Fp, class ..._BoundArgs>
struct __is_bind_expression<__bind<_Fp, _BoundArgs...> > : public true_type {};

template<class _Rp, class _Fp, class ..._BoundArgs>
class __bind_r
    : public __bind<_Fp, _BoundArgs...>
{
    typedef __bind<_Fp, _BoundArgs...> base;
    typedef typename base::_Fd _Fd;
    typedef typename base::_Td _Td;
public:
    typedef _Rp result_type;


    template <class _Gp, class ..._BA,
              class = typename enable_if
                               <
                                  is_constructible<_Fd, _Gp>::value &&
                                  !is_same<typename remove_reference<_Gp>::type,
                                           __bind_r>::value
                               >::type>
      _LIBCPP_INLINE_VISIBILITY _LIBCPP_CONSTEXPR_AFTER_CXX17
      explicit __bind_r(_Gp&& __f, _BA&& ...__bound_args)
        : base(_VSTD::forward<_Gp>(__f),
               _VSTD::forward<_BA>(__bound_args)...) {}

    template <class ..._Args>
        _LIBCPP_INLINE_VISIBILITY _LIBCPP_CONSTEXPR_AFTER_CXX17
        typename enable_if
        <
            is_convertible<typename __bind_return<_Fd, _Td, tuple<_Args&&...> >::type,
                           result_type>::value || is_void<_Rp>::value,
            result_type
        >::type
        operator()(_Args&& ...__args)
        {
            typedef __invoke_void_return_wrapper<_Rp> _Invoker;
            return _Invoker::__call(static_cast<base&>(*this), _VSTD::forward<_Args>(__args)...);
        }

    template <class ..._Args>
        _LIBCPP_INLINE_VISIBILITY _LIBCPP_CONSTEXPR_AFTER_CXX17
        typename enable_if
        <
            is_convertible<typename __bind_return<const _Fd, const _Td, tuple<_Args&&...> >::type,
                           result_type>::value || is_void<_Rp>::value,
            result_type
        >::type
        operator()(_Args&& ...__args) const
        {
            typedef __invoke_void_return_wrapper<_Rp> _Invoker;
            return _Invoker::__call(static_cast<base const&>(*this), _VSTD::forward<_Args>(__args)...);
        }
};

template<class _Rp, class _Fp, class ..._BoundArgs>
struct __is_bind_expression<__bind_r<_Rp, _Fp, _BoundArgs...> > : public true_type {};

template<class _Fp, class ..._BoundArgs>
inline _LIBCPP_INLINE_VISIBILITY _LIBCPP_CONSTEXPR_AFTER_CXX17
__bind<_Fp, _BoundArgs...>
bind(_Fp&& __f, _BoundArgs&&... __bound_args)
{
    typedef __bind<_Fp, _BoundArgs...> type;
    return type(_VSTD::forward<_Fp>(__f), _VSTD::forward<_BoundArgs>(__bound_args)...);
}

template<class _Rp, class _Fp, class ..._BoundArgs>
inline _LIBCPP_INLINE_VISIBILITY _LIBCPP_CONSTEXPR_AFTER_CXX17
__bind_r<_Rp, _Fp, _BoundArgs...>
bind(_Fp&& __f, _BoundArgs&&... __bound_args)
{
    typedef __bind_r<_Rp, _Fp, _BoundArgs...> type;
    return type(_VSTD::forward<_Fp>(__f), _VSTD::forward<_BoundArgs>(__bound_args)...);
}

#endif  // _LIBCPP_CXX03_LANG

#if _LIBCPP_STD_VER > 14

template <class _Fn, class ..._Args>
_LIBCPP_CONSTEXPR_AFTER_CXX17 invoke_result_t<_Fn, _Args...>
invoke(_Fn&& __f, _Args&&... __args)
    noexcept(is_nothrow_invocable_v<_Fn, _Args...>)
{
    return _VSTD::__invoke(_VSTD::forward<_Fn>(__f), _VSTD::forward<_Args>(__args)...);
}

template<class _Op, class _Tuple,
         class _Idxs = typename __make_tuple_indices<tuple_size<_Tuple>::value>::type>
struct __perfect_forward_impl;

template<class _Op, class... _Bound, size_t... _Idxs>
struct __perfect_forward_impl<_Op, __tuple_types<_Bound...>, __tuple_indices<_Idxs...>>
{
    tuple<_Bound...> __bound_;

    template<class... _Args>
    _LIBCPP_INLINE_VISIBILITY constexpr auto operator()(_Args&&... __args) &
    noexcept(noexcept(_Op::__call(_VSTD::get<_Idxs>(__bound_)..., _VSTD::forward<_Args>(__args)...)))
    -> decltype(      _Op::__call(_VSTD::get<_Idxs>(__bound_)..., _VSTD::forward<_Args>(__args)...))
    {return           _Op::__call(_VSTD::get<_Idxs>(__bound_)..., _VSTD::forward<_Args>(__args)...);}

    template<class... _Args>
    _LIBCPP_INLINE_VISIBILITY constexpr auto operator()(_Args&&... __args) const&
    noexcept(noexcept(_Op::__call(_VSTD::get<_Idxs>(__bound_)..., _VSTD::forward<_Args>(__args)...)))
    -> decltype(      _Op::__call(_VSTD::get<_Idxs>(__bound_)..., _VSTD::forward<_Args>(__args)...))
    {return           _Op::__call(_VSTD::get<_Idxs>(__bound_)..., _VSTD::forward<_Args>(__args)...);}

    template<class... _Args>
    _LIBCPP_INLINE_VISIBILITY constexpr auto operator()(_Args&&... __args) &&
    noexcept(noexcept(_Op::__call(_VSTD::get<_Idxs>(_VSTD::move(__bound_))...,
                                  _VSTD::forward<_Args>(__args)...)))
    -> decltype(      _Op::__call(_VSTD::get<_Idxs>(_VSTD::move(__bound_))...,
                                  _VSTD::forward<_Args>(__args)...))
    {return           _Op::__call(_VSTD::get<_Idxs>(_VSTD::move(__bound_))...,
                                  _VSTD::forward<_Args>(__args)...);}

    template<class... _Args>
    _LIBCPP_INLINE_VISIBILITY constexpr auto operator()(_Args&&... __args) const&&
    noexcept(noexcept(_Op::__call(_VSTD::get<_Idxs>(_VSTD::move(__bound_))...,
                                  _VSTD::forward<_Args>(__args)...)))
    -> decltype(      _Op::__call(_VSTD::get<_Idxs>(_VSTD::move(__bound_))...,
                                  _VSTD::forward<_Args>(__args)...))
    {return           _Op::__call(_VSTD::get<_Idxs>(_VSTD::move(__bound_))...,
                                  _VSTD::forward<_Args>(__args)...);}

    template<class _Fn = typename tuple_element<0, tuple<_Bound...>>::type,
             class = _EnableIf<is_copy_constructible_v<_Fn>>>
    constexpr __perfect_forward_impl(__perfect_forward_impl const& __other)
        : __bound_(__other.__bound_) {}

    template<class _Fn = typename tuple_element<0, tuple<_Bound...>>::type,
             class = _EnableIf<is_move_constructible_v<_Fn>>>
    constexpr __perfect_forward_impl(__perfect_forward_impl && __other)
        : __bound_(_VSTD::move(__other.__bound_)) {}

    template<class... _BoundArgs>
    explicit constexpr __perfect_forward_impl(_BoundArgs&&... __bound) :
        __bound_(_VSTD::forward<_BoundArgs>(__bound)...) { }
};

template<class _Op, class... _Args>
using __perfect_forward =
    __perfect_forward_impl<_Op, __tuple_types<decay_t<_Args>...>>;

struct __not_fn_op
{
    template<class... _Args>
    static _LIBCPP_CONSTEXPR_AFTER_CXX17 auto __call(_Args&&... __args)
    noexcept(noexcept(!_VSTD::invoke(_VSTD::forward<_Args>(__args)...)))
    -> decltype(      !_VSTD::invoke(_VSTD::forward<_Args>(__args)...))
    { return          !_VSTD::invoke(_VSTD::forward<_Args>(__args)...); }
};

template<class _Fn,
         class = _EnableIf<is_constructible_v<decay_t<_Fn>, _Fn> &&
                           is_move_constructible_v<_Fn>>>
_LIBCPP_CONSTEXPR_AFTER_CXX17 auto not_fn(_Fn&& __f)
{
    return __perfect_forward<__not_fn_op, _Fn>(_VSTD::forward<_Fn>(__f));
}

#endif // _LIBCPP_STD_VER > 14

#if _LIBCPP_STD_VER > 17

struct __bind_front_op
{
    template<class... _Args>
    constexpr static auto __call(_Args&&... __args)
    noexcept(noexcept(_VSTD::invoke(_VSTD::forward<_Args>(__args)...)))
    -> decltype(      _VSTD::invoke(_VSTD::forward<_Args>(__args)...))
    { return          _VSTD::invoke(_VSTD::forward<_Args>(__args)...); }
};

template<class _Fn, class... _Args,
         class = _EnableIf<conjunction<is_constructible<decay_t<_Fn>, _Fn>,
                                       is_move_constructible<decay_t<_Fn>>,
                                       is_constructible<decay_t<_Args>, _Args>...,
                                       is_move_constructible<decay_t<_Args>>...
                                       >::value>>
constexpr auto bind_front(_Fn&& __f, _Args&&... __args)
{
    return __perfect_forward<__bind_front_op, _Fn, _Args...>(_VSTD::forward<_Fn>(__f),
                                                             _VSTD::forward<_Args>(__args)...);
}

#endif // _LIBCPP_STD_VER > 17

// struct hash<T*> in <memory>

template <class _BinaryPredicate, class _ForwardIterator1, class _ForwardIterator2>
pair<_ForwardIterator1, _ForwardIterator1> _LIBCPP_CONSTEXPR_AFTER_CXX11
__search(_ForwardIterator1 __first1, _ForwardIterator1 __last1,
         _ForwardIterator2 __first2, _ForwardIterator2 __last2, _BinaryPredicate __pred,
         forward_iterator_tag, forward_iterator_tag)
{
    if (__first2 == __last2)
        return _VSTD::make_pair(__first1, __first1);  // Everything matches an empty sequence
    while (true)
    {
        // Find first element in sequence 1 that matchs *__first2, with a mininum of loop checks
        while (true)
        {
            if (__first1 == __last1)  // return __last1 if no element matches *__first2
                return _VSTD::make_pair(__last1, __last1);
            if (__pred(*__first1, *__first2))
                break;
            ++__first1;
        }
        // *__first1 matches *__first2, now match elements after here
        _ForwardIterator1 __m1 = __first1;
        _ForwardIterator2 __m2 = __first2;
        while (true)
        {
            if (++__m2 == __last2)  // If pattern exhausted, __first1 is the answer (works for 1 element pattern)
                return _VSTD::make_pair(__first1, __m1);
            if (++__m1 == __last1)  // Otherwise if source exhaused, pattern not found
                return _VSTD::make_pair(__last1, __last1);
            if (!__pred(*__m1, *__m2))  // if there is a mismatch, restart with a new __first1
            {
                ++__first1;
                break;
            }  // else there is a match, check next elements
        }
    }
}

template <class _BinaryPredicate, class _RandomAccessIterator1, class _RandomAccessIterator2>
_LIBCPP_CONSTEXPR_AFTER_CXX11
pair<_RandomAccessIterator1, _RandomAccessIterator1>
__search(_RandomAccessIterator1 __first1, _RandomAccessIterator1 __last1,
         _RandomAccessIterator2 __first2, _RandomAccessIterator2 __last2, _BinaryPredicate __pred,
           random_access_iterator_tag, random_access_iterator_tag)
{
    typedef typename iterator_traits<_RandomAccessIterator1>::difference_type _D1;
    typedef typename iterator_traits<_RandomAccessIterator2>::difference_type _D2;
    // Take advantage of knowing source and pattern lengths.  Stop short when source is smaller than pattern
    const _D2 __len2 = __last2 - __first2;
    if (__len2 == 0)
        return _VSTD::make_pair(__first1, __first1);
    const _D1 __len1 = __last1 - __first1;
    if (__len1 < __len2)
        return _VSTD::make_pair(__last1, __last1);
    const _RandomAccessIterator1 __s = __last1 - (__len2 - 1);  // Start of pattern match can't go beyond here

    while (true)
    {
        while (true)
        {
            if (__first1 == __s)
                return _VSTD::make_pair(__last1, __last1);
            if (__pred(*__first1, *__first2))
                break;
            ++__first1;
        }

        _RandomAccessIterator1 __m1 = __first1;
        _RandomAccessIterator2 __m2 = __first2;
         while (true)
         {
             if (++__m2 == __last2)
                 return _VSTD::make_pair(__first1, __first1 + __len2);
             ++__m1;          // no need to check range on __m1 because __s guarantees we have enough source
             if (!__pred(*__m1, *__m2))
             {
                 ++__first1;
                 break;
             }
         }
    }
}

#if _LIBCPP_STD_VER > 14

// default searcher
template<class _ForwardIterator, class _BinaryPredicate = equal_to<>>
class _LIBCPP_TYPE_VIS default_searcher {
public:
    _LIBCPP_INLINE_VISIBILITY _LIBCPP_CONSTEXPR_AFTER_CXX17
    default_searcher(_ForwardIterator __f, _ForwardIterator __l,
                       _BinaryPredicate __p = _BinaryPredicate())
        : __first_(__f), __last_(__l), __pred_(__p) {}

    template <typename _ForwardIterator2>
    _LIBCPP_INLINE_VISIBILITY _LIBCPP_CONSTEXPR_AFTER_CXX17
    pair<_ForwardIterator2, _ForwardIterator2>
    operator () (_ForwardIterator2 __f, _ForwardIterator2 __l) const
    {
        return _VSTD::__search(__f, __l, __first_, __last_, __pred_,
            typename _VSTD::iterator_traits<_ForwardIterator>::iterator_category(),
            typename _VSTD::iterator_traits<_ForwardIterator2>::iterator_category());
    }

private:
    _ForwardIterator __first_;
    _ForwardIterator __last_;
    _BinaryPredicate __pred_;
    };

#endif // _LIBCPP_STD_VER > 14

#if _LIBCPP_STD_VER > 17
template <class _Tp>
using unwrap_reference_t = typename unwrap_reference<_Tp>::type;

template <class _Tp>
using unwrap_ref_decay_t = typename unwrap_ref_decay<_Tp>::type;
#endif // > C++17

template <class _Container, class _Predicate>
inline typename _Container::size_type
__libcpp_erase_if_container(_Container& __c, _Predicate __pred) {
  typename _Container::size_type __old_size = __c.size();

  const typename _Container::iterator __last = __c.end();
  for (typename _Container::iterator __iter = __c.begin(); __iter != __last;) {
    if (__pred(*__iter))
      __iter = __c.erase(__iter);
    else
      ++__iter;
  }

  return __old_size - __c.size();
}

_LIBCPP_END_NAMESPACE_STD

#endif  // _LIBCPP_FUNCTIONAL
=======
#endif // _LIBCPP_FUNCTIONAL
>>>>>>> 2ab1d525
<|MERGE_RESOLUTION|>--- conflicted
+++ resolved
@@ -154,42 +154,22 @@
 };
 
 template <class T> // <class T=void> in C++14
-<<<<<<< HEAD
-struct bit_and : binary_function<T, T, T>
-{
-=======
 struct bit_and {
->>>>>>> 2ab1d525
-    T operator()(const T& x, const T& y) const;
-};
-
-template <class T> // <class T=void> in C++14
-<<<<<<< HEAD
-struct bit_or : binary_function<T, T, T>
-{
-=======
+    T operator()(const T& x, const T& y) const;
+};
+
+template <class T> // <class T=void> in C++14
 struct bit_or {
->>>>>>> 2ab1d525
-    T operator()(const T& x, const T& y) const;
-};
-
-template <class T> // <class T=void> in C++14
-<<<<<<< HEAD
-struct bit_xor : binary_function<T, T, T>
-{
-=======
+    T operator()(const T& x, const T& y) const;
+};
+
+template <class T> // <class T=void> in C++14
 struct bit_xor {
->>>>>>> 2ab1d525
     T operator()(const T& x, const T& y) const;
 };
 
 template <class T=void> // C++14
-<<<<<<< HEAD
-struct bit_not : unary_function<T, T>
-{
-=======
 struct bit_not {
->>>>>>> 2ab1d525
     T operator()(const T& x) const;
 };
 
@@ -552,2722 +532,4 @@
 #pragma GCC system_header
 #endif
 
-<<<<<<< HEAD
-_LIBCPP_BEGIN_NAMESPACE_STD
-
-#if _LIBCPP_STD_VER > 11
-template <class _Tp = void>
-#else
-template <class _Tp>
-#endif
-struct _LIBCPP_TEMPLATE_VIS plus : binary_function<_Tp, _Tp, _Tp>
-{
-    _LIBCPP_CONSTEXPR_AFTER_CXX11 _LIBCPP_INLINE_VISIBILITY
-    _Tp operator()(const _Tp& __x, const _Tp& __y) const
-        {return __x + __y;}
-};
-
-#if _LIBCPP_STD_VER > 11
-template <>
-struct _LIBCPP_TEMPLATE_VIS plus<void>
-{
-    template <class _T1, class _T2>
-    _LIBCPP_CONSTEXPR_AFTER_CXX11 _LIBCPP_INLINE_VISIBILITY
-    auto operator()(_T1&& __t, _T2&& __u) const
-    _NOEXCEPT_(noexcept(_VSTD::forward<_T1>(__t) + _VSTD::forward<_T2>(__u)))
-    -> decltype        (_VSTD::forward<_T1>(__t) + _VSTD::forward<_T2>(__u))
-        { return        _VSTD::forward<_T1>(__t) + _VSTD::forward<_T2>(__u); }
-    typedef void is_transparent;
-};
-#endif
-
-
-#if _LIBCPP_STD_VER > 11
-template <class _Tp = void>
-#else
-template <class _Tp>
-#endif
-struct _LIBCPP_TEMPLATE_VIS minus : binary_function<_Tp, _Tp, _Tp>
-{
-    _LIBCPP_CONSTEXPR_AFTER_CXX11 _LIBCPP_INLINE_VISIBILITY
-    _Tp operator()(const _Tp& __x, const _Tp& __y) const
-        {return __x - __y;}
-};
-
-#if _LIBCPP_STD_VER > 11
-template <>
-struct _LIBCPP_TEMPLATE_VIS minus<void>
-{
-    template <class _T1, class _T2>
-    _LIBCPP_CONSTEXPR_AFTER_CXX11 _LIBCPP_INLINE_VISIBILITY
-    auto operator()(_T1&& __t, _T2&& __u) const
-    _NOEXCEPT_(noexcept(_VSTD::forward<_T1>(__t) - _VSTD::forward<_T2>(__u)))
-    -> decltype        (_VSTD::forward<_T1>(__t) - _VSTD::forward<_T2>(__u))
-        { return        _VSTD::forward<_T1>(__t) - _VSTD::forward<_T2>(__u); }
-    typedef void is_transparent;
-};
-#endif
-
-
-#if _LIBCPP_STD_VER > 11
-template <class _Tp = void>
-#else
-template <class _Tp>
-#endif
-struct _LIBCPP_TEMPLATE_VIS multiplies : binary_function<_Tp, _Tp, _Tp>
-{
-    _LIBCPP_CONSTEXPR_AFTER_CXX11 _LIBCPP_INLINE_VISIBILITY
-    _Tp operator()(const _Tp& __x, const _Tp& __y) const
-        {return __x * __y;}
-};
-
-#if _LIBCPP_STD_VER > 11
-template <>
-struct _LIBCPP_TEMPLATE_VIS multiplies<void>
-{
-    template <class _T1, class _T2>
-    _LIBCPP_CONSTEXPR_AFTER_CXX11 _LIBCPP_INLINE_VISIBILITY
-    auto operator()(_T1&& __t, _T2&& __u) const
-    _NOEXCEPT_(noexcept(_VSTD::forward<_T1>(__t) * _VSTD::forward<_T2>(__u)))
-    -> decltype        (_VSTD::forward<_T1>(__t) * _VSTD::forward<_T2>(__u))
-        { return        _VSTD::forward<_T1>(__t) * _VSTD::forward<_T2>(__u); }
-    typedef void is_transparent;
-};
-#endif
-
-
-#if _LIBCPP_STD_VER > 11
-template <class _Tp = void>
-#else
-template <class _Tp>
-#endif
-struct _LIBCPP_TEMPLATE_VIS divides : binary_function<_Tp, _Tp, _Tp>
-{
-    _LIBCPP_CONSTEXPR_AFTER_CXX11 _LIBCPP_INLINE_VISIBILITY
-    _Tp operator()(const _Tp& __x, const _Tp& __y) const
-        {return __x / __y;}
-};
-
-#if _LIBCPP_STD_VER > 11
-template <>
-struct _LIBCPP_TEMPLATE_VIS divides<void>
-{
-    template <class _T1, class _T2>
-    _LIBCPP_CONSTEXPR_AFTER_CXX11 _LIBCPP_INLINE_VISIBILITY
-    auto operator()(_T1&& __t, _T2&& __u) const
-    _NOEXCEPT_(noexcept(_VSTD::forward<_T1>(__t) / _VSTD::forward<_T2>(__u)))
-    -> decltype        (_VSTD::forward<_T1>(__t) / _VSTD::forward<_T2>(__u))
-        { return        _VSTD::forward<_T1>(__t) / _VSTD::forward<_T2>(__u); }
-    typedef void is_transparent;
-};
-#endif
-
-
-#if _LIBCPP_STD_VER > 11
-template <class _Tp = void>
-#else
-template <class _Tp>
-#endif
-struct _LIBCPP_TEMPLATE_VIS modulus : binary_function<_Tp, _Tp, _Tp>
-{
-    _LIBCPP_CONSTEXPR_AFTER_CXX11 _LIBCPP_INLINE_VISIBILITY
-    _Tp operator()(const _Tp& __x, const _Tp& __y) const
-        {return __x % __y;}
-};
-
-#if _LIBCPP_STD_VER > 11
-template <>
-struct _LIBCPP_TEMPLATE_VIS modulus<void>
-{
-    template <class _T1, class _T2>
-    _LIBCPP_CONSTEXPR_AFTER_CXX11 _LIBCPP_INLINE_VISIBILITY
-    auto operator()(_T1&& __t, _T2&& __u) const
-    _NOEXCEPT_(noexcept(_VSTD::forward<_T1>(__t) % _VSTD::forward<_T2>(__u)))
-    -> decltype        (_VSTD::forward<_T1>(__t) % _VSTD::forward<_T2>(__u))
-        { return        _VSTD::forward<_T1>(__t) % _VSTD::forward<_T2>(__u); }
-    typedef void is_transparent;
-};
-#endif
-
-
-#if _LIBCPP_STD_VER > 11
-template <class _Tp = void>
-#else
-template <class _Tp>
-#endif
-struct _LIBCPP_TEMPLATE_VIS negate : unary_function<_Tp, _Tp>
-{
-    _LIBCPP_CONSTEXPR_AFTER_CXX11 _LIBCPP_INLINE_VISIBILITY
-    _Tp operator()(const _Tp& __x) const
-        {return -__x;}
-};
-
-#if _LIBCPP_STD_VER > 11
-template <>
-struct _LIBCPP_TEMPLATE_VIS negate<void>
-{
-    template <class _Tp>
-    _LIBCPP_CONSTEXPR_AFTER_CXX11 _LIBCPP_INLINE_VISIBILITY
-    auto operator()(_Tp&& __x) const
-    _NOEXCEPT_(noexcept(- _VSTD::forward<_Tp>(__x)))
-    -> decltype        (- _VSTD::forward<_Tp>(__x))
-        { return        - _VSTD::forward<_Tp>(__x); }
-    typedef void is_transparent;
-};
-#endif
-
-
-#if _LIBCPP_STD_VER > 11
-template <class _Tp = void>
-#else
-template <class _Tp>
-#endif
-struct _LIBCPP_TEMPLATE_VIS equal_to : binary_function<_Tp, _Tp, bool>
-{
-    _LIBCPP_CONSTEXPR_AFTER_CXX11 _LIBCPP_INLINE_VISIBILITY
-    bool operator()(const _Tp& __x, const _Tp& __y) const
-        {return __x == __y;}
-};
-
-#if _LIBCPP_STD_VER > 11
-template <>
-struct _LIBCPP_TEMPLATE_VIS equal_to<void>
-{
-    template <class _T1, class _T2>
-    _LIBCPP_CONSTEXPR_AFTER_CXX11 _LIBCPP_INLINE_VISIBILITY
-    auto operator()(_T1&& __t, _T2&& __u) const
-    _NOEXCEPT_(noexcept(_VSTD::forward<_T1>(__t) == _VSTD::forward<_T2>(__u)))
-    -> decltype        (_VSTD::forward<_T1>(__t) == _VSTD::forward<_T2>(__u))
-        { return        _VSTD::forward<_T1>(__t) == _VSTD::forward<_T2>(__u); }
-    typedef void is_transparent;
-};
-#endif
-
-
-#if _LIBCPP_STD_VER > 11
-template <class _Tp = void>
-#else
-template <class _Tp>
-#endif
-struct _LIBCPP_TEMPLATE_VIS not_equal_to : binary_function<_Tp, _Tp, bool>
-{
-    _LIBCPP_CONSTEXPR_AFTER_CXX11 _LIBCPP_INLINE_VISIBILITY
-    bool operator()(const _Tp& __x, const _Tp& __y) const
-        {return __x != __y;}
-};
-
-#if _LIBCPP_STD_VER > 11
-template <>
-struct _LIBCPP_TEMPLATE_VIS not_equal_to<void>
-{
-    template <class _T1, class _T2>
-    _LIBCPP_CONSTEXPR_AFTER_CXX11 _LIBCPP_INLINE_VISIBILITY
-    auto operator()(_T1&& __t, _T2&& __u) const
-    _NOEXCEPT_(noexcept(_VSTD::forward<_T1>(__t) != _VSTD::forward<_T2>(__u)))
-    -> decltype        (_VSTD::forward<_T1>(__t) != _VSTD::forward<_T2>(__u))
-        { return        _VSTD::forward<_T1>(__t) != _VSTD::forward<_T2>(__u); }
-    typedef void is_transparent;
-};
-#endif
-
-
-#if _LIBCPP_STD_VER > 11
-template <class _Tp = void>
-#else
-template <class _Tp>
-#endif
-struct _LIBCPP_TEMPLATE_VIS greater : binary_function<_Tp, _Tp, bool>
-{
-    _LIBCPP_CONSTEXPR_AFTER_CXX11 _LIBCPP_INLINE_VISIBILITY
-    bool operator()(const _Tp& __x, const _Tp& __y) const
-        {return __x > __y;}
-};
-
-#if _LIBCPP_STD_VER > 11
-template <>
-struct _LIBCPP_TEMPLATE_VIS greater<void>
-{
-    template <class _T1, class _T2>
-    _LIBCPP_CONSTEXPR_AFTER_CXX11 _LIBCPP_INLINE_VISIBILITY
-    auto operator()(_T1&& __t, _T2&& __u) const
-    _NOEXCEPT_(noexcept(_VSTD::forward<_T1>(__t) > _VSTD::forward<_T2>(__u)))
-    -> decltype        (_VSTD::forward<_T1>(__t) > _VSTD::forward<_T2>(__u))
-        { return        _VSTD::forward<_T1>(__t) > _VSTD::forward<_T2>(__u); }
-    typedef void is_transparent;
-};
-#endif
-
-
-// less in <__functional_base>
-
-#if _LIBCPP_STD_VER > 11
-template <class _Tp = void>
-#else
-template <class _Tp>
-#endif
-struct _LIBCPP_TEMPLATE_VIS greater_equal : binary_function<_Tp, _Tp, bool>
-{
-    _LIBCPP_CONSTEXPR_AFTER_CXX11 _LIBCPP_INLINE_VISIBILITY
-    bool operator()(const _Tp& __x, const _Tp& __y) const
-        {return __x >= __y;}
-};
-
-#if _LIBCPP_STD_VER > 11
-template <>
-struct _LIBCPP_TEMPLATE_VIS greater_equal<void>
-{
-    template <class _T1, class _T2>
-    _LIBCPP_CONSTEXPR_AFTER_CXX11 _LIBCPP_INLINE_VISIBILITY
-    auto operator()(_T1&& __t, _T2&& __u) const
-    _NOEXCEPT_(noexcept(_VSTD::forward<_T1>(__t) >= _VSTD::forward<_T2>(__u)))
-    -> decltype        (_VSTD::forward<_T1>(__t) >= _VSTD::forward<_T2>(__u))
-        { return        _VSTD::forward<_T1>(__t) >= _VSTD::forward<_T2>(__u); }
-    typedef void is_transparent;
-};
-#endif
-
-
-#if _LIBCPP_STD_VER > 11
-template <class _Tp = void>
-#else
-template <class _Tp>
-#endif
-struct _LIBCPP_TEMPLATE_VIS less_equal : binary_function<_Tp, _Tp, bool>
-{
-    _LIBCPP_CONSTEXPR_AFTER_CXX11 _LIBCPP_INLINE_VISIBILITY
-    bool operator()(const _Tp& __x, const _Tp& __y) const
-        {return __x <= __y;}
-};
-
-#if _LIBCPP_STD_VER > 11
-template <>
-struct _LIBCPP_TEMPLATE_VIS less_equal<void>
-{
-    template <class _T1, class _T2>
-    _LIBCPP_CONSTEXPR_AFTER_CXX11 _LIBCPP_INLINE_VISIBILITY
-    auto operator()(_T1&& __t, _T2&& __u) const
-    _NOEXCEPT_(noexcept(_VSTD::forward<_T1>(__t) <= _VSTD::forward<_T2>(__u)))
-    -> decltype        (_VSTD::forward<_T1>(__t) <= _VSTD::forward<_T2>(__u))
-        { return        _VSTD::forward<_T1>(__t) <= _VSTD::forward<_T2>(__u); }
-    typedef void is_transparent;
-};
-#endif
-
-
-#if _LIBCPP_STD_VER > 11
-template <class _Tp = void>
-#else
-template <class _Tp>
-#endif
-struct _LIBCPP_TEMPLATE_VIS logical_and : binary_function<_Tp, _Tp, bool>
-{
-    _LIBCPP_CONSTEXPR_AFTER_CXX11 _LIBCPP_INLINE_VISIBILITY
-    bool operator()(const _Tp& __x, const _Tp& __y) const
-        {return __x && __y;}
-};
-
-#if _LIBCPP_STD_VER > 11
-template <>
-struct _LIBCPP_TEMPLATE_VIS logical_and<void>
-{
-    template <class _T1, class _T2>
-    _LIBCPP_CONSTEXPR_AFTER_CXX11 _LIBCPP_INLINE_VISIBILITY
-    auto operator()(_T1&& __t, _T2&& __u) const
-    _NOEXCEPT_(noexcept(_VSTD::forward<_T1>(__t) && _VSTD::forward<_T2>(__u)))
-    -> decltype        (_VSTD::forward<_T1>(__t) && _VSTD::forward<_T2>(__u))
-        { return        _VSTD::forward<_T1>(__t) && _VSTD::forward<_T2>(__u); }
-    typedef void is_transparent;
-};
-#endif
-
-
-#if _LIBCPP_STD_VER > 11
-template <class _Tp = void>
-#else
-template <class _Tp>
-#endif
-struct _LIBCPP_TEMPLATE_VIS logical_or : binary_function<_Tp, _Tp, bool>
-{
-    _LIBCPP_CONSTEXPR_AFTER_CXX11 _LIBCPP_INLINE_VISIBILITY
-    bool operator()(const _Tp& __x, const _Tp& __y) const
-        {return __x || __y;}
-};
-
-#if _LIBCPP_STD_VER > 11
-template <>
-struct _LIBCPP_TEMPLATE_VIS logical_or<void>
-{
-    template <class _T1, class _T2>
-    _LIBCPP_CONSTEXPR_AFTER_CXX11 _LIBCPP_INLINE_VISIBILITY
-    auto operator()(_T1&& __t, _T2&& __u) const
-    _NOEXCEPT_(noexcept(_VSTD::forward<_T1>(__t) || _VSTD::forward<_T2>(__u)))
-    -> decltype        (_VSTD::forward<_T1>(__t) || _VSTD::forward<_T2>(__u))
-        { return        _VSTD::forward<_T1>(__t) || _VSTD::forward<_T2>(__u); }
-    typedef void is_transparent;
-};
-#endif
-
-
-#if _LIBCPP_STD_VER > 11
-template <class _Tp = void>
-#else
-template <class _Tp>
-#endif
-struct _LIBCPP_TEMPLATE_VIS logical_not : unary_function<_Tp, bool>
-{
-    _LIBCPP_CONSTEXPR_AFTER_CXX11 _LIBCPP_INLINE_VISIBILITY
-    bool operator()(const _Tp& __x) const
-        {return !__x;}
-};
-
-#if _LIBCPP_STD_VER > 11
-template <>
-struct _LIBCPP_TEMPLATE_VIS logical_not<void>
-{
-    template <class _Tp>
-    _LIBCPP_CONSTEXPR_AFTER_CXX11 _LIBCPP_INLINE_VISIBILITY
-    auto operator()(_Tp&& __x) const
-    _NOEXCEPT_(noexcept(!_VSTD::forward<_Tp>(__x)))
-    -> decltype        (!_VSTD::forward<_Tp>(__x))
-        { return        !_VSTD::forward<_Tp>(__x); }
-    typedef void is_transparent;
-};
-#endif
-
-
-#if _LIBCPP_STD_VER > 11
-template <class _Tp = void>
-#else
-template <class _Tp>
-#endif
-struct _LIBCPP_TEMPLATE_VIS bit_and : binary_function<_Tp, _Tp, _Tp>
-{
-    _LIBCPP_CONSTEXPR_AFTER_CXX11 _LIBCPP_INLINE_VISIBILITY
-    _Tp operator()(const _Tp& __x, const _Tp& __y) const
-        {return __x & __y;}
-};
-
-#if _LIBCPP_STD_VER > 11
-template <>
-struct _LIBCPP_TEMPLATE_VIS bit_and<void>
-{
-    template <class _T1, class _T2>
-    _LIBCPP_CONSTEXPR_AFTER_CXX11 _LIBCPP_INLINE_VISIBILITY
-    auto operator()(_T1&& __t, _T2&& __u) const
-    _NOEXCEPT_(noexcept(_VSTD::forward<_T1>(__t) & _VSTD::forward<_T2>(__u)))
-    -> decltype        (_VSTD::forward<_T1>(__t) & _VSTD::forward<_T2>(__u))
-        { return        _VSTD::forward<_T1>(__t) & _VSTD::forward<_T2>(__u); }
-    typedef void is_transparent;
-};
-#endif
-
-
-#if _LIBCPP_STD_VER > 11
-template <class _Tp = void>
-#else
-template <class _Tp>
-#endif
-struct _LIBCPP_TEMPLATE_VIS bit_or : binary_function<_Tp, _Tp, _Tp>
-{
-    _LIBCPP_CONSTEXPR_AFTER_CXX11 _LIBCPP_INLINE_VISIBILITY
-    _Tp operator()(const _Tp& __x, const _Tp& __y) const
-        {return __x | __y;}
-};
-
-#if _LIBCPP_STD_VER > 11
-template <>
-struct _LIBCPP_TEMPLATE_VIS bit_or<void>
-{
-    template <class _T1, class _T2>
-    _LIBCPP_CONSTEXPR_AFTER_CXX11 _LIBCPP_INLINE_VISIBILITY
-    auto operator()(_T1&& __t, _T2&& __u) const
-    _NOEXCEPT_(noexcept(_VSTD::forward<_T1>(__t) | _VSTD::forward<_T2>(__u)))
-    -> decltype        (_VSTD::forward<_T1>(__t) | _VSTD::forward<_T2>(__u))
-        { return        _VSTD::forward<_T1>(__t) | _VSTD::forward<_T2>(__u); }
-    typedef void is_transparent;
-};
-#endif
-
-
-#if _LIBCPP_STD_VER > 11
-template <class _Tp = void>
-#else
-template <class _Tp>
-#endif
-struct _LIBCPP_TEMPLATE_VIS bit_xor : binary_function<_Tp, _Tp, _Tp>
-{
-    _LIBCPP_CONSTEXPR_AFTER_CXX11 _LIBCPP_INLINE_VISIBILITY
-    _Tp operator()(const _Tp& __x, const _Tp& __y) const
-        {return __x ^ __y;}
-};
-
-#if _LIBCPP_STD_VER > 11
-template <>
-struct _LIBCPP_TEMPLATE_VIS bit_xor<void>
-{
-    template <class _T1, class _T2>
-    _LIBCPP_CONSTEXPR_AFTER_CXX11 _LIBCPP_INLINE_VISIBILITY
-    auto operator()(_T1&& __t, _T2&& __u) const
-    _NOEXCEPT_(noexcept(_VSTD::forward<_T1>(__t) ^ _VSTD::forward<_T2>(__u)))
-    -> decltype        (_VSTD::forward<_T1>(__t) ^ _VSTD::forward<_T2>(__u))
-        { return        _VSTD::forward<_T1>(__t) ^ _VSTD::forward<_T2>(__u); }
-    typedef void is_transparent;
-};
-#endif
-
-
-#if _LIBCPP_STD_VER > 11
-template <class _Tp = void>
-struct _LIBCPP_TEMPLATE_VIS bit_not : unary_function<_Tp, _Tp>
-{
-    _LIBCPP_CONSTEXPR_AFTER_CXX11 _LIBCPP_INLINE_VISIBILITY
-    _Tp operator()(const _Tp& __x) const
-        {return ~__x;}
-};
-
-template <>
-struct _LIBCPP_TEMPLATE_VIS bit_not<void>
-{
-    template <class _Tp>
-    _LIBCPP_CONSTEXPR_AFTER_CXX11 _LIBCPP_INLINE_VISIBILITY
-    auto operator()(_Tp&& __x) const
-    _NOEXCEPT_(noexcept(~_VSTD::forward<_Tp>(__x)))
-    -> decltype        (~_VSTD::forward<_Tp>(__x))
-        { return        ~_VSTD::forward<_Tp>(__x); }
-    typedef void is_transparent;
-};
-#endif
-
-template <class _Predicate>
-class _LIBCPP_TEMPLATE_VIS _LIBCPP_DEPRECATED_IN_CXX17 unary_negate
-    : public unary_function<typename _Predicate::argument_type, bool>
-{
-    _Predicate __pred_;
-public:
-    _LIBCPP_CONSTEXPR_AFTER_CXX11 _LIBCPP_INLINE_VISIBILITY
-    explicit unary_negate(const _Predicate& __pred)
-        : __pred_(__pred) {}
-    _LIBCPP_CONSTEXPR_AFTER_CXX11 _LIBCPP_INLINE_VISIBILITY
-    bool operator()(const typename _Predicate::argument_type& __x) const
-        {return !__pred_(__x);}
-};
-
-template <class _Predicate>
-_LIBCPP_DEPRECATED_IN_CXX17 inline _LIBCPP_CONSTEXPR_AFTER_CXX11 _LIBCPP_INLINE_VISIBILITY
-unary_negate<_Predicate>
-not1(const _Predicate& __pred) {return unary_negate<_Predicate>(__pred);}
-
-template <class _Predicate>
-class _LIBCPP_TEMPLATE_VIS _LIBCPP_DEPRECATED_IN_CXX17 binary_negate
-    : public binary_function<typename _Predicate::first_argument_type,
-                             typename _Predicate::second_argument_type,
-                             bool>
-{
-    _Predicate __pred_;
-public:
-    _LIBCPP_INLINE_VISIBILITY explicit _LIBCPP_CONSTEXPR_AFTER_CXX11
-    binary_negate(const _Predicate& __pred) : __pred_(__pred) {}
-
-    _LIBCPP_CONSTEXPR_AFTER_CXX11 _LIBCPP_INLINE_VISIBILITY
-    bool operator()(const typename _Predicate::first_argument_type& __x,
-                    const typename _Predicate::second_argument_type& __y) const
-        {return !__pred_(__x, __y);}
-};
-
-template <class _Predicate>
-_LIBCPP_DEPRECATED_IN_CXX17 inline _LIBCPP_CONSTEXPR_AFTER_CXX11 _LIBCPP_INLINE_VISIBILITY
-binary_negate<_Predicate>
-not2(const _Predicate& __pred) {return binary_negate<_Predicate>(__pred);}
-
-#if _LIBCPP_STD_VER <= 14 || defined(_LIBCPP_ENABLE_CXX17_REMOVED_BINDERS)
-template <class __Operation>
-class _LIBCPP_TEMPLATE_VIS _LIBCPP_DEPRECATED_IN_CXX11 binder1st
-    : public unary_function<typename __Operation::second_argument_type,
-                            typename __Operation::result_type>
-{
-protected:
-    __Operation                               op;
-    typename __Operation::first_argument_type value;
-public:
-    _LIBCPP_INLINE_VISIBILITY binder1st(const __Operation& __x,
-                               const typename __Operation::first_argument_type __y)
-        : op(__x), value(__y) {}
-    _LIBCPP_INLINE_VISIBILITY typename __Operation::result_type operator()
-        (typename __Operation::second_argument_type& __x) const
-            {return op(value, __x);}
-    _LIBCPP_INLINE_VISIBILITY typename __Operation::result_type operator()
-        (const typename __Operation::second_argument_type& __x) const
-            {return op(value, __x);}
-};
-
-template <class __Operation, class _Tp>
-_LIBCPP_DEPRECATED_IN_CXX11 inline _LIBCPP_INLINE_VISIBILITY
-binder1st<__Operation>
-bind1st(const __Operation& __op, const _Tp& __x)
-    {return binder1st<__Operation>(__op, __x);}
-
-template <class __Operation>
-class _LIBCPP_TEMPLATE_VIS _LIBCPP_DEPRECATED_IN_CXX11 binder2nd
-    : public unary_function<typename __Operation::first_argument_type,
-                            typename __Operation::result_type>
-{
-protected:
-    __Operation                                op;
-    typename __Operation::second_argument_type value;
-public:
-    _LIBCPP_INLINE_VISIBILITY
-    binder2nd(const __Operation& __x, const typename __Operation::second_argument_type __y)
-        : op(__x), value(__y) {}
-    _LIBCPP_INLINE_VISIBILITY typename __Operation::result_type operator()
-        (      typename __Operation::first_argument_type& __x) const
-            {return op(__x, value);}
-    _LIBCPP_INLINE_VISIBILITY typename __Operation::result_type operator()
-        (const typename __Operation::first_argument_type& __x) const
-            {return op(__x, value);}
-};
-
-template <class __Operation, class _Tp>
-_LIBCPP_DEPRECATED_IN_CXX11 inline _LIBCPP_INLINE_VISIBILITY
-binder2nd<__Operation>
-bind2nd(const __Operation& __op, const _Tp& __x)
-    {return binder2nd<__Operation>(__op, __x);}
-
-template <class _Arg, class _Result>
-class _LIBCPP_TEMPLATE_VIS _LIBCPP_DEPRECATED_IN_CXX11 pointer_to_unary_function
-    : public unary_function<_Arg, _Result>
-{
-    _Result (*__f_)(_Arg);
-public:
-    _LIBCPP_INLINE_VISIBILITY explicit pointer_to_unary_function(_Result (*__f)(_Arg))
-        : __f_(__f) {}
-    _LIBCPP_INLINE_VISIBILITY _Result operator()(_Arg __x) const
-        {return __f_(__x);}
-};
-
-template <class _Arg, class _Result>
-_LIBCPP_DEPRECATED_IN_CXX11 inline _LIBCPP_INLINE_VISIBILITY
-pointer_to_unary_function<_Arg,_Result>
-ptr_fun(_Result (*__f)(_Arg))
-    {return pointer_to_unary_function<_Arg,_Result>(__f);}
-
-template <class _Arg1, class _Arg2, class _Result>
-class _LIBCPP_TEMPLATE_VIS _LIBCPP_DEPRECATED_IN_CXX11 pointer_to_binary_function
-    : public binary_function<_Arg1, _Arg2, _Result>
-{
-    _Result (*__f_)(_Arg1, _Arg2);
-public:
-    _LIBCPP_INLINE_VISIBILITY explicit pointer_to_binary_function(_Result (*__f)(_Arg1, _Arg2))
-        : __f_(__f) {}
-    _LIBCPP_INLINE_VISIBILITY _Result operator()(_Arg1 __x, _Arg2 __y) const
-        {return __f_(__x, __y);}
-};
-
-template <class _Arg1, class _Arg2, class _Result>
-_LIBCPP_DEPRECATED_IN_CXX11 inline _LIBCPP_INLINE_VISIBILITY
-pointer_to_binary_function<_Arg1,_Arg2,_Result>
-ptr_fun(_Result (*__f)(_Arg1,_Arg2))
-    {return pointer_to_binary_function<_Arg1,_Arg2,_Result>(__f);}
-
-template<class _Sp, class _Tp>
-class _LIBCPP_TEMPLATE_VIS _LIBCPP_DEPRECATED_IN_CXX11 mem_fun_t
-    : public unary_function<_Tp*, _Sp>
-{
-    _Sp (_Tp::*__p_)();
-public:
-    _LIBCPP_INLINE_VISIBILITY explicit mem_fun_t(_Sp (_Tp::*__p)())
-        : __p_(__p) {}
-    _LIBCPP_INLINE_VISIBILITY _Sp operator()(_Tp* __p) const
-        {return (__p->*__p_)();}
-};
-
-template<class _Sp, class _Tp, class _Ap>
-class _LIBCPP_TEMPLATE_VIS _LIBCPP_DEPRECATED_IN_CXX11 mem_fun1_t
-    : public binary_function<_Tp*, _Ap, _Sp>
-{
-    _Sp (_Tp::*__p_)(_Ap);
-public:
-    _LIBCPP_INLINE_VISIBILITY explicit mem_fun1_t(_Sp (_Tp::*__p)(_Ap))
-        : __p_(__p) {}
-    _LIBCPP_INLINE_VISIBILITY _Sp operator()(_Tp* __p, _Ap __x) const
-        {return (__p->*__p_)(__x);}
-};
-
-template<class _Sp, class _Tp>
-_LIBCPP_DEPRECATED_IN_CXX11 inline _LIBCPP_INLINE_VISIBILITY
-mem_fun_t<_Sp,_Tp>
-mem_fun(_Sp (_Tp::*__f)())
-    {return mem_fun_t<_Sp,_Tp>(__f);}
-
-template<class _Sp, class _Tp, class _Ap>
-_LIBCPP_DEPRECATED_IN_CXX11 inline _LIBCPP_INLINE_VISIBILITY
-mem_fun1_t<_Sp,_Tp,_Ap>
-mem_fun(_Sp (_Tp::*__f)(_Ap))
-    {return mem_fun1_t<_Sp,_Tp,_Ap>(__f);}
-
-template<class _Sp, class _Tp>
-class _LIBCPP_TEMPLATE_VIS _LIBCPP_DEPRECATED_IN_CXX11 mem_fun_ref_t
-    : public unary_function<_Tp, _Sp>
-{
-    _Sp (_Tp::*__p_)();
-public:
-    _LIBCPP_INLINE_VISIBILITY explicit mem_fun_ref_t(_Sp (_Tp::*__p)())
-        : __p_(__p) {}
-    _LIBCPP_INLINE_VISIBILITY _Sp operator()(_Tp& __p) const
-        {return (__p.*__p_)();}
-};
-
-template<class _Sp, class _Tp, class _Ap>
-class _LIBCPP_TEMPLATE_VIS _LIBCPP_DEPRECATED_IN_CXX11 mem_fun1_ref_t
-    : public binary_function<_Tp, _Ap, _Sp>
-{
-    _Sp (_Tp::*__p_)(_Ap);
-public:
-    _LIBCPP_INLINE_VISIBILITY explicit mem_fun1_ref_t(_Sp (_Tp::*__p)(_Ap))
-        : __p_(__p) {}
-    _LIBCPP_INLINE_VISIBILITY _Sp operator()(_Tp& __p, _Ap __x) const
-        {return (__p.*__p_)(__x);}
-};
-
-template<class _Sp, class _Tp>
-_LIBCPP_DEPRECATED_IN_CXX11 inline _LIBCPP_INLINE_VISIBILITY
-mem_fun_ref_t<_Sp,_Tp>
-mem_fun_ref(_Sp (_Tp::*__f)())
-    {return mem_fun_ref_t<_Sp,_Tp>(__f);}
-
-template<class _Sp, class _Tp, class _Ap>
-_LIBCPP_DEPRECATED_IN_CXX11 inline _LIBCPP_INLINE_VISIBILITY
-mem_fun1_ref_t<_Sp,_Tp,_Ap>
-mem_fun_ref(_Sp (_Tp::*__f)(_Ap))
-    {return mem_fun1_ref_t<_Sp,_Tp,_Ap>(__f);}
-
-template <class _Sp, class _Tp>
-class _LIBCPP_TEMPLATE_VIS _LIBCPP_DEPRECATED_IN_CXX11 const_mem_fun_t
-    : public unary_function<const _Tp*, _Sp>
-{
-    _Sp (_Tp::*__p_)() const;
-public:
-    _LIBCPP_INLINE_VISIBILITY explicit const_mem_fun_t(_Sp (_Tp::*__p)() const)
-        : __p_(__p) {}
-    _LIBCPP_INLINE_VISIBILITY _Sp operator()(const _Tp* __p) const
-        {return (__p->*__p_)();}
-};
-
-template <class _Sp, class _Tp, class _Ap>
-class _LIBCPP_TEMPLATE_VIS _LIBCPP_DEPRECATED_IN_CXX11 const_mem_fun1_t
-    : public binary_function<const _Tp*, _Ap, _Sp>
-{
-    _Sp (_Tp::*__p_)(_Ap) const;
-public:
-    _LIBCPP_INLINE_VISIBILITY explicit const_mem_fun1_t(_Sp (_Tp::*__p)(_Ap) const)
-        : __p_(__p) {}
-    _LIBCPP_INLINE_VISIBILITY _Sp operator()(const _Tp* __p, _Ap __x) const
-        {return (__p->*__p_)(__x);}
-};
-
-template <class _Sp, class _Tp>
-_LIBCPP_DEPRECATED_IN_CXX11 inline _LIBCPP_INLINE_VISIBILITY
-const_mem_fun_t<_Sp,_Tp>
-mem_fun(_Sp (_Tp::*__f)() const)
-    {return const_mem_fun_t<_Sp,_Tp>(__f);}
-
-template <class _Sp, class _Tp, class _Ap>
-_LIBCPP_DEPRECATED_IN_CXX11 inline _LIBCPP_INLINE_VISIBILITY
-const_mem_fun1_t<_Sp,_Tp,_Ap>
-mem_fun(_Sp (_Tp::*__f)(_Ap) const)
-    {return const_mem_fun1_t<_Sp,_Tp,_Ap>(__f);}
-
-template <class _Sp, class _Tp>
-class _LIBCPP_TEMPLATE_VIS _LIBCPP_DEPRECATED_IN_CXX11 const_mem_fun_ref_t
-    : public unary_function<_Tp, _Sp>
-{
-    _Sp (_Tp::*__p_)() const;
-public:
-    _LIBCPP_INLINE_VISIBILITY explicit const_mem_fun_ref_t(_Sp (_Tp::*__p)() const)
-        : __p_(__p) {}
-    _LIBCPP_INLINE_VISIBILITY _Sp operator()(const _Tp& __p) const
-        {return (__p.*__p_)();}
-};
-
-template <class _Sp, class _Tp, class _Ap>
-class _LIBCPP_TEMPLATE_VIS _LIBCPP_DEPRECATED_IN_CXX11 const_mem_fun1_ref_t
-    : public binary_function<_Tp, _Ap, _Sp>
-{
-    _Sp (_Tp::*__p_)(_Ap) const;
-public:
-    _LIBCPP_INLINE_VISIBILITY explicit const_mem_fun1_ref_t(_Sp (_Tp::*__p)(_Ap) const)
-        : __p_(__p) {}
-    _LIBCPP_INLINE_VISIBILITY _Sp operator()(const _Tp& __p, _Ap __x) const
-        {return (__p.*__p_)(__x);}
-};
-
-template <class _Sp, class _Tp>
-_LIBCPP_DEPRECATED_IN_CXX11 inline _LIBCPP_INLINE_VISIBILITY
-const_mem_fun_ref_t<_Sp,_Tp>
-mem_fun_ref(_Sp (_Tp::*__f)() const)
-    {return const_mem_fun_ref_t<_Sp,_Tp>(__f);}
-
-template <class _Sp, class _Tp, class _Ap>
-_LIBCPP_DEPRECATED_IN_CXX11 inline _LIBCPP_INLINE_VISIBILITY
-const_mem_fun1_ref_t<_Sp,_Tp,_Ap>
-mem_fun_ref(_Sp (_Tp::*__f)(_Ap) const)
-    {return const_mem_fun1_ref_t<_Sp,_Tp,_Ap>(__f);}
-#endif
-
-////////////////////////////////////////////////////////////////////////////////
-//                                MEMFUN
-//==============================================================================
-
-template <class _Tp>
-class __mem_fn
-    : public __weak_result_type<_Tp>
-{
-public:
-    // types
-    typedef _Tp type;
-private:
-    type __f_;
-
-public:
-    _LIBCPP_INLINE_VISIBILITY _LIBCPP_CONSTEXPR_AFTER_CXX17
-    __mem_fn(type __f) _NOEXCEPT : __f_(__f) {}
-
-#ifndef _LIBCPP_CXX03_LANG
-    // invoke
-    template <class... _ArgTypes>
-    _LIBCPP_INLINE_VISIBILITY _LIBCPP_CONSTEXPR_AFTER_CXX17
-    typename __invoke_return<type, _ArgTypes...>::type
-    operator() (_ArgTypes&&... __args) const {
-        return _VSTD::__invoke(__f_, _VSTD::forward<_ArgTypes>(__args)...);
-    }
-#else
-
-    template <class _A0>
-    _LIBCPP_INLINE_VISIBILITY
-    typename __invoke_return0<type, _A0>::type
-    operator() (_A0& __a0) const {
-        return _VSTD::__invoke(__f_, __a0);
-    }
-
-    template <class _A0>
-    _LIBCPP_INLINE_VISIBILITY
-    typename __invoke_return0<type, _A0 const>::type
-    operator() (_A0 const& __a0) const {
-        return _VSTD::__invoke(__f_, __a0);
-    }
-
-    template <class _A0, class _A1>
-    _LIBCPP_INLINE_VISIBILITY
-    typename __invoke_return1<type, _A0, _A1>::type
-    operator() (_A0& __a0, _A1& __a1) const {
-        return _VSTD::__invoke(__f_, __a0, __a1);
-    }
-
-    template <class _A0, class _A1>
-    _LIBCPP_INLINE_VISIBILITY
-    typename __invoke_return1<type, _A0 const, _A1>::type
-    operator() (_A0 const& __a0, _A1& __a1) const {
-        return _VSTD::__invoke(__f_, __a0, __a1);
-    }
-
-    template <class _A0, class _A1>
-    _LIBCPP_INLINE_VISIBILITY
-    typename __invoke_return1<type, _A0, _A1 const>::type
-    operator() (_A0& __a0, _A1 const& __a1) const {
-        return _VSTD::__invoke(__f_, __a0, __a1);
-    }
-
-    template <class _A0, class _A1>
-    _LIBCPP_INLINE_VISIBILITY
-    typename __invoke_return1<type, _A0 const, _A1 const>::type
-    operator() (_A0 const& __a0, _A1 const& __a1) const {
-        return _VSTD::__invoke(__f_, __a0, __a1);
-    }
-
-    template <class _A0, class _A1, class _A2>
-    _LIBCPP_INLINE_VISIBILITY
-    typename __invoke_return2<type, _A0, _A1, _A2>::type
-    operator() (_A0& __a0, _A1& __a1, _A2& __a2) const {
-        return _VSTD::__invoke(__f_, __a0, __a1, __a2);
-    }
-
-    template <class _A0, class _A1, class _A2>
-    _LIBCPP_INLINE_VISIBILITY
-    typename __invoke_return2<type, _A0 const, _A1, _A2>::type
-    operator() (_A0 const& __a0, _A1& __a1, _A2& __a2) const {
-        return _VSTD::__invoke(__f_, __a0, __a1, __a2);
-    }
-
-    template <class _A0, class _A1, class _A2>
-    _LIBCPP_INLINE_VISIBILITY
-    typename __invoke_return2<type, _A0, _A1 const, _A2>::type
-    operator() (_A0& __a0, _A1 const& __a1, _A2& __a2) const {
-        return _VSTD::__invoke(__f_, __a0, __a1, __a2);
-    }
-
-    template <class _A0, class _A1, class _A2>
-    _LIBCPP_INLINE_VISIBILITY
-    typename __invoke_return2<type, _A0, _A1, _A2 const>::type
-    operator() (_A0& __a0, _A1& __a1, _A2 const& __a2) const {
-        return _VSTD::__invoke(__f_, __a0, __a1, __a2);
-    }
-
-    template <class _A0, class _A1, class _A2>
-    _LIBCPP_INLINE_VISIBILITY
-    typename __invoke_return2<type, _A0 const, _A1 const, _A2>::type
-    operator() (_A0 const& __a0, _A1 const& __a1, _A2& __a2) const {
-        return _VSTD::__invoke(__f_, __a0, __a1, __a2);
-    }
-
-    template <class _A0, class _A1, class _A2>
-    _LIBCPP_INLINE_VISIBILITY
-    typename __invoke_return2<type, _A0 const, _A1, _A2 const>::type
-    operator() (_A0 const& __a0, _A1& __a1, _A2 const& __a2) const {
-        return _VSTD::__invoke(__f_, __a0, __a1, __a2);
-    }
-
-    template <class _A0, class _A1, class _A2>
-    _LIBCPP_INLINE_VISIBILITY
-    typename __invoke_return2<type, _A0, _A1 const, _A2 const>::type
-    operator() (_A0& __a0, _A1 const& __a1, _A2 const& __a2) const {
-        return _VSTD::__invoke(__f_, __a0, __a1, __a2);
-    }
-
-    template <class _A0, class _A1, class _A2>
-    _LIBCPP_INLINE_VISIBILITY
-    typename __invoke_return2<type, _A0 const, _A1 const, _A2 const>::type
-    operator() (_A0 const& __a0, _A1 const& __a1, _A2 const& __a2) const {
-        return _VSTD::__invoke(__f_, __a0, __a1, __a2);
-    }
-#endif
-};
-
-template<class _Rp, class _Tp>
-inline _LIBCPP_INLINE_VISIBILITY _LIBCPP_CONSTEXPR_AFTER_CXX17
-__mem_fn<_Rp _Tp::*>
-mem_fn(_Rp _Tp::* __pm) _NOEXCEPT
-{
-    return __mem_fn<_Rp _Tp::*>(__pm);
-}
-
-////////////////////////////////////////////////////////////////////////////////
-//                                FUNCTION
-//==============================================================================
-
-// bad_function_call
-
-class _LIBCPP_EXCEPTION_ABI bad_function_call
-    : public exception
-{
-#ifdef _LIBCPP_ABI_BAD_FUNCTION_CALL_KEY_FUNCTION
-public:
-    virtual ~bad_function_call() _NOEXCEPT;
-
-    virtual const char* what() const _NOEXCEPT;
-#endif
-};
-
-_LIBCPP_NORETURN inline _LIBCPP_INLINE_VISIBILITY
-void __throw_bad_function_call()
-{
-#ifndef _LIBCPP_NO_EXCEPTIONS
-    throw bad_function_call();
-#else
-    _VSTD::abort();
-#endif
-}
-
-#if defined(_LIBCPP_CXX03_LANG) && !defined(_LIBCPP_DISABLE_DEPRECATION_WARNINGS) && __has_attribute(deprecated)
-#   define _LIBCPP_DEPRECATED_CXX03_FUNCTION \
-        __attribute__((deprecated("Using std::function in C++03 is not supported anymore. Please upgrade to C++11 or later, or use a different type")))
-#else
-#   define _LIBCPP_DEPRECATED_CXX03_FUNCTION /* nothing */
-#endif
-
-template<class _Fp> class _LIBCPP_DEPRECATED_CXX03_FUNCTION _LIBCPP_TEMPLATE_VIS function; // undefined
-
-namespace __function
-{
-
-template<class _Rp>
-struct __maybe_derive_from_unary_function
-{
-};
-
-template<class _Rp, class _A1>
-struct __maybe_derive_from_unary_function<_Rp(_A1)>
-    : public unary_function<_A1, _Rp>
-{
-};
-
-template<class _Rp>
-struct __maybe_derive_from_binary_function
-{
-};
-
-template<class _Rp, class _A1, class _A2>
-struct __maybe_derive_from_binary_function<_Rp(_A1, _A2)>
-    : public binary_function<_A1, _A2, _Rp>
-{
-};
-
-template <class _Fp>
-_LIBCPP_INLINE_VISIBILITY
-bool __not_null(_Fp const&) { return true; }
-
-template <class _Fp>
-_LIBCPP_INLINE_VISIBILITY
-bool __not_null(_Fp* __ptr) { return __ptr; }
-
-template <class _Ret, class _Class>
-_LIBCPP_INLINE_VISIBILITY
-bool __not_null(_Ret _Class::*__ptr) { return __ptr; }
-
-template <class _Fp>
-_LIBCPP_INLINE_VISIBILITY
-bool __not_null(function<_Fp> const& __f) { return !!__f; }
-
-#ifdef _LIBCPP_HAS_EXTENSION_BLOCKS
-template <class _Rp, class ..._Args>
-_LIBCPP_INLINE_VISIBILITY
-bool __not_null(_Rp (^__p)(_Args...)) { return __p; }
-#endif
-
-} // namespace __function
-
-#ifndef _LIBCPP_CXX03_LANG
-
-namespace __function {
-
-// __alloc_func holds a functor and an allocator.
-
-template <class _Fp, class _Ap, class _FB> class __alloc_func;
-template <class _Fp, class _FB>
-class __default_alloc_func;
-
-template <class _Fp, class _Ap, class _Rp, class... _ArgTypes>
-class __alloc_func<_Fp, _Ap, _Rp(_ArgTypes...)>
-{
-    __compressed_pair<_Fp, _Ap> __f_;
-
-  public:
-    typedef _LIBCPP_NODEBUG_TYPE _Fp _Target;
-    typedef _LIBCPP_NODEBUG_TYPE _Ap _Alloc;
-
-    _LIBCPP_INLINE_VISIBILITY
-    const _Target& __target() const { return __f_.first(); }
-
-    // WIN32 APIs may define __allocator, so use __get_allocator instead.
-    _LIBCPP_INLINE_VISIBILITY
-    const _Alloc& __get_allocator() const { return __f_.second(); }
-
-    _LIBCPP_INLINE_VISIBILITY
-    explicit __alloc_func(_Target&& __f)
-        : __f_(piecewise_construct, _VSTD::forward_as_tuple(_VSTD::move(__f)),
-               _VSTD::forward_as_tuple())
-    {
-    }
-
-    _LIBCPP_INLINE_VISIBILITY
-    explicit __alloc_func(const _Target& __f, const _Alloc& __a)
-        : __f_(piecewise_construct, _VSTD::forward_as_tuple(__f),
-               _VSTD::forward_as_tuple(__a))
-    {
-    }
-
-    _LIBCPP_INLINE_VISIBILITY
-    explicit __alloc_func(const _Target& __f, _Alloc&& __a)
-        : __f_(piecewise_construct, _VSTD::forward_as_tuple(__f),
-               _VSTD::forward_as_tuple(_VSTD::move(__a)))
-    {
-    }
-
-    _LIBCPP_INLINE_VISIBILITY
-    explicit __alloc_func(_Target&& __f, _Alloc&& __a)
-        : __f_(piecewise_construct, _VSTD::forward_as_tuple(_VSTD::move(__f)),
-               _VSTD::forward_as_tuple(_VSTD::move(__a)))
-    {
-    }
-
-    _LIBCPP_INLINE_VISIBILITY
-    _Rp operator()(_ArgTypes&&... __arg)
-    {
-        typedef __invoke_void_return_wrapper<_Rp> _Invoker;
-        return _Invoker::__call(__f_.first(),
-                                _VSTD::forward<_ArgTypes>(__arg)...);
-    }
-
-    _LIBCPP_INLINE_VISIBILITY
-    __alloc_func* __clone() const
-    {
-        typedef allocator_traits<_Alloc> __alloc_traits;
-        typedef
-            typename __rebind_alloc_helper<__alloc_traits, __alloc_func>::type
-                _AA;
-        _AA __a(__f_.second());
-        typedef __allocator_destructor<_AA> _Dp;
-        unique_ptr<__alloc_func, _Dp> __hold(__a.allocate(1), _Dp(__a, 1));
-        ::new ((void*)__hold.get()) __alloc_func(__f_.first(), _Alloc(__a));
-        return __hold.release();
-    }
-
-    _LIBCPP_INLINE_VISIBILITY
-    void destroy() _NOEXCEPT { __f_.~__compressed_pair<_Target, _Alloc>(); }
-
-    static void __destroy_and_delete(__alloc_func* __f) {
-      typedef allocator_traits<_Alloc> __alloc_traits;
-      typedef typename __rebind_alloc_helper<__alloc_traits, __alloc_func>::type
-          _FunAlloc;
-      _FunAlloc __a(__f->__get_allocator());
-      __f->destroy();
-      __a.deallocate(__f, 1);
-    }
-};
-
-template <class _Fp, class _Rp, class... _ArgTypes>
-class __default_alloc_func<_Fp, _Rp(_ArgTypes...)> {
-  _Fp __f_;
-
-public:
-  typedef _LIBCPP_NODEBUG_TYPE _Fp _Target;
-
-  _LIBCPP_INLINE_VISIBILITY
-  const _Target& __target() const { return __f_; }
-
-  _LIBCPP_INLINE_VISIBILITY
-  explicit __default_alloc_func(_Target&& __f) : __f_(_VSTD::move(__f)) {}
-
-  _LIBCPP_INLINE_VISIBILITY
-  explicit __default_alloc_func(const _Target& __f) : __f_(__f) {}
-
-  _LIBCPP_INLINE_VISIBILITY
-  _Rp operator()(_ArgTypes&&... __arg) {
-    typedef __invoke_void_return_wrapper<_Rp> _Invoker;
-    return _Invoker::__call(__f_, _VSTD::forward<_ArgTypes>(__arg)...);
-  }
-
-  _LIBCPP_INLINE_VISIBILITY
-  __default_alloc_func* __clone() const {
-      __builtin_new_allocator::__holder_t __hold =
-        __builtin_new_allocator::__allocate_type<__default_alloc_func>(1);
-    __default_alloc_func* __res =
-        ::new ((void*)__hold.get()) __default_alloc_func(__f_);
-    (void)__hold.release();
-    return __res;
-  }
-
-  _LIBCPP_INLINE_VISIBILITY
-  void destroy() _NOEXCEPT { __f_.~_Target(); }
-
-  static void __destroy_and_delete(__default_alloc_func* __f) {
-    __f->destroy();
-      __builtin_new_allocator::__deallocate_type<__default_alloc_func>(__f, 1);
-  }
-};
-
-// __base provides an abstract interface for copyable functors.
-
-template<class _Fp> class _LIBCPP_TEMPLATE_VIS __base;
-
-template<class _Rp, class ..._ArgTypes>
-class __base<_Rp(_ArgTypes...)>
-{
-    __base(const __base&);
-    __base& operator=(const __base&);
-public:
-    _LIBCPP_INLINE_VISIBILITY __base() {}
-    _LIBCPP_INLINE_VISIBILITY virtual ~__base() {}
-    virtual __base* __clone() const = 0;
-    virtual void __clone(__base*) const = 0;
-    virtual void destroy() _NOEXCEPT = 0;
-    virtual void destroy_deallocate() _NOEXCEPT = 0;
-    virtual _Rp operator()(_ArgTypes&& ...) = 0;
-#ifndef _LIBCPP_NO_RTTI
-    virtual const void* target(const type_info&) const _NOEXCEPT = 0;
-    virtual const std::type_info& target_type() const _NOEXCEPT = 0;
-#endif  // _LIBCPP_NO_RTTI
-};
-
-// __func implements __base for a given functor type.
-
-template<class _FD, class _Alloc, class _FB> class __func;
-
-template<class _Fp, class _Alloc, class _Rp, class ..._ArgTypes>
-class __func<_Fp, _Alloc, _Rp(_ArgTypes...)>
-    : public  __base<_Rp(_ArgTypes...)>
-{
-    __alloc_func<_Fp, _Alloc, _Rp(_ArgTypes...)> __f_;
-public:
-    _LIBCPP_INLINE_VISIBILITY
-    explicit __func(_Fp&& __f)
-        : __f_(_VSTD::move(__f)) {}
-
-    _LIBCPP_INLINE_VISIBILITY
-    explicit __func(const _Fp& __f, const _Alloc& __a)
-        : __f_(__f, __a) {}
-
-    _LIBCPP_INLINE_VISIBILITY
-    explicit __func(const _Fp& __f, _Alloc&& __a)
-        : __f_(__f, _VSTD::move(__a)) {}
-
-    _LIBCPP_INLINE_VISIBILITY
-    explicit __func(_Fp&& __f, _Alloc&& __a)
-        : __f_(_VSTD::move(__f), _VSTD::move(__a)) {}
-
-    virtual __base<_Rp(_ArgTypes...)>* __clone() const;
-    virtual void __clone(__base<_Rp(_ArgTypes...)>*) const;
-    virtual void destroy() _NOEXCEPT;
-    virtual void destroy_deallocate() _NOEXCEPT;
-    virtual _Rp operator()(_ArgTypes&&... __arg);
-#ifndef _LIBCPP_NO_RTTI
-    virtual const void* target(const type_info&) const _NOEXCEPT;
-    virtual const std::type_info& target_type() const _NOEXCEPT;
-#endif  // _LIBCPP_NO_RTTI
-};
-
-template<class _Fp, class _Alloc, class _Rp, class ..._ArgTypes>
-__base<_Rp(_ArgTypes...)>*
-__func<_Fp, _Alloc, _Rp(_ArgTypes...)>::__clone() const
-{
-    typedef allocator_traits<_Alloc> __alloc_traits;
-    typedef typename __rebind_alloc_helper<__alloc_traits, __func>::type _Ap;
-    _Ap __a(__f_.__get_allocator());
-    typedef __allocator_destructor<_Ap> _Dp;
-    unique_ptr<__func, _Dp> __hold(__a.allocate(1), _Dp(__a, 1));
-    ::new ((void*)__hold.get()) __func(__f_.__target(), _Alloc(__a));
-    return __hold.release();
-}
-
-template<class _Fp, class _Alloc, class _Rp, class ..._ArgTypes>
-void
-__func<_Fp, _Alloc, _Rp(_ArgTypes...)>::__clone(__base<_Rp(_ArgTypes...)>* __p) const
-{
-    ::new ((void*)__p) __func(__f_.__target(), __f_.__get_allocator());
-}
-
-template<class _Fp, class _Alloc, class _Rp, class ..._ArgTypes>
-void
-__func<_Fp, _Alloc, _Rp(_ArgTypes...)>::destroy() _NOEXCEPT
-{
-    __f_.destroy();
-}
-
-template<class _Fp, class _Alloc, class _Rp, class ..._ArgTypes>
-void
-__func<_Fp, _Alloc, _Rp(_ArgTypes...)>::destroy_deallocate() _NOEXCEPT
-{
-    typedef allocator_traits<_Alloc> __alloc_traits;
-    typedef typename __rebind_alloc_helper<__alloc_traits, __func>::type _Ap;
-    _Ap __a(__f_.__get_allocator());
-    __f_.destroy();
-    __a.deallocate(this, 1);
-}
-
-template<class _Fp, class _Alloc, class _Rp, class ..._ArgTypes>
-_Rp
-__func<_Fp, _Alloc, _Rp(_ArgTypes...)>::operator()(_ArgTypes&& ... __arg)
-{
-    return __f_(_VSTD::forward<_ArgTypes>(__arg)...);
-}
-
-#ifndef _LIBCPP_NO_RTTI
-
-template<class _Fp, class _Alloc, class _Rp, class ..._ArgTypes>
-const void*
-__func<_Fp, _Alloc, _Rp(_ArgTypes...)>::target(const type_info& __ti) const _NOEXCEPT
-{
-    if (__ti == typeid(_Fp))
-        return &__f_.__target();
-    return nullptr;
-}
-
-template<class _Fp, class _Alloc, class _Rp, class ..._ArgTypes>
-const std::type_info&
-__func<_Fp, _Alloc, _Rp(_ArgTypes...)>::target_type() const _NOEXCEPT
-{
-    return typeid(_Fp);
-}
-
-#endif  // _LIBCPP_NO_RTTI
-
-// __value_func creates a value-type from a __func.
-
-template <class _Fp> class __value_func;
-
-template <class _Rp, class... _ArgTypes> class __value_func<_Rp(_ArgTypes...)>
-{
-    typename aligned_storage<3 * sizeof(void*)>::type __buf_;
-
-    typedef __base<_Rp(_ArgTypes...)> __func;
-    __func* __f_;
-
-    _LIBCPP_NO_CFI static __func* __as_base(void* p)
-    {
-        return reinterpret_cast<__func*>(p);
-    }
-
-  public:
-    _LIBCPP_INLINE_VISIBILITY
-    __value_func() _NOEXCEPT : __f_(nullptr) {}
-
-    template <class _Fp, class _Alloc>
-    _LIBCPP_INLINE_VISIBILITY __value_func(_Fp&& __f, const _Alloc& __a)
-        : __f_(nullptr)
-    {
-        typedef allocator_traits<_Alloc> __alloc_traits;
-        typedef __function::__func<_Fp, _Alloc, _Rp(_ArgTypes...)> _Fun;
-        typedef typename __rebind_alloc_helper<__alloc_traits, _Fun>::type
-            _FunAlloc;
-
-        if (__function::__not_null(__f))
-        {
-            _FunAlloc __af(__a);
-            if (sizeof(_Fun) <= sizeof(__buf_) &&
-                is_nothrow_copy_constructible<_Fp>::value &&
-                is_nothrow_copy_constructible<_FunAlloc>::value)
-            {
-                __f_ =
-                    ::new ((void*)&__buf_) _Fun(_VSTD::move(__f), _Alloc(__af));
-            }
-            else
-            {
-                typedef __allocator_destructor<_FunAlloc> _Dp;
-                unique_ptr<__func, _Dp> __hold(__af.allocate(1), _Dp(__af, 1));
-                ::new ((void*)__hold.get()) _Fun(_VSTD::move(__f), _Alloc(__a));
-                __f_ = __hold.release();
-            }
-        }
-    }
-
-    template <class _Fp,
-        class = typename enable_if<!is_same<typename decay<_Fp>::type, __value_func>::value>::type>
-    _LIBCPP_INLINE_VISIBILITY explicit __value_func(_Fp&& __f)
-        : __value_func(_VSTD::forward<_Fp>(__f), allocator<_Fp>()) {}
-
-    _LIBCPP_INLINE_VISIBILITY
-    __value_func(const __value_func& __f)
-    {
-        if (__f.__f_ == nullptr)
-            __f_ = nullptr;
-        else if ((void*)__f.__f_ == &__f.__buf_)
-        {
-            __f_ = __as_base(&__buf_);
-            __f.__f_->__clone(__f_);
-        }
-        else
-            __f_ = __f.__f_->__clone();
-    }
-
-    _LIBCPP_INLINE_VISIBILITY
-    __value_func(__value_func&& __f) _NOEXCEPT
-    {
-        if (__f.__f_ == nullptr)
-            __f_ = nullptr;
-        else if ((void*)__f.__f_ == &__f.__buf_)
-        {
-            __f_ = __as_base(&__buf_);
-            __f.__f_->__clone(__f_);
-        }
-        else
-        {
-            __f_ = __f.__f_;
-            __f.__f_ = nullptr;
-        }
-    }
-
-    _LIBCPP_INLINE_VISIBILITY
-    ~__value_func()
-    {
-        if ((void*)__f_ == &__buf_)
-            __f_->destroy();
-        else if (__f_)
-            __f_->destroy_deallocate();
-    }
-
-    _LIBCPP_INLINE_VISIBILITY
-    __value_func& operator=(__value_func&& __f)
-    {
-        *this = nullptr;
-        if (__f.__f_ == nullptr)
-            __f_ = nullptr;
-        else if ((void*)__f.__f_ == &__f.__buf_)
-        {
-            __f_ = __as_base(&__buf_);
-            __f.__f_->__clone(__f_);
-        }
-        else
-        {
-            __f_ = __f.__f_;
-            __f.__f_ = nullptr;
-        }
-        return *this;
-    }
-
-    _LIBCPP_INLINE_VISIBILITY
-    __value_func& operator=(nullptr_t)
-    {
-        __func* __f = __f_;
-        __f_ = nullptr;
-        if ((void*)__f == &__buf_)
-            __f->destroy();
-        else if (__f)
-            __f->destroy_deallocate();
-        return *this;
-    }
-
-    _LIBCPP_INLINE_VISIBILITY
-    _Rp operator()(_ArgTypes&&... __args) const
-    {
-        if (__f_ == nullptr)
-            __throw_bad_function_call();
-        return (*__f_)(_VSTD::forward<_ArgTypes>(__args)...);
-    }
-
-    _LIBCPP_INLINE_VISIBILITY
-    void swap(__value_func& __f) _NOEXCEPT
-    {
-        if (&__f == this)
-            return;
-        if ((void*)__f_ == &__buf_ && (void*)__f.__f_ == &__f.__buf_)
-        {
-            typename aligned_storage<sizeof(__buf_)>::type __tempbuf;
-            __func* __t = __as_base(&__tempbuf);
-            __f_->__clone(__t);
-            __f_->destroy();
-            __f_ = nullptr;
-            __f.__f_->__clone(__as_base(&__buf_));
-            __f.__f_->destroy();
-            __f.__f_ = nullptr;
-            __f_ = __as_base(&__buf_);
-            __t->__clone(__as_base(&__f.__buf_));
-            __t->destroy();
-            __f.__f_ = __as_base(&__f.__buf_);
-        }
-        else if ((void*)__f_ == &__buf_)
-        {
-            __f_->__clone(__as_base(&__f.__buf_));
-            __f_->destroy();
-            __f_ = __f.__f_;
-            __f.__f_ = __as_base(&__f.__buf_);
-        }
-        else if ((void*)__f.__f_ == &__f.__buf_)
-        {
-            __f.__f_->__clone(__as_base(&__buf_));
-            __f.__f_->destroy();
-            __f.__f_ = __f_;
-            __f_ = __as_base(&__buf_);
-        }
-        else
-            _VSTD::swap(__f_, __f.__f_);
-    }
-
-    _LIBCPP_INLINE_VISIBILITY
-    _LIBCPP_EXPLICIT operator bool() const _NOEXCEPT { return __f_ != nullptr; }
-
-#ifndef _LIBCPP_NO_RTTI
-    _LIBCPP_INLINE_VISIBILITY
-    const std::type_info& target_type() const _NOEXCEPT
-    {
-        if (__f_ == nullptr)
-            return typeid(void);
-        return __f_->target_type();
-    }
-
-    template <typename _Tp>
-    _LIBCPP_INLINE_VISIBILITY const _Tp* target() const _NOEXCEPT
-    {
-        if (__f_ == nullptr)
-            return nullptr;
-        return (const _Tp*)__f_->target(typeid(_Tp));
-    }
-#endif // _LIBCPP_NO_RTTI
-};
-
-// Storage for a functor object, to be used with __policy to manage copy and
-// destruction.
-union __policy_storage
-{
-    mutable char __small[sizeof(void*) * 2];
-    void* __large;
-};
-
-// True if _Fun can safely be held in __policy_storage.__small.
-template <typename _Fun>
-struct __use_small_storage
-    : public _VSTD::integral_constant<
-          bool, sizeof(_Fun) <= sizeof(__policy_storage) &&
-                    _LIBCPP_ALIGNOF(_Fun) <= _LIBCPP_ALIGNOF(__policy_storage) &&
-                    _VSTD::is_trivially_copy_constructible<_Fun>::value &&
-                    _VSTD::is_trivially_destructible<_Fun>::value> {};
-
-// Policy contains information about how to copy, destroy, and move the
-// underlying functor. You can think of it as a vtable of sorts.
-struct __policy
-{
-    // Used to copy or destroy __large values. null for trivial objects.
-    void* (*const __clone)(const void*);
-    void (*const __destroy)(void*);
-
-    // True if this is the null policy (no value).
-    const bool __is_null;
-
-    // The target type. May be null if RTTI is disabled.
-    const std::type_info* const __type_info;
-
-    // Returns a pointer to a static policy object suitable for the functor
-    // type.
-    template <typename _Fun>
-    _LIBCPP_INLINE_VISIBILITY static const __policy* __create()
-    {
-        return __choose_policy<_Fun>(__use_small_storage<_Fun>());
-    }
-
-    _LIBCPP_INLINE_VISIBILITY
-    static const __policy* __create_empty()
-    {
-        static const _LIBCPP_CONSTEXPR __policy __policy_ = {nullptr, nullptr,
-                                                             true,
-#ifndef _LIBCPP_NO_RTTI
-                                                             &typeid(void)
-#else
-                                                             nullptr
-#endif
-        };
-        return &__policy_;
-    }
-
-  private:
-    template <typename _Fun> static void* __large_clone(const void* __s)
-    {
-        const _Fun* __f = static_cast<const _Fun*>(__s);
-        return __f->__clone();
-    }
-
-    template <typename _Fun>
-    static void __large_destroy(void* __s) {
-      _Fun::__destroy_and_delete(static_cast<_Fun*>(__s));
-    }
-
-    template <typename _Fun>
-    _LIBCPP_INLINE_VISIBILITY static const __policy*
-    __choose_policy(/* is_small = */ false_type) {
-      static const _LIBCPP_CONSTEXPR __policy __policy_ = {
-          &__large_clone<_Fun>, &__large_destroy<_Fun>, false,
-#ifndef _LIBCPP_NO_RTTI
-          &typeid(typename _Fun::_Target)
-#else
-          nullptr
-#endif
-      };
-        return &__policy_;
-    }
-
-    template <typename _Fun>
-    _LIBCPP_INLINE_VISIBILITY static const __policy*
-        __choose_policy(/* is_small = */ true_type)
-    {
-        static const _LIBCPP_CONSTEXPR __policy __policy_ = {
-            nullptr, nullptr, false,
-#ifndef _LIBCPP_NO_RTTI
-            &typeid(typename _Fun::_Target)
-#else
-            nullptr
-#endif
-        };
-        return &__policy_;
-    }
-};
-
-// Used to choose between perfect forwarding or pass-by-value. Pass-by-value is
-// faster for types that can be passed in registers.
-template <typename _Tp>
-using __fast_forward =
-    typename _VSTD::conditional<_VSTD::is_scalar<_Tp>::value, _Tp, _Tp&&>::type;
-
-// __policy_invoker calls an instance of __alloc_func held in __policy_storage.
-
-template <class _Fp> struct __policy_invoker;
-
-template <class _Rp, class... _ArgTypes>
-struct __policy_invoker<_Rp(_ArgTypes...)>
-{
-    typedef _Rp (*__Call)(const __policy_storage*,
-                          __fast_forward<_ArgTypes>...);
-
-    __Call __call_;
-
-    // Creates an invoker that throws bad_function_call.
-    _LIBCPP_INLINE_VISIBILITY
-    __policy_invoker() : __call_(&__call_empty) {}
-
-    // Creates an invoker that calls the given instance of __func.
-    template <typename _Fun>
-    _LIBCPP_INLINE_VISIBILITY static __policy_invoker __create()
-    {
-        return __policy_invoker(&__call_impl<_Fun>);
-    }
-
-  private:
-    _LIBCPP_INLINE_VISIBILITY
-    explicit __policy_invoker(__Call __c) : __call_(__c) {}
-
-    static _Rp __call_empty(const __policy_storage*,
-                            __fast_forward<_ArgTypes>...)
-    {
-        __throw_bad_function_call();
-    }
-
-    template <typename _Fun>
-    static _Rp __call_impl(const __policy_storage* __buf,
-                           __fast_forward<_ArgTypes>... __args)
-    {
-        _Fun* __f = reinterpret_cast<_Fun*>(__use_small_storage<_Fun>::value
-                                                ? &__buf->__small
-                                                : __buf->__large);
-        return (*__f)(_VSTD::forward<_ArgTypes>(__args)...);
-    }
-};
-
-// __policy_func uses a __policy and __policy_invoker to create a type-erased,
-// copyable functor.
-
-template <class _Fp> class __policy_func;
-
-template <class _Rp, class... _ArgTypes> class __policy_func<_Rp(_ArgTypes...)>
-{
-    // Inline storage for small objects.
-    __policy_storage __buf_;
-
-    // Calls the value stored in __buf_. This could technically be part of
-    // policy, but storing it here eliminates a level of indirection inside
-    // operator().
-    typedef __function::__policy_invoker<_Rp(_ArgTypes...)> __invoker;
-    __invoker __invoker_;
-
-    // The policy that describes how to move / copy / destroy __buf_. Never
-    // null, even if the function is empty.
-    const __policy* __policy_;
-
-  public:
-    _LIBCPP_INLINE_VISIBILITY
-    __policy_func() : __policy_(__policy::__create_empty()) {}
-
-    template <class _Fp, class _Alloc>
-    _LIBCPP_INLINE_VISIBILITY __policy_func(_Fp&& __f, const _Alloc& __a)
-        : __policy_(__policy::__create_empty())
-    {
-        typedef __alloc_func<_Fp, _Alloc, _Rp(_ArgTypes...)> _Fun;
-        typedef allocator_traits<_Alloc> __alloc_traits;
-        typedef typename __rebind_alloc_helper<__alloc_traits, _Fun>::type
-            _FunAlloc;
-
-        if (__function::__not_null(__f))
-        {
-            __invoker_ = __invoker::template __create<_Fun>();
-            __policy_ = __policy::__create<_Fun>();
-
-            _FunAlloc __af(__a);
-            if (__use_small_storage<_Fun>())
-            {
-                ::new ((void*)&__buf_.__small)
-                    _Fun(_VSTD::move(__f), _Alloc(__af));
-            }
-            else
-            {
-                typedef __allocator_destructor<_FunAlloc> _Dp;
-                unique_ptr<_Fun, _Dp> __hold(__af.allocate(1), _Dp(__af, 1));
-                ::new ((void*)__hold.get())
-                    _Fun(_VSTD::move(__f), _Alloc(__af));
-                __buf_.__large = __hold.release();
-            }
-        }
-    }
-
-    template <class _Fp, class = typename enable_if<!is_same<typename decay<_Fp>::type, __policy_func>::value>::type>
-    _LIBCPP_INLINE_VISIBILITY explicit __policy_func(_Fp&& __f)
-        : __policy_(__policy::__create_empty()) {
-      typedef __default_alloc_func<_Fp, _Rp(_ArgTypes...)> _Fun;
-
-      if (__function::__not_null(__f)) {
-        __invoker_ = __invoker::template __create<_Fun>();
-        __policy_ = __policy::__create<_Fun>();
-        if (__use_small_storage<_Fun>()) {
-          ::new ((void*)&__buf_.__small) _Fun(_VSTD::move(__f));
-        } else {
-          __builtin_new_allocator::__holder_t __hold =
-              __builtin_new_allocator::__allocate_type<_Fun>(1);
-          __buf_.__large = ::new ((void*)__hold.get()) _Fun(_VSTD::move(__f));
-          (void)__hold.release();
-        }
-      }
-    }
-
-    _LIBCPP_INLINE_VISIBILITY
-    __policy_func(const __policy_func& __f)
-        : __buf_(__f.__buf_), __invoker_(__f.__invoker_),
-          __policy_(__f.__policy_)
-    {
-        if (__policy_->__clone)
-            __buf_.__large = __policy_->__clone(__f.__buf_.__large);
-    }
-
-    _LIBCPP_INLINE_VISIBILITY
-    __policy_func(__policy_func&& __f)
-        : __buf_(__f.__buf_), __invoker_(__f.__invoker_),
-          __policy_(__f.__policy_)
-    {
-        if (__policy_->__destroy)
-        {
-            __f.__policy_ = __policy::__create_empty();
-            __f.__invoker_ = __invoker();
-        }
-    }
-
-    _LIBCPP_INLINE_VISIBILITY
-    ~__policy_func()
-    {
-        if (__policy_->__destroy)
-            __policy_->__destroy(__buf_.__large);
-    }
-
-    _LIBCPP_INLINE_VISIBILITY
-    __policy_func& operator=(__policy_func&& __f)
-    {
-        *this = nullptr;
-        __buf_ = __f.__buf_;
-        __invoker_ = __f.__invoker_;
-        __policy_ = __f.__policy_;
-        __f.__policy_ = __policy::__create_empty();
-        __f.__invoker_ = __invoker();
-        return *this;
-    }
-
-    _LIBCPP_INLINE_VISIBILITY
-    __policy_func& operator=(nullptr_t)
-    {
-        const __policy* __p = __policy_;
-        __policy_ = __policy::__create_empty();
-        __invoker_ = __invoker();
-        if (__p->__destroy)
-            __p->__destroy(__buf_.__large);
-        return *this;
-    }
-
-    _LIBCPP_INLINE_VISIBILITY
-    _Rp operator()(_ArgTypes&&... __args) const
-    {
-        return __invoker_.__call_(_VSTD::addressof(__buf_),
-                                  _VSTD::forward<_ArgTypes>(__args)...);
-    }
-
-    _LIBCPP_INLINE_VISIBILITY
-    void swap(__policy_func& __f)
-    {
-        _VSTD::swap(__invoker_, __f.__invoker_);
-        _VSTD::swap(__policy_, __f.__policy_);
-        _VSTD::swap(__buf_, __f.__buf_);
-    }
-
-    _LIBCPP_INLINE_VISIBILITY
-    explicit operator bool() const _NOEXCEPT
-    {
-        return !__policy_->__is_null;
-    }
-
-#ifndef _LIBCPP_NO_RTTI
-    _LIBCPP_INLINE_VISIBILITY
-    const std::type_info& target_type() const _NOEXCEPT
-    {
-        return *__policy_->__type_info;
-    }
-
-    template <typename _Tp>
-    _LIBCPP_INLINE_VISIBILITY const _Tp* target() const _NOEXCEPT
-    {
-        if (__policy_->__is_null || typeid(_Tp) != *__policy_->__type_info)
-            return nullptr;
-        if (__policy_->__clone) // Out of line storage.
-            return reinterpret_cast<const _Tp*>(__buf_.__large);
-        else
-            return reinterpret_cast<const _Tp*>(&__buf_.__small);
-    }
-#endif // _LIBCPP_NO_RTTI
-};
-
-#if defined(_LIBCPP_HAS_BLOCKS_RUNTIME) && !defined(_LIBCPP_HAS_OBJC_ARC)
-
-extern "C" void *_Block_copy(const void *);
-extern "C" void _Block_release(const void *);
-
-template<class _Rp1, class ..._ArgTypes1, class _Alloc, class _Rp, class ..._ArgTypes>
-class __func<_Rp1(^)(_ArgTypes1...), _Alloc, _Rp(_ArgTypes...)>
-    : public  __base<_Rp(_ArgTypes...)>
-{
-    typedef _Rp1(^__block_type)(_ArgTypes1...);
-    __block_type __f_;
-
-public:
-    _LIBCPP_INLINE_VISIBILITY
-    explicit __func(__block_type const& __f)
-        : __f_(reinterpret_cast<__block_type>(__f ? _Block_copy(__f) : nullptr))
-    { }
-
-    // [TODO] add && to save on a retain
-
-    _LIBCPP_INLINE_VISIBILITY
-    explicit __func(__block_type __f, const _Alloc& /* unused */)
-        : __f_(reinterpret_cast<__block_type>(__f ? _Block_copy(__f) : nullptr))
-    { }
-
-    virtual __base<_Rp(_ArgTypes...)>* __clone() const {
-        _LIBCPP_ASSERT(false,
-            "Block pointers are just pointers, so they should always fit into "
-            "std::function's small buffer optimization. This function should "
-            "never be invoked.");
-        return nullptr;
-    }
-
-    virtual void __clone(__base<_Rp(_ArgTypes...)>* __p) const {
-        ::new ((void*)__p) __func(__f_);
-    }
-
-    virtual void destroy() _NOEXCEPT {
-        if (__f_)
-            _Block_release(__f_);
-        __f_ = 0;
-    }
-
-    virtual void destroy_deallocate() _NOEXCEPT {
-        _LIBCPP_ASSERT(false,
-            "Block pointers are just pointers, so they should always fit into "
-            "std::function's small buffer optimization. This function should "
-            "never be invoked.");
-    }
-
-    virtual _Rp operator()(_ArgTypes&& ... __arg) {
-        return _VSTD::__invoke(__f_, _VSTD::forward<_ArgTypes>(__arg)...);
-    }
-
-#ifndef _LIBCPP_NO_RTTI
-    virtual const void* target(type_info const& __ti) const _NOEXCEPT {
-        if (__ti == typeid(__func::__block_type))
-            return &__f_;
-        return (const void*)nullptr;
-    }
-
-    virtual const std::type_info& target_type() const _NOEXCEPT {
-        return typeid(__func::__block_type);
-    }
-#endif  // _LIBCPP_NO_RTTI
-};
-
-#endif  // _LIBCPP_HAS_EXTENSION_BLOCKS && !_LIBCPP_HAS_OBJC_ARC
-
-}  // __function
-
-template<class _Rp, class ..._ArgTypes>
-class _LIBCPP_TEMPLATE_VIS function<_Rp(_ArgTypes...)>
-    : public __function::__maybe_derive_from_unary_function<_Rp(_ArgTypes...)>,
-      public __function::__maybe_derive_from_binary_function<_Rp(_ArgTypes...)>
-{
-#ifndef _LIBCPP_ABI_OPTIMIZED_FUNCTION
-    typedef __function::__value_func<_Rp(_ArgTypes...)> __func;
-#else
-    typedef __function::__policy_func<_Rp(_ArgTypes...)> __func;
-#endif
-
-    __func __f_;
-
-    template <class _Fp, bool = _And<
-        _IsNotSame<__uncvref_t<_Fp>, function>,
-        __invokable<_Fp, _ArgTypes...>
-    >::value>
-    struct __callable;
-    template <class _Fp>
-        struct __callable<_Fp, true>
-        {
-            static const bool value = is_void<_Rp>::value ||
-                __is_core_convertible<typename __invoke_of<_Fp, _ArgTypes...>::type,
-                                      _Rp>::value;
-        };
-    template <class _Fp>
-        struct __callable<_Fp, false>
-        {
-            static const bool value = false;
-        };
-
-  template <class _Fp>
-  using _EnableIfLValueCallable = typename enable_if<__callable<_Fp&>::value>::type;
-public:
-    typedef _Rp result_type;
-
-    // construct/copy/destroy:
-    _LIBCPP_INLINE_VISIBILITY
-    function() _NOEXCEPT { }
-    _LIBCPP_INLINE_VISIBILITY
-    function(nullptr_t) _NOEXCEPT {}
-    function(const function&);
-    function(function&&) _NOEXCEPT;
-    template<class _Fp, class = _EnableIfLValueCallable<_Fp>>
-    function(_Fp);
-
-#if _LIBCPP_STD_VER <= 14
-    template<class _Alloc>
-      _LIBCPP_INLINE_VISIBILITY
-      function(allocator_arg_t, const _Alloc&) _NOEXCEPT {}
-    template<class _Alloc>
-      _LIBCPP_INLINE_VISIBILITY
-      function(allocator_arg_t, const _Alloc&, nullptr_t) _NOEXCEPT {}
-    template<class _Alloc>
-      function(allocator_arg_t, const _Alloc&, const function&);
-    template<class _Alloc>
-      function(allocator_arg_t, const _Alloc&, function&&);
-    template<class _Fp, class _Alloc, class = _EnableIfLValueCallable<_Fp>>
-      function(allocator_arg_t, const _Alloc& __a, _Fp __f);
-#endif
-
-    function& operator=(const function&);
-    function& operator=(function&&) _NOEXCEPT;
-    function& operator=(nullptr_t) _NOEXCEPT;
-    template<class _Fp, class = _EnableIfLValueCallable<typename decay<_Fp>::type>>
-    function& operator=(_Fp&&);
-
-    ~function();
-
-    // function modifiers:
-    void swap(function&) _NOEXCEPT;
-
-#if _LIBCPP_STD_VER <= 14
-    template<class _Fp, class _Alloc>
-      _LIBCPP_INLINE_VISIBILITY
-      void assign(_Fp&& __f, const _Alloc& __a)
-        {function(allocator_arg, __a, _VSTD::forward<_Fp>(__f)).swap(*this);}
-#endif
-
-    // function capacity:
-    _LIBCPP_INLINE_VISIBILITY
-    _LIBCPP_EXPLICIT operator bool() const _NOEXCEPT {
-      return static_cast<bool>(__f_);
-    }
-
-    // deleted overloads close possible hole in the type system
-    template<class _R2, class... _ArgTypes2>
-      bool operator==(const function<_R2(_ArgTypes2...)>&) const = delete;
-    template<class _R2, class... _ArgTypes2>
-      bool operator!=(const function<_R2(_ArgTypes2...)>&) const = delete;
-public:
-    // function invocation:
-    _Rp operator()(_ArgTypes...) const;
-
-#ifndef _LIBCPP_NO_RTTI
-    // function target access:
-    const std::type_info& target_type() const _NOEXCEPT;
-    template <typename _Tp> _Tp* target() _NOEXCEPT;
-    template <typename _Tp> const _Tp* target() const _NOEXCEPT;
-#endif  // _LIBCPP_NO_RTTI
-};
-
-#ifndef _LIBCPP_HAS_NO_DEDUCTION_GUIDES
-template<class _Rp, class ..._Ap>
-function(_Rp(*)(_Ap...)) -> function<_Rp(_Ap...)>;
-
-template<class _Fp>
-struct __strip_signature;
-
-template<class _Rp, class _Gp, class ..._Ap>
-struct __strip_signature<_Rp (_Gp::*) (_Ap...)> { using type = _Rp(_Ap...); };
-template<class _Rp, class _Gp, class ..._Ap>
-struct __strip_signature<_Rp (_Gp::*) (_Ap...) const> { using type = _Rp(_Ap...); };
-template<class _Rp, class _Gp, class ..._Ap>
-struct __strip_signature<_Rp (_Gp::*) (_Ap...) volatile> { using type = _Rp(_Ap...); };
-template<class _Rp, class _Gp, class ..._Ap>
-struct __strip_signature<_Rp (_Gp::*) (_Ap...) const volatile> { using type = _Rp(_Ap...); };
-
-template<class _Rp, class _Gp, class ..._Ap>
-struct __strip_signature<_Rp (_Gp::*) (_Ap...) &> { using type = _Rp(_Ap...); };
-template<class _Rp, class _Gp, class ..._Ap>
-struct __strip_signature<_Rp (_Gp::*) (_Ap...) const &> { using type = _Rp(_Ap...); };
-template<class _Rp, class _Gp, class ..._Ap>
-struct __strip_signature<_Rp (_Gp::*) (_Ap...) volatile &> { using type = _Rp(_Ap...); };
-template<class _Rp, class _Gp, class ..._Ap>
-struct __strip_signature<_Rp (_Gp::*) (_Ap...) const volatile &> { using type = _Rp(_Ap...); };
-
-template<class _Rp, class _Gp, class ..._Ap>
-struct __strip_signature<_Rp (_Gp::*) (_Ap...) noexcept> { using type = _Rp(_Ap...); };
-template<class _Rp, class _Gp, class ..._Ap>
-struct __strip_signature<_Rp (_Gp::*) (_Ap...) const noexcept> { using type = _Rp(_Ap...); };
-template<class _Rp, class _Gp, class ..._Ap>
-struct __strip_signature<_Rp (_Gp::*) (_Ap...) volatile noexcept> { using type = _Rp(_Ap...); };
-template<class _Rp, class _Gp, class ..._Ap>
-struct __strip_signature<_Rp (_Gp::*) (_Ap...) const volatile noexcept> { using type = _Rp(_Ap...); };
-
-template<class _Rp, class _Gp, class ..._Ap>
-struct __strip_signature<_Rp (_Gp::*) (_Ap...) & noexcept> { using type = _Rp(_Ap...); };
-template<class _Rp, class _Gp, class ..._Ap>
-struct __strip_signature<_Rp (_Gp::*) (_Ap...) const & noexcept> { using type = _Rp(_Ap...); };
-template<class _Rp, class _Gp, class ..._Ap>
-struct __strip_signature<_Rp (_Gp::*) (_Ap...) volatile & noexcept> { using type = _Rp(_Ap...); };
-template<class _Rp, class _Gp, class ..._Ap>
-struct __strip_signature<_Rp (_Gp::*) (_Ap...) const volatile & noexcept> { using type = _Rp(_Ap...); };
-
-template<class _Fp, class _Stripped = typename __strip_signature<decltype(&_Fp::operator())>::type>
-function(_Fp) -> function<_Stripped>;
-#endif // !_LIBCPP_HAS_NO_DEDUCTION_GUIDES
-
-template<class _Rp, class ..._ArgTypes>
-function<_Rp(_ArgTypes...)>::function(const function& __f) : __f_(__f.__f_) {}
-
-#if _LIBCPP_STD_VER <= 14
-template<class _Rp, class ..._ArgTypes>
-template <class _Alloc>
-function<_Rp(_ArgTypes...)>::function(allocator_arg_t, const _Alloc&,
-                                     const function& __f) : __f_(__f.__f_) {}
-#endif
-
-template <class _Rp, class... _ArgTypes>
-function<_Rp(_ArgTypes...)>::function(function&& __f) _NOEXCEPT
-    : __f_(_VSTD::move(__f.__f_)) {}
-
-#if _LIBCPP_STD_VER <= 14
-template<class _Rp, class ..._ArgTypes>
-template <class _Alloc>
-function<_Rp(_ArgTypes...)>::function(allocator_arg_t, const _Alloc&,
-                                      function&& __f)
-    : __f_(_VSTD::move(__f.__f_)) {}
-#endif
-
-template <class _Rp, class... _ArgTypes>
-template <class _Fp, class>
-function<_Rp(_ArgTypes...)>::function(_Fp __f) : __f_(_VSTD::move(__f)) {}
-
-#if _LIBCPP_STD_VER <= 14
-template <class _Rp, class... _ArgTypes>
-template <class _Fp, class _Alloc, class>
-function<_Rp(_ArgTypes...)>::function(allocator_arg_t, const _Alloc& __a,
-                                      _Fp __f)
-    : __f_(_VSTD::move(__f), __a) {}
-#endif
-
-template<class _Rp, class ..._ArgTypes>
-function<_Rp(_ArgTypes...)>&
-function<_Rp(_ArgTypes...)>::operator=(const function& __f)
-{
-    function(__f).swap(*this);
-    return *this;
-}
-
-template<class _Rp, class ..._ArgTypes>
-function<_Rp(_ArgTypes...)>&
-function<_Rp(_ArgTypes...)>::operator=(function&& __f) _NOEXCEPT
-{
-    __f_ = _VSTD::move(__f.__f_);
-    return *this;
-}
-
-template<class _Rp, class ..._ArgTypes>
-function<_Rp(_ArgTypes...)>&
-function<_Rp(_ArgTypes...)>::operator=(nullptr_t) _NOEXCEPT
-{
-    __f_ = nullptr;
-    return *this;
-}
-
-template<class _Rp, class ..._ArgTypes>
-template <class _Fp, class>
-function<_Rp(_ArgTypes...)>&
-function<_Rp(_ArgTypes...)>::operator=(_Fp&& __f)
-{
-    function(_VSTD::forward<_Fp>(__f)).swap(*this);
-    return *this;
-}
-
-template<class _Rp, class ..._ArgTypes>
-function<_Rp(_ArgTypes...)>::~function() {}
-
-template<class _Rp, class ..._ArgTypes>
-void
-function<_Rp(_ArgTypes...)>::swap(function& __f) _NOEXCEPT
-{
-    __f_.swap(__f.__f_);
-}
-
-template<class _Rp, class ..._ArgTypes>
-_Rp
-function<_Rp(_ArgTypes...)>::operator()(_ArgTypes... __arg) const
-{
-    return __f_(_VSTD::forward<_ArgTypes>(__arg)...);
-}
-
-#ifndef _LIBCPP_NO_RTTI
-
-template<class _Rp, class ..._ArgTypes>
-const std::type_info&
-function<_Rp(_ArgTypes...)>::target_type() const _NOEXCEPT
-{
-    return __f_.target_type();
-}
-
-template<class _Rp, class ..._ArgTypes>
-template <typename _Tp>
-_Tp*
-function<_Rp(_ArgTypes...)>::target() _NOEXCEPT
-{
-    return (_Tp*)(__f_.template target<_Tp>());
-}
-
-template<class _Rp, class ..._ArgTypes>
-template <typename _Tp>
-const _Tp*
-function<_Rp(_ArgTypes...)>::target() const _NOEXCEPT
-{
-    return __f_.template target<_Tp>();
-}
-
-#endif  // _LIBCPP_NO_RTTI
-
-template <class _Rp, class... _ArgTypes>
-inline _LIBCPP_INLINE_VISIBILITY
-bool
-operator==(const function<_Rp(_ArgTypes...)>& __f, nullptr_t) _NOEXCEPT {return !__f;}
-
-template <class _Rp, class... _ArgTypes>
-inline _LIBCPP_INLINE_VISIBILITY
-bool
-operator==(nullptr_t, const function<_Rp(_ArgTypes...)>& __f) _NOEXCEPT {return !__f;}
-
-template <class _Rp, class... _ArgTypes>
-inline _LIBCPP_INLINE_VISIBILITY
-bool
-operator!=(const function<_Rp(_ArgTypes...)>& __f, nullptr_t) _NOEXCEPT {return (bool)__f;}
-
-template <class _Rp, class... _ArgTypes>
-inline _LIBCPP_INLINE_VISIBILITY
-bool
-operator!=(nullptr_t, const function<_Rp(_ArgTypes...)>& __f) _NOEXCEPT {return (bool)__f;}
-
-template <class _Rp, class... _ArgTypes>
-inline _LIBCPP_INLINE_VISIBILITY
-void
-swap(function<_Rp(_ArgTypes...)>& __x, function<_Rp(_ArgTypes...)>& __y) _NOEXCEPT
-{return __x.swap(__y);}
-
-#else // _LIBCPP_CXX03_LANG
-
-#include <__functional_03>
-
-#endif
-
-////////////////////////////////////////////////////////////////////////////////
-//                                  BIND
-//==============================================================================
-
-template<class _Tp> struct __is_bind_expression : public false_type {};
-template<class _Tp> struct _LIBCPP_TEMPLATE_VIS is_bind_expression
-    : public __is_bind_expression<typename remove_cv<_Tp>::type> {};
-
-#if _LIBCPP_STD_VER > 14
-template <class _Tp>
-_LIBCPP_INLINE_VAR constexpr size_t is_bind_expression_v = is_bind_expression<_Tp>::value;
-#endif
-
-template<class _Tp> struct __is_placeholder : public integral_constant<int, 0> {};
-template<class _Tp> struct _LIBCPP_TEMPLATE_VIS is_placeholder
-    : public __is_placeholder<typename remove_cv<_Tp>::type> {};
-
-#if _LIBCPP_STD_VER > 14
-template <class _Tp>
-_LIBCPP_INLINE_VAR constexpr size_t is_placeholder_v = is_placeholder<_Tp>::value;
-#endif
-
-namespace placeholders
-{
-
-template <int _Np> struct __ph {};
-
-#if defined(_LIBCPP_CXX03_LANG) || defined(_LIBCPP_BUILDING_LIBRARY)
-_LIBCPP_FUNC_VIS extern const __ph<1>   _1;
-_LIBCPP_FUNC_VIS extern const __ph<2>   _2;
-_LIBCPP_FUNC_VIS extern const __ph<3>   _3;
-_LIBCPP_FUNC_VIS extern const __ph<4>   _4;
-_LIBCPP_FUNC_VIS extern const __ph<5>   _5;
-_LIBCPP_FUNC_VIS extern const __ph<6>   _6;
-_LIBCPP_FUNC_VIS extern const __ph<7>   _7;
-_LIBCPP_FUNC_VIS extern const __ph<8>   _8;
-_LIBCPP_FUNC_VIS extern const __ph<9>   _9;
-_LIBCPP_FUNC_VIS extern const __ph<10> _10;
-#else
-/* _LIBCPP_INLINE_VAR */ constexpr __ph<1>   _1{};
-/* _LIBCPP_INLINE_VAR */ constexpr __ph<2>   _2{};
-/* _LIBCPP_INLINE_VAR */ constexpr __ph<3>   _3{};
-/* _LIBCPP_INLINE_VAR */ constexpr __ph<4>   _4{};
-/* _LIBCPP_INLINE_VAR */ constexpr __ph<5>   _5{};
-/* _LIBCPP_INLINE_VAR */ constexpr __ph<6>   _6{};
-/* _LIBCPP_INLINE_VAR */ constexpr __ph<7>   _7{};
-/* _LIBCPP_INLINE_VAR */ constexpr __ph<8>   _8{};
-/* _LIBCPP_INLINE_VAR */ constexpr __ph<9>   _9{};
-/* _LIBCPP_INLINE_VAR */ constexpr __ph<10> _10{};
-#endif // defined(_LIBCPP_CXX03_LANG) || defined(_LIBCPP_BUILDING_LIBRARY)
-
-}  // placeholders
-
-template<int _Np>
-struct __is_placeholder<placeholders::__ph<_Np> >
-    : public integral_constant<int, _Np> {};
-
-
-#ifndef _LIBCPP_CXX03_LANG
-
-template <class _Tp, class _Uj>
-inline _LIBCPP_INLINE_VISIBILITY
-_Tp&
-__mu(reference_wrapper<_Tp> __t, _Uj&)
-{
-    return __t.get();
-}
-
-template <class _Ti, class ..._Uj, size_t ..._Indx>
-inline _LIBCPP_INLINE_VISIBILITY
-typename __invoke_of<_Ti&, _Uj...>::type
-__mu_expand(_Ti& __ti, tuple<_Uj...>& __uj, __tuple_indices<_Indx...>)
-{
-    return __ti(_VSTD::forward<_Uj>(_VSTD::get<_Indx>(__uj))...);
-}
-
-template <class _Ti, class ..._Uj>
-inline _LIBCPP_INLINE_VISIBILITY
-typename _EnableIf
-<
-    is_bind_expression<_Ti>::value,
-    __invoke_of<_Ti&, _Uj...>
->::type
-__mu(_Ti& __ti, tuple<_Uj...>& __uj)
-{
-    typedef typename __make_tuple_indices<sizeof...(_Uj)>::type __indices;
-    return _VSTD::__mu_expand(__ti, __uj, __indices());
-}
-
-template <bool IsPh, class _Ti, class _Uj>
-struct __mu_return2 {};
-
-template <class _Ti, class _Uj>
-struct __mu_return2<true, _Ti, _Uj>
-{
-    typedef typename tuple_element<is_placeholder<_Ti>::value - 1, _Uj>::type type;
-};
-
-template <class _Ti, class _Uj>
-inline _LIBCPP_INLINE_VISIBILITY
-typename enable_if
-<
-    0 < is_placeholder<_Ti>::value,
-    typename __mu_return2<0 < is_placeholder<_Ti>::value, _Ti, _Uj>::type
->::type
-__mu(_Ti&, _Uj& __uj)
-{
-    const size_t _Indx = is_placeholder<_Ti>::value - 1;
-    return _VSTD::forward<typename tuple_element<_Indx, _Uj>::type>(_VSTD::get<_Indx>(__uj));
-}
-
-template <class _Ti, class _Uj>
-inline _LIBCPP_INLINE_VISIBILITY
-typename enable_if
-<
-    !is_bind_expression<_Ti>::value &&
-    is_placeholder<_Ti>::value == 0 &&
-    !__is_reference_wrapper<_Ti>::value,
-    _Ti&
->::type
-__mu(_Ti& __ti, _Uj&)
-{
-    return __ti;
-}
-
-template <class _Ti, bool IsReferenceWrapper, bool IsBindEx, bool IsPh,
-          class _TupleUj>
-struct __mu_return_impl;
-
-template <bool _Invokable, class _Ti, class ..._Uj>
-struct __mu_return_invokable  // false
-{
-    typedef __nat type;
-};
-
-template <class _Ti, class ..._Uj>
-struct __mu_return_invokable<true, _Ti, _Uj...>
-{
-    typedef typename __invoke_of<_Ti&, _Uj...>::type type;
-};
-
-template <class _Ti, class ..._Uj>
-struct __mu_return_impl<_Ti, false, true, false, tuple<_Uj...> >
-    : public __mu_return_invokable<__invokable<_Ti&, _Uj...>::value, _Ti, _Uj...>
-{
-};
-
-template <class _Ti, class _TupleUj>
-struct __mu_return_impl<_Ti, false, false, true, _TupleUj>
-{
-    typedef typename tuple_element<is_placeholder<_Ti>::value - 1,
-                                   _TupleUj>::type&& type;
-};
-
-template <class _Ti, class _TupleUj>
-struct __mu_return_impl<_Ti, true, false, false, _TupleUj>
-{
-    typedef typename _Ti::type& type;
-};
-
-template <class _Ti, class _TupleUj>
-struct __mu_return_impl<_Ti, false, false, false, _TupleUj>
-{
-    typedef _Ti& type;
-};
-
-template <class _Ti, class _TupleUj>
-struct __mu_return
-    : public __mu_return_impl<_Ti,
-                              __is_reference_wrapper<_Ti>::value,
-                              is_bind_expression<_Ti>::value,
-                              0 < is_placeholder<_Ti>::value &&
-                              is_placeholder<_Ti>::value <= tuple_size<_TupleUj>::value,
-                              _TupleUj>
-{
-};
-
-template <class _Fp, class _BoundArgs, class _TupleUj>
-struct __is_valid_bind_return
-{
-    static const bool value = false;
-};
-
-template <class _Fp, class ..._BoundArgs, class _TupleUj>
-struct __is_valid_bind_return<_Fp, tuple<_BoundArgs...>, _TupleUj>
-{
-    static const bool value = __invokable<_Fp,
-                    typename __mu_return<_BoundArgs, _TupleUj>::type...>::value;
-};
-
-template <class _Fp, class ..._BoundArgs, class _TupleUj>
-struct __is_valid_bind_return<_Fp, const tuple<_BoundArgs...>, _TupleUj>
-{
-    static const bool value = __invokable<_Fp,
-                    typename __mu_return<const _BoundArgs, _TupleUj>::type...>::value;
-};
-
-template <class _Fp, class _BoundArgs, class _TupleUj,
-          bool = __is_valid_bind_return<_Fp, _BoundArgs, _TupleUj>::value>
-struct __bind_return;
-
-template <class _Fp, class ..._BoundArgs, class _TupleUj>
-struct __bind_return<_Fp, tuple<_BoundArgs...>, _TupleUj, true>
-{
-    typedef typename __invoke_of
-    <
-        _Fp&,
-        typename __mu_return
-        <
-            _BoundArgs,
-            _TupleUj
-        >::type...
-    >::type type;
-};
-
-template <class _Fp, class ..._BoundArgs, class _TupleUj>
-struct __bind_return<_Fp, const tuple<_BoundArgs...>, _TupleUj, true>
-{
-    typedef typename __invoke_of
-    <
-        _Fp&,
-        typename __mu_return
-        <
-            const _BoundArgs,
-            _TupleUj
-        >::type...
-    >::type type;
-};
-
-template <class _Fp, class _BoundArgs, size_t ..._Indx, class _Args>
-inline _LIBCPP_INLINE_VISIBILITY
-typename __bind_return<_Fp, _BoundArgs, _Args>::type
-__apply_functor(_Fp& __f, _BoundArgs& __bound_args, __tuple_indices<_Indx...>,
-                _Args&& __args)
-{
-    return _VSTD::__invoke(__f, _VSTD::__mu(_VSTD::get<_Indx>(__bound_args), __args)...);
-}
-
-template<class _Fp, class ..._BoundArgs>
-class __bind
-    : public __weak_result_type<typename decay<_Fp>::type>
-{
-protected:
-    typedef typename decay<_Fp>::type _Fd;
-    typedef tuple<typename decay<_BoundArgs>::type...> _Td;
-private:
-    _Fd __f_;
-    _Td __bound_args_;
-
-    typedef typename __make_tuple_indices<sizeof...(_BoundArgs)>::type __indices;
-public:
-    template <class _Gp, class ..._BA,
-              class = typename enable_if
-                               <
-                                  is_constructible<_Fd, _Gp>::value &&
-                                  !is_same<typename remove_reference<_Gp>::type,
-                                           __bind>::value
-                               >::type>
-      _LIBCPP_INLINE_VISIBILITY _LIBCPP_CONSTEXPR_AFTER_CXX17
-      explicit __bind(_Gp&& __f, _BA&& ...__bound_args)
-        : __f_(_VSTD::forward<_Gp>(__f)),
-          __bound_args_(_VSTD::forward<_BA>(__bound_args)...) {}
-
-    template <class ..._Args>
-        _LIBCPP_INLINE_VISIBILITY _LIBCPP_CONSTEXPR_AFTER_CXX17
-        typename __bind_return<_Fd, _Td, tuple<_Args&&...> >::type
-        operator()(_Args&& ...__args)
-        {
-            return _VSTD::__apply_functor(__f_, __bound_args_, __indices(),
-                                  tuple<_Args&&...>(_VSTD::forward<_Args>(__args)...));
-        }
-
-    template <class ..._Args>
-        _LIBCPP_INLINE_VISIBILITY _LIBCPP_CONSTEXPR_AFTER_CXX17
-        typename __bind_return<const _Fd, const _Td, tuple<_Args&&...> >::type
-        operator()(_Args&& ...__args) const
-        {
-            return _VSTD::__apply_functor(__f_, __bound_args_, __indices(),
-                                   tuple<_Args&&...>(_VSTD::forward<_Args>(__args)...));
-        }
-};
-
-template<class _Fp, class ..._BoundArgs>
-struct __is_bind_expression<__bind<_Fp, _BoundArgs...> > : public true_type {};
-
-template<class _Rp, class _Fp, class ..._BoundArgs>
-class __bind_r
-    : public __bind<_Fp, _BoundArgs...>
-{
-    typedef __bind<_Fp, _BoundArgs...> base;
-    typedef typename base::_Fd _Fd;
-    typedef typename base::_Td _Td;
-public:
-    typedef _Rp result_type;
-
-
-    template <class _Gp, class ..._BA,
-              class = typename enable_if
-                               <
-                                  is_constructible<_Fd, _Gp>::value &&
-                                  !is_same<typename remove_reference<_Gp>::type,
-                                           __bind_r>::value
-                               >::type>
-      _LIBCPP_INLINE_VISIBILITY _LIBCPP_CONSTEXPR_AFTER_CXX17
-      explicit __bind_r(_Gp&& __f, _BA&& ...__bound_args)
-        : base(_VSTD::forward<_Gp>(__f),
-               _VSTD::forward<_BA>(__bound_args)...) {}
-
-    template <class ..._Args>
-        _LIBCPP_INLINE_VISIBILITY _LIBCPP_CONSTEXPR_AFTER_CXX17
-        typename enable_if
-        <
-            is_convertible<typename __bind_return<_Fd, _Td, tuple<_Args&&...> >::type,
-                           result_type>::value || is_void<_Rp>::value,
-            result_type
-        >::type
-        operator()(_Args&& ...__args)
-        {
-            typedef __invoke_void_return_wrapper<_Rp> _Invoker;
-            return _Invoker::__call(static_cast<base&>(*this), _VSTD::forward<_Args>(__args)...);
-        }
-
-    template <class ..._Args>
-        _LIBCPP_INLINE_VISIBILITY _LIBCPP_CONSTEXPR_AFTER_CXX17
-        typename enable_if
-        <
-            is_convertible<typename __bind_return<const _Fd, const _Td, tuple<_Args&&...> >::type,
-                           result_type>::value || is_void<_Rp>::value,
-            result_type
-        >::type
-        operator()(_Args&& ...__args) const
-        {
-            typedef __invoke_void_return_wrapper<_Rp> _Invoker;
-            return _Invoker::__call(static_cast<base const&>(*this), _VSTD::forward<_Args>(__args)...);
-        }
-};
-
-template<class _Rp, class _Fp, class ..._BoundArgs>
-struct __is_bind_expression<__bind_r<_Rp, _Fp, _BoundArgs...> > : public true_type {};
-
-template<class _Fp, class ..._BoundArgs>
-inline _LIBCPP_INLINE_VISIBILITY _LIBCPP_CONSTEXPR_AFTER_CXX17
-__bind<_Fp, _BoundArgs...>
-bind(_Fp&& __f, _BoundArgs&&... __bound_args)
-{
-    typedef __bind<_Fp, _BoundArgs...> type;
-    return type(_VSTD::forward<_Fp>(__f), _VSTD::forward<_BoundArgs>(__bound_args)...);
-}
-
-template<class _Rp, class _Fp, class ..._BoundArgs>
-inline _LIBCPP_INLINE_VISIBILITY _LIBCPP_CONSTEXPR_AFTER_CXX17
-__bind_r<_Rp, _Fp, _BoundArgs...>
-bind(_Fp&& __f, _BoundArgs&&... __bound_args)
-{
-    typedef __bind_r<_Rp, _Fp, _BoundArgs...> type;
-    return type(_VSTD::forward<_Fp>(__f), _VSTD::forward<_BoundArgs>(__bound_args)...);
-}
-
-#endif  // _LIBCPP_CXX03_LANG
-
-#if _LIBCPP_STD_VER > 14
-
-template <class _Fn, class ..._Args>
-_LIBCPP_CONSTEXPR_AFTER_CXX17 invoke_result_t<_Fn, _Args...>
-invoke(_Fn&& __f, _Args&&... __args)
-    noexcept(is_nothrow_invocable_v<_Fn, _Args...>)
-{
-    return _VSTD::__invoke(_VSTD::forward<_Fn>(__f), _VSTD::forward<_Args>(__args)...);
-}
-
-template<class _Op, class _Tuple,
-         class _Idxs = typename __make_tuple_indices<tuple_size<_Tuple>::value>::type>
-struct __perfect_forward_impl;
-
-template<class _Op, class... _Bound, size_t... _Idxs>
-struct __perfect_forward_impl<_Op, __tuple_types<_Bound...>, __tuple_indices<_Idxs...>>
-{
-    tuple<_Bound...> __bound_;
-
-    template<class... _Args>
-    _LIBCPP_INLINE_VISIBILITY constexpr auto operator()(_Args&&... __args) &
-    noexcept(noexcept(_Op::__call(_VSTD::get<_Idxs>(__bound_)..., _VSTD::forward<_Args>(__args)...)))
-    -> decltype(      _Op::__call(_VSTD::get<_Idxs>(__bound_)..., _VSTD::forward<_Args>(__args)...))
-    {return           _Op::__call(_VSTD::get<_Idxs>(__bound_)..., _VSTD::forward<_Args>(__args)...);}
-
-    template<class... _Args>
-    _LIBCPP_INLINE_VISIBILITY constexpr auto operator()(_Args&&... __args) const&
-    noexcept(noexcept(_Op::__call(_VSTD::get<_Idxs>(__bound_)..., _VSTD::forward<_Args>(__args)...)))
-    -> decltype(      _Op::__call(_VSTD::get<_Idxs>(__bound_)..., _VSTD::forward<_Args>(__args)...))
-    {return           _Op::__call(_VSTD::get<_Idxs>(__bound_)..., _VSTD::forward<_Args>(__args)...);}
-
-    template<class... _Args>
-    _LIBCPP_INLINE_VISIBILITY constexpr auto operator()(_Args&&... __args) &&
-    noexcept(noexcept(_Op::__call(_VSTD::get<_Idxs>(_VSTD::move(__bound_))...,
-                                  _VSTD::forward<_Args>(__args)...)))
-    -> decltype(      _Op::__call(_VSTD::get<_Idxs>(_VSTD::move(__bound_))...,
-                                  _VSTD::forward<_Args>(__args)...))
-    {return           _Op::__call(_VSTD::get<_Idxs>(_VSTD::move(__bound_))...,
-                                  _VSTD::forward<_Args>(__args)...);}
-
-    template<class... _Args>
-    _LIBCPP_INLINE_VISIBILITY constexpr auto operator()(_Args&&... __args) const&&
-    noexcept(noexcept(_Op::__call(_VSTD::get<_Idxs>(_VSTD::move(__bound_))...,
-                                  _VSTD::forward<_Args>(__args)...)))
-    -> decltype(      _Op::__call(_VSTD::get<_Idxs>(_VSTD::move(__bound_))...,
-                                  _VSTD::forward<_Args>(__args)...))
-    {return           _Op::__call(_VSTD::get<_Idxs>(_VSTD::move(__bound_))...,
-                                  _VSTD::forward<_Args>(__args)...);}
-
-    template<class _Fn = typename tuple_element<0, tuple<_Bound...>>::type,
-             class = _EnableIf<is_copy_constructible_v<_Fn>>>
-    constexpr __perfect_forward_impl(__perfect_forward_impl const& __other)
-        : __bound_(__other.__bound_) {}
-
-    template<class _Fn = typename tuple_element<0, tuple<_Bound...>>::type,
-             class = _EnableIf<is_move_constructible_v<_Fn>>>
-    constexpr __perfect_forward_impl(__perfect_forward_impl && __other)
-        : __bound_(_VSTD::move(__other.__bound_)) {}
-
-    template<class... _BoundArgs>
-    explicit constexpr __perfect_forward_impl(_BoundArgs&&... __bound) :
-        __bound_(_VSTD::forward<_BoundArgs>(__bound)...) { }
-};
-
-template<class _Op, class... _Args>
-using __perfect_forward =
-    __perfect_forward_impl<_Op, __tuple_types<decay_t<_Args>...>>;
-
-struct __not_fn_op
-{
-    template<class... _Args>
-    static _LIBCPP_CONSTEXPR_AFTER_CXX17 auto __call(_Args&&... __args)
-    noexcept(noexcept(!_VSTD::invoke(_VSTD::forward<_Args>(__args)...)))
-    -> decltype(      !_VSTD::invoke(_VSTD::forward<_Args>(__args)...))
-    { return          !_VSTD::invoke(_VSTD::forward<_Args>(__args)...); }
-};
-
-template<class _Fn,
-         class = _EnableIf<is_constructible_v<decay_t<_Fn>, _Fn> &&
-                           is_move_constructible_v<_Fn>>>
-_LIBCPP_CONSTEXPR_AFTER_CXX17 auto not_fn(_Fn&& __f)
-{
-    return __perfect_forward<__not_fn_op, _Fn>(_VSTD::forward<_Fn>(__f));
-}
-
-#endif // _LIBCPP_STD_VER > 14
-
-#if _LIBCPP_STD_VER > 17
-
-struct __bind_front_op
-{
-    template<class... _Args>
-    constexpr static auto __call(_Args&&... __args)
-    noexcept(noexcept(_VSTD::invoke(_VSTD::forward<_Args>(__args)...)))
-    -> decltype(      _VSTD::invoke(_VSTD::forward<_Args>(__args)...))
-    { return          _VSTD::invoke(_VSTD::forward<_Args>(__args)...); }
-};
-
-template<class _Fn, class... _Args,
-         class = _EnableIf<conjunction<is_constructible<decay_t<_Fn>, _Fn>,
-                                       is_move_constructible<decay_t<_Fn>>,
-                                       is_constructible<decay_t<_Args>, _Args>...,
-                                       is_move_constructible<decay_t<_Args>>...
-                                       >::value>>
-constexpr auto bind_front(_Fn&& __f, _Args&&... __args)
-{
-    return __perfect_forward<__bind_front_op, _Fn, _Args...>(_VSTD::forward<_Fn>(__f),
-                                                             _VSTD::forward<_Args>(__args)...);
-}
-
-#endif // _LIBCPP_STD_VER > 17
-
-// struct hash<T*> in <memory>
-
-template <class _BinaryPredicate, class _ForwardIterator1, class _ForwardIterator2>
-pair<_ForwardIterator1, _ForwardIterator1> _LIBCPP_CONSTEXPR_AFTER_CXX11
-__search(_ForwardIterator1 __first1, _ForwardIterator1 __last1,
-         _ForwardIterator2 __first2, _ForwardIterator2 __last2, _BinaryPredicate __pred,
-         forward_iterator_tag, forward_iterator_tag)
-{
-    if (__first2 == __last2)
-        return _VSTD::make_pair(__first1, __first1);  // Everything matches an empty sequence
-    while (true)
-    {
-        // Find first element in sequence 1 that matchs *__first2, with a mininum of loop checks
-        while (true)
-        {
-            if (__first1 == __last1)  // return __last1 if no element matches *__first2
-                return _VSTD::make_pair(__last1, __last1);
-            if (__pred(*__first1, *__first2))
-                break;
-            ++__first1;
-        }
-        // *__first1 matches *__first2, now match elements after here
-        _ForwardIterator1 __m1 = __first1;
-        _ForwardIterator2 __m2 = __first2;
-        while (true)
-        {
-            if (++__m2 == __last2)  // If pattern exhausted, __first1 is the answer (works for 1 element pattern)
-                return _VSTD::make_pair(__first1, __m1);
-            if (++__m1 == __last1)  // Otherwise if source exhaused, pattern not found
-                return _VSTD::make_pair(__last1, __last1);
-            if (!__pred(*__m1, *__m2))  // if there is a mismatch, restart with a new __first1
-            {
-                ++__first1;
-                break;
-            }  // else there is a match, check next elements
-        }
-    }
-}
-
-template <class _BinaryPredicate, class _RandomAccessIterator1, class _RandomAccessIterator2>
-_LIBCPP_CONSTEXPR_AFTER_CXX11
-pair<_RandomAccessIterator1, _RandomAccessIterator1>
-__search(_RandomAccessIterator1 __first1, _RandomAccessIterator1 __last1,
-         _RandomAccessIterator2 __first2, _RandomAccessIterator2 __last2, _BinaryPredicate __pred,
-           random_access_iterator_tag, random_access_iterator_tag)
-{
-    typedef typename iterator_traits<_RandomAccessIterator1>::difference_type _D1;
-    typedef typename iterator_traits<_RandomAccessIterator2>::difference_type _D2;
-    // Take advantage of knowing source and pattern lengths.  Stop short when source is smaller than pattern
-    const _D2 __len2 = __last2 - __first2;
-    if (__len2 == 0)
-        return _VSTD::make_pair(__first1, __first1);
-    const _D1 __len1 = __last1 - __first1;
-    if (__len1 < __len2)
-        return _VSTD::make_pair(__last1, __last1);
-    const _RandomAccessIterator1 __s = __last1 - (__len2 - 1);  // Start of pattern match can't go beyond here
-
-    while (true)
-    {
-        while (true)
-        {
-            if (__first1 == __s)
-                return _VSTD::make_pair(__last1, __last1);
-            if (__pred(*__first1, *__first2))
-                break;
-            ++__first1;
-        }
-
-        _RandomAccessIterator1 __m1 = __first1;
-        _RandomAccessIterator2 __m2 = __first2;
-         while (true)
-         {
-             if (++__m2 == __last2)
-                 return _VSTD::make_pair(__first1, __first1 + __len2);
-             ++__m1;          // no need to check range on __m1 because __s guarantees we have enough source
-             if (!__pred(*__m1, *__m2))
-             {
-                 ++__first1;
-                 break;
-             }
-         }
-    }
-}
-
-#if _LIBCPP_STD_VER > 14
-
-// default searcher
-template<class _ForwardIterator, class _BinaryPredicate = equal_to<>>
-class _LIBCPP_TYPE_VIS default_searcher {
-public:
-    _LIBCPP_INLINE_VISIBILITY _LIBCPP_CONSTEXPR_AFTER_CXX17
-    default_searcher(_ForwardIterator __f, _ForwardIterator __l,
-                       _BinaryPredicate __p = _BinaryPredicate())
-        : __first_(__f), __last_(__l), __pred_(__p) {}
-
-    template <typename _ForwardIterator2>
-    _LIBCPP_INLINE_VISIBILITY _LIBCPP_CONSTEXPR_AFTER_CXX17
-    pair<_ForwardIterator2, _ForwardIterator2>
-    operator () (_ForwardIterator2 __f, _ForwardIterator2 __l) const
-    {
-        return _VSTD::__search(__f, __l, __first_, __last_, __pred_,
-            typename _VSTD::iterator_traits<_ForwardIterator>::iterator_category(),
-            typename _VSTD::iterator_traits<_ForwardIterator2>::iterator_category());
-    }
-
-private:
-    _ForwardIterator __first_;
-    _ForwardIterator __last_;
-    _BinaryPredicate __pred_;
-    };
-
-#endif // _LIBCPP_STD_VER > 14
-
-#if _LIBCPP_STD_VER > 17
-template <class _Tp>
-using unwrap_reference_t = typename unwrap_reference<_Tp>::type;
-
-template <class _Tp>
-using unwrap_ref_decay_t = typename unwrap_ref_decay<_Tp>::type;
-#endif // > C++17
-
-template <class _Container, class _Predicate>
-inline typename _Container::size_type
-__libcpp_erase_if_container(_Container& __c, _Predicate __pred) {
-  typename _Container::size_type __old_size = __c.size();
-
-  const typename _Container::iterator __last = __c.end();
-  for (typename _Container::iterator __iter = __c.begin(); __iter != __last;) {
-    if (__pred(*__iter))
-      __iter = __c.erase(__iter);
-    else
-      ++__iter;
-  }
-
-  return __old_size - __c.size();
-}
-
-_LIBCPP_END_NAMESPACE_STD
-
-#endif  // _LIBCPP_FUNCTIONAL
-=======
-#endif // _LIBCPP_FUNCTIONAL
->>>>>>> 2ab1d525
+#endif // _LIBCPP_FUNCTIONAL