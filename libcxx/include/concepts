// -*- C++ -*-
//===----------------------------------------------------------------------===//
//
// Part of the LLVM Project, under the Apache License v2.0 with LLVM Exceptions.
// See https://llvm.org/LICENSE.txt for license information.
// SPDX-License-Identifier: Apache-2.0 WITH LLVM-exception
//
//===----------------------------------------------------------------------===//

#ifndef _LIBCPP_CONCEPTS
#define _LIBCPP_CONCEPTS

/*
    concepts synopsis
namespace std {
  // [concepts.lang], language-related concepts
  // [concept.same], concept same_as
  template<class T, class U>
    concept same_as = see below;

  // [concept.derived], concept derived_from
  template<class Derived, class Base>
    concept derived_from = see below;

  // [concept.convertible], concept convertible_to
  template<class From, class To>
    concept convertible_to = see below;

  // [concept.commonref], concept common_reference_with
  template<class T, class U>
    concept common_reference_with = see below;

  // [concept.common], concept common_with
  template<class T, class U>
    concept common_with = see below;

  // [concepts.arithmetic], arithmetic concepts
  template<class T>
    concept integral = see below;
  template<class T>
    concept signed_integral = see below;
  template<class T>
    concept unsigned_integral = see below;
  template<class T>
    concept floating_point = see below;

  // [concept.assignable], concept assignable_from
  template<class LHS, class RHS>
    concept assignable_from = see below;

  // [concept.swappable], concept swappable
  namespace ranges {
    inline namespace unspecified {
      inline constexpr unspecified swap = unspecified;
    }
  }
  template<class T>
    concept swappable = see below;
  template<class T, class U>
    concept swappable_with = see below;

  // [concept.destructible], concept destructible
  template<class T>
    concept destructible = see below;

  // [concept.constructible], concept constructible_from
  template<class T, class... Args>
    concept constructible_from = see below;

  // [concept.default.init], concept default_initializable
  template<class T>
    concept default_initializable = see below;

  // [concept.moveconstructible], concept move_constructible
  template<class T>
    concept move_constructible = see below;

  // [concept.copyconstructible], concept copy_constructible
  template<class T>
    concept copy_constructible = see below;

  // [concept.equalitycomparable], concept equality_comparable
  template<class T>
    concept equality_comparable = see below;
  template<class T, class U>
    concept equality_comparable_with = see below;

  // [concept.totallyordered], concept totally_ordered
  template<class T>
    concept totally_ordered = see below;
  template<class T, class U>
    concept totally_ordered_with = see below;

  // [concepts.object], object concepts
  template<class T>
    concept movable = see below;
  template<class T>
    concept copyable = see below;
  template<class T>
    concept semiregular = see below;
  template<class T>
    concept regular = see below;

  // [concepts.callable], callable concepts
  // [concept.invocable], concept invocable
  template<class F, class... Args>
    concept invocable = see below;

  // [concept.regularinvocable], concept regular_invocable
  template<class F, class... Args>
    concept regular_invocable = see below;

  // [concept.predicate], concept predicate
  template<class F, class... Args>
    concept predicate = see below;

  // [concept.relation], concept relation
  template<class R, class T, class U>
    concept relation = see below;

  // [concept.equiv], concept equivalence_relation
  template<class R, class T, class U>
    concept equivalence_relation = see below;

  // [concept.strictweakorder], concept strict_weak_order
  template<class R, class T, class U>
    concept strict_weak_order = see below;
}

*/

#include <__concepts/arithmetic.h>
#include <__concepts/assignable.h>
#include <__concepts/boolean_testable.h>
#include <__concepts/class_or_enum.h>
#include <__concepts/common_reference_with.h>
#include <__concepts/common_with.h>
#include <__concepts/constructible.h>
#include <__concepts/convertible_to.h>
#include <__concepts/copyable.h>
#include <__concepts/derived_from.h>
#include <__concepts/destructible.h>
#include <__concepts/different_from.h>
#include <__concepts/equality_comparable.h>
#include <__concepts/invocable.h>
#include <__concepts/movable.h>
#include <__concepts/predicate.h>
#include <__concepts/regular.h>
#include <__concepts/relation.h>
#include <__concepts/same_as.h>
#include <__concepts/semiregular.h>
#include <__concepts/swappable.h>
#include <__concepts/totally_ordered.h>
#include <__config>
<<<<<<< HEAD
#include <functional>
#include <type_traits>
#include <utility>
=======
>>>>>>> a2ce6ee6
#include <version>

#if !defined(_LIBCPP_HAS_NO_PRAGMA_SYSTEM_HEADER)
#pragma GCC system_header
#endif

<<<<<<< HEAD
_LIBCPP_PUSH_MACROS
#include <__undef_macros>

_LIBCPP_BEGIN_NAMESPACE_STD

#if _LIBCPP_STD_VER > 17 && !defined(_LIBCPP_HAS_NO_CONCEPTS)

// [concept.same]

template<class _Tp, class _Up>
concept __same_as_impl = _VSTD::_IsSame<_Tp, _Up>::value;

template<class _Tp, class _Up>
concept same_as = __same_as_impl<_Tp, _Up> && __same_as_impl<_Up, _Tp>;

// [concept.derived]
template<class _Dp, class _Bp>
concept derived_from =
  is_base_of_v<_Bp, _Dp> &&
  is_convertible_v<const volatile _Dp*, const volatile _Bp*>;

// [concept.convertible]
template<class _From, class _To>
concept convertible_to =
  is_convertible_v<_From, _To> &&
  requires(add_rvalue_reference_t<_From> (&__f)()) {
    static_cast<_To>(__f());
  };

// [concept.commonref]
template<class _Tp, class _Up>
concept common_reference_with =
  same_as<common_reference_t<_Tp, _Up>, common_reference_t<_Up, _Tp>> &&
  convertible_to<_Tp, common_reference_t<_Tp, _Up>> &&
  convertible_to<_Up, common_reference_t<_Tp, _Up>>;

// [concept.common]
template<class _Tp, class _Up>
concept common_with =
  same_as<common_type_t<_Tp, _Up>, common_type_t<_Up, _Tp>> &&
  requires {
    static_cast<common_type_t<_Tp, _Up>>(_VSTD::declval<_Tp>());
    static_cast<common_type_t<_Tp, _Up>>(_VSTD::declval<_Up>());
  } &&
  common_reference_with<
    add_lvalue_reference_t<const _Tp>,
    add_lvalue_reference_t<const _Up>> &&
  common_reference_with<
    add_lvalue_reference_t<common_type_t<_Tp, _Up>>,
    common_reference_t<
      add_lvalue_reference_t<const _Tp>,
      add_lvalue_reference_t<const _Up>>>;

// [concepts.arithmetic], arithmetic concepts
template<class _Tp>
concept integral = is_integral_v<_Tp>;

template<class _Tp>
concept signed_integral = integral<_Tp> && is_signed_v<_Tp>;

template<class _Tp>
concept unsigned_integral = integral<_Tp> && !signed_integral<_Tp>;

template<class _Tp>
concept floating_point = is_floating_point_v<_Tp>;

// [concept.assignable]
template<class _Lhs, class _Rhs>
concept assignable_from =
  is_lvalue_reference_v<_Lhs> &&
  common_reference_with<const remove_reference_t<_Lhs>&, const remove_reference_t<_Rhs>&> &&
  requires (_Lhs __lhs, _Rhs&& __rhs) {
    { __lhs = _VSTD::forward<_Rhs>(__rhs) } -> same_as<_Lhs>;
  };

// [concept.destructible]

template<class _Tp>
concept destructible = _VSTD::is_nothrow_destructible_v<_Tp>;

// [concept.constructible]
template<class _Tp, class... _Args>
concept constructible_from =
    destructible<_Tp> && _VSTD::is_constructible_v<_Tp, _Args...>;

// [concept.default.init]

template<class _Tp>
concept __default_initializable = requires { ::new _Tp; };

template<class _Tp>
concept default_initializable = constructible_from<_Tp> &&
    requires { _Tp{}; } && __default_initializable<_Tp>;

// [concept.moveconstructible]
template<class _Tp>
concept move_constructible =
  constructible_from<_Tp, _Tp> && convertible_to<_Tp, _Tp>;

// [concept.copyconstructible]
template<class _Tp>
concept copy_constructible =
  move_constructible<_Tp> &&
  constructible_from<_Tp, _Tp&> && convertible_to<_Tp&, _Tp> &&
  constructible_from<_Tp, const _Tp&> && convertible_to<const _Tp&, _Tp> &&
  constructible_from<_Tp, const _Tp> && convertible_to<const _Tp, _Tp>;

// [concept.swappable]
namespace ranges::__swap {
  // Deleted to inhibit ADL
  template<class _Tp>
  void swap(_Tp&, _Tp&) = delete;

  template<class _Tp>
  concept __class_or_enum = is_class_v<_Tp> || is_union_v<_Tp> || is_enum_v<_Tp>;

  // [1]
  template<class _Tp, class _Up>
  concept __unqualified_swappable_with =
    (__class_or_enum<remove_cvref_t<_Tp>> || __class_or_enum<remove_cvref_t<_Up>>) &&
    requires(_Tp&& __t, _Up&& __u) {
      swap(_VSTD::forward<_Tp>(__t), _VSTD::forward<_Up>(__u));
    };

  struct __fn;

  template<class _Tp, class _Up, size_t _Size>
  concept __swappable_arrays =
    !__unqualified_swappable_with<_Tp(&)[_Size], _Up(&)[_Size]> &&
    extent_v<_Tp> == extent_v<_Up> &&
    requires(_Tp(& __t)[_Size], _Up(& __u)[_Size], const __fn& __swap) {
      __swap(__t[0], __u[0]);
    };

  template<class _Tp>
  concept __exchangeable =
    !__unqualified_swappable_with<_Tp&, _Tp&> &&
    move_constructible<_Tp> &&
    assignable_from<_Tp&, _Tp>;

  struct __fn {
    // 2.1   `S` is `(void)swap(E1, E2)`* if `E1` or `E2` has class or enumeration type and...
    // *The name `swap` is used here unqualified.
    template<class _Tp, class _Up>
    requires __unqualified_swappable_with<_Tp, _Up>
    constexpr void operator()(_Tp&& __t, _Up&& __u) const
    noexcept(noexcept(swap(_VSTD::forward<_Tp>(__t), _VSTD::forward<_Up>(__u))))
    {
      swap(_VSTD::forward<_Tp>(__t), _VSTD::forward<_Up>(__u));
    }

    // 2.2   Otherwise, if `E1` and `E2` are lvalues of array types with equal extent and...
    template<class _Tp, class _Up, size_t _Size>
    requires __swappable_arrays<_Tp, _Up, _Size>
    constexpr void operator()(_Tp(& __t)[_Size], _Up(& __u)[_Size]) const
    noexcept(noexcept((*this)(*__t, *__u)))
    {
      // TODO(cjdb): replace with `ranges::swap_ranges`.
      for (size_t __i = 0; __i < _Size; ++__i) {
        (*this)(__t[__i], __u[__i]);
      }
    }

    // 2.3   Otherwise, if `E1` and `E2` are lvalues of the same type `T` that models...
    template<__exchangeable _Tp>
    constexpr void operator()(_Tp& __x, _Tp& __y) const
    noexcept(is_nothrow_move_constructible_v<_Tp> && is_nothrow_move_assignable_v<_Tp>)
    {
      __y = _VSTD::exchange(__x, _VSTD::move(__y));
    }
  };
} // namespace ranges::__swap

namespace ranges::inline __cpo {
  inline constexpr auto swap = __swap::__fn{};
} // namespace ranges::__cpo

template<class _Tp>
concept swappable = requires(_Tp& __a, _Tp& __b) { ranges::swap(__a, __b); };

template<class _Tp, class _Up>
concept swappable_with =
  common_reference_with<_Tp&, _Up&> &&
  requires(_Tp&& __t, _Up&& __u) {
    ranges::swap(_VSTD::forward<_Tp>(__t), _VSTD::forward<_Tp>(__t));
    ranges::swap(_VSTD::forward<_Up>(__u), _VSTD::forward<_Up>(__u));
    ranges::swap(_VSTD::forward<_Tp>(__t), _VSTD::forward<_Up>(__u));
    ranges::swap(_VSTD::forward<_Up>(__u), _VSTD::forward<_Tp>(__t));
  };

// [concept.booleantestable]
template<class _Tp>
concept __boolean_testable_impl = convertible_to<_Tp, bool>;

template<class _Tp>
concept __boolean_testable = __boolean_testable_impl<_Tp> && requires(_Tp&& __t) {
  { !std::forward<_Tp>(__t) } -> __boolean_testable_impl;
};

// [concept.equalitycomparable]
template<class _Tp, class _Up>
concept __weakly_equality_comparable_with =
  requires(const remove_reference_t<_Tp>& __t, const remove_reference_t<_Up>& __u) {
    { __t == __u } -> __boolean_testable;
    { __t != __u } -> __boolean_testable;
    { __u == __t } -> __boolean_testable;
    { __u != __t } -> __boolean_testable;
  };

template<class _Tp>
concept equality_comparable = __weakly_equality_comparable_with<_Tp, _Tp>;

template<class _Tp, class _Up>
concept equality_comparable_with =
  equality_comparable<_Tp> && equality_comparable<_Up> &&
  common_reference_with<const remove_reference_t<_Tp>&, const remove_reference_t<_Up>&> &&
  equality_comparable<
    common_reference_t<
      const remove_reference_t<_Tp>&,
      const remove_reference_t<_Up>&>> &&
  __weakly_equality_comparable_with<_Tp, _Up>;

// [concept.invocable]
template<class _Fn, class... _Args>
concept invocable = requires(_Fn&& __fn, _Args&&... __args) {
  _VSTD::invoke(_VSTD::forward<_Fn>(__fn), _VSTD::forward<_Args>(__args)...); // not required to be equality preserving
};

// [concept.regular.invocable]
template<class _Fn, class... _Args>
concept regular_invocable = invocable<_Fn, _Args...>;

#endif // _LIBCPP_STD_VER > 17 && !defined(_LIBCPP_HAS_NO_CONCEPTS)

_LIBCPP_END_NAMESPACE_STD

_LIBCPP_POP_MACROS

=======
>>>>>>> a2ce6ee6
#endif // _LIBCPP_CONCEPTS<|MERGE_RESOLUTION|>--- conflicted
+++ resolved
@@ -152,257 +152,10 @@
 #include <__concepts/swappable.h>
 #include <__concepts/totally_ordered.h>
 #include <__config>
-<<<<<<< HEAD
-#include <functional>
-#include <type_traits>
-#include <utility>
-=======
->>>>>>> a2ce6ee6
 #include <version>
 
 #if !defined(_LIBCPP_HAS_NO_PRAGMA_SYSTEM_HEADER)
 #pragma GCC system_header
 #endif
 
-<<<<<<< HEAD
-_LIBCPP_PUSH_MACROS
-#include <__undef_macros>
-
-_LIBCPP_BEGIN_NAMESPACE_STD
-
-#if _LIBCPP_STD_VER > 17 && !defined(_LIBCPP_HAS_NO_CONCEPTS)
-
-// [concept.same]
-
-template<class _Tp, class _Up>
-concept __same_as_impl = _VSTD::_IsSame<_Tp, _Up>::value;
-
-template<class _Tp, class _Up>
-concept same_as = __same_as_impl<_Tp, _Up> && __same_as_impl<_Up, _Tp>;
-
-// [concept.derived]
-template<class _Dp, class _Bp>
-concept derived_from =
-  is_base_of_v<_Bp, _Dp> &&
-  is_convertible_v<const volatile _Dp*, const volatile _Bp*>;
-
-// [concept.convertible]
-template<class _From, class _To>
-concept convertible_to =
-  is_convertible_v<_From, _To> &&
-  requires(add_rvalue_reference_t<_From> (&__f)()) {
-    static_cast<_To>(__f());
-  };
-
-// [concept.commonref]
-template<class _Tp, class _Up>
-concept common_reference_with =
-  same_as<common_reference_t<_Tp, _Up>, common_reference_t<_Up, _Tp>> &&
-  convertible_to<_Tp, common_reference_t<_Tp, _Up>> &&
-  convertible_to<_Up, common_reference_t<_Tp, _Up>>;
-
-// [concept.common]
-template<class _Tp, class _Up>
-concept common_with =
-  same_as<common_type_t<_Tp, _Up>, common_type_t<_Up, _Tp>> &&
-  requires {
-    static_cast<common_type_t<_Tp, _Up>>(_VSTD::declval<_Tp>());
-    static_cast<common_type_t<_Tp, _Up>>(_VSTD::declval<_Up>());
-  } &&
-  common_reference_with<
-    add_lvalue_reference_t<const _Tp>,
-    add_lvalue_reference_t<const _Up>> &&
-  common_reference_with<
-    add_lvalue_reference_t<common_type_t<_Tp, _Up>>,
-    common_reference_t<
-      add_lvalue_reference_t<const _Tp>,
-      add_lvalue_reference_t<const _Up>>>;
-
-// [concepts.arithmetic], arithmetic concepts
-template<class _Tp>
-concept integral = is_integral_v<_Tp>;
-
-template<class _Tp>
-concept signed_integral = integral<_Tp> && is_signed_v<_Tp>;
-
-template<class _Tp>
-concept unsigned_integral = integral<_Tp> && !signed_integral<_Tp>;
-
-template<class _Tp>
-concept floating_point = is_floating_point_v<_Tp>;
-
-// [concept.assignable]
-template<class _Lhs, class _Rhs>
-concept assignable_from =
-  is_lvalue_reference_v<_Lhs> &&
-  common_reference_with<const remove_reference_t<_Lhs>&, const remove_reference_t<_Rhs>&> &&
-  requires (_Lhs __lhs, _Rhs&& __rhs) {
-    { __lhs = _VSTD::forward<_Rhs>(__rhs) } -> same_as<_Lhs>;
-  };
-
-// [concept.destructible]
-
-template<class _Tp>
-concept destructible = _VSTD::is_nothrow_destructible_v<_Tp>;
-
-// [concept.constructible]
-template<class _Tp, class... _Args>
-concept constructible_from =
-    destructible<_Tp> && _VSTD::is_constructible_v<_Tp, _Args...>;
-
-// [concept.default.init]
-
-template<class _Tp>
-concept __default_initializable = requires { ::new _Tp; };
-
-template<class _Tp>
-concept default_initializable = constructible_from<_Tp> &&
-    requires { _Tp{}; } && __default_initializable<_Tp>;
-
-// [concept.moveconstructible]
-template<class _Tp>
-concept move_constructible =
-  constructible_from<_Tp, _Tp> && convertible_to<_Tp, _Tp>;
-
-// [concept.copyconstructible]
-template<class _Tp>
-concept copy_constructible =
-  move_constructible<_Tp> &&
-  constructible_from<_Tp, _Tp&> && convertible_to<_Tp&, _Tp> &&
-  constructible_from<_Tp, const _Tp&> && convertible_to<const _Tp&, _Tp> &&
-  constructible_from<_Tp, const _Tp> && convertible_to<const _Tp, _Tp>;
-
-// [concept.swappable]
-namespace ranges::__swap {
-  // Deleted to inhibit ADL
-  template<class _Tp>
-  void swap(_Tp&, _Tp&) = delete;
-
-  template<class _Tp>
-  concept __class_or_enum = is_class_v<_Tp> || is_union_v<_Tp> || is_enum_v<_Tp>;
-
-  // [1]
-  template<class _Tp, class _Up>
-  concept __unqualified_swappable_with =
-    (__class_or_enum<remove_cvref_t<_Tp>> || __class_or_enum<remove_cvref_t<_Up>>) &&
-    requires(_Tp&& __t, _Up&& __u) {
-      swap(_VSTD::forward<_Tp>(__t), _VSTD::forward<_Up>(__u));
-    };
-
-  struct __fn;
-
-  template<class _Tp, class _Up, size_t _Size>
-  concept __swappable_arrays =
-    !__unqualified_swappable_with<_Tp(&)[_Size], _Up(&)[_Size]> &&
-    extent_v<_Tp> == extent_v<_Up> &&
-    requires(_Tp(& __t)[_Size], _Up(& __u)[_Size], const __fn& __swap) {
-      __swap(__t[0], __u[0]);
-    };
-
-  template<class _Tp>
-  concept __exchangeable =
-    !__unqualified_swappable_with<_Tp&, _Tp&> &&
-    move_constructible<_Tp> &&
-    assignable_from<_Tp&, _Tp>;
-
-  struct __fn {
-    // 2.1   `S` is `(void)swap(E1, E2)`* if `E1` or `E2` has class or enumeration type and...
-    // *The name `swap` is used here unqualified.
-    template<class _Tp, class _Up>
-    requires __unqualified_swappable_with<_Tp, _Up>
-    constexpr void operator()(_Tp&& __t, _Up&& __u) const
-    noexcept(noexcept(swap(_VSTD::forward<_Tp>(__t), _VSTD::forward<_Up>(__u))))
-    {
-      swap(_VSTD::forward<_Tp>(__t), _VSTD::forward<_Up>(__u));
-    }
-
-    // 2.2   Otherwise, if `E1` and `E2` are lvalues of array types with equal extent and...
-    template<class _Tp, class _Up, size_t _Size>
-    requires __swappable_arrays<_Tp, _Up, _Size>
-    constexpr void operator()(_Tp(& __t)[_Size], _Up(& __u)[_Size]) const
-    noexcept(noexcept((*this)(*__t, *__u)))
-    {
-      // TODO(cjdb): replace with `ranges::swap_ranges`.
-      for (size_t __i = 0; __i < _Size; ++__i) {
-        (*this)(__t[__i], __u[__i]);
-      }
-    }
-
-    // 2.3   Otherwise, if `E1` and `E2` are lvalues of the same type `T` that models...
-    template<__exchangeable _Tp>
-    constexpr void operator()(_Tp& __x, _Tp& __y) const
-    noexcept(is_nothrow_move_constructible_v<_Tp> && is_nothrow_move_assignable_v<_Tp>)
-    {
-      __y = _VSTD::exchange(__x, _VSTD::move(__y));
-    }
-  };
-} // namespace ranges::__swap
-
-namespace ranges::inline __cpo {
-  inline constexpr auto swap = __swap::__fn{};
-} // namespace ranges::__cpo
-
-template<class _Tp>
-concept swappable = requires(_Tp& __a, _Tp& __b) { ranges::swap(__a, __b); };
-
-template<class _Tp, class _Up>
-concept swappable_with =
-  common_reference_with<_Tp&, _Up&> &&
-  requires(_Tp&& __t, _Up&& __u) {
-    ranges::swap(_VSTD::forward<_Tp>(__t), _VSTD::forward<_Tp>(__t));
-    ranges::swap(_VSTD::forward<_Up>(__u), _VSTD::forward<_Up>(__u));
-    ranges::swap(_VSTD::forward<_Tp>(__t), _VSTD::forward<_Up>(__u));
-    ranges::swap(_VSTD::forward<_Up>(__u), _VSTD::forward<_Tp>(__t));
-  };
-
-// [concept.booleantestable]
-template<class _Tp>
-concept __boolean_testable_impl = convertible_to<_Tp, bool>;
-
-template<class _Tp>
-concept __boolean_testable = __boolean_testable_impl<_Tp> && requires(_Tp&& __t) {
-  { !std::forward<_Tp>(__t) } -> __boolean_testable_impl;
-};
-
-// [concept.equalitycomparable]
-template<class _Tp, class _Up>
-concept __weakly_equality_comparable_with =
-  requires(const remove_reference_t<_Tp>& __t, const remove_reference_t<_Up>& __u) {
-    { __t == __u } -> __boolean_testable;
-    { __t != __u } -> __boolean_testable;
-    { __u == __t } -> __boolean_testable;
-    { __u != __t } -> __boolean_testable;
-  };
-
-template<class _Tp>
-concept equality_comparable = __weakly_equality_comparable_with<_Tp, _Tp>;
-
-template<class _Tp, class _Up>
-concept equality_comparable_with =
-  equality_comparable<_Tp> && equality_comparable<_Up> &&
-  common_reference_with<const remove_reference_t<_Tp>&, const remove_reference_t<_Up>&> &&
-  equality_comparable<
-    common_reference_t<
-      const remove_reference_t<_Tp>&,
-      const remove_reference_t<_Up>&>> &&
-  __weakly_equality_comparable_with<_Tp, _Up>;
-
-// [concept.invocable]
-template<class _Fn, class... _Args>
-concept invocable = requires(_Fn&& __fn, _Args&&... __args) {
-  _VSTD::invoke(_VSTD::forward<_Fn>(__fn), _VSTD::forward<_Args>(__args)...); // not required to be equality preserving
-};
-
-// [concept.regular.invocable]
-template<class _Fn, class... _Args>
-concept regular_invocable = invocable<_Fn, _Args...>;
-
-#endif // _LIBCPP_STD_VER > 17 && !defined(_LIBCPP_HAS_NO_CONCEPTS)
-
-_LIBCPP_END_NAMESPACE_STD
-
-_LIBCPP_POP_MACROS
-
-=======
->>>>>>> a2ce6ee6
 #endif // _LIBCPP_CONCEPTS