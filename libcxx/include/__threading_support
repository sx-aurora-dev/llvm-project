// -*- C++ -*-
//===----------------------------------------------------------------------===//
//
// Part of the LLVM Project, under the Apache License v2.0 with LLVM Exceptions.
// See https://llvm.org/LICENSE.txt for license information.
// SPDX-License-Identifier: Apache-2.0 WITH LLVM-exception
//
//===----------------------------------------------------------------------===//

#ifndef _LIBCPP_THREADING_SUPPORT
#define _LIBCPP_THREADING_SUPPORT

#include <__availability>
#include <__config>
#include <__thread/poll_with_backoff.h>
#include <chrono>
#include <errno.h>
<<<<<<< HEAD
=======
#include <iosfwd>
>>>>>>> a2ce6ee6
#include <limits>

#ifdef __MVS__
# include <__support/ibm/nanosleep.h>
#endif

#ifndef _LIBCPP_HAS_NO_PRAGMA_SYSTEM_HEADER
#pragma GCC system_header
#endif

#if defined(_LIBCPP_HAS_THREAD_API_EXTERNAL)
# include <__external_threading>
#elif !defined(_LIBCPP_HAS_NO_THREADS)

#if defined(_LIBCPP_HAS_THREAD_API_PTHREAD)
# include <pthread.h>
# include <sched.h>
#elif defined(_LIBCPP_HAS_THREAD_API_C11)
# include <threads.h>
#endif

#if defined(_LIBCPP_HAS_THREAD_LIBRARY_EXTERNAL) || \
    defined(_LIBCPP_BUILDING_THREAD_LIBRARY_EXTERNAL) || \
    defined(_LIBCPP_HAS_THREAD_API_WIN32)
#define _LIBCPP_THREAD_ABI_VISIBILITY _LIBCPP_FUNC_VIS
#else
#define _LIBCPP_THREAD_ABI_VISIBILITY inline _LIBCPP_INLINE_VISIBILITY
#endif

#if defined(__FreeBSD__) && defined(__clang__) && __has_attribute(no_thread_safety_analysis)
#define _LIBCPP_NO_THREAD_SAFETY_ANALYSIS __attribute__((no_thread_safety_analysis))
#else
#define _LIBCPP_NO_THREAD_SAFETY_ANALYSIS
#endif

typedef ::timespec __libcpp_timespec_t;
#endif // !defined(_LIBCPP_HAS_NO_THREADS)

_LIBCPP_PUSH_MACROS
#include <__undef_macros>

_LIBCPP_BEGIN_NAMESPACE_STD

#if !defined(_LIBCPP_HAS_NO_THREADS)

#if defined(_LIBCPP_HAS_THREAD_API_PTHREAD)
// Mutex
typedef pthread_mutex_t __libcpp_mutex_t;
#define _LIBCPP_MUTEX_INITIALIZER PTHREAD_MUTEX_INITIALIZER

typedef pthread_mutex_t __libcpp_recursive_mutex_t;

// Condition Variable
typedef pthread_cond_t __libcpp_condvar_t;
#define _LIBCPP_CONDVAR_INITIALIZER PTHREAD_COND_INITIALIZER

// Execute once
typedef pthread_once_t __libcpp_exec_once_flag;
#define _LIBCPP_EXEC_ONCE_INITIALIZER PTHREAD_ONCE_INIT

// Thread id
#if defined(__MVS__)
  typedef unsigned long long __libcpp_thread_id;
#else
  typedef pthread_t __libcpp_thread_id;
#endif

// Thread
#define _LIBCPP_NULL_THREAD ((__libcpp_thread_t()))
typedef pthread_t __libcpp_thread_t;

// Thread Local Storage
typedef pthread_key_t __libcpp_tls_key;

#define _LIBCPP_TLS_DESTRUCTOR_CC
#elif defined(_LIBCPP_HAS_THREAD_API_C11)
// Mutex
typedef mtx_t __libcpp_mutex_t;
// mtx_t is a struct so using {} for initialization is valid.
#define _LIBCPP_MUTEX_INITIALIZER {}

typedef mtx_t __libcpp_recursive_mutex_t;

// Condition Variable
typedef cnd_t __libcpp_condvar_t;
// cnd_t is a struct so using {} for initialization is valid.
#define _LIBCPP_CONDVAR_INITIALIZER {}

// Execute once
typedef once_flag __libcpp_exec_once_flag;
#define _LIBCPP_EXEC_ONCE_INITIALIZER ONCE_FLAG_INIT

// Thread id
typedef thrd_t __libcpp_thread_id;

// Thread
#define _LIBCPP_NULL_THREAD 0U

typedef thrd_t __libcpp_thread_t;

// Thread Local Storage
typedef tss_t __libcpp_tls_key;

#define _LIBCPP_TLS_DESTRUCTOR_CC
#elif !defined(_LIBCPP_HAS_THREAD_API_EXTERNAL)
// Mutex
typedef void* __libcpp_mutex_t;
#define _LIBCPP_MUTEX_INITIALIZER 0

#if defined(_M_IX86) || defined(__i386__) || defined(_M_ARM) || defined(__arm__)
typedef void* __libcpp_recursive_mutex_t[6];
#elif defined(_M_AMD64) || defined(__x86_64__) || defined(_M_ARM64) || defined(__aarch64__)
typedef void* __libcpp_recursive_mutex_t[5];
#else
# error Unsupported architecture
#endif

// Condition Variable
typedef void* __libcpp_condvar_t;
#define _LIBCPP_CONDVAR_INITIALIZER 0

<<<<<<< HEAD
// Semaphore
typedef void* __libcpp_semaphore_t;
#if defined(_LIBCPP_HAS_THREAD_API_WIN32)
# define _LIBCPP_SEMAPHORE_MAX (::std::numeric_limits<long>::max())
#endif

=======
>>>>>>> a2ce6ee6
// Execute Once
typedef void* __libcpp_exec_once_flag;
#define _LIBCPP_EXEC_ONCE_INITIALIZER 0

// Thread ID
typedef long __libcpp_thread_id;

// Thread
#define _LIBCPP_NULL_THREAD 0U

typedef void* __libcpp_thread_t;

// Thread Local Storage
typedef long __libcpp_tls_key;

#define _LIBCPP_TLS_DESTRUCTOR_CC __stdcall
#endif // !defined(_LIBCPP_HAS_THREAD_API_PTHREAD) && !defined(_LIBCPP_HAS_THREAD_API_EXTERNAL)

#if !defined(_LIBCPP_HAS_THREAD_API_EXTERNAL)
// Mutex
_LIBCPP_THREAD_ABI_VISIBILITY
int __libcpp_recursive_mutex_init(__libcpp_recursive_mutex_t *__m);

_LIBCPP_THREAD_ABI_VISIBILITY _LIBCPP_NO_THREAD_SAFETY_ANALYSIS
int __libcpp_recursive_mutex_lock(__libcpp_recursive_mutex_t *__m);

_LIBCPP_THREAD_ABI_VISIBILITY _LIBCPP_NO_THREAD_SAFETY_ANALYSIS
bool __libcpp_recursive_mutex_trylock(__libcpp_recursive_mutex_t *__m);

_LIBCPP_THREAD_ABI_VISIBILITY _LIBCPP_NO_THREAD_SAFETY_ANALYSIS
int __libcpp_recursive_mutex_unlock(__libcpp_recursive_mutex_t *__m);

_LIBCPP_THREAD_ABI_VISIBILITY
int __libcpp_recursive_mutex_destroy(__libcpp_recursive_mutex_t *__m);

_LIBCPP_THREAD_ABI_VISIBILITY _LIBCPP_NO_THREAD_SAFETY_ANALYSIS
int __libcpp_mutex_lock(__libcpp_mutex_t *__m);

_LIBCPP_THREAD_ABI_VISIBILITY _LIBCPP_NO_THREAD_SAFETY_ANALYSIS
bool __libcpp_mutex_trylock(__libcpp_mutex_t *__m);

_LIBCPP_THREAD_ABI_VISIBILITY _LIBCPP_NO_THREAD_SAFETY_ANALYSIS
int __libcpp_mutex_unlock(__libcpp_mutex_t *__m);

_LIBCPP_THREAD_ABI_VISIBILITY
int __libcpp_mutex_destroy(__libcpp_mutex_t *__m);

// Condition variable
_LIBCPP_THREAD_ABI_VISIBILITY
int __libcpp_condvar_signal(__libcpp_condvar_t* __cv);

_LIBCPP_THREAD_ABI_VISIBILITY
int __libcpp_condvar_broadcast(__libcpp_condvar_t* __cv);

_LIBCPP_THREAD_ABI_VISIBILITY _LIBCPP_NO_THREAD_SAFETY_ANALYSIS
int __libcpp_condvar_wait(__libcpp_condvar_t* __cv, __libcpp_mutex_t* __m);

_LIBCPP_THREAD_ABI_VISIBILITY _LIBCPP_NO_THREAD_SAFETY_ANALYSIS
int __libcpp_condvar_timedwait(__libcpp_condvar_t *__cv, __libcpp_mutex_t *__m,
                               __libcpp_timespec_t *__ts);

_LIBCPP_THREAD_ABI_VISIBILITY
int __libcpp_condvar_destroy(__libcpp_condvar_t* __cv);

// Execute once
_LIBCPP_THREAD_ABI_VISIBILITY
int __libcpp_execute_once(__libcpp_exec_once_flag *flag,
                          void (*init_routine)());

// Thread id
_LIBCPP_THREAD_ABI_VISIBILITY
bool __libcpp_thread_id_equal(__libcpp_thread_id t1, __libcpp_thread_id t2);

_LIBCPP_THREAD_ABI_VISIBILITY
bool __libcpp_thread_id_less(__libcpp_thread_id t1, __libcpp_thread_id t2);

// Thread
_LIBCPP_THREAD_ABI_VISIBILITY
bool __libcpp_thread_isnull(const __libcpp_thread_t *__t);

_LIBCPP_THREAD_ABI_VISIBILITY
int __libcpp_thread_create(__libcpp_thread_t *__t, void *(*__func)(void *),
                           void *__arg);

_LIBCPP_THREAD_ABI_VISIBILITY
__libcpp_thread_id __libcpp_thread_get_current_id();

_LIBCPP_THREAD_ABI_VISIBILITY
__libcpp_thread_id __libcpp_thread_get_id(const __libcpp_thread_t *__t);

_LIBCPP_THREAD_ABI_VISIBILITY
int __libcpp_thread_join(__libcpp_thread_t *__t);

_LIBCPP_THREAD_ABI_VISIBILITY
int __libcpp_thread_detach(__libcpp_thread_t *__t);

_LIBCPP_THREAD_ABI_VISIBILITY
void __libcpp_thread_yield();

_LIBCPP_THREAD_ABI_VISIBILITY
void __libcpp_thread_sleep_for(const chrono::nanoseconds& __ns);

// Thread local storage
_LIBCPP_THREAD_ABI_VISIBILITY
int __libcpp_tls_create(__libcpp_tls_key* __key,
                        void(_LIBCPP_TLS_DESTRUCTOR_CC* __at_exit)(void*));

_LIBCPP_THREAD_ABI_VISIBILITY
void *__libcpp_tls_get(__libcpp_tls_key __key);

_LIBCPP_THREAD_ABI_VISIBILITY
int __libcpp_tls_set(__libcpp_tls_key __key, void *__p);

#endif // !defined(_LIBCPP_HAS_THREAD_API_EXTERNAL)

struct __libcpp_timed_backoff_policy {
  _LIBCPP_INLINE_VISIBILITY
  bool operator()(chrono::nanoseconds __elapsed) const
  {
      if(__elapsed > chrono::milliseconds(128))
          __libcpp_thread_sleep_for(chrono::milliseconds(8));
      else if(__elapsed > chrono::microseconds(64))
          __libcpp_thread_sleep_for(__elapsed / 2);
      else if(__elapsed > chrono::microseconds(4))
        __libcpp_thread_yield();
      else
        {} // poll
      return false;
  }
};

#if (!defined(_LIBCPP_HAS_THREAD_LIBRARY_EXTERNAL) || \
     defined(_LIBCPP_BUILDING_THREAD_LIBRARY_EXTERNAL))


namespace __thread_detail {

_LIBCPP_HIDE_FROM_ABI inline
__libcpp_timespec_t __convert_to_timespec(const chrono::nanoseconds& __ns)
{
  using namespace chrono;
  seconds __s = duration_cast<seconds>(__ns);
  __libcpp_timespec_t __ts;
  typedef decltype(__ts.tv_sec) __ts_sec;
  const __ts_sec __ts_sec_max = numeric_limits<__ts_sec>::max();

  if (__s.count() < __ts_sec_max)
  {
    __ts.tv_sec = static_cast<__ts_sec>(__s.count());
    __ts.tv_nsec = static_cast<decltype(__ts.tv_nsec)>((__ns - __s).count());
  }
  else
  {
    __ts.tv_sec = __ts_sec_max;
    __ts.tv_nsec = 999999999; // (10^9 - 1)
  }

  return __ts;
}

} // namespace __thread_detail

#if defined(_LIBCPP_HAS_THREAD_API_PTHREAD)

_LIBCPP_HIDE_FROM_ABI inline
int __libcpp_recursive_mutex_init(__libcpp_recursive_mutex_t *__m)
{
  pthread_mutexattr_t attr;
  int __ec = pthread_mutexattr_init(&attr);
  if (__ec)
    return __ec;
  __ec = pthread_mutexattr_settype(&attr, PTHREAD_MUTEX_RECURSIVE);
  if (__ec) {
    pthread_mutexattr_destroy(&attr);
    return __ec;
  }
  __ec = pthread_mutex_init(__m, &attr);
  if (__ec) {
    pthread_mutexattr_destroy(&attr);
    return __ec;
  }
  __ec = pthread_mutexattr_destroy(&attr);
  if (__ec) {
    pthread_mutex_destroy(__m);
    return __ec;
  }
  return 0;
}

_LIBCPP_HIDE_FROM_ABI inline
int __libcpp_recursive_mutex_lock(__libcpp_recursive_mutex_t *__m)
{
  return pthread_mutex_lock(__m);
}

_LIBCPP_HIDE_FROM_ABI inline
bool __libcpp_recursive_mutex_trylock(__libcpp_recursive_mutex_t *__m)
{
  return pthread_mutex_trylock(__m) == 0;
}

<<<<<<< HEAD
=======
_LIBCPP_HIDE_FROM_ABI inline
>>>>>>> a2ce6ee6
int __libcpp_recursive_mutex_unlock(__libcpp_recursive_mutex_t *__m)
{
  return pthread_mutex_unlock(__m);
}

_LIBCPP_HIDE_FROM_ABI inline
int __libcpp_recursive_mutex_destroy(__libcpp_recursive_mutex_t *__m)
{
  return pthread_mutex_destroy(__m);
}

_LIBCPP_HIDE_FROM_ABI inline
int __libcpp_mutex_lock(__libcpp_mutex_t *__m)
{
  return pthread_mutex_lock(__m);
}

_LIBCPP_HIDE_FROM_ABI inline
bool __libcpp_mutex_trylock(__libcpp_mutex_t *__m)
{
  return pthread_mutex_trylock(__m) == 0;
}

_LIBCPP_HIDE_FROM_ABI inline
int __libcpp_mutex_unlock(__libcpp_mutex_t *__m)
{
  return pthread_mutex_unlock(__m);
}

_LIBCPP_HIDE_FROM_ABI inline
int __libcpp_mutex_destroy(__libcpp_mutex_t *__m)
{
  return pthread_mutex_destroy(__m);
}

// Condition Variable
_LIBCPP_HIDE_FROM_ABI inline
int __libcpp_condvar_signal(__libcpp_condvar_t *__cv)
{
  return pthread_cond_signal(__cv);
}

_LIBCPP_HIDE_FROM_ABI inline
int __libcpp_condvar_broadcast(__libcpp_condvar_t *__cv)
{
  return pthread_cond_broadcast(__cv);
}

_LIBCPP_HIDE_FROM_ABI inline
int __libcpp_condvar_wait(__libcpp_condvar_t *__cv, __libcpp_mutex_t *__m)
{
  return pthread_cond_wait(__cv, __m);
}

_LIBCPP_HIDE_FROM_ABI inline
int __libcpp_condvar_timedwait(__libcpp_condvar_t *__cv, __libcpp_mutex_t *__m,
                               __libcpp_timespec_t *__ts)
{
  return pthread_cond_timedwait(__cv, __m, __ts);
}

_LIBCPP_HIDE_FROM_ABI inline
int __libcpp_condvar_destroy(__libcpp_condvar_t *__cv)
{
  return pthread_cond_destroy(__cv);
}

// Execute once
_LIBCPP_HIDE_FROM_ABI inline
int __libcpp_execute_once(__libcpp_exec_once_flag *flag,
                          void (*init_routine)()) {
  return pthread_once(flag, init_routine);
}

// Thread id
// Returns non-zero if the thread ids are equal, otherwise 0
_LIBCPP_HIDE_FROM_ABI inline
bool __libcpp_thread_id_equal(__libcpp_thread_id t1, __libcpp_thread_id t2)
{
  return t1 == t2;
}

// Returns non-zero if t1 < t2, otherwise 0
_LIBCPP_HIDE_FROM_ABI inline
bool __libcpp_thread_id_less(__libcpp_thread_id t1, __libcpp_thread_id t2)
{
  return t1 < t2;
}

// Thread
_LIBCPP_HIDE_FROM_ABI inline
bool __libcpp_thread_isnull(const __libcpp_thread_t *__t) {
  return __libcpp_thread_get_id(__t) == 0;
}

_LIBCPP_HIDE_FROM_ABI inline
int __libcpp_thread_create(__libcpp_thread_t *__t, void *(*__func)(void *),
                           void *__arg)
{
  return pthread_create(__t, nullptr, __func, __arg);
}

_LIBCPP_HIDE_FROM_ABI inline
__libcpp_thread_id __libcpp_thread_get_current_id()
{
  const __libcpp_thread_t thread = pthread_self();
  return __libcpp_thread_get_id(&thread);
}

_LIBCPP_HIDE_FROM_ABI inline
__libcpp_thread_id __libcpp_thread_get_id(const __libcpp_thread_t *__t)
{
#if defined(__MVS__)
  return __t->__;
#else
  return *__t;
#endif
}

_LIBCPP_HIDE_FROM_ABI inline
int __libcpp_thread_join(__libcpp_thread_t *__t)
{
  return pthread_join(*__t, nullptr);
}

_LIBCPP_HIDE_FROM_ABI inline
int __libcpp_thread_detach(__libcpp_thread_t *__t)
{
  return pthread_detach(*__t);
}

_LIBCPP_HIDE_FROM_ABI inline
void __libcpp_thread_yield()
{
  sched_yield();
}

_LIBCPP_HIDE_FROM_ABI inline
void __libcpp_thread_sleep_for(const chrono::nanoseconds& __ns)
{
   __libcpp_timespec_t __ts = __thread_detail::__convert_to_timespec(__ns);
   while (nanosleep(&__ts, &__ts) == -1 && errno == EINTR);
}

// Thread local storage
_LIBCPP_HIDE_FROM_ABI inline
int __libcpp_tls_create(__libcpp_tls_key *__key, void (*__at_exit)(void *))
{
  return pthread_key_create(__key, __at_exit);
}

_LIBCPP_HIDE_FROM_ABI inline
void *__libcpp_tls_get(__libcpp_tls_key __key)
{
  return pthread_getspecific(__key);
}

_LIBCPP_HIDE_FROM_ABI inline
int __libcpp_tls_set(__libcpp_tls_key __key, void *__p)
{
    return pthread_setspecific(__key, __p);
}

#elif defined(_LIBCPP_HAS_THREAD_API_C11)

_LIBCPP_HIDE_FROM_ABI inline
int __libcpp_recursive_mutex_init(__libcpp_recursive_mutex_t *__m)
{
  return mtx_init(__m, mtx_plain | mtx_recursive) == thrd_success ? 0 : EINVAL;
}

_LIBCPP_HIDE_FROM_ABI inline
int __libcpp_recursive_mutex_lock(__libcpp_recursive_mutex_t *__m)
{
  return mtx_lock(__m) == thrd_success ? 0 : EINVAL;
}

_LIBCPP_HIDE_FROM_ABI inline
bool __libcpp_recursive_mutex_trylock(__libcpp_recursive_mutex_t *__m)
{
  return mtx_trylock(__m) == thrd_success;
}

<<<<<<< HEAD
=======
_LIBCPP_HIDE_FROM_ABI inline
>>>>>>> a2ce6ee6
int __libcpp_recursive_mutex_unlock(__libcpp_recursive_mutex_t *__m)
{
  return mtx_unlock(__m) == thrd_success ? 0 : EINVAL;
}

_LIBCPP_HIDE_FROM_ABI inline
int __libcpp_recursive_mutex_destroy(__libcpp_recursive_mutex_t *__m)
{
  mtx_destroy(__m);
  return 0;
}

_LIBCPP_HIDE_FROM_ABI inline
int __libcpp_mutex_lock(__libcpp_mutex_t *__m)
{
  return mtx_lock(__m) == thrd_success ? 0 : EINVAL;
}

_LIBCPP_HIDE_FROM_ABI inline
bool __libcpp_mutex_trylock(__libcpp_mutex_t *__m)
{
  return mtx_trylock(__m) == thrd_success;
}

_LIBCPP_HIDE_FROM_ABI inline
int __libcpp_mutex_unlock(__libcpp_mutex_t *__m)
{
  return mtx_unlock(__m) == thrd_success ? 0 : EINVAL;
}

_LIBCPP_HIDE_FROM_ABI inline
int __libcpp_mutex_destroy(__libcpp_mutex_t *__m)
{
  mtx_destroy(__m);
  return 0;
}

// Condition Variable
_LIBCPP_HIDE_FROM_ABI inline
int __libcpp_condvar_signal(__libcpp_condvar_t *__cv)
{
  return cnd_signal(__cv) == thrd_success ? 0 : EINVAL;
}

_LIBCPP_HIDE_FROM_ABI inline
int __libcpp_condvar_broadcast(__libcpp_condvar_t *__cv)
{
  return cnd_broadcast(__cv) == thrd_success ? 0 : EINVAL;
}

_LIBCPP_HIDE_FROM_ABI inline
int __libcpp_condvar_wait(__libcpp_condvar_t *__cv, __libcpp_mutex_t *__m)
{
  return cnd_wait(__cv, __m) == thrd_success ? 0 : EINVAL;
}

_LIBCPP_HIDE_FROM_ABI inline
int __libcpp_condvar_timedwait(__libcpp_condvar_t *__cv, __libcpp_mutex_t *__m,
                               timespec *__ts)
{
  int __ec = cnd_timedwait(__cv, __m, __ts);
  return __ec == thrd_timedout ? ETIMEDOUT : __ec;
}

_LIBCPP_HIDE_FROM_ABI inline
int __libcpp_condvar_destroy(__libcpp_condvar_t *__cv)
{
  cnd_destroy(__cv);
  return 0;
}

// Execute once
_LIBCPP_HIDE_FROM_ABI inline
int __libcpp_execute_once(__libcpp_exec_once_flag *flag,
                          void (*init_routine)(void)) {
  ::call_once(flag, init_routine);
  return 0;
}

// Thread id
// Returns non-zero if the thread ids are equal, otherwise 0
_LIBCPP_HIDE_FROM_ABI inline
bool __libcpp_thread_id_equal(__libcpp_thread_id t1, __libcpp_thread_id t2)
{
  return thrd_equal(t1, t2) != 0;
}

// Returns non-zero if t1 < t2, otherwise 0
_LIBCPP_HIDE_FROM_ABI inline
bool __libcpp_thread_id_less(__libcpp_thread_id t1, __libcpp_thread_id t2)
{
  return t1 < t2;
}

// Thread
_LIBCPP_HIDE_FROM_ABI inline
bool __libcpp_thread_isnull(const __libcpp_thread_t *__t) {
  return __libcpp_thread_get_id(__t) == 0;
}

_LIBCPP_HIDE_FROM_ABI inline
int __libcpp_thread_create(__libcpp_thread_t *__t, void *(*__func)(void *),
                           void *__arg)
{
  int __ec = thrd_create(__t, reinterpret_cast<thrd_start_t>(__func), __arg);
  return __ec == thrd_nomem ? ENOMEM : __ec;
}

_LIBCPP_HIDE_FROM_ABI inline
__libcpp_thread_id __libcpp_thread_get_current_id()
{
  return thrd_current();
}

_LIBCPP_HIDE_FROM_ABI inline
__libcpp_thread_id __libcpp_thread_get_id(const __libcpp_thread_t *__t)
{
  return *__t;
}

_LIBCPP_HIDE_FROM_ABI inline
int __libcpp_thread_join(__libcpp_thread_t *__t)
{
  return thrd_join(*__t, nullptr) == thrd_success ? 0 : EINVAL;
}

_LIBCPP_HIDE_FROM_ABI inline
int __libcpp_thread_detach(__libcpp_thread_t *__t)
{
  return thrd_detach(*__t) == thrd_success ? 0 : EINVAL;
}

_LIBCPP_HIDE_FROM_ABI inline
void __libcpp_thread_yield()
{
  thrd_yield();
}

_LIBCPP_HIDE_FROM_ABI inline
void __libcpp_thread_sleep_for(const chrono::nanoseconds& __ns)
{
   __libcpp_timespec_t __ts = __thread_detail::__convert_to_timespec(__ns);
  thrd_sleep(&__ts, nullptr);
}

// Thread local storage
_LIBCPP_HIDE_FROM_ABI inline
int __libcpp_tls_create(__libcpp_tls_key *__key, void (*__at_exit)(void *))
{
  return tss_create(__key, __at_exit) == thrd_success ? 0 : EINVAL;
}

_LIBCPP_HIDE_FROM_ABI inline
void *__libcpp_tls_get(__libcpp_tls_key __key)
{
  return tss_get(__key);
}

_LIBCPP_HIDE_FROM_ABI inline
int __libcpp_tls_set(__libcpp_tls_key __key, void *__p)
{
  return tss_set(__key, __p) == thrd_success ? 0 : EINVAL;
}

#endif


#endif // !_LIBCPP_HAS_THREAD_LIBRARY_EXTERNAL || _LIBCPP_BUILDING_THREAD_LIBRARY_EXTERNAL

class _LIBCPP_TYPE_VIS thread;
class _LIBCPP_TYPE_VIS __thread_id;

namespace this_thread
{

_LIBCPP_INLINE_VISIBILITY __thread_id get_id() _NOEXCEPT;

} // namespace this_thread

template<> struct hash<__thread_id>;

class _LIBCPP_TEMPLATE_VIS __thread_id
{
    // FIXME: pthread_t is a pointer on Darwin but a long on Linux.
    // NULL is the no-thread value on Darwin.  Someone needs to check
    // on other platforms.  We assume 0 works everywhere for now.
    __libcpp_thread_id __id_;

public:
    _LIBCPP_INLINE_VISIBILITY
    __thread_id() _NOEXCEPT : __id_(0) {}

    friend _LIBCPP_INLINE_VISIBILITY
        bool operator==(__thread_id __x, __thread_id __y) _NOEXCEPT
        { // don't pass id==0 to underlying routines
        if (__x.__id_ == 0) return __y.__id_ == 0;
        if (__y.__id_ == 0) return false;
        return __libcpp_thread_id_equal(__x.__id_, __y.__id_);
        }
    friend _LIBCPP_INLINE_VISIBILITY
        bool operator!=(__thread_id __x, __thread_id __y) _NOEXCEPT
        {return !(__x == __y);}
    friend _LIBCPP_INLINE_VISIBILITY
        bool operator< (__thread_id __x, __thread_id __y) _NOEXCEPT
        { // id==0 is always less than any other thread_id
        if (__x.__id_ == 0) return __y.__id_ != 0;
        if (__y.__id_ == 0) return false;
        return  __libcpp_thread_id_less(__x.__id_, __y.__id_);
        }
    friend _LIBCPP_INLINE_VISIBILITY
        bool operator<=(__thread_id __x, __thread_id __y) _NOEXCEPT
        {return !(__y < __x);}
    friend _LIBCPP_INLINE_VISIBILITY
        bool operator> (__thread_id __x, __thread_id __y) _NOEXCEPT
        {return   __y < __x ;}
    friend _LIBCPP_INLINE_VISIBILITY
        bool operator>=(__thread_id __x, __thread_id __y) _NOEXCEPT
        {return !(__x < __y);}

    _LIBCPP_INLINE_VISIBILITY
    void __reset() { __id_ = 0; }

    template<class _CharT, class _Traits>
    friend
    _LIBCPP_INLINE_VISIBILITY
    basic_ostream<_CharT, _Traits>&
    operator<<(basic_ostream<_CharT, _Traits>& __os, __thread_id __id);

private:
    _LIBCPP_INLINE_VISIBILITY
    __thread_id(__libcpp_thread_id __id) : __id_(__id) {}

    friend __thread_id this_thread::get_id() _NOEXCEPT;
    friend class _LIBCPP_TYPE_VIS thread;
    friend struct _LIBCPP_TEMPLATE_VIS hash<__thread_id>;
};

namespace this_thread
{

inline _LIBCPP_INLINE_VISIBILITY
__thread_id
get_id() _NOEXCEPT
{
    return __libcpp_thread_get_current_id();
}

} // namespace this_thread

#endif // !_LIBCPP_HAS_NO_THREADS

_LIBCPP_END_NAMESPACE_STD

_LIBCPP_POP_MACROS

#endif // _LIBCPP_THREADING_SUPPORT<|MERGE_RESOLUTION|>--- conflicted
+++ resolved
@@ -15,10 +15,7 @@
 #include <__thread/poll_with_backoff.h>
 #include <chrono>
 #include <errno.h>
-<<<<<<< HEAD
-=======
 #include <iosfwd>
->>>>>>> a2ce6ee6
 #include <limits>
 
 #ifdef __MVS__
@@ -140,15 +137,6 @@
 typedef void* __libcpp_condvar_t;
 #define _LIBCPP_CONDVAR_INITIALIZER 0
 
-<<<<<<< HEAD
-// Semaphore
-typedef void* __libcpp_semaphore_t;
-#if defined(_LIBCPP_HAS_THREAD_API_WIN32)
-# define _LIBCPP_SEMAPHORE_MAX (::std::numeric_limits<long>::max())
-#endif
-
-=======
->>>>>>> a2ce6ee6
 // Execute Once
 typedef void* __libcpp_exec_once_flag;
 #define _LIBCPP_EXEC_ONCE_INITIALIZER 0
@@ -350,10 +338,7 @@
   return pthread_mutex_trylock(__m) == 0;
 }
 
-<<<<<<< HEAD
-=======
-_LIBCPP_HIDE_FROM_ABI inline
->>>>>>> a2ce6ee6
+_LIBCPP_HIDE_FROM_ABI inline
 int __libcpp_recursive_mutex_unlock(__libcpp_recursive_mutex_t *__m)
 {
   return pthread_mutex_unlock(__m);
@@ -537,10 +522,7 @@
   return mtx_trylock(__m) == thrd_success;
 }
 
-<<<<<<< HEAD
-=======
-_LIBCPP_HIDE_FROM_ABI inline
->>>>>>> a2ce6ee6
+_LIBCPP_HIDE_FROM_ABI inline
 int __libcpp_recursive_mutex_unlock(__libcpp_recursive_mutex_t *__m)
 {
   return mtx_unlock(__m) == thrd_success ? 0 : EINVAL;
