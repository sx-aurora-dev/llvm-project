--- conflicted
+++ resolved
@@ -65,11 +65,7 @@
 #include <__bit/byteswap.h>
 #include <__bits> // __libcpp_clz
 #include <__config>
-<<<<<<< HEAD
-#include <__bits>
-=======
 #include <__debug>
->>>>>>> 2ab1d525
 #include <limits>
 #include <type_traits>
 #include <version>
@@ -90,22 +86,6 @@
 
 _LIBCPP_BEGIN_NAMESPACE_STD
 
-<<<<<<< HEAD
-
-template <class _Tp>
-using __bitop_unsigned_integer _LIBCPP_NODEBUG_TYPE = integral_constant<bool,
-         is_integral<_Tp>::value &&
-         is_unsigned<_Tp>::value &&
-        _IsNotSame<typename remove_cv<_Tp>::type, bool>::value &&
-        _IsNotSame<typename remove_cv<_Tp>::type, signed char>::value &&
-        _IsNotSame<typename remove_cv<_Tp>::type, wchar_t>::value &&
-        _IsNotSame<typename remove_cv<_Tp>::type, char16_t>::value &&
-        _IsNotSame<typename remove_cv<_Tp>::type, char32_t>::value
-    >;
-
-
-=======
->>>>>>> 2ab1d525
 template<class _Tp>
 _LIBCPP_INLINE_VISIBILITY _LIBCPP_CONSTEXPR_AFTER_CXX11
 _Tp __rotl(_Tp __t, unsigned int __cnt) _NOEXCEPT
