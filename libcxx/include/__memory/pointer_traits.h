// -*- C++ -*-
//===----------------------------------------------------------------------===//
//
// Part of the LLVM Project, under the Apache License v2.0 with LLVM Exceptions.
// See https://llvm.org/LICENSE.txt for license information.
// SPDX-License-Identifier: Apache-2.0 WITH LLVM-exception
//
//===----------------------------------------------------------------------===//

#ifndef _LIBCPP___MEMORY_POINTER_TRAITS_H
#define _LIBCPP___MEMORY_POINTER_TRAITS_H

#include <__config>
#include <__memory/addressof.h>
#include <type_traits>

#if !defined(_LIBCPP_HAS_NO_PRAGMA_SYSTEM_HEADER)
#pragma GCC system_header
#endif

_LIBCPP_BEGIN_NAMESPACE_STD

template <class _Tp, class = void>
struct __has_element_type : false_type {};

template <class _Tp>
struct __has_element_type<_Tp,
              typename __void_t<typename _Tp::element_type>::type> : true_type {};

template <class _Ptr, bool = __has_element_type<_Ptr>::value>
struct __pointer_traits_element_type;

template <class _Ptr>
struct __pointer_traits_element_type<_Ptr, true>
{
    typedef _LIBCPP_NODEBUG typename _Ptr::element_type type;
};

template <template <class, class...> class _Sp, class _Tp, class ..._Args>
struct __pointer_traits_element_type<_Sp<_Tp, _Args...>, true>
{
    typedef _LIBCPP_NODEBUG typename _Sp<_Tp, _Args...>::element_type type;
};

template <template <class, class...> class _Sp, class _Tp, class ..._Args>
struct __pointer_traits_element_type<_Sp<_Tp, _Args...>, false>
{
    typedef _LIBCPP_NODEBUG _Tp type;
};

template <class _Tp, class = void>
struct __has_difference_type : false_type {};

template <class _Tp>
struct __has_difference_type<_Tp,
            typename __void_t<typename _Tp::difference_type>::type> : true_type {};

template <class _Ptr, bool = __has_difference_type<_Ptr>::value>
struct __pointer_traits_difference_type
{
    typedef _LIBCPP_NODEBUG ptrdiff_t type;
};

template <class _Ptr>
struct __pointer_traits_difference_type<_Ptr, true>
{
    typedef _LIBCPP_NODEBUG typename _Ptr::difference_type type;
};

template <class _Tp, class _Up>
struct __has_rebind
{
private:
    struct __two {char __lx; char __lxx;};
    template <class _Xp> static __two __test(...);
    _LIBCPP_SUPPRESS_DEPRECATED_PUSH
    template <class _Xp> static char __test(typename _Xp::template rebind<_Up>* = 0);
    _LIBCPP_SUPPRESS_DEPRECATED_POP
public:
    static const bool value = sizeof(__test<_Tp>(0)) == 1;
};

template <class _Tp, class _Up, bool = __has_rebind<_Tp, _Up>::value>
struct __pointer_traits_rebind
{
#ifndef _LIBCPP_CXX03_LANG
    typedef _LIBCPP_NODEBUG typename _Tp::template rebind<_Up> type;
#else
    typedef _LIBCPP_NODEBUG typename _Tp::template rebind<_Up>::other type;
#endif
};

template <template <class, class...> class _Sp, class _Tp, class ..._Args, class _Up>
struct __pointer_traits_rebind<_Sp<_Tp, _Args...>, _Up, true>
{
#ifndef _LIBCPP_CXX03_LANG
    typedef _LIBCPP_NODEBUG typename _Sp<_Tp, _Args...>::template rebind<_Up> type;
#else
    typedef _LIBCPP_NODEBUG typename _Sp<_Tp, _Args...>::template rebind<_Up>::other type;
#endif
};

template <template <class, class...> class _Sp, class _Tp, class ..._Args, class _Up>
struct __pointer_traits_rebind<_Sp<_Tp, _Args...>, _Up, false>
{
    typedef _Sp<_Up, _Args...> type;
};

template <class _Ptr>
struct _LIBCPP_TEMPLATE_VIS pointer_traits
{
    typedef _Ptr                                                     pointer;
    typedef typename __pointer_traits_element_type<pointer>::type    element_type;
    typedef typename __pointer_traits_difference_type<pointer>::type difference_type;

#ifndef _LIBCPP_CXX03_LANG
    template <class _Up> using rebind = typename __pointer_traits_rebind<pointer, _Up>::type;
#else
    template <class _Up> struct rebind
        {typedef typename __pointer_traits_rebind<pointer, _Up>::type other;};
#endif // _LIBCPP_CXX03_LANG

private:
    struct __nat {};
public:
    _LIBCPP_INLINE_VISIBILITY
    static pointer pointer_to(typename conditional<is_void<element_type>::value,
                                           __nat, element_type>::type& __r)
        {return pointer::pointer_to(__r);}
};

template <class _Tp>
struct _LIBCPP_TEMPLATE_VIS pointer_traits<_Tp*>
{
    typedef _Tp*      pointer;
    typedef _Tp       element_type;
    typedef ptrdiff_t difference_type;

#ifndef _LIBCPP_CXX03_LANG
    template <class _Up> using rebind = _Up*;
#else
    template <class _Up> struct rebind {typedef _Up* other;};
#endif

private:
    struct __nat {};
public:
    _LIBCPP_INLINE_VISIBILITY _LIBCPP_CONSTEXPR_AFTER_CXX17
    static pointer pointer_to(typename conditional<is_void<element_type>::value,
                                      __nat, element_type>::type& __r) _NOEXCEPT
        {return _VSTD::addressof(__r);}
};

template <class _From, class _To>
struct __rebind_pointer {
#ifndef _LIBCPP_CXX03_LANG
    typedef typename pointer_traits<_From>::template rebind<_To>        type;
#else
    typedef typename pointer_traits<_From>::template rebind<_To>::other type;
#endif
};

// to_address

<<<<<<< HEAD
template <bool _UsePointerTraits> struct __to_address_helper;

template <> struct __to_address_helper<true> {
    template <class _Pointer>
    using __return_type = decltype(pointer_traits<_Pointer>::to_address(_VSTD::declval<const _Pointer&>()));

    template <class _Pointer>
    _LIBCPP_CONSTEXPR
    static __return_type<_Pointer>
    __do_it(const _Pointer &__p) _NOEXCEPT { return pointer_traits<_Pointer>::to_address(__p); }
};

template <class _Pointer, bool _Dummy = true>
using __choose_to_address = __to_address_helper<_IsValidExpansion<__to_address_helper<_Dummy>::template __return_type, _Pointer>::value>;

template <class _Tp>
inline _LIBCPP_INLINE_VISIBILITY _LIBCPP_CONSTEXPR
_Tp*
__to_address(_Tp* __p) _NOEXCEPT
{
=======
template <class _Pointer, class = void>
struct __to_address_helper;

template <class _Tp>
_LIBCPP_INLINE_VISIBILITY _LIBCPP_CONSTEXPR
_Tp* __to_address(_Tp* __p) _NOEXCEPT {
>>>>>>> 2ab1d525
    static_assert(!is_function<_Tp>::value, "_Tp is a function type");
    return __p;
}

<<<<<<< HEAD
template <class _Pointer>
inline _LIBCPP_INLINE_VISIBILITY _LIBCPP_CONSTEXPR
typename __choose_to_address<_Pointer>::template __return_type<_Pointer>
__to_address(const _Pointer& __p) _NOEXCEPT
{
    return __choose_to_address<_Pointer>::__do_it(__p);
}

template <> struct __to_address_helper<false> {
    template <class _Pointer>
    using __return_type = typename pointer_traits<_Pointer>::element_type*;

    template <class _Pointer>
    _LIBCPP_CONSTEXPR
    static __return_type<_Pointer>
    __do_it(const _Pointer &__p) _NOEXCEPT { return _VSTD::__to_address(__p.operator->()); }
};


#if _LIBCPP_STD_VER > 17
template <class _Tp>
inline _LIBCPP_INLINE_VISIBILITY constexpr
_Tp*
to_address(_Tp* __p) _NOEXCEPT
{
    static_assert(!is_function_v<_Tp>, "_Tp is a function type");
    return __p;
}

template <class _Pointer>
inline _LIBCPP_INLINE_VISIBILITY constexpr
auto
to_address(const _Pointer& __p) _NOEXCEPT
{
    return _VSTD::__to_address(__p);
}
#endif

_LIBCPP_END_NAMESPACE_STD
=======
// enable_if is needed here to avoid instantiating checks for fancy pointers on raw pointers
template <class _Pointer, class = __enable_if_t<
    !is_pointer<_Pointer>::value && !is_array<_Pointer>::value && !is_function<_Pointer>::value
> >
_LIBCPP_INLINE_VISIBILITY _LIBCPP_CONSTEXPR
typename decay<decltype(__to_address_helper<_Pointer>::__call(declval<const _Pointer&>()))>::type
__to_address(const _Pointer& __p) _NOEXCEPT {
    return __to_address_helper<_Pointer>::__call(__p);
}

template <class _Pointer, class>
struct __to_address_helper {
    _LIBCPP_INLINE_VISIBILITY _LIBCPP_CONSTEXPR
    static decltype(_VSTD::__to_address(declval<const _Pointer&>().operator->()))
    __call(const _Pointer& __p) _NOEXCEPT {
        return _VSTD::__to_address(__p.operator->());
    }
};
>>>>>>> 2ab1d525

template <class _Pointer>
struct __to_address_helper<_Pointer, decltype((void)pointer_traits<_Pointer>::to_address(declval<const _Pointer&>()))> {
    _LIBCPP_INLINE_VISIBILITY _LIBCPP_CONSTEXPR
    static decltype(pointer_traits<_Pointer>::to_address(declval<const _Pointer&>()))
    __call(const _Pointer& __p) _NOEXCEPT {
        return pointer_traits<_Pointer>::to_address(__p);
    }
};

#if _LIBCPP_STD_VER > 17
template <class _Tp>
inline _LIBCPP_INLINE_VISIBILITY constexpr
auto to_address(_Tp *__p) noexcept {
    return _VSTD::__to_address(__p);
}

template <class _Pointer>
inline _LIBCPP_INLINE_VISIBILITY constexpr
auto to_address(const _Pointer& __p) noexcept {
    return _VSTD::__to_address(__p);
}
#endif

_LIBCPP_END_NAMESPACE_STD

#endif // _LIBCPP___MEMORY_POINTER_TRAITS_H<|MERGE_RESOLUTION|>--- conflicted
+++ resolved
@@ -162,80 +162,16 @@
 
 // to_address
 
-<<<<<<< HEAD
-template <bool _UsePointerTraits> struct __to_address_helper;
-
-template <> struct __to_address_helper<true> {
-    template <class _Pointer>
-    using __return_type = decltype(pointer_traits<_Pointer>::to_address(_VSTD::declval<const _Pointer&>()));
-
-    template <class _Pointer>
-    _LIBCPP_CONSTEXPR
-    static __return_type<_Pointer>
-    __do_it(const _Pointer &__p) _NOEXCEPT { return pointer_traits<_Pointer>::to_address(__p); }
-};
-
-template <class _Pointer, bool _Dummy = true>
-using __choose_to_address = __to_address_helper<_IsValidExpansion<__to_address_helper<_Dummy>::template __return_type, _Pointer>::value>;
-
-template <class _Tp>
-inline _LIBCPP_INLINE_VISIBILITY _LIBCPP_CONSTEXPR
-_Tp*
-__to_address(_Tp* __p) _NOEXCEPT
-{
-=======
 template <class _Pointer, class = void>
 struct __to_address_helper;
 
 template <class _Tp>
 _LIBCPP_INLINE_VISIBILITY _LIBCPP_CONSTEXPR
 _Tp* __to_address(_Tp* __p) _NOEXCEPT {
->>>>>>> 2ab1d525
     static_assert(!is_function<_Tp>::value, "_Tp is a function type");
     return __p;
 }
 
-<<<<<<< HEAD
-template <class _Pointer>
-inline _LIBCPP_INLINE_VISIBILITY _LIBCPP_CONSTEXPR
-typename __choose_to_address<_Pointer>::template __return_type<_Pointer>
-__to_address(const _Pointer& __p) _NOEXCEPT
-{
-    return __choose_to_address<_Pointer>::__do_it(__p);
-}
-
-template <> struct __to_address_helper<false> {
-    template <class _Pointer>
-    using __return_type = typename pointer_traits<_Pointer>::element_type*;
-
-    template <class _Pointer>
-    _LIBCPP_CONSTEXPR
-    static __return_type<_Pointer>
-    __do_it(const _Pointer &__p) _NOEXCEPT { return _VSTD::__to_address(__p.operator->()); }
-};
-
-
-#if _LIBCPP_STD_VER > 17
-template <class _Tp>
-inline _LIBCPP_INLINE_VISIBILITY constexpr
-_Tp*
-to_address(_Tp* __p) _NOEXCEPT
-{
-    static_assert(!is_function_v<_Tp>, "_Tp is a function type");
-    return __p;
-}
-
-template <class _Pointer>
-inline _LIBCPP_INLINE_VISIBILITY constexpr
-auto
-to_address(const _Pointer& __p) _NOEXCEPT
-{
-    return _VSTD::__to_address(__p);
-}
-#endif
-
-_LIBCPP_END_NAMESPACE_STD
-=======
 // enable_if is needed here to avoid instantiating checks for fancy pointers on raw pointers
 template <class _Pointer, class = __enable_if_t<
     !is_pointer<_Pointer>::value && !is_array<_Pointer>::value && !is_function<_Pointer>::value
@@ -254,7 +190,6 @@
         return _VSTD::__to_address(__p.operator->());
     }
 };
->>>>>>> 2ab1d525
 
 template <class _Pointer>
 struct __to_address_helper<_Pointer, decltype((void)pointer_traits<_Pointer>::to_address(declval<const _Pointer&>()))> {
