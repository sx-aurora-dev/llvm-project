// -*- C++ -*-
//===----------------------------------------------------------------------===//
//
// Part of the LLVM Project, under the Apache License v2.0 with LLVM Exceptions.
// See https://llvm.org/LICENSE.txt for license information.
// SPDX-License-Identifier: Apache-2.0 WITH LLVM-exception
//
//===----------------------------------------------------------------------===//

#ifndef _LIBCPP_CHRONO
#define _LIBCPP_CHRONO

/*
    chrono synopsis

namespace std
{
namespace chrono
{

template <class ToDuration, class Rep, class Period>
constexpr
ToDuration
duration_cast(const duration<Rep, Period>& fd);

template <class Rep> struct treat_as_floating_point : is_floating_point<Rep> {};

template <class Rep> inline constexpr bool treat_as_floating_point_v
    = treat_as_floating_point<Rep>::value;                       // C++17

template <class Rep>
struct duration_values
{
public:
    static constexpr Rep zero(); // noexcept in C++20
    static constexpr Rep max();  // noexcept in C++20
    static constexpr Rep min();  // noexcept in C++20
};

// duration

template <class Rep, class Period = ratio<1>>
class duration
{
    static_assert(!__is_duration<Rep>::value, "A duration representation can not be a duration");
    static_assert(__is_ratio<Period>::value, "Second template parameter of duration must be a std::ratio");
    static_assert(Period::num > 0, "duration period must be positive");
public:
    typedef Rep rep;
    typedef typename _Period::type period;

    constexpr duration() = default;
    template <class Rep2>
        constexpr explicit duration(const Rep2& r,
            typename enable_if
            <
               is_convertible<Rep2, rep>::value &&
               (treat_as_floating_point<rep>::value ||
               !treat_as_floating_point<rep>::value && !treat_as_floating_point<Rep2>::value)
            >::type* = 0);

    // conversions
    template <class Rep2, class Period2>
        constexpr duration(const duration<Rep2, Period2>& d,
            typename enable_if
            <
                treat_as_floating_point<rep>::value ||
                ratio_divide<Period2, period>::type::den == 1
            >::type* = 0);

    // observer

    constexpr rep count() const;

    // arithmetic

    constexpr common_type<duration>::type  operator+() const;
    constexpr common_type<duration>::type  operator-() const;
    constexpr duration& operator++();    // constexpr in C++17
    constexpr duration  operator++(int); // constexpr in C++17
    constexpr duration& operator--();    // constexpr in C++17
    constexpr duration  operator--(int); // constexpr in C++17

    constexpr duration& operator+=(const duration& d);  // constexpr in C++17
    constexpr duration& operator-=(const duration& d);  // constexpr in C++17

    duration& operator*=(const rep& rhs);       // constexpr in C++17
    duration& operator/=(const rep& rhs);       // constexpr in C++17
    duration& operator%=(const rep& rhs);       // constexpr in C++17
    duration& operator%=(const duration& rhs);  // constexpr in C++17

    // special values

    static constexpr duration zero(); // noexcept in C++20
    static constexpr duration min();  // noexcept in C++20
    static constexpr duration max();  // noexcept in C++20
};

typedef duration<long long,         nano> nanoseconds;
typedef duration<long long,        micro> microseconds;
typedef duration<long long,        milli> milliseconds;
typedef duration<long long              > seconds;
typedef duration<     long, ratio<  60> > minutes;
typedef duration<     long, ratio<3600> > hours;

template <class Clock, class Duration = typename Clock::duration>
class time_point
{
public:
    typedef Clock                     clock;
    typedef Duration                  duration;
    typedef typename duration::rep    rep;
    typedef typename duration::period period;
private:
    duration d_;  // exposition only

public:
    time_point();  // has value "epoch" // constexpr in C++14
    explicit time_point(const duration& d);  // same as time_point() + d // constexpr in C++14

    // conversions
    template <class Duration2>
       time_point(const time_point<clock, Duration2>& t); // constexpr in C++14

    // observer

    duration time_since_epoch() const; // constexpr in C++14

    // arithmetic

    time_point& operator+=(const duration& d); // constexpr in C++17
    time_point& operator-=(const duration& d); // constexpr in C++17

    // special values

    static constexpr time_point min();  // noexcept in C++20
    static constexpr time_point max();  // noexcept in C++20
};

} // chrono

// common_type traits
template <class Rep1, class Period1, class Rep2, class Period2>
  struct common_type<chrono::duration<Rep1, Period1>, chrono::duration<Rep2, Period2>>;

template <class Clock, class Duration1, class Duration2>
  struct common_type<chrono::time_point<Clock, Duration1>, chrono::time_point<Clock, Duration2>>;

namespace chrono {

// duration arithmetic
template <class Rep1, class Period1, class Rep2, class Period2>
  constexpr
  typename common_type<duration<Rep1, Period1>, duration<Rep2, Period2>>::type
  operator+(const duration<Rep1, Period1>& lhs, const duration<Rep2, Period2>& rhs);
template <class Rep1, class Period1, class Rep2, class Period2>
  constexpr
  typename common_type<duration<Rep1, Period1>, duration<Rep2, Period2>>::type
  operator-(const duration<Rep1, Period1>& lhs, const duration<Rep2, Period2>& rhs);
template <class Rep1, class Period, class Rep2>
  constexpr
  duration<typename common_type<Rep1, Rep2>::type, Period>
  operator*(const duration<Rep1, Period>& d, const Rep2& s);
template <class Rep1, class Period, class Rep2>
  constexpr
  duration<typename common_type<Rep1, Rep2>::type, Period>
  operator*(const Rep1& s, const duration<Rep2, Period>& d);
template <class Rep1, class Period, class Rep2>
  constexpr
  duration<typename common_type<Rep1, Rep2>::type, Period>
  operator/(const duration<Rep1, Period>& d, const Rep2& s);
template <class Rep1, class Period1, class Rep2, class Period2>
  constexpr
  typename common_type<Rep1, Rep2>::type
  operator/(const duration<Rep1, Period1>& lhs, const duration<Rep2, Period2>& rhs);

// duration comparisons
template <class Rep1, class Period1, class Rep2, class Period2>
   constexpr
   bool operator==(const duration<Rep1, Period1>& lhs, const duration<Rep2, Period2>& rhs);
template <class Rep1, class Period1, class Rep2, class Period2>
   constexpr
   bool operator!=(const duration<Rep1, Period1>& lhs, const duration<Rep2, Period2>& rhs);
template <class Rep1, class Period1, class Rep2, class Period2>
   constexpr
   bool operator< (const duration<Rep1, Period1>& lhs, const duration<Rep2, Period2>& rhs);
template <class Rep1, class Period1, class Rep2, class Period2>
   constexpr
   bool operator<=(const duration<Rep1, Period1>& lhs, const duration<Rep2, Period2>& rhs);
template <class Rep1, class Period1, class Rep2, class Period2>
   constexpr
   bool operator> (const duration<Rep1, Period1>& lhs, const duration<Rep2, Period2>& rhs);
template <class Rep1, class Period1, class Rep2, class Period2>
   constexpr
   bool operator>=(const duration<Rep1, Period1>& lhs, const duration<Rep2, Period2>& rhs);

// duration_cast
template <class ToDuration, class Rep, class Period>
  ToDuration duration_cast(const duration<Rep, Period>& d);

template <class ToDuration, class Rep, class Period>
    constexpr ToDuration floor(const duration<Rep, Period>& d);    // C++17
template <class ToDuration, class Rep, class Period>
    constexpr ToDuration ceil(const duration<Rep, Period>& d);     // C++17
template <class ToDuration, class Rep, class Period>
    constexpr ToDuration round(const duration<Rep, Period>& d);    // C++17

// duration I/O is elsewhere

// time_point arithmetic (all constexpr in C++14)
template <class Clock, class Duration1, class Rep2, class Period2>
  time_point<Clock, typename common_type<Duration1, duration<Rep2, Period2>>::type>
  operator+(const time_point<Clock, Duration1>& lhs, const duration<Rep2, Period2>& rhs);
template <class Rep1, class Period1, class Clock, class Duration2>
  time_point<Clock, typename common_type<duration<Rep1, Period1>, Duration2>::type>
  operator+(const duration<Rep1, Period1>& lhs, const time_point<Clock, Duration2>& rhs);
template <class Clock, class Duration1, class Rep2, class Period2>
  time_point<Clock, typename common_type<Duration1, duration<Rep2, Period2>>::type>
  operator-(const time_point<Clock, Duration1>& lhs, const duration<Rep2, Period2>& rhs);
template <class Clock, class Duration1, class Duration2>
  typename common_type<Duration1, Duration2>::type
  operator-(const time_point<Clock, Duration1>& lhs, const time_point<Clock, Duration2>& rhs);

// time_point comparisons (all constexpr in C++14)
template <class Clock, class Duration1, class Duration2>
   bool operator==(const time_point<Clock, Duration1>& lhs, const time_point<Clock, Duration2>& rhs);
template <class Clock, class Duration1, class Duration2>
   bool operator!=(const time_point<Clock, Duration1>& lhs, const time_point<Clock, Duration2>& rhs);
template <class Clock, class Duration1, class Duration2>
   bool operator< (const time_point<Clock, Duration1>& lhs, const time_point<Clock, Duration2>& rhs);
template <class Clock, class Duration1, class Duration2>
   bool operator<=(const time_point<Clock, Duration1>& lhs, const time_point<Clock, Duration2>& rhs);
template <class Clock, class Duration1, class Duration2>
   bool operator> (const time_point<Clock, Duration1>& lhs, const time_point<Clock, Duration2>& rhs);
template <class Clock, class Duration1, class Duration2>
   bool operator>=(const time_point<Clock, Duration1>& lhs, const time_point<Clock, Duration2>& rhs);

// time_point_cast (constexpr in C++14)

template <class ToDuration, class Clock, class Duration>
  time_point<Clock, ToDuration> time_point_cast(const time_point<Clock, Duration>& t);

template <class ToDuration, class Clock, class Duration>
    constexpr time_point<Clock, ToDuration>
    floor(const time_point<Clock, Duration>& tp);                  // C++17

template <class ToDuration, class Clock, class Duration>
    constexpr time_point<Clock, ToDuration>
    ceil(const time_point<Clock, Duration>& tp);                   // C++17

template <class ToDuration, class Clock, class Duration>
    constexpr time_point<Clock, ToDuration>
    round(const time_point<Clock, Duration>& tp);                  // C++17

template <class Rep, class Period>
    constexpr duration<Rep, Period> abs(duration<Rep, Period> d);  // C++17

// Clocks

class system_clock
{
public:
    typedef microseconds                     duration;
    typedef duration::rep                    rep;
    typedef duration::period                 period;
    typedef chrono::time_point<system_clock> time_point;
    static const bool is_steady =            false; // constexpr in C++14

    static time_point now() noexcept;
    static time_t     to_time_t  (const time_point& __t) noexcept;
    static time_point from_time_t(time_t __t) noexcept;
};

template <class Duration>
  using sys_time  = time_point<system_clock, Duration>; // C++20
using sys_seconds = sys_time<seconds>;                  // C++20
using sys_days    = sys_time<days>;                     // C++20

class file_clock                                        // C++20
{
public:
    typedef see-below                      rep;
    typedef nano                           period;
    typedef chrono::duration<rep, period>  duration;
    typedef chrono::time_point<file_clock> time_point;
    static constexpr bool is_steady =      false;

    static time_point now() noexcept;

    template<class Duration>
    static sys_time<see-below> to_sys(const file_time<Duration>&);

    template<class Duration>
    static file_time<see-below> from_sys(const sys_time<Duration>&);
};

template<class Duration>
  using file_time = time_point<file_clock, Duration>;   // C++20

class steady_clock
{
public:
    typedef nanoseconds                                   duration;
    typedef duration::rep                                 rep;
    typedef duration::period                              period;
    typedef chrono::time_point<steady_clock, duration>    time_point;
    static const bool is_steady =                         true; // constexpr in C++14

    static time_point now() noexcept;
};

typedef steady_clock high_resolution_clock;

// 25.7.8, local time           // C++20
struct local_t {};
template<class Duration>
  using local_time  = time_point<local_t, Duration>;
using local_seconds = local_time<seconds>;
using local_days    = local_time<days>;

// 25.8.2, class last_spec    // C++20
struct last_spec;

// 25.8.3, class day          // C++20

class day;
constexpr bool operator==(const day& x, const day& y) noexcept;
constexpr bool operator!=(const day& x, const day& y) noexcept;
constexpr bool operator< (const day& x, const day& y) noexcept;
constexpr bool operator> (const day& x, const day& y) noexcept;
constexpr bool operator<=(const day& x, const day& y) noexcept;
constexpr bool operator>=(const day& x, const day& y) noexcept;
constexpr day  operator+(const day&  x, const days& y) noexcept;
constexpr day  operator+(const days& x, const day&  y) noexcept;
constexpr day  operator-(const day&  x, const days& y) noexcept;
constexpr days operator-(const day&  x, const day&  y) noexcept;

// 25.8.4, class month    // C++20
class month;
constexpr bool operator==(const month& x, const month& y) noexcept;
constexpr bool operator!=(const month& x, const month& y) noexcept;
constexpr bool operator< (const month& x, const month& y) noexcept;
constexpr bool operator> (const month& x, const month& y) noexcept;
constexpr bool operator<=(const month& x, const month& y) noexcept;
constexpr bool operator>=(const month& x, const month& y) noexcept;
constexpr month  operator+(const month&  x, const months& y) noexcept;
constexpr month  operator+(const months& x,  const month& y) noexcept;
constexpr month  operator-(const month&  x, const months& y) noexcept;
constexpr months operator-(const month&  x,  const month& y) noexcept;

// 25.8.5, class year    // C++20
class year;
constexpr bool operator==(const year& x, const year& y) noexcept;
constexpr bool operator!=(const year& x, const year& y) noexcept;
constexpr bool operator< (const year& x, const year& y) noexcept;
constexpr bool operator> (const year& x, const year& y) noexcept;
constexpr bool operator<=(const year& x, const year& y) noexcept;
constexpr bool operator>=(const year& x, const year& y) noexcept;
constexpr year  operator+(const year&  x, const years& y) noexcept;
constexpr year  operator+(const years& x, const year&  y) noexcept;
constexpr year  operator-(const year&  x, const years& y) noexcept;
constexpr years operator-(const year&  x, const year&  y) noexcept;

// 25.8.6, class weekday    // C++20
class weekday;

constexpr bool operator==(const weekday& x, const weekday& y) noexcept;
constexpr bool operator!=(const weekday& x, const weekday& y) noexcept;
constexpr weekday operator+(const weekday& x, const days&    y) noexcept;
constexpr weekday operator+(const days&    x, const weekday& y) noexcept;
constexpr weekday operator-(const weekday& x, const days&    y) noexcept;
constexpr days    operator-(const weekday& x, const weekday& y) noexcept;

// 25.8.7, class weekday_indexed    // C++20

class weekday_indexed;
constexpr bool operator==(const weekday_indexed& x, const weekday_indexed& y) noexcept;
constexpr bool operator!=(const weekday_indexed& x, const weekday_indexed& y) noexcept;

// 25.8.8, class weekday_last    // C++20
class weekday_last;

constexpr bool operator==(const weekday_last& x, const weekday_last& y) noexcept;
constexpr bool operator!=(const weekday_last& x, const weekday_last& y) noexcept;

// 25.8.9, class month_day    // C++20
class month_day;

constexpr bool operator==(const month_day& x, const month_day& y) noexcept;
constexpr bool operator!=(const month_day& x, const month_day& y) noexcept;
constexpr bool operator< (const month_day& x, const month_day& y) noexcept;
constexpr bool operator> (const month_day& x, const month_day& y) noexcept;
constexpr bool operator<=(const month_day& x, const month_day& y) noexcept;
constexpr bool operator>=(const month_day& x, const month_day& y) noexcept;


// 25.8.10, class month_day_last    // C++20
class month_day_last;

constexpr bool operator==(const month_day_last& x, const month_day_last& y) noexcept;
constexpr bool operator!=(const month_day_last& x, const month_day_last& y) noexcept;
constexpr bool operator< (const month_day_last& x, const month_day_last& y) noexcept;
constexpr bool operator> (const month_day_last& x, const month_day_last& y) noexcept;
constexpr bool operator<=(const month_day_last& x, const month_day_last& y) noexcept;
constexpr bool operator>=(const month_day_last& x, const month_day_last& y) noexcept;

// 25.8.11, class month_weekday    // C++20
class month_weekday;

constexpr bool operator==(const month_weekday& x, const month_weekday& y) noexcept;
constexpr bool operator!=(const month_weekday& x, const month_weekday& y) noexcept;

// 25.8.12, class month_weekday_last    // C++20
class month_weekday_last;

constexpr bool operator==(const month_weekday_last& x, const month_weekday_last& y) noexcept;
constexpr bool operator!=(const month_weekday_last& x, const month_weekday_last& y) noexcept;


// 25.8.13, class year_month    // C++20
class year_month;

constexpr bool operator==(const year_month& x, const year_month& y) noexcept;
constexpr bool operator!=(const year_month& x, const year_month& y) noexcept;
constexpr bool operator< (const year_month& x, const year_month& y) noexcept;
constexpr bool operator> (const year_month& x, const year_month& y) noexcept;
constexpr bool operator<=(const year_month& x, const year_month& y) noexcept;
constexpr bool operator>=(const year_month& x, const year_month& y) noexcept;

constexpr year_month operator+(const year_month& ym, const months& dm) noexcept;
constexpr year_month operator+(const months& dm, const year_month& ym) noexcept;
constexpr year_month operator-(const year_month& ym, const months& dm) noexcept;
constexpr months operator-(const year_month& x, const year_month& y) noexcept;
constexpr year_month operator+(const year_month& ym, const years& dy) noexcept;
constexpr year_month operator+(const years& dy, const year_month& ym) noexcept;
constexpr year_month operator-(const year_month& ym, const years& dy) noexcept;

// 25.8.14, class year_month_day class    // C++20
year_month_day;

constexpr bool operator==(const year_month_day& x, const year_month_day& y) noexcept;
constexpr bool operator!=(const year_month_day& x, const year_month_day& y) noexcept;
constexpr bool operator< (const year_month_day& x, const year_month_day& y) noexcept;
constexpr bool operator> (const year_month_day& x, const year_month_day& y) noexcept;
constexpr bool operator<=(const year_month_day& x, const year_month_day& y) noexcept;
constexpr bool operator>=(const year_month_day& x, const year_month_day& y) noexcept;

constexpr year_month_day operator+(const year_month_day& ymd, const months& dm) noexcept;
constexpr year_month_day operator+(const months& dm, const year_month_day& ymd) noexcept;
constexpr year_month_day operator+(const year_month_day& ymd, const years& dy) noexcept;
constexpr year_month_day operator+(const years& dy, const year_month_day& ymd) noexcept;
constexpr year_month_day operator-(const year_month_day& ymd, const months& dm) noexcept;
constexpr year_month_day operator-(const year_month_day& ymd, const years& dy) noexcept;


// 25.8.15, class year_month_day_last    // C++20
class year_month_day_last;

constexpr bool operator==(const year_month_day_last& x,
                          const year_month_day_last& y) noexcept;
constexpr bool operator!=(const year_month_day_last& x,
                          const year_month_day_last& y) noexcept;
constexpr bool operator< (const year_month_day_last& x,
                          const year_month_day_last& y) noexcept;
constexpr bool operator> (const year_month_day_last& x,
                          const year_month_day_last& y) noexcept;
constexpr bool operator<=(const year_month_day_last& x,
                          const year_month_day_last& y) noexcept;
constexpr bool operator>=(const year_month_day_last& x,
                          const year_month_day_last& y) noexcept;

constexpr year_month_day_last
  operator+(const year_month_day_last& ymdl, const months& dm) noexcept;
constexpr year_month_day_last
  operator+(const months& dm, const year_month_day_last& ymdl) noexcept;
constexpr year_month_day_last
  operator+(const year_month_day_last& ymdl, const years& dy) noexcept;
constexpr year_month_day_last
  operator+(const years& dy, const year_month_day_last& ymdl) noexcept;
constexpr year_month_day_last
  operator-(const year_month_day_last& ymdl, const months& dm) noexcept;
constexpr year_month_day_last
  operator-(const year_month_day_last& ymdl, const years& dy) noexcept;

// 25.8.16, class year_month_weekday    // C++20
class year_month_weekday;

constexpr bool operator==(const year_month_weekday& x,
                          const year_month_weekday& y) noexcept;
constexpr bool operator!=(const year_month_weekday& x,
                          const year_month_weekday& y) noexcept;

constexpr year_month_weekday
  operator+(const year_month_weekday& ymwd, const months& dm) noexcept;
constexpr year_month_weekday
  operator+(const months& dm, const year_month_weekday& ymwd) noexcept;
constexpr year_month_weekday
  operator+(const year_month_weekday& ymwd, const years& dy) noexcept;
constexpr year_month_weekday
  operator+(const years& dy, const year_month_weekday& ymwd) noexcept;
constexpr year_month_weekday
  operator-(const year_month_weekday& ymwd, const months& dm) noexcept;
constexpr year_month_weekday
  operator-(const year_month_weekday& ymwd, const years& dy) noexcept;

// 25.8.17, class year_month_weekday_last    // C++20
class year_month_weekday_last;

constexpr bool operator==(const year_month_weekday_last& x,
                          const year_month_weekday_last& y) noexcept;
constexpr bool operator!=(const year_month_weekday_last& x,
                          const year_month_weekday_last& y) noexcept;
constexpr year_month_weekday_last
  operator+(const year_month_weekday_last& ymwdl, const months& dm) noexcept;
constexpr year_month_weekday_last
  operator+(const months& dm, const year_month_weekday_last& ymwdl) noexcept;
constexpr year_month_weekday_last
  operator+(const year_month_weekday_last& ymwdl, const years& dy) noexcept;
constexpr year_month_weekday_last
  operator+(const years& dy, const year_month_weekday_last& ymwdl) noexcept;
constexpr year_month_weekday_last
  operator-(const year_month_weekday_last& ymwdl, const months& dm) noexcept;
constexpr year_month_weekday_last
  operator-(const year_month_weekday_last& ymwdl, const years& dy) noexcept;

// 25.8.18, civil calendar conventional syntax operators    // C++20
constexpr year_month
  operator/(const year& y, const month& m) noexcept;
constexpr year_month
  operator/(const year& y, int m) noexcept;
constexpr month_day
  operator/(const month& m, const day& d) noexcept;
constexpr month_day
  operator/(const month& m, int d) noexcept;
constexpr month_day
  operator/(int m, const day& d) noexcept;
constexpr month_day
  operator/(const day& d, const month& m) noexcept;
constexpr month_day
  operator/(const day& d, int m) noexcept;
constexpr month_day_last
  operator/(const month& m, last_spec) noexcept;
constexpr month_day_last
  operator/(int m, last_spec) noexcept;
constexpr month_day_last
  operator/(last_spec, const month& m) noexcept;
constexpr month_day_last
  operator/(last_spec, int m) noexcept;
constexpr month_weekday
  operator/(const month& m, const weekday_indexed& wdi) noexcept;
constexpr month_weekday
  operator/(int m, const weekday_indexed& wdi) noexcept;
constexpr month_weekday
  operator/(const weekday_indexed& wdi, const month& m) noexcept;
constexpr month_weekday
  operator/(const weekday_indexed& wdi, int m) noexcept;
constexpr month_weekday_last
  operator/(const month& m, const weekday_last& wdl) noexcept;
constexpr month_weekday_last
  operator/(int m, const weekday_last& wdl) noexcept;
constexpr month_weekday_last
  operator/(const weekday_last& wdl, const month& m) noexcept;
constexpr month_weekday_last
  operator/(const weekday_last& wdl, int m) noexcept;
constexpr year_month_day
  operator/(const year_month& ym, const day& d) noexcept;
constexpr year_month_day
  operator/(const year_month& ym, int d) noexcept;
constexpr year_month_day
  operator/(const year& y, const month_day& md) noexcept;
constexpr year_month_day
  operator/(int y, const month_day& md) noexcept;
constexpr year_month_day
  operator/(const month_day& md, const year& y) noexcept;
constexpr year_month_day
  operator/(const month_day& md, int y) noexcept;
constexpr year_month_day_last
  operator/(const year_month& ym, last_spec) noexcept;
constexpr year_month_day_last
  operator/(const year& y, const month_day_last& mdl) noexcept;
constexpr year_month_day_last
  operator/(int y, const month_day_last& mdl) noexcept;
constexpr year_month_day_last
  operator/(const month_day_last& mdl, const year& y) noexcept;
constexpr year_month_day_last
  operator/(const month_day_last& mdl, int y) noexcept;
constexpr year_month_weekday
  operator/(const year_month& ym, const weekday_indexed& wdi) noexcept;
constexpr year_month_weekday
  operator/(const year& y, const month_weekday& mwd) noexcept;
constexpr year_month_weekday
  operator/(int y, const month_weekday& mwd) noexcept;
constexpr year_month_weekday
  operator/(const month_weekday& mwd, const year& y) noexcept;
constexpr year_month_weekday
  operator/(const month_weekday& mwd, int y) noexcept;
constexpr year_month_weekday_last
  operator/(const year_month& ym, const weekday_last& wdl) noexcept;
constexpr year_month_weekday_last
  operator/(const year& y, const month_weekday_last& mwdl) noexcept;
constexpr year_month_weekday_last
  operator/(int y, const month_weekday_last& mwdl) noexcept;
constexpr year_month_weekday_last
  operator/(const month_weekday_last& mwdl, const year& y) noexcept;
constexpr year_month_weekday_last
  operator/(const month_weekday_last& mwdl, int y) noexcept;

// 26.9, class template hh_mm_ss
template <class Duration>
class hh_mm_ss
{
    bool            is_neg; // exposition only
    chrono::hours   h;      // exposition only
    chrono::minutes m;      // exposition only
    chrono::seconds s;      // exposition only
    precision       ss;     // exposition only

public:
    static unsigned constexpr fractional_width = see below;
    using precision                            = see below;

    constexpr hh_mm_ss() noexcept : hh_mm_ss{Duration::zero()} {}
    constexpr explicit hh_mm_ss(Duration d) noexcept;

    constexpr bool is_negative() const noexcept;
    constexpr chrono::hours hours() const noexcept;
    constexpr chrono::minutes minutes() const noexcept;
    constexpr chrono::seconds seconds() const noexcept;
    constexpr precision subseconds() const noexcept;

    constexpr explicit operator  precision()   const noexcept;
    constexpr          precision to_duration() const noexcept;
};

// 26.10, 12/24 hour functions
constexpr bool is_am(hours const& h) noexcept;
constexpr bool is_pm(hours const& h) noexcept;
constexpr hours make12(const hours& h) noexcept;
constexpr hours make24(const hours& h, bool is_pm) noexcept;

// 25.10.5, class time_zone    // C++20
enum class choose {earliest, latest};
class time_zone;
bool operator==(const time_zone& x, const time_zone& y) noexcept;
bool operator!=(const time_zone& x, const time_zone& y) noexcept;
bool operator<(const time_zone& x, const time_zone& y) noexcept;
bool operator>(const time_zone& x, const time_zone& y) noexcept;
bool operator<=(const time_zone& x, const time_zone& y) noexcept;
bool operator>=(const time_zone& x, const time_zone& y) noexcept;

// calendrical constants
inline constexpr last_spec                              last{};       // C++20
inline constexpr chrono::weekday                        Sunday{0};    // C++20
inline constexpr chrono::weekday                        Monday{1};    // C++20
inline constexpr chrono::weekday                        Tuesday{2};   // C++20
inline constexpr chrono::weekday                        Wednesday{3}; // C++20
inline constexpr chrono::weekday                        Thursday{4};  // C++20
inline constexpr chrono::weekday                        Friday{5};    // C++20
inline constexpr chrono::weekday                        Saturday{6};  // C++20

inline constexpr chrono::month                          January{1};   // C++20
inline constexpr chrono::month                          February{2};  // C++20
inline constexpr chrono::month                          March{3};     // C++20
inline constexpr chrono::month                          April{4};     // C++20
inline constexpr chrono::month                          May{5};       // C++20
inline constexpr chrono::month                          June{6};      // C++20
inline constexpr chrono::month                          July{7};      // C++20
inline constexpr chrono::month                          August{8};    // C++20
inline constexpr chrono::month                          September{9}; // C++20
inline constexpr chrono::month                          October{10};  // C++20
inline constexpr chrono::month                          November{11}; // C++20
inline constexpr chrono::month                          December{12}; // C++20
}  // chrono

inline namespace literals {
  inline namespace chrono_literals {
constexpr chrono::hours                                 operator ""h(unsigned long long); // C++14
constexpr chrono::duration<unspecified , ratio<3600,1>> operator ""h(long double); // C++14
constexpr chrono::minutes                               operator ""min(unsigned long long); // C++14
constexpr chrono::duration<unspecified , ratio<60,1>>   operator ""min(long double); // C++14
constexpr chrono::seconds                               operator ""s(unsigned long long); // C++14
constexpr chrono::duration<unspecified >                operator ""s(long double); // C++14
constexpr chrono::milliseconds                          operator ""ms(unsigned long long); // C++14
constexpr chrono::duration<unspecified , milli>         operator ""ms(long double); // C++14
constexpr chrono::microseconds                          operator ""us(unsigned long long); // C++14
constexpr chrono::duration<unspecified , micro>         operator ""us(long double); // C++14
constexpr chrono::nanoseconds                           operator ""ns(unsigned long long); // C++14
constexpr chrono::duration<unspecified , nano>          operator ""ns(long double); // C++14
constexpr chrono::day                                   operator ""d(unsigned long long d) noexcept; // C++20
constexpr chrono::year                                  operator ""y(unsigned long long y) noexcept; // C++20
}  // chrono_literals
}  // literals

}  // std
*/

#include <__chrono/calendar.h>
#include <__chrono/duration.h>
#include <__chrono/file_clock.h>
#include <__chrono/high_resolution_clock.h>
#include <__chrono/steady_clock.h>
#include <__chrono/system_clock.h>
#include <__chrono/time_point.h>
#include <__config>
#include <compare>
#include <version>

#if !defined(_LIBCPP_HAS_NO_PRAGMA_SYSTEM_HEADER)
#pragma GCC system_header
#endif

<<<<<<< HEAD
_LIBCPP_PUSH_MACROS
#include <__undef_macros>

#ifndef _LIBCPP_CXX03_LANG
_LIBCPP_BEGIN_NAMESPACE_FILESYSTEM
struct _FilesystemClock;
_LIBCPP_END_NAMESPACE_FILESYSTEM
#endif // !_LIBCPP_CXX03_LANG

_LIBCPP_BEGIN_NAMESPACE_STD

namespace chrono
{

template <class _Rep, class _Period = ratio<1> > class _LIBCPP_TEMPLATE_VIS duration;

template <class _Tp>
struct __is_duration : false_type {};

template <class _Rep, class _Period>
struct __is_duration<duration<_Rep, _Period> > : true_type  {};

template <class _Rep, class _Period>
struct __is_duration<const duration<_Rep, _Period> > : true_type  {};

template <class _Rep, class _Period>
struct __is_duration<volatile duration<_Rep, _Period> > : true_type  {};

template <class _Rep, class _Period>
struct __is_duration<const volatile duration<_Rep, _Period> > : true_type  {};

} // chrono

template <class _Rep1, class _Period1, class _Rep2, class _Period2>
struct _LIBCPP_TEMPLATE_VIS common_type<chrono::duration<_Rep1, _Period1>,
                                         chrono::duration<_Rep2, _Period2> >
{
    typedef chrono::duration<typename common_type<_Rep1, _Rep2>::type,
                             typename __ratio_gcd<_Period1, _Period2>::type> type;
};

namespace chrono {

// duration_cast

template <class _FromDuration, class _ToDuration,
          class _Period = typename ratio_divide<typename _FromDuration::period, typename _ToDuration::period>::type,
          bool = _Period::num == 1,
          bool = _Period::den == 1>
struct __duration_cast;

template <class _FromDuration, class _ToDuration, class _Period>
struct __duration_cast<_FromDuration, _ToDuration, _Period, true, true>
{
    _LIBCPP_INLINE_VISIBILITY _LIBCPP_CONSTEXPR
    _ToDuration operator()(const _FromDuration& __fd) const
    {
        return _ToDuration(static_cast<typename _ToDuration::rep>(__fd.count()));
    }
};

template <class _FromDuration, class _ToDuration, class _Period>
struct __duration_cast<_FromDuration, _ToDuration, _Period, true, false>
{
    _LIBCPP_INLINE_VISIBILITY _LIBCPP_CONSTEXPR
    _ToDuration operator()(const _FromDuration& __fd) const
    {
        typedef typename common_type<typename _ToDuration::rep, typename _FromDuration::rep, intmax_t>::type _Ct;
        return _ToDuration(static_cast<typename _ToDuration::rep>(
                           static_cast<_Ct>(__fd.count()) / static_cast<_Ct>(_Period::den)));
    }
};

template <class _FromDuration, class _ToDuration, class _Period>
struct __duration_cast<_FromDuration, _ToDuration, _Period, false, true>
{
    _LIBCPP_INLINE_VISIBILITY _LIBCPP_CONSTEXPR
    _ToDuration operator()(const _FromDuration& __fd) const
    {
        typedef typename common_type<typename _ToDuration::rep, typename _FromDuration::rep, intmax_t>::type _Ct;
        return _ToDuration(static_cast<typename _ToDuration::rep>(
                           static_cast<_Ct>(__fd.count()) * static_cast<_Ct>(_Period::num)));
    }
};

template <class _FromDuration, class _ToDuration, class _Period>
struct __duration_cast<_FromDuration, _ToDuration, _Period, false, false>
{
    _LIBCPP_INLINE_VISIBILITY _LIBCPP_CONSTEXPR
    _ToDuration operator()(const _FromDuration& __fd) const
    {
        typedef typename common_type<typename _ToDuration::rep, typename _FromDuration::rep, intmax_t>::type _Ct;
        return _ToDuration(static_cast<typename _ToDuration::rep>(
                           static_cast<_Ct>(__fd.count()) * static_cast<_Ct>(_Period::num)
                                                          / static_cast<_Ct>(_Period::den)));
    }
};

template <class _ToDuration, class _Rep, class _Period>
inline _LIBCPP_INLINE_VISIBILITY
_LIBCPP_CONSTEXPR
typename enable_if
<
    __is_duration<_ToDuration>::value,
    _ToDuration
>::type
duration_cast(const duration<_Rep, _Period>& __fd)
{
    return __duration_cast<duration<_Rep, _Period>, _ToDuration>()(__fd);
}

template <class _Rep>
struct _LIBCPP_TEMPLATE_VIS treat_as_floating_point : is_floating_point<_Rep> {};

#if _LIBCPP_STD_VER > 14 && !defined(_LIBCPP_HAS_NO_VARIABLE_TEMPLATES)
template <class _Rep>
_LIBCPP_INLINE_VAR _LIBCPP_CONSTEXPR bool treat_as_floating_point_v
    = treat_as_floating_point<_Rep>::value;
#endif

template <class _Rep>
struct _LIBCPP_TEMPLATE_VIS duration_values
{
public:
    _LIBCPP_INLINE_VISIBILITY static _LIBCPP_CONSTEXPR _Rep zero() _NOEXCEPT {return _Rep(0);}
    _LIBCPP_INLINE_VISIBILITY static _LIBCPP_CONSTEXPR _Rep max()  _NOEXCEPT {return numeric_limits<_Rep>::max();}
    _LIBCPP_INLINE_VISIBILITY static _LIBCPP_CONSTEXPR _Rep min()  _NOEXCEPT {return numeric_limits<_Rep>::lowest();}
};

#if _LIBCPP_STD_VER > 14
template <class _ToDuration, class _Rep, class _Period>
inline _LIBCPP_INLINE_VISIBILITY _LIBCPP_CONSTEXPR
typename enable_if
<
    __is_duration<_ToDuration>::value,
    _ToDuration
>::type
floor(const duration<_Rep, _Period>& __d)
{
    _ToDuration __t = duration_cast<_ToDuration>(__d);
    if (__t > __d)
        __t = __t - _ToDuration{1};
    return __t;
}

template <class _ToDuration, class _Rep, class _Period>
inline _LIBCPP_INLINE_VISIBILITY _LIBCPP_CONSTEXPR
typename enable_if
<
    __is_duration<_ToDuration>::value,
    _ToDuration
>::type
ceil(const duration<_Rep, _Period>& __d)
{
    _ToDuration __t = duration_cast<_ToDuration>(__d);
    if (__t < __d)
        __t = __t + _ToDuration{1};
    return __t;
}

template <class _ToDuration, class _Rep, class _Period>
inline _LIBCPP_INLINE_VISIBILITY _LIBCPP_CONSTEXPR
typename enable_if
<
    __is_duration<_ToDuration>::value,
    _ToDuration
>::type
round(const duration<_Rep, _Period>& __d)
{
    _ToDuration __lower = floor<_ToDuration>(__d);
    _ToDuration __upper = __lower + _ToDuration{1};
    auto __lowerDiff = __d - __lower;
    auto __upperDiff = __upper - __d;
    if (__lowerDiff < __upperDiff)
        return __lower;
    if (__lowerDiff > __upperDiff)
        return __upper;
    return __lower.count() & 1 ? __upper : __lower;
}
#endif

// duration

template <class _Rep, class _Period>
class _LIBCPP_TEMPLATE_VIS duration
{
    static_assert(!__is_duration<_Rep>::value, "A duration representation can not be a duration");
    static_assert(__is_ratio<_Period>::value, "Second template parameter of duration must be a std::ratio");
    static_assert(_Period::num > 0, "duration period must be positive");

    template <class _R1, class _R2>
    struct __no_overflow
    {
    private:
        static const intmax_t __gcd_n1_n2 = __static_gcd<_R1::num, _R2::num>::value;
        static const intmax_t __gcd_d1_d2 = __static_gcd<_R1::den, _R2::den>::value;
        static const intmax_t __n1 = _R1::num / __gcd_n1_n2;
        static const intmax_t __d1 = _R1::den / __gcd_d1_d2;
        static const intmax_t __n2 = _R2::num / __gcd_n1_n2;
        static const intmax_t __d2 = _R2::den / __gcd_d1_d2;
        static const intmax_t max = -((intmax_t(1) << (sizeof(intmax_t) * CHAR_BIT - 1)) + 1);

        template <intmax_t _Xp, intmax_t _Yp, bool __overflow>
        struct __mul    // __overflow == false
        {
            static const intmax_t value = _Xp * _Yp;
        };

        template <intmax_t _Xp, intmax_t _Yp>
        struct __mul<_Xp, _Yp, true>
        {
            static const intmax_t value = 1;
        };

    public:
        static const bool value = (__n1 <= max / __d2) && (__n2 <= max / __d1);
        typedef ratio<__mul<__n1, __d2, !value>::value,
                      __mul<__n2, __d1, !value>::value> type;
    };

public:
    typedef _Rep rep;
    typedef typename _Period::type period;
private:
    rep __rep_;
public:

    _LIBCPP_INLINE_VISIBILITY _LIBCPP_CONSTEXPR
#ifndef _LIBCPP_CXX03_LANG
        duration() = default;
#else
        duration() {}
#endif

    template <class _Rep2>
        _LIBCPP_INLINE_VISIBILITY _LIBCPP_CONSTEXPR
        explicit duration(const _Rep2& __r,
            typename enable_if
            <
               is_convertible<_Rep2, rep>::value &&
               (treat_as_floating_point<rep>::value ||
               !treat_as_floating_point<_Rep2>::value)
            >::type* = nullptr)
                : __rep_(__r) {}

    // conversions
    template <class _Rep2, class _Period2>
        _LIBCPP_INLINE_VISIBILITY _LIBCPP_CONSTEXPR
        duration(const duration<_Rep2, _Period2>& __d,
            typename enable_if
            <
                __no_overflow<_Period2, period>::value && (
                treat_as_floating_point<rep>::value ||
                (__no_overflow<_Period2, period>::type::den == 1 &&
                 !treat_as_floating_point<_Rep2>::value))
            >::type* = nullptr)
                : __rep_(_VSTD::chrono::duration_cast<duration>(__d).count()) {}

    // observer

    _LIBCPP_INLINE_VISIBILITY _LIBCPP_CONSTEXPR rep count() const {return __rep_;}

    // arithmetic

    _LIBCPP_INLINE_VISIBILITY _LIBCPP_CONSTEXPR typename common_type<duration>::type operator+() const {return typename common_type<duration>::type(*this);}
    _LIBCPP_INLINE_VISIBILITY _LIBCPP_CONSTEXPR typename common_type<duration>::type operator-() const {return typename common_type<duration>::type(-__rep_);}
    _LIBCPP_INLINE_VISIBILITY _LIBCPP_CONSTEXPR_AFTER_CXX14 duration& operator++()      {++__rep_; return *this;}
    _LIBCPP_INLINE_VISIBILITY _LIBCPP_CONSTEXPR_AFTER_CXX14 duration  operator++(int)   {return duration(__rep_++);}
    _LIBCPP_INLINE_VISIBILITY _LIBCPP_CONSTEXPR_AFTER_CXX14 duration& operator--()      {--__rep_; return *this;}
    _LIBCPP_INLINE_VISIBILITY _LIBCPP_CONSTEXPR_AFTER_CXX14 duration  operator--(int)   {return duration(__rep_--);}

    _LIBCPP_INLINE_VISIBILITY _LIBCPP_CONSTEXPR_AFTER_CXX14 duration& operator+=(const duration& __d) {__rep_ += __d.count(); return *this;}
    _LIBCPP_INLINE_VISIBILITY _LIBCPP_CONSTEXPR_AFTER_CXX14 duration& operator-=(const duration& __d) {__rep_ -= __d.count(); return *this;}

    _LIBCPP_INLINE_VISIBILITY _LIBCPP_CONSTEXPR_AFTER_CXX14 duration& operator*=(const rep& rhs) {__rep_ *= rhs; return *this;}
    _LIBCPP_INLINE_VISIBILITY _LIBCPP_CONSTEXPR_AFTER_CXX14 duration& operator/=(const rep& rhs) {__rep_ /= rhs; return *this;}
    _LIBCPP_INLINE_VISIBILITY _LIBCPP_CONSTEXPR_AFTER_CXX14 duration& operator%=(const rep& rhs) {__rep_ %= rhs; return *this;}
    _LIBCPP_INLINE_VISIBILITY _LIBCPP_CONSTEXPR_AFTER_CXX14 duration& operator%=(const duration& rhs) {__rep_ %= rhs.count(); return *this;}

    // special values

    _LIBCPP_INLINE_VISIBILITY static _LIBCPP_CONSTEXPR duration zero() _NOEXCEPT {return duration(duration_values<rep>::zero());}
    _LIBCPP_INLINE_VISIBILITY static _LIBCPP_CONSTEXPR duration min()  _NOEXCEPT {return duration(duration_values<rep>::min());}
    _LIBCPP_INLINE_VISIBILITY static _LIBCPP_CONSTEXPR duration max()  _NOEXCEPT {return duration(duration_values<rep>::max());}
};

typedef duration<long long,         nano> nanoseconds;
typedef duration<long long,        micro> microseconds;
typedef duration<long long,        milli> milliseconds;
typedef duration<long long              > seconds;
typedef duration<     long, ratio<  60> > minutes;
typedef duration<     long, ratio<3600> > hours;
#if _LIBCPP_STD_VER > 17
typedef duration<     int, ratio_multiply<ratio<24>, hours::period>>         days;
typedef duration<     int, ratio_multiply<ratio<7>,   days::period>>         weeks;
typedef duration<     int, ratio_multiply<ratio<146097, 400>, days::period>> years;
typedef duration<     int, ratio_divide<years::period, ratio<12>>>           months;
#endif
// Duration ==

template <class _LhsDuration, class _RhsDuration>
struct __duration_eq
{
    _LIBCPP_INLINE_VISIBILITY _LIBCPP_CONSTEXPR
    bool operator()(const _LhsDuration& __lhs, const _RhsDuration& __rhs) const
        {
            typedef typename common_type<_LhsDuration, _RhsDuration>::type _Ct;
            return _Ct(__lhs).count() == _Ct(__rhs).count();
        }
};

template <class _LhsDuration>
struct __duration_eq<_LhsDuration, _LhsDuration>
{
    _LIBCPP_INLINE_VISIBILITY _LIBCPP_CONSTEXPR
    bool operator()(const _LhsDuration& __lhs, const _LhsDuration& __rhs) const
        {return __lhs.count() == __rhs.count();}
};

template <class _Rep1, class _Period1, class _Rep2, class _Period2>
inline _LIBCPP_INLINE_VISIBILITY
_LIBCPP_CONSTEXPR
bool
operator==(const duration<_Rep1, _Period1>& __lhs, const duration<_Rep2, _Period2>& __rhs)
{
    return __duration_eq<duration<_Rep1, _Period1>, duration<_Rep2, _Period2> >()(__lhs, __rhs);
}

// Duration !=

template <class _Rep1, class _Period1, class _Rep2, class _Period2>
inline _LIBCPP_INLINE_VISIBILITY
_LIBCPP_CONSTEXPR
bool
operator!=(const duration<_Rep1, _Period1>& __lhs, const duration<_Rep2, _Period2>& __rhs)
{
    return !(__lhs == __rhs);
}

// Duration <

template <class _LhsDuration, class _RhsDuration>
struct __duration_lt
{
    _LIBCPP_INLINE_VISIBILITY _LIBCPP_CONSTEXPR
    bool operator()(const _LhsDuration& __lhs, const _RhsDuration& __rhs) const
        {
            typedef typename common_type<_LhsDuration, _RhsDuration>::type _Ct;
            return _Ct(__lhs).count() < _Ct(__rhs).count();
        }
};

template <class _LhsDuration>
struct __duration_lt<_LhsDuration, _LhsDuration>
{
    _LIBCPP_INLINE_VISIBILITY _LIBCPP_CONSTEXPR
    bool operator()(const _LhsDuration& __lhs, const _LhsDuration& __rhs) const
        {return __lhs.count() < __rhs.count();}
};

template <class _Rep1, class _Period1, class _Rep2, class _Period2>
inline _LIBCPP_INLINE_VISIBILITY
_LIBCPP_CONSTEXPR
bool
operator< (const duration<_Rep1, _Period1>& __lhs, const duration<_Rep2, _Period2>& __rhs)
{
    return __duration_lt<duration<_Rep1, _Period1>, duration<_Rep2, _Period2> >()(__lhs, __rhs);
}

// Duration >

template <class _Rep1, class _Period1, class _Rep2, class _Period2>
inline _LIBCPP_INLINE_VISIBILITY
_LIBCPP_CONSTEXPR
bool
operator> (const duration<_Rep1, _Period1>& __lhs, const duration<_Rep2, _Period2>& __rhs)
{
    return __rhs < __lhs;
}

// Duration <=

template <class _Rep1, class _Period1, class _Rep2, class _Period2>
inline _LIBCPP_INLINE_VISIBILITY
_LIBCPP_CONSTEXPR
bool
operator<=(const duration<_Rep1, _Period1>& __lhs, const duration<_Rep2, _Period2>& __rhs)
{
    return !(__rhs < __lhs);
}

// Duration >=

template <class _Rep1, class _Period1, class _Rep2, class _Period2>
inline _LIBCPP_INLINE_VISIBILITY
_LIBCPP_CONSTEXPR
bool
operator>=(const duration<_Rep1, _Period1>& __lhs, const duration<_Rep2, _Period2>& __rhs)
{
    return !(__lhs < __rhs);
}

// Duration +

template <class _Rep1, class _Period1, class _Rep2, class _Period2>
inline _LIBCPP_INLINE_VISIBILITY
_LIBCPP_CONSTEXPR
typename common_type<duration<_Rep1, _Period1>, duration<_Rep2, _Period2> >::type
operator+(const duration<_Rep1, _Period1>& __lhs, const duration<_Rep2, _Period2>& __rhs)
{
    typedef typename common_type<duration<_Rep1, _Period1>, duration<_Rep2, _Period2> >::type _Cd;
    return _Cd(_Cd(__lhs).count() + _Cd(__rhs).count());
}

// Duration -

template <class _Rep1, class _Period1, class _Rep2, class _Period2>
inline _LIBCPP_INLINE_VISIBILITY
_LIBCPP_CONSTEXPR
typename common_type<duration<_Rep1, _Period1>, duration<_Rep2, _Period2> >::type
operator-(const duration<_Rep1, _Period1>& __lhs, const duration<_Rep2, _Period2>& __rhs)
{
    typedef typename common_type<duration<_Rep1, _Period1>, duration<_Rep2, _Period2> >::type _Cd;
    return _Cd(_Cd(__lhs).count() - _Cd(__rhs).count());
}

// Duration *

template <class _Rep1, class _Period, class _Rep2>
inline _LIBCPP_INLINE_VISIBILITY
_LIBCPP_CONSTEXPR
typename enable_if
<
    is_convertible<_Rep2, typename common_type<_Rep1, _Rep2>::type>::value,
    duration<typename common_type<_Rep1, _Rep2>::type, _Period>
>::type
operator*(const duration<_Rep1, _Period>& __d, const _Rep2& __s)
{
    typedef typename common_type<_Rep1, _Rep2>::type _Cr;
    typedef duration<_Cr, _Period> _Cd;
    return _Cd(_Cd(__d).count() * static_cast<_Cr>(__s));
}

template <class _Rep1, class _Period, class _Rep2>
inline _LIBCPP_INLINE_VISIBILITY
_LIBCPP_CONSTEXPR
typename enable_if
<
    is_convertible<_Rep1, typename common_type<_Rep1, _Rep2>::type>::value,
    duration<typename common_type<_Rep1, _Rep2>::type, _Period>
>::type
operator*(const _Rep1& __s, const duration<_Rep2, _Period>& __d)
{
    return __d * __s;
}

// Duration /

template <class _Rep1, class _Period, class _Rep2>
inline _LIBCPP_INLINE_VISIBILITY
_LIBCPP_CONSTEXPR
typename enable_if
<
    !__is_duration<_Rep2>::value &&
      is_convertible<_Rep2, typename common_type<_Rep1, _Rep2>::type>::value,
    duration<typename common_type<_Rep1, _Rep2>::type, _Period>
>::type
operator/(const duration<_Rep1, _Period>& __d, const _Rep2& __s)
{
    typedef typename common_type<_Rep1, _Rep2>::type _Cr;
    typedef duration<_Cr, _Period> _Cd;
    return _Cd(_Cd(__d).count() / static_cast<_Cr>(__s));
}

template <class _Rep1, class _Period1, class _Rep2, class _Period2>
inline _LIBCPP_INLINE_VISIBILITY
_LIBCPP_CONSTEXPR
typename common_type<_Rep1, _Rep2>::type
operator/(const duration<_Rep1, _Period1>& __lhs, const duration<_Rep2, _Period2>& __rhs)
{
    typedef typename common_type<duration<_Rep1, _Period1>, duration<_Rep2, _Period2> >::type _Ct;
    return _Ct(__lhs).count() / _Ct(__rhs).count();
}

// Duration %

template <class _Rep1, class _Period, class _Rep2>
inline _LIBCPP_INLINE_VISIBILITY
_LIBCPP_CONSTEXPR
typename enable_if
<
    !__is_duration<_Rep2>::value &&
      is_convertible<_Rep2, typename common_type<_Rep1, _Rep2>::type>::value,
    duration<typename common_type<_Rep1, _Rep2>::type, _Period>
>::type
operator%(const duration<_Rep1, _Period>& __d, const _Rep2& __s)
{
    typedef typename common_type<_Rep1, _Rep2>::type _Cr;
    typedef duration<_Cr, _Period> _Cd;
    return _Cd(_Cd(__d).count() % static_cast<_Cr>(__s));
}

template <class _Rep1, class _Period1, class _Rep2, class _Period2>
inline _LIBCPP_INLINE_VISIBILITY
_LIBCPP_CONSTEXPR
typename common_type<duration<_Rep1, _Period1>, duration<_Rep2, _Period2> >::type
operator%(const duration<_Rep1, _Period1>& __lhs, const duration<_Rep2, _Period2>& __rhs)
{
    typedef typename common_type<_Rep1, _Rep2>::type _Cr;
    typedef typename common_type<duration<_Rep1, _Period1>, duration<_Rep2, _Period2> >::type _Cd;
    return _Cd(static_cast<_Cr>(_Cd(__lhs).count()) % static_cast<_Cr>(_Cd(__rhs).count()));
}

//////////////////////////////////////////////////////////
///////////////////// time_point /////////////////////////
//////////////////////////////////////////////////////////

template <class _Clock, class _Duration = typename _Clock::duration>
class _LIBCPP_TEMPLATE_VIS time_point
{
    static_assert(__is_duration<_Duration>::value,
                  "Second template parameter of time_point must be a std::chrono::duration");
public:
    typedef _Clock                    clock;
    typedef _Duration                 duration;
    typedef typename duration::rep    rep;
    typedef typename duration::period period;
private:
    duration __d_;

public:
    _LIBCPP_INLINE_VISIBILITY _LIBCPP_CONSTEXPR_AFTER_CXX11 time_point() : __d_(duration::zero()) {}
    _LIBCPP_INLINE_VISIBILITY _LIBCPP_CONSTEXPR_AFTER_CXX11 explicit time_point(const duration& __d) : __d_(__d) {}

    // conversions
    template <class _Duration2>
    _LIBCPP_INLINE_VISIBILITY _LIBCPP_CONSTEXPR_AFTER_CXX11
    time_point(const time_point<clock, _Duration2>& t,
        typename enable_if
        <
            is_convertible<_Duration2, duration>::value
        >::type* = nullptr)
            : __d_(t.time_since_epoch()) {}

    // observer

    _LIBCPP_INLINE_VISIBILITY _LIBCPP_CONSTEXPR_AFTER_CXX11 duration time_since_epoch() const {return __d_;}

    // arithmetic

    _LIBCPP_INLINE_VISIBILITY _LIBCPP_CONSTEXPR_AFTER_CXX14 time_point& operator+=(const duration& __d) {__d_ += __d; return *this;}
    _LIBCPP_INLINE_VISIBILITY _LIBCPP_CONSTEXPR_AFTER_CXX14 time_point& operator-=(const duration& __d) {__d_ -= __d; return *this;}

    // special values

    _LIBCPP_INLINE_VISIBILITY static _LIBCPP_CONSTEXPR time_point min() _NOEXCEPT {return time_point(duration::min());}
    _LIBCPP_INLINE_VISIBILITY static _LIBCPP_CONSTEXPR time_point max() _NOEXCEPT {return time_point(duration::max());}
};

} // chrono

template <class _Clock, class _Duration1, class _Duration2>
struct _LIBCPP_TEMPLATE_VIS common_type<chrono::time_point<_Clock, _Duration1>,
                                         chrono::time_point<_Clock, _Duration2> >
{
    typedef chrono::time_point<_Clock, typename common_type<_Duration1, _Duration2>::type> type;
};

namespace chrono {

template <class _ToDuration, class _Clock, class _Duration>
inline _LIBCPP_INLINE_VISIBILITY _LIBCPP_CONSTEXPR_AFTER_CXX11
time_point<_Clock, _ToDuration>
time_point_cast(const time_point<_Clock, _Duration>& __t)
{
    return time_point<_Clock, _ToDuration>(_VSTD::chrono::duration_cast<_ToDuration>(__t.time_since_epoch()));
}

#if _LIBCPP_STD_VER > 14
template <class _ToDuration, class _Clock, class _Duration>
inline _LIBCPP_INLINE_VISIBILITY _LIBCPP_CONSTEXPR
typename enable_if
<
    __is_duration<_ToDuration>::value,
    time_point<_Clock, _ToDuration>
>::type
floor(const time_point<_Clock, _Duration>& __t)
{
    return time_point<_Clock, _ToDuration>{floor<_ToDuration>(__t.time_since_epoch())};
}

template <class _ToDuration, class _Clock, class _Duration>
inline _LIBCPP_INLINE_VISIBILITY _LIBCPP_CONSTEXPR
typename enable_if
<
    __is_duration<_ToDuration>::value,
    time_point<_Clock, _ToDuration>
>::type
ceil(const time_point<_Clock, _Duration>& __t)
{
    return time_point<_Clock, _ToDuration>{ceil<_ToDuration>(__t.time_since_epoch())};
}

template <class _ToDuration, class _Clock, class _Duration>
inline _LIBCPP_INLINE_VISIBILITY _LIBCPP_CONSTEXPR
typename enable_if
<
    __is_duration<_ToDuration>::value,
    time_point<_Clock, _ToDuration>
>::type
round(const time_point<_Clock, _Duration>& __t)
{
    return time_point<_Clock, _ToDuration>{round<_ToDuration>(__t.time_since_epoch())};
}

template <class _Rep, class _Period>
inline _LIBCPP_INLINE_VISIBILITY _LIBCPP_CONSTEXPR
typename enable_if
<
    numeric_limits<_Rep>::is_signed,
    duration<_Rep, _Period>
>::type
abs(duration<_Rep, _Period> __d)
{
    return __d >= __d.zero() ? +__d : -__d;
}
#endif

// time_point ==

template <class _Clock, class _Duration1, class _Duration2>
inline _LIBCPP_INLINE_VISIBILITY _LIBCPP_CONSTEXPR_AFTER_CXX11
bool
operator==(const time_point<_Clock, _Duration1>& __lhs, const time_point<_Clock, _Duration2>& __rhs)
{
    return __lhs.time_since_epoch() == __rhs.time_since_epoch();
}

// time_point !=

template <class _Clock, class _Duration1, class _Duration2>
inline _LIBCPP_INLINE_VISIBILITY _LIBCPP_CONSTEXPR_AFTER_CXX11
bool
operator!=(const time_point<_Clock, _Duration1>& __lhs, const time_point<_Clock, _Duration2>& __rhs)
{
    return !(__lhs == __rhs);
}

// time_point <

template <class _Clock, class _Duration1, class _Duration2>
inline _LIBCPP_INLINE_VISIBILITY _LIBCPP_CONSTEXPR_AFTER_CXX11
bool
operator<(const time_point<_Clock, _Duration1>& __lhs, const time_point<_Clock, _Duration2>& __rhs)
{
    return __lhs.time_since_epoch() < __rhs.time_since_epoch();
}

// time_point >

template <class _Clock, class _Duration1, class _Duration2>
inline _LIBCPP_INLINE_VISIBILITY _LIBCPP_CONSTEXPR_AFTER_CXX11
bool
operator>(const time_point<_Clock, _Duration1>& __lhs, const time_point<_Clock, _Duration2>& __rhs)
{
    return __rhs < __lhs;
}

// time_point <=

template <class _Clock, class _Duration1, class _Duration2>
inline _LIBCPP_INLINE_VISIBILITY _LIBCPP_CONSTEXPR_AFTER_CXX11
bool
operator<=(const time_point<_Clock, _Duration1>& __lhs, const time_point<_Clock, _Duration2>& __rhs)
{
    return !(__rhs < __lhs);
}

// time_point >=

template <class _Clock, class _Duration1, class _Duration2>
inline _LIBCPP_INLINE_VISIBILITY _LIBCPP_CONSTEXPR_AFTER_CXX11
bool
operator>=(const time_point<_Clock, _Duration1>& __lhs, const time_point<_Clock, _Duration2>& __rhs)
{
    return !(__lhs < __rhs);
}

// time_point operator+(time_point x, duration y);

template <class _Clock, class _Duration1, class _Rep2, class _Period2>
inline _LIBCPP_INLINE_VISIBILITY _LIBCPP_CONSTEXPR_AFTER_CXX11
time_point<_Clock, typename common_type<_Duration1, duration<_Rep2, _Period2> >::type>
operator+(const time_point<_Clock, _Duration1>& __lhs, const duration<_Rep2, _Period2>& __rhs)
{
    typedef time_point<_Clock, typename common_type<_Duration1, duration<_Rep2, _Period2> >::type> _Tr;
    return _Tr (__lhs.time_since_epoch() + __rhs);
}

// time_point operator+(duration x, time_point y);

template <class _Rep1, class _Period1, class _Clock, class _Duration2>
inline _LIBCPP_INLINE_VISIBILITY _LIBCPP_CONSTEXPR_AFTER_CXX11
time_point<_Clock, typename common_type<duration<_Rep1, _Period1>, _Duration2>::type>
operator+(const duration<_Rep1, _Period1>& __lhs, const time_point<_Clock, _Duration2>& __rhs)
{
    return __rhs + __lhs;
}

// time_point operator-(time_point x, duration y);

template <class _Clock, class _Duration1, class _Rep2, class _Period2>
inline _LIBCPP_INLINE_VISIBILITY _LIBCPP_CONSTEXPR_AFTER_CXX11
time_point<_Clock, typename common_type<_Duration1, duration<_Rep2, _Period2> >::type>
operator-(const time_point<_Clock, _Duration1>& __lhs, const duration<_Rep2, _Period2>& __rhs)
{
    typedef time_point<_Clock, typename common_type<_Duration1, duration<_Rep2, _Period2> >::type> _Ret;
    return _Ret(__lhs.time_since_epoch() -__rhs);
}

// duration operator-(time_point x, time_point y);

template <class _Clock, class _Duration1, class _Duration2>
inline _LIBCPP_INLINE_VISIBILITY _LIBCPP_CONSTEXPR_AFTER_CXX11
typename common_type<_Duration1, _Duration2>::type
operator-(const time_point<_Clock, _Duration1>& __lhs, const time_point<_Clock, _Duration2>& __rhs)
{
    return __lhs.time_since_epoch() - __rhs.time_since_epoch();
}

//////////////////////////////////////////////////////////
/////////////////////// clocks ///////////////////////////
//////////////////////////////////////////////////////////

class _LIBCPP_TYPE_VIS system_clock
{
public:
    typedef microseconds                     duration;
    typedef duration::rep                    rep;
    typedef duration::period                 period;
    typedef chrono::time_point<system_clock> time_point;
    static _LIBCPP_CONSTEXPR_AFTER_CXX11 const bool is_steady = false;

    static time_point now() _NOEXCEPT;
    static time_t     to_time_t  (const time_point& __t) _NOEXCEPT;
    static time_point from_time_t(time_t __t) _NOEXCEPT;
};

#ifndef _LIBCPP_HAS_NO_MONOTONIC_CLOCK
class _LIBCPP_TYPE_VIS steady_clock
{
public:
    typedef nanoseconds                                   duration;
    typedef duration::rep                                 rep;
    typedef duration::period                              period;
    typedef chrono::time_point<steady_clock, duration>    time_point;
    static _LIBCPP_CONSTEXPR_AFTER_CXX11 const bool is_steady = true;

    static time_point now() _NOEXCEPT;
};

typedef steady_clock high_resolution_clock;
#else
typedef system_clock high_resolution_clock;
#endif

#if _LIBCPP_STD_VER > 17
// [time.clock.file], type file_clock
using file_clock = _VSTD_FS::_FilesystemClock;

template<class _Duration>
using file_time = time_point<file_clock, _Duration>;


template <class _Duration>
using sys_time    = time_point<system_clock, _Duration>;
using sys_seconds = sys_time<seconds>;
using sys_days    = sys_time<days>;

struct local_t {};
template<class Duration>
using local_time  = time_point<local_t, Duration>;
using local_seconds = local_time<seconds>;
using local_days    = local_time<days>;


struct last_spec { explicit last_spec() = default; };

class day {
private:
    unsigned char __d;
public:
    day() = default;
    explicit inline constexpr day(unsigned __val) noexcept : __d(static_cast<unsigned char>(__val)) {}
    inline constexpr day& operator++()    noexcept { ++__d; return *this; }
    inline constexpr day  operator++(int) noexcept { day __tmp = *this; ++(*this); return __tmp; }
    inline constexpr day& operator--()    noexcept { --__d; return *this; }
    inline constexpr day  operator--(int) noexcept { day __tmp = *this; --(*this); return __tmp; }
           constexpr day& operator+=(const days& __dd) noexcept;
           constexpr day& operator-=(const days& __dd) noexcept;
    explicit inline constexpr operator unsigned() const noexcept { return __d; }
    inline constexpr bool ok() const noexcept { return __d >= 1 && __d <= 31; }
  };


inline constexpr
bool operator==(const day& __lhs, const day& __rhs) noexcept
{ return static_cast<unsigned>(__lhs) == static_cast<unsigned>(__rhs); }

inline constexpr
bool operator!=(const day& __lhs, const day& __rhs) noexcept
{ return !(__lhs == __rhs); }

inline constexpr
bool operator< (const day& __lhs, const day& __rhs) noexcept
{ return static_cast<unsigned>(__lhs) <  static_cast<unsigned>(__rhs); }

inline constexpr
bool operator> (const day& __lhs, const day& __rhs) noexcept
{ return __rhs < __lhs; }

inline constexpr
bool operator<=(const day& __lhs, const day& __rhs) noexcept
{ return !(__rhs < __lhs);}

inline constexpr
bool operator>=(const day& __lhs, const day& __rhs) noexcept
{ return !(__lhs < __rhs); }

inline constexpr
day operator+ (const day& __lhs, const days& __rhs) noexcept
{ return day(static_cast<unsigned>(__lhs) + __rhs.count()); }

inline constexpr
day operator+ (const days& __lhs, const day& __rhs) noexcept
{ return __rhs + __lhs; }

inline constexpr
day operator- (const day& __lhs, const days& __rhs) noexcept
{ return __lhs + -__rhs; }

inline constexpr
days operator-(const day& __lhs, const day& __rhs) noexcept
{ return days(static_cast<int>(static_cast<unsigned>(__lhs)) -
              static_cast<int>(static_cast<unsigned>(__rhs))); }

inline constexpr day& day::operator+=(const days& __dd) noexcept
{ *this = *this + __dd; return *this; }

inline constexpr day& day::operator-=(const days& __dd) noexcept
{ *this = *this - __dd; return *this; }


class month {
private:
    unsigned char __m;
public:
    month() = default;
    explicit inline constexpr month(unsigned __val) noexcept : __m(static_cast<unsigned char>(__val)) {}
    inline constexpr month& operator++()    noexcept { ++__m; return *this; }
    inline constexpr month  operator++(int) noexcept { month __tmp = *this; ++(*this); return __tmp; }
    inline constexpr month& operator--()    noexcept { --__m; return *this; }
    inline constexpr month  operator--(int) noexcept { month __tmp = *this; --(*this); return __tmp; }
           constexpr month& operator+=(const months& __m1) noexcept;
           constexpr month& operator-=(const months& __m1) noexcept;
    explicit inline constexpr operator unsigned() const noexcept { return __m; }
    inline constexpr bool ok() const noexcept { return __m >= 1 && __m <= 12; }
};


inline constexpr
bool operator==(const month& __lhs, const month& __rhs) noexcept
{ return static_cast<unsigned>(__lhs) == static_cast<unsigned>(__rhs); }

inline constexpr
bool operator!=(const month& __lhs, const month& __rhs) noexcept
{ return !(__lhs == __rhs); }

inline constexpr
bool operator< (const month& __lhs, const month& __rhs) noexcept
{ return static_cast<unsigned>(__lhs)  < static_cast<unsigned>(__rhs); }

inline constexpr
bool operator> (const month& __lhs, const month& __rhs) noexcept
{ return __rhs < __lhs; }

inline constexpr
bool operator<=(const month& __lhs, const month& __rhs) noexcept
{ return !(__rhs < __lhs); }

inline constexpr
bool operator>=(const month& __lhs, const month& __rhs) noexcept
{ return !(__lhs < __rhs); }

inline constexpr
month operator+ (const month& __lhs, const months& __rhs) noexcept
{
    auto const __mu = static_cast<long long>(static_cast<unsigned>(__lhs)) + (__rhs.count() - 1);
    auto const __yr = (__mu >= 0 ? __mu : __mu - 11) / 12;
    return month{static_cast<unsigned>(__mu - __yr * 12 + 1)};
}

inline constexpr
month operator+ (const months& __lhs, const month& __rhs) noexcept
{ return __rhs + __lhs; }

inline constexpr
month operator- (const month& __lhs, const months& __rhs) noexcept
{ return __lhs + -__rhs; }

inline constexpr
months operator-(const month& __lhs, const month& __rhs) noexcept
{
    auto const __dm = static_cast<unsigned>(__lhs) - static_cast<unsigned>(__rhs);
    return months(__dm <= 11 ? __dm : __dm + 12);
}

inline constexpr month& month::operator+=(const months& __dm) noexcept
{ *this = *this + __dm; return *this; }

inline constexpr month& month::operator-=(const months& __dm) noexcept
{ *this = *this - __dm; return *this; }


class year {
private:
    short __y;
public:
    year() = default;
    explicit inline constexpr year(int __val) noexcept : __y(static_cast<short>(__val)) {}

    inline constexpr year& operator++()    noexcept { ++__y; return *this; }
    inline constexpr year  operator++(int) noexcept { year __tmp = *this; ++(*this); return __tmp; }
    inline constexpr year& operator--()    noexcept { --__y; return *this; }
    inline constexpr year  operator--(int) noexcept { year __tmp = *this; --(*this); return __tmp; }
           constexpr year& operator+=(const years& __dy) noexcept;
           constexpr year& operator-=(const years& __dy) noexcept;
    inline constexpr year operator+() const noexcept { return *this; }
    inline constexpr year operator-() const noexcept { return year{-__y}; }

    inline constexpr bool is_leap() const noexcept { return __y % 4 == 0 && (__y % 100 != 0 || __y % 400 == 0); }
    explicit inline constexpr operator int() const noexcept { return __y; }
           constexpr bool ok() const noexcept;
    static inline constexpr year min() noexcept { return year{-32767}; }
    static inline constexpr year max() noexcept { return year{ 32767}; }
};


inline constexpr
bool operator==(const year& __lhs, const year& __rhs) noexcept
{ return static_cast<int>(__lhs) == static_cast<int>(__rhs); }

inline constexpr
bool operator!=(const year& __lhs, const year& __rhs) noexcept
{ return !(__lhs == __rhs); }

inline constexpr
bool operator< (const year& __lhs, const year& __rhs) noexcept
{ return static_cast<int>(__lhs)  < static_cast<int>(__rhs); }

inline constexpr
bool operator> (const year& __lhs, const year& __rhs) noexcept
{ return __rhs < __lhs; }

inline constexpr
bool operator<=(const year& __lhs, const year& __rhs) noexcept
{ return !(__rhs < __lhs); }

inline constexpr
bool operator>=(const year& __lhs, const year& __rhs) noexcept
{ return !(__lhs < __rhs); }

inline constexpr
year operator+ (const year& __lhs, const years& __rhs) noexcept
{ return year(static_cast<int>(__lhs) + __rhs.count()); }

inline constexpr
year operator+ (const years& __lhs, const year& __rhs) noexcept
{ return __rhs + __lhs; }

inline constexpr
year operator- (const year& __lhs, const years& __rhs) noexcept
{ return __lhs + -__rhs; }

inline constexpr
years operator-(const year& __lhs, const year& __rhs) noexcept
{ return years{static_cast<int>(__lhs) - static_cast<int>(__rhs)}; }


inline constexpr year& year::operator+=(const years& __dy) noexcept
{ *this = *this + __dy; return *this; }

inline constexpr year& year::operator-=(const years& __dy) noexcept
{ *this = *this - __dy; return *this; }

inline constexpr bool year::ok() const noexcept
{ return static_cast<int>(min()) <= __y && __y <= static_cast<int>(max()); }

class weekday_indexed;
class weekday_last;

class weekday {
private:
    unsigned char __wd;
public:
  weekday() = default;
  inline explicit constexpr weekday(unsigned __val) noexcept : __wd(static_cast<unsigned char>(__val == 7 ? 0 : __val)) {}
  inline constexpr          weekday(const sys_days& __sysd) noexcept
          : __wd(__weekday_from_days(__sysd.time_since_epoch().count())) {}
  inline explicit constexpr weekday(const local_days& __locd) noexcept
          : __wd(__weekday_from_days(__locd.time_since_epoch().count())) {}

  inline constexpr weekday& operator++()    noexcept { __wd = (__wd == 6 ? 0 : __wd + 1); return *this; }
  inline constexpr weekday  operator++(int) noexcept { weekday __tmp = *this; ++(*this); return __tmp; }
  inline constexpr weekday& operator--()    noexcept { __wd = (__wd == 0 ? 6 : __wd - 1); return *this; }
  inline constexpr weekday  operator--(int) noexcept { weekday __tmp = *this; --(*this); return __tmp; }
         constexpr weekday& operator+=(const days& __dd) noexcept;
         constexpr weekday& operator-=(const days& __dd) noexcept;
  inline constexpr unsigned c_encoding()   const noexcept { return __wd; }
  inline constexpr unsigned iso_encoding() const noexcept { return __wd == 0u ? 7 : __wd; }
  inline constexpr bool ok() const noexcept { return __wd <= 6; }
         constexpr weekday_indexed operator[](unsigned __index) const noexcept;
         constexpr weekday_last    operator[](last_spec) const noexcept;

  // TODO: Make private?
  static constexpr unsigned char __weekday_from_days(int __days) noexcept;
};


// https://howardhinnant.github.io/date_algorithms.html#weekday_from_days
inline constexpr
unsigned char weekday::__weekday_from_days(int __days) noexcept
{
    return static_cast<unsigned char>(
              static_cast<unsigned>(__days >= -4 ? (__days+4) % 7 : (__days+5) % 7 + 6)
           );
}

inline constexpr
bool operator==(const weekday& __lhs, const weekday& __rhs) noexcept
{ return __lhs.c_encoding() == __rhs.c_encoding(); }

inline constexpr
bool operator!=(const weekday& __lhs, const weekday& __rhs) noexcept
{ return !(__lhs == __rhs); }

inline constexpr
bool operator< (const weekday& __lhs, const weekday& __rhs) noexcept
{ return __lhs.c_encoding() < __rhs.c_encoding(); }

inline constexpr
bool operator> (const weekday& __lhs, const weekday& __rhs) noexcept
{ return __rhs < __lhs; }

inline constexpr
bool operator<=(const weekday& __lhs, const weekday& __rhs) noexcept
{ return !(__rhs < __lhs);}

inline constexpr
bool operator>=(const weekday& __lhs, const weekday& __rhs) noexcept
{ return !(__lhs < __rhs); }

constexpr weekday operator+(const weekday& __lhs, const days& __rhs) noexcept
{
    auto const __mu = static_cast<long long>(__lhs.c_encoding()) + __rhs.count();
    auto const __yr = (__mu >= 0 ? __mu : __mu - 6) / 7;
    return weekday{static_cast<unsigned>(__mu - __yr * 7)};
}

constexpr weekday operator+(const days& __lhs, const weekday& __rhs) noexcept
{ return __rhs + __lhs; }

constexpr weekday operator-(const weekday& __lhs, const days& __rhs) noexcept
{ return __lhs + -__rhs; }

constexpr days operator-(const weekday& __lhs, const weekday& __rhs) noexcept
{
    const int __wdu = __lhs.c_encoding() - __rhs.c_encoding();
    const int __wk = (__wdu >= 0 ? __wdu : __wdu-6) / 7;
    return days{__wdu - __wk * 7};
}

inline constexpr weekday& weekday::operator+=(const days& __dd) noexcept
{ *this = *this + __dd; return *this; }

inline constexpr weekday& weekday::operator-=(const days& __dd) noexcept
{ *this = *this - __dd; return *this; }


class weekday_indexed {
private:
    _VSTD::chrono::weekday __wd;
    unsigned char          __idx;
public:
    weekday_indexed() = default;
    inline constexpr weekday_indexed(const _VSTD::chrono::weekday& __wdval, unsigned __idxval) noexcept
        : __wd{__wdval}, __idx(__idxval) {}
    inline constexpr _VSTD::chrono::weekday weekday() const noexcept { return __wd; }
    inline constexpr unsigned                 index() const noexcept { return __idx; }
    inline constexpr bool ok() const noexcept { return __wd.ok() && __idx >= 1 && __idx <= 5; }
};

inline constexpr
bool operator==(const weekday_indexed& __lhs, const weekday_indexed& __rhs) noexcept
{ return __lhs.weekday() == __rhs.weekday() && __lhs.index() == __rhs.index(); }

inline constexpr
bool operator!=(const weekday_indexed& __lhs, const weekday_indexed& __rhs) noexcept
{ return !(__lhs == __rhs); }


class weekday_last {
private:
    _VSTD::chrono::weekday __wd;
public:
    explicit constexpr weekday_last(const _VSTD::chrono::weekday& __val) noexcept
        : __wd{__val} {}
    constexpr _VSTD::chrono::weekday weekday() const noexcept { return __wd; }
    constexpr bool ok() const noexcept { return __wd.ok(); }
};

inline constexpr
bool operator==(const weekday_last& __lhs, const weekday_last& __rhs) noexcept
{ return __lhs.weekday() == __rhs.weekday(); }

inline constexpr
bool operator!=(const weekday_last& __lhs, const weekday_last& __rhs) noexcept
{ return !(__lhs == __rhs); }

inline constexpr
weekday_indexed weekday::operator[](unsigned __index) const noexcept { return weekday_indexed{*this, __index}; }

inline constexpr
weekday_last    weekday::operator[](last_spec) const noexcept { return weekday_last{*this}; }


inline constexpr last_spec last{};
inline constexpr weekday   Sunday{0};
inline constexpr weekday   Monday{1};
inline constexpr weekday   Tuesday{2};
inline constexpr weekday   Wednesday{3};
inline constexpr weekday   Thursday{4};
inline constexpr weekday   Friday{5};
inline constexpr weekday   Saturday{6};

inline constexpr month January{1};
inline constexpr month February{2};
inline constexpr month March{3};
inline constexpr month April{4};
inline constexpr month May{5};
inline constexpr month June{6};
inline constexpr month July{7};
inline constexpr month August{8};
inline constexpr month September{9};
inline constexpr month October{10};
inline constexpr month November{11};
inline constexpr month December{12};


class month_day {
private:
   chrono::month __m;
   chrono::day   __d;
public:
    month_day() = default;
    constexpr month_day(const chrono::month& __mval, const chrono::day& __dval) noexcept
        : __m{__mval}, __d{__dval} {}
    inline constexpr chrono::month month() const noexcept { return __m; }
    inline constexpr chrono::day   day()   const noexcept { return __d; }
    constexpr bool ok() const noexcept;
};

inline constexpr
bool month_day::ok() const noexcept
{
    if (!__m.ok()) return false;
    const unsigned __dval = static_cast<unsigned>(__d);
    if (__dval < 1 || __dval > 31) return false;
    if (__dval <= 29) return true;
//  Now we've got either 30 or 31
    const unsigned __mval = static_cast<unsigned>(__m);
    if (__mval == 2) return false;
    if (__mval == 4 || __mval == 6 || __mval == 9 || __mval == 11)
        return __dval == 30;
    return true;
}

inline constexpr
bool operator==(const month_day& __lhs, const month_day& __rhs) noexcept
{ return __lhs.month() == __rhs.month() && __lhs.day() == __rhs.day(); }

inline constexpr
bool operator!=(const month_day& __lhs, const month_day& __rhs) noexcept
{ return !(__lhs == __rhs); }

inline constexpr
month_day operator/(const month& __lhs, const day& __rhs) noexcept
{ return month_day{__lhs, __rhs}; }

constexpr
month_day operator/(const day& __lhs, const month& __rhs) noexcept
{ return __rhs / __lhs; }

inline constexpr
month_day operator/(const month& __lhs, int __rhs) noexcept
{ return __lhs / day(__rhs); }

constexpr
month_day operator/(int __lhs, const day& __rhs) noexcept
{ return month(__lhs) / __rhs; }

constexpr
month_day operator/(const day& __lhs, int __rhs) noexcept
{ return month(__rhs) / __lhs; }


inline constexpr
bool operator< (const month_day& __lhs, const month_day& __rhs) noexcept
{ return __lhs.month() != __rhs.month() ? __lhs.month() < __rhs.month() : __lhs.day() < __rhs.day(); }

inline constexpr
bool operator> (const month_day& __lhs, const month_day& __rhs) noexcept
{ return __rhs < __lhs; }

inline constexpr
bool operator<=(const month_day& __lhs, const month_day& __rhs) noexcept
{ return !(__rhs < __lhs);}

inline constexpr
bool operator>=(const month_day& __lhs, const month_day& __rhs) noexcept
{ return !(__lhs < __rhs); }



class month_day_last {
private:
    chrono::month __m;
public:
    explicit constexpr month_day_last(const chrono::month& __val) noexcept
        : __m{__val} {}
    inline constexpr chrono::month month() const noexcept { return __m; }
    inline constexpr bool ok() const noexcept { return __m.ok(); }
};

inline constexpr
bool operator==(const month_day_last& __lhs, const month_day_last& __rhs) noexcept
{ return __lhs.month() == __rhs.month(); }

inline constexpr
bool operator!=(const month_day_last& __lhs, const month_day_last& __rhs) noexcept
{ return !(__lhs == __rhs); }

inline constexpr
bool operator< (const month_day_last& __lhs, const month_day_last& __rhs) noexcept
{ return __lhs.month() < __rhs.month(); }

inline constexpr
bool operator> (const month_day_last& __lhs, const month_day_last& __rhs) noexcept
{ return __rhs < __lhs; }

inline constexpr
bool operator<=(const month_day_last& __lhs, const month_day_last& __rhs) noexcept
{ return !(__rhs < __lhs);}

inline constexpr
bool operator>=(const month_day_last& __lhs, const month_day_last& __rhs) noexcept
{ return !(__lhs < __rhs); }

inline constexpr
month_day_last operator/(const month& __lhs, last_spec) noexcept
{ return month_day_last{__lhs}; }

inline constexpr
month_day_last operator/(last_spec, const month& __rhs) noexcept
{ return month_day_last{__rhs}; }

inline constexpr
month_day_last operator/(int __lhs, last_spec) noexcept
{ return month_day_last{month(__lhs)}; }

inline constexpr
month_day_last operator/(last_spec, int __rhs) noexcept
{ return month_day_last{month(__rhs)}; }


class month_weekday {
private:
    chrono::month __m;
    chrono::weekday_indexed __wdi;
public:
    month_weekday() = default;
    constexpr month_weekday(const chrono::month& __mval, const chrono::weekday_indexed& __wdival) noexcept
        : __m{__mval}, __wdi{__wdival} {}
    inline constexpr chrono::month                     month() const noexcept { return __m; }
    inline constexpr chrono::weekday_indexed weekday_indexed() const noexcept { return __wdi; }
    inline constexpr bool                                 ok() const noexcept { return __m.ok() && __wdi.ok(); }
};

inline constexpr
bool operator==(const month_weekday& __lhs, const month_weekday& __rhs) noexcept
{ return __lhs.month() == __rhs.month() && __lhs.weekday_indexed() == __rhs.weekday_indexed(); }

inline constexpr
bool operator!=(const month_weekday& __lhs, const month_weekday& __rhs) noexcept
{ return !(__lhs == __rhs); }

inline constexpr
month_weekday operator/(const month& __lhs, const weekday_indexed& __rhs) noexcept
{ return month_weekday{__lhs, __rhs}; }

inline constexpr
month_weekday operator/(int __lhs, const weekday_indexed& __rhs) noexcept
{ return month_weekday{month(__lhs), __rhs}; }

inline constexpr
month_weekday operator/(const weekday_indexed& __lhs, const month& __rhs) noexcept
{ return month_weekday{__rhs, __lhs}; }

inline constexpr
month_weekday operator/(const weekday_indexed& __lhs, int __rhs) noexcept
{ return month_weekday{month(__rhs), __lhs}; }


class month_weekday_last {
    chrono::month        __m;
    chrono::weekday_last __wdl;
  public:
    constexpr month_weekday_last(const chrono::month& __mval, const chrono::weekday_last& __wdlval) noexcept
        : __m{__mval}, __wdl{__wdlval} {}
    inline constexpr chrono::month               month() const noexcept { return __m; }
    inline constexpr chrono::weekday_last weekday_last() const noexcept { return __wdl; }
    inline constexpr bool                           ok() const noexcept { return __m.ok() && __wdl.ok(); }
};

inline constexpr
bool operator==(const month_weekday_last& __lhs, const month_weekday_last& __rhs) noexcept
{ return __lhs.month() == __rhs.month() && __lhs.weekday_last() == __rhs.weekday_last(); }

inline constexpr
bool operator!=(const month_weekday_last& __lhs, const month_weekday_last& __rhs) noexcept
{ return !(__lhs == __rhs); }


inline constexpr
month_weekday_last operator/(const month& __lhs, const weekday_last& __rhs) noexcept
{ return month_weekday_last{__lhs, __rhs}; }

inline constexpr
month_weekday_last operator/(int __lhs, const weekday_last& __rhs) noexcept
{ return month_weekday_last{month(__lhs), __rhs}; }

inline constexpr
month_weekday_last operator/(const weekday_last& __lhs, const month& __rhs) noexcept
{ return month_weekday_last{__rhs, __lhs}; }

inline constexpr
month_weekday_last operator/(const weekday_last& __lhs, int __rhs) noexcept
{ return month_weekday_last{month(__rhs), __lhs}; }


class year_month {
    chrono::year  __y;
    chrono::month __m;
public:
    year_month() = default;
    constexpr year_month(const chrono::year& __yval, const chrono::month& __mval) noexcept
        : __y{__yval}, __m{__mval} {}
    inline constexpr chrono::year  year()  const noexcept { return __y; }
    inline constexpr chrono::month month() const noexcept { return __m; }
    inline constexpr year_month& operator+=(const months& __dm) noexcept { this->__m += __dm; return *this; }
    inline constexpr year_month& operator-=(const months& __dm) noexcept { this->__m -= __dm; return *this; }
    inline constexpr year_month& operator+=(const years& __dy)  noexcept { this->__y += __dy; return *this; }
    inline constexpr year_month& operator-=(const years& __dy)  noexcept { this->__y -= __dy; return *this; }
    inline constexpr bool ok() const noexcept { return __y.ok() && __m.ok(); }
};

inline constexpr
year_month operator/(const year& __y, const month& __m) noexcept { return year_month{__y, __m}; }

inline constexpr
year_month operator/(const year& __y, int __m) noexcept { return year_month{__y, month(__m)}; }

inline constexpr
bool operator==(const year_month& __lhs, const year_month& __rhs) noexcept
{ return __lhs.year() == __rhs.year() && __lhs.month() == __rhs.month(); }

inline constexpr
bool operator!=(const year_month& __lhs, const year_month& __rhs) noexcept
{ return !(__lhs == __rhs); }

inline constexpr
bool operator< (const year_month& __lhs, const year_month& __rhs) noexcept
{ return __lhs.year() != __rhs.year() ? __lhs.year() < __rhs.year() : __lhs.month() < __rhs.month(); }

inline constexpr
bool operator> (const year_month& __lhs, const year_month& __rhs) noexcept
{ return __rhs < __lhs; }

inline constexpr
bool operator<=(const year_month& __lhs, const year_month& __rhs) noexcept
{ return !(__rhs < __lhs);}

inline constexpr
bool operator>=(const year_month& __lhs, const year_month& __rhs) noexcept
{ return !(__lhs < __rhs); }

constexpr year_month operator+(const year_month& __lhs, const months& __rhs) noexcept
{
    int __dmi = static_cast<int>(static_cast<unsigned>(__lhs.month())) - 1 + __rhs.count();
    const int __dy = (__dmi >= 0 ? __dmi : __dmi-11) / 12;
    __dmi = __dmi - __dy * 12 + 1;
    return (__lhs.year() + years(__dy)) / month(static_cast<unsigned>(__dmi));
}

constexpr year_month operator+(const months& __lhs, const year_month& __rhs) noexcept
{ return __rhs + __lhs; }

constexpr year_month operator+(const year_month& __lhs, const years& __rhs) noexcept
{ return (__lhs.year() + __rhs) / __lhs.month(); }

constexpr year_month operator+(const years& __lhs, const year_month& __rhs) noexcept
{ return __rhs + __lhs; }

constexpr months     operator-(const year_month& __lhs, const year_month& __rhs) noexcept
{ return (__lhs.year() - __rhs.year()) + months(static_cast<unsigned>(__lhs.month()) - static_cast<unsigned>(__rhs.month())); }

constexpr year_month operator-(const year_month& __lhs, const months& __rhs) noexcept
{ return __lhs + -__rhs; }

constexpr year_month operator-(const year_month& __lhs, const years& __rhs) noexcept
{ return __lhs + -__rhs; }

class year_month_day_last;

class year_month_day {
private:
    chrono::year  __y;
    chrono::month __m;
    chrono::day   __d;
public:
     year_month_day() = default;
     inline constexpr year_month_day(
            const chrono::year& __yval, const chrono::month& __mval, const chrono::day& __dval) noexcept
            : __y{__yval}, __m{__mval}, __d{__dval} {}
            constexpr year_month_day(const year_month_day_last& __ymdl) noexcept;
     inline constexpr year_month_day(const sys_days& __sysd) noexcept
            : year_month_day(__from_days(__sysd.time_since_epoch())) {}
     inline explicit constexpr year_month_day(const local_days& __locd) noexcept
            : year_month_day(__from_days(__locd.time_since_epoch())) {}

            constexpr year_month_day& operator+=(const months& __dm) noexcept;
            constexpr year_month_day& operator-=(const months& __dm) noexcept;
            constexpr year_month_day& operator+=(const years& __dy)  noexcept;
            constexpr year_month_day& operator-=(const years& __dy)  noexcept;

     inline constexpr chrono::year   year() const noexcept { return __y; }
     inline constexpr chrono::month month() const noexcept { return __m; }
     inline constexpr chrono::day     day() const noexcept { return __d; }
     inline constexpr operator   sys_days() const noexcept          { return   sys_days{__to_days()}; }
     inline explicit constexpr operator local_days() const noexcept { return local_days{__to_days()}; }

            constexpr bool             ok() const noexcept;

     static constexpr year_month_day __from_days(days __d) noexcept;
     constexpr days __to_days() const noexcept;
};


// https://howardhinnant.github.io/date_algorithms.html#civil_from_days
inline constexpr
year_month_day
year_month_day::__from_days(days __d) noexcept
{
    static_assert(numeric_limits<unsigned>::digits >= 18, "");
    static_assert(numeric_limits<int>::digits >= 20     , "");
    const int      __z = __d.count() + 719468;
    const int      __era = (__z >= 0 ? __z : __z - 146096) / 146097;
    const unsigned __doe = static_cast<unsigned>(__z - __era * 146097);              // [0, 146096]
    const unsigned __yoe = (__doe - __doe/1460 + __doe/36524 - __doe/146096) / 365;  // [0, 399]
    const int      __yr = static_cast<int>(__yoe) + __era * 400;
    const unsigned __doy = __doe - (365 * __yoe + __yoe/4 - __yoe/100);              // [0, 365]
    const unsigned __mp = (5 * __doy + 2)/153;                                       // [0, 11]
    const unsigned __dy = __doy - (153 * __mp + 2)/5 + 1;                            // [1, 31]
    const unsigned __mth = __mp + (__mp < 10 ? 3 : -9);                              // [1, 12]
    return year_month_day{chrono::year{__yr + (__mth <= 2)}, chrono::month{__mth}, chrono::day{__dy}};
}

// https://howardhinnant.github.io/date_algorithms.html#days_from_civil
inline constexpr days year_month_day::__to_days() const noexcept
{
    static_assert(numeric_limits<unsigned>::digits >= 18, "");
    static_assert(numeric_limits<int>::digits >= 20     , "");

    const int      __yr  = static_cast<int>(__y) - (__m <= February);
    const unsigned __mth = static_cast<unsigned>(__m);
    const unsigned __dy  = static_cast<unsigned>(__d);

    const int      __era = (__yr >= 0 ? __yr : __yr - 399) / 400;
    const unsigned __yoe = static_cast<unsigned>(__yr - __era * 400);                // [0, 399]
    const unsigned __doy = (153 * (__mth + (__mth > 2 ? -3 : 9)) + 2) / 5 + __dy-1;  // [0, 365]
    const unsigned __doe = __yoe * 365 + __yoe/4 - __yoe/100 + __doy;                // [0, 146096]
    return days{__era * 146097 + static_cast<int>(__doe) - 719468};
}

inline constexpr
bool operator==(const year_month_day& __lhs, const year_month_day& __rhs) noexcept
{ return __lhs.year() == __rhs.year() && __lhs.month() == __rhs.month() && __lhs.day() == __rhs.day(); }

inline constexpr
bool operator!=(const year_month_day& __lhs, const year_month_day& __rhs) noexcept
{ return !(__lhs == __rhs); }

inline constexpr
bool operator< (const year_month_day& __lhs, const year_month_day& __rhs) noexcept
{
    if (__lhs.year() < __rhs.year()) return true;
    if (__lhs.year() > __rhs.year()) return false;
    if (__lhs.month() < __rhs.month()) return true;
    if (__lhs.month() > __rhs.month()) return false;
    return __lhs.day() < __rhs.day();
}

inline constexpr
bool operator> (const year_month_day& __lhs, const year_month_day& __rhs) noexcept
{ return __rhs < __lhs; }

inline constexpr
bool operator<=(const year_month_day& __lhs, const year_month_day& __rhs) noexcept
{ return !(__rhs < __lhs);}

inline constexpr
bool operator>=(const year_month_day& __lhs, const year_month_day& __rhs) noexcept
{ return !(__lhs < __rhs); }

inline constexpr
year_month_day operator/(const year_month& __lhs, const day& __rhs) noexcept
{ return year_month_day{__lhs.year(), __lhs.month(), __rhs}; }

inline constexpr
year_month_day operator/(const year_month& __lhs, int __rhs) noexcept
{ return __lhs / day(__rhs); }

inline constexpr
year_month_day operator/(const year& __lhs, const month_day& __rhs) noexcept
{ return __lhs / __rhs.month() / __rhs.day(); }

inline constexpr
year_month_day operator/(int __lhs, const month_day& __rhs) noexcept
{ return year(__lhs) / __rhs; }

inline constexpr
year_month_day operator/(const month_day& __lhs, const year& __rhs) noexcept
{ return __rhs / __lhs; }

inline constexpr
year_month_day operator/(const month_day& __lhs, int __rhs) noexcept
{ return year(__rhs) / __lhs; }


inline constexpr
year_month_day operator+(const year_month_day& __lhs, const months& __rhs) noexcept
{ return (__lhs.year()/__lhs.month() + __rhs)/__lhs.day(); }

inline constexpr
year_month_day operator+(const months& __lhs, const year_month_day& __rhs) noexcept
{ return __rhs + __lhs; }

inline constexpr
year_month_day operator-(const year_month_day& __lhs, const months& __rhs) noexcept
{ return __lhs + -__rhs; }

inline constexpr
year_month_day operator+(const year_month_day& __lhs, const years& __rhs) noexcept
{ return (__lhs.year() + __rhs) / __lhs.month() / __lhs.day(); }

inline constexpr
year_month_day operator+(const years& __lhs, const year_month_day& __rhs) noexcept
{ return __rhs + __lhs; }

inline constexpr
year_month_day operator-(const year_month_day& __lhs, const years& __rhs) noexcept
{ return __lhs + -__rhs; }

inline constexpr year_month_day& year_month_day::operator+=(const months& __dm) noexcept { *this = *this + __dm; return *this; }
inline constexpr year_month_day& year_month_day::operator-=(const months& __dm) noexcept { *this = *this - __dm; return *this; }
inline constexpr year_month_day& year_month_day::operator+=(const years& __dy)  noexcept { *this = *this + __dy; return *this; }
inline constexpr year_month_day& year_month_day::operator-=(const years& __dy)  noexcept { *this = *this - __dy; return *this; }

class year_month_day_last {
private:
    chrono::year           __y;
    chrono::month_day_last __mdl;
public:
     constexpr year_month_day_last(const year& __yval, const month_day_last& __mdlval) noexcept
        : __y{__yval}, __mdl{__mdlval} {}

     constexpr year_month_day_last& operator+=(const months& __m) noexcept;
     constexpr year_month_day_last& operator-=(const months& __m) noexcept;
     constexpr year_month_day_last& operator+=(const years& __y)  noexcept;
     constexpr year_month_day_last& operator-=(const years& __y)  noexcept;

     inline constexpr chrono::year                     year() const noexcept { return __y; }
     inline constexpr chrono::month                   month() const noexcept { return __mdl.month(); }
     inline constexpr chrono::month_day_last month_day_last() const noexcept { return __mdl; }
            constexpr chrono::day                       day() const noexcept;
     inline constexpr operator                     sys_days() const noexcept { return   sys_days{year()/month()/day()}; }
     inline explicit constexpr operator          local_days() const noexcept { return local_days{year()/month()/day()}; }
     inline constexpr bool                               ok() const noexcept { return __y.ok() && __mdl.ok(); }
};

inline constexpr
chrono::day year_month_day_last::day() const noexcept
{
    constexpr chrono::day __d[] =
    {
        chrono::day(31), chrono::day(28), chrono::day(31),
        chrono::day(30), chrono::day(31), chrono::day(30),
        chrono::day(31), chrono::day(31), chrono::day(30),
        chrono::day(31), chrono::day(30), chrono::day(31)
    };
    return (month() != February || !__y.is_leap()) && month().ok() ?
        __d[static_cast<unsigned>(month()) - 1] : chrono::day{29};
}

inline constexpr
bool operator==(const year_month_day_last& __lhs, const year_month_day_last& __rhs) noexcept
{ return __lhs.year() == __rhs.year() && __lhs.month_day_last() == __rhs.month_day_last(); }

inline constexpr
bool operator!=(const year_month_day_last& __lhs, const year_month_day_last& __rhs) noexcept
{ return !(__lhs == __rhs); }

inline constexpr
bool operator< (const year_month_day_last& __lhs, const year_month_day_last& __rhs) noexcept
{
    if (__lhs.year() < __rhs.year()) return true;
    if (__lhs.year() > __rhs.year()) return false;
    return __lhs.month_day_last() < __rhs.month_day_last();
}

inline constexpr
bool operator> (const year_month_day_last& __lhs, const year_month_day_last& __rhs) noexcept
{ return __rhs < __lhs; }

inline constexpr
bool operator<=(const year_month_day_last& __lhs, const year_month_day_last& __rhs) noexcept
{ return !(__rhs < __lhs);}

inline constexpr
bool operator>=(const year_month_day_last& __lhs, const year_month_day_last& __rhs) noexcept
{ return !(__lhs < __rhs); }

inline constexpr year_month_day_last operator/(const year_month& __lhs, last_spec) noexcept
{ return year_month_day_last{__lhs.year(), month_day_last{__lhs.month()}}; }

inline constexpr year_month_day_last operator/(const year& __lhs, const month_day_last& __rhs) noexcept
{ return year_month_day_last{__lhs, __rhs}; }

inline constexpr year_month_day_last operator/(int __lhs, const month_day_last& __rhs) noexcept
{ return year_month_day_last{year{__lhs}, __rhs}; }

inline constexpr year_month_day_last operator/(const month_day_last& __lhs, const year& __rhs) noexcept
{ return __rhs / __lhs; }

inline constexpr year_month_day_last operator/(const month_day_last& __lhs, int __rhs) noexcept
{ return year{__rhs} / __lhs; }


inline constexpr
year_month_day_last operator+(const year_month_day_last& __lhs, const months& __rhs) noexcept
{ return (__lhs.year() / __lhs.month() + __rhs) / last; }

inline constexpr
year_month_day_last operator+(const months& __lhs, const year_month_day_last& __rhs) noexcept
{ return __rhs + __lhs; }

inline constexpr
year_month_day_last operator-(const year_month_day_last& __lhs, const months& __rhs) noexcept
{ return __lhs + (-__rhs); }

inline constexpr
year_month_day_last operator+(const year_month_day_last& __lhs, const years& __rhs) noexcept
{ return year_month_day_last{__lhs.year() + __rhs, __lhs.month_day_last()}; }

inline constexpr
year_month_day_last operator+(const years& __lhs, const year_month_day_last& __rhs) noexcept
{ return __rhs + __lhs; }

inline constexpr
year_month_day_last operator-(const year_month_day_last& __lhs, const years& __rhs) noexcept
{ return __lhs + (-__rhs); }

inline constexpr year_month_day_last& year_month_day_last::operator+=(const months& __dm) noexcept { *this = *this + __dm; return *this; }
inline constexpr year_month_day_last& year_month_day_last::operator-=(const months& __dm) noexcept { *this = *this - __dm; return *this; }
inline constexpr year_month_day_last& year_month_day_last::operator+=(const years& __dy)  noexcept { *this = *this + __dy; return *this; }
inline constexpr year_month_day_last& year_month_day_last::operator-=(const years& __dy)  noexcept { *this = *this - __dy; return *this; }

inline constexpr year_month_day::year_month_day(const year_month_day_last& __ymdl) noexcept
    : __y{__ymdl.year()}, __m{__ymdl.month()}, __d{__ymdl.day()} {}

inline constexpr bool year_month_day::ok() const noexcept
{
    if (!__y.ok() || !__m.ok()) return false;
    return chrono::day{1} <= __d && __d <= (__y / __m / last).day();
}

class year_month_weekday {
    chrono::year            __y;
    chrono::month           __m;
    chrono::weekday_indexed __wdi;
public:
    year_month_weekday() = default;
    constexpr year_month_weekday(const chrono::year& __yval, const chrono::month& __mval,
                               const chrono::weekday_indexed& __wdival) noexcept
        : __y{__yval}, __m{__mval}, __wdi{__wdival} {}
    constexpr year_month_weekday(const sys_days& __sysd) noexcept
            : year_month_weekday(__from_days(__sysd.time_since_epoch())) {}
    inline explicit constexpr year_month_weekday(const local_days& __locd) noexcept
            : year_month_weekday(__from_days(__locd.time_since_epoch())) {}
    constexpr year_month_weekday& operator+=(const months& m) noexcept;
    constexpr year_month_weekday& operator-=(const months& m) noexcept;
    constexpr year_month_weekday& operator+=(const years& y)  noexcept;
    constexpr year_month_weekday& operator-=(const years& y)  noexcept;

    inline constexpr chrono::year                       year() const noexcept { return __y; }
    inline constexpr chrono::month                     month() const noexcept { return __m; }
    inline constexpr chrono::weekday                 weekday() const noexcept { return __wdi.weekday(); }
    inline constexpr unsigned                          index() const noexcept { return __wdi.index(); }
    inline constexpr chrono::weekday_indexed weekday_indexed() const noexcept { return __wdi; }

    inline constexpr                       operator sys_days() const noexcept { return   sys_days{__to_days()}; }
    inline explicit constexpr operator            local_days() const noexcept { return local_days{__to_days()}; }
    inline constexpr bool ok() const noexcept
    {
        if (!__y.ok() || !__m.ok() || !__wdi.ok()) return false;
        if (__wdi.index() <= 4) return true;
        auto __nth_weekday_day =
            __wdi.weekday() -
            chrono::weekday{static_cast<sys_days>(__y / __m / 1)} +
            days{(__wdi.index() - 1) * 7 + 1};
        return static_cast<unsigned>(__nth_weekday_day.count()) <=
               static_cast<unsigned>((__y / __m / last).day());
    }

    static constexpr year_month_weekday __from_days(days __d) noexcept;
    constexpr days __to_days() const noexcept;
};

inline constexpr
year_month_weekday year_month_weekday::__from_days(days __d) noexcept
{
    const sys_days      __sysd{__d};
    const chrono::weekday __wd = chrono::weekday(__sysd);
    const year_month_day __ymd = year_month_day(__sysd);
    return year_month_weekday{__ymd.year(), __ymd.month(),
                              __wd[(static_cast<unsigned>(__ymd.day())-1)/7+1]};
}

inline constexpr
days year_month_weekday::__to_days() const noexcept
{
    const sys_days __sysd = sys_days(__y/__m/1);
    return (__sysd + (__wdi.weekday() - chrono::weekday(__sysd) + days{(__wdi.index()-1)*7}))
                .time_since_epoch();
}

inline constexpr
bool operator==(const year_month_weekday& __lhs, const year_month_weekday& __rhs) noexcept
{ return __lhs.year() == __rhs.year() && __lhs.month() == __rhs.month() && __lhs.weekday_indexed() == __rhs.weekday_indexed(); }

inline constexpr
bool operator!=(const year_month_weekday& __lhs, const year_month_weekday& __rhs) noexcept
{ return !(__lhs == __rhs); }

inline constexpr
year_month_weekday operator/(const year_month& __lhs, const weekday_indexed& __rhs) noexcept
{ return year_month_weekday{__lhs.year(), __lhs.month(), __rhs}; }

inline constexpr
year_month_weekday operator/(const year& __lhs, const month_weekday& __rhs) noexcept
{ return year_month_weekday{__lhs, __rhs.month(), __rhs.weekday_indexed()}; }

inline constexpr
year_month_weekday operator/(int __lhs, const month_weekday& __rhs) noexcept
{ return year(__lhs) / __rhs; }

inline constexpr
year_month_weekday operator/(const month_weekday& __lhs, const year& __rhs) noexcept
{ return __rhs / __lhs; }

inline constexpr
year_month_weekday operator/(const month_weekday& __lhs, int __rhs) noexcept
{ return year(__rhs) / __lhs; }


inline constexpr
year_month_weekday operator+(const year_month_weekday& __lhs, const months& __rhs) noexcept
{ return (__lhs.year() / __lhs.month() + __rhs) / __lhs.weekday_indexed(); }

inline constexpr
year_month_weekday operator+(const months& __lhs, const year_month_weekday& __rhs) noexcept
{ return __rhs + __lhs; }

inline constexpr
year_month_weekday operator-(const year_month_weekday& __lhs, const months& __rhs) noexcept
{ return __lhs + (-__rhs); }

inline constexpr
year_month_weekday operator+(const year_month_weekday& __lhs, const years& __rhs) noexcept
{ return year_month_weekday{__lhs.year() + __rhs, __lhs.month(), __lhs.weekday_indexed()}; }

inline constexpr
year_month_weekday operator+(const years& __lhs, const year_month_weekday& __rhs) noexcept
{ return __rhs + __lhs; }

inline constexpr
year_month_weekday operator-(const year_month_weekday& __lhs, const years& __rhs) noexcept
{ return __lhs + (-__rhs); }


inline constexpr year_month_weekday& year_month_weekday::operator+=(const months& __dm) noexcept { *this = *this + __dm; return *this; }
inline constexpr year_month_weekday& year_month_weekday::operator-=(const months& __dm) noexcept { *this = *this - __dm; return *this; }
inline constexpr year_month_weekday& year_month_weekday::operator+=(const years& __dy)  noexcept { *this = *this + __dy; return *this; }
inline constexpr year_month_weekday& year_month_weekday::operator-=(const years& __dy)  noexcept { *this = *this - __dy; return *this; }

class year_month_weekday_last {
private:
    chrono::year         __y;
    chrono::month        __m;
    chrono::weekday_last __wdl;
public:
    constexpr year_month_weekday_last(const chrono::year& __yval, const chrono::month& __mval,
                                      const chrono::weekday_last& __wdlval) noexcept
                : __y{__yval}, __m{__mval}, __wdl{__wdlval} {}
    constexpr year_month_weekday_last& operator+=(const months& __dm) noexcept;
    constexpr year_month_weekday_last& operator-=(const months& __dm) noexcept;
    constexpr year_month_weekday_last& operator+=(const years& __dy)  noexcept;
    constexpr year_month_weekday_last& operator-=(const years& __dy)  noexcept;

    inline constexpr chrono::year                 year() const noexcept { return __y; }
    inline constexpr chrono::month               month() const noexcept { return __m; }
    inline constexpr chrono::weekday           weekday() const noexcept { return __wdl.weekday(); }
    inline constexpr chrono::weekday_last weekday_last() const noexcept { return __wdl; }
    inline constexpr operator                 sys_days() const noexcept { return   sys_days{__to_days()}; }
    inline explicit constexpr operator      local_days() const noexcept { return local_days{__to_days()}; }
    inline constexpr bool ok() const noexcept { return __y.ok() && __m.ok() && __wdl.ok(); }

    constexpr days __to_days() const noexcept;

};

inline constexpr
days year_month_weekday_last::__to_days() const noexcept
{
    const sys_days __last = sys_days{__y/__m/last};
    return (__last - (chrono::weekday{__last} - __wdl.weekday())).time_since_epoch();

}

inline constexpr
bool operator==(const year_month_weekday_last& __lhs, const year_month_weekday_last& __rhs) noexcept
{ return __lhs.year() == __rhs.year() && __lhs.month() == __rhs.month() && __lhs.weekday_last() == __rhs.weekday_last(); }

inline constexpr
bool operator!=(const year_month_weekday_last& __lhs, const year_month_weekday_last& __rhs) noexcept
{ return !(__lhs == __rhs); }


inline constexpr
year_month_weekday_last operator/(const year_month& __lhs, const weekday_last& __rhs) noexcept
{ return year_month_weekday_last{__lhs.year(), __lhs.month(), __rhs}; }

inline constexpr
year_month_weekday_last operator/(const year& __lhs, const month_weekday_last& __rhs) noexcept
{ return year_month_weekday_last{__lhs, __rhs.month(), __rhs.weekday_last()}; }

inline constexpr
year_month_weekday_last operator/(int __lhs, const month_weekday_last& __rhs) noexcept
{ return year(__lhs) / __rhs; }

inline constexpr
year_month_weekday_last operator/(const month_weekday_last& __lhs, const year& __rhs) noexcept
{ return __rhs / __lhs; }

inline constexpr
year_month_weekday_last operator/(const month_weekday_last& __lhs, int __rhs) noexcept
{ return year(__rhs) / __lhs; }


inline constexpr
year_month_weekday_last operator+(const year_month_weekday_last& __lhs, const months& __rhs) noexcept
{ return (__lhs.year() / __lhs.month() + __rhs) / __lhs.weekday_last(); }

inline constexpr
year_month_weekday_last operator+(const months& __lhs, const year_month_weekday_last& __rhs) noexcept
{ return __rhs + __lhs; }

inline constexpr
year_month_weekday_last operator-(const year_month_weekday_last& __lhs, const months& __rhs) noexcept
{ return __lhs + (-__rhs); }

inline constexpr
year_month_weekday_last operator+(const year_month_weekday_last& __lhs, const years& __rhs) noexcept
{ return year_month_weekday_last{__lhs.year() + __rhs, __lhs.month(), __lhs.weekday_last()}; }

inline constexpr
year_month_weekday_last operator+(const years& __lhs, const year_month_weekday_last& __rhs) noexcept
{ return __rhs + __lhs; }

inline constexpr
year_month_weekday_last operator-(const year_month_weekday_last& __lhs, const years& __rhs) noexcept
{ return __lhs + (-__rhs); }

inline constexpr year_month_weekday_last& year_month_weekday_last::operator+=(const months& __dm) noexcept { *this = *this + __dm; return *this; }
inline constexpr year_month_weekday_last& year_month_weekday_last::operator-=(const months& __dm) noexcept { *this = *this - __dm; return *this; }
inline constexpr year_month_weekday_last& year_month_weekday_last::operator+=(const years& __dy)  noexcept { *this = *this + __dy; return *this; }
inline constexpr year_month_weekday_last& year_month_weekday_last::operator-=(const years& __dy)  noexcept { *this = *this - __dy; return *this; }


template <class _Duration>
class hh_mm_ss
{
private:
    static_assert(__is_duration<_Duration>::value, "template parameter of hh_mm_ss must be a std::chrono::duration");
    using __CommonType = common_type_t<_Duration, chrono::seconds>;

    static constexpr uint64_t __pow10(unsigned __exp)
    {
        uint64_t __ret = 1;
        for (unsigned __i = 0; __i < __exp; ++__i)
            __ret *= 10U;
        return __ret;
    }

    static constexpr unsigned __width(uint64_t __n, uint64_t __d = 10, unsigned __w = 0)
    {
        if (__n >= 2 && __d != 0 && __w < 19)
            return 1 + __width(__n, __d % __n * 10, __w+1);
        return 0;
    }

public:
    static unsigned constexpr fractional_width = __width(__CommonType::period::den) < 19 ?
                                                 __width(__CommonType::period::den) : 6u;
    using precision = duration<typename __CommonType::rep, ratio<1, __pow10(fractional_width)>>;

    constexpr hh_mm_ss() noexcept : hh_mm_ss{_Duration::zero()} {}

    constexpr explicit hh_mm_ss(_Duration __d) noexcept :
        __is_neg(__d < _Duration(0)),
        __h(duration_cast<chrono::hours>  (abs(__d))),
        __m(duration_cast<chrono::minutes>(abs(__d) - hours())),
        __s(duration_cast<chrono::seconds>(abs(__d) - hours() - minutes())),
        __f(duration_cast<precision>      (abs(__d) - hours() - minutes() - seconds()))
        {}

    constexpr bool is_negative()        const noexcept { return __is_neg; }
    constexpr chrono::hours hours()     const noexcept { return __h; }
    constexpr chrono::minutes minutes() const noexcept { return __m; }
    constexpr chrono::seconds seconds() const noexcept { return __s; }
    constexpr precision subseconds()    const noexcept { return __f; }

    constexpr precision to_duration() const noexcept
    {
        auto __dur = __h + __m + __s + __f;
        return __is_neg ? -__dur : __dur;
    }

    constexpr explicit operator precision() const noexcept { return to_duration(); }

private:
    bool            __is_neg;
    chrono::hours   __h;
    chrono::minutes __m;
    chrono::seconds __s;
    precision       __f;
};

constexpr bool is_am(const hours& __h) noexcept { return __h >= hours( 0) && __h < hours(12); }
constexpr bool is_pm(const hours& __h) noexcept { return __h >= hours(12) && __h < hours(24); }

constexpr hours make12(const hours& __h) noexcept
{
    if      (__h == hours( 0)) return hours(12);
    else if (__h <= hours(12)) return __h;
    else                       return __h - hours(12);
}

constexpr hours make24(const hours& __h, bool __is_pm) noexcept
{
    if (__is_pm)
        return __h == hours(12) ? __h : __h + hours(12);
    else
        return __h == hours(12) ? hours(0) : __h;
}

#endif // _LIBCPP_STD_VER > 17
} // chrono

#if _LIBCPP_STD_VER > 11
// Suffixes for duration literals [time.duration.literals]
inline namespace literals
{
  inline namespace chrono_literals
  {

    constexpr chrono::hours operator""h(unsigned long long __h)
    {
        return chrono::hours(static_cast<chrono::hours::rep>(__h));
    }

    constexpr chrono::duration<long double, ratio<3600,1>> operator""h(long double __h)
    {
        return chrono::duration<long double, ratio<3600,1>>(__h);
    }


    constexpr chrono::minutes operator""min(unsigned long long __m)
    {
        return chrono::minutes(static_cast<chrono::minutes::rep>(__m));
    }

    constexpr chrono::duration<long double, ratio<60,1>> operator""min(long double __m)
    {
        return chrono::duration<long double, ratio<60,1>> (__m);
    }


    constexpr chrono::seconds operator""s(unsigned long long __s)
    {
        return chrono::seconds(static_cast<chrono::seconds::rep>(__s));
    }

    constexpr chrono::duration<long double> operator""s(long double __s)
    {
        return chrono::duration<long double> (__s);
    }


    constexpr chrono::milliseconds operator""ms(unsigned long long __ms)
    {
        return chrono::milliseconds(static_cast<chrono::milliseconds::rep>(__ms));
    }

    constexpr chrono::duration<long double, milli> operator""ms(long double __ms)
    {
        return chrono::duration<long double, milli>(__ms);
    }


    constexpr chrono::microseconds operator""us(unsigned long long __us)
    {
        return chrono::microseconds(static_cast<chrono::microseconds::rep>(__us));
    }

    constexpr chrono::duration<long double, micro> operator""us(long double __us)
    {
        return chrono::duration<long double, micro> (__us);
    }


    constexpr chrono::nanoseconds operator""ns(unsigned long long __ns)
    {
        return chrono::nanoseconds(static_cast<chrono::nanoseconds::rep>(__ns));
    }

    constexpr chrono::duration<long double, nano> operator""ns(long double __ns)
    {
        return chrono::duration<long double, nano> (__ns);
    }

#if _LIBCPP_STD_VER > 17 && !defined(_LIBCPP_HAS_NO_CXX20_CHRONO_LITERALS)
    constexpr chrono::day operator ""d(unsigned long long __d) noexcept
    {
        return chrono::day(static_cast<unsigned>(__d));
    }

    constexpr chrono::year operator ""y(unsigned long long __y) noexcept
    {
        return chrono::year(static_cast<int>(__y));
    }
#endif
}}

namespace chrono { // hoist the literals into namespace std::chrono
   using namespace literals::chrono_literals;
}

#endif

_LIBCPP_END_NAMESPACE_STD

#ifndef _LIBCPP_CXX03_LANG
_LIBCPP_BEGIN_NAMESPACE_FILESYSTEM
struct _FilesystemClock {
#if !defined(_LIBCPP_HAS_NO_INT128)
  typedef __int128_t rep;
  typedef nano period;
#else
  typedef long long rep;
  typedef nano period;
#endif

  typedef chrono::duration<rep, period> duration;
  typedef chrono::time_point<_FilesystemClock> time_point;

  _LIBCPP_EXPORTED_FROM_ABI
  static _LIBCPP_CONSTEXPR_AFTER_CXX11 const bool is_steady = false;

  _LIBCPP_AVAILABILITY_FILESYSTEM _LIBCPP_FUNC_VIS static time_point now() noexcept;

  _LIBCPP_INLINE_VISIBILITY
  static time_t to_time_t(const time_point& __t) noexcept {
      typedef chrono::duration<rep> __secs;
      return time_t(
          chrono::duration_cast<__secs>(__t.time_since_epoch()).count());
  }

  _LIBCPP_INLINE_VISIBILITY
  static time_point from_time_t(time_t __t) noexcept {
      typedef chrono::duration<rep> __secs;
      return time_point(__secs(__t));
  }
};
_LIBCPP_END_NAMESPACE_FILESYSTEM
#endif // !_LIBCPP_CXX03_LANG

_LIBCPP_POP_MACROS

#endif  // _LIBCPP_CHRONO
=======
#endif // _LIBCPP_CHRONO
>>>>>>> 2ab1d525
<|MERGE_RESOLUTION|>--- conflicted
+++ resolved
@@ -709,2137 +709,4 @@
 #pragma GCC system_header
 #endif
 
-<<<<<<< HEAD
-_LIBCPP_PUSH_MACROS
-#include <__undef_macros>
-
-#ifndef _LIBCPP_CXX03_LANG
-_LIBCPP_BEGIN_NAMESPACE_FILESYSTEM
-struct _FilesystemClock;
-_LIBCPP_END_NAMESPACE_FILESYSTEM
-#endif // !_LIBCPP_CXX03_LANG
-
-_LIBCPP_BEGIN_NAMESPACE_STD
-
-namespace chrono
-{
-
-template <class _Rep, class _Period = ratio<1> > class _LIBCPP_TEMPLATE_VIS duration;
-
-template <class _Tp>
-struct __is_duration : false_type {};
-
-template <class _Rep, class _Period>
-struct __is_duration<duration<_Rep, _Period> > : true_type  {};
-
-template <class _Rep, class _Period>
-struct __is_duration<const duration<_Rep, _Period> > : true_type  {};
-
-template <class _Rep, class _Period>
-struct __is_duration<volatile duration<_Rep, _Period> > : true_type  {};
-
-template <class _Rep, class _Period>
-struct __is_duration<const volatile duration<_Rep, _Period> > : true_type  {};
-
-} // chrono
-
-template <class _Rep1, class _Period1, class _Rep2, class _Period2>
-struct _LIBCPP_TEMPLATE_VIS common_type<chrono::duration<_Rep1, _Period1>,
-                                         chrono::duration<_Rep2, _Period2> >
-{
-    typedef chrono::duration<typename common_type<_Rep1, _Rep2>::type,
-                             typename __ratio_gcd<_Period1, _Period2>::type> type;
-};
-
-namespace chrono {
-
-// duration_cast
-
-template <class _FromDuration, class _ToDuration,
-          class _Period = typename ratio_divide<typename _FromDuration::period, typename _ToDuration::period>::type,
-          bool = _Period::num == 1,
-          bool = _Period::den == 1>
-struct __duration_cast;
-
-template <class _FromDuration, class _ToDuration, class _Period>
-struct __duration_cast<_FromDuration, _ToDuration, _Period, true, true>
-{
-    _LIBCPP_INLINE_VISIBILITY _LIBCPP_CONSTEXPR
-    _ToDuration operator()(const _FromDuration& __fd) const
-    {
-        return _ToDuration(static_cast<typename _ToDuration::rep>(__fd.count()));
-    }
-};
-
-template <class _FromDuration, class _ToDuration, class _Period>
-struct __duration_cast<_FromDuration, _ToDuration, _Period, true, false>
-{
-    _LIBCPP_INLINE_VISIBILITY _LIBCPP_CONSTEXPR
-    _ToDuration operator()(const _FromDuration& __fd) const
-    {
-        typedef typename common_type<typename _ToDuration::rep, typename _FromDuration::rep, intmax_t>::type _Ct;
-        return _ToDuration(static_cast<typename _ToDuration::rep>(
-                           static_cast<_Ct>(__fd.count()) / static_cast<_Ct>(_Period::den)));
-    }
-};
-
-template <class _FromDuration, class _ToDuration, class _Period>
-struct __duration_cast<_FromDuration, _ToDuration, _Period, false, true>
-{
-    _LIBCPP_INLINE_VISIBILITY _LIBCPP_CONSTEXPR
-    _ToDuration operator()(const _FromDuration& __fd) const
-    {
-        typedef typename common_type<typename _ToDuration::rep, typename _FromDuration::rep, intmax_t>::type _Ct;
-        return _ToDuration(static_cast<typename _ToDuration::rep>(
-                           static_cast<_Ct>(__fd.count()) * static_cast<_Ct>(_Period::num)));
-    }
-};
-
-template <class _FromDuration, class _ToDuration, class _Period>
-struct __duration_cast<_FromDuration, _ToDuration, _Period, false, false>
-{
-    _LIBCPP_INLINE_VISIBILITY _LIBCPP_CONSTEXPR
-    _ToDuration operator()(const _FromDuration& __fd) const
-    {
-        typedef typename common_type<typename _ToDuration::rep, typename _FromDuration::rep, intmax_t>::type _Ct;
-        return _ToDuration(static_cast<typename _ToDuration::rep>(
-                           static_cast<_Ct>(__fd.count()) * static_cast<_Ct>(_Period::num)
-                                                          / static_cast<_Ct>(_Period::den)));
-    }
-};
-
-template <class _ToDuration, class _Rep, class _Period>
-inline _LIBCPP_INLINE_VISIBILITY
-_LIBCPP_CONSTEXPR
-typename enable_if
-<
-    __is_duration<_ToDuration>::value,
-    _ToDuration
->::type
-duration_cast(const duration<_Rep, _Period>& __fd)
-{
-    return __duration_cast<duration<_Rep, _Period>, _ToDuration>()(__fd);
-}
-
-template <class _Rep>
-struct _LIBCPP_TEMPLATE_VIS treat_as_floating_point : is_floating_point<_Rep> {};
-
-#if _LIBCPP_STD_VER > 14 && !defined(_LIBCPP_HAS_NO_VARIABLE_TEMPLATES)
-template <class _Rep>
-_LIBCPP_INLINE_VAR _LIBCPP_CONSTEXPR bool treat_as_floating_point_v
-    = treat_as_floating_point<_Rep>::value;
-#endif
-
-template <class _Rep>
-struct _LIBCPP_TEMPLATE_VIS duration_values
-{
-public:
-    _LIBCPP_INLINE_VISIBILITY static _LIBCPP_CONSTEXPR _Rep zero() _NOEXCEPT {return _Rep(0);}
-    _LIBCPP_INLINE_VISIBILITY static _LIBCPP_CONSTEXPR _Rep max()  _NOEXCEPT {return numeric_limits<_Rep>::max();}
-    _LIBCPP_INLINE_VISIBILITY static _LIBCPP_CONSTEXPR _Rep min()  _NOEXCEPT {return numeric_limits<_Rep>::lowest();}
-};
-
-#if _LIBCPP_STD_VER > 14
-template <class _ToDuration, class _Rep, class _Period>
-inline _LIBCPP_INLINE_VISIBILITY _LIBCPP_CONSTEXPR
-typename enable_if
-<
-    __is_duration<_ToDuration>::value,
-    _ToDuration
->::type
-floor(const duration<_Rep, _Period>& __d)
-{
-    _ToDuration __t = duration_cast<_ToDuration>(__d);
-    if (__t > __d)
-        __t = __t - _ToDuration{1};
-    return __t;
-}
-
-template <class _ToDuration, class _Rep, class _Period>
-inline _LIBCPP_INLINE_VISIBILITY _LIBCPP_CONSTEXPR
-typename enable_if
-<
-    __is_duration<_ToDuration>::value,
-    _ToDuration
->::type
-ceil(const duration<_Rep, _Period>& __d)
-{
-    _ToDuration __t = duration_cast<_ToDuration>(__d);
-    if (__t < __d)
-        __t = __t + _ToDuration{1};
-    return __t;
-}
-
-template <class _ToDuration, class _Rep, class _Period>
-inline _LIBCPP_INLINE_VISIBILITY _LIBCPP_CONSTEXPR
-typename enable_if
-<
-    __is_duration<_ToDuration>::value,
-    _ToDuration
->::type
-round(const duration<_Rep, _Period>& __d)
-{
-    _ToDuration __lower = floor<_ToDuration>(__d);
-    _ToDuration __upper = __lower + _ToDuration{1};
-    auto __lowerDiff = __d - __lower;
-    auto __upperDiff = __upper - __d;
-    if (__lowerDiff < __upperDiff)
-        return __lower;
-    if (__lowerDiff > __upperDiff)
-        return __upper;
-    return __lower.count() & 1 ? __upper : __lower;
-}
-#endif
-
-// duration
-
-template <class _Rep, class _Period>
-class _LIBCPP_TEMPLATE_VIS duration
-{
-    static_assert(!__is_duration<_Rep>::value, "A duration representation can not be a duration");
-    static_assert(__is_ratio<_Period>::value, "Second template parameter of duration must be a std::ratio");
-    static_assert(_Period::num > 0, "duration period must be positive");
-
-    template <class _R1, class _R2>
-    struct __no_overflow
-    {
-    private:
-        static const intmax_t __gcd_n1_n2 = __static_gcd<_R1::num, _R2::num>::value;
-        static const intmax_t __gcd_d1_d2 = __static_gcd<_R1::den, _R2::den>::value;
-        static const intmax_t __n1 = _R1::num / __gcd_n1_n2;
-        static const intmax_t __d1 = _R1::den / __gcd_d1_d2;
-        static const intmax_t __n2 = _R2::num / __gcd_n1_n2;
-        static const intmax_t __d2 = _R2::den / __gcd_d1_d2;
-        static const intmax_t max = -((intmax_t(1) << (sizeof(intmax_t) * CHAR_BIT - 1)) + 1);
-
-        template <intmax_t _Xp, intmax_t _Yp, bool __overflow>
-        struct __mul    // __overflow == false
-        {
-            static const intmax_t value = _Xp * _Yp;
-        };
-
-        template <intmax_t _Xp, intmax_t _Yp>
-        struct __mul<_Xp, _Yp, true>
-        {
-            static const intmax_t value = 1;
-        };
-
-    public:
-        static const bool value = (__n1 <= max / __d2) && (__n2 <= max / __d1);
-        typedef ratio<__mul<__n1, __d2, !value>::value,
-                      __mul<__n2, __d1, !value>::value> type;
-    };
-
-public:
-    typedef _Rep rep;
-    typedef typename _Period::type period;
-private:
-    rep __rep_;
-public:
-
-    _LIBCPP_INLINE_VISIBILITY _LIBCPP_CONSTEXPR
-#ifndef _LIBCPP_CXX03_LANG
-        duration() = default;
-#else
-        duration() {}
-#endif
-
-    template <class _Rep2>
-        _LIBCPP_INLINE_VISIBILITY _LIBCPP_CONSTEXPR
-        explicit duration(const _Rep2& __r,
-            typename enable_if
-            <
-               is_convertible<_Rep2, rep>::value &&
-               (treat_as_floating_point<rep>::value ||
-               !treat_as_floating_point<_Rep2>::value)
-            >::type* = nullptr)
-                : __rep_(__r) {}
-
-    // conversions
-    template <class _Rep2, class _Period2>
-        _LIBCPP_INLINE_VISIBILITY _LIBCPP_CONSTEXPR
-        duration(const duration<_Rep2, _Period2>& __d,
-            typename enable_if
-            <
-                __no_overflow<_Period2, period>::value && (
-                treat_as_floating_point<rep>::value ||
-                (__no_overflow<_Period2, period>::type::den == 1 &&
-                 !treat_as_floating_point<_Rep2>::value))
-            >::type* = nullptr)
-                : __rep_(_VSTD::chrono::duration_cast<duration>(__d).count()) {}
-
-    // observer
-
-    _LIBCPP_INLINE_VISIBILITY _LIBCPP_CONSTEXPR rep count() const {return __rep_;}
-
-    // arithmetic
-
-    _LIBCPP_INLINE_VISIBILITY _LIBCPP_CONSTEXPR typename common_type<duration>::type operator+() const {return typename common_type<duration>::type(*this);}
-    _LIBCPP_INLINE_VISIBILITY _LIBCPP_CONSTEXPR typename common_type<duration>::type operator-() const {return typename common_type<duration>::type(-__rep_);}
-    _LIBCPP_INLINE_VISIBILITY _LIBCPP_CONSTEXPR_AFTER_CXX14 duration& operator++()      {++__rep_; return *this;}
-    _LIBCPP_INLINE_VISIBILITY _LIBCPP_CONSTEXPR_AFTER_CXX14 duration  operator++(int)   {return duration(__rep_++);}
-    _LIBCPP_INLINE_VISIBILITY _LIBCPP_CONSTEXPR_AFTER_CXX14 duration& operator--()      {--__rep_; return *this;}
-    _LIBCPP_INLINE_VISIBILITY _LIBCPP_CONSTEXPR_AFTER_CXX14 duration  operator--(int)   {return duration(__rep_--);}
-
-    _LIBCPP_INLINE_VISIBILITY _LIBCPP_CONSTEXPR_AFTER_CXX14 duration& operator+=(const duration& __d) {__rep_ += __d.count(); return *this;}
-    _LIBCPP_INLINE_VISIBILITY _LIBCPP_CONSTEXPR_AFTER_CXX14 duration& operator-=(const duration& __d) {__rep_ -= __d.count(); return *this;}
-
-    _LIBCPP_INLINE_VISIBILITY _LIBCPP_CONSTEXPR_AFTER_CXX14 duration& operator*=(const rep& rhs) {__rep_ *= rhs; return *this;}
-    _LIBCPP_INLINE_VISIBILITY _LIBCPP_CONSTEXPR_AFTER_CXX14 duration& operator/=(const rep& rhs) {__rep_ /= rhs; return *this;}
-    _LIBCPP_INLINE_VISIBILITY _LIBCPP_CONSTEXPR_AFTER_CXX14 duration& operator%=(const rep& rhs) {__rep_ %= rhs; return *this;}
-    _LIBCPP_INLINE_VISIBILITY _LIBCPP_CONSTEXPR_AFTER_CXX14 duration& operator%=(const duration& rhs) {__rep_ %= rhs.count(); return *this;}
-
-    // special values
-
-    _LIBCPP_INLINE_VISIBILITY static _LIBCPP_CONSTEXPR duration zero() _NOEXCEPT {return duration(duration_values<rep>::zero());}
-    _LIBCPP_INLINE_VISIBILITY static _LIBCPP_CONSTEXPR duration min()  _NOEXCEPT {return duration(duration_values<rep>::min());}
-    _LIBCPP_INLINE_VISIBILITY static _LIBCPP_CONSTEXPR duration max()  _NOEXCEPT {return duration(duration_values<rep>::max());}
-};
-
-typedef duration<long long,         nano> nanoseconds;
-typedef duration<long long,        micro> microseconds;
-typedef duration<long long,        milli> milliseconds;
-typedef duration<long long              > seconds;
-typedef duration<     long, ratio<  60> > minutes;
-typedef duration<     long, ratio<3600> > hours;
-#if _LIBCPP_STD_VER > 17
-typedef duration<     int, ratio_multiply<ratio<24>, hours::period>>         days;
-typedef duration<     int, ratio_multiply<ratio<7>,   days::period>>         weeks;
-typedef duration<     int, ratio_multiply<ratio<146097, 400>, days::period>> years;
-typedef duration<     int, ratio_divide<years::period, ratio<12>>>           months;
-#endif
-// Duration ==
-
-template <class _LhsDuration, class _RhsDuration>
-struct __duration_eq
-{
-    _LIBCPP_INLINE_VISIBILITY _LIBCPP_CONSTEXPR
-    bool operator()(const _LhsDuration& __lhs, const _RhsDuration& __rhs) const
-        {
-            typedef typename common_type<_LhsDuration, _RhsDuration>::type _Ct;
-            return _Ct(__lhs).count() == _Ct(__rhs).count();
-        }
-};
-
-template <class _LhsDuration>
-struct __duration_eq<_LhsDuration, _LhsDuration>
-{
-    _LIBCPP_INLINE_VISIBILITY _LIBCPP_CONSTEXPR
-    bool operator()(const _LhsDuration& __lhs, const _LhsDuration& __rhs) const
-        {return __lhs.count() == __rhs.count();}
-};
-
-template <class _Rep1, class _Period1, class _Rep2, class _Period2>
-inline _LIBCPP_INLINE_VISIBILITY
-_LIBCPP_CONSTEXPR
-bool
-operator==(const duration<_Rep1, _Period1>& __lhs, const duration<_Rep2, _Period2>& __rhs)
-{
-    return __duration_eq<duration<_Rep1, _Period1>, duration<_Rep2, _Period2> >()(__lhs, __rhs);
-}
-
-// Duration !=
-
-template <class _Rep1, class _Period1, class _Rep2, class _Period2>
-inline _LIBCPP_INLINE_VISIBILITY
-_LIBCPP_CONSTEXPR
-bool
-operator!=(const duration<_Rep1, _Period1>& __lhs, const duration<_Rep2, _Period2>& __rhs)
-{
-    return !(__lhs == __rhs);
-}
-
-// Duration <
-
-template <class _LhsDuration, class _RhsDuration>
-struct __duration_lt
-{
-    _LIBCPP_INLINE_VISIBILITY _LIBCPP_CONSTEXPR
-    bool operator()(const _LhsDuration& __lhs, const _RhsDuration& __rhs) const
-        {
-            typedef typename common_type<_LhsDuration, _RhsDuration>::type _Ct;
-            return _Ct(__lhs).count() < _Ct(__rhs).count();
-        }
-};
-
-template <class _LhsDuration>
-struct __duration_lt<_LhsDuration, _LhsDuration>
-{
-    _LIBCPP_INLINE_VISIBILITY _LIBCPP_CONSTEXPR
-    bool operator()(const _LhsDuration& __lhs, const _LhsDuration& __rhs) const
-        {return __lhs.count() < __rhs.count();}
-};
-
-template <class _Rep1, class _Period1, class _Rep2, class _Period2>
-inline _LIBCPP_INLINE_VISIBILITY
-_LIBCPP_CONSTEXPR
-bool
-operator< (const duration<_Rep1, _Period1>& __lhs, const duration<_Rep2, _Period2>& __rhs)
-{
-    return __duration_lt<duration<_Rep1, _Period1>, duration<_Rep2, _Period2> >()(__lhs, __rhs);
-}
-
-// Duration >
-
-template <class _Rep1, class _Period1, class _Rep2, class _Period2>
-inline _LIBCPP_INLINE_VISIBILITY
-_LIBCPP_CONSTEXPR
-bool
-operator> (const duration<_Rep1, _Period1>& __lhs, const duration<_Rep2, _Period2>& __rhs)
-{
-    return __rhs < __lhs;
-}
-
-// Duration <=
-
-template <class _Rep1, class _Period1, class _Rep2, class _Period2>
-inline _LIBCPP_INLINE_VISIBILITY
-_LIBCPP_CONSTEXPR
-bool
-operator<=(const duration<_Rep1, _Period1>& __lhs, const duration<_Rep2, _Period2>& __rhs)
-{
-    return !(__rhs < __lhs);
-}
-
-// Duration >=
-
-template <class _Rep1, class _Period1, class _Rep2, class _Period2>
-inline _LIBCPP_INLINE_VISIBILITY
-_LIBCPP_CONSTEXPR
-bool
-operator>=(const duration<_Rep1, _Period1>& __lhs, const duration<_Rep2, _Period2>& __rhs)
-{
-    return !(__lhs < __rhs);
-}
-
-// Duration +
-
-template <class _Rep1, class _Period1, class _Rep2, class _Period2>
-inline _LIBCPP_INLINE_VISIBILITY
-_LIBCPP_CONSTEXPR
-typename common_type<duration<_Rep1, _Period1>, duration<_Rep2, _Period2> >::type
-operator+(const duration<_Rep1, _Period1>& __lhs, const duration<_Rep2, _Period2>& __rhs)
-{
-    typedef typename common_type<duration<_Rep1, _Period1>, duration<_Rep2, _Period2> >::type _Cd;
-    return _Cd(_Cd(__lhs).count() + _Cd(__rhs).count());
-}
-
-// Duration -
-
-template <class _Rep1, class _Period1, class _Rep2, class _Period2>
-inline _LIBCPP_INLINE_VISIBILITY
-_LIBCPP_CONSTEXPR
-typename common_type<duration<_Rep1, _Period1>, duration<_Rep2, _Period2> >::type
-operator-(const duration<_Rep1, _Period1>& __lhs, const duration<_Rep2, _Period2>& __rhs)
-{
-    typedef typename common_type<duration<_Rep1, _Period1>, duration<_Rep2, _Period2> >::type _Cd;
-    return _Cd(_Cd(__lhs).count() - _Cd(__rhs).count());
-}
-
-// Duration *
-
-template <class _Rep1, class _Period, class _Rep2>
-inline _LIBCPP_INLINE_VISIBILITY
-_LIBCPP_CONSTEXPR
-typename enable_if
-<
-    is_convertible<_Rep2, typename common_type<_Rep1, _Rep2>::type>::value,
-    duration<typename common_type<_Rep1, _Rep2>::type, _Period>
->::type
-operator*(const duration<_Rep1, _Period>& __d, const _Rep2& __s)
-{
-    typedef typename common_type<_Rep1, _Rep2>::type _Cr;
-    typedef duration<_Cr, _Period> _Cd;
-    return _Cd(_Cd(__d).count() * static_cast<_Cr>(__s));
-}
-
-template <class _Rep1, class _Period, class _Rep2>
-inline _LIBCPP_INLINE_VISIBILITY
-_LIBCPP_CONSTEXPR
-typename enable_if
-<
-    is_convertible<_Rep1, typename common_type<_Rep1, _Rep2>::type>::value,
-    duration<typename common_type<_Rep1, _Rep2>::type, _Period>
->::type
-operator*(const _Rep1& __s, const duration<_Rep2, _Period>& __d)
-{
-    return __d * __s;
-}
-
-// Duration /
-
-template <class _Rep1, class _Period, class _Rep2>
-inline _LIBCPP_INLINE_VISIBILITY
-_LIBCPP_CONSTEXPR
-typename enable_if
-<
-    !__is_duration<_Rep2>::value &&
-      is_convertible<_Rep2, typename common_type<_Rep1, _Rep2>::type>::value,
-    duration<typename common_type<_Rep1, _Rep2>::type, _Period>
->::type
-operator/(const duration<_Rep1, _Period>& __d, const _Rep2& __s)
-{
-    typedef typename common_type<_Rep1, _Rep2>::type _Cr;
-    typedef duration<_Cr, _Period> _Cd;
-    return _Cd(_Cd(__d).count() / static_cast<_Cr>(__s));
-}
-
-template <class _Rep1, class _Period1, class _Rep2, class _Period2>
-inline _LIBCPP_INLINE_VISIBILITY
-_LIBCPP_CONSTEXPR
-typename common_type<_Rep1, _Rep2>::type
-operator/(const duration<_Rep1, _Period1>& __lhs, const duration<_Rep2, _Period2>& __rhs)
-{
-    typedef typename common_type<duration<_Rep1, _Period1>, duration<_Rep2, _Period2> >::type _Ct;
-    return _Ct(__lhs).count() / _Ct(__rhs).count();
-}
-
-// Duration %
-
-template <class _Rep1, class _Period, class _Rep2>
-inline _LIBCPP_INLINE_VISIBILITY
-_LIBCPP_CONSTEXPR
-typename enable_if
-<
-    !__is_duration<_Rep2>::value &&
-      is_convertible<_Rep2, typename common_type<_Rep1, _Rep2>::type>::value,
-    duration<typename common_type<_Rep1, _Rep2>::type, _Period>
->::type
-operator%(const duration<_Rep1, _Period>& __d, const _Rep2& __s)
-{
-    typedef typename common_type<_Rep1, _Rep2>::type _Cr;
-    typedef duration<_Cr, _Period> _Cd;
-    return _Cd(_Cd(__d).count() % static_cast<_Cr>(__s));
-}
-
-template <class _Rep1, class _Period1, class _Rep2, class _Period2>
-inline _LIBCPP_INLINE_VISIBILITY
-_LIBCPP_CONSTEXPR
-typename common_type<duration<_Rep1, _Period1>, duration<_Rep2, _Period2> >::type
-operator%(const duration<_Rep1, _Period1>& __lhs, const duration<_Rep2, _Period2>& __rhs)
-{
-    typedef typename common_type<_Rep1, _Rep2>::type _Cr;
-    typedef typename common_type<duration<_Rep1, _Period1>, duration<_Rep2, _Period2> >::type _Cd;
-    return _Cd(static_cast<_Cr>(_Cd(__lhs).count()) % static_cast<_Cr>(_Cd(__rhs).count()));
-}
-
-//////////////////////////////////////////////////////////
-///////////////////// time_point /////////////////////////
-//////////////////////////////////////////////////////////
-
-template <class _Clock, class _Duration = typename _Clock::duration>
-class _LIBCPP_TEMPLATE_VIS time_point
-{
-    static_assert(__is_duration<_Duration>::value,
-                  "Second template parameter of time_point must be a std::chrono::duration");
-public:
-    typedef _Clock                    clock;
-    typedef _Duration                 duration;
-    typedef typename duration::rep    rep;
-    typedef typename duration::period period;
-private:
-    duration __d_;
-
-public:
-    _LIBCPP_INLINE_VISIBILITY _LIBCPP_CONSTEXPR_AFTER_CXX11 time_point() : __d_(duration::zero()) {}
-    _LIBCPP_INLINE_VISIBILITY _LIBCPP_CONSTEXPR_AFTER_CXX11 explicit time_point(const duration& __d) : __d_(__d) {}
-
-    // conversions
-    template <class _Duration2>
-    _LIBCPP_INLINE_VISIBILITY _LIBCPP_CONSTEXPR_AFTER_CXX11
-    time_point(const time_point<clock, _Duration2>& t,
-        typename enable_if
-        <
-            is_convertible<_Duration2, duration>::value
-        >::type* = nullptr)
-            : __d_(t.time_since_epoch()) {}
-
-    // observer
-
-    _LIBCPP_INLINE_VISIBILITY _LIBCPP_CONSTEXPR_AFTER_CXX11 duration time_since_epoch() const {return __d_;}
-
-    // arithmetic
-
-    _LIBCPP_INLINE_VISIBILITY _LIBCPP_CONSTEXPR_AFTER_CXX14 time_point& operator+=(const duration& __d) {__d_ += __d; return *this;}
-    _LIBCPP_INLINE_VISIBILITY _LIBCPP_CONSTEXPR_AFTER_CXX14 time_point& operator-=(const duration& __d) {__d_ -= __d; return *this;}
-
-    // special values
-
-    _LIBCPP_INLINE_VISIBILITY static _LIBCPP_CONSTEXPR time_point min() _NOEXCEPT {return time_point(duration::min());}
-    _LIBCPP_INLINE_VISIBILITY static _LIBCPP_CONSTEXPR time_point max() _NOEXCEPT {return time_point(duration::max());}
-};
-
-} // chrono
-
-template <class _Clock, class _Duration1, class _Duration2>
-struct _LIBCPP_TEMPLATE_VIS common_type<chrono::time_point<_Clock, _Duration1>,
-                                         chrono::time_point<_Clock, _Duration2> >
-{
-    typedef chrono::time_point<_Clock, typename common_type<_Duration1, _Duration2>::type> type;
-};
-
-namespace chrono {
-
-template <class _ToDuration, class _Clock, class _Duration>
-inline _LIBCPP_INLINE_VISIBILITY _LIBCPP_CONSTEXPR_AFTER_CXX11
-time_point<_Clock, _ToDuration>
-time_point_cast(const time_point<_Clock, _Duration>& __t)
-{
-    return time_point<_Clock, _ToDuration>(_VSTD::chrono::duration_cast<_ToDuration>(__t.time_since_epoch()));
-}
-
-#if _LIBCPP_STD_VER > 14
-template <class _ToDuration, class _Clock, class _Duration>
-inline _LIBCPP_INLINE_VISIBILITY _LIBCPP_CONSTEXPR
-typename enable_if
-<
-    __is_duration<_ToDuration>::value,
-    time_point<_Clock, _ToDuration>
->::type
-floor(const time_point<_Clock, _Duration>& __t)
-{
-    return time_point<_Clock, _ToDuration>{floor<_ToDuration>(__t.time_since_epoch())};
-}
-
-template <class _ToDuration, class _Clock, class _Duration>
-inline _LIBCPP_INLINE_VISIBILITY _LIBCPP_CONSTEXPR
-typename enable_if
-<
-    __is_duration<_ToDuration>::value,
-    time_point<_Clock, _ToDuration>
->::type
-ceil(const time_point<_Clock, _Duration>& __t)
-{
-    return time_point<_Clock, _ToDuration>{ceil<_ToDuration>(__t.time_since_epoch())};
-}
-
-template <class _ToDuration, class _Clock, class _Duration>
-inline _LIBCPP_INLINE_VISIBILITY _LIBCPP_CONSTEXPR
-typename enable_if
-<
-    __is_duration<_ToDuration>::value,
-    time_point<_Clock, _ToDuration>
->::type
-round(const time_point<_Clock, _Duration>& __t)
-{
-    return time_point<_Clock, _ToDuration>{round<_ToDuration>(__t.time_since_epoch())};
-}
-
-template <class _Rep, class _Period>
-inline _LIBCPP_INLINE_VISIBILITY _LIBCPP_CONSTEXPR
-typename enable_if
-<
-    numeric_limits<_Rep>::is_signed,
-    duration<_Rep, _Period>
->::type
-abs(duration<_Rep, _Period> __d)
-{
-    return __d >= __d.zero() ? +__d : -__d;
-}
-#endif
-
-// time_point ==
-
-template <class _Clock, class _Duration1, class _Duration2>
-inline _LIBCPP_INLINE_VISIBILITY _LIBCPP_CONSTEXPR_AFTER_CXX11
-bool
-operator==(const time_point<_Clock, _Duration1>& __lhs, const time_point<_Clock, _Duration2>& __rhs)
-{
-    return __lhs.time_since_epoch() == __rhs.time_since_epoch();
-}
-
-// time_point !=
-
-template <class _Clock, class _Duration1, class _Duration2>
-inline _LIBCPP_INLINE_VISIBILITY _LIBCPP_CONSTEXPR_AFTER_CXX11
-bool
-operator!=(const time_point<_Clock, _Duration1>& __lhs, const time_point<_Clock, _Duration2>& __rhs)
-{
-    return !(__lhs == __rhs);
-}
-
-// time_point <
-
-template <class _Clock, class _Duration1, class _Duration2>
-inline _LIBCPP_INLINE_VISIBILITY _LIBCPP_CONSTEXPR_AFTER_CXX11
-bool
-operator<(const time_point<_Clock, _Duration1>& __lhs, const time_point<_Clock, _Duration2>& __rhs)
-{
-    return __lhs.time_since_epoch() < __rhs.time_since_epoch();
-}
-
-// time_point >
-
-template <class _Clock, class _Duration1, class _Duration2>
-inline _LIBCPP_INLINE_VISIBILITY _LIBCPP_CONSTEXPR_AFTER_CXX11
-bool
-operator>(const time_point<_Clock, _Duration1>& __lhs, const time_point<_Clock, _Duration2>& __rhs)
-{
-    return __rhs < __lhs;
-}
-
-// time_point <=
-
-template <class _Clock, class _Duration1, class _Duration2>
-inline _LIBCPP_INLINE_VISIBILITY _LIBCPP_CONSTEXPR_AFTER_CXX11
-bool
-operator<=(const time_point<_Clock, _Duration1>& __lhs, const time_point<_Clock, _Duration2>& __rhs)
-{
-    return !(__rhs < __lhs);
-}
-
-// time_point >=
-
-template <class _Clock, class _Duration1, class _Duration2>
-inline _LIBCPP_INLINE_VISIBILITY _LIBCPP_CONSTEXPR_AFTER_CXX11
-bool
-operator>=(const time_point<_Clock, _Duration1>& __lhs, const time_point<_Clock, _Duration2>& __rhs)
-{
-    return !(__lhs < __rhs);
-}
-
-// time_point operator+(time_point x, duration y);
-
-template <class _Clock, class _Duration1, class _Rep2, class _Period2>
-inline _LIBCPP_INLINE_VISIBILITY _LIBCPP_CONSTEXPR_AFTER_CXX11
-time_point<_Clock, typename common_type<_Duration1, duration<_Rep2, _Period2> >::type>
-operator+(const time_point<_Clock, _Duration1>& __lhs, const duration<_Rep2, _Period2>& __rhs)
-{
-    typedef time_point<_Clock, typename common_type<_Duration1, duration<_Rep2, _Period2> >::type> _Tr;
-    return _Tr (__lhs.time_since_epoch() + __rhs);
-}
-
-// time_point operator+(duration x, time_point y);
-
-template <class _Rep1, class _Period1, class _Clock, class _Duration2>
-inline _LIBCPP_INLINE_VISIBILITY _LIBCPP_CONSTEXPR_AFTER_CXX11
-time_point<_Clock, typename common_type<duration<_Rep1, _Period1>, _Duration2>::type>
-operator+(const duration<_Rep1, _Period1>& __lhs, const time_point<_Clock, _Duration2>& __rhs)
-{
-    return __rhs + __lhs;
-}
-
-// time_point operator-(time_point x, duration y);
-
-template <class _Clock, class _Duration1, class _Rep2, class _Period2>
-inline _LIBCPP_INLINE_VISIBILITY _LIBCPP_CONSTEXPR_AFTER_CXX11
-time_point<_Clock, typename common_type<_Duration1, duration<_Rep2, _Period2> >::type>
-operator-(const time_point<_Clock, _Duration1>& __lhs, const duration<_Rep2, _Period2>& __rhs)
-{
-    typedef time_point<_Clock, typename common_type<_Duration1, duration<_Rep2, _Period2> >::type> _Ret;
-    return _Ret(__lhs.time_since_epoch() -__rhs);
-}
-
-// duration operator-(time_point x, time_point y);
-
-template <class _Clock, class _Duration1, class _Duration2>
-inline _LIBCPP_INLINE_VISIBILITY _LIBCPP_CONSTEXPR_AFTER_CXX11
-typename common_type<_Duration1, _Duration2>::type
-operator-(const time_point<_Clock, _Duration1>& __lhs, const time_point<_Clock, _Duration2>& __rhs)
-{
-    return __lhs.time_since_epoch() - __rhs.time_since_epoch();
-}
-
-//////////////////////////////////////////////////////////
-/////////////////////// clocks ///////////////////////////
-//////////////////////////////////////////////////////////
-
-class _LIBCPP_TYPE_VIS system_clock
-{
-public:
-    typedef microseconds                     duration;
-    typedef duration::rep                    rep;
-    typedef duration::period                 period;
-    typedef chrono::time_point<system_clock> time_point;
-    static _LIBCPP_CONSTEXPR_AFTER_CXX11 const bool is_steady = false;
-
-    static time_point now() _NOEXCEPT;
-    static time_t     to_time_t  (const time_point& __t) _NOEXCEPT;
-    static time_point from_time_t(time_t __t) _NOEXCEPT;
-};
-
-#ifndef _LIBCPP_HAS_NO_MONOTONIC_CLOCK
-class _LIBCPP_TYPE_VIS steady_clock
-{
-public:
-    typedef nanoseconds                                   duration;
-    typedef duration::rep                                 rep;
-    typedef duration::period                              period;
-    typedef chrono::time_point<steady_clock, duration>    time_point;
-    static _LIBCPP_CONSTEXPR_AFTER_CXX11 const bool is_steady = true;
-
-    static time_point now() _NOEXCEPT;
-};
-
-typedef steady_clock high_resolution_clock;
-#else
-typedef system_clock high_resolution_clock;
-#endif
-
-#if _LIBCPP_STD_VER > 17
-// [time.clock.file], type file_clock
-using file_clock = _VSTD_FS::_FilesystemClock;
-
-template<class _Duration>
-using file_time = time_point<file_clock, _Duration>;
-
-
-template <class _Duration>
-using sys_time    = time_point<system_clock, _Duration>;
-using sys_seconds = sys_time<seconds>;
-using sys_days    = sys_time<days>;
-
-struct local_t {};
-template<class Duration>
-using local_time  = time_point<local_t, Duration>;
-using local_seconds = local_time<seconds>;
-using local_days    = local_time<days>;
-
-
-struct last_spec { explicit last_spec() = default; };
-
-class day {
-private:
-    unsigned char __d;
-public:
-    day() = default;
-    explicit inline constexpr day(unsigned __val) noexcept : __d(static_cast<unsigned char>(__val)) {}
-    inline constexpr day& operator++()    noexcept { ++__d; return *this; }
-    inline constexpr day  operator++(int) noexcept { day __tmp = *this; ++(*this); return __tmp; }
-    inline constexpr day& operator--()    noexcept { --__d; return *this; }
-    inline constexpr day  operator--(int) noexcept { day __tmp = *this; --(*this); return __tmp; }
-           constexpr day& operator+=(const days& __dd) noexcept;
-           constexpr day& operator-=(const days& __dd) noexcept;
-    explicit inline constexpr operator unsigned() const noexcept { return __d; }
-    inline constexpr bool ok() const noexcept { return __d >= 1 && __d <= 31; }
-  };
-
-
-inline constexpr
-bool operator==(const day& __lhs, const day& __rhs) noexcept
-{ return static_cast<unsigned>(__lhs) == static_cast<unsigned>(__rhs); }
-
-inline constexpr
-bool operator!=(const day& __lhs, const day& __rhs) noexcept
-{ return !(__lhs == __rhs); }
-
-inline constexpr
-bool operator< (const day& __lhs, const day& __rhs) noexcept
-{ return static_cast<unsigned>(__lhs) <  static_cast<unsigned>(__rhs); }
-
-inline constexpr
-bool operator> (const day& __lhs, const day& __rhs) noexcept
-{ return __rhs < __lhs; }
-
-inline constexpr
-bool operator<=(const day& __lhs, const day& __rhs) noexcept
-{ return !(__rhs < __lhs);}
-
-inline constexpr
-bool operator>=(const day& __lhs, const day& __rhs) noexcept
-{ return !(__lhs < __rhs); }
-
-inline constexpr
-day operator+ (const day& __lhs, const days& __rhs) noexcept
-{ return day(static_cast<unsigned>(__lhs) + __rhs.count()); }
-
-inline constexpr
-day operator+ (const days& __lhs, const day& __rhs) noexcept
-{ return __rhs + __lhs; }
-
-inline constexpr
-day operator- (const day& __lhs, const days& __rhs) noexcept
-{ return __lhs + -__rhs; }
-
-inline constexpr
-days operator-(const day& __lhs, const day& __rhs) noexcept
-{ return days(static_cast<int>(static_cast<unsigned>(__lhs)) -
-              static_cast<int>(static_cast<unsigned>(__rhs))); }
-
-inline constexpr day& day::operator+=(const days& __dd) noexcept
-{ *this = *this + __dd; return *this; }
-
-inline constexpr day& day::operator-=(const days& __dd) noexcept
-{ *this = *this - __dd; return *this; }
-
-
-class month {
-private:
-    unsigned char __m;
-public:
-    month() = default;
-    explicit inline constexpr month(unsigned __val) noexcept : __m(static_cast<unsigned char>(__val)) {}
-    inline constexpr month& operator++()    noexcept { ++__m; return *this; }
-    inline constexpr month  operator++(int) noexcept { month __tmp = *this; ++(*this); return __tmp; }
-    inline constexpr month& operator--()    noexcept { --__m; return *this; }
-    inline constexpr month  operator--(int) noexcept { month __tmp = *this; --(*this); return __tmp; }
-           constexpr month& operator+=(const months& __m1) noexcept;
-           constexpr month& operator-=(const months& __m1) noexcept;
-    explicit inline constexpr operator unsigned() const noexcept { return __m; }
-    inline constexpr bool ok() const noexcept { return __m >= 1 && __m <= 12; }
-};
-
-
-inline constexpr
-bool operator==(const month& __lhs, const month& __rhs) noexcept
-{ return static_cast<unsigned>(__lhs) == static_cast<unsigned>(__rhs); }
-
-inline constexpr
-bool operator!=(const month& __lhs, const month& __rhs) noexcept
-{ return !(__lhs == __rhs); }
-
-inline constexpr
-bool operator< (const month& __lhs, const month& __rhs) noexcept
-{ return static_cast<unsigned>(__lhs)  < static_cast<unsigned>(__rhs); }
-
-inline constexpr
-bool operator> (const month& __lhs, const month& __rhs) noexcept
-{ return __rhs < __lhs; }
-
-inline constexpr
-bool operator<=(const month& __lhs, const month& __rhs) noexcept
-{ return !(__rhs < __lhs); }
-
-inline constexpr
-bool operator>=(const month& __lhs, const month& __rhs) noexcept
-{ return !(__lhs < __rhs); }
-
-inline constexpr
-month operator+ (const month& __lhs, const months& __rhs) noexcept
-{
-    auto const __mu = static_cast<long long>(static_cast<unsigned>(__lhs)) + (__rhs.count() - 1);
-    auto const __yr = (__mu >= 0 ? __mu : __mu - 11) / 12;
-    return month{static_cast<unsigned>(__mu - __yr * 12 + 1)};
-}
-
-inline constexpr
-month operator+ (const months& __lhs, const month& __rhs) noexcept
-{ return __rhs + __lhs; }
-
-inline constexpr
-month operator- (const month& __lhs, const months& __rhs) noexcept
-{ return __lhs + -__rhs; }
-
-inline constexpr
-months operator-(const month& __lhs, const month& __rhs) noexcept
-{
-    auto const __dm = static_cast<unsigned>(__lhs) - static_cast<unsigned>(__rhs);
-    return months(__dm <= 11 ? __dm : __dm + 12);
-}
-
-inline constexpr month& month::operator+=(const months& __dm) noexcept
-{ *this = *this + __dm; return *this; }
-
-inline constexpr month& month::operator-=(const months& __dm) noexcept
-{ *this = *this - __dm; return *this; }
-
-
-class year {
-private:
-    short __y;
-public:
-    year() = default;
-    explicit inline constexpr year(int __val) noexcept : __y(static_cast<short>(__val)) {}
-
-    inline constexpr year& operator++()    noexcept { ++__y; return *this; }
-    inline constexpr year  operator++(int) noexcept { year __tmp = *this; ++(*this); return __tmp; }
-    inline constexpr year& operator--()    noexcept { --__y; return *this; }
-    inline constexpr year  operator--(int) noexcept { year __tmp = *this; --(*this); return __tmp; }
-           constexpr year& operator+=(const years& __dy) noexcept;
-           constexpr year& operator-=(const years& __dy) noexcept;
-    inline constexpr year operator+() const noexcept { return *this; }
-    inline constexpr year operator-() const noexcept { return year{-__y}; }
-
-    inline constexpr bool is_leap() const noexcept { return __y % 4 == 0 && (__y % 100 != 0 || __y % 400 == 0); }
-    explicit inline constexpr operator int() const noexcept { return __y; }
-           constexpr bool ok() const noexcept;
-    static inline constexpr year min() noexcept { return year{-32767}; }
-    static inline constexpr year max() noexcept { return year{ 32767}; }
-};
-
-
-inline constexpr
-bool operator==(const year& __lhs, const year& __rhs) noexcept
-{ return static_cast<int>(__lhs) == static_cast<int>(__rhs); }
-
-inline constexpr
-bool operator!=(const year& __lhs, const year& __rhs) noexcept
-{ return !(__lhs == __rhs); }
-
-inline constexpr
-bool operator< (const year& __lhs, const year& __rhs) noexcept
-{ return static_cast<int>(__lhs)  < static_cast<int>(__rhs); }
-
-inline constexpr
-bool operator> (const year& __lhs, const year& __rhs) noexcept
-{ return __rhs < __lhs; }
-
-inline constexpr
-bool operator<=(const year& __lhs, const year& __rhs) noexcept
-{ return !(__rhs < __lhs); }
-
-inline constexpr
-bool operator>=(const year& __lhs, const year& __rhs) noexcept
-{ return !(__lhs < __rhs); }
-
-inline constexpr
-year operator+ (const year& __lhs, const years& __rhs) noexcept
-{ return year(static_cast<int>(__lhs) + __rhs.count()); }
-
-inline constexpr
-year operator+ (const years& __lhs, const year& __rhs) noexcept
-{ return __rhs + __lhs; }
-
-inline constexpr
-year operator- (const year& __lhs, const years& __rhs) noexcept
-{ return __lhs + -__rhs; }
-
-inline constexpr
-years operator-(const year& __lhs, const year& __rhs) noexcept
-{ return years{static_cast<int>(__lhs) - static_cast<int>(__rhs)}; }
-
-
-inline constexpr year& year::operator+=(const years& __dy) noexcept
-{ *this = *this + __dy; return *this; }
-
-inline constexpr year& year::operator-=(const years& __dy) noexcept
-{ *this = *this - __dy; return *this; }
-
-inline constexpr bool year::ok() const noexcept
-{ return static_cast<int>(min()) <= __y && __y <= static_cast<int>(max()); }
-
-class weekday_indexed;
-class weekday_last;
-
-class weekday {
-private:
-    unsigned char __wd;
-public:
-  weekday() = default;
-  inline explicit constexpr weekday(unsigned __val) noexcept : __wd(static_cast<unsigned char>(__val == 7 ? 0 : __val)) {}
-  inline constexpr          weekday(const sys_days& __sysd) noexcept
-          : __wd(__weekday_from_days(__sysd.time_since_epoch().count())) {}
-  inline explicit constexpr weekday(const local_days& __locd) noexcept
-          : __wd(__weekday_from_days(__locd.time_since_epoch().count())) {}
-
-  inline constexpr weekday& operator++()    noexcept { __wd = (__wd == 6 ? 0 : __wd + 1); return *this; }
-  inline constexpr weekday  operator++(int) noexcept { weekday __tmp = *this; ++(*this); return __tmp; }
-  inline constexpr weekday& operator--()    noexcept { __wd = (__wd == 0 ? 6 : __wd - 1); return *this; }
-  inline constexpr weekday  operator--(int) noexcept { weekday __tmp = *this; --(*this); return __tmp; }
-         constexpr weekday& operator+=(const days& __dd) noexcept;
-         constexpr weekday& operator-=(const days& __dd) noexcept;
-  inline constexpr unsigned c_encoding()   const noexcept { return __wd; }
-  inline constexpr unsigned iso_encoding() const noexcept { return __wd == 0u ? 7 : __wd; }
-  inline constexpr bool ok() const noexcept { return __wd <= 6; }
-         constexpr weekday_indexed operator[](unsigned __index) const noexcept;
-         constexpr weekday_last    operator[](last_spec) const noexcept;
-
-  // TODO: Make private?
-  static constexpr unsigned char __weekday_from_days(int __days) noexcept;
-};
-
-
-// https://howardhinnant.github.io/date_algorithms.html#weekday_from_days
-inline constexpr
-unsigned char weekday::__weekday_from_days(int __days) noexcept
-{
-    return static_cast<unsigned char>(
-              static_cast<unsigned>(__days >= -4 ? (__days+4) % 7 : (__days+5) % 7 + 6)
-           );
-}
-
-inline constexpr
-bool operator==(const weekday& __lhs, const weekday& __rhs) noexcept
-{ return __lhs.c_encoding() == __rhs.c_encoding(); }
-
-inline constexpr
-bool operator!=(const weekday& __lhs, const weekday& __rhs) noexcept
-{ return !(__lhs == __rhs); }
-
-inline constexpr
-bool operator< (const weekday& __lhs, const weekday& __rhs) noexcept
-{ return __lhs.c_encoding() < __rhs.c_encoding(); }
-
-inline constexpr
-bool operator> (const weekday& __lhs, const weekday& __rhs) noexcept
-{ return __rhs < __lhs; }
-
-inline constexpr
-bool operator<=(const weekday& __lhs, const weekday& __rhs) noexcept
-{ return !(__rhs < __lhs);}
-
-inline constexpr
-bool operator>=(const weekday& __lhs, const weekday& __rhs) noexcept
-{ return !(__lhs < __rhs); }
-
-constexpr weekday operator+(const weekday& __lhs, const days& __rhs) noexcept
-{
-    auto const __mu = static_cast<long long>(__lhs.c_encoding()) + __rhs.count();
-    auto const __yr = (__mu >= 0 ? __mu : __mu - 6) / 7;
-    return weekday{static_cast<unsigned>(__mu - __yr * 7)};
-}
-
-constexpr weekday operator+(const days& __lhs, const weekday& __rhs) noexcept
-{ return __rhs + __lhs; }
-
-constexpr weekday operator-(const weekday& __lhs, const days& __rhs) noexcept
-{ return __lhs + -__rhs; }
-
-constexpr days operator-(const weekday& __lhs, const weekday& __rhs) noexcept
-{
-    const int __wdu = __lhs.c_encoding() - __rhs.c_encoding();
-    const int __wk = (__wdu >= 0 ? __wdu : __wdu-6) / 7;
-    return days{__wdu - __wk * 7};
-}
-
-inline constexpr weekday& weekday::operator+=(const days& __dd) noexcept
-{ *this = *this + __dd; return *this; }
-
-inline constexpr weekday& weekday::operator-=(const days& __dd) noexcept
-{ *this = *this - __dd; return *this; }
-
-
-class weekday_indexed {
-private:
-    _VSTD::chrono::weekday __wd;
-    unsigned char          __idx;
-public:
-    weekday_indexed() = default;
-    inline constexpr weekday_indexed(const _VSTD::chrono::weekday& __wdval, unsigned __idxval) noexcept
-        : __wd{__wdval}, __idx(__idxval) {}
-    inline constexpr _VSTD::chrono::weekday weekday() const noexcept { return __wd; }
-    inline constexpr unsigned                 index() const noexcept { return __idx; }
-    inline constexpr bool ok() const noexcept { return __wd.ok() && __idx >= 1 && __idx <= 5; }
-};
-
-inline constexpr
-bool operator==(const weekday_indexed& __lhs, const weekday_indexed& __rhs) noexcept
-{ return __lhs.weekday() == __rhs.weekday() && __lhs.index() == __rhs.index(); }
-
-inline constexpr
-bool operator!=(const weekday_indexed& __lhs, const weekday_indexed& __rhs) noexcept
-{ return !(__lhs == __rhs); }
-
-
-class weekday_last {
-private:
-    _VSTD::chrono::weekday __wd;
-public:
-    explicit constexpr weekday_last(const _VSTD::chrono::weekday& __val) noexcept
-        : __wd{__val} {}
-    constexpr _VSTD::chrono::weekday weekday() const noexcept { return __wd; }
-    constexpr bool ok() const noexcept { return __wd.ok(); }
-};
-
-inline constexpr
-bool operator==(const weekday_last& __lhs, const weekday_last& __rhs) noexcept
-{ return __lhs.weekday() == __rhs.weekday(); }
-
-inline constexpr
-bool operator!=(const weekday_last& __lhs, const weekday_last& __rhs) noexcept
-{ return !(__lhs == __rhs); }
-
-inline constexpr
-weekday_indexed weekday::operator[](unsigned __index) const noexcept { return weekday_indexed{*this, __index}; }
-
-inline constexpr
-weekday_last    weekday::operator[](last_spec) const noexcept { return weekday_last{*this}; }
-
-
-inline constexpr last_spec last{};
-inline constexpr weekday   Sunday{0};
-inline constexpr weekday   Monday{1};
-inline constexpr weekday   Tuesday{2};
-inline constexpr weekday   Wednesday{3};
-inline constexpr weekday   Thursday{4};
-inline constexpr weekday   Friday{5};
-inline constexpr weekday   Saturday{6};
-
-inline constexpr month January{1};
-inline constexpr month February{2};
-inline constexpr month March{3};
-inline constexpr month April{4};
-inline constexpr month May{5};
-inline constexpr month June{6};
-inline constexpr month July{7};
-inline constexpr month August{8};
-inline constexpr month September{9};
-inline constexpr month October{10};
-inline constexpr month November{11};
-inline constexpr month December{12};
-
-
-class month_day {
-private:
-   chrono::month __m;
-   chrono::day   __d;
-public:
-    month_day() = default;
-    constexpr month_day(const chrono::month& __mval, const chrono::day& __dval) noexcept
-        : __m{__mval}, __d{__dval} {}
-    inline constexpr chrono::month month() const noexcept { return __m; }
-    inline constexpr chrono::day   day()   const noexcept { return __d; }
-    constexpr bool ok() const noexcept;
-};
-
-inline constexpr
-bool month_day::ok() const noexcept
-{
-    if (!__m.ok()) return false;
-    const unsigned __dval = static_cast<unsigned>(__d);
-    if (__dval < 1 || __dval > 31) return false;
-    if (__dval <= 29) return true;
-//  Now we've got either 30 or 31
-    const unsigned __mval = static_cast<unsigned>(__m);
-    if (__mval == 2) return false;
-    if (__mval == 4 || __mval == 6 || __mval == 9 || __mval == 11)
-        return __dval == 30;
-    return true;
-}
-
-inline constexpr
-bool operator==(const month_day& __lhs, const month_day& __rhs) noexcept
-{ return __lhs.month() == __rhs.month() && __lhs.day() == __rhs.day(); }
-
-inline constexpr
-bool operator!=(const month_day& __lhs, const month_day& __rhs) noexcept
-{ return !(__lhs == __rhs); }
-
-inline constexpr
-month_day operator/(const month& __lhs, const day& __rhs) noexcept
-{ return month_day{__lhs, __rhs}; }
-
-constexpr
-month_day operator/(const day& __lhs, const month& __rhs) noexcept
-{ return __rhs / __lhs; }
-
-inline constexpr
-month_day operator/(const month& __lhs, int __rhs) noexcept
-{ return __lhs / day(__rhs); }
-
-constexpr
-month_day operator/(int __lhs, const day& __rhs) noexcept
-{ return month(__lhs) / __rhs; }
-
-constexpr
-month_day operator/(const day& __lhs, int __rhs) noexcept
-{ return month(__rhs) / __lhs; }
-
-
-inline constexpr
-bool operator< (const month_day& __lhs, const month_day& __rhs) noexcept
-{ return __lhs.month() != __rhs.month() ? __lhs.month() < __rhs.month() : __lhs.day() < __rhs.day(); }
-
-inline constexpr
-bool operator> (const month_day& __lhs, const month_day& __rhs) noexcept
-{ return __rhs < __lhs; }
-
-inline constexpr
-bool operator<=(const month_day& __lhs, const month_day& __rhs) noexcept
-{ return !(__rhs < __lhs);}
-
-inline constexpr
-bool operator>=(const month_day& __lhs, const month_day& __rhs) noexcept
-{ return !(__lhs < __rhs); }
-
-
-
-class month_day_last {
-private:
-    chrono::month __m;
-public:
-    explicit constexpr month_day_last(const chrono::month& __val) noexcept
-        : __m{__val} {}
-    inline constexpr chrono::month month() const noexcept { return __m; }
-    inline constexpr bool ok() const noexcept { return __m.ok(); }
-};
-
-inline constexpr
-bool operator==(const month_day_last& __lhs, const month_day_last& __rhs) noexcept
-{ return __lhs.month() == __rhs.month(); }
-
-inline constexpr
-bool operator!=(const month_day_last& __lhs, const month_day_last& __rhs) noexcept
-{ return !(__lhs == __rhs); }
-
-inline constexpr
-bool operator< (const month_day_last& __lhs, const month_day_last& __rhs) noexcept
-{ return __lhs.month() < __rhs.month(); }
-
-inline constexpr
-bool operator> (const month_day_last& __lhs, const month_day_last& __rhs) noexcept
-{ return __rhs < __lhs; }
-
-inline constexpr
-bool operator<=(const month_day_last& __lhs, const month_day_last& __rhs) noexcept
-{ return !(__rhs < __lhs);}
-
-inline constexpr
-bool operator>=(const month_day_last& __lhs, const month_day_last& __rhs) noexcept
-{ return !(__lhs < __rhs); }
-
-inline constexpr
-month_day_last operator/(const month& __lhs, last_spec) noexcept
-{ return month_day_last{__lhs}; }
-
-inline constexpr
-month_day_last operator/(last_spec, const month& __rhs) noexcept
-{ return month_day_last{__rhs}; }
-
-inline constexpr
-month_day_last operator/(int __lhs, last_spec) noexcept
-{ return month_day_last{month(__lhs)}; }
-
-inline constexpr
-month_day_last operator/(last_spec, int __rhs) noexcept
-{ return month_day_last{month(__rhs)}; }
-
-
-class month_weekday {
-private:
-    chrono::month __m;
-    chrono::weekday_indexed __wdi;
-public:
-    month_weekday() = default;
-    constexpr month_weekday(const chrono::month& __mval, const chrono::weekday_indexed& __wdival) noexcept
-        : __m{__mval}, __wdi{__wdival} {}
-    inline constexpr chrono::month                     month() const noexcept { return __m; }
-    inline constexpr chrono::weekday_indexed weekday_indexed() const noexcept { return __wdi; }
-    inline constexpr bool                                 ok() const noexcept { return __m.ok() && __wdi.ok(); }
-};
-
-inline constexpr
-bool operator==(const month_weekday& __lhs, const month_weekday& __rhs) noexcept
-{ return __lhs.month() == __rhs.month() && __lhs.weekday_indexed() == __rhs.weekday_indexed(); }
-
-inline constexpr
-bool operator!=(const month_weekday& __lhs, const month_weekday& __rhs) noexcept
-{ return !(__lhs == __rhs); }
-
-inline constexpr
-month_weekday operator/(const month& __lhs, const weekday_indexed& __rhs) noexcept
-{ return month_weekday{__lhs, __rhs}; }
-
-inline constexpr
-month_weekday operator/(int __lhs, const weekday_indexed& __rhs) noexcept
-{ return month_weekday{month(__lhs), __rhs}; }
-
-inline constexpr
-month_weekday operator/(const weekday_indexed& __lhs, const month& __rhs) noexcept
-{ return month_weekday{__rhs, __lhs}; }
-
-inline constexpr
-month_weekday operator/(const weekday_indexed& __lhs, int __rhs) noexcept
-{ return month_weekday{month(__rhs), __lhs}; }
-
-
-class month_weekday_last {
-    chrono::month        __m;
-    chrono::weekday_last __wdl;
-  public:
-    constexpr month_weekday_last(const chrono::month& __mval, const chrono::weekday_last& __wdlval) noexcept
-        : __m{__mval}, __wdl{__wdlval} {}
-    inline constexpr chrono::month               month() const noexcept { return __m; }
-    inline constexpr chrono::weekday_last weekday_last() const noexcept { return __wdl; }
-    inline constexpr bool                           ok() const noexcept { return __m.ok() && __wdl.ok(); }
-};
-
-inline constexpr
-bool operator==(const month_weekday_last& __lhs, const month_weekday_last& __rhs) noexcept
-{ return __lhs.month() == __rhs.month() && __lhs.weekday_last() == __rhs.weekday_last(); }
-
-inline constexpr
-bool operator!=(const month_weekday_last& __lhs, const month_weekday_last& __rhs) noexcept
-{ return !(__lhs == __rhs); }
-
-
-inline constexpr
-month_weekday_last operator/(const month& __lhs, const weekday_last& __rhs) noexcept
-{ return month_weekday_last{__lhs, __rhs}; }
-
-inline constexpr
-month_weekday_last operator/(int __lhs, const weekday_last& __rhs) noexcept
-{ return month_weekday_last{month(__lhs), __rhs}; }
-
-inline constexpr
-month_weekday_last operator/(const weekday_last& __lhs, const month& __rhs) noexcept
-{ return month_weekday_last{__rhs, __lhs}; }
-
-inline constexpr
-month_weekday_last operator/(const weekday_last& __lhs, int __rhs) noexcept
-{ return month_weekday_last{month(__rhs), __lhs}; }
-
-
-class year_month {
-    chrono::year  __y;
-    chrono::month __m;
-public:
-    year_month() = default;
-    constexpr year_month(const chrono::year& __yval, const chrono::month& __mval) noexcept
-        : __y{__yval}, __m{__mval} {}
-    inline constexpr chrono::year  year()  const noexcept { return __y; }
-    inline constexpr chrono::month month() const noexcept { return __m; }
-    inline constexpr year_month& operator+=(const months& __dm) noexcept { this->__m += __dm; return *this; }
-    inline constexpr year_month& operator-=(const months& __dm) noexcept { this->__m -= __dm; return *this; }
-    inline constexpr year_month& operator+=(const years& __dy)  noexcept { this->__y += __dy; return *this; }
-    inline constexpr year_month& operator-=(const years& __dy)  noexcept { this->__y -= __dy; return *this; }
-    inline constexpr bool ok() const noexcept { return __y.ok() && __m.ok(); }
-};
-
-inline constexpr
-year_month operator/(const year& __y, const month& __m) noexcept { return year_month{__y, __m}; }
-
-inline constexpr
-year_month operator/(const year& __y, int __m) noexcept { return year_month{__y, month(__m)}; }
-
-inline constexpr
-bool operator==(const year_month& __lhs, const year_month& __rhs) noexcept
-{ return __lhs.year() == __rhs.year() && __lhs.month() == __rhs.month(); }
-
-inline constexpr
-bool operator!=(const year_month& __lhs, const year_month& __rhs) noexcept
-{ return !(__lhs == __rhs); }
-
-inline constexpr
-bool operator< (const year_month& __lhs, const year_month& __rhs) noexcept
-{ return __lhs.year() != __rhs.year() ? __lhs.year() < __rhs.year() : __lhs.month() < __rhs.month(); }
-
-inline constexpr
-bool operator> (const year_month& __lhs, const year_month& __rhs) noexcept
-{ return __rhs < __lhs; }
-
-inline constexpr
-bool operator<=(const year_month& __lhs, const year_month& __rhs) noexcept
-{ return !(__rhs < __lhs);}
-
-inline constexpr
-bool operator>=(const year_month& __lhs, const year_month& __rhs) noexcept
-{ return !(__lhs < __rhs); }
-
-constexpr year_month operator+(const year_month& __lhs, const months& __rhs) noexcept
-{
-    int __dmi = static_cast<int>(static_cast<unsigned>(__lhs.month())) - 1 + __rhs.count();
-    const int __dy = (__dmi >= 0 ? __dmi : __dmi-11) / 12;
-    __dmi = __dmi - __dy * 12 + 1;
-    return (__lhs.year() + years(__dy)) / month(static_cast<unsigned>(__dmi));
-}
-
-constexpr year_month operator+(const months& __lhs, const year_month& __rhs) noexcept
-{ return __rhs + __lhs; }
-
-constexpr year_month operator+(const year_month& __lhs, const years& __rhs) noexcept
-{ return (__lhs.year() + __rhs) / __lhs.month(); }
-
-constexpr year_month operator+(const years& __lhs, const year_month& __rhs) noexcept
-{ return __rhs + __lhs; }
-
-constexpr months     operator-(const year_month& __lhs, const year_month& __rhs) noexcept
-{ return (__lhs.year() - __rhs.year()) + months(static_cast<unsigned>(__lhs.month()) - static_cast<unsigned>(__rhs.month())); }
-
-constexpr year_month operator-(const year_month& __lhs, const months& __rhs) noexcept
-{ return __lhs + -__rhs; }
-
-constexpr year_month operator-(const year_month& __lhs, const years& __rhs) noexcept
-{ return __lhs + -__rhs; }
-
-class year_month_day_last;
-
-class year_month_day {
-private:
-    chrono::year  __y;
-    chrono::month __m;
-    chrono::day   __d;
-public:
-     year_month_day() = default;
-     inline constexpr year_month_day(
-            const chrono::year& __yval, const chrono::month& __mval, const chrono::day& __dval) noexcept
-            : __y{__yval}, __m{__mval}, __d{__dval} {}
-            constexpr year_month_day(const year_month_day_last& __ymdl) noexcept;
-     inline constexpr year_month_day(const sys_days& __sysd) noexcept
-            : year_month_day(__from_days(__sysd.time_since_epoch())) {}
-     inline explicit constexpr year_month_day(const local_days& __locd) noexcept
-            : year_month_day(__from_days(__locd.time_since_epoch())) {}
-
-            constexpr year_month_day& operator+=(const months& __dm) noexcept;
-            constexpr year_month_day& operator-=(const months& __dm) noexcept;
-            constexpr year_month_day& operator+=(const years& __dy)  noexcept;
-            constexpr year_month_day& operator-=(const years& __dy)  noexcept;
-
-     inline constexpr chrono::year   year() const noexcept { return __y; }
-     inline constexpr chrono::month month() const noexcept { return __m; }
-     inline constexpr chrono::day     day() const noexcept { return __d; }
-     inline constexpr operator   sys_days() const noexcept          { return   sys_days{__to_days()}; }
-     inline explicit constexpr operator local_days() const noexcept { return local_days{__to_days()}; }
-
-            constexpr bool             ok() const noexcept;
-
-     static constexpr year_month_day __from_days(days __d) noexcept;
-     constexpr days __to_days() const noexcept;
-};
-
-
-// https://howardhinnant.github.io/date_algorithms.html#civil_from_days
-inline constexpr
-year_month_day
-year_month_day::__from_days(days __d) noexcept
-{
-    static_assert(numeric_limits<unsigned>::digits >= 18, "");
-    static_assert(numeric_limits<int>::digits >= 20     , "");
-    const int      __z = __d.count() + 719468;
-    const int      __era = (__z >= 0 ? __z : __z - 146096) / 146097;
-    const unsigned __doe = static_cast<unsigned>(__z - __era * 146097);              // [0, 146096]
-    const unsigned __yoe = (__doe - __doe/1460 + __doe/36524 - __doe/146096) / 365;  // [0, 399]
-    const int      __yr = static_cast<int>(__yoe) + __era * 400;
-    const unsigned __doy = __doe - (365 * __yoe + __yoe/4 - __yoe/100);              // [0, 365]
-    const unsigned __mp = (5 * __doy + 2)/153;                                       // [0, 11]
-    const unsigned __dy = __doy - (153 * __mp + 2)/5 + 1;                            // [1, 31]
-    const unsigned __mth = __mp + (__mp < 10 ? 3 : -9);                              // [1, 12]
-    return year_month_day{chrono::year{__yr + (__mth <= 2)}, chrono::month{__mth}, chrono::day{__dy}};
-}
-
-// https://howardhinnant.github.io/date_algorithms.html#days_from_civil
-inline constexpr days year_month_day::__to_days() const noexcept
-{
-    static_assert(numeric_limits<unsigned>::digits >= 18, "");
-    static_assert(numeric_limits<int>::digits >= 20     , "");
-
-    const int      __yr  = static_cast<int>(__y) - (__m <= February);
-    const unsigned __mth = static_cast<unsigned>(__m);
-    const unsigned __dy  = static_cast<unsigned>(__d);
-
-    const int      __era = (__yr >= 0 ? __yr : __yr - 399) / 400;
-    const unsigned __yoe = static_cast<unsigned>(__yr - __era * 400);                // [0, 399]
-    const unsigned __doy = (153 * (__mth + (__mth > 2 ? -3 : 9)) + 2) / 5 + __dy-1;  // [0, 365]
-    const unsigned __doe = __yoe * 365 + __yoe/4 - __yoe/100 + __doy;                // [0, 146096]
-    return days{__era * 146097 + static_cast<int>(__doe) - 719468};
-}
-
-inline constexpr
-bool operator==(const year_month_day& __lhs, const year_month_day& __rhs) noexcept
-{ return __lhs.year() == __rhs.year() && __lhs.month() == __rhs.month() && __lhs.day() == __rhs.day(); }
-
-inline constexpr
-bool operator!=(const year_month_day& __lhs, const year_month_day& __rhs) noexcept
-{ return !(__lhs == __rhs); }
-
-inline constexpr
-bool operator< (const year_month_day& __lhs, const year_month_day& __rhs) noexcept
-{
-    if (__lhs.year() < __rhs.year()) return true;
-    if (__lhs.year() > __rhs.year()) return false;
-    if (__lhs.month() < __rhs.month()) return true;
-    if (__lhs.month() > __rhs.month()) return false;
-    return __lhs.day() < __rhs.day();
-}
-
-inline constexpr
-bool operator> (const year_month_day& __lhs, const year_month_day& __rhs) noexcept
-{ return __rhs < __lhs; }
-
-inline constexpr
-bool operator<=(const year_month_day& __lhs, const year_month_day& __rhs) noexcept
-{ return !(__rhs < __lhs);}
-
-inline constexpr
-bool operator>=(const year_month_day& __lhs, const year_month_day& __rhs) noexcept
-{ return !(__lhs < __rhs); }
-
-inline constexpr
-year_month_day operator/(const year_month& __lhs, const day& __rhs) noexcept
-{ return year_month_day{__lhs.year(), __lhs.month(), __rhs}; }
-
-inline constexpr
-year_month_day operator/(const year_month& __lhs, int __rhs) noexcept
-{ return __lhs / day(__rhs); }
-
-inline constexpr
-year_month_day operator/(const year& __lhs, const month_day& __rhs) noexcept
-{ return __lhs / __rhs.month() / __rhs.day(); }
-
-inline constexpr
-year_month_day operator/(int __lhs, const month_day& __rhs) noexcept
-{ return year(__lhs) / __rhs; }
-
-inline constexpr
-year_month_day operator/(const month_day& __lhs, const year& __rhs) noexcept
-{ return __rhs / __lhs; }
-
-inline constexpr
-year_month_day operator/(const month_day& __lhs, int __rhs) noexcept
-{ return year(__rhs) / __lhs; }
-
-
-inline constexpr
-year_month_day operator+(const year_month_day& __lhs, const months& __rhs) noexcept
-{ return (__lhs.year()/__lhs.month() + __rhs)/__lhs.day(); }
-
-inline constexpr
-year_month_day operator+(const months& __lhs, const year_month_day& __rhs) noexcept
-{ return __rhs + __lhs; }
-
-inline constexpr
-year_month_day operator-(const year_month_day& __lhs, const months& __rhs) noexcept
-{ return __lhs + -__rhs; }
-
-inline constexpr
-year_month_day operator+(const year_month_day& __lhs, const years& __rhs) noexcept
-{ return (__lhs.year() + __rhs) / __lhs.month() / __lhs.day(); }
-
-inline constexpr
-year_month_day operator+(const years& __lhs, const year_month_day& __rhs) noexcept
-{ return __rhs + __lhs; }
-
-inline constexpr
-year_month_day operator-(const year_month_day& __lhs, const years& __rhs) noexcept
-{ return __lhs + -__rhs; }
-
-inline constexpr year_month_day& year_month_day::operator+=(const months& __dm) noexcept { *this = *this + __dm; return *this; }
-inline constexpr year_month_day& year_month_day::operator-=(const months& __dm) noexcept { *this = *this - __dm; return *this; }
-inline constexpr year_month_day& year_month_day::operator+=(const years& __dy)  noexcept { *this = *this + __dy; return *this; }
-inline constexpr year_month_day& year_month_day::operator-=(const years& __dy)  noexcept { *this = *this - __dy; return *this; }
-
-class year_month_day_last {
-private:
-    chrono::year           __y;
-    chrono::month_day_last __mdl;
-public:
-     constexpr year_month_day_last(const year& __yval, const month_day_last& __mdlval) noexcept
-        : __y{__yval}, __mdl{__mdlval} {}
-
-     constexpr year_month_day_last& operator+=(const months& __m) noexcept;
-     constexpr year_month_day_last& operator-=(const months& __m) noexcept;
-     constexpr year_month_day_last& operator+=(const years& __y)  noexcept;
-     constexpr year_month_day_last& operator-=(const years& __y)  noexcept;
-
-     inline constexpr chrono::year                     year() const noexcept { return __y; }
-     inline constexpr chrono::month                   month() const noexcept { return __mdl.month(); }
-     inline constexpr chrono::month_day_last month_day_last() const noexcept { return __mdl; }
-            constexpr chrono::day                       day() const noexcept;
-     inline constexpr operator                     sys_days() const noexcept { return   sys_days{year()/month()/day()}; }
-     inline explicit constexpr operator          local_days() const noexcept { return local_days{year()/month()/day()}; }
-     inline constexpr bool                               ok() const noexcept { return __y.ok() && __mdl.ok(); }
-};
-
-inline constexpr
-chrono::day year_month_day_last::day() const noexcept
-{
-    constexpr chrono::day __d[] =
-    {
-        chrono::day(31), chrono::day(28), chrono::day(31),
-        chrono::day(30), chrono::day(31), chrono::day(30),
-        chrono::day(31), chrono::day(31), chrono::day(30),
-        chrono::day(31), chrono::day(30), chrono::day(31)
-    };
-    return (month() != February || !__y.is_leap()) && month().ok() ?
-        __d[static_cast<unsigned>(month()) - 1] : chrono::day{29};
-}
-
-inline constexpr
-bool operator==(const year_month_day_last& __lhs, const year_month_day_last& __rhs) noexcept
-{ return __lhs.year() == __rhs.year() && __lhs.month_day_last() == __rhs.month_day_last(); }
-
-inline constexpr
-bool operator!=(const year_month_day_last& __lhs, const year_month_day_last& __rhs) noexcept
-{ return !(__lhs == __rhs); }
-
-inline constexpr
-bool operator< (const year_month_day_last& __lhs, const year_month_day_last& __rhs) noexcept
-{
-    if (__lhs.year() < __rhs.year()) return true;
-    if (__lhs.year() > __rhs.year()) return false;
-    return __lhs.month_day_last() < __rhs.month_day_last();
-}
-
-inline constexpr
-bool operator> (const year_month_day_last& __lhs, const year_month_day_last& __rhs) noexcept
-{ return __rhs < __lhs; }
-
-inline constexpr
-bool operator<=(const year_month_day_last& __lhs, const year_month_day_last& __rhs) noexcept
-{ return !(__rhs < __lhs);}
-
-inline constexpr
-bool operator>=(const year_month_day_last& __lhs, const year_month_day_last& __rhs) noexcept
-{ return !(__lhs < __rhs); }
-
-inline constexpr year_month_day_last operator/(const year_month& __lhs, last_spec) noexcept
-{ return year_month_day_last{__lhs.year(), month_day_last{__lhs.month()}}; }
-
-inline constexpr year_month_day_last operator/(const year& __lhs, const month_day_last& __rhs) noexcept
-{ return year_month_day_last{__lhs, __rhs}; }
-
-inline constexpr year_month_day_last operator/(int __lhs, const month_day_last& __rhs) noexcept
-{ return year_month_day_last{year{__lhs}, __rhs}; }
-
-inline constexpr year_month_day_last operator/(const month_day_last& __lhs, const year& __rhs) noexcept
-{ return __rhs / __lhs; }
-
-inline constexpr year_month_day_last operator/(const month_day_last& __lhs, int __rhs) noexcept
-{ return year{__rhs} / __lhs; }
-
-
-inline constexpr
-year_month_day_last operator+(const year_month_day_last& __lhs, const months& __rhs) noexcept
-{ return (__lhs.year() / __lhs.month() + __rhs) / last; }
-
-inline constexpr
-year_month_day_last operator+(const months& __lhs, const year_month_day_last& __rhs) noexcept
-{ return __rhs + __lhs; }
-
-inline constexpr
-year_month_day_last operator-(const year_month_day_last& __lhs, const months& __rhs) noexcept
-{ return __lhs + (-__rhs); }
-
-inline constexpr
-year_month_day_last operator+(const year_month_day_last& __lhs, const years& __rhs) noexcept
-{ return year_month_day_last{__lhs.year() + __rhs, __lhs.month_day_last()}; }
-
-inline constexpr
-year_month_day_last operator+(const years& __lhs, const year_month_day_last& __rhs) noexcept
-{ return __rhs + __lhs; }
-
-inline constexpr
-year_month_day_last operator-(const year_month_day_last& __lhs, const years& __rhs) noexcept
-{ return __lhs + (-__rhs); }
-
-inline constexpr year_month_day_last& year_month_day_last::operator+=(const months& __dm) noexcept { *this = *this + __dm; return *this; }
-inline constexpr year_month_day_last& year_month_day_last::operator-=(const months& __dm) noexcept { *this = *this - __dm; return *this; }
-inline constexpr year_month_day_last& year_month_day_last::operator+=(const years& __dy)  noexcept { *this = *this + __dy; return *this; }
-inline constexpr year_month_day_last& year_month_day_last::operator-=(const years& __dy)  noexcept { *this = *this - __dy; return *this; }
-
-inline constexpr year_month_day::year_month_day(const year_month_day_last& __ymdl) noexcept
-    : __y{__ymdl.year()}, __m{__ymdl.month()}, __d{__ymdl.day()} {}
-
-inline constexpr bool year_month_day::ok() const noexcept
-{
-    if (!__y.ok() || !__m.ok()) return false;
-    return chrono::day{1} <= __d && __d <= (__y / __m / last).day();
-}
-
-class year_month_weekday {
-    chrono::year            __y;
-    chrono::month           __m;
-    chrono::weekday_indexed __wdi;
-public:
-    year_month_weekday() = default;
-    constexpr year_month_weekday(const chrono::year& __yval, const chrono::month& __mval,
-                               const chrono::weekday_indexed& __wdival) noexcept
-        : __y{__yval}, __m{__mval}, __wdi{__wdival} {}
-    constexpr year_month_weekday(const sys_days& __sysd) noexcept
-            : year_month_weekday(__from_days(__sysd.time_since_epoch())) {}
-    inline explicit constexpr year_month_weekday(const local_days& __locd) noexcept
-            : year_month_weekday(__from_days(__locd.time_since_epoch())) {}
-    constexpr year_month_weekday& operator+=(const months& m) noexcept;
-    constexpr year_month_weekday& operator-=(const months& m) noexcept;
-    constexpr year_month_weekday& operator+=(const years& y)  noexcept;
-    constexpr year_month_weekday& operator-=(const years& y)  noexcept;
-
-    inline constexpr chrono::year                       year() const noexcept { return __y; }
-    inline constexpr chrono::month                     month() const noexcept { return __m; }
-    inline constexpr chrono::weekday                 weekday() const noexcept { return __wdi.weekday(); }
-    inline constexpr unsigned                          index() const noexcept { return __wdi.index(); }
-    inline constexpr chrono::weekday_indexed weekday_indexed() const noexcept { return __wdi; }
-
-    inline constexpr                       operator sys_days() const noexcept { return   sys_days{__to_days()}; }
-    inline explicit constexpr operator            local_days() const noexcept { return local_days{__to_days()}; }
-    inline constexpr bool ok() const noexcept
-    {
-        if (!__y.ok() || !__m.ok() || !__wdi.ok()) return false;
-        if (__wdi.index() <= 4) return true;
-        auto __nth_weekday_day =
-            __wdi.weekday() -
-            chrono::weekday{static_cast<sys_days>(__y / __m / 1)} +
-            days{(__wdi.index() - 1) * 7 + 1};
-        return static_cast<unsigned>(__nth_weekday_day.count()) <=
-               static_cast<unsigned>((__y / __m / last).day());
-    }
-
-    static constexpr year_month_weekday __from_days(days __d) noexcept;
-    constexpr days __to_days() const noexcept;
-};
-
-inline constexpr
-year_month_weekday year_month_weekday::__from_days(days __d) noexcept
-{
-    const sys_days      __sysd{__d};
-    const chrono::weekday __wd = chrono::weekday(__sysd);
-    const year_month_day __ymd = year_month_day(__sysd);
-    return year_month_weekday{__ymd.year(), __ymd.month(),
-                              __wd[(static_cast<unsigned>(__ymd.day())-1)/7+1]};
-}
-
-inline constexpr
-days year_month_weekday::__to_days() const noexcept
-{
-    const sys_days __sysd = sys_days(__y/__m/1);
-    return (__sysd + (__wdi.weekday() - chrono::weekday(__sysd) + days{(__wdi.index()-1)*7}))
-                .time_since_epoch();
-}
-
-inline constexpr
-bool operator==(const year_month_weekday& __lhs, const year_month_weekday& __rhs) noexcept
-{ return __lhs.year() == __rhs.year() && __lhs.month() == __rhs.month() && __lhs.weekday_indexed() == __rhs.weekday_indexed(); }
-
-inline constexpr
-bool operator!=(const year_month_weekday& __lhs, const year_month_weekday& __rhs) noexcept
-{ return !(__lhs == __rhs); }
-
-inline constexpr
-year_month_weekday operator/(const year_month& __lhs, const weekday_indexed& __rhs) noexcept
-{ return year_month_weekday{__lhs.year(), __lhs.month(), __rhs}; }
-
-inline constexpr
-year_month_weekday operator/(const year& __lhs, const month_weekday& __rhs) noexcept
-{ return year_month_weekday{__lhs, __rhs.month(), __rhs.weekday_indexed()}; }
-
-inline constexpr
-year_month_weekday operator/(int __lhs, const month_weekday& __rhs) noexcept
-{ return year(__lhs) / __rhs; }
-
-inline constexpr
-year_month_weekday operator/(const month_weekday& __lhs, const year& __rhs) noexcept
-{ return __rhs / __lhs; }
-
-inline constexpr
-year_month_weekday operator/(const month_weekday& __lhs, int __rhs) noexcept
-{ return year(__rhs) / __lhs; }
-
-
-inline constexpr
-year_month_weekday operator+(const year_month_weekday& __lhs, const months& __rhs) noexcept
-{ return (__lhs.year() / __lhs.month() + __rhs) / __lhs.weekday_indexed(); }
-
-inline constexpr
-year_month_weekday operator+(const months& __lhs, const year_month_weekday& __rhs) noexcept
-{ return __rhs + __lhs; }
-
-inline constexpr
-year_month_weekday operator-(const year_month_weekday& __lhs, const months& __rhs) noexcept
-{ return __lhs + (-__rhs); }
-
-inline constexpr
-year_month_weekday operator+(const year_month_weekday& __lhs, const years& __rhs) noexcept
-{ return year_month_weekday{__lhs.year() + __rhs, __lhs.month(), __lhs.weekday_indexed()}; }
-
-inline constexpr
-year_month_weekday operator+(const years& __lhs, const year_month_weekday& __rhs) noexcept
-{ return __rhs + __lhs; }
-
-inline constexpr
-year_month_weekday operator-(const year_month_weekday& __lhs, const years& __rhs) noexcept
-{ return __lhs + (-__rhs); }
-
-
-inline constexpr year_month_weekday& year_month_weekday::operator+=(const months& __dm) noexcept { *this = *this + __dm; return *this; }
-inline constexpr year_month_weekday& year_month_weekday::operator-=(const months& __dm) noexcept { *this = *this - __dm; return *this; }
-inline constexpr year_month_weekday& year_month_weekday::operator+=(const years& __dy)  noexcept { *this = *this + __dy; return *this; }
-inline constexpr year_month_weekday& year_month_weekday::operator-=(const years& __dy)  noexcept { *this = *this - __dy; return *this; }
-
-class year_month_weekday_last {
-private:
-    chrono::year         __y;
-    chrono::month        __m;
-    chrono::weekday_last __wdl;
-public:
-    constexpr year_month_weekday_last(const chrono::year& __yval, const chrono::month& __mval,
-                                      const chrono::weekday_last& __wdlval) noexcept
-                : __y{__yval}, __m{__mval}, __wdl{__wdlval} {}
-    constexpr year_month_weekday_last& operator+=(const months& __dm) noexcept;
-    constexpr year_month_weekday_last& operator-=(const months& __dm) noexcept;
-    constexpr year_month_weekday_last& operator+=(const years& __dy)  noexcept;
-    constexpr year_month_weekday_last& operator-=(const years& __dy)  noexcept;
-
-    inline constexpr chrono::year                 year() const noexcept { return __y; }
-    inline constexpr chrono::month               month() const noexcept { return __m; }
-    inline constexpr chrono::weekday           weekday() const noexcept { return __wdl.weekday(); }
-    inline constexpr chrono::weekday_last weekday_last() const noexcept { return __wdl; }
-    inline constexpr operator                 sys_days() const noexcept { return   sys_days{__to_days()}; }
-    inline explicit constexpr operator      local_days() const noexcept { return local_days{__to_days()}; }
-    inline constexpr bool ok() const noexcept { return __y.ok() && __m.ok() && __wdl.ok(); }
-
-    constexpr days __to_days() const noexcept;
-
-};
-
-inline constexpr
-days year_month_weekday_last::__to_days() const noexcept
-{
-    const sys_days __last = sys_days{__y/__m/last};
-    return (__last - (chrono::weekday{__last} - __wdl.weekday())).time_since_epoch();
-
-}
-
-inline constexpr
-bool operator==(const year_month_weekday_last& __lhs, const year_month_weekday_last& __rhs) noexcept
-{ return __lhs.year() == __rhs.year() && __lhs.month() == __rhs.month() && __lhs.weekday_last() == __rhs.weekday_last(); }
-
-inline constexpr
-bool operator!=(const year_month_weekday_last& __lhs, const year_month_weekday_last& __rhs) noexcept
-{ return !(__lhs == __rhs); }
-
-
-inline constexpr
-year_month_weekday_last operator/(const year_month& __lhs, const weekday_last& __rhs) noexcept
-{ return year_month_weekday_last{__lhs.year(), __lhs.month(), __rhs}; }
-
-inline constexpr
-year_month_weekday_last operator/(const year& __lhs, const month_weekday_last& __rhs) noexcept
-{ return year_month_weekday_last{__lhs, __rhs.month(), __rhs.weekday_last()}; }
-
-inline constexpr
-year_month_weekday_last operator/(int __lhs, const month_weekday_last& __rhs) noexcept
-{ return year(__lhs) / __rhs; }
-
-inline constexpr
-year_month_weekday_last operator/(const month_weekday_last& __lhs, const year& __rhs) noexcept
-{ return __rhs / __lhs; }
-
-inline constexpr
-year_month_weekday_last operator/(const month_weekday_last& __lhs, int __rhs) noexcept
-{ return year(__rhs) / __lhs; }
-
-
-inline constexpr
-year_month_weekday_last operator+(const year_month_weekday_last& __lhs, const months& __rhs) noexcept
-{ return (__lhs.year() / __lhs.month() + __rhs) / __lhs.weekday_last(); }
-
-inline constexpr
-year_month_weekday_last operator+(const months& __lhs, const year_month_weekday_last& __rhs) noexcept
-{ return __rhs + __lhs; }
-
-inline constexpr
-year_month_weekday_last operator-(const year_month_weekday_last& __lhs, const months& __rhs) noexcept
-{ return __lhs + (-__rhs); }
-
-inline constexpr
-year_month_weekday_last operator+(const year_month_weekday_last& __lhs, const years& __rhs) noexcept
-{ return year_month_weekday_last{__lhs.year() + __rhs, __lhs.month(), __lhs.weekday_last()}; }
-
-inline constexpr
-year_month_weekday_last operator+(const years& __lhs, const year_month_weekday_last& __rhs) noexcept
-{ return __rhs + __lhs; }
-
-inline constexpr
-year_month_weekday_last operator-(const year_month_weekday_last& __lhs, const years& __rhs) noexcept
-{ return __lhs + (-__rhs); }
-
-inline constexpr year_month_weekday_last& year_month_weekday_last::operator+=(const months& __dm) noexcept { *this = *this + __dm; return *this; }
-inline constexpr year_month_weekday_last& year_month_weekday_last::operator-=(const months& __dm) noexcept { *this = *this - __dm; return *this; }
-inline constexpr year_month_weekday_last& year_month_weekday_last::operator+=(const years& __dy)  noexcept { *this = *this + __dy; return *this; }
-inline constexpr year_month_weekday_last& year_month_weekday_last::operator-=(const years& __dy)  noexcept { *this = *this - __dy; return *this; }
-
-
-template <class _Duration>
-class hh_mm_ss
-{
-private:
-    static_assert(__is_duration<_Duration>::value, "template parameter of hh_mm_ss must be a std::chrono::duration");
-    using __CommonType = common_type_t<_Duration, chrono::seconds>;
-
-    static constexpr uint64_t __pow10(unsigned __exp)
-    {
-        uint64_t __ret = 1;
-        for (unsigned __i = 0; __i < __exp; ++__i)
-            __ret *= 10U;
-        return __ret;
-    }
-
-    static constexpr unsigned __width(uint64_t __n, uint64_t __d = 10, unsigned __w = 0)
-    {
-        if (__n >= 2 && __d != 0 && __w < 19)
-            return 1 + __width(__n, __d % __n * 10, __w+1);
-        return 0;
-    }
-
-public:
-    static unsigned constexpr fractional_width = __width(__CommonType::period::den) < 19 ?
-                                                 __width(__CommonType::period::den) : 6u;
-    using precision = duration<typename __CommonType::rep, ratio<1, __pow10(fractional_width)>>;
-
-    constexpr hh_mm_ss() noexcept : hh_mm_ss{_Duration::zero()} {}
-
-    constexpr explicit hh_mm_ss(_Duration __d) noexcept :
-        __is_neg(__d < _Duration(0)),
-        __h(duration_cast<chrono::hours>  (abs(__d))),
-        __m(duration_cast<chrono::minutes>(abs(__d) - hours())),
-        __s(duration_cast<chrono::seconds>(abs(__d) - hours() - minutes())),
-        __f(duration_cast<precision>      (abs(__d) - hours() - minutes() - seconds()))
-        {}
-
-    constexpr bool is_negative()        const noexcept { return __is_neg; }
-    constexpr chrono::hours hours()     const noexcept { return __h; }
-    constexpr chrono::minutes minutes() const noexcept { return __m; }
-    constexpr chrono::seconds seconds() const noexcept { return __s; }
-    constexpr precision subseconds()    const noexcept { return __f; }
-
-    constexpr precision to_duration() const noexcept
-    {
-        auto __dur = __h + __m + __s + __f;
-        return __is_neg ? -__dur : __dur;
-    }
-
-    constexpr explicit operator precision() const noexcept { return to_duration(); }
-
-private:
-    bool            __is_neg;
-    chrono::hours   __h;
-    chrono::minutes __m;
-    chrono::seconds __s;
-    precision       __f;
-};
-
-constexpr bool is_am(const hours& __h) noexcept { return __h >= hours( 0) && __h < hours(12); }
-constexpr bool is_pm(const hours& __h) noexcept { return __h >= hours(12) && __h < hours(24); }
-
-constexpr hours make12(const hours& __h) noexcept
-{
-    if      (__h == hours( 0)) return hours(12);
-    else if (__h <= hours(12)) return __h;
-    else                       return __h - hours(12);
-}
-
-constexpr hours make24(const hours& __h, bool __is_pm) noexcept
-{
-    if (__is_pm)
-        return __h == hours(12) ? __h : __h + hours(12);
-    else
-        return __h == hours(12) ? hours(0) : __h;
-}
-
-#endif // _LIBCPP_STD_VER > 17
-} // chrono
-
-#if _LIBCPP_STD_VER > 11
-// Suffixes for duration literals [time.duration.literals]
-inline namespace literals
-{
-  inline namespace chrono_literals
-  {
-
-    constexpr chrono::hours operator""h(unsigned long long __h)
-    {
-        return chrono::hours(static_cast<chrono::hours::rep>(__h));
-    }
-
-    constexpr chrono::duration<long double, ratio<3600,1>> operator""h(long double __h)
-    {
-        return chrono::duration<long double, ratio<3600,1>>(__h);
-    }
-
-
-    constexpr chrono::minutes operator""min(unsigned long long __m)
-    {
-        return chrono::minutes(static_cast<chrono::minutes::rep>(__m));
-    }
-
-    constexpr chrono::duration<long double, ratio<60,1>> operator""min(long double __m)
-    {
-        return chrono::duration<long double, ratio<60,1>> (__m);
-    }
-
-
-    constexpr chrono::seconds operator""s(unsigned long long __s)
-    {
-        return chrono::seconds(static_cast<chrono::seconds::rep>(__s));
-    }
-
-    constexpr chrono::duration<long double> operator""s(long double __s)
-    {
-        return chrono::duration<long double> (__s);
-    }
-
-
-    constexpr chrono::milliseconds operator""ms(unsigned long long __ms)
-    {
-        return chrono::milliseconds(static_cast<chrono::milliseconds::rep>(__ms));
-    }
-
-    constexpr chrono::duration<long double, milli> operator""ms(long double __ms)
-    {
-        return chrono::duration<long double, milli>(__ms);
-    }
-
-
-    constexpr chrono::microseconds operator""us(unsigned long long __us)
-    {
-        return chrono::microseconds(static_cast<chrono::microseconds::rep>(__us));
-    }
-
-    constexpr chrono::duration<long double, micro> operator""us(long double __us)
-    {
-        return chrono::duration<long double, micro> (__us);
-    }
-
-
-    constexpr chrono::nanoseconds operator""ns(unsigned long long __ns)
-    {
-        return chrono::nanoseconds(static_cast<chrono::nanoseconds::rep>(__ns));
-    }
-
-    constexpr chrono::duration<long double, nano> operator""ns(long double __ns)
-    {
-        return chrono::duration<long double, nano> (__ns);
-    }
-
-#if _LIBCPP_STD_VER > 17 && !defined(_LIBCPP_HAS_NO_CXX20_CHRONO_LITERALS)
-    constexpr chrono::day operator ""d(unsigned long long __d) noexcept
-    {
-        return chrono::day(static_cast<unsigned>(__d));
-    }
-
-    constexpr chrono::year operator ""y(unsigned long long __y) noexcept
-    {
-        return chrono::year(static_cast<int>(__y));
-    }
-#endif
-}}
-
-namespace chrono { // hoist the literals into namespace std::chrono
-   using namespace literals::chrono_literals;
-}
-
-#endif
-
-_LIBCPP_END_NAMESPACE_STD
-
-#ifndef _LIBCPP_CXX03_LANG
-_LIBCPP_BEGIN_NAMESPACE_FILESYSTEM
-struct _FilesystemClock {
-#if !defined(_LIBCPP_HAS_NO_INT128)
-  typedef __int128_t rep;
-  typedef nano period;
-#else
-  typedef long long rep;
-  typedef nano period;
-#endif
-
-  typedef chrono::duration<rep, period> duration;
-  typedef chrono::time_point<_FilesystemClock> time_point;
-
-  _LIBCPP_EXPORTED_FROM_ABI
-  static _LIBCPP_CONSTEXPR_AFTER_CXX11 const bool is_steady = false;
-
-  _LIBCPP_AVAILABILITY_FILESYSTEM _LIBCPP_FUNC_VIS static time_point now() noexcept;
-
-  _LIBCPP_INLINE_VISIBILITY
-  static time_t to_time_t(const time_point& __t) noexcept {
-      typedef chrono::duration<rep> __secs;
-      return time_t(
-          chrono::duration_cast<__secs>(__t.time_since_epoch()).count());
-  }
-
-  _LIBCPP_INLINE_VISIBILITY
-  static time_point from_time_t(time_t __t) noexcept {
-      typedef chrono::duration<rep> __secs;
-      return time_point(__secs(__t));
-  }
-};
-_LIBCPP_END_NAMESPACE_FILESYSTEM
-#endif // !_LIBCPP_CXX03_LANG
-
-_LIBCPP_POP_MACROS
-
-#endif  // _LIBCPP_CHRONO
-=======
-#endif // _LIBCPP_CHRONO
->>>>>>> 2ab1d525
+#endif // _LIBCPP_CHRONO