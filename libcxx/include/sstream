--- conflicted
+++ resolved
@@ -220,28 +220,13 @@
 
 public:
     // 30.8.2.1 [stringbuf.cons], constructors
-<<<<<<< HEAD
-#ifndef _LIBCPP_CXX03_LANG
-    _LIBCPP_INLINE_VISIBILITY
-    basic_stringbuf() : basic_stringbuf(ios_base::in | ios_base::out) {}
-=======
     _LIBCPP_INLINE_VISIBILITY
     basic_stringbuf()
         : __hm_(nullptr), __mode_(ios_base::in | ios_base::out) {}
->>>>>>> 2ab1d525
 
     _LIBCPP_INLINE_VISIBILITY
     explicit basic_stringbuf(ios_base::openmode __wch)
         : __hm_(nullptr), __mode_(__wch) {}
-<<<<<<< HEAD
-#else
-    _LIBCPP_INLINE_VISIBILITY
-    explicit basic_stringbuf(ios_base::openmode __wch = ios_base::in |
-                                                        ios_base::out)
-        : __hm_(nullptr), __mode_(__wch) {}
-#endif
-=======
->>>>>>> 2ab1d525
 
     _LIBCPP_INLINE_VISIBILITY
     explicit basic_stringbuf(const string_type& __s,
@@ -653,28 +638,13 @@
 
 public:
     // 30.8.3.1 [istringstream.cons], constructors
-<<<<<<< HEAD
-#ifndef _LIBCPP_CXX03_LANG
-    _LIBCPP_INLINE_VISIBILITY
-    basic_istringstream() : basic_istringstream(ios_base::in) {}
+    _LIBCPP_INLINE_VISIBILITY
+    basic_istringstream()
+        : basic_istream<_CharT, _Traits>(&__sb_), __sb_(ios_base::in) {}
 
     _LIBCPP_INLINE_VISIBILITY
     explicit basic_istringstream(ios_base::openmode __wch)
         : basic_istream<_CharT, _Traits>(&__sb_), __sb_(__wch | ios_base::in) {}
-#else
-    _LIBCPP_INLINE_VISIBILITY
-    explicit basic_istringstream(ios_base::openmode __wch = ios_base::in)
-        : basic_istream<_CharT, _Traits>(&__sb_), __sb_(__wch | ios_base::in) {}
-#endif
-=======
-    _LIBCPP_INLINE_VISIBILITY
-    basic_istringstream()
-        : basic_istream<_CharT, _Traits>(&__sb_), __sb_(ios_base::in) {}
-
-    _LIBCPP_INLINE_VISIBILITY
-    explicit basic_istringstream(ios_base::openmode __wch)
-        : basic_istream<_CharT, _Traits>(&__sb_), __sb_(__wch | ios_base::in) {}
->>>>>>> 2ab1d525
 
     _LIBCPP_INLINE_VISIBILITY
     explicit basic_istringstream(const string_type& __s,
@@ -748,22 +718,6 @@
 
 public:
     // 30.8.4.1 [ostringstream.cons], constructors
-<<<<<<< HEAD
-#ifndef _LIBCPP_CXX03_LANG
-    _LIBCPP_INLINE_VISIBILITY
-    basic_ostringstream() : basic_ostringstream(ios_base::out) {}
-
-    _LIBCPP_INLINE_VISIBILITY
-    explicit basic_ostringstream(ios_base::openmode __wch)
-        : basic_ostream<_CharT, _Traits>(&__sb_),
-          __sb_(__wch | ios_base::out) {}
-#else
-    _LIBCPP_INLINE_VISIBILITY
-    explicit basic_ostringstream(ios_base::openmode __wch = ios_base::out)
-        : basic_ostream<_CharT, _Traits>(&__sb_),
-          __sb_(__wch | ios_base::out) {}
-#endif
-=======
     _LIBCPP_INLINE_VISIBILITY
     basic_ostringstream()
         : basic_ostream<_CharT, _Traits>(&__sb_), __sb_(ios_base::out) {}
@@ -771,7 +725,6 @@
     _LIBCPP_INLINE_VISIBILITY
     explicit basic_ostringstream(ios_base::openmode __wch)
         : basic_ostream<_CharT, _Traits>(&__sb_), __sb_(__wch | ios_base::out) {}
->>>>>>> 2ab1d525
 
     _LIBCPP_INLINE_VISIBILITY
     explicit basic_ostringstream(const string_type& __s,
@@ -846,28 +799,13 @@
 
 public:
     // 30.8.5.1 [stringstream.cons], constructors
-<<<<<<< HEAD
-#ifndef _LIBCPP_CXX03_LANG
-    _LIBCPP_INLINE_VISIBILITY
-    basic_stringstream() : basic_stringstream(ios_base::in | ios_base::out) {}
-=======
     _LIBCPP_INLINE_VISIBILITY
     basic_stringstream()
         : basic_iostream<_CharT, _Traits>(&__sb_), __sb_(ios_base::in | ios_base::out) {}
->>>>>>> 2ab1d525
 
     _LIBCPP_INLINE_VISIBILITY
     explicit basic_stringstream(ios_base::openmode __wch)
         : basic_iostream<_CharT, _Traits>(&__sb_), __sb_(__wch) {}
-<<<<<<< HEAD
-#else
-    _LIBCPP_INLINE_VISIBILITY
-    explicit basic_stringstream(ios_base::openmode __wch = ios_base::in |
-                                                           ios_base::out)
-        : basic_iostream<_CharT, _Traits>(&__sb_), __sb_(__wch) {}
-#endif
-=======
->>>>>>> 2ab1d525
 
     _LIBCPP_INLINE_VISIBILITY
     explicit basic_stringstream(const string_type& __s,
