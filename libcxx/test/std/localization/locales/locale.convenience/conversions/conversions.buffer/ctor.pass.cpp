--- conflicted
+++ resolved
@@ -17,11 +17,8 @@
 // wbuffer_convert() : wbuffer_convert(nullptr) {} // C++20
 // explicit wbuffer_convert(streambuf* bytebuf, Codecvt* pcvt = new Codecvt,
 //                          state_type state = state_type()); // C++20
-<<<<<<< HEAD
-=======
 
 // XFAIL: libcpp-has-no-wide-characters
->>>>>>> a2ce6ee6
 
 #include <locale>
 #include <codecvt>
