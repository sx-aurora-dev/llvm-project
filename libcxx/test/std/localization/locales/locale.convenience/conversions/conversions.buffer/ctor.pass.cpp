//===----------------------------------------------------------------------===//
//
// Part of the LLVM Project, under the Apache License v2.0 with LLVM Exceptions.
// See https://llvm.org/LICENSE.txt for license information.
// SPDX-License-Identifier: Apache-2.0 WITH LLVM-exception
//
//===----------------------------------------------------------------------===//

// <locale>

// wbuffer_convert<Codecvt, Elem, Tr>

// wbuffer_convert(streambuf* bytebuf = 0, Codecvt* pcvt = new Codecvt,
//                 state_type state = state_type());          // before C++14
// explicit wbuffer_convert(streambuf* bytebuf = nullptr, Codecvt* pcvt = new Codecvt,
//                          state_type state = state_type()); // before C++20
// wbuffer_convert() : wbuffer_convert(nullptr) {} // C++20
// explicit wbuffer_convert(streambuf* bytebuf, Codecvt* pcvt = new Codecvt,
//                          state_type state = state_type()); // C++20
<<<<<<< HEAD
=======

// XFAIL: libcpp-has-no-wide-characters
>>>>>>> 2ab1d525

#include <locale>
#include <codecvt>
#include <sstream>
#include <cassert>

#include "test_macros.h"
#include "count_new.h"
#if TEST_STD_VER >= 11
#include "test_convertible.h"
#endif

int main(int, char**)
{
    globalMemCounter.reset();
    typedef std::wbuffer_convert<std::codecvt_utf8<wchar_t> > B;
#if TEST_STD_VER > 11
    static_assert(!std::is_convertible<std::streambuf*, B>::value, "");
    static_assert( std::is_constructible<B, std::streambuf*>::value, "");
#endif
    {
        B b;
        assert(b.rdbuf() == nullptr);
        assert(globalMemCounter.checkOutstandingNewNotEq(0));
    }
    assert(globalMemCounter.checkOutstandingNewEq(0));
    {
        std::stringstream s;
        B b(s.rdbuf());
        assert(b.rdbuf() == s.rdbuf());
        assert(globalMemCounter.checkOutstandingNewNotEq(0));
    }
    assert(globalMemCounter.checkOutstandingNewEq(0));
    {
        std::stringstream s;
        B b(s.rdbuf(), new std::codecvt_utf8<wchar_t>);
        assert(b.rdbuf() == s.rdbuf());
        assert(globalMemCounter.checkOutstandingNewNotEq(0));
    }
    assert(globalMemCounter.checkOutstandingNewEq(0));
    {
        std::stringstream s;
        B b(s.rdbuf(), new std::codecvt_utf8<wchar_t>, std::mbstate_t());
        assert(b.rdbuf() == s.rdbuf());
        assert(globalMemCounter.checkOutstandingNewNotEq(0));
    }
    assert(globalMemCounter.checkOutstandingNewEq(0));

#if TEST_STD_VER >= 11
    {
      static_assert(test_convertible<B>(), "");
      static_assert(!test_convertible<B, std::streambuf*>(), "");
    }
#endif

    return 0;
}<|MERGE_RESOLUTION|>--- conflicted
+++ resolved
@@ -17,11 +17,8 @@
 // wbuffer_convert() : wbuffer_convert(nullptr) {} // C++20
 // explicit wbuffer_convert(streambuf* bytebuf, Codecvt* pcvt = new Codecvt,
 //                          state_type state = state_type()); // C++20
-<<<<<<< HEAD
-=======
 
 // XFAIL: libcpp-has-no-wide-characters
->>>>>>> 2ab1d525
 
 #include <locale>
 #include <codecvt>
