--- conflicted
+++ resolved
@@ -15,13 +15,6 @@
 // template <class Alloc>
 //   explicit(see-below) tuple(allocator_arg_t, const Alloc& a);
 
-<<<<<<< HEAD
-// NOTE: this constructor does not currently support tags derived from
-// allocator_arg_t because libc++ has to deduce the parameter as a template
-// argument. See PR27684 (https://llvm.org/PR27684)
-
-=======
->>>>>>> 2ab1d525
 #include <tuple>
 #include <cassert>
 
