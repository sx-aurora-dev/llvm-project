--- conflicted
+++ resolved
@@ -53,12 +53,8 @@
 int CountAssign::copied = 0;
 int CountAssign::moved = 0;
 
-<<<<<<< HEAD
-int main(int, char**)
-=======
 TEST_CONSTEXPR_CXX20
 bool test()
->>>>>>> 2ab1d525
 {
     {
         typedef std::tuple<> T;
@@ -123,8 +119,8 @@
         static_assert(!std::is_copy_assignable<T>::value, "");
     }
     {
-      using T = std::tuple<int, NonAssignable>;
-      static_assert(!std::is_move_assignable<T>::value, "");
+        using T = std::tuple<int, NonAssignable>;
+        static_assert(!std::is_move_assignable<T>::value, "");
     }
     {
         using T = std::tuple<int, MoveAssignable>;
