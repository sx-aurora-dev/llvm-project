--- conflicted
+++ resolved
@@ -87,12 +87,8 @@
     bool moved_from;
 };
 
-<<<<<<< HEAD
-int main(int, char**)
-=======
 TEST_CONSTEXPR_CXX20
 bool test()
->>>>>>> 2ab1d525
 {
     {
         typedef std::tuple<long> T0;
@@ -260,98 +256,6 @@
         assert(std::get<0>(src).moved_from);
         assert(std::get<0>(dst).value == 3);
     }
-    {
-        using T = std::tuple<int, NonAssignable>;
-        using U = std::tuple<NonAssignable, int>;
-        static_assert(!std::is_assignable<T&, U&&>::value, "");
-        static_assert(!std::is_assignable<U&, T&&>::value, "");
-    }
-    {
-        typedef std::tuple<NothrowMoveAssignable, long> T0;
-        typedef std::tuple<NothrowMoveAssignable, int> T1;
-        static_assert(std::is_nothrow_assignable<T0&, T1&&>::value, "");
-    }
-    {
-        typedef std::tuple<PotentiallyThrowingMoveAssignable, long> T0;
-        typedef std::tuple<PotentiallyThrowingMoveAssignable, int> T1;
-        static_assert(!std::is_nothrow_assignable<T0&, T1&&>::value, "");
-    }
-    {
-        // We assign through the reference and don't move out of the incoming ref,
-        // so this doesn't work (but would if the type were CopyAssignable).
-        {
-            using T1 = std::tuple<MoveAssignable&, long>;
-            using T2 = std::tuple<MoveAssignable&, int>;
-            static_assert(!std::is_assignable<T1&, T2&&>::value, "");
-        }
-
-        // ... works if it's CopyAssignable
-        {
-            using T1 = std::tuple<CopyAssignable&, long>;
-            using T2 = std::tuple<CopyAssignable&, int>;
-            static_assert(std::is_assignable<T1&, T2&&>::value, "");
-        }
-
-        // For rvalue-references, we can move-assign if the type is MoveAssignable
-        // or CopyAssignable (since in the worst case the move will decay into a copy).
-        {
-            using T1 = std::tuple<MoveAssignable&&, long>;
-            using T2 = std::tuple<MoveAssignable&&, int>;
-            static_assert(std::is_assignable<T1&, T2&&>::value, "");
-
-            using T3 = std::tuple<CopyAssignable&&, long>;
-            using T4 = std::tuple<CopyAssignable&&, int>;
-            static_assert(std::is_assignable<T3&, T4&&>::value, "");
-        }
-
-        // In all cases, we can't move-assign if the types are not assignable,
-        // since we assign through the reference.
-        {
-            using T1 = std::tuple<NonAssignable&, long>;
-            using T2 = std::tuple<NonAssignable&, int>;
-            static_assert(!std::is_assignable<T1&, T2&&>::value, "");
-
-            using T3 = std::tuple<NonAssignable&&, long>;
-            using T4 = std::tuple<NonAssignable&&, int>;
-            static_assert(!std::is_assignable<T3&, T4&&>::value, "");
-        }
-    }
-    {
-        // Make sure that we don't incorrectly move out of the source's reference.
-        using Dest = std::tuple<TrackMove, long>;
-        using Source = std::tuple<TrackMove&, int>;
-        TrackMove track{3};
-        Source src(track, 4);
-        assert(!track.moved_from);
-
-        Dest dst;
-        dst = std::move(src); // here we should make a copy
-        assert(!track.moved_from);
-        assert(std::get<0>(dst).value == 3);
-    }
-    {
-        // But we do move out of the source's reference if it's a rvalue ref
-        using Dest = std::tuple<TrackMove, long>;
-        using Source = std::tuple<TrackMove&&, int>;
-        TrackMove track{3};
-        Source src(std::move(track), 4);
-        assert(!track.moved_from); // we just took a reference
-
-        Dest dst;
-        dst = std::move(src);
-        assert(track.moved_from);
-        assert(std::get<0>(dst).value == 3);
-    }
-    {
-        // If the source holds a value, then we move out of it too
-        using Dest = std::tuple<TrackMove, long>;
-        using Source = std::tuple<TrackMove, int>;
-        Source src(TrackMove{3}, 4);
-        Dest dst;
-        dst = std::move(src);
-        assert(std::get<0>(src).moved_from);
-        assert(std::get<0>(dst).value == 3);
-    }
 
     return 0;
 }