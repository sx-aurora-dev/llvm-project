//===----------------------------------------------------------------------===//
//
// Part of the LLVM Project, under the Apache License v2.0 with LLVM Exceptions.
// See https://llvm.org/LICENSE.txt for license information.
// SPDX-License-Identifier: Apache-2.0 WITH LLVM-exception
//
//===----------------------------------------------------------------------===//

// Triggers a Clang assertion: https://bugs.llvm.org/show_bug.cgi?id=45879
// UNSUPPORTED: clang-13, clang-14

// <tuple>

// template <class... Types> class tuple;

// template <class... UTypes>
//   tuple& operator=(const tuple<UTypes...>& u);

// UNSUPPORTED: c++03

#include <tuple>
#include <string>
#include <cassert>

#include "test_macros.h"

struct B {
    int id_;

    constexpr explicit B(int i = 0) : id_(i) {}
};

struct D : B {
    constexpr explicit D(int i = 0) : B(i) {}
};

struct NonAssignable {
<<<<<<< HEAD
  NonAssignable& operator=(NonAssignable const&) = delete;
  NonAssignable& operator=(NonAssignable&&) = delete;
};

struct NothrowCopyAssignable
{
    NothrowCopyAssignable& operator=(NothrowCopyAssignable const&) noexcept { return *this; }
};

struct PotentiallyThrowingCopyAssignable
{
    PotentiallyThrowingCopyAssignable& operator=(PotentiallyThrowingCopyAssignable const&) { return *this; }
};

int main(int, char**)
=======
    NonAssignable& operator=(NonAssignable const&) = delete;
    NonAssignable& operator=(NonAssignable&&) = delete;
};

struct NothrowCopyAssignable {
    NothrowCopyAssignable& operator=(NothrowCopyAssignable const&) noexcept { return *this; }
};

struct PotentiallyThrowingCopyAssignable {
    PotentiallyThrowingCopyAssignable& operator=(PotentiallyThrowingCopyAssignable const&) { return *this; }
};

TEST_CONSTEXPR_CXX20
bool test()
>>>>>>> 2ab1d525
{
    {
        typedef std::tuple<long> T0;
        typedef std::tuple<long long> T1;
        T0 t0(2);
        T1 t1;
        t1 = t0;
        assert(std::get<0>(t1) == 2);
    }
    {
        typedef std::tuple<long, char> T0;
        typedef std::tuple<long long, int> T1;
        T0 t0(2, 'a');
        T1 t1;
        t1 = t0;
        assert(std::get<0>(t1) == 2);
        assert(std::get<1>(t1) == int('a'));
    }
    {
        typedef std::tuple<long, char, D> T0;
        typedef std::tuple<long long, int, B> T1;
        T0 t0(2, 'a', D(3));
        T1 t1;
        t1 = t0;
        assert(std::get<0>(t1) == 2);
        assert(std::get<1>(t1) == int('a'));
        assert(std::get<2>(t1).id_ == 3);
    }
    {
        D d(3);
        D d2(2);
        typedef std::tuple<long, char, D&> T0;
        typedef std::tuple<long long, int, B&> T1;
        T0 t0(2, 'a', d2);
        T1 t1(1, 'b', d);
        t1 = t0;
        assert(std::get<0>(t1) == 2);
        assert(std::get<1>(t1) == int('a'));
        assert(std::get<2>(t1).id_ == 2);
    }
    {
        // Test that tuple evaluates correctly applies an lvalue reference
        // before evaluating is_assignable (i.e. 'is_assignable<int&, int&>')
        // instead of evaluating 'is_assignable<int&&, int&>' which is false.
        int x = 42;
        int y = 43;
        std::tuple<int&&> t(std::move(x));
        std::tuple<int&> t2(y);
        t = t2;
        assert(std::get<0>(t) == 43);
        assert(&std::get<0>(t) == &x);
    }
<<<<<<< HEAD
=======
    return true;
}

int main(int, char**)
{
    test();
#if TEST_STD_VER >= 20
    static_assert(test());
#endif

>>>>>>> 2ab1d525
    {
        using T = std::tuple<int, NonAssignable>;
        using U = std::tuple<NonAssignable, int>;
        static_assert(!std::is_assignable<T&, U const&>::value, "");
        static_assert(!std::is_assignable<U&, T const&>::value, "");
    }
    {
        typedef std::tuple<NothrowCopyAssignable, long> T0;
        typedef std::tuple<NothrowCopyAssignable, int> T1;
        static_assert(std::is_nothrow_assignable<T0&, T1 const&>::value, "");
    }
    {
        typedef std::tuple<PotentiallyThrowingCopyAssignable, long> T0;
        typedef std::tuple<PotentiallyThrowingCopyAssignable, int> T1;
<<<<<<< HEAD
=======
        static_assert(std::is_assignable<T0&, T1 const&>::value, "");
>>>>>>> 2ab1d525
        static_assert(!std::is_nothrow_assignable<T0&, T1 const&>::value, "");
    }

    return 0;
}<|MERGE_RESOLUTION|>--- conflicted
+++ resolved
@@ -35,23 +35,6 @@
 };
 
 struct NonAssignable {
-<<<<<<< HEAD
-  NonAssignable& operator=(NonAssignable const&) = delete;
-  NonAssignable& operator=(NonAssignable&&) = delete;
-};
-
-struct NothrowCopyAssignable
-{
-    NothrowCopyAssignable& operator=(NothrowCopyAssignable const&) noexcept { return *this; }
-};
-
-struct PotentiallyThrowingCopyAssignable
-{
-    PotentiallyThrowingCopyAssignable& operator=(PotentiallyThrowingCopyAssignable const&) { return *this; }
-};
-
-int main(int, char**)
-=======
     NonAssignable& operator=(NonAssignable const&) = delete;
     NonAssignable& operator=(NonAssignable&&) = delete;
 };
@@ -66,7 +49,6 @@
 
 TEST_CONSTEXPR_CXX20
 bool test()
->>>>>>> 2ab1d525
 {
     {
         typedef std::tuple<long> T0;
@@ -119,8 +101,6 @@
         assert(std::get<0>(t) == 43);
         assert(&std::get<0>(t) == &x);
     }
-<<<<<<< HEAD
-=======
     return true;
 }
 
@@ -131,7 +111,6 @@
     static_assert(test());
 #endif
 
->>>>>>> 2ab1d525
     {
         using T = std::tuple<int, NonAssignable>;
         using U = std::tuple<NonAssignable, int>;
@@ -146,10 +125,7 @@
     {
         typedef std::tuple<PotentiallyThrowingCopyAssignable, long> T0;
         typedef std::tuple<PotentiallyThrowingCopyAssignable, int> T1;
-<<<<<<< HEAD
-=======
         static_assert(std::is_assignable<T0&, T1 const&>::value, "");
->>>>>>> 2ab1d525
         static_assert(!std::is_nothrow_assignable<T0&, T1 const&>::value, "");
     }
 
