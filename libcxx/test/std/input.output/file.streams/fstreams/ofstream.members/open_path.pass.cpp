--- conflicted
+++ resolved
@@ -10,16 +10,7 @@
 // UNSUPPORTED: libcpp-has-no-filesystem-library
 
 // Filesystem is supported on Apple platforms starting with macosx10.15.
-<<<<<<< HEAD
-// UNSUPPORTED: with_system_cxx_lib=macosx10.14
-// UNSUPPORTED: with_system_cxx_lib=macosx10.13
-// UNSUPPORTED: with_system_cxx_lib=macosx10.12
-// UNSUPPORTED: with_system_cxx_lib=macosx10.11
-// UNSUPPORTED: with_system_cxx_lib=macosx10.10
-// UNSUPPORTED: with_system_cxx_lib=macosx10.9
-=======
 // UNSUPPORTED: use_system_cxx_lib && target={{.+}}-apple-macosx10.{{9|10|11|12|13|14}}
->>>>>>> 2ab1d525
 
 // <fstream>
 
@@ -55,11 +46,8 @@
     assert(c == 'a');
   }
   std::remove(p.string().c_str());
-<<<<<<< HEAD
-=======
 
 #ifndef TEST_HAS_NO_WIDE_CHARACTERS
->>>>>>> 2ab1d525
   {
     std::wofstream fs;
     assert(!fs.is_open());
@@ -77,10 +65,7 @@
     assert(c == L'a');
   }
   std::remove(p.string().c_str());
-<<<<<<< HEAD
-=======
 #endif
->>>>>>> 2ab1d525
 
   return 0;
 }