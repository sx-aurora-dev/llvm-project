//===----------------------------------------------------------------------===//
//
// Part of the LLVM Project, under the Apache License v2.0 with LLVM Exceptions.
// See https://llvm.org/LICENSE.txt for license information.
// SPDX-License-Identifier: Apache-2.0 WITH LLVM-exception
//
//===----------------------------------------------------------------------===//

// UNSUPPORTED: c++03, c++11, c++14
// UNSUPPORTED: libcpp-has-no-filesystem-library

// Filesystem is supported on Apple platforms starting with macosx10.15.
<<<<<<< HEAD
// UNSUPPORTED: with_system_cxx_lib=macosx10.14
// UNSUPPORTED: with_system_cxx_lib=macosx10.13
// UNSUPPORTED: with_system_cxx_lib=macosx10.12
// UNSUPPORTED: with_system_cxx_lib=macosx10.11
// UNSUPPORTED: with_system_cxx_lib=macosx10.10
// UNSUPPORTED: with_system_cxx_lib=macosx10.9
=======
// UNSUPPORTED: use_system_cxx_lib && target={{.+}}-apple-macosx10.{{9|10|11|12|13|14}}
>>>>>>> a2ce6ee6

// <fstream>

// plate <class charT, class traits = char_traits<charT> >
// class basic_ofstream

// explicit basic_ofstream(const filesystem::path& s, ios_base::openmode mode = ios_base::out);

#include <fstream>
#include <filesystem>
#include <cassert>
#include "test_macros.h"
#include "platform_support.h"

namespace fs = std::filesystem;

int main(int, char**) {
  fs::path p = get_temp_file_name();
  {
    static_assert(!std::is_convertible<fs::path, std::ofstream>::value,
                  "ctor should be explicit");
    static_assert(std::is_constructible<std::ofstream, fs::path const&,
                                        std::ios_base::openmode>::value,
                  "");
  }
  {
    std::ofstream stream(p);
    stream << 3.25;
  }
  {
    std::ifstream stream(p);
    double x = 0;
    stream >> x;
    assert(x == 3.25);
  }
  {
    std::ifstream stream(p, std::ios_base::out);
    double x = 0;
    stream >> x;
    assert(x == 3.25);
  }
  std::remove(p.string().c_str());
<<<<<<< HEAD
=======

#ifndef TEST_HAS_NO_WIDE_CHARACTERS
>>>>>>> a2ce6ee6
  {
    std::wofstream stream(p);
    stream << 3.25;
  }
  {
    std::wifstream stream(p);
    double x = 0;
    stream >> x;
    assert(x == 3.25);
  }
  {
    std::wifstream stream(p, std::ios_base::out);
    double x = 0;
    stream >> x;
    assert(x == 3.25);
  }
  std::remove(p.string().c_str());
<<<<<<< HEAD
=======
#endif
>>>>>>> a2ce6ee6

  return 0;
}<|MERGE_RESOLUTION|>--- conflicted
+++ resolved
@@ -10,16 +10,7 @@
 // UNSUPPORTED: libcpp-has-no-filesystem-library
 
 // Filesystem is supported on Apple platforms starting with macosx10.15.
-<<<<<<< HEAD
-// UNSUPPORTED: with_system_cxx_lib=macosx10.14
-// UNSUPPORTED: with_system_cxx_lib=macosx10.13
-// UNSUPPORTED: with_system_cxx_lib=macosx10.12
-// UNSUPPORTED: with_system_cxx_lib=macosx10.11
-// UNSUPPORTED: with_system_cxx_lib=macosx10.10
-// UNSUPPORTED: with_system_cxx_lib=macosx10.9
-=======
 // UNSUPPORTED: use_system_cxx_lib && target={{.+}}-apple-macosx10.{{9|10|11|12|13|14}}
->>>>>>> a2ce6ee6
 
 // <fstream>
 
@@ -62,11 +53,8 @@
     assert(x == 3.25);
   }
   std::remove(p.string().c_str());
-<<<<<<< HEAD
-=======
 
 #ifndef TEST_HAS_NO_WIDE_CHARACTERS
->>>>>>> a2ce6ee6
   {
     std::wofstream stream(p);
     stream << 3.25;
@@ -84,10 +72,7 @@
     assert(x == 3.25);
   }
   std::remove(p.string().c_str());
-<<<<<<< HEAD
-=======
 #endif
->>>>>>> a2ce6ee6
 
   return 0;
 }