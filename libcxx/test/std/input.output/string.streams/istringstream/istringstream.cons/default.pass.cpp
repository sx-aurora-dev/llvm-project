--- conflicted
+++ resolved
@@ -65,13 +65,5 @@
 #   endif
 #endif
 
-<<<<<<< HEAD
-#if TEST_STD_VER >= 11
-    test<std::istringstream>();
-    test<std::wistringstream>();
-#endif
-
-=======
->>>>>>> a2ce6ee6
     return 0;
 }