//===----------------------------------------------------------------------===//
//
// Part of the LLVM Project, under the Apache License v2.0 with LLVM Exceptions.
// See https://llvm.org/LICENSE.txt for license information.
// SPDX-License-Identifier: Apache-2.0 WITH LLVM-exception
//
//===----------------------------------------------------------------------===//

// <sstream>

// template <class charT, class traits = char_traits<charT>, class Allocator = allocator<charT> >
// class basic_stringbuf

// explicit basic_stringbuf(ios_base::openmode which = ios_base::in | ios_base::out); // before C++20
// basic_stringbuf() : basic_stringbuf(ios_base::in | ios_base::out) {}               // C++20
// explicit basic_stringbuf(ios_base::openmode which);                                // C++20

#include <sstream>
#include <cassert>

#include "test_macros.h"
#if TEST_STD_VER >= 11
#include "test_convertible.h"
#endif

template<typename CharT>
struct testbuf
    : std::basic_stringbuf<CharT>
{
    void check()
    {
        assert(this->eback() == NULL);
        assert(this->gptr() == NULL);
        assert(this->egptr() == NULL);
        assert(this->pbase() == NULL);
        assert(this->pptr() == NULL);
        assert(this->epptr() == NULL);
    }
};

int main(int, char**)
{
    {
        std::stringbuf buf;
        assert(buf.str() == "");
    }
    {
        testbuf<char> buf;
        buf.check();
    }
#ifndef TEST_HAS_NO_WIDE_CHARACTERS
    {
        std::wstringbuf buf;
        assert(buf.str() == L"");
    }
    {
        testbuf<wchar_t> buf;
        buf.check();
    }
#endif

#if TEST_STD_VER >= 11
    {
      typedef std::stringbuf B;
      static_assert(test_convertible<B>(), "");
      static_assert(!test_convertible<B, std::ios_base::openmode>(), "");
    }
#endif

<<<<<<< HEAD
#if TEST_STD_VER >= 11
    {
      typedef std::stringbuf B;
      static_assert(test_convertible<B>(), "");
      static_assert(!test_convertible<B, std::ios_base::openmode>(), "");
    }
#endif

=======
>>>>>>> a2ce6ee6
    return 0;
}<|MERGE_RESOLUTION|>--- conflicted
+++ resolved
@@ -67,16 +67,5 @@
     }
 #endif
 
-<<<<<<< HEAD
-#if TEST_STD_VER >= 11
-    {
-      typedef std::stringbuf B;
-      static_assert(test_convertible<B>(), "");
-      static_assert(!test_convertible<B, std::ios_base::openmode>(), "");
-    }
-#endif
-
-=======
->>>>>>> a2ce6ee6
     return 0;
 }