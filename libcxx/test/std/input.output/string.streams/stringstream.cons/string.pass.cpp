//===----------------------------------------------------------------------===//
//
// Part of the LLVM Project, under the Apache License v2.0 with LLVM Exceptions.
// See https://llvm.org/LICENSE.txt for license information.
// SPDX-License-Identifier: Apache-2.0 WITH LLVM-exception
//
//===----------------------------------------------------------------------===//

// <sstream>

// template <class charT, class traits = char_traits<charT>, class Allocator = allocator<charT> >
// class basic_stringstream

// explicit basic_stringstream(const basic_string<charT,traits,Allocator>& str,
//                             ios_base::openmode which = ios_base::out|ios_base::in);

#include <sstream>
#include <cassert>

#include "test_macros.h"

template<typename T>
struct NoDefaultAllocator : std::allocator<T>
{
  template<typename U> struct rebind { using other = NoDefaultAllocator<U>; };
  NoDefaultAllocator(int id_) : id(id_) { }
  template<typename U> NoDefaultAllocator(const NoDefaultAllocator<U>& a) : id(a.id) { }
  int id;
};


int main(int, char**)
{
    {
        std::stringstream ss(" 123 456 ");
        assert(ss.rdbuf() != 0);
        assert(ss.good());
        assert(ss.str() == " 123 456 ");
        int i = 0;
        ss >> i;
        assert(i == 123);
        ss >> i;
        assert(i == 456);
        ss << i << ' ' << 123;
        assert(ss.str() == "456 1236 ");
    }
#ifndef TEST_HAS_NO_WIDE_CHARACTERS
    {
        std::wstringstream ss(L" 123 456 ");
        assert(ss.rdbuf() != 0);
        assert(ss.good());
        assert(ss.str() == L" 123 456 ");
        int i = 0;
        ss >> i;
        assert(i == 123);
        ss >> i;
        assert(i == 456);
        ss << i << ' ' << 123;
        assert(ss.str() == L"456 1236 ");
    }
<<<<<<< HEAD
=======
#endif
>>>>>>> 2ab1d525
    { // This is https://llvm.org/PR33727
        typedef std::basic_string   <char, std::char_traits<char>, NoDefaultAllocator<char> > S;
        typedef std::basic_stringbuf<char, std::char_traits<char>, NoDefaultAllocator<char> > SB;

        S s(NoDefaultAllocator<char>(1));
        SB sb(s);
        // This test is not required by the standard, but *where else* could it get the allocator?
        assert(sb.str().get_allocator() == s.get_allocator());
    }

  return 0;
}<|MERGE_RESOLUTION|>--- conflicted
+++ resolved
@@ -58,10 +58,7 @@
         ss << i << ' ' << 123;
         assert(ss.str() == L"456 1236 ");
     }
-<<<<<<< HEAD
-=======
 #endif
->>>>>>> 2ab1d525
     { // This is https://llvm.org/PR33727
         typedef std::basic_string   <char, std::char_traits<char>, NoDefaultAllocator<char> > S;
         typedef std::basic_stringbuf<char, std::char_traits<char>, NoDefaultAllocator<char> > SB;
