--- conflicted
+++ resolved
@@ -42,11 +42,7 @@
 
 #elif TEST_STD_VER == 20
 
-<<<<<<< HEAD
-# ifndef _LIBCPP_HAS_NO_CONCEPTS
-=======
 # if defined(__cpp_concepts) && __cpp_concepts >= 201907L
->>>>>>> 2ab1d525
 #   ifndef __cpp_lib_math_constants
 #     error "__cpp_lib_math_constants should be defined in c++20"
 #   endif
@@ -57,15 +53,11 @@
 #   ifdef __cpp_lib_math_constants
 #     error "__cpp_lib_math_constants should not be defined when defined(__cpp_concepts) && __cpp_concepts >= 201907L is not defined!"
 #   endif
-# endif // _LIBCPP_HAS_NO_CONCEPTS
+# endif
 
 #elif TEST_STD_VER > 20
 
-<<<<<<< HEAD
-# ifndef _LIBCPP_HAS_NO_CONCEPTS
-=======
 # if defined(__cpp_concepts) && __cpp_concepts >= 201907L
->>>>>>> 2ab1d525
 #   ifndef __cpp_lib_math_constants
 #     error "__cpp_lib_math_constants should be defined in c++2b"
 #   endif
@@ -76,7 +68,7 @@
 #   ifdef __cpp_lib_math_constants
 #     error "__cpp_lib_math_constants should not be defined when defined(__cpp_concepts) && __cpp_concepts >= 201907L is not defined!"
 #   endif
-# endif // _LIBCPP_HAS_NO_CONCEPTS
+# endif
 
 #endif // TEST_STD_VER > 20
 
