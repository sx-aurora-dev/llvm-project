--- conflicted
+++ resolved
@@ -607,8 +607,6 @@
   return LHS.native() == RHS.native();
 }
 
-<<<<<<< HEAD
-=======
 inline fs::perms NormalizeExpectedPerms(fs::perms P) {
 #ifdef _WIN32
   // On Windows, fs::perms only maps down to one bit stored in the filesystem,
@@ -626,7 +624,6 @@
   return P;
 }
 
->>>>>>> 2ab1d525
 struct ExceptionChecker {
   std::errc expected_err;
   fs::path expected_path1;
