//===----------------------------------------------------------------------===//
//
// Part of the LLVM Project, under the Apache License v2.0 with LLVM Exceptions.
// See https://llvm.org/LICENSE.txt for license information.
// SPDX-License-Identifier: Apache-2.0 WITH LLVM-exception
//
//===----------------------------------------------------------------------===//

#ifndef SUPPORT_TEST_ITERATORS_H
#define SUPPORT_TEST_ITERATORS_H

#include <cassert>
#include <iterator>
#include <stdexcept>
#include <utility>

#include "test_macros.h"

template <class It>
class output_iterator
{
    It it_;

    template <class U> friend class output_iterator;
public:
    typedef          std::output_iterator_tag                  iterator_category;
    typedef void                                               value_type;
    typedef typename std::iterator_traits<It>::difference_type difference_type;
    typedef It                                                 pointer;
    typedef typename std::iterator_traits<It>::reference       reference;

    TEST_CONSTEXPR_CXX14 It base() const {return it_;}

    TEST_CONSTEXPR_CXX14 output_iterator() {}
    explicit TEST_CONSTEXPR_CXX14 output_iterator(It it) : it_(it) {}
    template <class U>
        TEST_CONSTEXPR_CXX14 output_iterator(const output_iterator<U>& u) :it_(u.it_) {}

    TEST_CONSTEXPR_CXX14 reference operator*() const {return *it_;}

    TEST_CONSTEXPR_CXX14 output_iterator& operator++() {++it_; return *this;}
    TEST_CONSTEXPR_CXX14 output_iterator operator++(int)
        {output_iterator tmp(*this); ++(*this); return tmp;}

    friend TEST_CONSTEXPR It base(const output_iterator& i) { return i.it_; }

    template <class T>
    void operator,(T const &) = delete;
};

// This is the Cpp17InputIterator requirement as described in Table 87 ([input.iterators]),
// formerly known as InputIterator prior to C++20.
template <class It, class ItTraits = It>
class cpp17_input_iterator
{
    typedef std::iterator_traits<ItTraits> Traits;
    It it_;

    template <class U, class T> friend class cpp17_input_iterator;
public:
    typedef          std::input_iterator_tag                   iterator_category;
    typedef typename Traits::value_type                        value_type;
    typedef typename Traits::difference_type                   difference_type;
    typedef It                                                 pointer;
    typedef typename Traits::reference                         reference;

    TEST_CONSTEXPR_CXX14 It base() const {return it_;}

    explicit TEST_CONSTEXPR_CXX14 cpp17_input_iterator(It it) : it_(it) {}
    template <class U, class T>
        TEST_CONSTEXPR_CXX14 cpp17_input_iterator(const cpp17_input_iterator<U, T>& u) :it_(u.it_) {}

    TEST_CONSTEXPR_CXX14 reference operator*() const {return *it_;}
    TEST_CONSTEXPR_CXX14 pointer operator->() const {return it_;}

    TEST_CONSTEXPR_CXX14 cpp17_input_iterator& operator++() {++it_; return *this;}
    TEST_CONSTEXPR_CXX14 cpp17_input_iterator operator++(int)
        {cpp17_input_iterator tmp(*this); ++(*this); return tmp;}

    friend TEST_CONSTEXPR_CXX14 bool operator==(const cpp17_input_iterator& x, const cpp17_input_iterator& y)
        {return x.it_ == y.it_;}
    friend TEST_CONSTEXPR_CXX14 bool operator!=(const cpp17_input_iterator& x, const cpp17_input_iterator& y)
        {return !(x == y);}

    friend TEST_CONSTEXPR It base(const cpp17_input_iterator& i) { return i.it_; }

    template <class T>
    void operator,(T const &) = delete;
};

template <class T, class TV, class U, class UV>
bool operator==(const cpp17_input_iterator<T, TV>& x, const cpp17_input_iterator<U, UV>& y)
{
    return x.base() == y.base();
}

template <class T, class TV, class U, class UV>
bool operator!=(const cpp17_input_iterator<T, TV>& x, const cpp17_input_iterator<U, UV>& y)
{
    return !(x == y);
}

template <class It>
class forward_iterator
{
    It it_;

    template <class U> friend class forward_iterator;
public:
    typedef          std::forward_iterator_tag                 iterator_category;
    typedef typename std::iterator_traits<It>::value_type      value_type;
    typedef typename std::iterator_traits<It>::difference_type difference_type;
    typedef It                                                 pointer;
    typedef typename std::iterator_traits<It>::reference       reference;

    TEST_CONSTEXPR_CXX14 It base() const {return it_;}

    TEST_CONSTEXPR_CXX14 forward_iterator() : it_() {}
    explicit TEST_CONSTEXPR_CXX14 forward_iterator(It it) : it_(it) {}
    template <class U>
        TEST_CONSTEXPR_CXX14 forward_iterator(const forward_iterator<U>& u) :it_(u.it_) {}

    TEST_CONSTEXPR_CXX14 reference operator*() const {return *it_;}
    TEST_CONSTEXPR_CXX14 pointer operator->() const {return it_;}

    TEST_CONSTEXPR_CXX14 forward_iterator& operator++() {++it_; return *this;}
    TEST_CONSTEXPR_CXX14 forward_iterator operator++(int)
        {forward_iterator tmp(*this); ++(*this); return tmp;}

    friend TEST_CONSTEXPR_CXX14 bool operator==(const forward_iterator& x, const forward_iterator& y)
        {return x.it_ == y.it_;}
    friend TEST_CONSTEXPR_CXX14 bool operator!=(const forward_iterator& x, const forward_iterator& y)
        {return !(x == y);}

    friend TEST_CONSTEXPR It base(const forward_iterator& i) { return i.it_; }

    template <class T>
    void operator,(T const &) = delete;
};

template <class T, class U>
TEST_CONSTEXPR_CXX14
bool operator==(const forward_iterator<T>& x, const forward_iterator<U>& y)
{
    return x.base() == y.base();
}

template <class T, class U>
TEST_CONSTEXPR_CXX14
bool operator!=(const forward_iterator<T>& x, const forward_iterator<U>& y)
{
    return !(x == y);
}

template <class It>
class non_default_constructible_iterator
{
    It it_;

    template <class U> friend class non_default_constructible_iterator;
public:
    typedef          std::input_iterator_tag                   iterator_category;
    typedef typename std::iterator_traits<It>::value_type      value_type;
    typedef typename std::iterator_traits<It>::difference_type difference_type;
    typedef It                                                 pointer;
    typedef typename std::iterator_traits<It>::reference       reference;

    TEST_CONSTEXPR_CXX14 It base() const {return it_;}

    non_default_constructible_iterator() = delete;

    explicit TEST_CONSTEXPR_CXX14 non_default_constructible_iterator(It it) : it_(it) {}
    template <class U>
        TEST_CONSTEXPR_CXX14 non_default_constructible_iterator(const non_default_constructible_iterator<U>& u) :it_(u.it_) {}

    TEST_CONSTEXPR_CXX14 reference operator*() const {return *it_;}
    TEST_CONSTEXPR_CXX14 pointer operator->() const {return it_;}

    TEST_CONSTEXPR_CXX14 non_default_constructible_iterator& operator++() {++it_; return *this;}
    TEST_CONSTEXPR_CXX14 non_default_constructible_iterator operator++(int)
        {non_default_constructible_iterator tmp(*this); ++(*this); return tmp;}

    friend TEST_CONSTEXPR_CXX14 bool operator==(const non_default_constructible_iterator& x, const non_default_constructible_iterator& y)
        {return x.it_ == y.it_;}
    friend TEST_CONSTEXPR_CXX14 bool operator!=(const non_default_constructible_iterator& x, const non_default_constructible_iterator& y)
        {return !(x == y);}

    template <class T>
    void operator,(T const &) = delete;
};

template <class T, class U>
TEST_CONSTEXPR_CXX14
bool operator==(const non_default_constructible_iterator<T>& x, const non_default_constructible_iterator<U>& y)
{
    return x.base() == y.base();
}

template <class T, class U>
TEST_CONSTEXPR_CXX14
bool operator!=(const non_default_constructible_iterator<T>& x, const non_default_constructible_iterator<U>& y)
{
    return !(x == y);
}

template <class It>
class bidirectional_iterator
{
    It it_;

    template <class U> friend class bidirectional_iterator;
public:
    typedef          std::bidirectional_iterator_tag           iterator_category;
    typedef typename std::iterator_traits<It>::value_type      value_type;
    typedef typename std::iterator_traits<It>::difference_type difference_type;
    typedef It                                                 pointer;
    typedef typename std::iterator_traits<It>::reference       reference;

    TEST_CONSTEXPR_CXX14 It base() const {return it_;}

    TEST_CONSTEXPR_CXX14 bidirectional_iterator() : it_() {}
    explicit TEST_CONSTEXPR_CXX14 bidirectional_iterator(It it) : it_(it) {}
    template <class U>
        TEST_CONSTEXPR_CXX14 bidirectional_iterator(const bidirectional_iterator<U>& u) :it_(u.it_) {}

    TEST_CONSTEXPR_CXX14 reference operator*() const {return *it_;}
    TEST_CONSTEXPR_CXX14 pointer operator->() const {return it_;}

    TEST_CONSTEXPR_CXX14 bidirectional_iterator& operator++() {++it_; return *this;}
    TEST_CONSTEXPR_CXX14 bidirectional_iterator operator++(int)
        {bidirectional_iterator tmp(*this); ++(*this); return tmp;}

    TEST_CONSTEXPR_CXX14 bidirectional_iterator& operator--() {--it_; return *this;}
    TEST_CONSTEXPR_CXX14 bidirectional_iterator operator--(int)
        {bidirectional_iterator tmp(*this); --(*this); return tmp;}

    friend TEST_CONSTEXPR It base(const bidirectional_iterator& i) { return i.it_; }

    template <class T>
    void operator,(T const &) = delete;
};

template <class T, class U>
TEST_CONSTEXPR_CXX14
bool operator==(const bidirectional_iterator<T>& x, const bidirectional_iterator<U>& y)
{
    return x.base() == y.base();
}

template <class T, class U>
TEST_CONSTEXPR_CXX14
bool operator!=(const bidirectional_iterator<T>& x, const bidirectional_iterator<U>& y)
{
    return !(x == y);
}

template <class It>
class random_access_iterator
{
    It it_;

    template <class U> friend class random_access_iterator;
public:
    typedef          std::random_access_iterator_tag           iterator_category;
    typedef typename std::iterator_traits<It>::value_type      value_type;
    typedef typename std::iterator_traits<It>::difference_type difference_type;
    typedef It                                                 pointer;
    typedef typename std::iterator_traits<It>::reference       reference;

    TEST_CONSTEXPR_CXX14 It base() const {return it_;}

    TEST_CONSTEXPR_CXX14 random_access_iterator() : it_() {}
    explicit TEST_CONSTEXPR_CXX14 random_access_iterator(It it) : it_(it) {}
    template <class U>
        TEST_CONSTEXPR_CXX14 random_access_iterator(const random_access_iterator<U>& u) :it_(u.it_) {}

    TEST_CONSTEXPR_CXX14 reference operator*() const {return *it_;}
    TEST_CONSTEXPR_CXX14 pointer operator->() const {return it_;}

    TEST_CONSTEXPR_CXX14 random_access_iterator& operator++() {++it_; return *this;}
    TEST_CONSTEXPR_CXX14 random_access_iterator operator++(int)
        {random_access_iterator tmp(*this); ++(*this); return tmp;}

    TEST_CONSTEXPR_CXX14 random_access_iterator& operator--() {--it_; return *this;}
    TEST_CONSTEXPR_CXX14 random_access_iterator operator--(int)
        {random_access_iterator tmp(*this); --(*this); return tmp;}

    TEST_CONSTEXPR_CXX14 random_access_iterator& operator+=(difference_type n) {it_ += n; return *this;}
    TEST_CONSTEXPR_CXX14 random_access_iterator operator+(difference_type n) const
        {random_access_iterator tmp(*this); tmp += n; return tmp;}
    friend TEST_CONSTEXPR_CXX14 random_access_iterator operator+(difference_type n, random_access_iterator x)
        {x += n; return x;}
    TEST_CONSTEXPR_CXX14 random_access_iterator& operator-=(difference_type n) {return *this += -n;}
    TEST_CONSTEXPR_CXX14 random_access_iterator operator-(difference_type n) const
        {random_access_iterator tmp(*this); tmp -= n; return tmp;}

    TEST_CONSTEXPR_CXX14 reference operator[](difference_type n) const {return it_[n];}

    friend TEST_CONSTEXPR It base(const random_access_iterator& i) { return i.it_; }

    template <class T>
    void operator,(T const &) = delete;
};

template <class T, class U>
TEST_CONSTEXPR_CXX14
bool operator==(const random_access_iterator<T>& x, const random_access_iterator<U>& y)
{
    return x.base() == y.base();
}

template <class T, class U>
TEST_CONSTEXPR_CXX14
bool operator!=(const random_access_iterator<T>& x, const random_access_iterator<U>& y)
{
    return !(x == y);
}

template <class T, class U>
TEST_CONSTEXPR_CXX14
bool operator<(const random_access_iterator<T>& x, const random_access_iterator<U>& y)
{
    return x.base() < y.base();
}

template <class T, class U>
TEST_CONSTEXPR_CXX14
bool operator<=(const random_access_iterator<T>& x, const random_access_iterator<U>& y)
{
    return !(y < x);
}

template <class T, class U>
TEST_CONSTEXPR_CXX14
bool operator>(const random_access_iterator<T>& x, const random_access_iterator<U>& y)
{
    return y < x;
}

template <class T, class U>
TEST_CONSTEXPR_CXX14
bool operator>=(const random_access_iterator<T>& x, const random_access_iterator<U>& y)
{
    return !(x < y);
}

template <class T, class U>
TEST_CONSTEXPR_CXX14
typename std::iterator_traits<T>::difference_type
operator-(const random_access_iterator<T>& x, const random_access_iterator<U>& y)
{
    return x.base() - y.base();
}

<<<<<<< HEAD
#if TEST_STD_VER >= 20
=======
#if TEST_STD_VER > 17
>>>>>>> 2ab1d525
template <class It>
class contiguous_iterator
{
    static_assert(std::is_pointer_v<It>, "Things probably break in this case");

    It it_;

    template <class U> friend class contiguous_iterator;
public:
    typedef          std::contiguous_iterator_tag              iterator_category;
    typedef typename std::iterator_traits<It>::value_type      value_type;
    typedef typename std::iterator_traits<It>::difference_type difference_type;
    typedef It                                                 pointer;
    typedef typename std::iterator_traits<It>::reference       reference;
    typedef typename std::remove_pointer<It>::type             element_type;

    TEST_CONSTEXPR_CXX14 It base() const {return it_;}

    TEST_CONSTEXPR_CXX14 contiguous_iterator() : it_() {}
    explicit TEST_CONSTEXPR_CXX14 contiguous_iterator(It it) : it_(it) {}
    template <class U>
        TEST_CONSTEXPR_CXX14 contiguous_iterator(const contiguous_iterator<U>& u) : it_(u.it_) {}

    TEST_CONSTEXPR_CXX14 reference operator*() const {return *it_;}
    TEST_CONSTEXPR_CXX14 pointer operator->() const {return it_;}

    TEST_CONSTEXPR_CXX14 contiguous_iterator& operator++() {++it_; return *this;}
    TEST_CONSTEXPR_CXX14 contiguous_iterator operator++(int)
        {contiguous_iterator tmp(*this); ++(*this); return tmp;}

    TEST_CONSTEXPR_CXX14 contiguous_iterator& operator--() {--it_; return *this;}
    TEST_CONSTEXPR_CXX14 contiguous_iterator operator--(int)
        {contiguous_iterator tmp(*this); --(*this); return tmp;}
<<<<<<< HEAD

    TEST_CONSTEXPR_CXX14 contiguous_iterator& operator+=(difference_type n) {it_ += n; return *this;}
    TEST_CONSTEXPR_CXX14 contiguous_iterator operator+(difference_type n) const
        {contiguous_iterator tmp(*this); tmp += n; return tmp;}
    friend TEST_CONSTEXPR_CXX14 contiguous_iterator operator+(difference_type n, contiguous_iterator x)
        {x += n; return x;}
    TEST_CONSTEXPR_CXX14 contiguous_iterator& operator-=(difference_type n) {return *this += -n;}
    TEST_CONSTEXPR_CXX14 contiguous_iterator operator-(difference_type n) const
        {contiguous_iterator tmp(*this); tmp -= n; return tmp;}

    TEST_CONSTEXPR_CXX14 reference operator[](difference_type n) const {return it_[n];}

    template <class T>
    void operator,(T const &) DELETE_FUNCTION;

    friend TEST_CONSTEXPR_CXX14
    difference_type operator-(const contiguous_iterator& x, const contiguous_iterator& y) {
        return x.base() - y.base();
    }

    friend TEST_CONSTEXPR_CXX14
    difference_type operator<(const contiguous_iterator& x, const contiguous_iterator& y) {
        return x.base() < y.base();
    }
    friend TEST_CONSTEXPR_CXX14
    difference_type operator>(const contiguous_iterator& x, const contiguous_iterator& y) {
        return x.base() > y.base();
    }
    friend TEST_CONSTEXPR_CXX14
    difference_type operator<=(const contiguous_iterator& x, const contiguous_iterator& y) {
        return x.base() <= y.base();
    }
    friend TEST_CONSTEXPR_CXX14
    difference_type operator>=(const contiguous_iterator& x, const contiguous_iterator& y) {
        return x.base() >= y.base();
    }
    friend TEST_CONSTEXPR_CXX14
    difference_type operator==(const contiguous_iterator& x, const contiguous_iterator& y) {
        return x.base() == y.base();
    }
    friend TEST_CONSTEXPR_CXX14
    difference_type operator!=(const contiguous_iterator& x, const contiguous_iterator& y) {
        return x.base() != y.base();
    }
};
#endif

template <class Iter>
inline TEST_CONSTEXPR_CXX14 Iter base(output_iterator<Iter> i) { return i.base(); }
=======
>>>>>>> 2ab1d525

    TEST_CONSTEXPR_CXX14 contiguous_iterator& operator+=(difference_type n) {it_ += n; return *this;}
    TEST_CONSTEXPR_CXX14 contiguous_iterator operator+(difference_type n) const
        {contiguous_iterator tmp(*this); tmp += n; return tmp;}
    friend TEST_CONSTEXPR_CXX14 contiguous_iterator operator+(difference_type n, contiguous_iterator x)
        {x += n; return x;}
    TEST_CONSTEXPR_CXX14 contiguous_iterator& operator-=(difference_type n) {return *this += -n;}
    TEST_CONSTEXPR_CXX14 contiguous_iterator operator-(difference_type n) const
        {contiguous_iterator tmp(*this); tmp -= n; return tmp;}

    TEST_CONSTEXPR_CXX14 reference operator[](difference_type n) const {return it_[n];}

    friend TEST_CONSTEXPR_CXX14
    difference_type operator-(const contiguous_iterator& x, const contiguous_iterator& y) {
        return x.base() - y.base();
    }

    friend TEST_CONSTEXPR_CXX14
    difference_type operator<(const contiguous_iterator& x, const contiguous_iterator& y) {
        return x.base() < y.base();
    }
    friend TEST_CONSTEXPR_CXX14
    difference_type operator>(const contiguous_iterator& x, const contiguous_iterator& y) {
        return x.base() > y.base();
    }
    friend TEST_CONSTEXPR_CXX14
    difference_type operator<=(const contiguous_iterator& x, const contiguous_iterator& y) {
        return x.base() <= y.base();
    }
    friend TEST_CONSTEXPR_CXX14
    difference_type operator>=(const contiguous_iterator& x, const contiguous_iterator& y) {
        return x.base() >= y.base();
    }
    friend TEST_CONSTEXPR_CXX14
    difference_type operator==(const contiguous_iterator& x, const contiguous_iterator& y) {
        return x.base() == y.base();
    }
    friend TEST_CONSTEXPR_CXX14
    difference_type operator!=(const contiguous_iterator& x, const contiguous_iterator& y) {
        return x.base() != y.base();
    }

<<<<<<< HEAD
#if TEST_STD_VER >= 20
template <class Iter>
inline TEST_CONSTEXPR_CXX14 Iter base(contiguous_iterator<Iter> i) { return i.base(); }
#endif

template <class Iter>    // everything else
inline TEST_CONSTEXPR_CXX14 Iter base(Iter i) { return i; }
=======
    friend TEST_CONSTEXPR It base(const contiguous_iterator& i) { return i.it_; }

    template <class T>
    void operator,(T const &) = delete;
};
#endif

template <class Iter> // ADL base() for everything else (including pointers)
TEST_CONSTEXPR_CXX14 Iter base(Iter i) { return i; }
>>>>>>> 2ab1d525

template <typename T>
struct ThrowingIterator {
    typedef std::bidirectional_iterator_tag iterator_category;
    typedef ptrdiff_t                       difference_type;
    typedef const T                         value_type;
    typedef const T *                       pointer;
    typedef const T &                       reference;

    enum ThrowingAction { TAIncrement, TADecrement, TADereference, TAAssignment, TAComparison };

    TEST_CONSTEXPR ThrowingIterator()
        : begin_(nullptr), end_(nullptr), current_(nullptr), action_(TADereference), index_(0) {}
    TEST_CONSTEXPR explicit ThrowingIterator(const T* first, const T* last, int index = 0,
                                                   ThrowingAction action = TADereference)
        : begin_(first), end_(last), current_(first), action_(action), index_(index) {}
    TEST_CONSTEXPR ThrowingIterator(const ThrowingIterator &rhs)
        : begin_(rhs.begin_), end_(rhs.end_), current_(rhs.current_), action_(rhs.action_), index_(rhs.index_) {}

    TEST_CONSTEXPR_CXX14 ThrowingIterator& operator=(const ThrowingIterator& rhs) {
        if (action_ == TAAssignment && --index_ < 0) {
#ifndef TEST_HAS_NO_EXCEPTIONS
            throw std::runtime_error("throw from iterator assignment");
#else
            assert(false);
#endif
        }
        begin_ = rhs.begin_;
        end_ = rhs.end_;
        current_ = rhs.current_;
        action_ = rhs.action_;
        index_ = rhs.index_;
        return *this;
    }

    TEST_CONSTEXPR_CXX14 reference operator*() const {
        if (action_ == TADereference && --index_ < 0) {
#ifndef TEST_HAS_NO_EXCEPTIONS
            throw std::runtime_error("throw from iterator dereference");
#else
            assert(false);
#endif
        }
        return *current_;
    }

    TEST_CONSTEXPR_CXX14 ThrowingIterator& operator++() {
        if (action_ == TAIncrement && --index_ < 0) {
#ifndef TEST_HAS_NO_EXCEPTIONS
            throw std::runtime_error("throw from iterator increment");
#else
            assert(false);
#endif
        }
        ++current_;
        return *this;
    }

    TEST_CONSTEXPR_CXX14 ThrowingIterator operator++(int) {
        ThrowingIterator temp = *this;
        ++(*this);
        return temp;
    }

    TEST_CONSTEXPR_CXX14 ThrowingIterator& operator--() {
        if (action_ == TADecrement && --index_ < 0) {
#ifndef TEST_HAS_NO_EXCEPTIONS
            throw std::runtime_error("throw from iterator decrement");
#else
            assert(false);
#endif
        }
        --current_;
        return *this;
    }

    TEST_CONSTEXPR_CXX14 ThrowingIterator operator--(int) {
        ThrowingIterator temp = *this;
        --(*this);
        return temp;
    }

    TEST_CONSTEXPR_CXX14 friend bool operator==(const ThrowingIterator& a, const ThrowingIterator& b) {
        if (a.action_ == TAComparison && --a.index_ < 0) {
#ifndef TEST_HAS_NO_EXCEPTIONS
            throw std::runtime_error("throw from iterator comparison");
#else
            assert(false);
#endif
        }
        bool atEndL = a.current_ == a.end_;
        bool atEndR = b.current_ == b.end_;
        if (atEndL != atEndR) return false;  // one is at the end (or empty), the other is not.
        if (atEndL) return true;             // both are at the end (or empty)
        return a.current_ == b.current_;
    }

    TEST_CONSTEXPR friend bool operator!=(const ThrowingIterator& a, const ThrowingIterator& b) {
        return !(a == b);
    }

    template <class T2>
    void operator,(T2 const &) = delete;

private:
    const T* begin_;
    const T* end_;
    const T* current_;
    ThrowingAction action_;
    mutable int index_;
};

template <typename T>
struct NonThrowingIterator {
    typedef std::bidirectional_iterator_tag iterator_category;
    typedef ptrdiff_t                       difference_type;
    typedef const T                         value_type;
    typedef const T *                       pointer;
    typedef const T &                       reference;

    NonThrowingIterator()
        : begin_(nullptr), end_(nullptr), current_(nullptr) {}
    explicit NonThrowingIterator(const T *first, const T *last)
        : begin_(first), end_(last), current_(first) {}
    NonThrowingIterator(const NonThrowingIterator& rhs)
        : begin_(rhs.begin_), end_(rhs.end_), current_(rhs.current_) {}

    NonThrowingIterator& operator=(const NonThrowingIterator& rhs) TEST_NOEXCEPT {
        begin_ = rhs.begin_;
        end_ = rhs.end_;
        current_ = rhs.current_;
        return *this;
    }

    reference operator*() const TEST_NOEXCEPT {
        return *current_;
    }

    NonThrowingIterator& operator++() TEST_NOEXCEPT {
        ++current_;
        return *this;
    }

    NonThrowingIterator operator++(int) TEST_NOEXCEPT {
        NonThrowingIterator temp = *this;
        ++(*this);
        return temp;
    }

    NonThrowingIterator & operator--() TEST_NOEXCEPT {
        --current_;
        return *this;
    }

    NonThrowingIterator operator--(int) TEST_NOEXCEPT {
        NonThrowingIterator temp = *this;
        --(*this);
        return temp;
    }

    friend bool operator==(const NonThrowingIterator& a, const NonThrowingIterator& b) TEST_NOEXCEPT {
        bool atEndL = a.current_ == a.end_;
        bool atEndR = b.current_ == b.end_;
        if (atEndL != atEndR) return false;  // one is at the end (or empty), the other is not.
        if (atEndL) return true;             // both are at the end (or empty)
        return a.current_ == b.current_;
    }

    friend bool operator!=(const NonThrowingIterator& a, const NonThrowingIterator& b) TEST_NOEXCEPT {
        return !(a == b);
    }

    template <class T2>
    void operator,(T2 const &) = delete;

private:
    const T *begin_;
    const T *end_;
    const T *current_;
};

#ifdef TEST_SUPPORTS_RANGES

template <class It>
class cpp20_input_iterator
{
    It it_;

public:
    using value_type = std::iter_value_t<It>;
    using difference_type = std::iter_difference_t<It>;
    using iterator_concept = std::input_iterator_tag;

    constexpr explicit cpp20_input_iterator(It it) : it_(it) {}
    cpp20_input_iterator(cpp20_input_iterator&&) = default;
    cpp20_input_iterator& operator=(cpp20_input_iterator&&) = default;
    constexpr decltype(auto) operator*() const { return *it_; }
    constexpr cpp20_input_iterator& operator++() { ++it_; return *this; }
    constexpr void operator++(int) { ++it_; }

    constexpr const It& base() const& { return it_; }
    constexpr It base() && { return std::move(it_); }

    friend constexpr It base(const cpp20_input_iterator& i) { return i.it_; }

    template <class T>
    void operator,(T const &) = delete;
};

template <std::input_or_output_iterator I>
struct iterator_concept {
    using type = std::output_iterator_tag;
};

template <std::input_iterator I>
struct iterator_concept<I> {
    using type = std::input_iterator_tag;
};

template <std::forward_iterator I>
struct iterator_concept<I> {
    using type = std::forward_iterator_tag;
};

template <std::bidirectional_iterator I>
struct iterator_concept<I> {
    using type = std::bidirectional_iterator_tag;
};

template <std::random_access_iterator I>
struct iterator_concept<I> {
    using type = std::random_access_iterator_tag;
};

template<std::contiguous_iterator I>
struct iterator_concept<I> {
    using type = std::contiguous_iterator_tag;
};

template <std::input_or_output_iterator I>
using iterator_concept_t = typename iterator_concept<I>::type;

template<std::input_or_output_iterator>
struct iter_value_or_void { using type = void; };

template<std::input_iterator I>
struct iter_value_or_void<I> {
    using type = std::iter_value_t<I>;
};

// Iterator adaptor that counts the number of times the iterator has had a successor/predecessor
// operation called. Has two recorders:
// * `stride_count`, which records the total number of calls to an op++, op--, op+=, or op-=.
// * `stride_displacement`, which records the displacement of the calls. This means that both
//   op++/op+= will increase the displacement counter by 1, and op--/op-= will decrease the
//   displacement counter by 1.
template <std::input_or_output_iterator I>
class stride_counting_iterator {
public:
    using value_type = typename iter_value_or_void<I>::type;
    using difference_type = std::iter_difference_t<I>;
    using iterator_concept = iterator_concept_t<I>;

    stride_counting_iterator() = default;

    constexpr explicit stride_counting_iterator(I current) : base_(std::move(current)) {}

    constexpr const I& base() const& { return base_; }

    constexpr I base() && { return std::move(base_); }

    constexpr difference_type stride_count() const { return stride_count_; }

    constexpr difference_type stride_displacement() const { return stride_displacement_; }

    constexpr decltype(auto) operator*() const { return *base_; }

    constexpr decltype(auto) operator[](difference_type const n) const { return base_[n]; }

    constexpr stride_counting_iterator& operator++() {
        ++base_;
        ++stride_count_;
        ++stride_displacement_;
        return *this;
    }

    constexpr void operator++(int) { ++*this; }

    constexpr stride_counting_iterator operator++(int)
        requires std::forward_iterator<I>
    {
        auto temp = *this;
        ++*this;
        return temp;
    }

    constexpr stride_counting_iterator& operator--()
        requires std::bidirectional_iterator<I>
    {
        --base_;
        ++stride_count_;
        --stride_displacement_;
        return *this;
    }

    constexpr stride_counting_iterator operator--(int)
        requires std::bidirectional_iterator<I>
    {
        auto temp = *this;
        --*this;
        return temp;
    }

    constexpr stride_counting_iterator& operator+=(difference_type const n)
        requires std::random_access_iterator<I>
    {
        base_ += n;
        ++stride_count_;
        ++stride_displacement_;
        return *this;
    }

    constexpr stride_counting_iterator& operator-=(difference_type const n)
        requires std::random_access_iterator<I>
    {
        base_ -= n;
        ++stride_count_;
        --stride_displacement_;
        return *this;
    }

    friend constexpr stride_counting_iterator operator+(stride_counting_iterator i, difference_type const n)
        requires std::random_access_iterator<I>
    {
        return i += n;
    }

    friend constexpr stride_counting_iterator operator+(difference_type const n, stride_counting_iterator i)
        requires std::random_access_iterator<I>
    {
        return i += n;
    }

    friend constexpr stride_counting_iterator operator-(stride_counting_iterator i, difference_type const n)
        requires std::random_access_iterator<I>
    {
        return i -= n;
    }

    friend constexpr difference_type operator-(stride_counting_iterator const& x, stride_counting_iterator const& y)
        requires std::sized_sentinel_for<I, I>
    {
        return x.base() - y.base();
    }

    constexpr bool operator==(stride_counting_iterator const& other) const
        requires std::sentinel_for<I, I>
    {
        return base_ == other.base_;
    }

    template <std::sentinel_for<I> S>
    constexpr bool operator==(S const last) const
    {
        return base_ == last;
    }

    friend constexpr bool operator<(stride_counting_iterator const& x, stride_counting_iterator const& y)
        requires std::random_access_iterator<I>
    {
        return x.base_ < y.base_;
    }

    friend constexpr bool operator>(stride_counting_iterator const& x, stride_counting_iterator const& y)
        requires std::random_access_iterator<I>
    {
        return y < x;
    }

    friend constexpr bool operator<=(stride_counting_iterator const& x, stride_counting_iterator const& y)
        requires std::random_access_iterator<I>
    {
        return !(y < x);
    }

    friend constexpr bool operator>=(stride_counting_iterator const& x, stride_counting_iterator const& y)
        requires std::random_access_iterator<I>
    {
        return !(x < y);
    }

    template <class T>
    void operator,(T const &) = delete;

private:
    I base_;
    difference_type stride_count_ = 0;
    difference_type stride_displacement_ = 0;
};

template <class It>
class sentinel_wrapper {
public:
    explicit sentinel_wrapper() = default;
    constexpr explicit sentinel_wrapper(const It& it) : base_(base(it)) {}
    constexpr bool operator==(const It& other) const { return base_ == base(other); }
    friend constexpr It base(const sentinel_wrapper& s) { return It(s.base_); }
private:
    decltype(base(std::declval<It>())) base_;
};

template <class It>
class sized_sentinel {
public:
    explicit sized_sentinel() = default;
    constexpr explicit sized_sentinel(const It& it) : base_(base(it)) {}
    constexpr bool operator==(const It& other) const { return base_ == base(other); }
    friend constexpr auto operator-(const sized_sentinel& s, const It& i) { return s.base_ - base(i); }
    friend constexpr auto operator-(const It& i, const sized_sentinel& s) { return base(i) - s.base_; }
    friend constexpr It base(const sized_sentinel& s) { return It(s.base_); }
private:
    decltype(base(std::declval<It>())) base_;
};

template <class It>
class three_way_contiguous_iterator
{
    static_assert(std::is_pointer_v<It>, "Things probably break in this case");

    It it_;

    template <class U> friend class three_way_contiguous_iterator;
public:
    typedef          std::contiguous_iterator_tag              iterator_category;
    typedef typename std::iterator_traits<It>::value_type      value_type;
    typedef typename std::iterator_traits<It>::difference_type difference_type;
    typedef It                                                 pointer;
    typedef typename std::iterator_traits<It>::reference       reference;
    typedef typename std::remove_pointer<It>::type             element_type;

    constexpr It base() const {return it_;}

    constexpr three_way_contiguous_iterator() : it_() {}
    constexpr explicit three_way_contiguous_iterator(It it) : it_(it) {}
    template <class U>
    constexpr three_way_contiguous_iterator(const three_way_contiguous_iterator<U>& u) : it_(u.it_) {}

    constexpr reference operator*() const {return *it_;}
    constexpr pointer operator->() const {return it_;}

    constexpr three_way_contiguous_iterator& operator++() {++it_; return *this;}
    constexpr three_way_contiguous_iterator operator++(int) {auto tmp = *this; ++(*this); return tmp;}

    constexpr three_way_contiguous_iterator& operator--() {--it_; return *this;}
    constexpr three_way_contiguous_iterator operator--(int) {auto tmp = *this; --(*this); return tmp;}

    constexpr three_way_contiguous_iterator& operator+=(difference_type n) {it_ += n; return *this;}
    constexpr auto operator+(difference_type n) const {auto tmp = *this; tmp += n; return tmp;}
    friend constexpr auto operator+(difference_type n, three_way_contiguous_iterator x) {x += n; return x;}
    constexpr three_way_contiguous_iterator& operator-=(difference_type n) {return *this += -n;}
    constexpr auto operator-(difference_type n) const {auto tmp = *this; tmp -= n; return tmp;}

    constexpr reference operator[](difference_type n) const {return it_[n];}

    friend constexpr
    difference_type operator-(const three_way_contiguous_iterator& x, const three_way_contiguous_iterator& y) {
        return x.base() - y.base();
    }

    friend auto operator<=>(const three_way_contiguous_iterator&, const three_way_contiguous_iterator&) = default;

    template <class T>
    void operator,(T const &) = delete;
};

#endif // TEST_STD_VER > 17 && defined(__cpp_lib_concepts)

#endif // SUPPORT_TEST_ITERATORS_H<|MERGE_RESOLUTION|>--- conflicted
+++ resolved
@@ -352,11 +352,7 @@
     return x.base() - y.base();
 }
 
-<<<<<<< HEAD
-#if TEST_STD_VER >= 20
-=======
 #if TEST_STD_VER > 17
->>>>>>> 2ab1d525
 template <class It>
 class contiguous_iterator
 {
@@ -390,7 +386,6 @@
     TEST_CONSTEXPR_CXX14 contiguous_iterator& operator--() {--it_; return *this;}
     TEST_CONSTEXPR_CXX14 contiguous_iterator operator--(int)
         {contiguous_iterator tmp(*this); --(*this); return tmp;}
-<<<<<<< HEAD
 
     TEST_CONSTEXPR_CXX14 contiguous_iterator& operator+=(difference_type n) {it_ += n; return *this;}
     TEST_CONSTEXPR_CXX14 contiguous_iterator operator+(difference_type n) const
@@ -403,9 +398,6 @@
 
     TEST_CONSTEXPR_CXX14 reference operator[](difference_type n) const {return it_[n];}
 
-    template <class T>
-    void operator,(T const &) DELETE_FUNCTION;
-
     friend TEST_CONSTEXPR_CXX14
     difference_type operator-(const contiguous_iterator& x, const contiguous_iterator& y) {
         return x.base() - y.base();
@@ -435,64 +427,7 @@
     difference_type operator!=(const contiguous_iterator& x, const contiguous_iterator& y) {
         return x.base() != y.base();
     }
-};
-#endif
-
-template <class Iter>
-inline TEST_CONSTEXPR_CXX14 Iter base(output_iterator<Iter> i) { return i.base(); }
-=======
->>>>>>> 2ab1d525
-
-    TEST_CONSTEXPR_CXX14 contiguous_iterator& operator+=(difference_type n) {it_ += n; return *this;}
-    TEST_CONSTEXPR_CXX14 contiguous_iterator operator+(difference_type n) const
-        {contiguous_iterator tmp(*this); tmp += n; return tmp;}
-    friend TEST_CONSTEXPR_CXX14 contiguous_iterator operator+(difference_type n, contiguous_iterator x)
-        {x += n; return x;}
-    TEST_CONSTEXPR_CXX14 contiguous_iterator& operator-=(difference_type n) {return *this += -n;}
-    TEST_CONSTEXPR_CXX14 contiguous_iterator operator-(difference_type n) const
-        {contiguous_iterator tmp(*this); tmp -= n; return tmp;}
-
-    TEST_CONSTEXPR_CXX14 reference operator[](difference_type n) const {return it_[n];}
-
-    friend TEST_CONSTEXPR_CXX14
-    difference_type operator-(const contiguous_iterator& x, const contiguous_iterator& y) {
-        return x.base() - y.base();
-    }
-
-    friend TEST_CONSTEXPR_CXX14
-    difference_type operator<(const contiguous_iterator& x, const contiguous_iterator& y) {
-        return x.base() < y.base();
-    }
-    friend TEST_CONSTEXPR_CXX14
-    difference_type operator>(const contiguous_iterator& x, const contiguous_iterator& y) {
-        return x.base() > y.base();
-    }
-    friend TEST_CONSTEXPR_CXX14
-    difference_type operator<=(const contiguous_iterator& x, const contiguous_iterator& y) {
-        return x.base() <= y.base();
-    }
-    friend TEST_CONSTEXPR_CXX14
-    difference_type operator>=(const contiguous_iterator& x, const contiguous_iterator& y) {
-        return x.base() >= y.base();
-    }
-    friend TEST_CONSTEXPR_CXX14
-    difference_type operator==(const contiguous_iterator& x, const contiguous_iterator& y) {
-        return x.base() == y.base();
-    }
-    friend TEST_CONSTEXPR_CXX14
-    difference_type operator!=(const contiguous_iterator& x, const contiguous_iterator& y) {
-        return x.base() != y.base();
-    }
-
-<<<<<<< HEAD
-#if TEST_STD_VER >= 20
-template <class Iter>
-inline TEST_CONSTEXPR_CXX14 Iter base(contiguous_iterator<Iter> i) { return i.base(); }
-#endif
-
-template <class Iter>    // everything else
-inline TEST_CONSTEXPR_CXX14 Iter base(Iter i) { return i; }
-=======
+
     friend TEST_CONSTEXPR It base(const contiguous_iterator& i) { return i.it_; }
 
     template <class T>
@@ -502,7 +437,6 @@
 
 template <class Iter> // ADL base() for everything else (including pointers)
 TEST_CONSTEXPR_CXX14 Iter base(Iter i) { return i; }
->>>>>>> 2ab1d525
 
 template <typename T>
 struct ThrowingIterator {
