//===----------------------------------------------------------------------===//
//
// Part of the LLVM Project, under the Apache License v2.0 with LLVM Exceptions.
// See https://llvm.org/LICENSE.txt for license information.
// SPDX-License-Identifier: Apache-2.0 WITH LLVM-exception
//
//===----------------------------------------------------------------------===//

// UNSUPPORTED: c++03

#include <memory>

template <int> struct Tag {};

template <int ID>
using SPtr = std::shared_ptr<void(Tag<ID>)>;

template <int ID>
using FnType = void(Tag<ID>);

template <int ID>
void TestFn(Tag<ID>) {}

template <int ID>
FnType<ID>* getFn() {
  return &TestFn<ID>;
}

struct Deleter {
  template <class Tp>
  void operator()(Tp) const {
    using RawT = typename std::remove_pointer<Tp>::type;
    static_assert(std::is_function<RawT>::value ||
                  std::is_same<typename std::remove_cv<RawT>::type,
                               std::nullptr_t>::value,
                  "");
  }
};

int main(int, char**) {
  {
    SPtr<0> s; // OK
    SPtr<1> s1(nullptr); // OK
    SPtr<2> s2(getFn<2>(), Deleter{}); // OK
    SPtr<3> s3(nullptr, Deleter{}); // OK
  }

<<<<<<< HEAD
  // expected-error-re@memory:* {{static_assert failed{{.*}} "default_delete cannot be instantiated for function types"}}
=======
  // expected-error-re@*:* {{static_assert failed{{.*}} "default_delete cannot be instantiated for function types"}}
>>>>>>> a2ce6ee6
  std::default_delete<FnType<5>> deleter{}; // expected-note {{requested here}}

  return 0;
}<|MERGE_RESOLUTION|>--- conflicted
+++ resolved
@@ -45,11 +45,7 @@
     SPtr<3> s3(nullptr, Deleter{}); // OK
   }
 
-<<<<<<< HEAD
-  // expected-error-re@memory:* {{static_assert failed{{.*}} "default_delete cannot be instantiated for function types"}}
-=======
   // expected-error-re@*:* {{static_assert failed{{.*}} "default_delete cannot be instantiated for function types"}}
->>>>>>> a2ce6ee6
   std::default_delete<FnType<5>> deleter{}; // expected-note {{requested here}}
 
   return 0;
