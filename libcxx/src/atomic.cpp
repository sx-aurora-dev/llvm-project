--- conflicted
+++ resolved
@@ -16,8 +16,6 @@
 
 #ifdef __linux__
 
-<<<<<<< HEAD
-#include <unistd.h>
 #if defined(__ve__)
 // VE doesn't have linux/futex.h since futex system call is partially
 // implemented.
@@ -27,14 +25,10 @@
 #  define FUTEX_WAIT_PRIVATE      (FUTEX_WAIT | FUTEX_PRIVATE_FLAG)
 #  define FUTEX_WAKE_PRIVATE      (FUTEX_WAKE | FUTEX_PRIVATE_FLAG)
 #else
-#include <linux/futex.h>
+#  include <linux/futex.h>
 #endif
-#include <sys/syscall.h>
-=======
-#  include <linux/futex.h>
 #  include <sys/syscall.h>
 #  include <unistd.h>
->>>>>>> 3c10e5b2
 
 // libc++ uses SYS_futex as a universal syscall name. However, on 32 bit architectures
 // with a 64 bit time_t, we need to specify SYS_futex_time64.
