--- conflicted
+++ resolved
@@ -37,11 +37,7 @@
 #endif
 
 #if defined(_LIBCPP_MSVCRT) || defined(__MINGW32__)
-<<<<<<< HEAD
-#include "__support/win32/locale_win32.h"
-=======
 #   include "__support/win32/locale_win32.h"
->>>>>>> 2ab1d525
 #elif !defined(__BIONIC__) && !defined(__NuttX__)
 #   include <langinfo.h>
 #endif
