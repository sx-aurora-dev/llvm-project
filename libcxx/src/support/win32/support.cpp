--- conflicted
+++ resolved
@@ -1,7 +1,3 @@
-<<<<<<< HEAD
-// -*- C++ -*-
-=======
->>>>>>> 2ab1d525
 //===----------------------------------------------------------------------===//
 //
 // Part of the LLVM Project, under the Apache License v2.0 with LLVM Exceptions.
