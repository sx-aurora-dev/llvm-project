# See https://libcxx.llvm.org/docs/BuildingLibcxx.html for instructions on how
# to build libcxx with CMake.

if (NOT IS_DIRECTORY "${CMAKE_CURRENT_LIST_DIR}/../libcxxabi")
  message(FATAL_ERROR "libc++ now requires being built in a monorepo layout with libcxxabi available")
endif()

#===============================================================================
# Setup Project
#===============================================================================
cmake_minimum_required(VERSION 3.13.4)

<<<<<<< HEAD
set(CMAKE_BUILD_WITH_INSTALL_NAME_DIR ON)
=======
set(LLVM_COMMON_CMAKE_UTILS "${CMAKE_CURRENT_SOURCE_DIR}/../cmake")
>>>>>>> 2ab1d525

# Add path for custom modules
list(INSERT CMAKE_MODULE_PATH 0
  "${CMAKE_CURRENT_SOURCE_DIR}/cmake"
  "${CMAKE_CURRENT_SOURCE_DIR}/cmake/Modules"
  "${LLVM_COMMON_CMAKE_UTILS}"
  "${LLVM_COMMON_CMAKE_UTILS}/Modules"
  )

set(CMAKE_FOLDER "libc++")

set(LIBCXX_SOURCE_DIR  ${CMAKE_CURRENT_SOURCE_DIR})
set(LIBCXX_BINARY_DIR  ${CMAKE_CURRENT_BINARY_DIR})
set(LIBCXX_BINARY_INCLUDE_DIR "${LIBCXX_BINARY_DIR}/include/c++build")

if (CMAKE_SOURCE_DIR STREQUAL CMAKE_CURRENT_SOURCE_DIR OR LIBCXX_STANDALONE_BUILD)
  project(libcxx CXX C)

  set(PACKAGE_NAME libcxx)
<<<<<<< HEAD
  set(PACKAGE_VERSION 13.0.0git)
=======
  set(PACKAGE_VERSION 14.0.0git)
>>>>>>> 2ab1d525
  set(PACKAGE_STRING "${PACKAGE_NAME} ${PACKAGE_VERSION}")
  set(PACKAGE_BUGREPORT "llvm-bugs@lists.llvm.org")

  # In a standalone build, we don't have llvm to automatically generate the
  # llvm-lit script for us.  So we need to provide an explicit directory that
  # the configurator should write the script into.
  set(LIBCXX_STANDALONE_BUILD 1)
  set(LLVM_LIT_OUTPUT_DIR "${LIBCXX_BINARY_DIR}/bin")

  # Find the LLVM sources and simulate LLVM CMake options.
  include(HandleOutOfTreeLLVM)
endif()

if (LIBCXX_STANDALONE_BUILD)
  find_package(Python3 COMPONENTS Interpreter)
  if(NOT Python3_Interpreter_FOUND)
    message(SEND_ERROR "Python3 not found. Python3 is required")
  endif()
endif()

# Require out of source build.
include(MacroEnsureOutOfSourceBuild)
MACRO_ENSURE_OUT_OF_SOURCE_BUILD(
 "${PROJECT_NAME} requires an out of source build. Please create a separate
 build directory and run 'cmake /path/to/${PROJECT_NAME} [options]' there."
 )
if("${CMAKE_CXX_COMPILER_ID}" STREQUAL "Clang" AND "${CMAKE_CXX_SIMULATE_ID}" STREQUAL "MSVC")
  message(STATUS "Configuring for clang-cl")
  set(LIBCXX_TARGETING_CLANG_CL ON)
endif()

if (MSVC)
  set(LIBCXX_TARGETING_MSVC ON)
  message(STATUS "Configuring for MSVC")
else()
  set(LIBCXX_TARGETING_MSVC OFF)
endif()

#===============================================================================
# Setup CMake Options
#===============================================================================
include(CMakeDependentOption)
include(HandleCompilerRT)

# Basic options ---------------------------------------------------------------
option(LIBCXX_ENABLE_ASSERTIONS "Enable assertions independent of build mode." OFF)
option(LIBCXX_ENABLE_SHARED "Build libc++ as a shared library." ON)
option(LIBCXX_ENABLE_STATIC "Build libc++ as a static library." ON)
option(LIBCXX_ENABLE_EXPERIMENTAL_LIBRARY "Build libc++experimental.a" ON)
set(ENABLE_FILESYSTEM_DEFAULT ON)
if (WIN32 AND NOT MINGW)
  # Filesystem is buildable for windows, but it requires __int128 helper
  # functions, that currently are provided by libgcc or compiler_rt builtins.
  # These are available in MinGW environments, but not currently in MSVC
  # environments.
  set(ENABLE_FILESYSTEM_DEFAULT OFF)
endif()
option(LIBCXX_ENABLE_FILESYSTEM "Build filesystem as part of the main libc++ library"
    ${ENABLE_FILESYSTEM_DEFAULT})
option(LIBCXX_INCLUDE_TESTS "Build the libc++ tests." ${LLVM_INCLUDE_TESTS})
option(LIBCXX_ENABLE_PARALLEL_ALGORITHMS "Enable the parallel algorithms library. This requires the PSTL to be available." OFF)
option(LIBCXX_ENABLE_DEBUG_MODE_SUPPORT
  "Whether to include support for libc++'s debugging mode in the library.
   By default, this is turned on. If you turn it off and try to enable the
   debug mode when compiling a program against libc++, it will fail to link
   since the required support isn't provided in the library." ON)
option(LIBCXX_ENABLE_RANDOM_DEVICE
  "Whether to include support for std::random_device in the library. Disabling
   this can be useful when building the library for platforms that don't have
   a source of randomness, such as some embedded platforms. When this is not
   supported, most of <random> will still be available, but std::random_device
   will not." ON)
option(LIBCXX_ENABLE_LOCALIZATION
  "Whether to include support for localization in the library. Disabling
   localization can be useful when porting to platforms that don't support
   the C locale API (e.g. embedded). When localization is not supported,
   several parts of the library will be disabled: <iostream>, <regex>, <locale>
   will be completely unusable, and other parts may be only partly available." ON)
option(LIBCXX_ENABLE_UNICODE
  "Whether to include support for Unicode in the library. Disabling Unicode can
   be useful when porting to platforms that don't support UTF-8 encoding (e.g.
   embedded)." ON)
option(LIBCXX_ENABLE_WIDE_CHARACTERS
  "Whether to include support for wide characters in the library. Disabling
   wide character support can be useful when porting to platforms that don't
   support the C functionality for wide characters. When wide characters are
   not supported, several parts of the library will be disabled, notably the
   wide character specializations of std::basic_string." ON)
option(LIBCXX_ENABLE_VENDOR_AVAILABILITY_ANNOTATIONS
  "Whether to turn on vendor availability annotations on declarations that depend
   on definitions in a shared library. By default, we assume that we're not building
   libc++ for any specific vendor, and we disable those annotations. Vendors wishing
   to provide compile-time errors when using features unavailable on some version of
   the shared library they shipped should turn this on and see `include/__availability`
   for more details." OFF)
option(LIBCXX_ENABLE_INCOMPLETE_FEATURES
    "Whether to enable support for incomplete library features. Incomplete features
    are new library features under development. These features don't guarantee
    ABI stability nor the quality of completed library features. Vendors
    shipping the library may want to disable this option." ON)
set(LIBCXX_TEST_CONFIG "legacy.cfg.in" CACHE STRING
    "The path to the Lit testing configuration to use when running the tests.
     If a relative path is provided, it is assumed to be relative to '<monorepo>/libcxx/test/configs'.")
if (NOT IS_ABSOLUTE "${LIBCXX_TEST_CONFIG}")
  set(LIBCXX_TEST_CONFIG "${CMAKE_CURRENT_SOURCE_DIR}/test/configs/${LIBCXX_TEST_CONFIG}")
endif()
set(LIBCXX_TEST_PARAMS "" CACHE STRING
    "A list of parameters to run the Lit test suite with.")

# Benchmark options -----------------------------------------------------------
option(LIBCXX_INCLUDE_BENCHMARKS "Build the libc++ benchmarks and their dependencies" ON)

set(LIBCXX_BENCHMARK_TEST_ARGS_DEFAULT --benchmark_min_time=0.01)
set(LIBCXX_BENCHMARK_TEST_ARGS "${LIBCXX_BENCHMARK_TEST_ARGS_DEFAULT}" CACHE STRING
    "Arguments to pass when running the benchmarks using check-cxx-benchmarks")

set(LIBCXX_BENCHMARK_NATIVE_STDLIB "" CACHE STRING
        "Build the benchmarks against the specified native STL.
         The value must be one of libc++/libstdc++")
set(LIBCXX_BENCHMARK_NATIVE_GCC_TOOLCHAIN "" CACHE STRING
    "Use alternate GCC toolchain when building the native benchmarks")

if (LIBCXX_BENCHMARK_NATIVE_STDLIB)
  if (NOT (LIBCXX_BENCHMARK_NATIVE_STDLIB STREQUAL "libc++"
        OR LIBCXX_BENCHMARK_NATIVE_STDLIB STREQUAL "libstdc++"))
    message(FATAL_ERROR "Invalid value for LIBCXX_BENCHMARK_NATIVE_STDLIB: "
            "'${LIBCXX_BENCHMARK_NATIVE_STDLIB}'")
  endif()
endif()

option(LIBCXX_INCLUDE_DOCS "Build the libc++ documentation." ${LLVM_INCLUDE_DOCS})
set(LIBCXX_LIBDIR_SUFFIX "${LLVM_LIBDIR_SUFFIX}" CACHE STRING
    "Define suffix of library directory name (32/64)")
option(LIBCXX_INSTALL_HEADERS "Install the libc++ headers." ON)
option(LIBCXX_INSTALL_LIBRARY "Install the libc++ library." ON)
cmake_dependent_option(LIBCXX_INSTALL_STATIC_LIBRARY
  "Install the static libc++ library." ON
  "LIBCXX_ENABLE_STATIC;LIBCXX_INSTALL_LIBRARY" OFF)
cmake_dependent_option(LIBCXX_INSTALL_SHARED_LIBRARY
  "Install the shared libc++ library." ON
  "LIBCXX_ENABLE_SHARED;LIBCXX_INSTALL_LIBRARY" OFF)
cmake_dependent_option(LIBCXX_INSTALL_EXPERIMENTAL_LIBRARY
        "Install libc++experimental.a" ON
        "LIBCXX_ENABLE_EXPERIMENTAL_LIBRARY;LIBCXX_INSTALL_LIBRARY" OFF)

set(LIBCXX_ABI_VERSION "1" CACHE STRING "ABI version of libc++. Can be either 1 or 2, where 2 is currently not stable. Defaults to 1.")
set(LIBCXX_ABI_NAMESPACE "" CACHE STRING "The inline ABI namespace used by libc++. It defaults to __n where `n` is the current ABI version.")
option(LIBCXX_ABI_UNSTABLE "Unstable ABI of libc++." OFF)
option(LIBCXX_ABI_FORCE_ITANIUM "Ignore auto-detection and force use of the Itanium ABI.")
option(LIBCXX_ABI_FORCE_MICROSOFT "Ignore auto-detection and force use of the Microsoft ABI.")

set(LIBCXX_TYPEINFO_COMPARISON_IMPLEMENTATION "default" CACHE STRING
  "Override the implementation to use for comparing typeinfos. By default, this
   is detected automatically by the library, but this option allows overriding
   which implementation is used unconditionally.

   See the documentation in <libcxx/include/typeinfo> for details on what each
   value means.")
set(TYPEINFO_COMPARISON_VALUES "default;1;2;3")
if (NOT ("${LIBCXX_TYPEINFO_COMPARISON_IMPLEMENTATION}" IN_LIST TYPEINFO_COMPARISON_VALUES))
  message(FATAL_ERROR "Value '${LIBCXX_TYPEINFO_COMPARISON_IMPLEMENTATION}' is not a valid value for
                       LIBCXX_TYPEINFO_COMPARISON_IMPLEMENTATION")
endif()

option(LIBCXX_HIDE_FROM_ABI_PER_TU_BY_DEFAULT "Enable per TU ABI insulation by default. To be used by vendors." OFF)
set(LIBCXX_ABI_DEFINES "" CACHE STRING "A semicolon separated list of ABI macros to define in the site config header.")
option(LIBCXX_EXTRA_SITE_DEFINES "Extra defines to add into __config_site")
option(LIBCXX_USE_COMPILER_RT "Use compiler-rt instead of libgcc" OFF)
set(LIBCXX_LIBCPPABI_VERSION "2" CACHE STRING "Version of libc++abi's ABI to re-export from libc++ when re-exporting is enabled.
                                               Note that this is not related to the version of libc++'s ABI itself!")

# ABI Library options ---------------------------------------------------------
set(LIBCXX_CXX_ABI "default" CACHE STRING "Specify C++ ABI library to use.")
set(CXXABIS none default libcxxabi libcxxrt libstdc++ libsupc++ vcruntime)
set_property(CACHE LIBCXX_CXX_ABI PROPERTY STRINGS ;${CXXABIS})

# Setup the default options if LIBCXX_CXX_ABI is not specified.
if (LIBCXX_CXX_ABI STREQUAL "default")
  if (LIBCXX_TARGETING_MSVC)
    # FIXME: Figure out how to configure the ABI library on Windows.
    set(LIBCXX_CXX_ABI_LIBNAME "vcruntime")
  elseif (${CMAKE_SYSTEM_NAME} MATCHES "FreeBSD")
    set(LIBCXX_CXX_ABI_LIBNAME "libcxxrt")
  elseif (NOT LIBCXX_STANDALONE_BUILD OR HAVE_LIBCXXABI)
    set(LIBCXX_CXX_ABI_LIBNAME "libcxxabi")
  else()
    set(LIBCXX_CXX_ABI_LIBNAME "default")
  endif()
else()
  set(LIBCXX_CXX_ABI_LIBNAME "${LIBCXX_CXX_ABI}")
endif()

option(LIBCXX_ENABLE_STATIC_ABI_LIBRARY
  "Use a static copy of the ABI library when linking libc++.
   This option cannot be used with LIBCXX_ENABLE_ABI_LINKER_SCRIPT." OFF)

cmake_dependent_option(LIBCXX_STATICALLY_LINK_ABI_IN_STATIC_LIBRARY
  "Statically link the ABI library to static library" ON
  "LIBCXX_ENABLE_STATIC_ABI_LIBRARY;LIBCXX_ENABLE_STATIC" OFF)

cmake_dependent_option(LIBCXX_STATICALLY_LINK_ABI_IN_SHARED_LIBRARY
  "Statically link the ABI library to shared library" ON
  "LIBCXX_ENABLE_STATIC_ABI_LIBRARY;LIBCXX_ENABLE_SHARED" OFF)

# Generate and install a linker script inplace of libc++.so. The linker script
# will link libc++ to the correct ABI library. This option is on by default
# on UNIX platforms other than Apple unless 'LIBCXX_ENABLE_STATIC_ABI_LIBRARY'
# is on. This option is also disabled when the ABI library is not specified
# or is specified to be "none".
set(ENABLE_LINKER_SCRIPT_DEFAULT_VALUE OFF)
if (LLVM_HAVE_LINK_VERSION_SCRIPT AND NOT LIBCXX_STATICALLY_LINK_ABI_IN_SHARED_LIBRARY
      AND NOT LIBCXX_CXX_ABI_LIBNAME STREQUAL "none"
      AND NOT LIBCXX_CXX_ABI_LIBNAME STREQUAL "default"
      AND Python3_EXECUTABLE
      AND LIBCXX_ENABLE_SHARED)
    set(ENABLE_LINKER_SCRIPT_DEFAULT_VALUE ON)
endif()

option(LIBCXX_ENABLE_ABI_LINKER_SCRIPT
      "Use and install a linker script for the given ABI library"
      ${ENABLE_LINKER_SCRIPT_DEFAULT_VALUE})

option(LIBCXX_ENABLE_NEW_DELETE_DEFINITIONS
  "Build libc++ with definitions for operator new/delete. These are normally
   defined in libc++abi, but this option can be used to define them in libc++
   instead. If you define them in libc++, make sure they are NOT defined in
   libc++abi. Doing otherwise is an ODR violation." OFF)
# Build libc++abi with libunwind. We need this option to determine whether to
# link with libunwind or libgcc_s while running the test cases.
option(LIBCXXABI_USE_LLVM_UNWINDER "Build and use the LLVM unwinder." OFF)

# Target options --------------------------------------------------------------
option(LIBCXX_BUILD_32_BITS "Build 32 bit multilib libc++. This option is not supported anymore when building the runtimes. Please specify a full triple instead." ${LLVM_BUILD_32_BITS})
if (LIBCXX_BUILD_32_BITS)
  message(FATAL_ERROR "LIBCXX_BUILD_32_BITS is not supported anymore when building the runtimes, please specify a full triple instead.")
endif()

if(CMAKE_CXX_COMPILER_TARGET)
  set(LIBCXX_DEFAULT_TARGET_TRIPLE "${CMAKE_CXX_COMPILER_TARGET}")
else()
  set(LIBCXX_DEFAULT_TARGET_TRIPLE "${LLVM_DEFAULT_TARGET_TRIPLE}")
endif()
set(LIBCXX_TARGET_TRIPLE "${LIBCXX_DEFAULT_TARGET_TRIPLE}" CACHE STRING "Use alternate target triple.")
set(LIBCXX_SYSROOT "${CMAKE_SYSROOT}" CACHE STRING "Use alternate sysroot.")
set(LIBCXX_GCC_TOOLCHAIN "${CMAKE_CXX_COMPILER_EXTERNAL_TOOLCHAIN}" CACHE STRING "Use alternate GCC toolchain.")

# Feature options -------------------------------------------------------------
option(LIBCXX_ENABLE_EXCEPTIONS "Use exceptions." ON)
option(LIBCXX_ENABLE_RTTI "Use run time type information." ON)
option(LIBCXX_ENABLE_THREADS "Build libc++ with support for threads." ON)
option(LIBCXX_ENABLE_MONOTONIC_CLOCK
  "Build libc++ with support for a monotonic clock.
   This option may only be set to OFF when LIBCXX_ENABLE_THREADS=OFF." ON)
option(LIBCXX_HAS_MUSL_LIBC "Build libc++ with support for the Musl C library" OFF)
option(LIBCXX_HAS_PTHREAD_API "Ignore auto-detection and force use of pthread API" OFF)
option(LIBCXX_HAS_WIN32_THREAD_API "Ignore auto-detection and force use of win32 thread API" OFF)
option(LIBCXX_HAS_EXTERNAL_THREAD_API
  "Build libc++ with an externalized threading API.
   This option may only be set to ON when LIBCXX_ENABLE_THREADS=ON." OFF)
option(LIBCXX_BUILD_EXTERNAL_THREAD_LIBRARY
    "Build libc++ with an externalized threading library.
     This option may only be set to ON when LIBCXX_ENABLE_THREADS=ON" OFF)

# Misc options ----------------------------------------------------------------
# FIXME: Turn -pedantic back ON. It is currently off because it warns
# about #include_next which is used everywhere.
option(LIBCXX_ENABLE_PEDANTIC "Compile with pedantic enabled." OFF)
option(LIBCXX_ENABLE_WERROR "Fail and stop if a warning is triggered." OFF)
option(LIBCXX_DISABLE_MACRO_CONFLICT_WARNINGS "Disable #warnings about conflicting macros." OFF)

option(LIBCXX_GENERATE_COVERAGE "Enable generating code coverage." OFF)
set(LIBCXX_COVERAGE_LIBRARY "" CACHE STRING
    "The Profile-rt library used to build with code coverage")

set(LIBCXX_CONFIGURE_IDE_DEFAULT OFF)
if (XCODE OR MSVC_IDE)
  set(LIBCXX_CONFIGURE_IDE_DEFAULT ON)
endif()
option(LIBCXX_CONFIGURE_IDE "Configure libcxx for use within an IDE"
      ${LIBCXX_CONFIGURE_IDE_DEFAULT})

option(LIBCXX_HERMETIC_STATIC_LIBRARY
  "Do not export any symbols from the static library." OFF)

#===============================================================================
# Check option configurations
#===============================================================================

# Ensure LIBCXX_ENABLE_MONOTONIC_CLOCK is set to ON only when
# LIBCXX_ENABLE_THREADS is on.
if(LIBCXX_ENABLE_THREADS AND NOT LIBCXX_ENABLE_MONOTONIC_CLOCK)
  message(FATAL_ERROR "LIBCXX_ENABLE_MONOTONIC_CLOCK can only be set to OFF"
                      " when LIBCXX_ENABLE_THREADS is also set to OFF.")
endif()

if(NOT LIBCXX_ENABLE_THREADS)
  if(LIBCXX_HAS_PTHREAD_API)
    message(FATAL_ERROR "LIBCXX_HAS_PTHREAD_API can only be set to ON"
                        " when LIBCXX_ENABLE_THREADS is also set to ON.")
  endif()
  if(LIBCXX_HAS_EXTERNAL_THREAD_API)
    message(FATAL_ERROR "LIBCXX_HAS_EXTERNAL_THREAD_API can only be set to ON"
                        " when LIBCXX_ENABLE_THREADS is also set to ON.")
  endif()
  if (LIBCXX_BUILD_EXTERNAL_THREAD_LIBRARY)
    message(FATAL_ERROR "LIBCXX_BUILD_EXTERNAL_THREAD_LIBRARY can only be set "
                        "to ON when LIBCXX_ENABLE_THREADS is also set to ON.")
  endif()
  if (LIBCXX_HAS_WIN32_THREAD_API)
    message(FATAL_ERROR "LIBCXX_HAS_WIN32_THREAD_API can only be set to ON"
                        " when LIBCXX_ENABLE_THREADS is also set to ON.")
  endif()

endif()

if (LIBCXX_HAS_EXTERNAL_THREAD_API)
  if (LIBCXX_BUILD_EXTERNAL_THREAD_LIBRARY)
    message(FATAL_ERROR "The options LIBCXX_BUILD_EXTERNAL_THREAD_LIBRARY and "
                        "LIBCXX_HAS_EXTERNAL_THREAD_API cannot both be ON at "
                        "the same time")
  endif()
  if (LIBCXX_HAS_PTHREAD_API)
    message(FATAL_ERROR "The options LIBCXX_HAS_EXTERNAL_THREAD_API"
                        "and LIBCXX_HAS_PTHREAD_API cannot be both"
                        "set to ON at the same time.")
  endif()
  if (LIBCXX_HAS_WIN32_THREAD_API)
    message(FATAL_ERROR "The options LIBCXX_HAS_EXTERNAL_THREAD_API"
                        "and LIBCXX_HAS_WIN32_THREAD_API cannot be both"
                        "set to ON at the same time.")
  endif()
endif()

if (LIBCXX_HAS_PTHREAD_API)
  if (LIBCXX_HAS_WIN32_THREAD_API)
    message(FATAL_ERROR "The options LIBCXX_HAS_PTHREAD_API"
                        "and LIBCXX_HAS_WIN32_THREAD_API cannot be both"
                        "set to ON at the same time.")
  endif()
endif()

# Ensure LLVM_USE_SANITIZER is not specified when LIBCXX_GENERATE_COVERAGE
# is ON.
if (LLVM_USE_SANITIZER AND LIBCXX_GENERATE_COVERAGE)
  message(FATAL_ERROR "LLVM_USE_SANITIZER cannot be used with LIBCXX_GENERATE_COVERAGE")
endif()

# Warn users that LIBCXX_ENABLE_STATIC_ABI_LIBRARY is an experimental option.
if (LIBCXX_ENABLE_STATIC_ABI_LIBRARY)
  message(WARNING "LIBCXX_ENABLE_STATIC_ABI_LIBRARY is an experimental option")
  if (LIBCXX_ENABLE_STATIC AND NOT Python3_EXECUTABLE)
    message(FATAL_ERROR "LIBCXX_ENABLE_STATIC_ABI_LIBRARY requires python but it was not found.")
  endif()
endif()

if (LIBCXX_ENABLE_ABI_LINKER_SCRIPT)
    if (APPLE)
      message(FATAL_ERROR "LIBCXX_ENABLE_ABI_LINKER_SCRIPT cannot be used on APPLE targets")
    endif()
    if (NOT LIBCXX_ENABLE_SHARED)
      message(FATAL_ERROR "LIBCXX_ENABLE_ABI_LINKER_SCRIPT is only available for shared library builds.")
    endif()
endif()

if (LIBCXX_STATICALLY_LINK_ABI_IN_SHARED_LIBRARY AND LIBCXX_ENABLE_ABI_LINKER_SCRIPT)
    message(FATAL_ERROR "Conflicting options given.
        LIBCXX_ENABLE_STATIC_ABI_LIBRARY cannot be specified with
        LIBCXX_ENABLE_ABI_LINKER_SCRIPT")
endif()

if (LIBCXX_ABI_FORCE_ITANIUM AND LIBCXX_ABI_FORCE_MICROSOFT)
  message(FATAL_ERROR "Only one of LIBCXX_ABI_FORCE_ITANIUM and LIBCXX_ABI_FORCE_MICROSOFT can be specified.")
endif ()

#===============================================================================
# Configure System
#===============================================================================

# TODO: Projects that depend on libc++ should use LIBCXX_GENERATED_INCLUDE_DIR
# instead of hard-coding include/c++/v1.

set(LIBCXX_INSTALL_INCLUDE_DIR "include/c++/v1" CACHE PATH
    "Path where target-agnostic libc++ headers should be installed.")
set(LIBCXX_INSTALL_RUNTIME_DIR bin CACHE PATH
    "Path where built libc++ runtime libraries should be installed.")

if(LLVM_ENABLE_PER_TARGET_RUNTIME_DIR AND NOT APPLE)
  set(LIBCXX_LIBRARY_DIR ${LLVM_LIBRARY_OUTPUT_INTDIR}/${LLVM_DEFAULT_TARGET_TRIPLE})
  set(LIBCXX_GENERATED_INCLUDE_DIR "${LLVM_BINARY_DIR}/include/c++/v1")
  set(LIBCXX_GENERATED_INCLUDE_TARGET_DIR "${LLVM_BINARY_DIR}/include/${LLVM_DEFAULT_TARGET_TRIPLE}/c++/v1")
  set(LIBCXX_INSTALL_LIBRARY_DIR lib${LLVM_LIBDIR_SUFFIX}/${LLVM_DEFAULT_TARGET_TRIPLE} CACHE PATH
      "Path where built libc++ libraries should be installed.")
  set(LIBCXX_INSTALL_INCLUDE_TARGET_DIR "include/${LLVM_DEFAULT_TARGET_TRIPLE}/c++/v1" CACHE PATH
      "Path where target-specific libc++ headers should be installed.")
  if(LIBCXX_LIBDIR_SUBDIR)
    string(APPEND LIBCXX_LIBRARY_DIR /${LIBCXX_LIBDIR_SUBDIR})
    string(APPEND LIBCXX_INSTALL_LIBRARY_DIR /${LIBCXX_LIBDIR_SUBDIR})
  endif()
else()
  if(LLVM_LIBRARY_OUTPUT_INTDIR)
    set(LIBCXX_LIBRARY_DIR ${LLVM_LIBRARY_OUTPUT_INTDIR})
    set(LIBCXX_GENERATED_INCLUDE_DIR "${LLVM_BINARY_DIR}/include/c++/v1")
  else()
    set(LIBCXX_LIBRARY_DIR ${CMAKE_BINARY_DIR}/lib${LIBCXX_LIBDIR_SUFFIX})
    set(LIBCXX_GENERATED_INCLUDE_DIR "${CMAKE_BINARY_DIR}/include/c++/v1")
  endif()
  set(LIBCXX_GENERATED_INCLUDE_TARGET_DIR "${LIBCXX_GENERATED_INCLUDE_DIR}")
  set(LIBCXX_INSTALL_LIBRARY_DIR lib${LIBCXX_LIBDIR_SUFFIX} CACHE PATH
      "Path where built libc++ libraries should be installed.")
  set(LIBCXX_INSTALL_INCLUDE_TARGET_DIR "${LIBCXX_INSTALL_INCLUDE_DIR}" CACHE PATH
      "Path where target-specific libc++ headers should be installed.")
endif()

file(MAKE_DIRECTORY "${LIBCXX_BINARY_INCLUDE_DIR}")

set(CMAKE_ARCHIVE_OUTPUT_DIRECTORY ${LIBCXX_LIBRARY_DIR})
set(CMAKE_LIBRARY_OUTPUT_DIRECTORY ${LIBCXX_LIBRARY_DIR})
set(CMAKE_RUNTIME_OUTPUT_DIRECTORY ${LIBCXX_LIBRARY_DIR})

# Declare libc++ configuration variables.
# They are intended for use as follows:
# LIBCXX_CXX_FLAGS: General flags for both the compiler and linker.
# LIBCXX_COMPILE_FLAGS: Compile only flags.
# LIBCXX_LINK_FLAGS: Linker only flags.
# LIBCXX_LIBRARIES: libraries libc++ is linked to.
set(LIBCXX_COMPILE_FLAGS "")
set(LIBCXX_LINK_FLAGS "")
set(LIBCXX_LIBRARIES "")

# Include macros for adding and removing libc++ flags.
include(HandleLibcxxFlags)

# Target flags ================================================================
# These flags get added to CMAKE_CXX_FLAGS and CMAKE_C_FLAGS so that
# 'config-ix' use them during feature checks. It also adds them to both
# 'LIBCXX_COMPILE_FLAGS' and 'LIBCXX_LINK_FLAGS'
if(ZOS)
  add_target_flags_if_supported("-fzos-le-char-mode=ebcdic")
endif()
if(LIBCXX_TARGET_TRIPLE)
  add_target_flags_if_supported("--target=${LIBCXX_TARGET_TRIPLE}")
endif()
if(LIBCXX_SYSROOT)
  add_target_flags_if_supported("--sysroot=${LIBCXX_SYSROOT}")
endif()
if(LIBCXX_GCC_TOOLCHAIN)
  add_target_flags_if_supported("--gcc-toolchain=${LIBCXX_GCC_TOOLCHAIN}")
endif()

# Configure compiler.
include(config-ix)

# Configure coverage options.
if (LIBCXX_GENERATE_COVERAGE)
  include(CodeCoverage)
  set(CMAKE_BUILD_TYPE "COVERAGE" CACHE STRING "" FORCE)
endif()

string(TOUPPER "${CMAKE_BUILD_TYPE}" uppercase_CMAKE_BUILD_TYPE)
if (uppercase_CMAKE_BUILD_TYPE STREQUAL "DEBUG")
  set(LIBCXX_DEBUG_BUILD ON)
else()
  set(LIBCXX_DEBUG_BUILD OFF)
endif()

#===============================================================================
# Setup Compiler Flags
#===============================================================================

include(HandleLibCXXABI) # Setup the ABI library flags

if (NOT LIBCXX_STANDALONE_BUILD)
  # Remove flags that may have snuck in.
  remove_flags(-DNDEBUG -UNDEBUG -D_DEBUG
               -lc++abi)
endif()
remove_flags(--stdlib=libc++ -stdlib=libc++ --stdlib=libstdc++ -stdlib=libstdc++)

# FIXME: Remove all debug flags and flags that change which Windows
# default libraries are linked. Currently we only support linking the
# non-debug DLLs
remove_flags("/D_DEBUG" "/MTd" "/MDd" "/MT" "/Md")

# FIXME(EricWF): See the FIXME on LIBCXX_ENABLE_PEDANTIC.
# Remove the -pedantic flag and -Wno-pedantic and -pedantic-errors
# so they don't get transformed into -Wno and -errors respectively.
remove_flags(-Wno-pedantic -pedantic-errors -pedantic)

# Required flags ==============================================================
function(cxx_add_basic_build_flags target)

  # Require C++20 for all targets. C++17 is needed to use aligned allocation
  # in the dylib. C++20 is needed to use char8_t.
  set_target_properties(${target} PROPERTIES
    CXX_STANDARD 20
    CXX_STANDARD_REQUIRED YES
    CXX_EXTENSIONS NO)

  # When building the dylib, don't warn for unavailable aligned allocation
  # functions based on the deployment target -- they are always available
  # because they are provided by the dylib itself with the excepton of z/OS.
  if (ZOS)
    target_add_compile_flags_if_supported(${target} PRIVATE -fno-aligned-allocation)
  else()
    target_add_compile_flags_if_supported(${target} PRIVATE -faligned-allocation)
  endif()

  # On all systems the system c++ standard library headers need to be excluded.
  # MSVC only has -X, which disables all default includes; including the crt.
  # Thus, we do nothing and hope we don't accidentally include any of the C++
  # headers
  target_add_compile_flags_if_supported(${target} PUBLIC -nostdinc++)

  # Hide all inline function definitions which have not explicitly been marked
  # visible. This prevents new definitions for inline functions from appearing in
  # the dylib when get ODR used by another function.
  target_add_compile_flags_if_supported(${target} PRIVATE -fvisibility-inlines-hidden)

  # Our visibility annotations are not quite right for non-Clang compilers,
  # so we end up not exporting all the symbols we should. In the future, we
  # can improve the situation by providing an explicit list of exported
  # symbols on all compilers.
  if(CMAKE_CXX_COMPILER_ID MATCHES "Clang")
    target_add_compile_flags_if_supported(${target} PRIVATE -fvisibility=hidden)
  endif()

  if (LIBCXX_CONFIGURE_IDE)
    # This simply allows IDE to process <experimental/coroutine>
    target_add_compile_flags_if_supported(${target} PRIVATE -fcoroutines-ts)
  endif()

  # Let the library headers know they are currently being used to build the
  # library.
  target_compile_definitions(${target} PRIVATE -D_LIBCPP_BUILDING_LIBRARY)

  if (NOT LIBCXX_ENABLE_NEW_DELETE_DEFINITIONS)
    target_compile_definitions(${target} PRIVATE -D_LIBCPP_DISABLE_NEW_DELETE_DEFINITIONS)
  endif()

  if (LIBCXX_HAS_COMMENT_LIB_PRAGMA)
    if (LIBCXX_HAS_PTHREAD_LIB)
      target_compile_definitions(${target} PRIVATE -D_LIBCPP_LINK_PTHREAD_LIB)
    endif()
    if (LIBCXX_HAS_RT_LIB)
      target_compile_definitions(${target} PRIVATE -D_LIBCPP_LINK_RT_LIB)
    endif()
  endif()
endfunction()

# Warning flags ===============================================================
function(cxx_add_warning_flags target)
  target_compile_definitions(${target} PUBLIC -D_LIBCPP_HAS_NO_PRAGMA_SYSTEM_HEADER)
  if (MSVC)
    # -W4 is the cl.exe/clang-cl equivalent of -Wall. (In cl.exe and clang-cl,
    # -Wall is equivalent to -Weverything in GCC style compiler drivers.)
    target_add_compile_flags_if_supported(${target} PRIVATE -W4)
  else()
    target_add_compile_flags_if_supported(${target} PRIVATE -Wall)
  endif()
  target_add_compile_flags_if_supported(${target} PRIVATE -Wextra -W -Wwrite-strings
                                                          -Wno-unused-parameter -Wno-long-long
                                                          -Werror=return-type -Wextra-semi -Wundef
                                                          -Wformat-nonliteral)
  if ("${CMAKE_CXX_COMPILER_ID}" MATCHES "Clang")
    target_add_compile_flags_if_supported(${target} PRIVATE
      -Wno-user-defined-literals
      -Wno-covered-switch-default
      -Wno-suggest-override
    )
    if (LIBCXX_TARGETING_CLANG_CL)
      target_add_compile_flags_if_supported(${target} PRIVATE
        -Wno-c++98-compat
        -Wno-c++98-compat-pedantic
        -Wno-c++11-compat
        -Wno-undef
        -Wno-reserved-id-macro
        -Wno-gnu-include-next
        -Wno-gcc-compat # For ignoring "'diagnose_if' is a clang extension" warnings
        -Wno-zero-as-null-pointer-constant # FIXME: Remove this and fix all occurrences.
        -Wno-deprecated-dynamic-exception-spec # For auto_ptr
        -Wno-sign-conversion
        -Wno-old-style-cast
        -Wno-deprecated # FIXME: Remove this and fix all occurrences.
        -Wno-shift-sign-overflow # FIXME: Why do we need this with clang-cl but not clang?
        -Wno-double-promotion # FIXME: remove me
      )
    endif()
  elseif("${CMAKE_CXX_COMPILER_ID}" MATCHES "GNU")
    target_add_compile_flags_if_supported(${target} PRIVATE
      -Wno-literal-suffix
      -Wno-c++14-compat
      -Wno-noexcept-type
      -Wno-suggest-override)
  endif()
  if (LIBCXX_ENABLE_WERROR)
    target_add_compile_flags_if_supported(${target} PRIVATE -Werror)
    target_add_compile_flags_if_supported(${target} PRIVATE -WX)
  else()
    # TODO(EricWF) Remove this. We shouldn't be suppressing errors when -Werror is
    # added elsewhere.
    target_add_compile_flags_if_supported(${target} PRIVATE -Wno-error)
  endif()
  if (LIBCXX_ENABLE_PEDANTIC)
    target_add_compile_flags_if_supported(${target} PRIVATE -pedantic)
  endif()
  if (LIBCXX_DISABLE_MACRO_CONFLICT_WARNINGS)
    target_compile_definitions(${target} PRIVATE -D_LIBCPP_DISABLE_MACRO_CONFLICT_WARNINGS)
  endif()
endfunction()

# Exception flags =============================================================
function(cxx_add_exception_flags target)
  if (LIBCXX_ENABLE_EXCEPTIONS)
    # Catches C++ exceptions only and tells the compiler to assume that extern C
    # functions never throw a C++ exception.
    target_add_compile_flags_if_supported(${target} PUBLIC -EHsc)
  else()
    target_add_compile_flags_if_supported(${target} PUBLIC -EHs- -EHa-)
    target_add_compile_flags_if_supported(${target} PUBLIC -fno-exceptions)
  endif()
endfunction()

# RTTI flags ==================================================================
function(cxx_add_rtti_flags target)
  if (NOT LIBCXX_ENABLE_RTTI)
    target_add_compile_flags_if_supported(${target} PUBLIC -GR-)
    target_add_compile_flags_if_supported(${target} PUBLIC -fno-rtti)
  endif()
endfunction()

# Threading flags =============================================================
if (LIBCXX_BUILD_EXTERNAL_THREAD_LIBRARY AND LIBCXX_ENABLE_SHARED)
  # Need to allow unresolved symbols if this is to work with shared library builds
  if (APPLE)
    add_link_flags("-undefined dynamic_lookup")
  else()
    # Relax this restriction from HandleLLVMOptions
    string(REPLACE "-Wl,-z,defs" "" CMAKE_SHARED_LINKER_FLAGS "${CMAKE_SHARED_LINKER_FLAGS}")
  endif()
endif()

# Assertion flags =============================================================
define_if(LIBCXX_ENABLE_ASSERTIONS -UNDEBUG)
define_if_not(LIBCXX_ENABLE_ASSERTIONS -DNDEBUG)
define_if(LIBCXX_ENABLE_ASSERTIONS -D_LIBCPP_DEBUG=0)
define_if(LIBCXX_DEBUG_BUILD -D_DEBUG)
if (LIBCXX_ENABLE_ASSERTIONS AND NOT LIBCXX_DEBUG_BUILD)
  # MSVC doesn't like _DEBUG on release builds. See PR 4379.
  define_if_not(LIBCXX_TARGETING_MSVC -D_DEBUG)
endif()

# Modules flags ===============================================================
# FIXME The libc++ sources are fundamentally non-modular. They need special
# versions of the headers in order to provide C++03 and legacy ABI definitions.
# NOTE: The public headers can be used with modules in all other contexts.
function(cxx_add_module_flags target)
  if (LLVM_ENABLE_MODULES)
    # Ignore that the rest of the modules flags are now unused.
    target_add_compile_flags_if_supported(${target} PUBLIC -Wno-unused-command-line-argument)
    target_compile_options(${target} PUBLIC -fno-modules)
  endif()
endfunction()

# Sanitizer flags =============================================================

function(get_sanitizer_flags OUT_VAR  USE_SANITIZER)
  set(SANITIZER_FLAGS)
  set(USE_SANITIZER "${USE_SANITIZER}")
  # NOTE: LLVM_USE_SANITIZER checks for a UNIX like system instead of MSVC.
  # But we don't have LLVM_ON_UNIX so checking for MSVC is the best we can do.
  if (USE_SANITIZER AND NOT MSVC)
    append_flags_if_supported(SANITIZER_FLAGS "-fno-omit-frame-pointer")
    append_flags_if_supported(SANITIZER_FLAGS "-gline-tables-only")

    if (NOT uppercase_CMAKE_BUILD_TYPE STREQUAL "DEBUG" AND
            NOT uppercase_CMAKE_BUILD_TYPE STREQUAL "RELWITHDEBINFO")
      append_flags_if_supported(SANITIZER_FLAGS "-gline-tables-only")
    endif()
    if (USE_SANITIZER STREQUAL "Address")
      append_flags(SANITIZER_FLAGS "-fsanitize=address")
    elseif (USE_SANITIZER MATCHES "Memory(WithOrigins)?")
      append_flags(SANITIZER_FLAGS -fsanitize=memory)
      if (USE_SANITIZER STREQUAL "MemoryWithOrigins")
        append_flags(SANITIZER_FLAGS "-fsanitize-memory-track-origins")
      endif()
    elseif (USE_SANITIZER STREQUAL "Undefined")
      append_flags(SANITIZER_FLAGS "-fsanitize=undefined -fno-sanitize=vptr,function -fno-sanitize-recover=all")
    elseif (USE_SANITIZER STREQUAL "Address;Undefined" OR
            USE_SANITIZER STREQUAL "Undefined;Address")
      append_flags(SANITIZER_FLAGS "-fsanitize=address,undefined -fno-sanitize=vptr,function -fno-sanitize-recover=all")
    elseif (USE_SANITIZER STREQUAL "Thread")
      append_flags(SANITIZER_FLAGS -fsanitize=thread)
    elseif (USE_SANITIZER STREQUAL "DataFlow")
      append_flags(SANITIZER_FLAGS -fsanitize=dataflow)
    else()
      message(WARNING "Unsupported value of LLVM_USE_SANITIZER: ${USE_SANITIZER}")
    endif()
  elseif(USE_SANITIZER AND MSVC)
    message(WARNING "LLVM_USE_SANITIZER is not supported on this platform.")
  endif()
  set(${OUT_VAR} "${SANITIZER_FLAGS}" PARENT_SCOPE)
endfunction()

# Configure for sanitizers. If LIBCXX_STANDALONE_BUILD then we have to do
# the flag translation ourselves. Othewise LLVM's CMakeList.txt will handle it.
if (LIBCXX_STANDALONE_BUILD)
  set(LLVM_USE_SANITIZER "" CACHE STRING
      "Define the sanitizer used to build the library and tests")
endif()
get_sanitizer_flags(SANITIZER_FLAGS "${LLVM_USE_SANITIZER}")
if (LIBCXX_STANDALONE_BUILD AND SANITIZER_FLAGS)
  add_flags(${SANITIZER_FLAGS})
endif()

# Link system libraries =======================================================
function(cxx_link_system_libraries target)

# In order to remove just libc++ from the link step
# we need to use -nostdlib++ whenever it is supported.
# Unfortunately this cannot be used universally because for example g++ supports
# only -nodefaultlibs in which case all libraries will be removed and
# all libraries but c++ have to be added in manually.
  if (LIBCXX_SUPPORTS_NOSTDLIBXX_FLAG)
    target_add_link_flags_if_supported(${target} PRIVATE "-nostdlib++")
  else()
    target_add_link_flags_if_supported(${target} PRIVATE "-nodefaultlibs")
    target_add_compile_flags_if_supported(${target} PRIVATE "/Zl")
    target_add_link_flags_if_supported(${target} PRIVATE "/nodefaultlib")
  endif()
<<<<<<< HEAD
=======

  if (LIBCXX_SUPPORTS_UNWINDLIB_NONE_FLAG AND LIBCXXABI_USE_LLVM_UNWINDER)
    # If we're linking directly against the libunwind that we're building
    # in the same invocation, don't try to link in the toolchain's
    # default libunwind (which may be missing still).
    target_add_link_flags_if_supported(${target} PRIVATE "--unwindlib=none")
  endif()
>>>>>>> 2ab1d525

  if (LIBCXX_HAS_SYSTEM_LIB)
    target_link_libraries(${target} PRIVATE System)
  endif()

  if (LIBCXX_HAS_PTHREAD_LIB)
    target_link_libraries(${target} PRIVATE pthread)
  endif()

  if (LIBCXX_HAS_C_LIB)
    target_link_libraries(${target} PRIVATE c)
  endif()

  if (LIBCXX_HAS_M_LIB)
    target_link_libraries(${target} PRIVATE m)
  endif()

  if (LIBCXX_HAS_RT_LIB)
    target_link_libraries(${target} PRIVATE rt)
  endif()

  if (LIBCXX_USE_COMPILER_RT)
    find_compiler_rt_library(builtins LIBCXX_BUILTINS_LIBRARY)
    if (LIBCXX_BUILTINS_LIBRARY)
      target_link_libraries(${target} PRIVATE "${LIBCXX_BUILTINS_LIBRARY}")
    endif()
  elseif (LIBCXX_HAS_GCC_LIB)
    target_link_libraries(${target} PRIVATE gcc)
  elseif (LIBCXX_HAS_GCC_S_LIB)
    target_link_libraries(${target} PRIVATE gcc_s)
  endif()

  if (LIBCXX_HAS_ATOMIC_LIB)
    target_link_libraries(${target} PRIVATE atomic)
  endif()

  if (MINGW)
    target_link_libraries(${target} PRIVATE "${MINGW_LIBRARIES}")
  endif()

  if (LIBCXX_TARGETING_MSVC)
    if (LIBCXX_DEBUG_BUILD)
      set(LIB_SUFFIX "d")
    else()
      set(LIB_SUFFIX "")
    endif()

    target_link_libraries(${target} PRIVATE ucrt${LIB_SUFFIX}) # Universal C runtime
    target_link_libraries(${target} PRIVATE vcruntime${LIB_SUFFIX}) # C++ runtime
    target_link_libraries(${target} PRIVATE msvcrt${LIB_SUFFIX}) # C runtime startup files
    target_link_libraries(${target} PRIVATE msvcprt${LIB_SUFFIX}) # C++ standard library. Required for exception_ptr internals.
    # Required for standards-complaint wide character formatting functions
    # (e.g. `printfw`/`scanfw`)
    target_link_libraries(${target} PRIVATE iso_stdio_wide_specifiers)
  endif()

  if (ANDROID AND ANDROID_PLATFORM_LEVEL LESS 21)
    target_link_libraries(${target} PUBLIC android_support)
  endif()
endfunction()

# Windows-related flags =======================================================
function(cxx_add_windows_flags target)
  if(WIN32 AND NOT MINGW)
    target_compile_definitions(${target} PRIVATE
                                 # Ignore the -MSC_VER mismatch, as we may build
                                 # with a different compatibility version.
                                 _ALLOW_MSC_VER_MISMATCH
                                 # Don't check the msvcprt iterator debug levels
                                 # as we will define the iterator types; libc++
                                 # uses a different macro to identify the debug
                                 # level.
                                 _ALLOW_ITERATOR_DEBUG_LEVEL_MISMATCH
                                 # We are building the c++ runtime, don't pull in
                                 # msvcprt.
                                 _CRTBLD
                                 # Don't warn on the use of "deprecated"
                                 # "insecure" functions which are standards
                                 # specified.
                                 _CRT_SECURE_NO_WARNINGS
                                 # Use the ISO conforming behaviour for conversion
                                 # in printf, scanf.
                                 _CRT_STDIO_ISO_WIDE_SPECIFIERS)
  endif()
endfunction()

# Configuration file flags =====================================================
if (NOT LIBCXX_ABI_VERSION EQUAL 1)
  config_define(${LIBCXX_ABI_VERSION} _LIBCPP_ABI_VERSION)
endif()
if (NOT LIBCXX_ABI_NAMESPACE STREQUAL "")
  if (NOT LIBCXX_ABI_NAMESPACE MATCHES "__.*")
    message(FATAL_ERROR "LIBCXX_ABI_NAMESPACE must be a reserved identifier.")
  endif()
  if (LIBCXX_ABI_NAMESPACE MATCHES "__[0-9]+$")
    message(FATAL_ERROR "LIBCXX_ABI_NAMESPACE '${LIBCXX_ABI_NAMESPACE}' is reserved for use by libc++.")
  endif()
  config_define(${LIBCXX_ABI_NAMESPACE} _LIBCPP_ABI_NAMESPACE)
endif()
config_define_if(LIBCXX_ABI_UNSTABLE _LIBCPP_ABI_UNSTABLE)
config_define_if(LIBCXX_ABI_FORCE_ITANIUM _LIBCPP_ABI_FORCE_ITANIUM)
config_define_if(LIBCXX_ABI_FORCE_MICROSOFT _LIBCPP_ABI_FORCE_MICROSOFT)
config_define_if(LIBCXX_HIDE_FROM_ABI_PER_TU_BY_DEFAULT _LIBCPP_HIDE_FROM_ABI_PER_TU_BY_DEFAULT)
config_define_if_not(LIBCXX_ENABLE_THREADS _LIBCPP_HAS_NO_THREADS)
config_define_if_not(LIBCXX_ENABLE_MONOTONIC_CLOCK _LIBCPP_HAS_NO_MONOTONIC_CLOCK)
if (NOT LIBCXX_TYPEINFO_COMPARISON_IMPLEMENTATION STREQUAL "default")
  config_define("${LIBCXX_TYPEINFO_COMPARISON_IMPLEMENTATION}" _LIBCPP_TYPEINFO_COMPARISON_IMPLEMENTATION)
endif()
config_define_if(LIBCXX_HAS_PTHREAD_API _LIBCPP_HAS_THREAD_API_PTHREAD)
config_define_if(LIBCXX_HAS_EXTERNAL_THREAD_API _LIBCPP_HAS_THREAD_API_EXTERNAL)
config_define_if(LIBCXX_HAS_WIN32_THREAD_API _LIBCPP_HAS_THREAD_API_WIN32)
config_define_if(LIBCXX_BUILD_EXTERNAL_THREAD_LIBRARY _LIBCPP_HAS_THREAD_LIBRARY_EXTERNAL)
config_define_if(LIBCXX_HAS_MUSL_LIBC _LIBCPP_HAS_MUSL_LIBC)
config_define_if(LIBCXX_NO_VCRUNTIME _LIBCPP_NO_VCRUNTIME)
config_define_if(LIBCXX_ENABLE_PARALLEL_ALGORITHMS _LIBCPP_HAS_PARALLEL_ALGORITHMS)
config_define_if_not(LIBCXX_ENABLE_FILESYSTEM _LIBCPP_HAS_NO_FILESYSTEM_LIBRARY)
config_define_if_not(LIBCXX_ENABLE_RANDOM_DEVICE _LIBCPP_HAS_NO_RANDOM_DEVICE)
config_define_if_not(LIBCXX_ENABLE_LOCALIZATION _LIBCPP_HAS_NO_LOCALIZATION)
config_define_if_not(LIBCXX_ENABLE_UNICODE _LIBCPP_HAS_NO_UNICODE)
config_define_if_not(LIBCXX_ENABLE_WIDE_CHARACTERS _LIBCPP_HAS_NO_WIDE_CHARACTERS)
config_define_if_not(LIBCXX_ENABLE_VENDOR_AVAILABILITY_ANNOTATIONS _LIBCPP_HAS_NO_VENDOR_AVAILABILITY_ANNOTATIONS)
# Incomplete features get their own specific disabling flags. This makes it
# easier to grep for target specific flags once the feature is complete.
config_define_if_not(LIBCXX_ENABLE_INCOMPLETE_FEATURES _LIBCPP_HAS_NO_INCOMPLETE_FORMAT)
config_define_if_not(LIBCXX_ENABLE_INCOMPLETE_FEATURES _LIBCPP_HAS_NO_INCOMPLETE_RANGES)

if (LIBCXX_ABI_DEFINES)
  set(abi_defines)
  foreach (abi_define ${LIBCXX_ABI_DEFINES})
    if (NOT abi_define MATCHES "^_LIBCPP_ABI_")
      message(SEND_ERROR "Invalid ABI macro ${abi_define} in LIBCXX_ABI_DEFINES")
    endif()
    list(APPEND abi_defines "#define ${abi_define}")
  endforeach()
  string(REPLACE ";" "\n" abi_defines "${abi_defines}")
  config_define(${abi_defines} _LIBCPP_ABI_DEFINES)
endif()

if (LIBCXX_EXTRA_SITE_DEFINES)
  set(extra_site_defines)
  foreach (extra_site_define ${LIBCXX_EXTRA_SITE_DEFINES})
    # Allow defines such as DEFINE=VAL, transformed into "#define DEFINE VAL".
    string(REPLACE "=" " " extra_site_define "${extra_site_define}")
    list(APPEND extra_site_defines "#define ${extra_site_define}")
  endforeach()
  string(REPLACE ";" "\n" extra_site_defines "${extra_site_defines}")
  config_define(${extra_site_defines} _LIBCPP_EXTRA_SITE_DEFINES)
endif()

# By default libc++ on Windows expects to use a shared library, which requires
# the headers to use DLL import/export semantics. However when building a
# static library only we modify the headers to disable DLL import/export.
if (DEFINED WIN32 AND LIBCXX_ENABLE_STATIC AND NOT LIBCXX_ENABLE_SHARED)
  message(STATUS "Generating custom __config for non-DLL Windows build")
  config_define(ON _LIBCPP_DISABLE_VISIBILITY_ANNOTATIONS)
endif()

if (WIN32 AND LIBCXX_ENABLE_STATIC_ABI_LIBRARY)
  # If linking libcxxabi statically into libcxx, skip the dllimport attributes
  # on symbols we refer to from libcxxabi.
  add_definitions(-D_LIBCXXABI_DISABLE_VISIBILITY_ANNOTATIONS)
endif()

# Setup all common build flags =================================================
function(cxx_add_common_build_flags target)
  cxx_add_basic_build_flags(${target})
  cxx_add_warning_flags(${target})
  cxx_add_windows_flags(${target})
  cxx_add_exception_flags(${target})
  cxx_add_rtti_flags(${target})
  cxx_add_module_flags(${target})
  cxx_link_system_libraries(${target})
endfunction()

#===============================================================================
# Setup Source Code And Tests
#===============================================================================
add_subdirectory(include)
add_subdirectory(src)
add_subdirectory(utils)

set(LIBCXX_TEST_DEPS "")

if (LIBCXX_ENABLE_EXPERIMENTAL_LIBRARY)
  list(APPEND LIBCXX_TEST_DEPS cxx_experimental)
endif()

if (LIBCXX_BUILD_EXTERNAL_THREAD_LIBRARY)
  list(APPEND LIBCXX_TEST_DEPS cxx_external_threads)
endif()

if (LIBCXX_INCLUDE_BENCHMARKS)
  add_subdirectory(benchmarks)
endif()

if (LIBCXX_INCLUDE_TESTS)
  add_subdirectory(test)
  add_subdirectory(lib/abi)
  if (LIBCXX_STANDALONE_BUILD)
    include(AddLLVM) # for get_llvm_lit_path
    # Make sure the llvm-lit script is generated into the bin directory, and
    # do it after adding all tests, since the generated script will only work
    # correctly discovered tests against test locations from the source tree
    # that have already been discovered.
    add_subdirectory(${LLVM_MAIN_SRC_DIR}/utils/llvm-lit
                     ${CMAKE_CURRENT_BINARY_DIR}/llvm-lit)
  endif()
endif()

if (LIBCXX_INCLUDE_DOCS)
  add_subdirectory(docs)
endif()<|MERGE_RESOLUTION|>--- conflicted
+++ resolved
@@ -10,11 +10,7 @@
 #===============================================================================
 cmake_minimum_required(VERSION 3.13.4)
 
-<<<<<<< HEAD
-set(CMAKE_BUILD_WITH_INSTALL_NAME_DIR ON)
-=======
 set(LLVM_COMMON_CMAKE_UTILS "${CMAKE_CURRENT_SOURCE_DIR}/../cmake")
->>>>>>> 2ab1d525
 
 # Add path for custom modules
 list(INSERT CMAKE_MODULE_PATH 0
@@ -34,11 +30,7 @@
   project(libcxx CXX C)
 
   set(PACKAGE_NAME libcxx)
-<<<<<<< HEAD
-  set(PACKAGE_VERSION 13.0.0git)
-=======
   set(PACKAGE_VERSION 14.0.0git)
->>>>>>> 2ab1d525
   set(PACKAGE_STRING "${PACKAGE_NAME} ${PACKAGE_VERSION}")
   set(PACKAGE_BUGREPORT "llvm-bugs@lists.llvm.org")
 
@@ -768,8 +760,6 @@
     target_add_compile_flags_if_supported(${target} PRIVATE "/Zl")
     target_add_link_flags_if_supported(${target} PRIVATE "/nodefaultlib")
   endif()
-<<<<<<< HEAD
-=======
 
   if (LIBCXX_SUPPORTS_UNWINDLIB_NONE_FLAG AND LIBCXXABI_USE_LLVM_UNWINDER)
     # If we're linking directly against the libunwind that we're building
@@ -777,7 +767,6 @@
     # default libunwind (which may be missing still).
     target_add_link_flags_if_supported(${target} PRIVATE "--unwindlib=none")
   endif()
->>>>>>> 2ab1d525
 
   if (LIBCXX_HAS_SYSTEM_LIB)
     target_link_libraries(${target} PRIVATE System)
