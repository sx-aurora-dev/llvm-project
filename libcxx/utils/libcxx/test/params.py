--- conflicted
+++ resolved
@@ -129,10 +129,6 @@
               AddFeature('LIBCXX-DEBUG-FIXME') if debugLevel == '1' else None
             ])),
 
-<<<<<<< HEAD
-  # Parameters to enable or disable parts of the test suite
-  Parameter(name='enable_experimental', choices=[True, False], type=bool, default=False,
-=======
   Parameter(name='use_sanitizer', choices=['', 'Address', 'Undefined', 'Memory', 'MemoryWithOrigins', 'Thread', 'DataFlow', 'Leaks'], type=str, default='',
             help="An optional sanitizer to enable when building and running the test suite.",
             actions=lambda sanitizer: filter(None, [
@@ -158,7 +154,6 @@
             ])),
 
   Parameter(name='enable_experimental', choices=[True, False], type=bool, default=True,
->>>>>>> 2ab1d525
             help="Whether to enable tests for experimental C++ libraries (typically Library Fundamentals TSes).",
             actions=lambda experimental: [] if not experimental else [
               AddFeature('c++experimental'),
