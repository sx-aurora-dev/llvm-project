#!/usr/bin/env bash
#===----------------------------------------------------------------------===##
#
# Part of the LLVM Project, under the Apache License v2.0 with LLVM Exceptions.
# See https://llvm.org/LICENSE.txt for license information.
# SPDX-License-Identifier: Apache-2.0 WITH LLVM-exception
#
#===----------------------------------------------------------------------===##

set -ex
set -o pipefail
<<<<<<< HEAD
=======
unset LANG
unset LC_ALL
unset LC_COLLATE
>>>>>>> a2ce6ee6

PROGNAME="$(basename "${0}")"

function usage() {
cat <<EOF
Usage:
${PROGNAME} [options] <BUILDER>

[-h|--help]         Display this help and exit.

--llvm-root <DIR>   Path to the root of the LLVM monorepo. By default, we try
                    to figure it out based on the current working directory.

--build-dir <DIR>   The directory to use for building the library. By default,
                    this is '<llvm-root>/build/<builder>'.

--osx-roots <DIR>   Path to pre-downloaded macOS dylibs. By default, we download
                    them from Green Dragon. This is only relevant at all when
                    running back-deployment testing if one wants to override
                    the old dylibs we use to run the tests with different ones.
EOF
}

while [[ $# -gt 0 ]]; do
    case ${1} in
        -h|--help)
            usage
            exit 0
            ;;
        --llvm-root)
            MONOREPO_ROOT="${2}"
            shift; shift
            ;;
        --build-dir)
            BUILD_DIR="${2}"
            shift; shift
            ;;
        --osx-roots)
            OSX_ROOTS="${2}"
            shift; shift
            ;;
        *)
            BUILDER="${1}"
            shift
            ;;
    esac
done

MONOREPO_ROOT="${MONOREPO_ROOT:="$(git rev-parse --show-toplevel)"}"
BUILD_DIR="${BUILD_DIR:=${MONOREPO_ROOT}/build/${BUILDER}}"
INSTALL_DIR="${BUILD_DIR}/install"

<<<<<<< HEAD
# On macOS, fall back to using the Ninja provided with Xcode if no other Ninja can be found.
if which ninja &>/dev/null; then
    NINJA="$(which ninja)"
else
    NINJA="$(xcrun --find ninja)"
fi
=======
# If we can find Ninja/CMake provided by Xcode, use those since we know their
# version will generally work with the Clang shipped in Xcode (e.g. if Clang
# knows about -std=c++20, the CMake bundled in Xcode will probably know about
# that flag too).
if xcrun --find ninja &>/dev/null; then NINJA="$(xcrun --find ninja)"; else NINJA="ninja"; fi
if xcrun --find cmake &>/dev/null; then CMAKE="$(xcrun --find cmake)"; else CMAKE="cmake"; fi
>>>>>>> a2ce6ee6

function clean() {
    rm -rf "${BUILD_DIR}"
}

function generate-cmake-base() {
    echo "--- Generating CMake"
    ${CMAKE} \
          -S "${MONOREPO_ROOT}/runtimes" \
          -B "${BUILD_DIR}" \
          -GNinja -DCMAKE_MAKE_PROGRAM="${NINJA}" \
          -DCMAKE_BUILD_TYPE=RelWithDebInfo \
          -DCMAKE_INSTALL_PREFIX="${INSTALL_DIR}" \
          -DLLVM_LIT_ARGS="-sv --show-unsupported --xunit-xml-output test-results.xml" \
          "${@}"
}

function generate-cmake() {
    generate-cmake-base \
          -DLLVM_ENABLE_RUNTIMES="libcxx;libcxxabi;libunwind" \
          -DLIBCXX_CXX_ABI=libcxxabi \
          "${@}"
}

function generate-cmake-libcxx-win() {
    # TODO: Clang-cl in MSVC configurations don't have access to compiler_rt
    # builtins helpers for int128 division. See
    # https://reviews.llvm.org/D91139#2429595 for a comment about longterm
    # intent for handling the issue. In the meantime, define
    # -D_LIBCPP_HAS_NO_INT128 (both when building the library itself and
    # when building tests) to allow enabling filesystem for running tests,
    # even if it uses a non-permanent ABI.

    generate-cmake-base \
          -DLLVM_ENABLE_RUNTIMES="libcxx" \
          -DCMAKE_C_COMPILER=clang-cl \
          -DCMAKE_CXX_COMPILER=clang-cl \
          -DLIBCXX_ENABLE_FILESYSTEM=YES \
          -DLIBCXX_EXTRA_SITE_DEFINES="_LIBCPP_HAS_NO_INT128" \
          "${@}"
}

function check-runtimes() {
    echo "--- Installing libc++, libc++abi and libunwind to a fake location"
    ${NINJA} -vC "${BUILD_DIR}" install-cxx install-cxxabi install-unwind

    echo "+++ Running the libc++ tests"
<<<<<<< HEAD
    ${NINJA} -C "${BUILD_DIR}" check-cxx

    echo "+++ Running the libc++abi tests"
    ${NINJA} -C "${BUILD_DIR}" check-cxxabi

    echo "--- Installing libc++ and libc++abi to a fake location"
    ${NINJA} -C "${BUILD_DIR}" install-cxx install-cxxabi
=======
    ${NINJA} -vC "${BUILD_DIR}" check-cxx

    echo "+++ Running the libc++abi tests"
    ${NINJA} -vC "${BUILD_DIR}" check-cxxabi

    echo "+++ Running the libunwind tests"
    ${NINJA} -vC "${BUILD_DIR}" check-unwind
>>>>>>> a2ce6ee6
}

# TODO: The goal is to test this against all configurations. We should also move
#       this to the Lit test suite instead of being a separate CMake target.
function check-abi-list() {
    echo "+++ Running the libc++ ABI list test"
<<<<<<< HEAD
    ${NINJA} -C "${BUILD_DIR}" check-cxx-abilist || (
        echo "+++ Generating the libc++ ABI list after failed check"
        ${NINJA} -C "${BUILD_DIR}" generate-cxx-abilist
=======
    ${NINJA} -vC "${BUILD_DIR}" check-cxx-abilist || (
        echo "+++ Generating the libc++ ABI list after failed check"
        ${NINJA} -vC "${BUILD_DIR}" generate-cxx-abilist
>>>>>>> a2ce6ee6
        false
    )
}

function check-cxx-benchmarks() {
    echo "--- Running the benchmarks"
<<<<<<< HEAD
    ${NINJA} -C "${BUILD_DIR}" check-cxx-benchmarks
=======
    ${NINJA} -vC "${BUILD_DIR}" check-cxx-benchmarks
>>>>>>> a2ce6ee6
}

# Print the version of a few tools to aid diagnostics in some cases
${CMAKE} --version
${NINJA} --version

case "${BUILDER}" in
check-format)
    clean
    echo "+++ Checking formatting"
    # We need to set --extensions so that clang-format checks extensionless files.
    mkdir -p ${BUILD_DIR}
    git-clang-format \
        --binary /usr/bin/clang-format --diff \
        --extensions ',h,hh,hpp,hxx,c,cc,cxx,cpp' HEAD~1 \
        -- \
            libcxx/{benchmarks,include,src,test} \
            libcxxabi/{fuzz,include,src,test} \
        | tee ${BUILD_DIR}/clang-format.patch
    # Check if the diff is empty, fail otherwise.
    ! grep -q '^--- a' ${BUILD_DIR}/clang-format.patch
;;
<<<<<<< HEAD
=======
check-generated-output)
    # `! foo` doesn't work properly with `set -e`, use `! foo || false` instead.
    # https://stackoverflow.com/questions/57681955/set-e-does-not-respect-logical-not
    clean
    generate-cmake

    # Reject patches that forgot to re-run the generator scripts.
    echo "+++ Making sure the generator scripts were run"
    ${NINJA} -vC "${BUILD_DIR}" libcxx-generate-files
    git diff | tee ${BUILD_DIR}/generated_output.patch
    git ls-files -o --exclude-standard | tee ${BUILD_DIR}/generated_output.status
    ! grep -q '^--- a' ${BUILD_DIR}/generated_output.patch || false
    if [ -s ${BUILD_DIR}/generated_output.status ]; then
        echo "It looks like not all the generator scripts were run,"
        echo "did you forget to build the libcxx-generate-files target?"
        echo "Did you add all new files it generated?"
        false
    fi

    # Reject patches that introduce non-ASCII characters or hard tabs.
    # Depends on LC_COLLATE set at the top of this script.
    ! grep -rn '[^ -~]' libcxx/include/ || false

    # Reject patches that introduce dependency cycles in the headers.
    python3 libcxx/utils/graph_header_deps.py >/dev/null
;;
>>>>>>> a2ce6ee6
generic-cxx03)
    clean
    generate-cmake -C "${MONOREPO_ROOT}/libcxx/cmake/caches/Generic-cxx03.cmake" \
                   -DLIBCXX_TEST_CONFIG="llvm-libc++-shared.cfg.in" \
                   -DLIBUNWIND_TEST_CONFIG="llvm-libunwind-shared.cfg.in"
    check-runtimes
    check-abi-list
;;
generic-cxx11)
    clean
    generate-cmake -C "${MONOREPO_ROOT}/libcxx/cmake/caches/Generic-cxx11.cmake" \
                   -DLIBCXX_TEST_CONFIG="llvm-libc++-shared.cfg.in" \
                   -DLIBUNWIND_TEST_CONFIG="llvm-libunwind-shared.cfg.in"
    check-runtimes
    check-abi-list
;;
generic-cxx14)
    clean
    generate-cmake -C "${MONOREPO_ROOT}/libcxx/cmake/caches/Generic-cxx14.cmake" \
                   -DLIBCXX_TEST_CONFIG="llvm-libc++-shared.cfg.in" \
                   -DLIBUNWIND_TEST_CONFIG="llvm-libunwind-shared.cfg.in"
    check-runtimes
    check-abi-list
;;
generic-cxx17)
    clean
    generate-cmake -C "${MONOREPO_ROOT}/libcxx/cmake/caches/Generic-cxx17.cmake" \
                   -DLIBCXX_TEST_CONFIG="llvm-libc++-shared.cfg.in" \
                   -DLIBUNWIND_TEST_CONFIG="llvm-libunwind-shared.cfg.in"
    check-runtimes
    check-abi-list
;;
generic-cxx20)
    clean
    generate-cmake -C "${MONOREPO_ROOT}/libcxx/cmake/caches/Generic-cxx20.cmake" \
                   -DLIBCXX_TEST_CONFIG="llvm-libc++-shared.cfg.in" \
                   -DLIBUNWIND_TEST_CONFIG="llvm-libunwind-shared.cfg.in"
    check-runtimes
    check-abi-list
;;
generic-cxx2b)
    clean
    generate-cmake -C "${MONOREPO_ROOT}/libcxx/cmake/caches/Generic-cxx2b.cmake" \
                   -DLIBCXX_TEST_CONFIG="llvm-libc++-shared.cfg.in" \
                   -DLIBUNWIND_TEST_CONFIG="llvm-libunwind-shared.cfg.in"
    check-runtimes
    check-abi-list
;;
generic-assertions)
    clean
    generate-cmake -C "${MONOREPO_ROOT}/libcxx/cmake/caches/Generic-assertions.cmake" \
                   -DLIBCXX_TEST_CONFIG="llvm-libc++-shared.cfg.in" \
                   -DLIBUNWIND_TEST_CONFIG="llvm-libunwind-shared.cfg.in"
    check-runtimes
    check-abi-list
;;
generic-debug-iterators)
    clean
    generate-cmake -C "${MONOREPO_ROOT}/libcxx/cmake/caches/Generic-debug-iterators.cmake" \
                   -DLIBCXX_TEST_CONFIG="llvm-libc++-shared.cfg.in" \
                   -DLIBUNWIND_TEST_CONFIG="llvm-libunwind-shared.cfg.in"
    check-runtimes
    check-abi-list
;;
generic-noexceptions)
    clean
    generate-cmake -C "${MONOREPO_ROOT}/libcxx/cmake/caches/Generic-noexceptions.cmake" \
                   -DLIBCXX_TEST_CONFIG="llvm-libc++-shared.cfg.in" \
                   -DLIBUNWIND_TEST_CONFIG="llvm-libunwind-shared.cfg.in"
    check-runtimes
;;
generic-modules)
    clean
    generate-cmake -C "${MONOREPO_ROOT}/libcxx/cmake/caches/Generic-modules.cmake" \
                   -DLIBCXX_TEST_CONFIG="llvm-libc++-shared.cfg.in" \
                   -DLIBUNWIND_TEST_CONFIG="llvm-libunwind-shared.cfg.in"
    check-runtimes
;;
generic-static)
    clean
    generate-cmake -C "${MONOREPO_ROOT}/libcxx/cmake/caches/Generic-static.cmake" \
                   -DLIBCXX_TEST_CONFIG="llvm-libc++-static.cfg.in" \
                   -DLIBUNWIND_TEST_CONFIG="llvm-libunwind-static.cfg.in"
    check-runtimes
;;
generic-clang-12)
    export CC=clang-12
    export CXX=clang++-12
    clean
    generate-cmake -DLIBCXX_TEST_CONFIG="llvm-libc++-shared.cfg.in" \
                   -DLIBUNWIND_TEST_CONFIG="llvm-libunwind-shared.cfg.in"
    check-runtimes
;;
generic-clang-13)
    export CC=clang-13
    export CXX=clang++-13
    clean
    generate-cmake -DLIBCXX_TEST_CONFIG="llvm-libc++-shared.cfg.in" \
                   -DLIBUNWIND_TEST_CONFIG="llvm-libunwind-shared.cfg.in"
    check-runtimes
;;
generic-gcc)
    export CC=gcc-11
    export CXX=g++-11
    clean
    generate-cmake -DLIBCXX_TEST_CONFIG="llvm-libc++-shared-gcc.cfg.in" \
                   -DLIBUNWIND_TEST_CONFIG="llvm-libunwind-shared.cfg.in"
    check-runtimes
;;
generic-gcc-cxx11)
    export CC=gcc-11
    export CXX=g++-11
    clean
    generate-cmake -C "${MONOREPO_ROOT}/libcxx/cmake/caches/Generic-cxx11.cmake" \
                   -DLIBCXX_TEST_CONFIG="llvm-libc++-shared-gcc.cfg.in" \
                   -DLIBUNWIND_TEST_CONFIG="llvm-libunwind-shared.cfg.in"
    check-runtimes
;;
generic-asan)
    clean
    generate-cmake -C "${MONOREPO_ROOT}/libcxx/cmake/caches/Generic-asan.cmake" \
                   -DLIBCXX_TEST_CONFIG="llvm-libc++-shared.cfg.in" \
                   -DLIBUNWIND_TEST_CONFIG="llvm-libunwind-shared.cfg.in"
    check-runtimes
;;
generic-msan)
    clean
    generate-cmake -C "${MONOREPO_ROOT}/libcxx/cmake/caches/Generic-msan.cmake" \
                   -DLIBCXX_TEST_CONFIG="llvm-libc++-shared.cfg.in" \
                   -DLIBUNWIND_TEST_CONFIG="llvm-libunwind-shared.cfg.in"
    check-runtimes
;;
generic-tsan)
    clean
    generate-cmake -C "${MONOREPO_ROOT}/libcxx/cmake/caches/Generic-tsan.cmake" \
                   -DLIBCXX_TEST_CONFIG="llvm-libc++-shared.cfg.in" \
                   -DLIBUNWIND_TEST_CONFIG="llvm-libunwind-shared.cfg.in"
    check-runtimes
;;
generic-ubsan)
    clean
    generate-cmake -C "${MONOREPO_ROOT}/libcxx/cmake/caches/Generic-ubsan.cmake" \
                   -DLIBCXX_TEST_CONFIG="llvm-libc++-shared.cfg.in" \
                   -DLIBUNWIND_TEST_CONFIG="llvm-libunwind-shared.cfg.in"
    check-runtimes
;;
generic-with_llvm_unwinder)
    clean
    generate-cmake -DLIBCXXABI_USE_LLVM_UNWINDER=ON \
                   -DLIBCXX_TEST_CONFIG="llvm-libc++-shared.cfg.in" \
                   -DLIBUNWIND_TEST_CONFIG="llvm-libunwind-shared.cfg.in"
    check-runtimes
;;
generic-singlethreaded)
    clean
    generate-cmake -C "${MONOREPO_ROOT}/libcxx/cmake/caches/Generic-singlethreaded.cmake" \
                   -DLIBCXX_TEST_CONFIG="llvm-libc++-shared.cfg.in" \
                   -DLIBUNWIND_TEST_CONFIG="llvm-libunwind-shared.cfg.in"
    check-runtimes
;;
generic-no-debug)
    clean
    generate-cmake -C "${MONOREPO_ROOT}/libcxx/cmake/caches/Generic-no-debug.cmake" \
                   -DLIBCXX_TEST_CONFIG="llvm-libc++-shared.cfg.in" \
                   -DLIBUNWIND_TEST_CONFIG="llvm-libunwind-shared.cfg.in"
    check-runtimes
;;
generic-no-filesystem)
    clean
    generate-cmake -C "${MONOREPO_ROOT}/libcxx/cmake/caches/Generic-no-filesystem.cmake" \
                   -DLIBCXX_TEST_CONFIG="llvm-libc++-shared.cfg.in" \
                   -DLIBUNWIND_TEST_CONFIG="llvm-libunwind-shared.cfg.in"
    check-runtimes
;;
generic-no-filesystem)
    export CC=clang
    export CXX=clang++
    clean
    generate-cmake -C "${MONOREPO_ROOT}/libcxx/cmake/caches/Generic-no-filesystem.cmake"
    check-cxx-cxxabi
;;
generic-no-random_device)
    clean
    generate-cmake -C "${MONOREPO_ROOT}/libcxx/cmake/caches/Generic-no-random_device.cmake" \
                   -DLIBCXX_TEST_CONFIG="llvm-libc++-shared.cfg.in" \
                   -DLIBUNWIND_TEST_CONFIG="llvm-libunwind-shared.cfg.in"
    check-runtimes
;;
generic-no-localization)
    clean
    generate-cmake -C "${MONOREPO_ROOT}/libcxx/cmake/caches/Generic-no-localization.cmake" \
                   -DLIBCXX_TEST_CONFIG="llvm-libc++-shared.cfg.in" \
                   -DLIBUNWIND_TEST_CONFIG="llvm-libunwind-shared.cfg.in"
    check-runtimes
;;
generic-no-unicode)
    clean
    generate-cmake -C "${MONOREPO_ROOT}/libcxx/cmake/caches/Generic-no-unicode.cmake" \
                   -DLIBCXX_TEST_CONFIG="llvm-libc++-shared.cfg.in" \
                   -DLIBUNWIND_TEST_CONFIG="llvm-libunwind-shared.cfg.in"
    check-runtimes
;;
generic-no-wide-characters)
    clean
    generate-cmake -C "${MONOREPO_ROOT}/libcxx/cmake/caches/Generic-no-wide-characters.cmake" \
                   -DLIBCXX_TEST_CONFIG="llvm-libc++-shared.cfg.in" \
                   -DLIBUNWIND_TEST_CONFIG="llvm-libunwind-shared.cfg.in"
    check-runtimes
;;
apple-system)
    clean

    sdk_root="$(xcrun --sdk macosx --show-sdk-path)"
    arch="$(uname -m)"

    ${MONOREPO_ROOT}/libcxx/utils/ci/apple-install-libcxx.sh    \
        --llvm-root ${MONOREPO_ROOT}                            \
        --build-dir ${BUILD_DIR}                                \
        --install-dir ${INSTALL_DIR}                            \
        --symbols-dir "${BUILD_DIR}/symbols"                    \
        --sdk "macosx"                                          \
        --architectures "${arch}"                               \
        --version "999.99"

    # TODO: It would be better to run the tests against the fake-installed version of libc++ instead
    xcrun --sdk macosx ninja -vC "${BUILD_DIR}/${arch}" check-cxx check-cxxabi
;;
apple-system-backdeployment-*)
    clean

    if [[ "${OSX_ROOTS}" == "" ]]; then
        echo "--- Downloading previous macOS dylibs"
        PREVIOUS_DYLIBS_URL="https://dl.dropboxusercontent.com/s/liu4fmc53qzlfly/libcxx-roots.tar.gz"
        OSX_ROOTS="${BUILD_DIR}/macos-roots"
        mkdir -p "${OSX_ROOTS}"
        curl "${PREVIOUS_DYLIBS_URL}" | tar -xz --strip-components=1 -C "${OSX_ROOTS}"
    fi

<<<<<<< HEAD
    DEPLOYMENT_TARGET="${BUILDER#x86_64-apple-system-backdeployment-}"
=======
    DEPLOYMENT_TARGET="${BUILDER#apple-system-backdeployment-}"
>>>>>>> a2ce6ee6

    # TODO: On Apple platforms, we never produce libc++abi.1.dylib, always libc++abi.dylib.
    #       Fix that in the build so that the tests stop searching for @rpath/libc++abi.1.dylib.
    cp "${OSX_ROOTS}/macOS/libc++abi/${DEPLOYMENT_TARGET}/libc++abi.dylib" \
       "${OSX_ROOTS}/macOS/libc++abi/${DEPLOYMENT_TARGET}/libc++abi.1.dylib"

<<<<<<< HEAD
    PARAMS="target_triple=x86_64-apple-macosx${DEPLOYMENT_TARGET}"
=======
    arch="$(uname -m)"
    PARAMS="target_triple=${arch}-apple-macosx${DEPLOYMENT_TARGET}"
>>>>>>> a2ce6ee6
    PARAMS+=";cxx_runtime_root=${OSX_ROOTS}/macOS/libc++/${DEPLOYMENT_TARGET}"
    PARAMS+=";abi_runtime_root=${OSX_ROOTS}/macOS/libc++abi/${DEPLOYMENT_TARGET}"
    PARAMS+=";use_system_cxx_lib=True"

    generate-cmake -C "${MONOREPO_ROOT}/libcxx/cmake/caches/Apple.cmake" \
                   -DLIBCXX_TEST_PARAMS="${PARAMS}" \
                   -DLIBCXXABI_TEST_PARAMS="${PARAMS}"

<<<<<<< HEAD
    check-cxx-cxxabi
=======
    check-runtimes
>>>>>>> a2ce6ee6
;;
benchmarks)
    clean
    generate-cmake -DLIBCXX_TEST_CONFIG="llvm-libc++-shared.cfg.in" \
                   -DLIBUNWIND_TEST_CONFIG="llvm-libunwind-shared.cfg.in"
    check-cxx-benchmarks
;;
documentation)
    clean
    generate-cmake -DLLVM_ENABLE_SPHINX=ON

    echo "+++ Generating documentation"
<<<<<<< HEAD
    ${NINJA} -C "${BUILD_DIR}" docs-libcxx-html
=======
    ${NINJA} -vC "${BUILD_DIR}" docs-libcxx-html
>>>>>>> a2ce6ee6
;;
bootstrapping-build)
    clean

    echo "--- Generating CMake"
    # TODO: We currently enable modules and assertions in the bootstrapping build
    #       because that provides coverage for some specific Clang failures
    #       we've been seeing recently, however it would be better to instead
    #       run all CI configurations against a Clang that has assertions enabled.
    ${CMAKE} \
          -S "${MONOREPO_ROOT}/llvm" \
          -B "${BUILD_DIR}" \
          -GNinja -DCMAKE_MAKE_PROGRAM="${NINJA}" \
          -DCMAKE_BUILD_TYPE=RelWithDebInfo \
          -DCMAKE_INSTALL_PREFIX="${INSTALL_DIR}" \
          -DLLVM_ENABLE_PROJECTS="clang" \
          -DLLVM_ENABLE_RUNTIMES="libcxx;libcxxabi" \
          -DLLVM_RUNTIME_TARGETS="$(c++ --print-target-triple)" \
          -DLLVM_TARGETS_TO_BUILD="host" \
          -DRUNTIMES_BUILD_ALLOW_DARWIN=ON \
          -DLLVM_ENABLE_ASSERTIONS=ON \
          -C "${MONOREPO_ROOT}/libcxx/cmake/caches/Generic-modules.cmake" \
          -DLIBCXX_TEST_CONFIG="llvm-libc++-shared.cfg.in" \
          -DLIBUNWIND_TEST_CONFIG="llvm-libunwind-shared.cfg.in"

    echo "+++ Running the libc++ and libc++abi tests"
    ${NINJA} -C "${BUILD_DIR}" check-runtimes

    echo "--- Installing libc++ and libc++abi to a fake location"
    ${NINJA} -C "${BUILD_DIR}" install-runtimes
;;
legacy-test-config)
    clean
    generate-cmake -DLIBCXX_TEST_CONFIG="legacy.cfg.in"
    check-runtimes
;;
legacy-project-build)
    clean

    echo "--- Generating CMake"
    ${CMAKE} \
          -S "${MONOREPO_ROOT}/llvm" \
          -B "${BUILD_DIR}" \
          -DLLVM_ENABLE_PROJECTS="libcxx;libunwind;libcxxabi" \
          -GNinja -DCMAKE_MAKE_PROGRAM="${NINJA}" \
          -DCMAKE_BUILD_TYPE=RelWithDebInfo \
          -DCMAKE_INSTALL_PREFIX="${INSTALL_DIR}" \
          -DLLVM_LIT_ARGS="-sv --show-unsupported --xunit-xml-output test-results.xml" \
          -DLIBCXX_CXX_ABI=libcxxabi
    check-runtimes
;;
legacy-standalone)
    clean

    echo "--- Generating CMake"
    ${CMAKE} \
          -S "${MONOREPO_ROOT}/libcxx" \
          -B "${BUILD_DIR}/libcxx" \
          -GNinja -DCMAKE_MAKE_PROGRAM="${NINJA}" \
          -DCMAKE_BUILD_TYPE=RelWithDebInfo \
          -DCMAKE_INSTALL_PREFIX="${INSTALL_DIR}" \
          -DLLVM_PATH="${MONOREPO_ROOT}/llvm" \
          -DLIBCXX_CXX_ABI=libcxxabi \
          -DLIBCXX_INCLUDE_BENCHMARKS=OFF \
          -DLIBCXX_CXX_ABI_INCLUDE_PATHS="${MONOREPO_ROOT}/libcxxabi/include" \
          -DLIBCXX_CXX_ABI_LIBRARY_PATH="${BUILD_DIR}/libcxxabi/lib"

    ${CMAKE} \
          -S "${MONOREPO_ROOT}/libcxxabi" \
          -B "${BUILD_DIR}/libcxxabi" \
          -GNinja -DCMAKE_MAKE_PROGRAM="${NINJA}" \
          -DCMAKE_BUILD_TYPE=RelWithDebInfo \
          -DCMAKE_INSTALL_PREFIX="${INSTALL_DIR}" \
          -DLLVM_PATH="${MONOREPO_ROOT}/llvm" \
          -DLIBCXXABI_LIBCXX_PATH="${MONOREPO_ROOT}/libcxx" \
          -DLIBCXXABI_LIBCXX_INCLUDES="${BUILD_DIR}/libcxx/include/c++/v1" \
          -DLIBCXXABI_LIBCXX_LIBRARY_PATH="${BUILD_DIR}/libcxx/lib"

    echo "+++ Generating libc++ headers"
    ${NINJA} -vC "${BUILD_DIR}/libcxx" generate-cxx-headers

    echo "+++ Building libc++abi"
<<<<<<< HEAD
    ${NINJA} -C "${BUILD_DIR}/libcxxabi" cxxabi

    echo "+++ Building libc++"
    ${NINJA} -C "${BUILD_DIR}/libcxx" cxx

    echo "+++ Running the libc++ tests"
    ${NINJA} -C "${BUILD_DIR}/libcxx" check-cxx

    echo "+++ Running the libc++abi tests"
    ${NINJA} -C "${BUILD_DIR}/libcxxabi" check-cxxabi
;;
aarch64)
    clean
    generate-cmake -C "${MONOREPO_ROOT}/libcxx/cmake/caches/AArch64.cmake"
    check-cxx-cxxabi
;;
aarch64-noexceptions)
    clean
    generate-cmake -C "${MONOREPO_ROOT}/libcxx/cmake/caches/AArch64.cmake" \
    -DLIBCXX_ENABLE_EXCEPTIONS=OFF \
    -DLIBCXXABI_ENABLE_EXCEPTIONS=OFF
    check-cxx-cxxabi
=======
    ${NINJA} -vC "${BUILD_DIR}/libcxxabi" cxxabi

    echo "+++ Building libc++"
    ${NINJA} -vC "${BUILD_DIR}/libcxx" cxx

    echo "+++ Running the libc++ tests"
    ${NINJA} -vC "${BUILD_DIR}/libcxx" check-cxx

    echo "+++ Running the libc++abi tests"
    ${NINJA} -vC "${BUILD_DIR}/libcxxabi" check-cxxabi
>>>>>>> a2ce6ee6
;;
aarch64)
    clean
    generate-cmake -C "${MONOREPO_ROOT}/libcxx/cmake/caches/AArch64.cmake" \
                   -DLIBCXX_TEST_CONFIG="llvm-libc++-shared.cfg.in" \
                   -DLIBUNWIND_TEST_CONFIG="llvm-libunwind-shared.cfg.in"
    check-runtimes
;;
aarch64-noexceptions)
    clean
    generate-cmake -C "${MONOREPO_ROOT}/libcxx/cmake/caches/AArch64.cmake" \
                   -DLIBCXX_ENABLE_EXCEPTIONS=OFF \
                   -DLIBCXXABI_ENABLE_EXCEPTIONS=OFF \
                   -DLIBCXX_TEST_CONFIG="llvm-libc++-shared.cfg.in" \
                   -DLIBUNWIND_TEST_CONFIG="llvm-libunwind-shared.cfg.in"
    check-runtimes
;;
# Aka Armv8 32 bit
armv8)
    clean
    generate-cmake -C "${MONOREPO_ROOT}/libcxx/cmake/caches/Armv8Arm.cmake" \
                   -DLIBCXX_TEST_CONFIG="llvm-libc++-shared.cfg.in" \
                   -DLIBUNWIND_TEST_CONFIG="llvm-libunwind-shared.cfg.in"
    check-runtimes
;;
armv8-noexceptions)
    clean
    generate-cmake -C "${MONOREPO_ROOT}/libcxx/cmake/caches/Armv8Thumb-noexceptions.cmake" \
                   -DLIBCXX_TEST_CONFIG="llvm-libc++-shared.cfg.in" \
                   -DLIBUNWIND_TEST_CONFIG="llvm-libunwind-shared.cfg.in"
    check-runtimes
;;
# Armv7 32 bit. One building Arm only one Thumb only code.
armv7)
    clean
    generate-cmake -C "${MONOREPO_ROOT}/libcxx/cmake/caches/Armv7Arm.cmake" \
                   -DLIBCXX_TEST_CONFIG="llvm-libc++-shared.cfg.in" \
                   -DLIBUNWIND_TEST_CONFIG="llvm-libunwind-shared.cfg.in"
    check-runtimes
;;
armv7-noexceptions)
    clean
    generate-cmake -C "${MONOREPO_ROOT}/libcxx/cmake/caches/Armv7Thumb-noexceptions.cmake" \
                   -DLIBCXX_TEST_CONFIG="llvm-libc++-shared.cfg.in" \
                   -DLIBUNWIND_TEST_CONFIG="llvm-libunwind-shared.cfg.in"
    check-runtimes
;;
clang-cl-dll)
    clean
    # TODO: Currently, building with the experimental library breaks running
    # tests (the test linking look for the c++experimental library with the
    # wrong name, and the statically linked c++experimental can't be linked
    # correctly when libc++ visibility attributes indicate dllimport linkage
    # anyway), thus just disable the experimental library. Remove this
    # setting when cmake and the test driver does the right thing automatically.
    generate-cmake-libcxx-win -DLIBCXX_ENABLE_EXPERIMENTAL_LIBRARY=OFF \
                              -DLIBCXX_TEST_CONFIG="llvm-libc++-shared-clangcl.cfg.in"
    echo "+++ Running the libc++ tests"
    ${NINJA} -vC "${BUILD_DIR}" check-cxx
;;
clang-cl-static)
    clean
    generate-cmake-libcxx-win -DLIBCXX_ENABLE_SHARED=OFF \
                              -DLIBCXX_TEST_CONFIG="llvm-libc++-static-clangcl.cfg.in"
    echo "+++ Running the libc++ tests"
    ${NINJA} -vC "${BUILD_DIR}" check-cxx
;;
mingw-dll)
    clean
    # Explicitly specify the compiler with a triple prefix. The CI
    # environment has got two installations of Clang; the default one
    # defaults to MSVC mode, while there's an installation of llvm-mingw
    # further back in PATH. By calling the compiler with an explicit
    # triple prefix, we use the one that is bundled with a mingw sysroot.
    generate-cmake \
          -DCMAKE_C_COMPILER=x86_64-w64-mingw32-clang \
          -DCMAKE_CXX_COMPILER=x86_64-w64-mingw32-clang++ \
          -DLIBCXX_TEST_CONFIG="llvm-libc++-mingw.cfg.in" \
          -C "${MONOREPO_ROOT}/libcxx/cmake/caches/MinGW.cmake"
    echo "+++ Running the libc++ tests"
    ${NINJA} -vC "${BUILD_DIR}" check-cxx
;;
mingw-static)
    clean
    generate-cmake \
          -DCMAKE_C_COMPILER=x86_64-w64-mingw32-clang \
          -DCMAKE_CXX_COMPILER=x86_64-w64-mingw32-clang++ \
          -DLIBCXX_TEST_CONFIG="llvm-libc++-mingw.cfg.in" \
          -C "${MONOREPO_ROOT}/libcxx/cmake/caches/MinGW.cmake" \
          -DLIBCXX_ENABLE_SHARED=OFF \
          -DLIBUNWIND_ENABLE_SHARED=OFF
    echo "+++ Running the libc++ tests"
    ${NINJA} -vC "${BUILD_DIR}" check-cxx
;;
aix)
    export CC=ibm-clang
    export CXX=ibm-clang++_r
    clean
    generate-cmake -C "${MONOREPO_ROOT}/libcxx/cmake/caches/AIX.cmake" \
                   -DLIBCXX_TEST_CONFIG="ibm-libc++-shared.cfg.in" \
                   -DLIBCXXABI_TEST_CONFIG="ibm-libc++abi-shared.cfg.in" \
                   -DLLVM_ENABLE_RUNTIMES="libcxx;libcxxabi"
    # TODO: use check-runtimes once libunwind builds cleanly on AIX.
    ${NINJA} -vC "${BUILD_DIR}" install-cxx install-cxxabi
    ${NINJA} -vC "${BUILD_DIR}" check-cxx check-cxxabi
;;
#################################################################
# Insert vendor-specific internal configurations below.
#
# This allows vendors to extend this file with their own internal
# configurations without running into merge conflicts with upstream.
#################################################################

#################################################################
*)
    echo "${BUILDER} is not a known configuration"
    exit 1
;;
esac<|MERGE_RESOLUTION|>--- conflicted
+++ resolved
@@ -9,12 +9,9 @@
 
 set -ex
 set -o pipefail
-<<<<<<< HEAD
-=======
 unset LANG
 unset LC_ALL
 unset LC_COLLATE
->>>>>>> a2ce6ee6
 
 PROGNAME="$(basename "${0}")"
 
@@ -67,21 +64,12 @@
 BUILD_DIR="${BUILD_DIR:=${MONOREPO_ROOT}/build/${BUILDER}}"
 INSTALL_DIR="${BUILD_DIR}/install"
 
-<<<<<<< HEAD
-# On macOS, fall back to using the Ninja provided with Xcode if no other Ninja can be found.
-if which ninja &>/dev/null; then
-    NINJA="$(which ninja)"
-else
-    NINJA="$(xcrun --find ninja)"
-fi
-=======
 # If we can find Ninja/CMake provided by Xcode, use those since we know their
 # version will generally work with the Clang shipped in Xcode (e.g. if Clang
 # knows about -std=c++20, the CMake bundled in Xcode will probably know about
 # that flag too).
 if xcrun --find ninja &>/dev/null; then NINJA="$(xcrun --find ninja)"; else NINJA="ninja"; fi
 if xcrun --find cmake &>/dev/null; then CMAKE="$(xcrun --find cmake)"; else CMAKE="cmake"; fi
->>>>>>> a2ce6ee6
 
 function clean() {
     rm -rf "${BUILD_DIR}"
@@ -129,15 +117,6 @@
     ${NINJA} -vC "${BUILD_DIR}" install-cxx install-cxxabi install-unwind
 
     echo "+++ Running the libc++ tests"
-<<<<<<< HEAD
-    ${NINJA} -C "${BUILD_DIR}" check-cxx
-
-    echo "+++ Running the libc++abi tests"
-    ${NINJA} -C "${BUILD_DIR}" check-cxxabi
-
-    echo "--- Installing libc++ and libc++abi to a fake location"
-    ${NINJA} -C "${BUILD_DIR}" install-cxx install-cxxabi
-=======
     ${NINJA} -vC "${BUILD_DIR}" check-cxx
 
     echo "+++ Running the libc++abi tests"
@@ -145,33 +124,22 @@
 
     echo "+++ Running the libunwind tests"
     ${NINJA} -vC "${BUILD_DIR}" check-unwind
->>>>>>> a2ce6ee6
 }
 
 # TODO: The goal is to test this against all configurations. We should also move
 #       this to the Lit test suite instead of being a separate CMake target.
 function check-abi-list() {
     echo "+++ Running the libc++ ABI list test"
-<<<<<<< HEAD
-    ${NINJA} -C "${BUILD_DIR}" check-cxx-abilist || (
-        echo "+++ Generating the libc++ ABI list after failed check"
-        ${NINJA} -C "${BUILD_DIR}" generate-cxx-abilist
-=======
     ${NINJA} -vC "${BUILD_DIR}" check-cxx-abilist || (
         echo "+++ Generating the libc++ ABI list after failed check"
         ${NINJA} -vC "${BUILD_DIR}" generate-cxx-abilist
->>>>>>> a2ce6ee6
         false
     )
 }
 
 function check-cxx-benchmarks() {
     echo "--- Running the benchmarks"
-<<<<<<< HEAD
-    ${NINJA} -C "${BUILD_DIR}" check-cxx-benchmarks
-=======
     ${NINJA} -vC "${BUILD_DIR}" check-cxx-benchmarks
->>>>>>> a2ce6ee6
 }
 
 # Print the version of a few tools to aid diagnostics in some cases
@@ -194,8 +162,6 @@
     # Check if the diff is empty, fail otherwise.
     ! grep -q '^--- a' ${BUILD_DIR}/clang-format.patch
 ;;
-<<<<<<< HEAD
-=======
 check-generated-output)
     # `! foo` doesn't work properly with `set -e`, use `! foo || false` instead.
     # https://stackoverflow.com/questions/57681955/set-e-does-not-respect-logical-not
@@ -222,7 +188,6 @@
     # Reject patches that introduce dependency cycles in the headers.
     python3 libcxx/utils/graph_header_deps.py >/dev/null
 ;;
->>>>>>> a2ce6ee6
 generic-cxx03)
     clean
     generate-cmake -C "${MONOREPO_ROOT}/libcxx/cmake/caches/Generic-cxx03.cmake" \
@@ -396,13 +361,6 @@
                    -DLIBCXX_TEST_CONFIG="llvm-libc++-shared.cfg.in" \
                    -DLIBUNWIND_TEST_CONFIG="llvm-libunwind-shared.cfg.in"
     check-runtimes
-;;
-generic-no-filesystem)
-    export CC=clang
-    export CXX=clang++
-    clean
-    generate-cmake -C "${MONOREPO_ROOT}/libcxx/cmake/caches/Generic-no-filesystem.cmake"
-    check-cxx-cxxabi
 ;;
 generic-no-random_device)
     clean
@@ -461,23 +419,15 @@
         curl "${PREVIOUS_DYLIBS_URL}" | tar -xz --strip-components=1 -C "${OSX_ROOTS}"
     fi
 
-<<<<<<< HEAD
-    DEPLOYMENT_TARGET="${BUILDER#x86_64-apple-system-backdeployment-}"
-=======
     DEPLOYMENT_TARGET="${BUILDER#apple-system-backdeployment-}"
->>>>>>> a2ce6ee6
 
     # TODO: On Apple platforms, we never produce libc++abi.1.dylib, always libc++abi.dylib.
     #       Fix that in the build so that the tests stop searching for @rpath/libc++abi.1.dylib.
     cp "${OSX_ROOTS}/macOS/libc++abi/${DEPLOYMENT_TARGET}/libc++abi.dylib" \
        "${OSX_ROOTS}/macOS/libc++abi/${DEPLOYMENT_TARGET}/libc++abi.1.dylib"
 
-<<<<<<< HEAD
-    PARAMS="target_triple=x86_64-apple-macosx${DEPLOYMENT_TARGET}"
-=======
     arch="$(uname -m)"
     PARAMS="target_triple=${arch}-apple-macosx${DEPLOYMENT_TARGET}"
->>>>>>> a2ce6ee6
     PARAMS+=";cxx_runtime_root=${OSX_ROOTS}/macOS/libc++/${DEPLOYMENT_TARGET}"
     PARAMS+=";abi_runtime_root=${OSX_ROOTS}/macOS/libc++abi/${DEPLOYMENT_TARGET}"
     PARAMS+=";use_system_cxx_lib=True"
@@ -486,11 +436,7 @@
                    -DLIBCXX_TEST_PARAMS="${PARAMS}" \
                    -DLIBCXXABI_TEST_PARAMS="${PARAMS}"
 
-<<<<<<< HEAD
-    check-cxx-cxxabi
-=======
-    check-runtimes
->>>>>>> a2ce6ee6
+    check-runtimes
 ;;
 benchmarks)
     clean
@@ -503,11 +449,7 @@
     generate-cmake -DLLVM_ENABLE_SPHINX=ON
 
     echo "+++ Generating documentation"
-<<<<<<< HEAD
-    ${NINJA} -C "${BUILD_DIR}" docs-libcxx-html
-=======
     ${NINJA} -vC "${BUILD_DIR}" docs-libcxx-html
->>>>>>> a2ce6ee6
 ;;
 bootstrapping-build)
     clean
@@ -590,30 +532,6 @@
     ${NINJA} -vC "${BUILD_DIR}/libcxx" generate-cxx-headers
 
     echo "+++ Building libc++abi"
-<<<<<<< HEAD
-    ${NINJA} -C "${BUILD_DIR}/libcxxabi" cxxabi
-
-    echo "+++ Building libc++"
-    ${NINJA} -C "${BUILD_DIR}/libcxx" cxx
-
-    echo "+++ Running the libc++ tests"
-    ${NINJA} -C "${BUILD_DIR}/libcxx" check-cxx
-
-    echo "+++ Running the libc++abi tests"
-    ${NINJA} -C "${BUILD_DIR}/libcxxabi" check-cxxabi
-;;
-aarch64)
-    clean
-    generate-cmake -C "${MONOREPO_ROOT}/libcxx/cmake/caches/AArch64.cmake"
-    check-cxx-cxxabi
-;;
-aarch64-noexceptions)
-    clean
-    generate-cmake -C "${MONOREPO_ROOT}/libcxx/cmake/caches/AArch64.cmake" \
-    -DLIBCXX_ENABLE_EXCEPTIONS=OFF \
-    -DLIBCXXABI_ENABLE_EXCEPTIONS=OFF
-    check-cxx-cxxabi
-=======
     ${NINJA} -vC "${BUILD_DIR}/libcxxabi" cxxabi
 
     echo "+++ Building libc++"
@@ -624,7 +542,6 @@
 
     echo "+++ Running the libc++abi tests"
     ${NINJA} -vC "${BUILD_DIR}/libcxxabi" check-cxxabi
->>>>>>> a2ce6ee6
 ;;
 aarch64)
     clean
