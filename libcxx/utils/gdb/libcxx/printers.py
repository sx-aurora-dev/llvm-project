--- conflicted
+++ resolved
@@ -426,11 +426,7 @@
 
     def _list_it(self):
         for bit in range(self.bit_count):
-<<<<<<< HEAD
-            word = math.floor(bit / self.bits_per_word)
-=======
             word = bit // self.bits_per_word
->>>>>>> 2ab1d525
             word_bit = bit % self.bits_per_word
             if self.values[word] & (1 << word_bit):
                 yield ("[%d]" % bit, 1)
