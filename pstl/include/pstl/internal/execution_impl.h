// -*- C++ -*-
//===----------------------------------------------------------------------===//
//
// Part of the LLVM Project, under the Apache License v2.0 with LLVM Exceptions.
// See https://llvm.org/LICENSE.txt for license information.
// SPDX-License-Identifier: Apache-2.0 WITH LLVM-exception
//
//===----------------------------------------------------------------------===//

#ifndef _PSTL_EXECUTION_IMPL_H
#define _PSTL_EXECUTION_IMPL_H

#include <iterator>
#include <type_traits>

#include "pstl_config.h"
#include "execution_defs.h"

_PSTL_HIDE_FROM_ABI_PUSH

namespace __pstl
{
namespace __internal
{

using namespace __pstl::execution;

template <typename _IteratorType>
struct __is_random_access_iterator
    : std::is_same<typename std::iterator_traits<_IteratorType>::iterator_category,
                   std::random_access_iterator_tag>
{
};

template <typename Policy>
struct __policy_traits
{
};

template <>
struct __policy_traits<sequenced_policy>
{
    typedef std::false_type __allow_parallel;
    typedef std::false_type __allow_unsequenced;
    typedef std::false_type __allow_vector;
};

template <>
struct __policy_traits<unsequenced_policy>
{
    typedef std::false_type __allow_parallel;
    typedef std::true_type __allow_unsequenced;
    typedef std::true_type __allow_vector;
};

template <>
struct __policy_traits<parallel_policy>
{
    typedef std::true_type __allow_parallel;
    typedef std::false_type __allow_unsequenced;
    typedef std::false_type __allow_vector;
};

template <>
struct __policy_traits<parallel_unsequenced_policy>
{
    typedef std::true_type __allow_parallel;
    typedef std::true_type __allow_unsequenced;
    typedef std::true_type __allow_vector;
};

template <typename _ExecutionPolicy>
using __allow_vector =
    typename __internal::__policy_traits<typename std::decay<_ExecutionPolicy>::type>::__allow_vector;

template <typename _ExecutionPolicy>
using __allow_unsequenced =
    typename __internal::__policy_traits<typename std::decay<_ExecutionPolicy>::type>::__allow_unsequenced;

template <typename _ExecutionPolicy>
using __allow_parallel =
    typename __internal::__policy_traits<typename std::decay<_ExecutionPolicy>::type>::__allow_parallel;

template <typename _ExecutionPolicy, typename... _IteratorTypes>
typename std::conjunction<__allow_vector<_ExecutionPolicy>,
                          __is_random_access_iterator<_IteratorTypes>...>::type
<<<<<<< HEAD
__is_vectorization_preferred(_ExecutionPolicy&& __exec)
=======
__is_vectorization_preferred(_ExecutionPolicy&&)
>>>>>>> 2ab1d525
{
    return {};
}

template <typename _ExecutionPolicy, typename... _IteratorTypes>
typename std::conjunction<__allow_parallel<_ExecutionPolicy>,
                          __is_random_access_iterator<_IteratorTypes>...>::type
<<<<<<< HEAD
__is_parallelization_preferred(_ExecutionPolicy&& __exec)
=======
__is_parallelization_preferred(_ExecutionPolicy&&)
>>>>>>> 2ab1d525
{
    return {};
}

} // namespace __internal
} // namespace __pstl

_PSTL_HIDE_FROM_ABI_POP

#endif /* _PSTL_EXECUTION_IMPL_H */<|MERGE_RESOLUTION|>--- conflicted
+++ resolved
@@ -84,11 +84,7 @@
 template <typename _ExecutionPolicy, typename... _IteratorTypes>
 typename std::conjunction<__allow_vector<_ExecutionPolicy>,
                           __is_random_access_iterator<_IteratorTypes>...>::type
-<<<<<<< HEAD
-__is_vectorization_preferred(_ExecutionPolicy&& __exec)
-=======
 __is_vectorization_preferred(_ExecutionPolicy&&)
->>>>>>> 2ab1d525
 {
     return {};
 }
@@ -96,11 +92,7 @@
 template <typename _ExecutionPolicy, typename... _IteratorTypes>
 typename std::conjunction<__allow_parallel<_ExecutionPolicy>,
                           __is_random_access_iterator<_IteratorTypes>...>::type
-<<<<<<< HEAD
-__is_parallelization_preferred(_ExecutionPolicy&& __exec)
-=======
 __is_parallelization_preferred(_ExecutionPolicy&&)
->>>>>>> 2ab1d525
 {
     return {};
 }
