--- conflicted
+++ resolved
@@ -13,11 +13,7 @@
 #include <__pstl_config_site>
 
 // The version is XYYZ, where X is major, YY is minor, and Z is patch (i.e. X.YY.Z)
-<<<<<<< HEAD
-#define _PSTL_VERSION 13000
-=======
 #define _PSTL_VERSION 14000
->>>>>>> a2ce6ee6
 #define _PSTL_VERSION_MAJOR (_PSTL_VERSION / 1000)
 #define _PSTL_VERSION_MINOR ((_PSTL_VERSION % 1000) / 10)
 #define _PSTL_VERSION_PATCH (_PSTL_VERSION % 10)
