set(TARGET_LIBC_ENTRYPOINTS
    # ctype.h entrypoints
    libc.src.ctype.isalnum
    libc.src.ctype.isalpha
    libc.src.ctype.isascii
    libc.src.ctype.isblank
    libc.src.ctype.iscntrl
    libc.src.ctype.isdigit
    libc.src.ctype.isgraph
    libc.src.ctype.islower
    libc.src.ctype.isprint
    libc.src.ctype.ispunct
    libc.src.ctype.isspace
    libc.src.ctype.isupper
    libc.src.ctype.isxdigit
    libc.src.ctype.toascii
    libc.src.ctype.tolower
    libc.src.ctype.toupper

    # errno.h entrypoints
    libc.src.errno.__errno_location

<<<<<<< HEAD
    # signal.h entrypoints
    libc.src.signal.raise
    libc.src.signal.sigaction
    libc.src.signal.sigdelset
    libc.src.signal.sigaddset
    libc.src.signal.sigemptyset
    libc.src.signal.sigprocmask
    libc.src.signal.sigfillset
    libc.src.signal.signal

    # stdlib.h entrypoints
    libc.src.stdlib._Exit
    libc.src.stdlib.abort
    libc.src.stdlib.abs
    libc.src.stdlib.labs
    libc.src.stdlib.llabs

=======
>>>>>>> 2ab1d525
    # string.h entrypoints
    libc.src.string.bcmp
    libc.src.string.bzero
    libc.src.string.memccpy
    libc.src.string.memchr
    libc.src.string.memcmp
    libc.src.string.memcpy
    libc.src.string.memmove
    libc.src.string.mempcpy
    libc.src.string.memrchr
    libc.src.string.memset
    libc.src.string.stpcpy
    libc.src.string.stpncpy
    libc.src.string.strcat
    libc.src.string.strchr
    libc.src.string.strcmp
    libc.src.string.strcpy
    libc.src.string.strcspn
    libc.src.string.strlen
    libc.src.string.strncat
    libc.src.string.strncmp
    libc.src.string.strncpy
    libc.src.string.strnlen
    libc.src.string.strpbrk
    libc.src.string.strrchr
    libc.src.string.strspn
    libc.src.string.strstr
    libc.src.string.strtok
    libc.src.string.strtok_r

    # inttypes.h entrypoints
    libc.src.inttypes.imaxdiv
    libc.src.inttypes.strtoimax
    libc.src.inttypes.strtoumax

    # stdlib.h entrypoints
    libc.src.stdlib.abs
    libc.src.stdlib.atoi
    libc.src.stdlib.atof
    libc.src.stdlib.atol
    libc.src.stdlib.atoll
    libc.src.stdlib.bsearch
    libc.src.stdlib.div
    libc.src.stdlib.labs
    libc.src.stdlib.ldiv
    libc.src.stdlib.llabs
    libc.src.stdlib.lldiv
    libc.src.stdlib.qsort
    libc.src.stdlib.strtod
    libc.src.stdlib.strtof
    libc.src.stdlib.strtol
    libc.src.stdlib.strtold
    libc.src.stdlib.strtoll
    libc.src.stdlib.strtoul
    libc.src.stdlib.strtoull

    # sys/mman.h entrypoints
    libc.src.sys.mman.mmap
    libc.src.sys.mman.munmap
)

set(TARGET_LIBM_ENTRYPOINTS
    # fenv.h entrypoints
    libc.src.fenv.feclearexcept
<<<<<<< HEAD
    libc.src.fenv.fegetenv
=======
    libc.src.fenv.fedisableexcept
    libc.src.fenv.feenableexcept
    libc.src.fenv.fegetenv
    libc.src.fenv.fegetexcept
>>>>>>> 2ab1d525
    libc.src.fenv.fegetexceptflag
    libc.src.fenv.fegetround
    libc.src.fenv.feholdexcept
    libc.src.fenv.fesetenv
    libc.src.fenv.fesetexceptflag
    libc.src.fenv.fesetround
    libc.src.fenv.feraiseexcept
    libc.src.fenv.fetestexcept
    libc.src.fenv.feupdateenv

    # math.h entrypoints
    libc.src.math.copysign
    libc.src.math.copysignf
    libc.src.math.copysignl
    libc.src.math.ceil
    libc.src.math.ceilf
    libc.src.math.ceill
    libc.src.math.cos
    libc.src.math.cosf
    libc.src.math.expf
    libc.src.math.exp2f
    libc.src.math.expm1f
    libc.src.math.fabs
    libc.src.math.fabsf
    libc.src.math.fabsl
    libc.src.math.fdim
    libc.src.math.fdimf
    libc.src.math.fdiml
    libc.src.math.floor
    libc.src.math.floorf
    libc.src.math.floorl
    libc.src.math.fma
    libc.src.math.fmaf
    libc.src.math.fmin
    libc.src.math.fminf
    libc.src.math.fminl
    libc.src.math.fmax
    libc.src.math.fmaxf
    libc.src.math.fmaxl
    libc.src.math.frexp
    libc.src.math.frexpf
    libc.src.math.frexpl
    libc.src.math.hypot
    libc.src.math.hypotf
    libc.src.math.ilogb
    libc.src.math.ilogbf
    libc.src.math.ilogbl
    libc.src.math.ldexp
    libc.src.math.ldexpf
    libc.src.math.ldexpl
    libc.src.math.llrint
    libc.src.math.llrintf
    libc.src.math.llrintl
    libc.src.math.llround
    libc.src.math.llroundf
    libc.src.math.llroundl
    libc.src.math.log2f
    libc.src.math.logf
    libc.src.math.logb
    libc.src.math.logbf
    libc.src.math.logbl
    libc.src.math.lrint
    libc.src.math.lrintf
    libc.src.math.lrintl
    libc.src.math.lround
    libc.src.math.lroundf
    libc.src.math.lroundl
    libc.src.math.modf
    libc.src.math.modff
    libc.src.math.modfl
    libc.src.math.nearbyint
    libc.src.math.nearbyintf
    libc.src.math.nearbyintl
    libc.src.math.nextafter
    libc.src.math.nextafterf
    libc.src.math.nextafterl
    libc.src.math.remainderf
    libc.src.math.remainder
    libc.src.math.remainderl
    libc.src.math.remquof
    libc.src.math.remquo
    libc.src.math.remquol
    libc.src.math.rint
    libc.src.math.rintf
    libc.src.math.rintl
    libc.src.math.round
    libc.src.math.roundf
    libc.src.math.roundl
    libc.src.math.sin
    libc.src.math.sincosf
    libc.src.math.sinf
    libc.src.math.sqrt
    libc.src.math.sqrtf
    libc.src.math.sqrtl
    libc.src.math.tan
    libc.src.math.trunc
    libc.src.math.truncf
    libc.src.math.truncl
)

<<<<<<< HEAD
=======
if(LLVM_LIBC_FULL_BUILD)
  list(APPEND TARGET_LIBC_ENTRYPOINTS
    # assert.h entrypoints
    # libc.src.assert.__assert_fail

    # stdlib.h entrypoints
    libc.src.stdlib._Exit
    # libc.src.stdlib.abort

    # signal.h entrypoints
    # TODO: Enable signal.h entrypoints after fixing signal.h
    # libc.src.signal.raise
    # libc.src.signal.sigaction
    # libc.src.signal.sigdelset
    # libc.src.signal.sigaddset
    # libc.src.signal.sigemptyset
    # libc.src.signal.sigprocmask
    # libc.src.signal.sigfillset
    # libc.src.signal.signal

    # threads.h entrypoints
    libc.src.threads.call_once
    libc.src.threads.cnd_broadcast
    libc.src.threads.cnd_destroy
    libc.src.threads.cnd_init
    libc.src.threads.cnd_signal
    libc.src.threads.cnd_wait
    libc.src.threads.mtx_destroy
    libc.src.threads.mtx_init
    libc.src.threads.mtx_lock
    libc.src.threads.mtx_unlock
    libc.src.threads.thrd_create
    libc.src.threads.thrd_join

    # time.h entrypoints
    libc.src.time.asctime
    libc.src.time.asctime_r
    libc.src.time.gmtime
    libc.src.time.gmtime_r
    libc.src.time.mktime

    # unistd.h entrypoints
    libc.src.unistd.write
  )
endif()

if(LLVM_LIBC_INCLUDE_SCUDO)
  list(APPEND TARGET_LIBC_ENTRYPOINTS

    # stdlib.h external entrypoints
    libc.src.stdlib.malloc
    libc.src.stdlib.calloc
    libc.src.stdlib.realloc
    libc.src.stdlib.free
  )
endif()

if(LLVM_LIBC_INCLUDE_SCUDO OR NOT LLVM_LIBC_FULL_BUILD)
  list(APPEND TARGET_LIBC_ENTRYPOINTS
    # string.h entrypoints that depend on malloc
    libc.src.string.strdup
    libc.src.string.strndup
  )
endif()

>>>>>>> 2ab1d525
set(TARGET_LLVMLIBC_ENTRYPOINTS
  ${TARGET_LIBC_ENTRYPOINTS}
  ${TARGET_LIBM_ENTRYPOINTS}
)<|MERGE_RESOLUTION|>--- conflicted
+++ resolved
@@ -20,26 +20,6 @@
     # errno.h entrypoints
     libc.src.errno.__errno_location
 
-<<<<<<< HEAD
-    # signal.h entrypoints
-    libc.src.signal.raise
-    libc.src.signal.sigaction
-    libc.src.signal.sigdelset
-    libc.src.signal.sigaddset
-    libc.src.signal.sigemptyset
-    libc.src.signal.sigprocmask
-    libc.src.signal.sigfillset
-    libc.src.signal.signal
-
-    # stdlib.h entrypoints
-    libc.src.stdlib._Exit
-    libc.src.stdlib.abort
-    libc.src.stdlib.abs
-    libc.src.stdlib.labs
-    libc.src.stdlib.llabs
-
-=======
->>>>>>> 2ab1d525
     # string.h entrypoints
     libc.src.string.bcmp
     libc.src.string.bzero
@@ -104,14 +84,10 @@
 set(TARGET_LIBM_ENTRYPOINTS
     # fenv.h entrypoints
     libc.src.fenv.feclearexcept
-<<<<<<< HEAD
-    libc.src.fenv.fegetenv
-=======
     libc.src.fenv.fedisableexcept
     libc.src.fenv.feenableexcept
     libc.src.fenv.fegetenv
     libc.src.fenv.fegetexcept
->>>>>>> 2ab1d525
     libc.src.fenv.fegetexceptflag
     libc.src.fenv.fegetround
     libc.src.fenv.feholdexcept
@@ -212,8 +188,6 @@
     libc.src.math.truncl
 )
 
-<<<<<<< HEAD
-=======
 if(LLVM_LIBC_FULL_BUILD)
   list(APPEND TARGET_LIBC_ENTRYPOINTS
     # assert.h entrypoints
@@ -279,7 +253,6 @@
   )
 endif()
 
->>>>>>> 2ab1d525
 set(TARGET_LLVMLIBC_ENTRYPOINTS
   ${TARGET_LIBC_ENTRYPOINTS}
   ${TARGET_LIBM_ENTRYPOINTS}
