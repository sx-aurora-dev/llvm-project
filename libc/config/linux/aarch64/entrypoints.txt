set(TARGET_LIBC_ENTRYPOINTS
    # ctype.h entrypoints
    libc.src.ctype.isalnum
    libc.src.ctype.isalpha
    libc.src.ctype.isascii
    libc.src.ctype.isblank
    libc.src.ctype.iscntrl
    libc.src.ctype.isdigit
    libc.src.ctype.isgraph
    libc.src.ctype.islower
    libc.src.ctype.isprint
    libc.src.ctype.ispunct
    libc.src.ctype.isspace
    libc.src.ctype.isupper
    libc.src.ctype.isxdigit
    libc.src.ctype.toascii
    libc.src.ctype.tolower
    libc.src.ctype.toupper
    
    # errno.h entrypoints
    libc.src.errno.__errno_location

    # string.h entrypoints
    libc.src.string.bcmp
    libc.src.string.bzero
    libc.src.string.memccpy
    libc.src.string.memchr
    libc.src.string.memcmp
    libc.src.string.memcpy
    libc.src.string.memmove
    libc.src.string.mempcpy
    libc.src.string.memrchr
    libc.src.string.memset
    libc.src.string.stpcpy
    libc.src.string.stpncpy
    libc.src.string.strcat
    libc.src.string.strchr
    libc.src.string.strcmp
    libc.src.string.strcpy
    libc.src.string.strcspn
    libc.src.string.strlen
    libc.src.string.strncat
    libc.src.string.strncmp
    libc.src.string.strncpy
    libc.src.string.strnlen
    libc.src.string.strpbrk
    libc.src.string.strrchr
    libc.src.string.strspn
    libc.src.string.strstr
    libc.src.string.strtok
    libc.src.string.strtok_r

    # inttypes.h entrypoints
    libc.src.inttypes.imaxdiv
    libc.src.inttypes.strtoimax
    libc.src.inttypes.strtoumax

    # stdlib.h entrypoints
    libc.src.stdlib.abs
    libc.src.stdlib.atoi
    libc.src.stdlib.atof
    libc.src.stdlib.atol
    libc.src.stdlib.atoll
    libc.src.stdlib.bsearch
    libc.src.stdlib.div
    libc.src.stdlib.labs
    libc.src.stdlib.ldiv
    libc.src.stdlib.llabs
    libc.src.stdlib.lldiv
    libc.src.stdlib.qsort
    libc.src.stdlib.strtod
    libc.src.stdlib.strtof
    libc.src.stdlib.strtol
    libc.src.stdlib.strtold
    libc.src.stdlib.strtoll
    libc.src.stdlib.strtoul
    libc.src.stdlib.strtoull
)

set(TARGET_LIBM_ENTRYPOINTS
    # fenv.h entrypoints
    libc.src.fenv.feclearexcept
<<<<<<< HEAD
    libc.src.fenv.fegetenv
=======
    libc.src.fenv.fedisableexcept
    libc.src.fenv.feenableexcept
    libc.src.fenv.fegetenv
    libc.src.fenv.fegetexcept
>>>>>>> 2ab1d525
    libc.src.fenv.fegetexceptflag
    libc.src.fenv.fegetround
    libc.src.fenv.feholdexcept
    libc.src.fenv.fesetenv
    libc.src.fenv.fesetexceptflag
    libc.src.fenv.fesetround
    libc.src.fenv.feraiseexcept
    libc.src.fenv.fetestexcept
    libc.src.fenv.feupdateenv

    # math.h entrypoints
    libc.src.math.copysign
    libc.src.math.copysignf
    libc.src.math.copysignl
    libc.src.math.ceil
    libc.src.math.ceilf
    libc.src.math.ceill
    libc.src.math.cosf
    libc.src.math.expf
    libc.src.math.exp2f
    libc.src.math.expm1f
    libc.src.math.fabs
    libc.src.math.fabsf
    libc.src.math.fabsl
    libc.src.math.fdim
    libc.src.math.fdimf
    libc.src.math.fdiml
    libc.src.math.floor
    libc.src.math.floorf
    libc.src.math.floorl
    libc.src.math.fma
    libc.src.math.fmaf
    libc.src.math.fmax
    libc.src.math.fmaxf
    libc.src.math.fmaxl
    libc.src.math.fmin
    libc.src.math.fminf
    libc.src.math.fminl
    libc.src.math.frexp
    libc.src.math.frexpf
    libc.src.math.frexpl
    libc.src.math.hypot
    libc.src.math.hypotf
    libc.src.math.ilogb
    libc.src.math.ilogbf
    libc.src.math.ilogbl
    libc.src.math.llrint
    libc.src.math.llrintf
    libc.src.math.llrintl
    libc.src.math.llround
    libc.src.math.llroundf
    libc.src.math.llroundl
    libc.src.math.lrint
    libc.src.math.lrintf
    libc.src.math.lrintl
    libc.src.math.lround
    libc.src.math.lroundf
    libc.src.math.lroundl
    libc.src.math.ldexp
    libc.src.math.ldexpf
    libc.src.math.ldexpl
    libc.src.math.log2f
    libc.src.math.logf
    libc.src.math.logb
    libc.src.math.logbf
    libc.src.math.logbl
    libc.src.math.modf
    libc.src.math.modff
    libc.src.math.modfl
    libc.src.math.nearbyint
    libc.src.math.nearbyintf
    libc.src.math.nearbyintl
    libc.src.math.nextafter
    libc.src.math.nextafterf
    libc.src.math.nextafterl
    libc.src.math.remainderf
    libc.src.math.remainder
    libc.src.math.remainderl
    libc.src.math.remquof
    libc.src.math.remquo
    libc.src.math.remquol
    libc.src.math.rint
    libc.src.math.rintf
    libc.src.math.rintl
    libc.src.math.round
    libc.src.math.roundf
    libc.src.math.roundl
    libc.src.math.sincosf
    libc.src.math.sinf
    libc.src.math.sqrt
    libc.src.math.sqrtf
    libc.src.math.sqrtl
    libc.src.math.trunc
    libc.src.math.truncf
    libc.src.math.truncl
<<<<<<< HEAD
=======

    # sys/mman.h entrypoints
    libc.src.sys.mman.mmap
    libc.src.sys.mman.munmap
>>>>>>> 2ab1d525
)

set(TARGET_LLVMLIBC_ENTRYPOINTS
  ${TARGET_LIBC_ENTRYPOINTS}
  ${TARGET_LIBM_ENTRYPOINTS}
)<|MERGE_RESOLUTION|>--- conflicted
+++ resolved
@@ -80,14 +80,10 @@
 set(TARGET_LIBM_ENTRYPOINTS
     # fenv.h entrypoints
     libc.src.fenv.feclearexcept
-<<<<<<< HEAD
-    libc.src.fenv.fegetenv
-=======
     libc.src.fenv.fedisableexcept
     libc.src.fenv.feenableexcept
     libc.src.fenv.fegetenv
     libc.src.fenv.fegetexcept
->>>>>>> 2ab1d525
     libc.src.fenv.fegetexceptflag
     libc.src.fenv.fegetround
     libc.src.fenv.feholdexcept
@@ -183,13 +179,10 @@
     libc.src.math.trunc
     libc.src.math.truncf
     libc.src.math.truncl
-<<<<<<< HEAD
-=======
 
     # sys/mman.h entrypoints
     libc.src.sys.mman.mmap
     libc.src.sys.mman.munmap
->>>>>>> 2ab1d525
 )
 
 set(TARGET_LLVMLIBC_ENTRYPOINTS
