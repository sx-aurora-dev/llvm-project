--- conflicted
+++ resolved
@@ -28,11 +28,7 @@
 }
 
 TEST(LlvmLibcMemcmpTest, LhsAfterRhsLexically) {
-<<<<<<< HEAD
-  const char *lhs = "ac";
-=======
   const char *lhs = "az";
->>>>>>> a2ce6ee6
   const char *rhs = "ab";
   EXPECT_GT(__llvm_libc::memcmp(lhs, rhs, 2), 0);
 }
