//===-- Unittests for memcpy ----------------------------------------------===//
//
// Part of the LLVM Project, under the Apache License v2.0 with LLVM Exceptions.
// See https://llvm.org/LICENSE.txt for license information.
// SPDX-License-Identifier: Apache-2.0 WITH LLVM-exception
//
//===----------------------------------------------------------------------===//

#include "src/__support/CPP/ArrayRef.h"
#include "src/string/memcpy.h"
#include "utils/UnitTest/Test.h"

using __llvm_libc::cpp::Array;
using __llvm_libc::cpp::ArrayRef;
using Data = Array<char, 2048>;

static const ArrayRef<char> k_numbers("0123456789", 10);
static const ArrayRef<char> k_deadcode("DEADC0DE", 8);

// Returns a Data object filled with a repetition of `filler`.
Data get_data(ArrayRef<char> filler) {
  Data out;
  for (size_t i = 0; i < out.size(); ++i)
    out[i] = filler[i % filler.size()];
  return out;
}

TEST(LlvmLibcMemcpyTest, Thorough) {
<<<<<<< HEAD
  const Data groundtruth = getData(kNumbers);
  const Data dirty = getData(kDeadcode);
=======
  const Data groundtruth = get_data(k_numbers);
  const Data dirty = get_data(k_deadcode);
>>>>>>> 2ab1d525
  for (size_t count = 0; count < 1024; ++count) {
    for (size_t align = 0; align < 64; ++align) {
      auto buffer = dirty;
      const char *const src = groundtruth.data();
      void *const dst = &buffer[align];
      void *const ret = __llvm_libc::memcpy(dst, src, count);
      // Return value is `dst`.
      ASSERT_EQ(ret, dst);
      // Everything before copy is untouched.
      for (size_t i = 0; i < align; ++i)
        ASSERT_EQ(buffer[i], dirty[i]);
      // Everything in between is copied.
      for (size_t i = 0; i < count; ++i)
        ASSERT_EQ(buffer[align + i], groundtruth[i]);
      // Everything after copy is untouched.
      for (size_t i = align + count; i < dirty.size(); ++i)
        ASSERT_EQ(buffer[i], dirty[i]);
    }
  }
}

// FIXME: Add tests with reads and writes on the boundary of a read/write
// protected page to check we're not reading nor writing prior/past the allowed
// regions.<|MERGE_RESOLUTION|>--- conflicted
+++ resolved
@@ -26,13 +26,8 @@
 }
 
 TEST(LlvmLibcMemcpyTest, Thorough) {
-<<<<<<< HEAD
-  const Data groundtruth = getData(kNumbers);
-  const Data dirty = getData(kDeadcode);
-=======
   const Data groundtruth = get_data(k_numbers);
   const Data dirty = get_data(k_deadcode);
->>>>>>> 2ab1d525
   for (size_t count = 0; count < 1024; ++count) {
     for (size_t align = 0; align < 64; ++align) {
       auto buffer = dirty;
