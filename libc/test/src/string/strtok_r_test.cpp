--- conflicted
+++ resolved
@@ -81,8 +81,6 @@
 }
 
 TEST(LlvmLibcStrTokReentrantTest,
-<<<<<<< HEAD
-=======
      ShouldReturnNullptrWhenBothSrcAndSaveptrAreNull) {
   char *src = nullptr;
   char *reserve = nullptr;
@@ -95,7 +93,6 @@
 }
 
 TEST(LlvmLibcStrTokReentrantTest,
->>>>>>> 2ab1d525
      SubsequentCallsShouldFindFollowingDelimiters) {
   char src[] = "12,34.56";
   char *reserve = nullptr;
