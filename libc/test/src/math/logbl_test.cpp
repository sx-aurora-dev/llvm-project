--- conflicted
+++ resolved
@@ -6,74 +6,8 @@
 //
 //===----------------------------------------------------------------------===//
 
-<<<<<<< HEAD
-#include "src/math/logbl.h"
-#include "utils/FPUtil/FPBits.h"
-#include "utils/FPUtil/ManipulationFunctions.h"
-#include "utils/UnitTest/Test.h"
-#include <math.h>
-
-using FPBits = __llvm_libc::fputil::FPBits<long double>;
-
-TEST(LlvmLibclogblTest, SpecialNumbers) {
-  EXPECT_TRUE(FPBits::inf() == __llvm_libc::logbl(FPBits::inf()));
-  EXPECT_TRUE(FPBits::inf() == __llvm_libc::logbl(FPBits::negInf()));
-
-  EXPECT_TRUE(FPBits::negInf() == __llvm_libc::logbl(FPBits::zero()));
-  EXPECT_TRUE(FPBits::negInf() == __llvm_libc::logbl(FPBits::negZero()));
-
-  EXPECT_TRUE(FPBits(__llvm_libc::logbl(FPBits::buildNaN(1))).isNaN());
-}
-
-TEST(LlvmLibclogblTest, PowersOfTwo) {
-  EXPECT_TRUE(0.0l == __llvm_libc::logbl(1.0l));
-  EXPECT_TRUE(0.0l == __llvm_libc::logbl(-1.0l));
-
-  EXPECT_TRUE(1.0l == __llvm_libc::logbl(2.0l));
-  EXPECT_TRUE(1.0l == __llvm_libc::logbl(-2.0l));
-
-  EXPECT_TRUE(2.0l == __llvm_libc::logbl(4.0l));
-  EXPECT_TRUE(2.0l == __llvm_libc::logbl(-4.0l));
-
-  EXPECT_TRUE(3.0l == __llvm_libc::logbl(8.0l));
-  EXPECT_TRUE(3.0l == __llvm_libc::logbl(-8.0l));
-
-  EXPECT_TRUE(4.0l == __llvm_libc::logbl(16.0l));
-  EXPECT_TRUE(4.0l == __llvm_libc::logbl(-16.0l));
-
-  EXPECT_TRUE(5.0l == __llvm_libc::logbl(32.0l));
-  EXPECT_TRUE(5.0l == __llvm_libc::logbl(-32.0l));
-}
-
-TEST(LlvmLibcLogbTest, SomeIntegers) {
-  EXPECT_TRUE(1.0l == __llvm_libc::logbl(3.0l));
-  EXPECT_TRUE(1.0l == __llvm_libc::logbl(-3.0l));
-
-  EXPECT_TRUE(2.0l == __llvm_libc::logbl(7.0l));
-  EXPECT_TRUE(2.0l == __llvm_libc::logbl(-7.0l));
-
-  EXPECT_TRUE(3.0l == __llvm_libc::logbl(10.0l));
-  EXPECT_TRUE(3.0l == __llvm_libc::logbl(-10.0l));
-
-  EXPECT_TRUE(4.0l == __llvm_libc::logbl(31.0l));
-  EXPECT_TRUE(4.0l == __llvm_libc::logbl(-31.0l));
-
-  EXPECT_TRUE(5.0l == __llvm_libc::logbl(55.0l));
-  EXPECT_TRUE(5.0l == __llvm_libc::logbl(-55.0l));
-}
-
-TEST(LlvmLibcLogblTest, LongDoubleRange) {
-  using UIntType = FPBits::UIntType;
-  constexpr UIntType count = 10000000;
-  constexpr UIntType step = UIntType(-1) / count;
-  for (UIntType i = 0, v = 0; i <= count; ++i, v += step) {
-    long double x = FPBits(v);
-    if (isnan(x) || isinf(x) || x == 0.0l)
-      continue;
-=======
 #include "LogbTest.h"
 
 #include "src/math/logbl.h"
->>>>>>> a2ce6ee6
 
 LIST_LOGB_TESTS(long double, __llvm_libc::logbl)