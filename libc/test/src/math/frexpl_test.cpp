//===-- Unittests for frexpl ----------------------------------------------===//
//
// Part of the LLVM Project, under the Apache License v2.0 with LLVM Exceptions.
// See https://llvm.org/LICENSE.txt for license information.
// SPDX-License-Identifier: Apache-2.0 WITH LLVM-exception
//
//===----------------------------------------------------------------------===//

<<<<<<< HEAD
#include "src/math/frexpl.h"
#include "utils/FPUtil/BasicOperations.h"
#include "utils/FPUtil/FPBits.h"
#include "utils/MPFRWrapper/MPFRUtils.h"
#include "utils/UnitTest/Test.h"
#include <math.h>

using FPBits = __llvm_libc::fputil::FPBits<long double>;

namespace mpfr = __llvm_libc::testing::mpfr;

TEST(LlvmLibcFrexplTest, SpecialNumbers) {
  int exponent;

  EXPECT_TRUE(FPBits::inf() == __llvm_libc::frexpl(FPBits::inf(), &exponent));
  EXPECT_TRUE(FPBits::negInf() ==
              __llvm_libc::frexpl(FPBits::negInf(), &exponent));

  EXPECT_TRUE(FPBits::zero() == __llvm_libc::frexpl(FPBits::zero(), &exponent));
  EXPECT_EQ(exponent, 0);

  EXPECT_TRUE(FPBits::negZero() ==
              __llvm_libc::frexpl(FPBits::negZero(), &exponent));
  EXPECT_EQ(exponent, 0);

  EXPECT_TRUE(
      FPBits(__llvm_libc::frexpl(FPBits::buildNaN(1), &exponent)).isNaN());
}

TEST(LlvmLibcFrexplTest, PowersOfTwo) {
  int exponent;

  EXPECT_TRUE(0.5l == __llvm_libc::frexpl(1.0l, &exponent));
  EXPECT_EQ(exponent, 1);
  EXPECT_TRUE(-0.5l == __llvm_libc::frexpl(-1.0l, &exponent));
  EXPECT_EQ(exponent, 1);

  EXPECT_TRUE(0.5l == __llvm_libc::frexpl(2.0l, &exponent));
  EXPECT_EQ(exponent, 2);
  EXPECT_TRUE(-0.5l == __llvm_libc::frexpl(-2.0l, &exponent));
  EXPECT_EQ(exponent, 2);

  EXPECT_TRUE(0.5l == __llvm_libc::frexpl(4.0l, &exponent));
  EXPECT_EQ(exponent, 3);
  EXPECT_TRUE(-0.5l == __llvm_libc::frexpl(-4.0l, &exponent));
  EXPECT_EQ(exponent, 3);

  EXPECT_TRUE(0.5l == __llvm_libc::frexpl(8.0l, &exponent));
  EXPECT_EQ(exponent, 4);
  EXPECT_TRUE(-0.5l == __llvm_libc::frexpl(-8.0l, &exponent));
  EXPECT_EQ(exponent, 4);

  EXPECT_TRUE(0.5l == __llvm_libc::frexpl(16.0l, &exponent));
  EXPECT_EQ(exponent, 5);
  EXPECT_TRUE(-0.5l == __llvm_libc::frexpl(-16.0l, &exponent));
  EXPECT_EQ(exponent, 5);

  EXPECT_TRUE(0.5l == __llvm_libc::frexpl(32.0l, &exponent));
  EXPECT_EQ(exponent, 6);
  EXPECT_TRUE(-0.5l == __llvm_libc::frexpl(-32.0l, &exponent));
  EXPECT_EQ(exponent, 6);
}

TEST(LlvmLibcFrexplTest, SomeIntegers) {
  int exponent;

  EXPECT_TRUE(0.75l == __llvm_libc::frexpl(24.0l, &exponent));
  EXPECT_EQ(exponent, 5);
  EXPECT_TRUE(-0.75l == __llvm_libc::frexpl(-24.0l, &exponent));
  EXPECT_EQ(exponent, 5);

  EXPECT_TRUE(0.625l == __llvm_libc::frexpl(40.0l, &exponent));
  EXPECT_EQ(exponent, 6);
  EXPECT_TRUE(-0.625l == __llvm_libc::frexpl(-40.0l, &exponent));
  EXPECT_EQ(exponent, 6);

  EXPECT_TRUE(0.78125l == __llvm_libc::frexpl(800.0l, &exponent));
  EXPECT_EQ(exponent, 10);
  EXPECT_TRUE(-0.78125l == __llvm_libc::frexpl(-800.0l, &exponent));
  EXPECT_EQ(exponent, 10);
}

TEST(LlvmLibcFrexplTest, LongDoubleRange) {
  using UIntType = FPBits::UIntType;
  constexpr UIntType count = 10000000;
  constexpr UIntType step = UIntType(-1) / count;
  for (UIntType i = 0, v = 0; i <= count; ++i, v += step) {
    long double x = FPBits(v);
    if (isnan(x) || isinf(x) || x == 0.0l)
      continue;

    mpfr::BinaryOutput<long double> result;
    result.f = __llvm_libc::frexpl(x, &result.i);
=======
#include "FrexpTest.h"

#include "src/math/frexpl.h"
>>>>>>> 2ab1d525

LIST_FREXP_TESTS(long double, __llvm_libc::frexpl)<|MERGE_RESOLUTION|>--- conflicted
+++ resolved
@@ -6,104 +6,8 @@
 //
 //===----------------------------------------------------------------------===//
 
-<<<<<<< HEAD
-#include "src/math/frexpl.h"
-#include "utils/FPUtil/BasicOperations.h"
-#include "utils/FPUtil/FPBits.h"
-#include "utils/MPFRWrapper/MPFRUtils.h"
-#include "utils/UnitTest/Test.h"
-#include <math.h>
-
-using FPBits = __llvm_libc::fputil::FPBits<long double>;
-
-namespace mpfr = __llvm_libc::testing::mpfr;
-
-TEST(LlvmLibcFrexplTest, SpecialNumbers) {
-  int exponent;
-
-  EXPECT_TRUE(FPBits::inf() == __llvm_libc::frexpl(FPBits::inf(), &exponent));
-  EXPECT_TRUE(FPBits::negInf() ==
-              __llvm_libc::frexpl(FPBits::negInf(), &exponent));
-
-  EXPECT_TRUE(FPBits::zero() == __llvm_libc::frexpl(FPBits::zero(), &exponent));
-  EXPECT_EQ(exponent, 0);
-
-  EXPECT_TRUE(FPBits::negZero() ==
-              __llvm_libc::frexpl(FPBits::negZero(), &exponent));
-  EXPECT_EQ(exponent, 0);
-
-  EXPECT_TRUE(
-      FPBits(__llvm_libc::frexpl(FPBits::buildNaN(1), &exponent)).isNaN());
-}
-
-TEST(LlvmLibcFrexplTest, PowersOfTwo) {
-  int exponent;
-
-  EXPECT_TRUE(0.5l == __llvm_libc::frexpl(1.0l, &exponent));
-  EXPECT_EQ(exponent, 1);
-  EXPECT_TRUE(-0.5l == __llvm_libc::frexpl(-1.0l, &exponent));
-  EXPECT_EQ(exponent, 1);
-
-  EXPECT_TRUE(0.5l == __llvm_libc::frexpl(2.0l, &exponent));
-  EXPECT_EQ(exponent, 2);
-  EXPECT_TRUE(-0.5l == __llvm_libc::frexpl(-2.0l, &exponent));
-  EXPECT_EQ(exponent, 2);
-
-  EXPECT_TRUE(0.5l == __llvm_libc::frexpl(4.0l, &exponent));
-  EXPECT_EQ(exponent, 3);
-  EXPECT_TRUE(-0.5l == __llvm_libc::frexpl(-4.0l, &exponent));
-  EXPECT_EQ(exponent, 3);
-
-  EXPECT_TRUE(0.5l == __llvm_libc::frexpl(8.0l, &exponent));
-  EXPECT_EQ(exponent, 4);
-  EXPECT_TRUE(-0.5l == __llvm_libc::frexpl(-8.0l, &exponent));
-  EXPECT_EQ(exponent, 4);
-
-  EXPECT_TRUE(0.5l == __llvm_libc::frexpl(16.0l, &exponent));
-  EXPECT_EQ(exponent, 5);
-  EXPECT_TRUE(-0.5l == __llvm_libc::frexpl(-16.0l, &exponent));
-  EXPECT_EQ(exponent, 5);
-
-  EXPECT_TRUE(0.5l == __llvm_libc::frexpl(32.0l, &exponent));
-  EXPECT_EQ(exponent, 6);
-  EXPECT_TRUE(-0.5l == __llvm_libc::frexpl(-32.0l, &exponent));
-  EXPECT_EQ(exponent, 6);
-}
-
-TEST(LlvmLibcFrexplTest, SomeIntegers) {
-  int exponent;
-
-  EXPECT_TRUE(0.75l == __llvm_libc::frexpl(24.0l, &exponent));
-  EXPECT_EQ(exponent, 5);
-  EXPECT_TRUE(-0.75l == __llvm_libc::frexpl(-24.0l, &exponent));
-  EXPECT_EQ(exponent, 5);
-
-  EXPECT_TRUE(0.625l == __llvm_libc::frexpl(40.0l, &exponent));
-  EXPECT_EQ(exponent, 6);
-  EXPECT_TRUE(-0.625l == __llvm_libc::frexpl(-40.0l, &exponent));
-  EXPECT_EQ(exponent, 6);
-
-  EXPECT_TRUE(0.78125l == __llvm_libc::frexpl(800.0l, &exponent));
-  EXPECT_EQ(exponent, 10);
-  EXPECT_TRUE(-0.78125l == __llvm_libc::frexpl(-800.0l, &exponent));
-  EXPECT_EQ(exponent, 10);
-}
-
-TEST(LlvmLibcFrexplTest, LongDoubleRange) {
-  using UIntType = FPBits::UIntType;
-  constexpr UIntType count = 10000000;
-  constexpr UIntType step = UIntType(-1) / count;
-  for (UIntType i = 0, v = 0; i <= count; ++i, v += step) {
-    long double x = FPBits(v);
-    if (isnan(x) || isinf(x) || x == 0.0l)
-      continue;
-
-    mpfr::BinaryOutput<long double> result;
-    result.f = __llvm_libc::frexpl(x, &result.i);
-=======
 #include "FrexpTest.h"
 
 #include "src/math/frexpl.h"
->>>>>>> 2ab1d525
 
 LIST_FREXP_TESTS(long double, __llvm_libc::frexpl)