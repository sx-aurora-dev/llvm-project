//===-- Unittests for fminl -----------------------------------------------===//
//
// Part of the LLVM Project, under the Apache License v2.0 with LLVM Exceptions.
// See https://llvm.org/LICENSE.txt for license information.
// SPDX-License-Identifier: Apache-2.0 WITH LLVM-exception
//
//===----------------------------------------------------------------------===//

<<<<<<< HEAD
#include "src/math/fminl.h"
#include "utils/FPUtil/FPBits.h"
#include "utils/FPUtil/TestHelpers.h"
#include "utils/UnitTest/Test.h"
#include <math.h>

using FPBits = __llvm_libc::fputil::FPBits<long double>;

DECLARE_SPECIAL_CONSTANTS(long double)

TEST(LlvmLibcFminlTest, NaNArg) {
  EXPECT_FP_EQ(inf, __llvm_libc::fminl(aNaN, inf));
  EXPECT_FP_EQ(negInf, __llvm_libc::fminl(negInf, aNaN));
  EXPECT_FP_EQ(0.0L, __llvm_libc::fminl(aNaN, 0.0L));
  EXPECT_FP_EQ(-0.0L, __llvm_libc::fminl(-0.0L, aNaN));
  EXPECT_FP_EQ(-1.2345L, __llvm_libc::fminl(aNaN, -1.2345L));
  EXPECT_FP_EQ(1.2345L, __llvm_libc::fminl(1.2345L, aNaN));
  EXPECT_FP_EQ(aNaN, __llvm_libc::fminl(aNaN, aNaN));
}

TEST(LlvmLibcFminlTest, InfArg) {
  EXPECT_FP_EQ(negInf, __llvm_libc::fminl(negInf, inf));
  EXPECT_FP_EQ(0.0L, __llvm_libc::fminl(inf, 0.0L));
  EXPECT_FP_EQ(-0.0L, __llvm_libc::fminl(-0.0L, inf));
  EXPECT_FP_EQ(1.2345L, __llvm_libc::fminl(inf, 1.2345L));
  EXPECT_FP_EQ(-1.2345L, __llvm_libc::fminl(-1.2345L, inf));
}

TEST(LlvmLibcFminlTest, NegInfArg) {
  EXPECT_FP_EQ(negInf, __llvm_libc::fminl(inf, negInf));
  EXPECT_FP_EQ(negInf, __llvm_libc::fminl(negInf, 0.0L));
  EXPECT_FP_EQ(negInf, __llvm_libc::fminl(-0.0L, negInf));
  EXPECT_FP_EQ(negInf, __llvm_libc::fminl(negInf, -1.2345L));
  EXPECT_FP_EQ(negInf, __llvm_libc::fminl(1.2345L, negInf));
}

TEST(LlvmLibcFminlTest, BothZero) {
  EXPECT_FP_EQ(0.0L, __llvm_libc::fminl(0.0L, 0.0L));
  EXPECT_FP_EQ(-0.0L, __llvm_libc::fminl(-0.0L, 0.0L));
  EXPECT_FP_EQ(-0.0L, __llvm_libc::fminl(0.0L, -0.0L));
  EXPECT_FP_EQ(-0.0L, __llvm_libc::fminl(-0.0L, -0.0L));
}

TEST(LlvmLibcFminlTest, InLongDoubleRange) {
  using UIntType = FPBits::UIntType;
  constexpr UIntType count = 10000000;
  constexpr UIntType step = UIntType(-1) / count;
  for (UIntType i = 0, v = 0, w = UIntType(-1); i <= count;
       ++i, v += step, w -= step) {
    long double x = FPBits(v), y = FPBits(w);
    if (isnan(x) || isinf(x))
      continue;
    if (isnan(y) || isinf(y))
      continue;
    if ((x == 0) && (y == 0))
      continue;
=======
#include "FMinTest.h"

#include "src/math/fminl.h"
>>>>>>> a2ce6ee6

LIST_FMIN_TESTS(long double, __llvm_libc::fminl)<|MERGE_RESOLUTION|>--- conflicted
+++ resolved
@@ -6,67 +6,8 @@
 //
 //===----------------------------------------------------------------------===//
 
-<<<<<<< HEAD
-#include "src/math/fminl.h"
-#include "utils/FPUtil/FPBits.h"
-#include "utils/FPUtil/TestHelpers.h"
-#include "utils/UnitTest/Test.h"
-#include <math.h>
-
-using FPBits = __llvm_libc::fputil::FPBits<long double>;
-
-DECLARE_SPECIAL_CONSTANTS(long double)
-
-TEST(LlvmLibcFminlTest, NaNArg) {
-  EXPECT_FP_EQ(inf, __llvm_libc::fminl(aNaN, inf));
-  EXPECT_FP_EQ(negInf, __llvm_libc::fminl(negInf, aNaN));
-  EXPECT_FP_EQ(0.0L, __llvm_libc::fminl(aNaN, 0.0L));
-  EXPECT_FP_EQ(-0.0L, __llvm_libc::fminl(-0.0L, aNaN));
-  EXPECT_FP_EQ(-1.2345L, __llvm_libc::fminl(aNaN, -1.2345L));
-  EXPECT_FP_EQ(1.2345L, __llvm_libc::fminl(1.2345L, aNaN));
-  EXPECT_FP_EQ(aNaN, __llvm_libc::fminl(aNaN, aNaN));
-}
-
-TEST(LlvmLibcFminlTest, InfArg) {
-  EXPECT_FP_EQ(negInf, __llvm_libc::fminl(negInf, inf));
-  EXPECT_FP_EQ(0.0L, __llvm_libc::fminl(inf, 0.0L));
-  EXPECT_FP_EQ(-0.0L, __llvm_libc::fminl(-0.0L, inf));
-  EXPECT_FP_EQ(1.2345L, __llvm_libc::fminl(inf, 1.2345L));
-  EXPECT_FP_EQ(-1.2345L, __llvm_libc::fminl(-1.2345L, inf));
-}
-
-TEST(LlvmLibcFminlTest, NegInfArg) {
-  EXPECT_FP_EQ(negInf, __llvm_libc::fminl(inf, negInf));
-  EXPECT_FP_EQ(negInf, __llvm_libc::fminl(negInf, 0.0L));
-  EXPECT_FP_EQ(negInf, __llvm_libc::fminl(-0.0L, negInf));
-  EXPECT_FP_EQ(negInf, __llvm_libc::fminl(negInf, -1.2345L));
-  EXPECT_FP_EQ(negInf, __llvm_libc::fminl(1.2345L, negInf));
-}
-
-TEST(LlvmLibcFminlTest, BothZero) {
-  EXPECT_FP_EQ(0.0L, __llvm_libc::fminl(0.0L, 0.0L));
-  EXPECT_FP_EQ(-0.0L, __llvm_libc::fminl(-0.0L, 0.0L));
-  EXPECT_FP_EQ(-0.0L, __llvm_libc::fminl(0.0L, -0.0L));
-  EXPECT_FP_EQ(-0.0L, __llvm_libc::fminl(-0.0L, -0.0L));
-}
-
-TEST(LlvmLibcFminlTest, InLongDoubleRange) {
-  using UIntType = FPBits::UIntType;
-  constexpr UIntType count = 10000000;
-  constexpr UIntType step = UIntType(-1) / count;
-  for (UIntType i = 0, v = 0, w = UIntType(-1); i <= count;
-       ++i, v += step, w -= step) {
-    long double x = FPBits(v), y = FPBits(w);
-    if (isnan(x) || isinf(x))
-      continue;
-    if (isnan(y) || isinf(y))
-      continue;
-    if ((x == 0) && (y == 0))
-      continue;
-=======
 #include "FMinTest.h"
 
 #include "src/math/fminl.h"
->>>>>>> a2ce6ee6
 
 LIST_FMIN_TESTS(long double, __llvm_libc::fminl)