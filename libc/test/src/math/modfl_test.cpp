--- conflicted
+++ resolved
@@ -6,93 +6,8 @@
 //
 //===----------------------------------------------------------------------===//
 
-<<<<<<< HEAD
-#include "src/math/modfl.h"
-#include "utils/FPUtil/BasicOperations.h"
-#include "utils/FPUtil/FPBits.h"
-#include "utils/FPUtil/NearestIntegerOperations.h"
-#include "utils/UnitTest/Test.h"
-#include <math.h>
-
-using FPBits = __llvm_libc::fputil::FPBits<long double>;
-
-TEST(LlvmLibcmodflTest, SpecialNumbers) {
-  long double integral;
-
-  EXPECT_TRUE(FPBits::zero() == __llvm_libc::modfl(FPBits::inf(), &integral));
-  EXPECT_TRUE(FPBits::inf() == integral);
-
-  EXPECT_TRUE(FPBits::negZero() ==
-              __llvm_libc::modfl(FPBits::negInf(), &integral));
-  EXPECT_TRUE(FPBits::negInf() == integral);
-
-  EXPECT_TRUE(FPBits::zero() == __llvm_libc::modfl(FPBits::zero(), &integral));
-  EXPECT_TRUE(integral == 0.0l);
-
-  EXPECT_TRUE(FPBits::negZero() ==
-              __llvm_libc::modfl(FPBits::negZero(), &integral));
-  EXPECT_TRUE(integral == 0.0l);
-
-  EXPECT_TRUE(
-      FPBits(__llvm_libc::modfl(FPBits::buildNaN(1), &integral)).isNaN());
-}
-
-TEST(LlvmLibcmodflTest, Integers) {
-  long double integral;
-
-  EXPECT_TRUE(FPBits::zero() == __llvm_libc::modfl(1.0l, &integral));
-  EXPECT_TRUE(integral == 1.0l);
-
-  EXPECT_TRUE(FPBits::negZero() == __llvm_libc::modfl(-1.0l, &integral));
-  EXPECT_TRUE(integral == -1.0l);
-
-  EXPECT_TRUE(FPBits::zero() == __llvm_libc::modfl(10.0l, &integral));
-  EXPECT_TRUE(integral == 10.0l);
-
-  EXPECT_TRUE(FPBits::negZero() == __llvm_libc::modfl(-10.0l, &integral));
-  EXPECT_TRUE(integral == -10.0l);
-
-  EXPECT_TRUE(FPBits::zero() == __llvm_libc::modfl(12345.0l, &integral));
-  EXPECT_TRUE(integral == 12345.0l);
-
-  EXPECT_TRUE(FPBits::negZero() == __llvm_libc::modfl(-12345.0l, &integral));
-  EXPECT_TRUE(integral == -12345.0l);
-}
-
-TEST(LlvmLibcModfTest, Fractions) {
-  long double integral;
-
-  EXPECT_TRUE(0.5l == __llvm_libc::modfl(1.5l, &integral));
-  EXPECT_TRUE(integral == 1.0l);
-
-  EXPECT_TRUE(-0.5l == __llvm_libc::modfl(-1.5l, &integral));
-  EXPECT_TRUE(integral == -1.0l);
-
-  EXPECT_TRUE(0.75l == __llvm_libc::modfl(10.75l, &integral));
-  EXPECT_TRUE(integral == 10.0l);
-
-  EXPECT_TRUE(-0.75l == __llvm_libc::modfl(-10.75l, &integral));
-  EXPECT_TRUE(integral == -10.0l);
-
-  EXPECT_TRUE(0.125l == __llvm_libc::modfl(100.125l, &integral));
-  EXPECT_TRUE(integral == 100.0l);
-
-  EXPECT_TRUE(-0.125l == __llvm_libc::modfl(-100.125l, &integral));
-  EXPECT_TRUE(integral == -100.0l);
-}
-
-TEST(LlvmLibcModflTest, LongDoubleRange) {
-  using UIntType = FPBits::UIntType;
-  constexpr UIntType count = 10000000;
-  constexpr UIntType step = UIntType(-1) / count;
-  for (UIntType i = 0, v = 0; i <= count; ++i, v += step) {
-    long double x = FPBits(v);
-    if (isnan(x) || isinf(x) || x == 0.0l)
-      continue;
-=======
 #include "ModfTest.h"
 
 #include "src/math/modfl.h"
->>>>>>> 2ab1d525
 
 LIST_MODF_TESTS(long double, __llvm_libc::modfl)