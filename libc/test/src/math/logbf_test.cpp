--- conflicted
+++ resolved
@@ -6,96 +6,8 @@
 //
 //===----------------------------------------------------------------------===//
 
-<<<<<<< HEAD
-#include "src/math/logbf.h"
-#include "utils/FPUtil/BitPatterns.h"
-#include "utils/FPUtil/FloatOperations.h"
-#include "utils/FPUtil/FloatProperties.h"
-#include "utils/FPUtil/ManipulationFunctions.h"
-#include "utils/UnitTest/Test.h"
-#include <math.h>
-
-using __llvm_libc::fputil::valueAsBits;
-using __llvm_libc::fputil::valueFromBits;
-
-using BitPatterns = __llvm_libc::fputil::BitPatterns<float>;
-using Properties = __llvm_libc::fputil::FloatProperties<float>;
-
-TEST(LlvmLibcLogbfTest, SpecialNumbers) {
-  EXPECT_EQ(
-      BitPatterns::aQuietNaN,
-      valueAsBits(__llvm_libc::logbf(valueFromBits(BitPatterns::aQuietNaN))));
-  EXPECT_EQ(BitPatterns::aNegativeQuietNaN,
-            valueAsBits(__llvm_libc::logbf(
-                valueFromBits(BitPatterns::aNegativeQuietNaN))));
-
-  EXPECT_EQ(BitPatterns::aSignallingNaN,
-            valueAsBits(__llvm_libc::logbf(
-                valueFromBits(BitPatterns::aSignallingNaN))));
-  EXPECT_EQ(BitPatterns::aNegativeSignallingNaN,
-            valueAsBits(__llvm_libc::logbf(
-                valueFromBits(BitPatterns::aNegativeSignallingNaN))));
-
-  EXPECT_EQ(BitPatterns::inf,
-            valueAsBits(__llvm_libc::logbf(valueFromBits(BitPatterns::inf))));
-  EXPECT_EQ(BitPatterns::inf, valueAsBits(__llvm_libc::logbf(
-                                  valueFromBits(BitPatterns::negInf))));
-
-  EXPECT_EQ(BitPatterns::negInf,
-            valueAsBits(__llvm_libc::logbf(valueFromBits(BitPatterns::zero))));
-  EXPECT_EQ(BitPatterns::negInf, valueAsBits(__llvm_libc::logbf(
-                                     valueFromBits(BitPatterns::negZero))));
-}
-
-TEST(LlvmLibcLogbfTest, PowersOfTwo) {
-  EXPECT_EQ(valueAsBits(0.0f), valueAsBits(__llvm_libc::logbf(1.0f)));
-  EXPECT_EQ(valueAsBits(0.0f), valueAsBits(__llvm_libc::logbf(-1.0f)));
-
-  EXPECT_EQ(valueAsBits(1.0f), valueAsBits(__llvm_libc::logbf(2.0f)));
-  EXPECT_EQ(valueAsBits(1.0f), valueAsBits(__llvm_libc::logbf(-2.0f)));
-
-  EXPECT_EQ(valueAsBits(2.0f), valueAsBits(__llvm_libc::logbf(4.0f)));
-  EXPECT_EQ(valueAsBits(2.0f), valueAsBits(__llvm_libc::logbf(-4.0f)));
-
-  EXPECT_EQ(valueAsBits(3.0f), valueAsBits(__llvm_libc::logbf(8.0f)));
-  EXPECT_EQ(valueAsBits(3.0f), valueAsBits(__llvm_libc::logbf(-8.0f)));
-
-  EXPECT_EQ(valueAsBits(4.0f), valueAsBits(__llvm_libc::logbf(16.0f)));
-  EXPECT_EQ(valueAsBits(4.0f), valueAsBits(__llvm_libc::logbf(-16.0f)));
-
-  EXPECT_EQ(valueAsBits(5.0f), valueAsBits(__llvm_libc::logbf(32.0f)));
-  EXPECT_EQ(valueAsBits(5.0f), valueAsBits(__llvm_libc::logbf(-32.0f)));
-}
-
-TEST(LlvmLibcLogbTest, SomeIntegers) {
-  EXPECT_EQ(valueAsBits(1.0f), valueAsBits(__llvm_libc::logbf(3.0f)));
-  EXPECT_EQ(valueAsBits(1.0f), valueAsBits(__llvm_libc::logbf(-3.0f)));
-
-  EXPECT_EQ(valueAsBits(2.0f), valueAsBits(__llvm_libc::logbf(7.0f)));
-  EXPECT_EQ(valueAsBits(2.0f), valueAsBits(__llvm_libc::logbf(-7.0f)));
-
-  EXPECT_EQ(valueAsBits(3.0f), valueAsBits(__llvm_libc::logbf(10.0f)));
-  EXPECT_EQ(valueAsBits(3.0f), valueAsBits(__llvm_libc::logbf(-10.0f)));
-
-  EXPECT_EQ(valueAsBits(4.0f), valueAsBits(__llvm_libc::logbf(31.0f)));
-  EXPECT_EQ(valueAsBits(4.0f), valueAsBits(__llvm_libc::logbf(-31.0f)));
-
-  EXPECT_EQ(valueAsBits(5.0f), valueAsBits(__llvm_libc::logbf(55.0f)));
-  EXPECT_EQ(valueAsBits(5.0f), valueAsBits(__llvm_libc::logbf(-55.0f)));
-}
-
-TEST(LlvmLibcLogbfTest, InDoubleRange) {
-  using BitsType = Properties::BitsType;
-  constexpr BitsType count = 10000000;
-  constexpr BitsType step = UINT32_MAX / count;
-  for (BitsType i = 0, v = 0; i <= count; ++i, v += step) {
-    float x = valueFromBits(v);
-    if (isnan(x) || isinf(x) || x == 0.0)
-      continue;
-=======
 #include "LogbTest.h"
 
 #include "src/math/logbf.h"
->>>>>>> 2ab1d525
 
 LIST_LOGB_TESTS(float, __llvm_libc::logbf)