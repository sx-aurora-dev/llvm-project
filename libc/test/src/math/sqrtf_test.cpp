--- conflicted
+++ resolved
@@ -8,46 +8,6 @@
 
 #include "SqrtTest.h"
 
-<<<<<<< HEAD
-TEST(LlvmLibcSqrtfTest, SpecialValues) {
-  ASSERT_FP_EQ(aNaN, __llvm_libc::sqrtf(aNaN));
-  ASSERT_FP_EQ(inf, __llvm_libc::sqrtf(inf));
-  ASSERT_FP_EQ(aNaN, __llvm_libc::sqrtf(negInf));
-  ASSERT_FP_EQ(0.0f, __llvm_libc::sqrtf(0.0f));
-  ASSERT_FP_EQ(-0.0f, __llvm_libc::sqrtf(-0.0f));
-  ASSERT_FP_EQ(aNaN, __llvm_libc::sqrtf(-1.0f));
-  ASSERT_FP_EQ(1.0f, __llvm_libc::sqrtf(1.0f));
-  ASSERT_FP_EQ(2.0f, __llvm_libc::sqrtf(4.0f));
-  ASSERT_FP_EQ(3.0f, __llvm_libc::sqrtf(9.0f));
-}
-
-TEST(LlvmLibcSqrtfTest, DenormalValues) {
-  for (UIntType mant = 1; mant < HiddenBit; mant <<= 1) {
-    FPBits denormal(0.0f);
-    denormal.mantissa = mant;
-
-    ASSERT_MPFR_MATCH(mpfr::Operation::Sqrt, float(denormal),
-                      __llvm_libc::sqrtf(denormal), 0.5);
-  }
-
-  constexpr UIntType count = 1'000'001;
-  constexpr UIntType step = HiddenBit / count;
-  for (UIntType i = 0, v = 0; i <= count; ++i, v += step) {
-    float x = *reinterpret_cast<float *>(&v);
-    ASSERT_MPFR_MATCH(mpfr::Operation::Sqrt, x, __llvm_libc::sqrtf(x), 0.5);
-  }
-}
-
-TEST(LlvmLibcSqrtfTest, InFloatRange) {
-  constexpr UIntType count = 10'000'001;
-  constexpr UIntType step = UIntType(-1) / count;
-  for (UIntType i = 0, v = 0; i <= count; ++i, v += step) {
-    float x = *reinterpret_cast<float *>(&v);
-    if (isnan(x) || (x < 0)) {
-      continue;
-    }
-=======
 #include "src/math/sqrtf.h"
->>>>>>> 2ab1d525
 
 LIST_SQRT_TESTS(float, __llvm_libc::sqrtf)