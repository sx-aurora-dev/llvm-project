--- conflicted
+++ resolved
@@ -6,67 +6,8 @@
 //
 //===---------------------------------------------------------------------===//
 
-<<<<<<< HEAD
-#include "src/math/fmin.h"
-#include "utils/FPUtil/FPBits.h"
-#include "utils/FPUtil/TestHelpers.h"
-#include "utils/UnitTest/Test.h"
-#include <math.h>
-
-using FPBits = __llvm_libc::fputil::FPBits<double>;
-
-DECLARE_SPECIAL_CONSTANTS(double)
-
-TEST(LlvmLibcFminTest, NaNArg) {
-  EXPECT_FP_EQ(inf, __llvm_libc::fmin(aNaN, inf));
-  EXPECT_FP_EQ(negInf, __llvm_libc::fmin(negInf, aNaN));
-  EXPECT_FP_EQ(0.0, __llvm_libc::fmin(aNaN, 0.0));
-  EXPECT_FP_EQ(-0.0, __llvm_libc::fmin(-0.0, aNaN));
-  EXPECT_FP_EQ(-1.2345, __llvm_libc::fmin(aNaN, -1.2345));
-  EXPECT_FP_EQ(1.2345, __llvm_libc::fmin(1.2345, aNaN));
-  EXPECT_FP_EQ(aNaN, __llvm_libc::fmin(aNaN, aNaN));
-}
-
-TEST(LlvmLibcFminTest, InfArg) {
-  EXPECT_FP_EQ(negInf, __llvm_libc::fmin(negInf, inf));
-  EXPECT_FP_EQ(0.0, __llvm_libc::fmin(inf, 0.0));
-  EXPECT_FP_EQ(-0.0, __llvm_libc::fmin(-0.0, inf));
-  EXPECT_FP_EQ(1.2345, __llvm_libc::fmin(inf, 1.2345));
-  EXPECT_FP_EQ(-1.2345, __llvm_libc::fmin(-1.2345, inf));
-}
-
-TEST(LlvmLibcFminTest, NegInfArg) {
-  EXPECT_FP_EQ(negInf, __llvm_libc::fmin(inf, negInf));
-  EXPECT_FP_EQ(negInf, __llvm_libc::fmin(negInf, 0.0));
-  EXPECT_FP_EQ(negInf, __llvm_libc::fmin(-0.0, negInf));
-  EXPECT_FP_EQ(negInf, __llvm_libc::fmin(negInf, -1.2345));
-  EXPECT_FP_EQ(negInf, __llvm_libc::fmin(1.2345, negInf));
-}
-
-TEST(LlvmLibcFminTest, BothZero) {
-  EXPECT_FP_EQ(0.0, __llvm_libc::fmin(0.0, 0.0));
-  EXPECT_FP_EQ(-0.0, __llvm_libc::fmin(-0.0, 0.0));
-  EXPECT_FP_EQ(-0.0, __llvm_libc::fmin(0.0, -0.0));
-  EXPECT_FP_EQ(-0.0, __llvm_libc::fmin(-0.0, -0.0));
-}
-
-TEST(LlvmLibcFminTest, InFloatRange) {
-  using UIntType = FPBits::UIntType;
-  constexpr UIntType count = 10000000;
-  constexpr UIntType step = UIntType(-1) / count;
-  for (UIntType i = 0, v = 0, w = UIntType(-1); i <= count;
-       ++i, v += step, w -= step) {
-    double x = FPBits(v), y = FPBits(w);
-    if (isnan(x) || isinf(x))
-      continue;
-    if (isnan(y) || isinf(y))
-      continue;
-    if ((x == 0) && (y == 0))
-      continue;
-=======
 #include "FMinTest.h"
 
 #include "src/math/fmin.h"
->>>>>>> 2ab1d525
 
 LIST_FMIN_TESTS(double, __llvm_libc::fmin)