//===-- Unittests for fabs ------------------------------------------------===//
//
// Part of the LLVM Project, under the Apache License v2.0 with LLVM Exceptions.
// See https://llvm.org/LICENSE.txt for license information.
// SPDX-License-Identifier: Apache-2.0 WITH LLVM-exception
//
//===----------------------------------------------------------------------===//

#include "FAbsTest.h"

<<<<<<< HEAD
TEST(LlvmLibcFabsTest, SpecialNumbers) {
  EXPECT_FP_EQ(aNaN, __llvm_libc::fabs(aNaN));

  EXPECT_FP_EQ(inf, __llvm_libc::fabs(inf));
  EXPECT_FP_EQ(inf, __llvm_libc::fabs(negInf));

  EXPECT_FP_EQ(zero, __llvm_libc::fabs(zero));
  EXPECT_FP_EQ(zero, __llvm_libc::fabs(negZero));
}

TEST(LlvmLibcFabsTest, InDoubleRange) {
  using UIntType = FPBits::UIntType;
  constexpr UIntType count = 10000000;
  constexpr UIntType step = UIntType(-1) / count;
  for (UIntType i = 0, v = 0; i <= count; ++i, v += step) {
    double x = FPBits(v);
    if (isnan(x) || isinf(x))
      continue;
    ASSERT_MPFR_MATCH(mpfr::Operation::Abs, x, __llvm_libc::fabs(x), 0.0);
  }
}
=======
#include "src/math/fabs.h"

LIST_FABS_TESTS(double, __llvm_libc::fabs)
>>>>>>> a2ce6ee6
<|MERGE_RESOLUTION|>--- conflicted
+++ resolved
@@ -8,30 +8,6 @@
 
 #include "FAbsTest.h"
 
-<<<<<<< HEAD
-TEST(LlvmLibcFabsTest, SpecialNumbers) {
-  EXPECT_FP_EQ(aNaN, __llvm_libc::fabs(aNaN));
-
-  EXPECT_FP_EQ(inf, __llvm_libc::fabs(inf));
-  EXPECT_FP_EQ(inf, __llvm_libc::fabs(negInf));
-
-  EXPECT_FP_EQ(zero, __llvm_libc::fabs(zero));
-  EXPECT_FP_EQ(zero, __llvm_libc::fabs(negZero));
-}
-
-TEST(LlvmLibcFabsTest, InDoubleRange) {
-  using UIntType = FPBits::UIntType;
-  constexpr UIntType count = 10000000;
-  constexpr UIntType step = UIntType(-1) / count;
-  for (UIntType i = 0, v = 0; i <= count; ++i, v += step) {
-    double x = FPBits(v);
-    if (isnan(x) || isinf(x))
-      continue;
-    ASSERT_MPFR_MATCH(mpfr::Operation::Abs, x, __llvm_libc::fabs(x), 0.0);
-  }
-}
-=======
 #include "src/math/fabs.h"
 
-LIST_FABS_TESTS(double, __llvm_libc::fabs)
->>>>>>> a2ce6ee6
+LIST_FABS_TESTS(double, __llvm_libc::fabs)