//===-- Unittests for frexp -----------------------------------------------===//
//
// Part of the LLVM Project, under the Apache License v2.0 with LLVM Exceptions.
// See https://llvm.org/LICENSE.txt for license information.
// SPDX-License-Identifier: Apache-2.0 WITH LLVM-exception
//
//===----------------------------------------------------------------------===//

<<<<<<< HEAD
#include "src/math/frexp.h"
#include "utils/FPUtil/BasicOperations.h"
#include "utils/FPUtil/BitPatterns.h"
#include "utils/FPUtil/ClassificationFunctions.h"
#include "utils/FPUtil/FPBits.h"
#include "utils/FPUtil/FloatOperations.h"
#include "utils/FPUtil/FloatProperties.h"
#include "utils/MPFRWrapper/MPFRUtils.h"
#include "utils/UnitTest/Test.h"
#include <math.h>

using FPBits = __llvm_libc::fputil::FPBits<double>;
using __llvm_libc::fputil::valueAsBits;
using __llvm_libc::fputil::valueFromBits;

namespace mpfr = __llvm_libc::testing::mpfr;

using BitPatterns = __llvm_libc::fputil::BitPatterns<double>;
using Properties = __llvm_libc::fputil::FloatProperties<double>;

TEST(LlvmLibcFrexpTest, SpecialNumbers) {
  int exponent;

  EXPECT_EQ(BitPatterns::aQuietNaN,
            valueAsBits(__llvm_libc::frexp(
                valueFromBits(BitPatterns::aQuietNaN), &exponent)));
  EXPECT_EQ(BitPatterns::aNegativeQuietNaN,
            valueAsBits(__llvm_libc::frexp(
                valueFromBits(BitPatterns::aNegativeQuietNaN), &exponent)));

  EXPECT_EQ(BitPatterns::aSignallingNaN,
            valueAsBits(__llvm_libc::frexp(
                valueFromBits(BitPatterns::aSignallingNaN), &exponent)));
  EXPECT_EQ(
      BitPatterns::aNegativeSignallingNaN,
      valueAsBits(__llvm_libc::frexp(
          valueFromBits(BitPatterns::aNegativeSignallingNaN), &exponent)));

  EXPECT_EQ(BitPatterns::inf, valueAsBits(__llvm_libc::frexp(
                                  valueFromBits(BitPatterns::inf), &exponent)));
  EXPECT_EQ(BitPatterns::negInf,
            valueAsBits(__llvm_libc::frexp(valueFromBits(BitPatterns::negInf),
                                           &exponent)));

  EXPECT_EQ(BitPatterns::zero,
            valueAsBits(__llvm_libc::frexp(valueFromBits(BitPatterns::zero),
                                           &exponent)));
  EXPECT_EQ(exponent, 0);
  EXPECT_EQ(BitPatterns::negZero,
            valueAsBits(__llvm_libc::frexp(valueFromBits(BitPatterns::negZero),
                                           &exponent)));
  EXPECT_EQ(exponent, 0);
}

TEST(LlvmLibcFrexpTest, PowersOfTwo) {
  int exponent;

  EXPECT_EQ(valueAsBits(0.5), valueAsBits(__llvm_libc::frexp(1.0, &exponent)));
  EXPECT_EQ(exponent, 1);
  EXPECT_EQ(valueAsBits(-0.5),
            valueAsBits(__llvm_libc::frexp(-1.0, &exponent)));
  EXPECT_EQ(exponent, 1);

  EXPECT_EQ(valueAsBits(0.5), valueAsBits(__llvm_libc::frexp(2.0, &exponent)));
  EXPECT_EQ(exponent, 2);
  EXPECT_EQ(valueAsBits(-0.5),
            valueAsBits(__llvm_libc::frexp(-2.0, &exponent)));
  EXPECT_EQ(exponent, 2);

  EXPECT_EQ(valueAsBits(0.5), valueAsBits(__llvm_libc::frexp(4.0, &exponent)));
  EXPECT_EQ(exponent, 3);
  EXPECT_EQ(valueAsBits(-0.5),
            valueAsBits(__llvm_libc::frexp(-4.0, &exponent)));
  EXPECT_EQ(exponent, 3);

  EXPECT_EQ(valueAsBits(0.5), valueAsBits(__llvm_libc::frexp(8.0, &exponent)));
  EXPECT_EQ(exponent, 4);
  EXPECT_EQ(valueAsBits(-0.5),
            valueAsBits(__llvm_libc::frexp(-8.0, &exponent)));
  EXPECT_EQ(exponent, 4);

  EXPECT_EQ(valueAsBits(0.5), valueAsBits(__llvm_libc::frexp(16.0, &exponent)));
  EXPECT_EQ(exponent, 5);
  EXPECT_EQ(valueAsBits(-0.5),
            valueAsBits(__llvm_libc::frexp(-16.0, &exponent)));
  EXPECT_EQ(exponent, 5);

  EXPECT_EQ(valueAsBits(0.5), valueAsBits(__llvm_libc::frexp(32.0, &exponent)));
  EXPECT_EQ(exponent, 6);
  EXPECT_EQ(valueAsBits(-0.5),
            valueAsBits(__llvm_libc::frexp(-32.0, &exponent)));
  EXPECT_EQ(exponent, 6);

  EXPECT_EQ(valueAsBits(0.5), valueAsBits(__llvm_libc::frexp(64.0, &exponent)));
  EXPECT_EQ(exponent, 7);
  EXPECT_EQ(valueAsBits(-0.5),
            valueAsBits(__llvm_libc::frexp(-64.0, &exponent)));
  EXPECT_EQ(exponent, 7);
}

TEST(LlvmLibcFrexpTest, SomeIntegers) {
  int exponent;

  EXPECT_EQ(valueAsBits(0.75),
            valueAsBits(__llvm_libc::frexp(24.0, &exponent)));
  EXPECT_EQ(exponent, 5);
  EXPECT_EQ(valueAsBits(-0.75),
            valueAsBits(__llvm_libc::frexp(-24.0, &exponent)));
  EXPECT_EQ(exponent, 5);

  EXPECT_EQ(valueAsBits(0.625),
            valueAsBits(__llvm_libc::frexp(40.0, &exponent)));
  EXPECT_EQ(exponent, 6);
  EXPECT_EQ(valueAsBits(-0.625),
            valueAsBits(__llvm_libc::frexp(-40.0, &exponent)));
  EXPECT_EQ(exponent, 6);

  EXPECT_EQ(valueAsBits(0.78125),
            valueAsBits(__llvm_libc::frexp(800.0, &exponent)));
  EXPECT_EQ(exponent, 10);
  EXPECT_EQ(valueAsBits(-0.78125),
            valueAsBits(__llvm_libc::frexp(-800.0, &exponent)));
  EXPECT_EQ(exponent, 10);
}

TEST(LlvmLibcFrexpTest, InDoubleRange) {
  using UIntType = FPBits::UIntType;
  constexpr UIntType count = 1000001;
  constexpr UIntType step = UIntType(-1) / count;
  for (UIntType i = 0, v = 0; i <= count; ++i, v += step) {
    double x = FPBits(v);
    if (isnan(x) || isinf(x) || x == 0.0)
      continue;

    mpfr::BinaryOutput<double> result;
    result.f = __llvm_libc::frexp(x, &result.i);
=======
#include "FrexpTest.h"

#include "src/math/frexp.h"
>>>>>>> a2ce6ee6

LIST_FREXP_TESTS(double, __llvm_libc::frexp)<|MERGE_RESOLUTION|>--- conflicted
+++ resolved
@@ -6,147 +6,8 @@
 //
 //===----------------------------------------------------------------------===//
 
-<<<<<<< HEAD
-#include "src/math/frexp.h"
-#include "utils/FPUtil/BasicOperations.h"
-#include "utils/FPUtil/BitPatterns.h"
-#include "utils/FPUtil/ClassificationFunctions.h"
-#include "utils/FPUtil/FPBits.h"
-#include "utils/FPUtil/FloatOperations.h"
-#include "utils/FPUtil/FloatProperties.h"
-#include "utils/MPFRWrapper/MPFRUtils.h"
-#include "utils/UnitTest/Test.h"
-#include <math.h>
-
-using FPBits = __llvm_libc::fputil::FPBits<double>;
-using __llvm_libc::fputil::valueAsBits;
-using __llvm_libc::fputil::valueFromBits;
-
-namespace mpfr = __llvm_libc::testing::mpfr;
-
-using BitPatterns = __llvm_libc::fputil::BitPatterns<double>;
-using Properties = __llvm_libc::fputil::FloatProperties<double>;
-
-TEST(LlvmLibcFrexpTest, SpecialNumbers) {
-  int exponent;
-
-  EXPECT_EQ(BitPatterns::aQuietNaN,
-            valueAsBits(__llvm_libc::frexp(
-                valueFromBits(BitPatterns::aQuietNaN), &exponent)));
-  EXPECT_EQ(BitPatterns::aNegativeQuietNaN,
-            valueAsBits(__llvm_libc::frexp(
-                valueFromBits(BitPatterns::aNegativeQuietNaN), &exponent)));
-
-  EXPECT_EQ(BitPatterns::aSignallingNaN,
-            valueAsBits(__llvm_libc::frexp(
-                valueFromBits(BitPatterns::aSignallingNaN), &exponent)));
-  EXPECT_EQ(
-      BitPatterns::aNegativeSignallingNaN,
-      valueAsBits(__llvm_libc::frexp(
-          valueFromBits(BitPatterns::aNegativeSignallingNaN), &exponent)));
-
-  EXPECT_EQ(BitPatterns::inf, valueAsBits(__llvm_libc::frexp(
-                                  valueFromBits(BitPatterns::inf), &exponent)));
-  EXPECT_EQ(BitPatterns::negInf,
-            valueAsBits(__llvm_libc::frexp(valueFromBits(BitPatterns::negInf),
-                                           &exponent)));
-
-  EXPECT_EQ(BitPatterns::zero,
-            valueAsBits(__llvm_libc::frexp(valueFromBits(BitPatterns::zero),
-                                           &exponent)));
-  EXPECT_EQ(exponent, 0);
-  EXPECT_EQ(BitPatterns::negZero,
-            valueAsBits(__llvm_libc::frexp(valueFromBits(BitPatterns::negZero),
-                                           &exponent)));
-  EXPECT_EQ(exponent, 0);
-}
-
-TEST(LlvmLibcFrexpTest, PowersOfTwo) {
-  int exponent;
-
-  EXPECT_EQ(valueAsBits(0.5), valueAsBits(__llvm_libc::frexp(1.0, &exponent)));
-  EXPECT_EQ(exponent, 1);
-  EXPECT_EQ(valueAsBits(-0.5),
-            valueAsBits(__llvm_libc::frexp(-1.0, &exponent)));
-  EXPECT_EQ(exponent, 1);
-
-  EXPECT_EQ(valueAsBits(0.5), valueAsBits(__llvm_libc::frexp(2.0, &exponent)));
-  EXPECT_EQ(exponent, 2);
-  EXPECT_EQ(valueAsBits(-0.5),
-            valueAsBits(__llvm_libc::frexp(-2.0, &exponent)));
-  EXPECT_EQ(exponent, 2);
-
-  EXPECT_EQ(valueAsBits(0.5), valueAsBits(__llvm_libc::frexp(4.0, &exponent)));
-  EXPECT_EQ(exponent, 3);
-  EXPECT_EQ(valueAsBits(-0.5),
-            valueAsBits(__llvm_libc::frexp(-4.0, &exponent)));
-  EXPECT_EQ(exponent, 3);
-
-  EXPECT_EQ(valueAsBits(0.5), valueAsBits(__llvm_libc::frexp(8.0, &exponent)));
-  EXPECT_EQ(exponent, 4);
-  EXPECT_EQ(valueAsBits(-0.5),
-            valueAsBits(__llvm_libc::frexp(-8.0, &exponent)));
-  EXPECT_EQ(exponent, 4);
-
-  EXPECT_EQ(valueAsBits(0.5), valueAsBits(__llvm_libc::frexp(16.0, &exponent)));
-  EXPECT_EQ(exponent, 5);
-  EXPECT_EQ(valueAsBits(-0.5),
-            valueAsBits(__llvm_libc::frexp(-16.0, &exponent)));
-  EXPECT_EQ(exponent, 5);
-
-  EXPECT_EQ(valueAsBits(0.5), valueAsBits(__llvm_libc::frexp(32.0, &exponent)));
-  EXPECT_EQ(exponent, 6);
-  EXPECT_EQ(valueAsBits(-0.5),
-            valueAsBits(__llvm_libc::frexp(-32.0, &exponent)));
-  EXPECT_EQ(exponent, 6);
-
-  EXPECT_EQ(valueAsBits(0.5), valueAsBits(__llvm_libc::frexp(64.0, &exponent)));
-  EXPECT_EQ(exponent, 7);
-  EXPECT_EQ(valueAsBits(-0.5),
-            valueAsBits(__llvm_libc::frexp(-64.0, &exponent)));
-  EXPECT_EQ(exponent, 7);
-}
-
-TEST(LlvmLibcFrexpTest, SomeIntegers) {
-  int exponent;
-
-  EXPECT_EQ(valueAsBits(0.75),
-            valueAsBits(__llvm_libc::frexp(24.0, &exponent)));
-  EXPECT_EQ(exponent, 5);
-  EXPECT_EQ(valueAsBits(-0.75),
-            valueAsBits(__llvm_libc::frexp(-24.0, &exponent)));
-  EXPECT_EQ(exponent, 5);
-
-  EXPECT_EQ(valueAsBits(0.625),
-            valueAsBits(__llvm_libc::frexp(40.0, &exponent)));
-  EXPECT_EQ(exponent, 6);
-  EXPECT_EQ(valueAsBits(-0.625),
-            valueAsBits(__llvm_libc::frexp(-40.0, &exponent)));
-  EXPECT_EQ(exponent, 6);
-
-  EXPECT_EQ(valueAsBits(0.78125),
-            valueAsBits(__llvm_libc::frexp(800.0, &exponent)));
-  EXPECT_EQ(exponent, 10);
-  EXPECT_EQ(valueAsBits(-0.78125),
-            valueAsBits(__llvm_libc::frexp(-800.0, &exponent)));
-  EXPECT_EQ(exponent, 10);
-}
-
-TEST(LlvmLibcFrexpTest, InDoubleRange) {
-  using UIntType = FPBits::UIntType;
-  constexpr UIntType count = 1000001;
-  constexpr UIntType step = UIntType(-1) / count;
-  for (UIntType i = 0, v = 0; i <= count; ++i, v += step) {
-    double x = FPBits(v);
-    if (isnan(x) || isinf(x) || x == 0.0)
-      continue;
-
-    mpfr::BinaryOutput<double> result;
-    result.f = __llvm_libc::frexp(x, &result.i);
-=======
 #include "FrexpTest.h"
 
 #include "src/math/frexp.h"
->>>>>>> a2ce6ee6
 
 LIST_FREXP_TESTS(double, __llvm_libc::frexp)