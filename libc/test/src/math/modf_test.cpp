--- conflicted
+++ resolved
@@ -6,127 +6,8 @@
 //
 //===----------------------------------------------------------------------===//
 
-<<<<<<< HEAD
-#include "src/math/modf.h"
-#include "utils/FPUtil/BasicOperations.h"
-#include "utils/FPUtil/BitPatterns.h"
-#include "utils/FPUtil/FloatOperations.h"
-#include "utils/FPUtil/FloatProperties.h"
-#include "utils/FPUtil/NearestIntegerOperations.h"
-#include "utils/UnitTest/Test.h"
-#include <math.h>
-
-using __llvm_libc::fputil::valueAsBits;
-using __llvm_libc::fputil::valueFromBits;
-
-using BitPatterns = __llvm_libc::fputil::BitPatterns<double>;
-using Properties = __llvm_libc::fputil::FloatProperties<double>;
-
-TEST(LlvmLibcModfTest, SpecialNumbers) {
-  double integral;
-
-  EXPECT_EQ(BitPatterns::aQuietNaN,
-            valueAsBits(__llvm_libc::modf(valueFromBits(BitPatterns::aQuietNaN),
-                                          &integral)));
-  EXPECT_EQ(BitPatterns::aNegativeQuietNaN,
-            valueAsBits(__llvm_libc::modf(
-                valueFromBits(BitPatterns::aNegativeQuietNaN), &integral)));
-
-  EXPECT_EQ(BitPatterns::aSignallingNaN,
-            valueAsBits(__llvm_libc::modf(
-                valueFromBits(BitPatterns::aSignallingNaN), &integral)));
-  EXPECT_EQ(
-      BitPatterns::aNegativeSignallingNaN,
-      valueAsBits(__llvm_libc::modf(
-          valueFromBits(BitPatterns::aNegativeSignallingNaN), &integral)));
-
-  EXPECT_EQ(BitPatterns::zero,
-            valueAsBits(
-                __llvm_libc::modf(valueFromBits(BitPatterns::inf), &integral)));
-  EXPECT_EQ(valueAsBits(integral), BitPatterns::inf);
-
-  EXPECT_EQ(BitPatterns::negZero,
-            valueAsBits(__llvm_libc::modf(valueFromBits(BitPatterns::negInf),
-                                          &integral)));
-  EXPECT_EQ(valueAsBits(integral), BitPatterns::negInf);
-
-  EXPECT_EQ(BitPatterns::zero,
-            valueAsBits(__llvm_libc::modf(valueFromBits(BitPatterns::zero),
-                                          &integral)));
-  EXPECT_EQ(valueAsBits(integral), BitPatterns::zero);
-
-  EXPECT_EQ(BitPatterns::negZero,
-            valueAsBits(__llvm_libc::modf(valueFromBits(BitPatterns::negZero),
-                                          &integral)));
-  EXPECT_EQ(valueAsBits(integral), BitPatterns::negZero);
-}
-
-TEST(LlvmLibcModfTest, Integers) {
-  double integral;
-
-  EXPECT_EQ(BitPatterns::zero, valueAsBits(__llvm_libc::modf(1.0, &integral)));
-  EXPECT_EQ(valueAsBits(integral), valueAsBits(1.0));
-
-  EXPECT_EQ(BitPatterns::negZero,
-            valueAsBits(__llvm_libc::modf(-1.0, &integral)));
-  EXPECT_EQ(valueAsBits(integral), valueAsBits(-1.0));
-
-  EXPECT_EQ(BitPatterns::zero, valueAsBits(__llvm_libc::modf(10.0, &integral)));
-  EXPECT_EQ(valueAsBits(integral), valueAsBits(10.0));
-
-  EXPECT_EQ(BitPatterns::negZero,
-            valueAsBits(__llvm_libc::modf(-10.0, &integral)));
-  EXPECT_EQ(valueAsBits(integral), valueAsBits(-10.0));
-
-  EXPECT_EQ(BitPatterns::zero,
-            valueAsBits(__llvm_libc::modf(12345.0, &integral)));
-  EXPECT_EQ(valueAsBits(integral), valueAsBits(12345.0));
-
-  EXPECT_EQ(BitPatterns::negZero,
-            valueAsBits(__llvm_libc::modf(-12345.0, &integral)));
-  EXPECT_EQ(valueAsBits(integral), valueAsBits(-12345.0));
-}
-
-TEST(LlvmLibcModfTest, Fractions) {
-  double integral;
-
-  EXPECT_EQ(valueAsBits(0.5), valueAsBits(__llvm_libc::modf(1.5, &integral)));
-  EXPECT_EQ(valueAsBits(integral), valueAsBits(1.0));
-
-  EXPECT_EQ(valueAsBits(-0.5), valueAsBits(__llvm_libc::modf(-1.5, &integral)));
-  EXPECT_EQ(valueAsBits(integral), valueAsBits(-1.0));
-
-  EXPECT_EQ(valueAsBits(0.75),
-            valueAsBits(__llvm_libc::modf(10.75, &integral)));
-  EXPECT_EQ(valueAsBits(integral), valueAsBits(10.0));
-
-  EXPECT_EQ(valueAsBits(-0.75),
-            valueAsBits(__llvm_libc::modf(-10.75, &integral)));
-  EXPECT_EQ(valueAsBits(integral), valueAsBits(-10.0));
-
-  EXPECT_EQ(valueAsBits(0.125),
-            valueAsBits(__llvm_libc::modf(100.125, &integral)));
-  EXPECT_EQ(valueAsBits(integral), valueAsBits(100.0));
-
-  EXPECT_EQ(valueAsBits(-0.125),
-            valueAsBits(__llvm_libc::modf(-100.125, &integral)));
-  EXPECT_EQ(valueAsBits(integral), valueAsBits(-100.0));
-}
-
-TEST(LlvmLibcModfTest, InDoubleRange) {
-  using BitsType = Properties::BitsType;
-  constexpr BitsType count = 10000000;
-  constexpr BitsType step = UINT64_MAX / count;
-  for (BitsType i = 0, v = 0; i <= count; ++i, v += step) {
-    double x = valueFromBits(v);
-    if (isnan(x) || isinf(x) || x == 0.0) {
-      // These conditions have been tested in other tests.
-      continue;
-    }
-=======
 #include "ModfTest.h"
 
 #include "src/math/modf.h"
->>>>>>> a2ce6ee6
 
 LIST_MODF_TESTS(double, __llvm_libc::modf)