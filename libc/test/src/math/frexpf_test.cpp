--- conflicted
+++ resolved
@@ -6,154 +6,8 @@
 //
 //===----------------------------------------------------------------------===//
 
-<<<<<<< HEAD
-#include "src/math/frexpf.h"
-#include "utils/FPUtil/BasicOperations.h"
-#include "utils/FPUtil/BitPatterns.h"
-#include "utils/FPUtil/ClassificationFunctions.h"
-#include "utils/FPUtil/FPBits.h"
-#include "utils/FPUtil/FloatOperations.h"
-#include "utils/FPUtil/FloatProperties.h"
-#include "utils/MPFRWrapper/MPFRUtils.h"
-#include "utils/UnitTest/Test.h"
-#include <math.h>
-
-using FPBits = __llvm_libc::fputil::FPBits<float>;
-using __llvm_libc::fputil::valueAsBits;
-using __llvm_libc::fputil::valueFromBits;
-
-namespace mpfr = __llvm_libc::testing::mpfr;
-
-using BitPatterns = __llvm_libc::fputil::BitPatterns<float>;
-using Properties = __llvm_libc::fputil::FloatProperties<float>;
-
-TEST(LlvmLibcFrexpfTest, SpecialNumbers) {
-  int exponent;
-
-  EXPECT_EQ(BitPatterns::aQuietNaN,
-            valueAsBits(__llvm_libc::frexpf(
-                valueFromBits(BitPatterns::aQuietNaN), &exponent)));
-  EXPECT_EQ(BitPatterns::aNegativeQuietNaN,
-            valueAsBits(__llvm_libc::frexpf(
-                valueFromBits(BitPatterns::aNegativeQuietNaN), &exponent)));
-
-  EXPECT_EQ(BitPatterns::aSignallingNaN,
-            valueAsBits(__llvm_libc::frexpf(
-                valueFromBits(BitPatterns::aSignallingNaN), &exponent)));
-  EXPECT_EQ(
-      BitPatterns::aNegativeSignallingNaN,
-      valueAsBits(__llvm_libc::frexpf(
-          valueFromBits(BitPatterns::aNegativeSignallingNaN), &exponent)));
-
-  EXPECT_EQ(BitPatterns::inf, valueAsBits(__llvm_libc::frexpf(
-                                  valueFromBits(BitPatterns::inf), &exponent)));
-  EXPECT_EQ(BitPatterns::negInf,
-            valueAsBits(__llvm_libc::frexpf(valueFromBits(BitPatterns::negInf),
-                                            &exponent)));
-
-  EXPECT_EQ(BitPatterns::zero,
-            valueAsBits(__llvm_libc::frexpf(valueFromBits(BitPatterns::zero),
-                                            &exponent)));
-  EXPECT_EQ(exponent, 0);
-  EXPECT_EQ(BitPatterns::negZero,
-            valueAsBits(__llvm_libc::frexpf(valueFromBits(BitPatterns::negZero),
-                                            &exponent)));
-  EXPECT_EQ(exponent, 0);
-}
-
-TEST(LlvmLibcFrexpfTest, PowersOfTwo) {
-  int exponent;
-
-  EXPECT_EQ(valueAsBits(0.5f),
-            valueAsBits(__llvm_libc::frexpf(1.0f, &exponent)));
-  EXPECT_EQ(exponent, 1);
-  EXPECT_EQ(valueAsBits(-0.5f),
-            valueAsBits(__llvm_libc::frexpf(-1.0f, &exponent)));
-  EXPECT_EQ(exponent, 1);
-
-  EXPECT_EQ(valueAsBits(0.5f),
-            valueAsBits(__llvm_libc::frexpf(2.0f, &exponent)));
-  EXPECT_EQ(exponent, 2);
-  EXPECT_EQ(valueAsBits(-0.5f),
-            valueAsBits(__llvm_libc::frexpf(-2.0f, &exponent)));
-  EXPECT_EQ(exponent, 2);
-
-  EXPECT_EQ(valueAsBits(0.5f),
-            valueAsBits(__llvm_libc::frexpf(4.0f, &exponent)));
-  EXPECT_EQ(exponent, 3);
-  EXPECT_EQ(valueAsBits(-0.5f),
-            valueAsBits(__llvm_libc::frexpf(-4.0f, &exponent)));
-  EXPECT_EQ(exponent, 3);
-
-  EXPECT_EQ(valueAsBits(0.5f),
-            valueAsBits(__llvm_libc::frexpf(8.0f, &exponent)));
-  EXPECT_EQ(exponent, 4);
-  EXPECT_EQ(valueAsBits(-0.5f),
-            valueAsBits(__llvm_libc::frexpf(-8.0f, &exponent)));
-  EXPECT_EQ(exponent, 4);
-
-  EXPECT_EQ(valueAsBits(0.5f),
-            valueAsBits(__llvm_libc::frexpf(16.0f, &exponent)));
-  EXPECT_EQ(exponent, 5);
-  EXPECT_EQ(valueAsBits(-0.5f),
-            valueAsBits(__llvm_libc::frexpf(-16.0f, &exponent)));
-  EXPECT_EQ(exponent, 5);
-
-  EXPECT_EQ(valueAsBits(0.5f),
-            valueAsBits(__llvm_libc::frexpf(32.0f, &exponent)));
-  EXPECT_EQ(exponent, 6);
-  EXPECT_EQ(valueAsBits(-0.5f),
-            valueAsBits(__llvm_libc::frexpf(-32.0f, &exponent)));
-  EXPECT_EQ(exponent, 6);
-
-  EXPECT_EQ(valueAsBits(0.5f),
-            valueAsBits(__llvm_libc::frexpf(64.0f, &exponent)));
-  EXPECT_EQ(exponent, 7);
-  EXPECT_EQ(valueAsBits(-0.5f),
-            valueAsBits(__llvm_libc::frexpf(-64.0f, &exponent)));
-  EXPECT_EQ(exponent, 7);
-}
-
-TEST(LlvmLibcFrexpfTest, SomeIntegers) {
-  int exponent;
-
-  EXPECT_EQ(valueAsBits(0.75f),
-            valueAsBits(__llvm_libc::frexpf(24.0f, &exponent)));
-  EXPECT_EQ(exponent, 5);
-  EXPECT_EQ(valueAsBits(-0.75f),
-            valueAsBits(__llvm_libc::frexpf(-24.0f, &exponent)));
-  EXPECT_EQ(exponent, 5);
-
-  EXPECT_EQ(valueAsBits(0.625f),
-            valueAsBits(__llvm_libc::frexpf(40.0f, &exponent)));
-  EXPECT_EQ(exponent, 6);
-  EXPECT_EQ(valueAsBits(-0.625f),
-            valueAsBits(__llvm_libc::frexpf(-40.0f, &exponent)));
-  EXPECT_EQ(exponent, 6);
-
-  EXPECT_EQ(valueAsBits(0.78125f),
-            valueAsBits(__llvm_libc::frexpf(800.0f, &exponent)));
-  EXPECT_EQ(exponent, 10);
-  EXPECT_EQ(valueAsBits(-0.78125f),
-            valueAsBits(__llvm_libc::frexpf(-800.0f, &exponent)));
-  EXPECT_EQ(exponent, 10);
-}
-
-TEST(LlvmLibcFrexpfTest, InFloatRange) {
-  using UIntType = FPBits::UIntType;
-  constexpr UIntType count = 1000001;
-  constexpr UIntType step = UIntType(-1) / count;
-  for (UIntType i = 0, v = 0; i <= count; ++i, v += step) {
-    float x = FPBits(v);
-    if (isnan(x) || isinf(x) || x == 0.0)
-      continue;
-
-    mpfr::BinaryOutput<float> result;
-    result.f = __llvm_libc::frexpf(x, &result.i);
-=======
 #include "FrexpTest.h"
 
 #include "src/math/frexpf.h"
->>>>>>> 2ab1d525
 
 LIST_FREXP_TESTS(float, __llvm_libc::frexpf)