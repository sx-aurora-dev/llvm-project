//===-- Unittests for fminf -----------------------------------------------===//
//
// Part of the LLVM Project, under the Apache License v2.0 with LLVM Exceptions.
// See https://llvm.org/LICENSE.txt for license information.
// SPDX-License-Identifier: Apache-2.0 WITH LLVM-exception
//
//===----------------------------------------------------------------------===//

<<<<<<< HEAD
#include "src/math/fminf.h"
#include "utils/FPUtil/FPBits.h"
#include "utils/FPUtil/TestHelpers.h"
#include "utils/UnitTest/Test.h"
#include <math.h>

using FPBits = __llvm_libc::fputil::FPBits<float>;

DECLARE_SPECIAL_CONSTANTS(float)

TEST(LlvmLibcFminfTest, NaNArg) {
  EXPECT_FP_EQ(inf, __llvm_libc::fminf(aNaN, inf));
  EXPECT_FP_EQ(negInf, __llvm_libc::fminf(negInf, aNaN));
  EXPECT_FP_EQ(0.0f, __llvm_libc::fminf(aNaN, 0.0f));
  EXPECT_FP_EQ(-0.0f, __llvm_libc::fminf(-0.0f, aNaN));
  EXPECT_FP_EQ(-1.2345f, __llvm_libc::fminf(aNaN, -1.2345f));
  EXPECT_FP_EQ(1.2345f, __llvm_libc::fminf(1.2345f, aNaN));
  EXPECT_FP_EQ(aNaN, __llvm_libc::fminf(aNaN, aNaN));
}

TEST(LlvmLibcFminfTest, InfArg) {
  EXPECT_FP_EQ(negInf, __llvm_libc::fminf(negInf, inf));
  EXPECT_FP_EQ(0.0f, __llvm_libc::fminf(inf, 0.0f));
  EXPECT_FP_EQ(-0.0f, __llvm_libc::fminf(-0.0f, inf));
  EXPECT_FP_EQ(1.2345f, __llvm_libc::fminf(inf, 1.2345f));
  EXPECT_FP_EQ(-1.2345f, __llvm_libc::fminf(-1.2345f, inf));
}

TEST(LlvmLibcFminfTest, NegInfArg) {
  EXPECT_FP_EQ(negInf, __llvm_libc::fminf(inf, negInf));
  EXPECT_FP_EQ(negInf, __llvm_libc::fminf(negInf, 0.0f));
  EXPECT_FP_EQ(negInf, __llvm_libc::fminf(-0.0f, negInf));
  EXPECT_FP_EQ(negInf, __llvm_libc::fminf(negInf, -1.2345f));
  EXPECT_FP_EQ(negInf, __llvm_libc::fminf(1.2345f, negInf));
}

TEST(LlvmLibcFminfTest, BothZero) {
  EXPECT_FP_EQ(0.0f, __llvm_libc::fminf(0.0f, 0.0f));
  EXPECT_FP_EQ(-0.0f, __llvm_libc::fminf(-0.0f, 0.0f));
  EXPECT_FP_EQ(-0.0f, __llvm_libc::fminf(0.0f, -0.0f));
  EXPECT_FP_EQ(-0.0f, __llvm_libc::fminf(-0.0f, -0.0f));
}

TEST(LlvmLibcFminfTest, InFloatRange) {
  using UIntType = FPBits::UIntType;
  constexpr UIntType count = 10000000;
  constexpr UIntType step = UIntType(-1) / count;
  for (UIntType i = 0, v = 0, w = UIntType(-1); i <= count;
       ++i, v += step, w -= step) {
    float x = FPBits(v), y = FPBits(w);
    if (isnan(x) || isinf(x))
      continue;
    if (isnan(y) || isinf(y))
      continue;
    if ((x == 0) && (y == 0))
      continue;
=======
#include "FMinTest.h"

#include "src/math/fminf.h"
>>>>>>> 2ab1d525

LIST_FMIN_TESTS(float, __llvm_libc::fminf)<|MERGE_RESOLUTION|>--- conflicted
+++ resolved
@@ -6,67 +6,8 @@
 //
 //===----------------------------------------------------------------------===//
 
-<<<<<<< HEAD
-#include "src/math/fminf.h"
-#include "utils/FPUtil/FPBits.h"
-#include "utils/FPUtil/TestHelpers.h"
-#include "utils/UnitTest/Test.h"
-#include <math.h>
-
-using FPBits = __llvm_libc::fputil::FPBits<float>;
-
-DECLARE_SPECIAL_CONSTANTS(float)
-
-TEST(LlvmLibcFminfTest, NaNArg) {
-  EXPECT_FP_EQ(inf, __llvm_libc::fminf(aNaN, inf));
-  EXPECT_FP_EQ(negInf, __llvm_libc::fminf(negInf, aNaN));
-  EXPECT_FP_EQ(0.0f, __llvm_libc::fminf(aNaN, 0.0f));
-  EXPECT_FP_EQ(-0.0f, __llvm_libc::fminf(-0.0f, aNaN));
-  EXPECT_FP_EQ(-1.2345f, __llvm_libc::fminf(aNaN, -1.2345f));
-  EXPECT_FP_EQ(1.2345f, __llvm_libc::fminf(1.2345f, aNaN));
-  EXPECT_FP_EQ(aNaN, __llvm_libc::fminf(aNaN, aNaN));
-}
-
-TEST(LlvmLibcFminfTest, InfArg) {
-  EXPECT_FP_EQ(negInf, __llvm_libc::fminf(negInf, inf));
-  EXPECT_FP_EQ(0.0f, __llvm_libc::fminf(inf, 0.0f));
-  EXPECT_FP_EQ(-0.0f, __llvm_libc::fminf(-0.0f, inf));
-  EXPECT_FP_EQ(1.2345f, __llvm_libc::fminf(inf, 1.2345f));
-  EXPECT_FP_EQ(-1.2345f, __llvm_libc::fminf(-1.2345f, inf));
-}
-
-TEST(LlvmLibcFminfTest, NegInfArg) {
-  EXPECT_FP_EQ(negInf, __llvm_libc::fminf(inf, negInf));
-  EXPECT_FP_EQ(negInf, __llvm_libc::fminf(negInf, 0.0f));
-  EXPECT_FP_EQ(negInf, __llvm_libc::fminf(-0.0f, negInf));
-  EXPECT_FP_EQ(negInf, __llvm_libc::fminf(negInf, -1.2345f));
-  EXPECT_FP_EQ(negInf, __llvm_libc::fminf(1.2345f, negInf));
-}
-
-TEST(LlvmLibcFminfTest, BothZero) {
-  EXPECT_FP_EQ(0.0f, __llvm_libc::fminf(0.0f, 0.0f));
-  EXPECT_FP_EQ(-0.0f, __llvm_libc::fminf(-0.0f, 0.0f));
-  EXPECT_FP_EQ(-0.0f, __llvm_libc::fminf(0.0f, -0.0f));
-  EXPECT_FP_EQ(-0.0f, __llvm_libc::fminf(-0.0f, -0.0f));
-}
-
-TEST(LlvmLibcFminfTest, InFloatRange) {
-  using UIntType = FPBits::UIntType;
-  constexpr UIntType count = 10000000;
-  constexpr UIntType step = UIntType(-1) / count;
-  for (UIntType i = 0, v = 0, w = UIntType(-1); i <= count;
-       ++i, v += step, w -= step) {
-    float x = FPBits(v), y = FPBits(w);
-    if (isnan(x) || isinf(x))
-      continue;
-    if (isnan(y) || isinf(y))
-      continue;
-    if ((x == 0) && (y == 0))
-      continue;
-=======
 #include "FMinTest.h"
 
 #include "src/math/fminf.h"
->>>>>>> 2ab1d525
 
 LIST_FMIN_TESTS(float, __llvm_libc::fminf)