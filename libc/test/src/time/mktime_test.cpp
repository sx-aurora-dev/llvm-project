//===-- Unittests for mktime ----------------------------------------------===//
//
// Part of the LLVM Project, under the Apache License v2.0 with LLVM Exceptions.
// See https://llvm.org/LICENSE.txt for license information.
// SPDX-License-Identifier: Apache-2.0 WITH LLVM-exception
//
//===----------------------------------------------------------------------===//

#include "src/time/mktime.h"
#include "src/time/time_utils.h"
#include "test/ErrnoSetterMatcher.h"
<<<<<<< HEAD
=======
#include "test/src/time/TmHelper.h"
>>>>>>> 2ab1d525
#include "test/src/time/TmMatcher.h"
#include "utils/UnitTest/Test.h"

#include <errno.h>
#include <limits.h>
#include <string.h>

using __llvm_libc::testing::ErrnoSetterMatcher::Fails;
using __llvm_libc::testing::ErrnoSetterMatcher::Succeeds;
using __llvm_libc::time_utils::TimeConstants;
<<<<<<< HEAD

// A helper function to initialize tm data structure.
static inline void initialize_tm_data(struct tm *tm_data, int year, int month,
                                      int mday, int hour, int min, int sec,
                                      int wday, int yday) {
  struct tm temp = {.tm_sec = sec,
                    .tm_min = min,
                    .tm_hour = hour,
                    .tm_mday = mday,
                    .tm_mon = month - 1, // tm_mon starts with 0 for Jan
                    // years since 1900
                    .tm_year = year - TimeConstants::TimeYearBase,
                    .tm_wday = wday,
                    .tm_yday = yday};
  *tm_data = temp;
}
=======
>>>>>>> 2ab1d525

static inline time_t call_mktime(struct tm *tm_data, int year, int month,
                                 int mday, int hour, int min, int sec, int wday,
                                 int yday) {
<<<<<<< HEAD
  initialize_tm_data(tm_data, year, month, mday, hour, min, sec, wday, yday);
=======
  __llvm_libc::tmhelper::testing::initialize_tm_data(
      tm_data, year, month, mday, hour, min, sec, wday, yday);
>>>>>>> 2ab1d525
  return __llvm_libc::mktime(tm_data);
}

TEST(LlvmLibcMkTime, FailureSetsErrno) {
  struct tm tm_data;
<<<<<<< HEAD
  initialize_tm_data(&tm_data, INT_MAX, INT_MAX, INT_MAX, INT_MAX, INT_MAX, -1,
                     0, 0);
  EXPECT_THAT(__llvm_libc::mktime(&tm_data), Fails(EOVERFLOW));
}

TEST(LlvmLibcMkTime, MkTimesInvalidSeconds) {
=======
  __llvm_libc::tmhelper::testing::initialize_tm_data(
      &tm_data, INT_MAX, INT_MAX, INT_MAX, INT_MAX, INT_MAX, -1, 0, 0);
  EXPECT_THAT(__llvm_libc::mktime(&tm_data), Fails(EOVERFLOW));
}

TEST(LlvmLibcMkTime, InvalidSeconds) {
>>>>>>> 2ab1d525
  struct tm tm_data;
  // -1 second from 1970-01-01 00:00:00 returns 1969-12-31 23:59:59.
  EXPECT_THAT(call_mktime(&tm_data,
                          1970, // year
                          1,    // month
                          1,    // day
                          0,    // hr
                          0,    // min
                          -1,   // sec
                          0,    // wday
                          0),   // yday
              Succeeds(-1));
  EXPECT_TM_EQ((tm{59,     // sec
                   59,     // min
                   23,     // hr
                   31,     // day
                   12 - 1, // tm_mon starts with 0 for Jan
<<<<<<< HEAD
                   1969 - TimeConstants::TimeYearBase, // year
                   3,                                  // wday
                   364,                                // yday
=======
                   1969 - TimeConstants::TIME_YEAR_BASE, // year
                   3,                                    // wday
                   364,                                  // yday
>>>>>>> 2ab1d525
                   0}),
               tm_data);
  // 60 seconds from 1970-01-01 00:00:00 returns 1970-01-01 00:01:00.
  EXPECT_THAT(call_mktime(&tm_data,
                          1970, // year
                          1,    // month
                          1,    // day
                          0,    // hr
                          0,    // min
                          60,   // sec
                          0,    // wday
                          0),   // yday
              Succeeds(60));
  EXPECT_TM_EQ((tm{0, // sec
                   1, // min
                   0, // hr
                   1, // day
                   0, // tm_mon starts with 0 for Jan
<<<<<<< HEAD
                   1970 - TimeConstants::TimeYearBase, // year
                   4,                                  // wday
                   0,                                  // yday
=======
                   1970 - TimeConstants::TIME_YEAR_BASE, // year
                   4,                                    // wday
                   0,                                    // yday
>>>>>>> 2ab1d525
                   0}),
               tm_data);
}

<<<<<<< HEAD
TEST(LlvmLibcMkTime, MktimeTestsInvalidMinutes) {
=======
TEST(LlvmLibcMkTime, InvalidMinutes) {
>>>>>>> 2ab1d525
  struct tm tm_data;
  // -1 minute from 1970-01-01 00:00:00 returns 1969-12-31 23:59:00.
  EXPECT_THAT(call_mktime(&tm_data,
                          1970, // year
                          1,    // month
                          1,    // day
                          0,    // hr
                          -1,   // min
                          0,    // sec
                          0,    // wday
                          0),   // yday
<<<<<<< HEAD
              Succeeds(-TimeConstants::SecondsPerMin));
=======
              Succeeds(-TimeConstants::SECONDS_PER_MIN));
>>>>>>> 2ab1d525
  EXPECT_TM_EQ((tm{0,  // sec
                   59, // min
                   23, // hr
                   31, // day
                   11, // tm_mon starts with 0 for Jan
<<<<<<< HEAD
                   1969 - TimeConstants::TimeYearBase, // year
                   3,                                  // wday
                   0,                                  // yday
=======
                   1969 - TimeConstants::TIME_YEAR_BASE, // year
                   3,                                    // wday
                   0,                                    // yday
>>>>>>> 2ab1d525
                   0}),
               tm_data);
  // 60 minutes from 1970-01-01 00:00:00 returns 1970-01-01 01:00:00.
  EXPECT_THAT(call_mktime(&tm_data,
                          1970, // year
                          1,    // month
                          1,    // day
                          0,    // hr
                          60,   // min
                          0,    // sec
                          0,    // wday
                          0),   // yday
<<<<<<< HEAD
              Succeeds(60 * TimeConstants::SecondsPerMin));
=======
              Succeeds(60 * TimeConstants::SECONDS_PER_MIN));
>>>>>>> 2ab1d525
  EXPECT_TM_EQ((tm{0, // sec
                   0, // min
                   1, // hr
                   1, // day
                   0, // tm_mon starts with 0 for Jan
<<<<<<< HEAD
                   1970 - TimeConstants::TimeYearBase, // year
                   4,                                  // wday
                   0,                                  // yday
=======
                   1970 - TimeConstants::TIME_YEAR_BASE, // year
                   4,                                    // wday
                   0,                                    // yday
>>>>>>> 2ab1d525
                   0}),
               tm_data);
}

<<<<<<< HEAD
TEST(LlvmLibcMkTime, MktimeTestsInvalidHours) {
=======
TEST(LlvmLibcMkTime, InvalidHours) {
>>>>>>> 2ab1d525
  struct tm tm_data;
  // -1 hour from 1970-01-01 00:00:00 returns 1969-12-31 23:00:00.
  EXPECT_THAT(call_mktime(&tm_data,
                          1970, // year
                          1,    // month
                          1,    // day
                          -1,   // hr
                          0,    // min
                          0,    // sec
                          0,    // wday
                          0),   // yday
<<<<<<< HEAD
              Succeeds(-TimeConstants::SecondsPerHour));
=======
              Succeeds(-TimeConstants::SECONDS_PER_HOUR));
>>>>>>> 2ab1d525
  EXPECT_TM_EQ((tm{0,  // sec
                   0,  // min
                   23, // hr
                   31, // day
                   11, // tm_mon starts with 0 for Jan
<<<<<<< HEAD
                   1969 - TimeConstants::TimeYearBase, // year
                   3,                                  // wday
                   0,                                  // yday
=======
                   1969 - TimeConstants::TIME_YEAR_BASE, // year
                   3,                                    // wday
                   0,                                    // yday
>>>>>>> 2ab1d525
                   0}),
               tm_data);
  // 24 hours from 1970-01-01 00:00:00 returns 1970-01-02 00:00:00.
  EXPECT_THAT(call_mktime(&tm_data,
                          1970, // year
                          1,    // month
                          1,    // day
                          24,   // hr
                          0,    // min
                          0,    // sec
                          0,    // wday
                          0),   // yday
<<<<<<< HEAD
              Succeeds(24 * TimeConstants::SecondsPerHour));
=======
              Succeeds(24 * TimeConstants::SECONDS_PER_HOUR));
>>>>>>> 2ab1d525
  EXPECT_TM_EQ((tm{0, // sec
                   0, // min
                   0, // hr
                   2, // day
                   0, // tm_mon starts with 0 for Jan
<<<<<<< HEAD
                   1970 - TimeConstants::TimeYearBase, // year
                   5,                                  // wday
                   0,                                  // yday
=======
                   1970 - TimeConstants::TIME_YEAR_BASE, // year
                   5,                                    // wday
                   0,                                    // yday
>>>>>>> 2ab1d525
                   0}),
               tm_data);
}

<<<<<<< HEAD
TEST(LlvmLibcMkTime, MktimeTestsInvalidYear) {
=======
TEST(LlvmLibcMkTime, InvalidYear) {
>>>>>>> 2ab1d525
  struct tm tm_data;
  // -1 year from 1970-01-01 00:00:00 returns 1969-01-01 00:00:00.
  EXPECT_THAT(call_mktime(&tm_data,
                          1969, // year
                          1,    // month
                          1,    // day
                          0,    // hr
                          0,    // min
                          0,    // sec
                          0,    // wday
                          0),   // yday
<<<<<<< HEAD
              Succeeds(-TimeConstants::DaysPerNonLeapYear *
                       TimeConstants::SecondsPerDay));
=======
              Succeeds(-TimeConstants::DAYS_PER_NON_LEAP_YEAR *
                       TimeConstants::SECONDS_PER_DAY));
>>>>>>> 2ab1d525
  EXPECT_TM_EQ((tm{0, // sec
                   0, // min
                   0, // hr
                   1, // day
                   0, // tm_mon starts with 0 for Jan
<<<<<<< HEAD
                   1969 - TimeConstants::TimeYearBase, // year
                   3,                                  // wday
                   0,                                  // yday
=======
                   1969 - TimeConstants::TIME_YEAR_BASE, // year
                   3,                                    // wday
                   0,                                    // yday
>>>>>>> 2ab1d525
                   0}),
               tm_data);
}

<<<<<<< HEAD
TEST(LlvmLibcMkTime, MktimeTestsInvalidEndOf32BitEpochYear) {
=======
TEST(LlvmLibcMkTime, InvalidEndOf32BitEpochYear) {
>>>>>>> 2ab1d525
  if (sizeof(size_t) != 4)
    return;
  struct tm tm_data;
  // 2038-01-19 03:14:08 tests overflow of the second in 2038.
  EXPECT_THAT(call_mktime(&tm_data, 2038, 1, 19, 3, 14, 8, 0, 0),
<<<<<<< HEAD
              Succeeds(TimeConstants::OutOfRangeReturnValue));
  // 2038-01-19 03:15:07 tests overflow of the minute in 2038.
  EXPECT_THAT(call_mktime(&tm_data, 2038, 1, 19, 3, 15, 7, 0, 0),
              Succeeds(TimeConstants::OutOfRangeReturnValue));
  // 2038-01-19 04:14:07 tests overflow of the hour in 2038.
  EXPECT_THAT(call_mktime(&tm_data, 2038, 1, 19, 4, 14, 7, 0, 0),
              Succeeds(TimeConstants::OutOfRangeReturnValue));
  // 2038-01-20 03:14:07 tests overflow of the day in 2038.
  EXPECT_THAT(call_mktime(&tm_data, 2038, 1, 20, 3, 14, 7, 0, 0),
              Succeeds(TimeConstants::OutOfRangeReturnValue));
  // 2038-02-19 03:14:07 tests overflow of the month in 2038.
  EXPECT_THAT(call_mktime(&tm_data, 2038, 2, 19, 3, 14, 7, 0, 0),
              Succeeds(TimeConstants::OutOfRangeReturnValue));
  // 2039-01-19 03:14:07 tests overflow of the year.
  EXPECT_THAT(call_mktime(&tm_data, 2039, 1, 19, 3, 14, 7, 0, 0),
              Succeeds(TimeConstants::OutOfRangeReturnValue));
}

TEST(LlvmLibcMkTime, MktimeTestsInvalidMonths) {
=======
              Succeeds(TimeConstants::OUT_OF_RANGE_RETURN_VALUE));
  // 2038-01-19 03:15:07 tests overflow of the minute in 2038.
  EXPECT_THAT(call_mktime(&tm_data, 2038, 1, 19, 3, 15, 7, 0, 0),
              Succeeds(TimeConstants::OUT_OF_RANGE_RETURN_VALUE));
  // 2038-01-19 04:14:07 tests overflow of the hour in 2038.
  EXPECT_THAT(call_mktime(&tm_data, 2038, 1, 19, 4, 14, 7, 0, 0),
              Succeeds(TimeConstants::OUT_OF_RANGE_RETURN_VALUE));
  // 2038-01-20 03:14:07 tests overflow of the day in 2038.
  EXPECT_THAT(call_mktime(&tm_data, 2038, 1, 20, 3, 14, 7, 0, 0),
              Succeeds(TimeConstants::OUT_OF_RANGE_RETURN_VALUE));
  // 2038-02-19 03:14:07 tests overflow of the month in 2038.
  EXPECT_THAT(call_mktime(&tm_data, 2038, 2, 19, 3, 14, 7, 0, 0),
              Succeeds(TimeConstants::OUT_OF_RANGE_RETURN_VALUE));
  // 2039-01-19 03:14:07 tests overflow of the year.
  EXPECT_THAT(call_mktime(&tm_data, 2039, 1, 19, 3, 14, 7, 0, 0),
              Succeeds(TimeConstants::OUT_OF_RANGE_RETURN_VALUE));
}

TEST(LlvmLibcMkTime, InvalidMonths) {
>>>>>>> 2ab1d525
  struct tm tm_data;
  // -1 month from 1970-01-01 00:00:00 returns 1969-12-01 00:00:00.
  EXPECT_THAT(call_mktime(&tm_data,
                          1970, // year
                          0,    // month
                          1,    // day
                          0,    // hr
                          0,    // min
                          0,    // sec
                          0,    // wday
                          0),   // yday
<<<<<<< HEAD
              Succeeds(-31 * TimeConstants::SecondsPerDay));
=======
              Succeeds(-31 * TimeConstants::SECONDS_PER_DAY));
>>>>>>> 2ab1d525
  EXPECT_TM_EQ((tm{0,      // sec
                   0,      // min
                   0,      // hr
                   1,      // day
                   12 - 1, // tm_mon starts with 0 for Jan
<<<<<<< HEAD
                   1969 - TimeConstants::TimeYearBase, // year
                   1,                                  // wday
                   0,                                  // yday
=======
                   1969 - TimeConstants::TIME_YEAR_BASE, // year
                   1,                                    // wday
                   0,                                    // yday
>>>>>>> 2ab1d525
                   0}),
               tm_data);
  // 1970-13-01 00:00:00 returns 1971-01-01 00:00:00.
  EXPECT_THAT(call_mktime(&tm_data,
                          1970, // year
                          13,   // month
                          1,    // day
                          0,    // hr
                          0,    // min
                          0,    // sec
                          0,    // wday
                          0),   // yday
<<<<<<< HEAD
              Succeeds(TimeConstants::DaysPerNonLeapYear *
                       TimeConstants::SecondsPerDay));
=======
              Succeeds(TimeConstants::DAYS_PER_NON_LEAP_YEAR *
                       TimeConstants::SECONDS_PER_DAY));
>>>>>>> 2ab1d525
  EXPECT_TM_EQ((tm{0, // sec
                   0, // min
                   0, // hr
                   1, // day
                   0, // tm_mon starts with 0 for Jan
<<<<<<< HEAD
                   1971 - TimeConstants::TimeYearBase, // year
                   5,                                  // wday
                   0,                                  // yday
=======
                   1971 - TimeConstants::TIME_YEAR_BASE, // year
                   5,                                    // wday
                   0,                                    // yday
>>>>>>> 2ab1d525
                   0}),
               tm_data);
}

<<<<<<< HEAD
TEST(LlvmLibcMkTime, MktimeTestsInvalidDays) {
=======
TEST(LlvmLibcMkTime, InvalidDays) {
>>>>>>> 2ab1d525
  struct tm tm_data;
  // -1 day from 1970-01-01 00:00:00 returns 1969-12-31 00:00:00.
  EXPECT_THAT(call_mktime(&tm_data,
                          1970, // year
                          1,    // month
                          0,    // day
                          0,    // hr
                          0,    // min
                          0,    // sec
                          0,    // wday
                          0),   // yday
<<<<<<< HEAD
              Succeeds(-1 * TimeConstants::SecondsPerDay));
=======
              Succeeds(-1 * TimeConstants::SECONDS_PER_DAY));
>>>>>>> 2ab1d525
  EXPECT_TM_EQ((tm{0,  // sec
                   0,  // min
                   0,  // hr
                   31, // day
                   11, // tm_mon starts with 0 for Jan
<<<<<<< HEAD
                   1969 - TimeConstants::TimeYearBase, // year
                   3,                                  // wday
                   0,                                  // yday
=======
                   1969 - TimeConstants::TIME_YEAR_BASE, // year
                   3,                                    // wday
                   0,                                    // yday
>>>>>>> 2ab1d525
                   0}),
               tm_data);

  // 1970-01-32 00:00:00 returns 1970-02-01 00:00:00.
  EXPECT_THAT(call_mktime(&tm_data,
                          1970, // year
                          1,    // month
                          32,   // day
                          0,    // hr
                          0,    // min
                          0,    // sec
                          0,    // wday
                          0),   // yday
<<<<<<< HEAD
              Succeeds(31 * TimeConstants::SecondsPerDay));
=======
              Succeeds(31 * TimeConstants::SECONDS_PER_DAY));
>>>>>>> 2ab1d525
  EXPECT_TM_EQ((tm{0, // sec
                   0, // min
                   0, // hr
                   1, // day
                   0, // tm_mon starts with 0 for Jan
<<<<<<< HEAD
                   1970 - TimeConstants::TimeYearBase, // year
                   0,                                  // wday
                   0,                                  // yday
=======
                   1970 - TimeConstants::TIME_YEAR_BASE, // year
                   0,                                    // wday
                   0,                                    // yday
>>>>>>> 2ab1d525
                   0}),
               tm_data);

  // 1970-02-29 00:00:00 returns 1970-03-01 00:00:00.
  EXPECT_THAT(call_mktime(&tm_data,
                          1970, // year
                          2,    // month
                          29,   // day
                          0,    // hr
                          0,    // min
                          0,    // sec
                          0,    // wday
                          0),   // yday
<<<<<<< HEAD
              Succeeds(59 * TimeConstants::SecondsPerDay));
=======
              Succeeds(59 * TimeConstants::SECONDS_PER_DAY));
>>>>>>> 2ab1d525
  EXPECT_TM_EQ((tm{0, // sec
                   0, // min
                   0, // hr
                   1, // day
                   2, // tm_mon starts with 0 for Jan
<<<<<<< HEAD
                   1970 - TimeConstants::TimeYearBase, // year
                   0,                                  // wday
                   0,                                  // yday
=======
                   1970 - TimeConstants::TIME_YEAR_BASE, // year
                   0,                                    // wday
                   0,                                    // yday
>>>>>>> 2ab1d525
                   0}),
               tm_data);

  // 1972-02-30 00:00:00 returns 1972-03-01 00:00:00.
  EXPECT_THAT(call_mktime(&tm_data,
                          1972, // year
                          2,    // month
                          30,   // day
                          0,    // hr
                          0,    // min
                          0,    // sec
                          0,    // wday
                          0),   // yday
<<<<<<< HEAD
              Succeeds(((2 * TimeConstants::DaysPerNonLeapYear) + 60) *
                       TimeConstants::SecondsPerDay));
=======
              Succeeds(((2 * TimeConstants::DAYS_PER_NON_LEAP_YEAR) + 60) *
                       TimeConstants::SECONDS_PER_DAY));
>>>>>>> 2ab1d525
  EXPECT_TM_EQ((tm{0, // sec
                   0, // min
                   0, // hr
                   1, // day
                   2, // tm_mon starts with 0 for Jan
<<<<<<< HEAD
                   1972 - TimeConstants::TimeYearBase, // year
                   3,                                  // wday
                   0,                                  // yday
=======
                   1972 - TimeConstants::TIME_YEAR_BASE, // year
                   3,                                    // wday
                   0,                                    // yday
>>>>>>> 2ab1d525
                   0}),
               tm_data);
}

<<<<<<< HEAD
TEST(LlvmLibcMkTime, MktimeTestsEndOf32BitEpochYear) {
=======
TEST(LlvmLibcMkTime, EndOf32BitEpochYear) {
>>>>>>> 2ab1d525
  struct tm tm_data;
  // Test for maximum value of a signed 32-bit integer.
  // Test implementation can encode time for Tue 19 January 2038 03:14:07 UTC.
  EXPECT_THAT(call_mktime(&tm_data,
                          2038, // year
                          1,    // month
                          19,   // day
                          3,    // hr
                          14,   // min
                          7,    // sec
                          0,    // wday
                          0),   // yday
              Succeeds(0x7FFFFFFF));
  EXPECT_TM_EQ((tm{7,  // sec
                   14, // min
                   3,  // hr
                   19, // day
                   0,  // tm_mon starts with 0 for Jan
<<<<<<< HEAD
                   2038 - TimeConstants::TimeYearBase, // year
                   2,                                  // wday
                   7,                                  // yday
=======
                   2038 - TimeConstants::TIME_YEAR_BASE, // year
                   2,                                    // wday
                   7,                                    // yday
>>>>>>> 2ab1d525
                   0}),
               tm_data);
}

<<<<<<< HEAD
TEST(LlvmLibcMkTime, MktimeTests64BitYear) {
=======
TEST(LlvmLibcMkTime, Max64BitYear) {
>>>>>>> 2ab1d525
  if (sizeof(time_t) == 4)
    return;
  // Mon Jan 1 12:50:50 2170 (200 years from 1970),
  struct tm tm_data;
  EXPECT_THAT(call_mktime(&tm_data,
                          2170, // year
                          1,    // month
                          1,    // day
                          12,   // hr
                          50,   // min
                          50,   // sec
                          0,    // wday
                          0),   // yday
              Succeeds(6311479850));
  EXPECT_TM_EQ((tm{50, // sec
                   50, // min
                   12, // hr
                   1,  // day
                   0,  // tm_mon starts with 0 for Jan
<<<<<<< HEAD
                   2170 - TimeConstants::TimeYearBase, // year
                   1,                                  // wday
                   50,                                 // yday
=======
                   2170 - TimeConstants::TIME_YEAR_BASE, // year
                   1,                                    // wday
                   50,                                   // yday
>>>>>>> 2ab1d525
                   0}),
               tm_data);

  // Test for Tue Jan 1 12:50:50 in 2,147,483,647th year.
  EXPECT_THAT(call_mktime(&tm_data, 2147483647, 1, 1, 12, 50, 50, 0, 0),
              Succeeds(67767976202043050));
  EXPECT_TM_EQ((tm{50, // sec
                   50, // min
                   12, // hr
                   1,  // day
                   0,  // tm_mon starts with 0 for Jan
<<<<<<< HEAD
                   2147483647 - TimeConstants::TimeYearBase, // year
                   2,                                        // wday
                   50,                                       // yday
=======
                   2147483647 - TimeConstants::TIME_YEAR_BASE, // year
                   2,                                          // wday
                   50,                                         // yday
>>>>>>> 2ab1d525
                   0}),
               tm_data);
}<|MERGE_RESOLUTION|>--- conflicted
+++ resolved
@@ -9,10 +9,7 @@
 #include "src/time/mktime.h"
 #include "src/time/time_utils.h"
 #include "test/ErrnoSetterMatcher.h"
-<<<<<<< HEAD
-=======
 #include "test/src/time/TmHelper.h"
->>>>>>> 2ab1d525
 #include "test/src/time/TmMatcher.h"
 #include "utils/UnitTest/Test.h"
 
@@ -23,55 +20,23 @@
 using __llvm_libc::testing::ErrnoSetterMatcher::Fails;
 using __llvm_libc::testing::ErrnoSetterMatcher::Succeeds;
 using __llvm_libc::time_utils::TimeConstants;
-<<<<<<< HEAD
-
-// A helper function to initialize tm data structure.
-static inline void initialize_tm_data(struct tm *tm_data, int year, int month,
-                                      int mday, int hour, int min, int sec,
-                                      int wday, int yday) {
-  struct tm temp = {.tm_sec = sec,
-                    .tm_min = min,
-                    .tm_hour = hour,
-                    .tm_mday = mday,
-                    .tm_mon = month - 1, // tm_mon starts with 0 for Jan
-                    // years since 1900
-                    .tm_year = year - TimeConstants::TimeYearBase,
-                    .tm_wday = wday,
-                    .tm_yday = yday};
-  *tm_data = temp;
-}
-=======
->>>>>>> 2ab1d525
 
 static inline time_t call_mktime(struct tm *tm_data, int year, int month,
                                  int mday, int hour, int min, int sec, int wday,
                                  int yday) {
-<<<<<<< HEAD
-  initialize_tm_data(tm_data, year, month, mday, hour, min, sec, wday, yday);
-=======
   __llvm_libc::tmhelper::testing::initialize_tm_data(
       tm_data, year, month, mday, hour, min, sec, wday, yday);
->>>>>>> 2ab1d525
   return __llvm_libc::mktime(tm_data);
 }
 
 TEST(LlvmLibcMkTime, FailureSetsErrno) {
   struct tm tm_data;
-<<<<<<< HEAD
-  initialize_tm_data(&tm_data, INT_MAX, INT_MAX, INT_MAX, INT_MAX, INT_MAX, -1,
-                     0, 0);
-  EXPECT_THAT(__llvm_libc::mktime(&tm_data), Fails(EOVERFLOW));
-}
-
-TEST(LlvmLibcMkTime, MkTimesInvalidSeconds) {
-=======
   __llvm_libc::tmhelper::testing::initialize_tm_data(
       &tm_data, INT_MAX, INT_MAX, INT_MAX, INT_MAX, INT_MAX, -1, 0, 0);
   EXPECT_THAT(__llvm_libc::mktime(&tm_data), Fails(EOVERFLOW));
 }
 
 TEST(LlvmLibcMkTime, InvalidSeconds) {
->>>>>>> 2ab1d525
   struct tm tm_data;
   // -1 second from 1970-01-01 00:00:00 returns 1969-12-31 23:59:59.
   EXPECT_THAT(call_mktime(&tm_data,
@@ -89,15 +54,9 @@
                    23,     // hr
                    31,     // day
                    12 - 1, // tm_mon starts with 0 for Jan
-<<<<<<< HEAD
-                   1969 - TimeConstants::TimeYearBase, // year
-                   3,                                  // wday
-                   364,                                // yday
-=======
                    1969 - TimeConstants::TIME_YEAR_BASE, // year
                    3,                                    // wday
                    364,                                  // yday
->>>>>>> 2ab1d525
                    0}),
                tm_data);
   // 60 seconds from 1970-01-01 00:00:00 returns 1970-01-01 00:01:00.
@@ -116,24 +75,14 @@
                    0, // hr
                    1, // day
                    0, // tm_mon starts with 0 for Jan
-<<<<<<< HEAD
-                   1970 - TimeConstants::TimeYearBase, // year
-                   4,                                  // wday
-                   0,                                  // yday
-=======
                    1970 - TimeConstants::TIME_YEAR_BASE, // year
                    4,                                    // wday
                    0,                                    // yday
->>>>>>> 2ab1d525
-                   0}),
-               tm_data);
-}
-
-<<<<<<< HEAD
-TEST(LlvmLibcMkTime, MktimeTestsInvalidMinutes) {
-=======
+                   0}),
+               tm_data);
+}
+
 TEST(LlvmLibcMkTime, InvalidMinutes) {
->>>>>>> 2ab1d525
   struct tm tm_data;
   // -1 minute from 1970-01-01 00:00:00 returns 1969-12-31 23:59:00.
   EXPECT_THAT(call_mktime(&tm_data,
@@ -145,25 +94,15 @@
                           0,    // sec
                           0,    // wday
                           0),   // yday
-<<<<<<< HEAD
-              Succeeds(-TimeConstants::SecondsPerMin));
-=======
               Succeeds(-TimeConstants::SECONDS_PER_MIN));
->>>>>>> 2ab1d525
   EXPECT_TM_EQ((tm{0,  // sec
                    59, // min
                    23, // hr
                    31, // day
                    11, // tm_mon starts with 0 for Jan
-<<<<<<< HEAD
-                   1969 - TimeConstants::TimeYearBase, // year
-                   3,                                  // wday
-                   0,                                  // yday
-=======
-                   1969 - TimeConstants::TIME_YEAR_BASE, // year
-                   3,                                    // wday
-                   0,                                    // yday
->>>>>>> 2ab1d525
+                   1969 - TimeConstants::TIME_YEAR_BASE, // year
+                   3,                                    // wday
+                   0,                                    // yday
                    0}),
                tm_data);
   // 60 minutes from 1970-01-01 00:00:00 returns 1970-01-01 01:00:00.
@@ -176,34 +115,20 @@
                           0,    // sec
                           0,    // wday
                           0),   // yday
-<<<<<<< HEAD
-              Succeeds(60 * TimeConstants::SecondsPerMin));
-=======
               Succeeds(60 * TimeConstants::SECONDS_PER_MIN));
->>>>>>> 2ab1d525
   EXPECT_TM_EQ((tm{0, // sec
                    0, // min
                    1, // hr
                    1, // day
                    0, // tm_mon starts with 0 for Jan
-<<<<<<< HEAD
-                   1970 - TimeConstants::TimeYearBase, // year
-                   4,                                  // wday
-                   0,                                  // yday
-=======
                    1970 - TimeConstants::TIME_YEAR_BASE, // year
                    4,                                    // wday
                    0,                                    // yday
->>>>>>> 2ab1d525
-                   0}),
-               tm_data);
-}
-
-<<<<<<< HEAD
-TEST(LlvmLibcMkTime, MktimeTestsInvalidHours) {
-=======
+                   0}),
+               tm_data);
+}
+
 TEST(LlvmLibcMkTime, InvalidHours) {
->>>>>>> 2ab1d525
   struct tm tm_data;
   // -1 hour from 1970-01-01 00:00:00 returns 1969-12-31 23:00:00.
   EXPECT_THAT(call_mktime(&tm_data,
@@ -215,25 +140,15 @@
                           0,    // sec
                           0,    // wday
                           0),   // yday
-<<<<<<< HEAD
-              Succeeds(-TimeConstants::SecondsPerHour));
-=======
               Succeeds(-TimeConstants::SECONDS_PER_HOUR));
->>>>>>> 2ab1d525
   EXPECT_TM_EQ((tm{0,  // sec
                    0,  // min
                    23, // hr
                    31, // day
                    11, // tm_mon starts with 0 for Jan
-<<<<<<< HEAD
-                   1969 - TimeConstants::TimeYearBase, // year
-                   3,                                  // wday
-                   0,                                  // yday
-=======
-                   1969 - TimeConstants::TIME_YEAR_BASE, // year
-                   3,                                    // wday
-                   0,                                    // yday
->>>>>>> 2ab1d525
+                   1969 - TimeConstants::TIME_YEAR_BASE, // year
+                   3,                                    // wday
+                   0,                                    // yday
                    0}),
                tm_data);
   // 24 hours from 1970-01-01 00:00:00 returns 1970-01-02 00:00:00.
@@ -246,34 +161,20 @@
                           0,    // sec
                           0,    // wday
                           0),   // yday
-<<<<<<< HEAD
-              Succeeds(24 * TimeConstants::SecondsPerHour));
-=======
               Succeeds(24 * TimeConstants::SECONDS_PER_HOUR));
->>>>>>> 2ab1d525
   EXPECT_TM_EQ((tm{0, // sec
                    0, // min
                    0, // hr
                    2, // day
                    0, // tm_mon starts with 0 for Jan
-<<<<<<< HEAD
-                   1970 - TimeConstants::TimeYearBase, // year
-                   5,                                  // wday
-                   0,                                  // yday
-=======
                    1970 - TimeConstants::TIME_YEAR_BASE, // year
                    5,                                    // wday
                    0,                                    // yday
->>>>>>> 2ab1d525
-                   0}),
-               tm_data);
-}
-
-<<<<<<< HEAD
-TEST(LlvmLibcMkTime, MktimeTestsInvalidYear) {
-=======
+                   0}),
+               tm_data);
+}
+
 TEST(LlvmLibcMkTime, InvalidYear) {
->>>>>>> 2ab1d525
   struct tm tm_data;
   // -1 year from 1970-01-01 00:00:00 returns 1969-01-01 00:00:00.
   EXPECT_THAT(call_mktime(&tm_data,
@@ -285,82 +186,45 @@
                           0,    // sec
                           0,    // wday
                           0),   // yday
-<<<<<<< HEAD
-              Succeeds(-TimeConstants::DaysPerNonLeapYear *
-                       TimeConstants::SecondsPerDay));
-=======
               Succeeds(-TimeConstants::DAYS_PER_NON_LEAP_YEAR *
                        TimeConstants::SECONDS_PER_DAY));
->>>>>>> 2ab1d525
-  EXPECT_TM_EQ((tm{0, // sec
-                   0, // min
-                   0, // hr
-                   1, // day
-                   0, // tm_mon starts with 0 for Jan
-<<<<<<< HEAD
-                   1969 - TimeConstants::TimeYearBase, // year
-                   3,                                  // wday
-                   0,                                  // yday
-=======
-                   1969 - TimeConstants::TIME_YEAR_BASE, // year
-                   3,                                    // wday
-                   0,                                    // yday
->>>>>>> 2ab1d525
-                   0}),
-               tm_data);
-}
-
-<<<<<<< HEAD
-TEST(LlvmLibcMkTime, MktimeTestsInvalidEndOf32BitEpochYear) {
-=======
+  EXPECT_TM_EQ((tm{0, // sec
+                   0, // min
+                   0, // hr
+                   1, // day
+                   0, // tm_mon starts with 0 for Jan
+                   1969 - TimeConstants::TIME_YEAR_BASE, // year
+                   3,                                    // wday
+                   0,                                    // yday
+                   0}),
+               tm_data);
+}
+
 TEST(LlvmLibcMkTime, InvalidEndOf32BitEpochYear) {
->>>>>>> 2ab1d525
   if (sizeof(size_t) != 4)
     return;
   struct tm tm_data;
   // 2038-01-19 03:14:08 tests overflow of the second in 2038.
   EXPECT_THAT(call_mktime(&tm_data, 2038, 1, 19, 3, 14, 8, 0, 0),
-<<<<<<< HEAD
-              Succeeds(TimeConstants::OutOfRangeReturnValue));
+              Succeeds(TimeConstants::OUT_OF_RANGE_RETURN_VALUE));
   // 2038-01-19 03:15:07 tests overflow of the minute in 2038.
   EXPECT_THAT(call_mktime(&tm_data, 2038, 1, 19, 3, 15, 7, 0, 0),
-              Succeeds(TimeConstants::OutOfRangeReturnValue));
+              Succeeds(TimeConstants::OUT_OF_RANGE_RETURN_VALUE));
   // 2038-01-19 04:14:07 tests overflow of the hour in 2038.
   EXPECT_THAT(call_mktime(&tm_data, 2038, 1, 19, 4, 14, 7, 0, 0),
-              Succeeds(TimeConstants::OutOfRangeReturnValue));
+              Succeeds(TimeConstants::OUT_OF_RANGE_RETURN_VALUE));
   // 2038-01-20 03:14:07 tests overflow of the day in 2038.
   EXPECT_THAT(call_mktime(&tm_data, 2038, 1, 20, 3, 14, 7, 0, 0),
-              Succeeds(TimeConstants::OutOfRangeReturnValue));
+              Succeeds(TimeConstants::OUT_OF_RANGE_RETURN_VALUE));
   // 2038-02-19 03:14:07 tests overflow of the month in 2038.
   EXPECT_THAT(call_mktime(&tm_data, 2038, 2, 19, 3, 14, 7, 0, 0),
-              Succeeds(TimeConstants::OutOfRangeReturnValue));
+              Succeeds(TimeConstants::OUT_OF_RANGE_RETURN_VALUE));
   // 2039-01-19 03:14:07 tests overflow of the year.
   EXPECT_THAT(call_mktime(&tm_data, 2039, 1, 19, 3, 14, 7, 0, 0),
-              Succeeds(TimeConstants::OutOfRangeReturnValue));
-}
-
-TEST(LlvmLibcMkTime, MktimeTestsInvalidMonths) {
-=======
-              Succeeds(TimeConstants::OUT_OF_RANGE_RETURN_VALUE));
-  // 2038-01-19 03:15:07 tests overflow of the minute in 2038.
-  EXPECT_THAT(call_mktime(&tm_data, 2038, 1, 19, 3, 15, 7, 0, 0),
-              Succeeds(TimeConstants::OUT_OF_RANGE_RETURN_VALUE));
-  // 2038-01-19 04:14:07 tests overflow of the hour in 2038.
-  EXPECT_THAT(call_mktime(&tm_data, 2038, 1, 19, 4, 14, 7, 0, 0),
-              Succeeds(TimeConstants::OUT_OF_RANGE_RETURN_VALUE));
-  // 2038-01-20 03:14:07 tests overflow of the day in 2038.
-  EXPECT_THAT(call_mktime(&tm_data, 2038, 1, 20, 3, 14, 7, 0, 0),
-              Succeeds(TimeConstants::OUT_OF_RANGE_RETURN_VALUE));
-  // 2038-02-19 03:14:07 tests overflow of the month in 2038.
-  EXPECT_THAT(call_mktime(&tm_data, 2038, 2, 19, 3, 14, 7, 0, 0),
-              Succeeds(TimeConstants::OUT_OF_RANGE_RETURN_VALUE));
-  // 2039-01-19 03:14:07 tests overflow of the year.
-  EXPECT_THAT(call_mktime(&tm_data, 2039, 1, 19, 3, 14, 7, 0, 0),
               Succeeds(TimeConstants::OUT_OF_RANGE_RETURN_VALUE));
 }
 
 TEST(LlvmLibcMkTime, InvalidMonths) {
->>>>>>> 2ab1d525
   struct tm tm_data;
   // -1 month from 1970-01-01 00:00:00 returns 1969-12-01 00:00:00.
   EXPECT_THAT(call_mktime(&tm_data,
@@ -372,25 +236,15 @@
                           0,    // sec
                           0,    // wday
                           0),   // yday
-<<<<<<< HEAD
-              Succeeds(-31 * TimeConstants::SecondsPerDay));
-=======
               Succeeds(-31 * TimeConstants::SECONDS_PER_DAY));
->>>>>>> 2ab1d525
   EXPECT_TM_EQ((tm{0,      // sec
                    0,      // min
                    0,      // hr
                    1,      // day
                    12 - 1, // tm_mon starts with 0 for Jan
-<<<<<<< HEAD
-                   1969 - TimeConstants::TimeYearBase, // year
-                   1,                                  // wday
-                   0,                                  // yday
-=======
                    1969 - TimeConstants::TIME_YEAR_BASE, // year
                    1,                                    // wday
                    0,                                    // yday
->>>>>>> 2ab1d525
                    0}),
                tm_data);
   // 1970-13-01 00:00:00 returns 1971-01-01 00:00:00.
@@ -403,36 +257,21 @@
                           0,    // sec
                           0,    // wday
                           0),   // yday
-<<<<<<< HEAD
-              Succeeds(TimeConstants::DaysPerNonLeapYear *
-                       TimeConstants::SecondsPerDay));
-=======
               Succeeds(TimeConstants::DAYS_PER_NON_LEAP_YEAR *
                        TimeConstants::SECONDS_PER_DAY));
->>>>>>> 2ab1d525
-  EXPECT_TM_EQ((tm{0, // sec
-                   0, // min
-                   0, // hr
-                   1, // day
-                   0, // tm_mon starts with 0 for Jan
-<<<<<<< HEAD
-                   1971 - TimeConstants::TimeYearBase, // year
-                   5,                                  // wday
-                   0,                                  // yday
-=======
+  EXPECT_TM_EQ((tm{0, // sec
+                   0, // min
+                   0, // hr
+                   1, // day
+                   0, // tm_mon starts with 0 for Jan
                    1971 - TimeConstants::TIME_YEAR_BASE, // year
                    5,                                    // wday
                    0,                                    // yday
->>>>>>> 2ab1d525
-                   0}),
-               tm_data);
-}
-
-<<<<<<< HEAD
-TEST(LlvmLibcMkTime, MktimeTestsInvalidDays) {
-=======
+                   0}),
+               tm_data);
+}
+
 TEST(LlvmLibcMkTime, InvalidDays) {
->>>>>>> 2ab1d525
   struct tm tm_data;
   // -1 day from 1970-01-01 00:00:00 returns 1969-12-31 00:00:00.
   EXPECT_THAT(call_mktime(&tm_data,
@@ -444,25 +283,15 @@
                           0,    // sec
                           0,    // wday
                           0),   // yday
-<<<<<<< HEAD
-              Succeeds(-1 * TimeConstants::SecondsPerDay));
-=======
               Succeeds(-1 * TimeConstants::SECONDS_PER_DAY));
->>>>>>> 2ab1d525
   EXPECT_TM_EQ((tm{0,  // sec
                    0,  // min
                    0,  // hr
                    31, // day
                    11, // tm_mon starts with 0 for Jan
-<<<<<<< HEAD
-                   1969 - TimeConstants::TimeYearBase, // year
-                   3,                                  // wday
-                   0,                                  // yday
-=======
-                   1969 - TimeConstants::TIME_YEAR_BASE, // year
-                   3,                                    // wday
-                   0,                                    // yday
->>>>>>> 2ab1d525
+                   1969 - TimeConstants::TIME_YEAR_BASE, // year
+                   3,                                    // wday
+                   0,                                    // yday
                    0}),
                tm_data);
 
@@ -476,25 +305,15 @@
                           0,    // sec
                           0,    // wday
                           0),   // yday
-<<<<<<< HEAD
-              Succeeds(31 * TimeConstants::SecondsPerDay));
-=======
               Succeeds(31 * TimeConstants::SECONDS_PER_DAY));
->>>>>>> 2ab1d525
-  EXPECT_TM_EQ((tm{0, // sec
-                   0, // min
-                   0, // hr
-                   1, // day
-                   0, // tm_mon starts with 0 for Jan
-<<<<<<< HEAD
-                   1970 - TimeConstants::TimeYearBase, // year
-                   0,                                  // wday
-                   0,                                  // yday
-=======
+  EXPECT_TM_EQ((tm{0, // sec
+                   0, // min
+                   0, // hr
+                   1, // day
+                   0, // tm_mon starts with 0 for Jan
                    1970 - TimeConstants::TIME_YEAR_BASE, // year
                    0,                                    // wday
                    0,                                    // yday
->>>>>>> 2ab1d525
                    0}),
                tm_data);
 
@@ -508,25 +327,15 @@
                           0,    // sec
                           0,    // wday
                           0),   // yday
-<<<<<<< HEAD
-              Succeeds(59 * TimeConstants::SecondsPerDay));
-=======
               Succeeds(59 * TimeConstants::SECONDS_PER_DAY));
->>>>>>> 2ab1d525
   EXPECT_TM_EQ((tm{0, // sec
                    0, // min
                    0, // hr
                    1, // day
                    2, // tm_mon starts with 0 for Jan
-<<<<<<< HEAD
-                   1970 - TimeConstants::TimeYearBase, // year
-                   0,                                  // wday
-                   0,                                  // yday
-=======
                    1970 - TimeConstants::TIME_YEAR_BASE, // year
                    0,                                    // wday
                    0,                                    // yday
->>>>>>> 2ab1d525
                    0}),
                tm_data);
 
@@ -540,36 +349,21 @@
                           0,    // sec
                           0,    // wday
                           0),   // yday
-<<<<<<< HEAD
-              Succeeds(((2 * TimeConstants::DaysPerNonLeapYear) + 60) *
-                       TimeConstants::SecondsPerDay));
-=======
               Succeeds(((2 * TimeConstants::DAYS_PER_NON_LEAP_YEAR) + 60) *
                        TimeConstants::SECONDS_PER_DAY));
->>>>>>> 2ab1d525
   EXPECT_TM_EQ((tm{0, // sec
                    0, // min
                    0, // hr
                    1, // day
                    2, // tm_mon starts with 0 for Jan
-<<<<<<< HEAD
-                   1972 - TimeConstants::TimeYearBase, // year
-                   3,                                  // wday
-                   0,                                  // yday
-=======
                    1972 - TimeConstants::TIME_YEAR_BASE, // year
                    3,                                    // wday
                    0,                                    // yday
->>>>>>> 2ab1d525
-                   0}),
-               tm_data);
-}
-
-<<<<<<< HEAD
-TEST(LlvmLibcMkTime, MktimeTestsEndOf32BitEpochYear) {
-=======
+                   0}),
+               tm_data);
+}
+
 TEST(LlvmLibcMkTime, EndOf32BitEpochYear) {
->>>>>>> 2ab1d525
   struct tm tm_data;
   // Test for maximum value of a signed 32-bit integer.
   // Test implementation can encode time for Tue 19 January 2038 03:14:07 UTC.
@@ -588,24 +382,14 @@
                    3,  // hr
                    19, // day
                    0,  // tm_mon starts with 0 for Jan
-<<<<<<< HEAD
-                   2038 - TimeConstants::TimeYearBase, // year
-                   2,                                  // wday
-                   7,                                  // yday
-=======
                    2038 - TimeConstants::TIME_YEAR_BASE, // year
                    2,                                    // wday
                    7,                                    // yday
->>>>>>> 2ab1d525
-                   0}),
-               tm_data);
-}
-
-<<<<<<< HEAD
-TEST(LlvmLibcMkTime, MktimeTests64BitYear) {
-=======
+                   0}),
+               tm_data);
+}
+
 TEST(LlvmLibcMkTime, Max64BitYear) {
->>>>>>> 2ab1d525
   if (sizeof(time_t) == 4)
     return;
   // Mon Jan 1 12:50:50 2170 (200 years from 1970),
@@ -625,15 +409,9 @@
                    12, // hr
                    1,  // day
                    0,  // tm_mon starts with 0 for Jan
-<<<<<<< HEAD
-                   2170 - TimeConstants::TimeYearBase, // year
-                   1,                                  // wday
-                   50,                                 // yday
-=======
                    2170 - TimeConstants::TIME_YEAR_BASE, // year
                    1,                                    // wday
                    50,                                   // yday
->>>>>>> 2ab1d525
                    0}),
                tm_data);
 
@@ -645,15 +423,9 @@
                    12, // hr
                    1,  // day
                    0,  // tm_mon starts with 0 for Jan
-<<<<<<< HEAD
-                   2147483647 - TimeConstants::TimeYearBase, // year
-                   2,                                        // wday
-                   50,                                       // yday
-=======
                    2147483647 - TimeConstants::TIME_YEAR_BASE, // year
                    2,                                          // wday
                    50,                                         // yday
->>>>>>> 2ab1d525
                    0}),
                tm_data);
 }