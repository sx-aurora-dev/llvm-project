--- conflicted
+++ resolved
@@ -32,15 +32,10 @@
     getenv_and_setenv_test.cpp
   DEPENDS
     libc.src.fenv.fegetenv
-<<<<<<< HEAD
-    libc.src.fenv.fesetenv
-    libc.utils.FPUtil.fputil
-=======
     libc.src.fenv.fegetround
     libc.src.fenv.fesetenv
     libc.src.fenv.fesetround
     libc.src.__support.FPUtil.fputil
->>>>>>> 2ab1d525
 )
 
 add_libc_unittest(
@@ -52,11 +47,7 @@
   DEPENDS
     libc.src.fenv.fegetexceptflag
     libc.src.fenv.fesetexceptflag
-<<<<<<< HEAD
-    libc.utils.FPUtil.fputil
-=======
     libc.src.__support.FPUtil.fputil
->>>>>>> 2ab1d525
 )
 
 add_libc_unittest(
@@ -68,12 +59,6 @@
   DEPENDS
     libc.include.signal
     libc.src.fenv.feupdateenv
-<<<<<<< HEAD
-    libc.utils.FPUtil.fputil
-)
-
-if (NOT LLVM_USE_SANITIZER)
-=======
     libc.src.__support.FPUtil.fputil
 )
 
@@ -101,7 +86,6 @@
 )
 
 if (NOT (LLVM_USE_SANITIZER OR (${LIBC_TARGET_OS} STREQUAL "windows")))
->>>>>>> 2ab1d525
   # Sanitizers don't like SIGFPE. So, we will run the 
   # tests which raise SIGFPE only in non-sanitizer builds.
   # The tests are also disabled for Windows as they fail currently.
@@ -131,16 +115,4 @@
       libc.src.fenv.feholdexcept
       libc.src.__support.FPUtil.fputil
   )
-
-  add_libc_unittest(
-    feholdexcept_test
-    SUITE
-      libc_fenv_unittests
-    SRCS
-      feholdexcept_test.cpp
-    DEPENDS
-      libc.include.signal
-      libc.src.fenv.feholdexcept
-      libc.utils.FPUtil.fputil
-  )
 endif()