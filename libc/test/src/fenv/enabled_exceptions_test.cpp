--- conflicted
+++ resolved
@@ -21,8 +21,6 @@
 // This test enables an exception and verifies that raising that exception
 // triggers SIGFPE.
 TEST(LlvmLibcExceptionStatusTest, RaiseAndCrash) {
-<<<<<<< HEAD
-=======
 #if defined(LLVM_LIBC_ARCH_AARCH64)
   // Few aarch64 HW implementations do not trap exceptions. We skip this test
   // completely on such HW.
@@ -37,7 +35,6 @@
     return;
 #endif // defined(LLVM_LIBC_ARCH_AARCH64)
 
->>>>>>> 2ab1d525
   // TODO: Install a floating point exception handler and verify that the
   // the expected exception was raised. One will have to longjmp back from
   // that exception handler, so such a testing can be done after we have
@@ -49,30 +46,6 @@
   // We '|' the individual exception flags instead of using FE_ALL_EXCEPT
   // as it can include non-standard extensions. Note that we should be able
   // to compile this file with headers from other libcs as well.
-<<<<<<< HEAD
-  constexpr int allExcepts =
-      FE_DIVBYZERO | FE_INVALID | FE_INEXACT | FE_OVERFLOW | FE_UNDERFLOW;
-
-  for (int e : excepts) {
-    ASSERT_DEATH(
-        [=] {
-          __llvm_libc::fputil::disableExcept(FE_ALL_EXCEPT);
-          __llvm_libc::fputil::enableExcept(e);
-          ASSERT_EQ(__llvm_libc::feclearexcept(FE_ALL_EXCEPT), 0);
-          // Raising all exceptions except |e| should not call the
-          // SIGFPE handler. They should set the exception flag though,
-          // so we verify that.
-          int others = allExcepts & ~e;
-          ASSERT_EQ(__llvm_libc::feraiseexcept(others), 0);
-          ASSERT_EQ(__llvm_libc::fetestexcept(others), others);
-
-          // We don't check the return value when raising |e| as
-          // feraiseexcept will not return when it raises an enabled
-          // exception.
-          __llvm_libc::feraiseexcept(e);
-        },
-        WITH_SIGNAL(SIGFPE));
-=======
   constexpr int ALL_EXCEPTS =
       FE_DIVBYZERO | FE_INVALID | FE_INEXACT | FE_OVERFLOW | FE_UNDERFLOW;
 
@@ -103,6 +76,5 @@
     // Cleanup.
     __llvm_libc::fputil::disable_except(FE_ALL_EXCEPT);
     ASSERT_EQ(__llvm_libc::feclearexcept(FE_ALL_EXCEPT), 0);
->>>>>>> 2ab1d525
   }
 }