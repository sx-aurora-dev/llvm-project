add_entrypoint_library(
  llvmlibc
  DEPENDS
  ${TARGET_LLVMLIBC_ENTRYPOINTS}
<<<<<<< HEAD
=======
)

if(LLVM_ENABLE_PER_TARGET_RUNTIME_DIR)
  set(LIBC_INSTALL_LIBRARY_DIR lib${LLVM_LIBDIR_SUFFIX}/${LLVM_DEFAULT_TARGET_TRIPLE})
else()
  set(LIBC_INSTALL_LIBRARY_DIR lib${LLVM_LIBDIR_SUFFIX})
endif()

install(
  TARGETS llvmlibc
  ARCHIVE DESTINATION "${LIBC_INSTALL_LIBRARY_DIR}"
  COMPONENT llvmlibc
)

add_custom_target(
    install-llvmlibc
    DEPENDS llvmlibc
    COMMAND "${CMAKE_COMMAND}" -DCMAKE_INSTALL_COMPONENT=llvmlibc
            -P "${LIBC_BINARY_DIR}/cmake_install.cmake"
>>>>>>> 2ab1d525
)<|MERGE_RESOLUTION|>--- conflicted
+++ resolved
@@ -2,8 +2,6 @@
   llvmlibc
   DEPENDS
   ${TARGET_LLVMLIBC_ENTRYPOINTS}
-<<<<<<< HEAD
-=======
 )
 
 if(LLVM_ENABLE_PER_TARGET_RUNTIME_DIR)
@@ -23,5 +21,4 @@
     DEPENDS llvmlibc
     COMMAND "${CMAKE_COMMAND}" -DCMAKE_INSTALL_COMPONENT=llvmlibc
             -P "${LIBC_BINARY_DIR}/cmake_install.cmake"
->>>>>>> 2ab1d525
 )