add_subdirectory(memory_utils)

add_header_library(
  string_utils
  HDRS
    string_utils.h
  DEPENDS
    libc.src.__support.CPP.standalone_cpp
)

add_entrypoint_object(
  memccpy
  SRCS
    memccpy.cpp
  HDRS
    memccpy.h
)


add_entrypoint_object(
  mempcpy
  SRCS
    mempcpy.cpp
  HDRS
    mempcpy.h
  DEPENDS
    .memory_utils.memcpy_implementation
)

add_entrypoint_object(
  memchr
  SRCS
    memchr.cpp
  HDRS
    memchr.h
  DEPENDS
    .string_utils
)

add_entrypoint_object(
  memrchr
  SRCS
    memrchr.cpp
  HDRS
    memrchr.h
)

add_entrypoint_object(
  stpcpy
  SRCS
    stpcpy.cpp
  HDRS
    stpcpy.h
  DEPENDS
    .mempcpy
    .string_utils
)

add_entrypoint_object(
  stpncpy
  SRCS
    stpncpy.cpp
  HDRS
    stpncpy.h
  DEPENDS
    .memory_utils.memset_implementation
)

add_entrypoint_object(
  strcat
  SRCS
    strcat.cpp
  HDRS
    strcat.h
  DEPENDS
    .strcpy
    .string_utils
)

add_entrypoint_object(
  strchr
  SRCS
    strchr.cpp
  HDRS
    strchr.h
)

add_entrypoint_object(
  strcmp
  SRCS
    strcmp.cpp
  HDRS
    strcmp.h
)

add_entrypoint_object(
  strcpy
  SRCS
    strcpy.cpp
  HDRS
    strcpy.h
  DEPENDS
    .memory_utils.memcpy_implementation
    .string_utils
)

add_entrypoint_object(
  strcspn
  SRCS
    strcspn.cpp
  HDRS
    strcspn.h
  DEPENDS
    .string_utils
)

add_entrypoint_object(
  strdup
  SRCS
    strdup.cpp
  HDRS
    strdup.h
  DEPENDS
<<<<<<< HEAD
    libc.src.stdlib.abs_utils
    libc.src.string.memcpy
=======
    .memory_utils.memcpy_implementation
    .string_utils
    libc.include.stdlib
>>>>>>> 2ab1d525
)

add_entrypoint_object(
  strlen
  SRCS
    strlen.cpp
  HDRS
    strlen.h
  DEPENDS
    libc.include.string
)

add_entrypoint_object(
  strncat
  SRCS
    strncat.cpp
  HDRS
    strncat.h
  DEPENDS
    .strncpy
    .string_utils
)

add_entrypoint_object(
  strncmp
  SRCS
    strncmp.cpp
  HDRS
    strncmp.h
)

add_entrypoint_object(
  strncpy
  SRCS
    strncpy.cpp
  HDRS
    strncpy.h
)

add_entrypoint_object(
  strndup
  SRCS
    strndup.cpp
  HDRS
    strndup.h
  DEPENDS
    .memory_utils.memcpy_implementation
    .string_utils
    libc.include.stdlib
)

add_entrypoint_object(
  strnlen
  SRCS
    strnlen.cpp
  HDRS
    strnlen.h
  DEPENDS
    .string_utils
)

add_entrypoint_object(
  strpbrk
  SRCS
    strpbrk.cpp
  HDRS
    strpbrk.h
  DEPENDS
    .string_utils
)

add_entrypoint_object(
  strrchr
  SRCS
    strrchr.cpp
  HDRS
    strrchr.h
)

add_entrypoint_object(
  strspn
  SRCS
    strspn.cpp
  HDRS
    strspn.h
  DEPENDS
    libc.src.__support.CPP.standalone_cpp
)

add_entrypoint_object(
  strstr
  SRCS
    strstr.cpp
  HDRS
    strstr.h
)

add_entrypoint_object(
  strtok
  SRCS
    strtok.cpp
  HDRS
    strtok.h
  DEPENDS
    .string_utils
)

add_entrypoint_object(
  strtok_r
  SRCS
    strtok_r.cpp
  HDRS
    strtok_r.h
  DEPENDS
    .string_utils
)

# Helper to define a function with multiple implementations
# - Computes flags to satisfy required/rejected features and arch,
# - Declares an entry point,
# - Attach the REQUIRE_CPU_FEATURES property to the target,
# - Add the fully qualified target to `${name}_implementations` global property for tests.
function(add_implementation name impl_name)
  cmake_parse_arguments(
    "ADD_IMPL"
    "" # Optional arguments
    "" # Single value arguments
    "REQUIRE;SRCS;HDRS;DEPENDS;COMPILE_OPTIONS" # Multi value arguments
    ${ARGN})
  add_entrypoint_object(${impl_name}
    NAME ${name}
    SRCS ${ADD_IMPL_SRCS}
    HDRS ${ADD_IMPL_HDRS}
    DEPENDS ${ADD_IMPL_DEPENDS}
    COMPILE_OPTIONS ${ADD_IMPL_COMPILE_OPTIONS} "SHELL:-mllvm -combiner-global-alias-analysis"
  )
  get_fq_target_name(${impl_name} fq_target_name)
  set_target_properties(${fq_target_name} PROPERTIES REQUIRE_CPU_FEATURES "${ADD_IMPL_REQUIRE}")
  set_property(GLOBAL APPEND PROPERTY "${name}_implementations" "${fq_target_name}")
endfunction()

# ------------------------------------------------------------------------------
# bcmp
# ------------------------------------------------------------------------------

function(add_bcmp bcmp_name)
  add_implementation(bcmp ${bcmp_name}
    SRCS ${LIBC_SOURCE_DIR}/src/string/bcmp.cpp
    HDRS ${LIBC_SOURCE_DIR}/src/string/bcmp.h
    DEPENDS
      .memory_utils.memory_utils
      libc.include.string
    COMPILE_OPTIONS
      -fno-builtin-memcmp
      -fno-builtin-bcmp
    ${ARGN}
  )
endfunction()

if(${LIBC_TARGET_ARCHITECTURE_IS_X86})
  add_bcmp(bcmp_x86_64_opt_sse2   COMPILE_OPTIONS -march=k8             REQUIRE SSE2)
  add_bcmp(bcmp_x86_64_opt_sse4   COMPILE_OPTIONS -march=nehalem        REQUIRE SSE4_2)
  add_bcmp(bcmp_x86_64_opt_avx2   COMPILE_OPTIONS -march=haswell        REQUIRE AVX2)
  add_bcmp(bcmp_x86_64_opt_avx512 COMPILE_OPTIONS -march=skylake-avx512 REQUIRE AVX512F)
  add_bcmp(bcmp_opt_host          COMPILE_OPTIONS ${LIBC_COMPILE_OPTIONS_NATIVE})
  add_bcmp(bcmp)
else()
  add_bcmp(bcmp_opt_host          COMPILE_OPTIONS ${LIBC_COMPILE_OPTIONS_NATIVE})
  add_bcmp(bcmp)
endif()

# ------------------------------------------------------------------------------
# bzero
# ------------------------------------------------------------------------------

function(add_bzero bzero_name)
  add_implementation(bzero ${bzero_name}
    SRCS ${LIBC_SOURCE_DIR}/src/string/bzero.cpp
    HDRS ${LIBC_SOURCE_DIR}/src/string/bzero.h
    DEPENDS
      .memory_utils.memset_implementation
      libc.include.string
    COMPILE_OPTIONS
      -fno-builtin-bzero
    ${ARGN}
  )
endfunction()

if(${LIBC_TARGET_ARCHITECTURE_IS_X86})
  add_bzero(bzero_x86_64_opt_sse2   COMPILE_OPTIONS -march=k8             REQUIRE SSE2)
  add_bzero(bzero_x86_64_opt_sse4   COMPILE_OPTIONS -march=nehalem        REQUIRE SSE4_2)
  add_bzero(bzero_x86_64_opt_avx2   COMPILE_OPTIONS -march=haswell        REQUIRE AVX2)
  add_bzero(bzero_x86_64_opt_avx512 COMPILE_OPTIONS -march=skylake-avx512 REQUIRE AVX512F)
  add_bzero(bzero_opt_host          COMPILE_OPTIONS ${LIBC_COMPILE_OPTIONS_NATIVE})
  add_bzero(bzero)
else()
  add_bzero(bzero_opt_host          COMPILE_OPTIONS ${LIBC_COMPILE_OPTIONS_NATIVE})
  add_bzero(bzero)
endif()

# ------------------------------------------------------------------------------
# memcmp
# ------------------------------------------------------------------------------

<<<<<<< HEAD
# include the relevant architecture specific implementations
if(${LIBC_TARGET_MACHINE} STREQUAL "x86_64")
  set(LIBC_STRING_TARGET_ARCH "x86")
  set(MEMCPY_SRC ${LIBC_SOURCE_DIR}/src/string/x86/memcpy.cpp)
elseif(${LIBC_TARGET_MACHINE} STREQUAL "aarch64")
  set(LIBC_STRING_TARGET_ARCH "aarch64")
  set(MEMCPY_SRC ${LIBC_SOURCE_DIR}/src/string/aarch64/memcpy.cpp)
#Disable tail merging as it leads to lower performance
  set(CMAKE_CXX_FLAGS "${CMAKE_CXX_FLAGS} -mllvm --tail-merge-threshold=0")
=======
function(add_memcmp memcmp_name)
  add_implementation(memcmp ${memcmp_name}
    SRCS ${LIBC_SOURCE_DIR}/src/string/memcmp.cpp
    HDRS ${LIBC_SOURCE_DIR}/src/string/memcmp.h
    DEPENDS
      .memory_utils.memcmp_implementation
      libc.include.string
    COMPILE_OPTIONS
      -fno-builtin-memcmp
    ${ARGN}
  )
endfunction()

if(${LIBC_TARGET_ARCHITECTURE_IS_X86})
  add_memcmp(memcmp_x86_64_opt_sse2   COMPILE_OPTIONS -march=k8             REQUIRE SSE2)
  add_memcmp(memcmp_x86_64_opt_sse4   COMPILE_OPTIONS -march=nehalem        REQUIRE SSE4_2)
  add_memcmp(memcmp_x86_64_opt_avx2   COMPILE_OPTIONS -march=haswell        REQUIRE AVX2)
  add_memcmp(memcmp_x86_64_opt_avx512 COMPILE_OPTIONS -march=skylake-avx512 REQUIRE AVX512F)
  add_memcmp(memcmp_opt_host          COMPILE_OPTIONS ${LIBC_COMPILE_OPTIONS_NATIVE})
  add_memcmp(memcmp)
elseif(${LIBC_TARGET_ARCHITECTURE_IS_AARCH64})
  add_memcmp(memcmp_opt_host          COMPILE_OPTIONS ${LIBC_COMPILE_OPTIONS_NATIVE})
  add_memcmp(memcmp)
>>>>>>> 2ab1d525
else()
  add_memcmp(memcmp_opt_host          COMPILE_OPTIONS ${LIBC_COMPILE_OPTIONS_NATIVE})
  add_memcmp(memcmp)
endif()

# ------------------------------------------------------------------------------
# memcpy
# ------------------------------------------------------------------------------

function(add_memcpy memcpy_name)
  add_implementation(memcpy ${memcpy_name}
    SRCS ${LIBC_SOURCE_DIR}/src/string/memcpy.cpp
    HDRS ${LIBC_SOURCE_DIR}/src/string/memcpy.h
    DEPENDS
      .memory_utils.memcpy_implementation
      libc.include.string
    COMPILE_OPTIONS
      -fno-builtin-memcpy
    ${ARGN}
  )
endfunction()

if(${LIBC_TARGET_ARCHITECTURE_IS_X86})
  add_memcpy(memcpy_x86_64_opt_sse2   COMPILE_OPTIONS -march=k8             REQUIRE SSE2)
  add_memcpy(memcpy_x86_64_opt_sse4   COMPILE_OPTIONS -march=nehalem        REQUIRE SSE4_2)
  add_memcpy(memcpy_x86_64_opt_avx2   COMPILE_OPTIONS -march=haswell        REQUIRE AVX2)
  add_memcpy(memcpy_x86_64_opt_avx512 COMPILE_OPTIONS -march=skylake-avx512 REQUIRE AVX512F)
  add_memcpy(memcpy_opt_host          COMPILE_OPTIONS ${LIBC_COMPILE_OPTIONS_NATIVE})
  add_memcpy(memcpy)
elseif(${LIBC_TARGET_ARCHITECTURE_IS_AARCH64})
  # Disable tail merging as it leads to lower performance.
  # Note that '-mllvm' needs to be prefixed with 'SHELL:' to prevent CMake flag deduplication.
  add_memcpy(memcpy_opt_host          COMPILE_OPTIONS ${LIBC_COMPILE_OPTIONS_NATIVE}
                                      COMPILE_OPTIONS "SHELL:-mllvm --tail-merge-threshold=0")
  add_memcpy(memcpy                   COMPILE_OPTIONS "SHELL:-mllvm --tail-merge-threshold=0")
else()
  add_memcpy(memcpy_opt_host          COMPILE_OPTIONS ${LIBC_COMPILE_OPTIONS_NATIVE})
  add_memcpy(memcpy)
endif()

# ------------------------------------------------------------------------------
# memmove
# ------------------------------------------------------------------------------

function(add_memmove memmove_name)
  add_implementation(memmove ${memmove_name}
    SRCS ${LIBC_SOURCE_DIR}/src/string/memmove.cpp
    HDRS ${LIBC_SOURCE_DIR}/src/string/memmove.h
    DEPENDS
      .memory_utils.memory_utils
      .memory_utils.memcpy_implementation
      libc.include.string
    COMPILE_OPTIONS
      -fno-builtin
    ${ARGN}
  )
endfunction()

if(${LIBC_TARGET_ARCHITECTURE_IS_X86})
  add_memmove(memmove_x86_64_opt_sse2   COMPILE_OPTIONS -march=k8             REQUIRE SSE2)
  add_memmove(memmove_x86_64_opt_sse4   COMPILE_OPTIONS -march=nehalem        REQUIRE SSE4_2)
  add_memmove(memmove_x86_64_opt_avx2   COMPILE_OPTIONS -march=haswell        REQUIRE AVX2)
  add_memmove(memmove_x86_64_opt_avx512 COMPILE_OPTIONS -march=skylake-avx512 REQUIRE AVX512F)
  add_memmove(memmove_opt_host          COMPILE_OPTIONS ${LIBC_COMPILE_OPTIONS_NATIVE})
  add_memmove(memmove)
elseif(${LIBC_TARGET_ARCHITECTURE_IS_AARCH64})
  # Disable tail merging as it leads to lower performance.
  # Note that '-mllvm' needs to be prefixed with 'SHELL:' to prevent CMake flag deduplication.
  add_memmove(memmove_opt_host          COMPILE_OPTIONS ${LIBC_COMPILE_OPTIONS_NATIVE}
                                        COMPILE_OPTIONS "SHELL:-mllvm --tail-merge-threshold=0")
  add_memmove(memmove                   COMPILE_OPTIONS "SHELL:-mllvm --tail-merge-threshold=0")
else()
  add_memmove(memmove_opt_host          COMPILE_OPTIONS ${LIBC_COMPILE_OPTIONS_NATIVE})
  add_memmove(memmove)
endif()

# ------------------------------------------------------------------------------
# memset
# ------------------------------------------------------------------------------

function(add_memset memset_name)
  add_implementation(memset ${memset_name}
    SRCS ${LIBC_SOURCE_DIR}/src/string/memset.cpp
    HDRS ${LIBC_SOURCE_DIR}/src/string/memset.h
    DEPENDS
      .memory_utils.memset_implementation
      libc.include.string
    COMPILE_OPTIONS
      -fno-builtin-memset
    ${ARGN}
  )
endfunction()

if(${LIBC_TARGET_ARCHITECTURE_IS_X86})
  add_memset(memset_x86_64_opt_sse2   COMPILE_OPTIONS -march=k8             REQUIRE SSE2)
  add_memset(memset_x86_64_opt_sse4   COMPILE_OPTIONS -march=nehalem        REQUIRE SSE4_2)
  add_memset(memset_x86_64_opt_avx2   COMPILE_OPTIONS -march=haswell        REQUIRE AVX2)
  add_memset(memset_x86_64_opt_avx512 COMPILE_OPTIONS -march=skylake-avx512 REQUIRE AVX512F)
  add_memset(memset_opt_host          COMPILE_OPTIONS ${LIBC_COMPILE_OPTIONS_NATIVE})
  add_memset(memset)
elseif(${LIBC_TARGET_ARCHITECTURE_IS_AARCH64})
  add_memset(memset_opt_host          COMPILE_OPTIONS ${LIBC_COMPILE_OPTIONS_NATIVE}
                                      COMPILE_OPTIONS "SHELL:-mllvm --tail-merge-threshold=0")
  add_memset(memset                   COMPILE_OPTIONS "SHELL:-mllvm --tail-merge-threshold=0")
else()
  add_memset(memset_opt_host          COMPILE_OPTIONS ${LIBC_COMPILE_OPTIONS_NATIVE})
  add_memset(memset)
endif()<|MERGE_RESOLUTION|>--- conflicted
+++ resolved
@@ -121,14 +121,9 @@
   HDRS
     strdup.h
   DEPENDS
-<<<<<<< HEAD
-    libc.src.stdlib.abs_utils
-    libc.src.string.memcpy
-=======
     .memory_utils.memcpy_implementation
     .string_utils
     libc.include.stdlib
->>>>>>> 2ab1d525
 )
 
 add_entrypoint_object(
@@ -333,17 +328,6 @@
 # memcmp
 # ------------------------------------------------------------------------------
 
-<<<<<<< HEAD
-# include the relevant architecture specific implementations
-if(${LIBC_TARGET_MACHINE} STREQUAL "x86_64")
-  set(LIBC_STRING_TARGET_ARCH "x86")
-  set(MEMCPY_SRC ${LIBC_SOURCE_DIR}/src/string/x86/memcpy.cpp)
-elseif(${LIBC_TARGET_MACHINE} STREQUAL "aarch64")
-  set(LIBC_STRING_TARGET_ARCH "aarch64")
-  set(MEMCPY_SRC ${LIBC_SOURCE_DIR}/src/string/aarch64/memcpy.cpp)
-#Disable tail merging as it leads to lower performance
-  set(CMAKE_CXX_FLAGS "${CMAKE_CXX_FLAGS} -mllvm --tail-merge-threshold=0")
-=======
 function(add_memcmp memcmp_name)
   add_implementation(memcmp ${memcmp_name}
     SRCS ${LIBC_SOURCE_DIR}/src/string/memcmp.cpp
@@ -367,7 +351,6 @@
 elseif(${LIBC_TARGET_ARCHITECTURE_IS_AARCH64})
   add_memcmp(memcmp_opt_host          COMPILE_OPTIONS ${LIBC_COMPILE_OPTIONS_NATIVE})
   add_memcmp(memcmp)
->>>>>>> 2ab1d525
 else()
   add_memcmp(memcmp_opt_host          COMPILE_OPTIONS ${LIBC_COMPILE_OPTIONS_NATIVE})
   add_memcmp(memcmp)
