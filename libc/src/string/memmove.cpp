--- conflicted
+++ resolved
@@ -28,13 +28,8 @@
 }
 
 LLVM_LIBC_FUNCTION(void *, memmove,
-<<<<<<< HEAD
-                   (void *dest, const void *src, size_t count)) {
-  char *dest_c = reinterpret_cast<char *>(dest);
-=======
                    (void *dst, const void *src, size_t count)) {
   char *dest_c = reinterpret_cast<char *>(dst);
->>>>>>> 2ab1d525
   const char *src_c = reinterpret_cast<const char *>(src);
 
   // If the distance between `src_c` and `dest_c` is equal to or greater
@@ -68,11 +63,7 @@
     move_byte_forward(dest_c, src_c, count);
   if (dest_c > src_c)
     move_byte_backward(dest_c, src_c, count);
-<<<<<<< HEAD
-  return dest;
-=======
   return dst;
->>>>>>> 2ab1d525
 }
 
 } // namespace __llvm_libc