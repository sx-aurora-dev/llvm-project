//===-- Memory utils --------------------------------------------*- C++ -*-===//
//
// Part of the LLVM Project, under the Apache License v2.0 with LLVM Exceptions.
// See https://llvm.org/LICENSE.txt for license information.
// SPDX-License-Identifier: Apache-2.0 WITH LLVM-exception
//
//===----------------------------------------------------------------------===//

#ifndef LLVM_LIBC_SRC_MEMORY_UTILS_UTILS_H
#define LLVM_LIBC_SRC_MEMORY_UTILS_UTILS_H

<<<<<<< HEAD
=======
#include "src/__support/architectures.h"

>>>>>>> 2ab1d525
// Cache line sizes for ARM: These values are not strictly correct since
// cache line sizes depend on implementations, not architectures.  There
// are even implementations with cache line sizes configurable at boot
// time.
<<<<<<< HEAD
#if defined(__aarch64__)
#define LLVM_LIBC_CACHELINE_SIZE 64
#elif defined(__ARM_ARCH_5T__)
#define LLVM_LIBC_CACHELINE_SIZE 32
#elif defined(__ARM_ARCH_7A__)
#define LLVM_LIBC_CACHELINE_SIZE 64
#elif defined(__PPC64__)
#define LLVM_LIBC_CACHELINE_SIZE 128
#elif defined(__i386__) || defined(__x86_64__)
=======
#if defined(LLVM_LIBC_ARCH_AARCH64) || defined(LLVM_LIBC_ARCH_X86)
>>>>>>> 2ab1d525
#define LLVM_LIBC_CACHELINE_SIZE 64
#else
#error "Unsupported platform for memory functions."
#endif

#include <stddef.h> // size_t
#include <stdint.h> // intptr_t / uintptr_t

namespace __llvm_libc {

// Return whether `value` is zero or a power of two.
static constexpr bool is_power2_or_zero(size_t value) {
  return (value & (value - 1U)) == 0;
}

// Return whether `value` is a power of two.
static constexpr bool is_power2(size_t value) {
  return value && is_power2_or_zero(value);
}

// Compile time version of log2 that handles 0.
static constexpr size_t log2(size_t value) {
  return (value == 0 || value == 1) ? 0 : 1 + log2(value / 2);
}

// Returns the first power of two preceding value or value if it is already a
// power of two (or 0 when value is 0).
static constexpr size_t le_power2(size_t value) {
  return value == 0 ? value : 1ULL << log2(value);
}

// Returns the first power of two following value or value if it is already a
// power of two (or 0 when value is 0).
static constexpr size_t ge_power2(size_t value) {
  return is_power2_or_zero(value) ? value : 1ULL << (log2(value) + 1);
}

template <size_t alignment> intptr_t offset_from_last_aligned(const void *ptr) {
  static_assert(is_power2(alignment), "alignment must be a power of 2");
  return reinterpret_cast<uintptr_t>(ptr) & (alignment - 1U);
}

template <size_t alignment> intptr_t offset_to_next_aligned(const void *ptr) {
  static_assert(is_power2(alignment), "alignment must be a power of 2");
  // The logic is not straightforward and involves unsigned modulo arithmetic
  // but the generated code is as fast as it can be.
  return -reinterpret_cast<uintptr_t>(ptr) & (alignment - 1U);
}

// Returns the offset from `ptr` to the next cache line.
static inline intptr_t offset_to_next_cache_line(const void *ptr) {
  return offset_to_next_aligned<LLVM_LIBC_CACHELINE_SIZE>(ptr);
}

template <size_t alignment, typename T> static T *assume_aligned(T *ptr) {
  return reinterpret_cast<T *>(__builtin_assume_aligned(ptr, alignment));
}

} // namespace __llvm_libc

#endif // LLVM_LIBC_SRC_MEMORY_UTILS_UTILS_H<|MERGE_RESOLUTION|>--- conflicted
+++ resolved
@@ -9,28 +9,13 @@
 #ifndef LLVM_LIBC_SRC_MEMORY_UTILS_UTILS_H
 #define LLVM_LIBC_SRC_MEMORY_UTILS_UTILS_H
 
-<<<<<<< HEAD
-=======
 #include "src/__support/architectures.h"
 
->>>>>>> 2ab1d525
 // Cache line sizes for ARM: These values are not strictly correct since
 // cache line sizes depend on implementations, not architectures.  There
 // are even implementations with cache line sizes configurable at boot
 // time.
-<<<<<<< HEAD
-#if defined(__aarch64__)
-#define LLVM_LIBC_CACHELINE_SIZE 64
-#elif defined(__ARM_ARCH_5T__)
-#define LLVM_LIBC_CACHELINE_SIZE 32
-#elif defined(__ARM_ARCH_7A__)
-#define LLVM_LIBC_CACHELINE_SIZE 64
-#elif defined(__PPC64__)
-#define LLVM_LIBC_CACHELINE_SIZE 128
-#elif defined(__i386__) || defined(__x86_64__)
-=======
 #if defined(LLVM_LIBC_ARCH_AARCH64) || defined(LLVM_LIBC_ARCH_X86)
->>>>>>> 2ab1d525
 #define LLVM_LIBC_CACHELINE_SIZE 64
 #else
 #error "Unsupported platform for memory functions."
