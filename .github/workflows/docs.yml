# LLVM Documentation CI
# Part of the LLVM Project, under the Apache License v2.0 with LLVM Exceptions.
# See https://llvm.org/LICENSE.txt for license information.
# SPDX-License-Identifier: Apache-2.0 WITH LLVM-exception

name: "Test documentation build"

permissions:
  contents: read

on:
  push:
    branches:
      - 'main'
    paths:
      - 'llvm/docs/**'
      - 'clang/docs/**'
      - 'clang-tools-extra/docs/**'
      - 'lldb/docs/**'
      - 'libunwind/docs/**'
      - 'libcxx/docs/**'
      - 'libc/docs/**'
      - 'lld/docs/**'
      - 'openmp/docs/**'
      - 'polly/docs/**'
      - 'flang/docs/**'
  pull_request:
    paths:
      - 'llvm/docs/**'
      - 'clang/docs/**'
      - 'clang-tools-extra/docs/**'
      - 'lldb/docs/**'
      - 'libunwind/docs/**'
      - 'libcxx/docs/**'
      - 'libc/docs/**'
      - 'lld/docs/**'
      - 'openmp/docs/**'
      - 'polly/docs/**'
      - 'flang/docs/**'

jobs:
  check-docs-build:
    name: "Test documentation build"
    runs-on: ubuntu-latest
    if: github.repository == 'llvm/llvm-project'
    steps:
      # Don't fetch before checking for file changes to force the file changes
      # action to use the Github API in pull requests. If it's a push to a
      # branch we can't use the Github API to get the diff, so we need to have
      # a local checkout beforehand.
      - name: Fetch LLVM sources (Push)
        if: ${{ github.event_name == 'push' }}
        uses: actions/checkout@v4
        with:
          fetch-depth: 1
      - name: Get subprojects that have doc changes
        id: docs-changed-subprojects
        uses: tj-actions/changed-files@v39
        with:
          files_yaml: |
            llvm:
              - 'llvm/docs/**'
            clang:
              - 'clang/docs/**'
            clang-tools-extra:
              - 'clang-tools-extra/docs/**'
            lldb:
              - 'lldb/docs/**'
            libunwind:
              - 'libunwind/docs/**'
            libcxx:
              - 'libcxx/docs/**'
            libc:
              - 'libc/docs/**'
            lld:
              - 'lld/docs/**'
            openmp:
              - 'openmp/docs/**'
            polly:
              - 'polly/docs/**'
            flang:
              - 'flang/docs/**'
      - name: Fetch LLVM sources (PR)
        if: ${{ github.event_name == 'pull_request' }}
        uses: actions/checkout@v4
        with:
          fetch-depth: 1
      - name: Setup Python env
        uses: actions/setup-python@v4
        with:
          python-version: '3.11'
          cache: 'pip'
          cache-dependency-path: 'llvm/docs/requirements.txt'
      - name: Install python dependencies
        run: pip install -r llvm/docs/requirements.txt
      - name: Install system dependencies
        run: |
          sudo apt-get update
<<<<<<< HEAD
          # swig and graphviz are lldb specific dependencies
          sudo apt-get install -y cmake ninja-build swig graphviz
=======
          sudo apt-get install -y cmake ninja-build
      - name: Get subprojects that have doc changes
        id: docs-changed-subprojects
        uses: tj-actions/changed-files@v41
        with:
          files_yaml: |
            llvm:
              - 'llvm/docs/**'
            clang:
              - 'clang/docs/**'
>>>>>>> 1ae97301
      - name: Build LLVM docs
        if: steps.docs-changed-subprojects.outputs.llvm_any_changed == 'true'
        run: |
          cmake -B llvm-build -GNinja -DCMAKE_BUILD_TYPE=Release -DLLVM_ENABLE_SPHINX=ON ./llvm
          TZ=UTC ninja -C llvm-build docs-llvm-html docs-llvm-man
      - name: Build Clang docs
        if: steps.docs-changed-subprojects.outputs.clang_any_changed == 'true'
        run: |
          cmake -B clang-build -GNinja -DCMAKE_BUILD_TYPE=Release -DLLVM_ENABLE_PROJECTS="clang" -DLLVM_ENABLE_SPHINX=ON ./llvm
          TZ=UTC ninja -C clang-build docs-clang-html docs-clang-man
      - name: Build clang-tools-extra docs
        if: steps.docs-changed-subprojects.outputs.clang-tools-extra_any_changed == 'true'
        run: |
          cmake -B clang-tools-extra-build -GNinja -DCMAKE_BUILD_TYPE=Release -DLLVM_ENABLE_PROJECTS="clang;clang-tools-extra" -DLLVM_ENABLE_SPHINX=ON ./llvm
          TZ=UTC ninja -C clang-tools-extra-build docs-clang-tools-html docs-clang-tools-man
      - name: Build LLDB docs
        if: steps.docs-changed-subprojects.outputs.lldb_any_changed == 'true'
        run: |
          cmake -B lldb-build -GNinja -DCMAKE_BUILD_TYPE=Release -DLLVM_ENABLE_PROJECTS="clang;lldb" -DLLVM_ENABLE_SPHINX=ON ./llvm
          TZ=UTC ninja -C lldb-build docs-lldb-html docs-lldb-man
      - name: Build libunwind docs
        if: steps.docs-changed-subprojects.outputs.libunwind_any_changed == 'true'
        run: |
          cmake -B libunwind-build -GNinja -DCMAKE_BUILD_TYPE=Release -DLLVM_ENABLE_RUNTIMES="libunwind" -DLLVM_ENABLE_SPHINX=ON ./runtimes
          TZ=UTC ninja -C libunwind-build docs-libunwind-html
      - name: Build libcxx docs
        if: steps.docs-changed-subprojects.outputs.libcxx_any_changed == 'true'
        run: |
          cmake -B libcxx-build -GNinja -DCMAKE_BUILD_TYPE=Release -DLLVM_ENABLE_RUNTIMES="libcxxabi;libcxx" -DLLVM_ENABLE_SPHINX=ON ./runtimes
          TZ=UTC ninja -C libcxx-build docs-libcxx-html
      - name: Build libc docs
        if: steps.docs-changed-subprojects.outputs.libc_any_changed == 'true'
        run: |
          cmake -B libc-build -GNinja -DCMAKE_BUILD_TYPE=Release -DLLVM_ENABLE_RUNTIMES="libc" -DLLVM_ENABLE_SPHINX=ON ./runtimes
          TZ=UTC ninja -C libc-build docs-libc-html
      - name: Build LLD docs
        if: steps.docs-changed-subprojects.outputs.lld_any_changed == 'true'
        run: |
          cmake -B lld-build -GNinja -DCMAKE_BUILD_TYPE=Release -DLLVM_ENABLE_PROJECTS="lld" -DLLVM_ENABLE_SPHINX=ON ./llvm
          TZ=UTC ninja -C lld-build docs-lld-html
      - name: Build OpenMP docs
        if: steps.docs-changed-subprojects.outputs.openmp_any_changed == 'true'
        run: |
          cmake -B openmp-build -GNinja -DCMAKE_BUILD_TYPE=Release -DLLVM_ENABLE_PROJECTS="clang;openmp" -DLLVM_ENABLE_SPHINX=ON ./llvm
          TZ=UTC ninja -C openmp-build docs-openmp-html
      - name: Build Polly docs
        if: steps.docs-changed-subprojects.outputs.polly_any_changed == 'true'
        run: |
          cmake -B polly-build -GNinja -DCMAKE_BUILD_TYPE=Release -DLLVM_ENABLE_PROJECTS="polly" -DLLVM_ENABLE_SPHINX=ON ./llvm
          TZ=UTC ninja -C polly-build docs-polly-html docs-polly-man
      - name: Build Flang docs
        if: steps.docs-changed-subprojects.outputs.flang_any_changed == 'true'
        # TODO(boomanaiden154): Remove the SPHINX_WARNINGS_AS_ERRORS from the
        # CMake invocation once the warnings in the flang docs build are fixed.
        run: |
          cmake -B flang-build -GNinja -DCMAKE_BUILD_TYPE=Release -DLLVM_ENABLE_PROJECTS="clang;mlir;flang" -DLLVM_ENABLE_SPHINX=ON -DSPHINX_WARNINGS_AS_ERRORS=OFF ./llvm
          TZ=UTC ninja -C flang-build docs-flang-html docs-flang-man
<|MERGE_RESOLUTION|>--- conflicted
+++ resolved
@@ -55,7 +55,7 @@
           fetch-depth: 1
       - name: Get subprojects that have doc changes
         id: docs-changed-subprojects
-        uses: tj-actions/changed-files@v39
+        uses: tj-actions/changed-files@v41
         with:
           files_yaml: |
             llvm:
@@ -96,21 +96,8 @@
       - name: Install system dependencies
         run: |
           sudo apt-get update
-<<<<<<< HEAD
           # swig and graphviz are lldb specific dependencies
           sudo apt-get install -y cmake ninja-build swig graphviz
-=======
-          sudo apt-get install -y cmake ninja-build
-      - name: Get subprojects that have doc changes
-        id: docs-changed-subprojects
-        uses: tj-actions/changed-files@v41
-        with:
-          files_yaml: |
-            llvm:
-              - 'llvm/docs/**'
-            clang:
-              - 'clang/docs/**'
->>>>>>> 1ae97301
       - name: Build LLVM docs
         if: steps.docs-changed-subprojects.outputs.llvm_any_changed == 'true'
         run: |
