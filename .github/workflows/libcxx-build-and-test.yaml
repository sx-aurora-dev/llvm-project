# This file defines pre-commit CI for libc++, libc++abi, and libunwind (on Github).
#
# We split the configurations in multiple stages with the intent of saving compute time
# when a job fails early in the pipeline. This is why the jobs are marked as `continue-on-error: false`.
# We try to run the CI configurations with the most signal in the first stage.
#
# Stages 1 & 2 are meant to be "smoke tests", and are meant to catch most build/test failures quickly and without using
# too many resources.
# Stage 3 is "everything else", and is meant to catch breakages on more niche or unique configurations.
#
# Therefore, we "fail-fast" for any failures during stages 1 & 2, meaning any job failing cancels all other running jobs,
# under the assumption that if the "smoke tests" fail, then the other configurations will likely fail in the same way.
# However, stage 3 does not fail fast, as it's more likely that any one job failing is a flake or a configuration-specific
#
name: Build and Test libc++
on:
  pull_request:
    paths:
      - 'libcxx/**'
      - 'libcxxabi/**'
      - 'libunwind/**'
      - 'runtimes/**'
      - 'cmake/**'
      - '.github/workflows/libcxx-build-and-test.yaml'
  schedule:
    # Run nightly at 08:00 UTC (aka 00:00 Pacific, aka 03:00 Eastern)
    - cron: '0 8 * * *'

permissions:
  contents: read # Default everything to read-only

concurrency:
  group: ${{ github.workflow }}-${{ github.event.pull_request.number }}
  cancel-in-progress: true


env:
  # LLVM POST-BRANCH bump version
  # LLVM POST-BRANCH add compiler test for ToT - 1, e.g. "Clang 17"
  # LLVM RELEASE bump remove compiler ToT - 3, e.g. "Clang 15"
  LLVM_HEAD_VERSION: "18"   # Used compiler, update POST-BRANCH.
  LLVM_PREVIOUS_VERSION: "17"
  LLVM_OLDEST_VERSION: "16"
  GCC_STABLE_VERSION: "13"
  LLVM_SYMBOLIZER_PATH: "/usr/bin/llvm-symbolizer-18"
  CLANG_CRASH_DIAGNOSTICS_DIR: "crash_diagnostics"


jobs:
  stage1:
    if: github.repository_owner == 'llvm'
    runs-on: libcxx-runners-8-set
    continue-on-error: false
    strategy:
      fail-fast: false
      matrix:
        config: [
          'generic-cxx03',
          'generic-cxx26',
          'generic-modules'
        ]
        cc: [  'clang-18' ]
        cxx: [ 'clang++-18' ]
        clang_tidy: [ 'ON' ]
        include:
          - config: 'generic-gcc'
            cc: 'gcc-13'
            cxx: 'g++-13'
            clang_tidy: 'OFF'
    steps:
      - uses: actions/checkout@v4.1.1
      - name: ${{ matrix.config }}.${{ matrix.cxx }}
        run: libcxx/utils/ci/run-buildbot ${{ matrix.config }}
        env:
          CC: ${{ matrix.cc }}
          CXX: ${{ matrix.cxx }}
          ENABLE_CLANG_TIDY: ${{ matrix.clang_tidy }}
<<<<<<< HEAD
      - uses: actions/upload-artifact@v4
=======
      - uses: actions/upload-artifact@26f96dfa697d77e81fd5907df203aa23a56210a8 # v4.3.0
>>>>>>> 9923d29c
        if: always()
        with:
          name: ${{ matrix.config }}-${{ matrix.cxx }}-results
          path: |
            **/test-results.xml
            **/*.abilist
            **/CMakeError.log
            **/CMakeOutput.log
            **/crash_diagnostics/*
  stage2:
    if: github.repository_owner == 'llvm'
    runs-on: libcxx-runners-8-set
    needs: [ stage1 ]
    continue-on-error: false
    strategy:
      fail-fast: false
      matrix:
        config: [
          'generic-cxx11',
          'generic-cxx14',
          'generic-cxx17',
          'generic-cxx20',
          'generic-cxx23'
        ]
        cc: [ 'clang-18' ]
        cxx: [ 'clang++-18' ]
        clang_tidy: [ 'ON' ]
        include:
          - config: 'generic-gcc-cxx11'
            cc: 'gcc-13'
            cxx: 'g++-13'
            clang_tidy: 'OFF'
          - config: 'generic-cxx23'
            cc: 'clang-16'
            cxx: 'clang++-16'
            clang_tidy: 'OFF'
          - config: 'generic-cxx23'
            cc: 'clang-17'
            cxx: 'clang++-17'
            clang_tidy: 'OFF'
    steps:
      - uses: actions/checkout@v4.1.1
      - name: ${{ matrix.config }}
        run: libcxx/utils/ci/run-buildbot ${{ matrix.config }}
        env:
          CC: ${{ matrix.cc }}
          CXX: ${{ matrix.cxx }}
          ENABLE_CLANG_TIDY: ${{ matrix.clang_tidy }}
<<<<<<< HEAD
      - uses: actions/upload-artifact@v4
=======
      - uses: actions/upload-artifact@26f96dfa697d77e81fd5907df203aa23a56210a8 # v4.3.0
>>>>>>> 9923d29c
        if: always()  # Upload artifacts even if the build or test suite fails
        with:
          name: ${{ matrix.config }}-${{ matrix.cxx }}-results
          path: |
            **/test-results.xml
            **/*.abilist
            **/CMakeError.log
            **/CMakeOutput.log
            **/crash_diagnostics/*
  stage3:
    if: github.repository_owner == 'llvm'
    needs: [ stage1, stage2 ]
    continue-on-error: false
    strategy:
      fail-fast: false
      max-parallel: 8
      matrix:
        config: [
          'generic-abi-unstable',
          'generic-hardening-mode-debug',
          'generic-hardening-mode-extensive',
          'generic-hardening-mode-fast',
          'generic-hardening-mode-fast-with-abi-breaks',
          'generic-merged',
          'generic-modules-lsv',
          'generic-no-exceptions',
          'generic-no-experimental',
          'generic-no-filesystem',
          'generic-no-localization',
          'generic-no-random_device',
          'generic-no-threads',
          'generic-no-tzdb',
          'generic-no-unicode',
          'generic-no-wide-characters',
          'generic-no-rtti',
          'generic-optimized-speed',
          'generic-static',
          # TODO Find a better place for the benchmark and bootstrapping builds to live. They're either very expensive
          # or don't provide much value since the benchmark run results are too noise on the bots.
          'benchmarks',
          'bootstrapping-build'
        ]
        machine: [ 'libcxx-runners-8-set' ]
        include:
        - config: 'generic-cxx26'
          machine: libcxx-runners-8-set
        - config: 'generic-asan'
          machine: libcxx-runners-8-set
        - config: 'generic-tsan'
          machine: libcxx-runners-8-set
        - config: 'generic-ubsan'
          machine: libcxx-runners-8-set
        # Use a larger machine for MSAN to avoid timeout and memory allocation issues.
        - config: 'generic-msan'
          machine: libcxx-runners-8-set
    runs-on: ${{ matrix.machine }}
    steps:
      - uses: actions/checkout@v4.1.1
      - name: ${{ matrix.config }}
        run: libcxx/utils/ci/run-buildbot ${{ matrix.config }}
        env:
          CC: clang-18
          CXX: clang++-18
          ENABLE_CLANG_TIDY: "OFF"
<<<<<<< HEAD
      - uses: actions/upload-artifact@v4
=======
      - uses: actions/upload-artifact@26f96dfa697d77e81fd5907df203aa23a56210a8 # v4.3.0
>>>>>>> 9923d29c
        if: always()
        with:
          name: ${{ matrix.config }}-results
          path: |
            **/test-results.xml
            **/*.abilist
            **/CMakeError.log
            **/CMakeOutput.log
            **/crash_diagnostics/*
  windows:
    runs-on: windows-2022
    needs: [ stage1 ]
    strategy:
      fail-fast: false
      matrix:
        include:
        - { config: clang-cl-dll, mingw: false }
        - { config: clang-cl-static, mingw: false }
        - { config: clang-cl-no-vcruntime, mingw: false }
        - { config: clang-cl-debug, mingw: false }
        - { config: clang-cl-static-crt, mingw: false }
        - { config: mingw-dll, mingw: true }
        - { config: mingw-static, mingw: true }
        - { config: mingw-dll-i686, mingw: true }
    steps:
      - uses: actions/checkout@v4
      - name: Install dependencies
        run: |
          choco install -y ninja wget
          pip install psutil
      - name: Install a current LLVM
        if: ${{ matrix.mingw != true }}
        run: |
          choco install -y llvm --version=17.0.6
      - name: Install llvm-mingw
        if: ${{ matrix.mingw == true }}
        run: |
          curl -LO https://github.com/mstorsjo/llvm-mingw/releases/download/20231128/llvm-mingw-20231128-ucrt-x86_64.zip
          powershell Expand-Archive llvm-mingw*.zip -DestinationPath .
          del llvm-mingw*.zip
          mv llvm-mingw* c:\llvm-mingw
          echo "c:\llvm-mingw\bin" | Out-File -FilePath $Env:GITHUB_PATH -Encoding utf8 -Append
      - name: Add Git Bash to the path
        run: |
          echo "c:\Program Files\Git\usr\bin" | Out-File -FilePath $Env:GITHUB_PATH -Encoding utf8 -Append
      - name: Set up the MSVC dev environment
        if: ${{ matrix.mingw != true }}
        uses: ilammy/msvc-dev-cmd@v1
      - name: Build and test
        run: |
          bash libcxx/utils/ci/run-buildbot ${{ matrix.config }}<|MERGE_RESOLUTION|>--- conflicted
+++ resolved
@@ -68,18 +68,14 @@
             cxx: 'g++-13'
             clang_tidy: 'OFF'
     steps:
-      - uses: actions/checkout@v4.1.1
+      - uses: actions/checkout@v4
       - name: ${{ matrix.config }}.${{ matrix.cxx }}
         run: libcxx/utils/ci/run-buildbot ${{ matrix.config }}
         env:
           CC: ${{ matrix.cc }}
           CXX: ${{ matrix.cxx }}
           ENABLE_CLANG_TIDY: ${{ matrix.clang_tidy }}
-<<<<<<< HEAD
-      - uses: actions/upload-artifact@v4
-=======
       - uses: actions/upload-artifact@26f96dfa697d77e81fd5907df203aa23a56210a8 # v4.3.0
->>>>>>> 9923d29c
         if: always()
         with:
           name: ${{ matrix.config }}-${{ matrix.cxx }}-results
@@ -121,18 +117,14 @@
             cxx: 'clang++-17'
             clang_tidy: 'OFF'
     steps:
-      - uses: actions/checkout@v4.1.1
+      - uses: actions/checkout@v4
       - name: ${{ matrix.config }}
         run: libcxx/utils/ci/run-buildbot ${{ matrix.config }}
         env:
           CC: ${{ matrix.cc }}
           CXX: ${{ matrix.cxx }}
           ENABLE_CLANG_TIDY: ${{ matrix.clang_tidy }}
-<<<<<<< HEAD
-      - uses: actions/upload-artifact@v4
-=======
       - uses: actions/upload-artifact@26f96dfa697d77e81fd5907df203aa23a56210a8 # v4.3.0
->>>>>>> 9923d29c
         if: always()  # Upload artifacts even if the build or test suite fails
         with:
           name: ${{ matrix.config }}-${{ matrix.cxx }}-results
@@ -190,18 +182,14 @@
           machine: libcxx-runners-8-set
     runs-on: ${{ matrix.machine }}
     steps:
-      - uses: actions/checkout@v4.1.1
+      - uses: actions/checkout@v4
       - name: ${{ matrix.config }}
         run: libcxx/utils/ci/run-buildbot ${{ matrix.config }}
         env:
           CC: clang-18
           CXX: clang++-18
           ENABLE_CLANG_TIDY: "OFF"
-<<<<<<< HEAD
-      - uses: actions/upload-artifact@v4
-=======
       - uses: actions/upload-artifact@26f96dfa697d77e81fd5907df203aa23a56210a8 # v4.3.0
->>>>>>> 9923d29c
         if: always()
         with:
           name: ${{ matrix.config }}-results
