# This contains the workflow definitions that allow users to test backports
# to the release branch using comments on issues.
#
# /cherry-pick <commit> <...>
#
# This comment will attempt to cherry-pick the given commits to the latest
# release branch (release/Y.x) and if successful, push the result to a branch
# on github.
#
# /branch <owner>/<repo>/<branch>
#
# This comment will create a pull request from <branch> to the latest release
# branch.

name: Issue Release Workflow

permissions:
  contents: read

on:
  issue_comment:
    types:
      - created
      - edited
  issues:
    types:
      - opened

env:
  COMMENT_BODY: ${{ github.event.action == 'opened' && github.event.issue.body || github.event.comment.body  }}

jobs:
  backport-commits:
    name: Backport Commits
    runs-on: ubuntu-latest
    permissions:
      issues: write
      pull-requests: write
    if: >-
      (github.repository == 'llvm/llvm-project') &&
      !startswith(github.event.comment.body, '<!--IGNORE-->') &&
      contains(github.event.action == 'opened' && github.event.issue.body || github.event.comment.body, '/cherry-pick')
    steps:
      - name: Fetch LLVM sources
        uses: actions/checkout@v4.1.1
        with:
          repository: llvm/llvm-project
          # GitHub stores the token used for checkout and uses it for pushes
          # too, but we want to use a different token for pushing, so we need
          # to disable persist-credentials here.
          persist-credentials: false
          fetch-depth: 0

      - name: Setup Environment
        run: |
          pip install -r ./llvm/utils/git/requirements.txt
          ./llvm/utils/git/github-automation.py --token ${{ github.token }} setup-llvmbot-git

      - name: Backport Commits
        run: |
          printf "%s" "$COMMENT_BODY" |
          ./llvm/utils/git/github-automation.py \
          --repo "$GITHUB_REPOSITORY" \
          --token "${{ secrets.RELEASE_WORKFLOW_PR_CREATE }}" \
          release-workflow \
          --branch-repo-token ${{ secrets.RELEASE_WORKFLOW_PUSH_SECRET }} \
          --issue-number ${{ github.event.issue.number }} \
<<<<<<< HEAD
          --phab-token ${{ secrets.RELEASE_WORKFLOW_PHAB_TOKEN }} \
          auto

  create-pull-request:
    name: Create Pull Request
    runs-on: ubuntu-latest
    if: >-
      (github.repository == 'llvm/llvm-project') &&
      !startswith(github.event.comment.body, '<!--IGNORE-->') &&
      contains(github.event.comment.body, '/branch ')

    steps:
      - name: Fetch LLVM sources
        uses: actions/checkout@v4.1.1
        with:
          persist-credentials: false

      - name: Setup Environment
        run: |
          pip install -r ./llvm/utils/git/requirements.txt

      - name: Create Pull Request
        run: |
          printf "%s" "$COMMENT_BODY" |
          ./llvm/utils/git/github-automation.py \
          --repo "$GITHUB_REPOSITORY" \
          --token ${{ secrets.RELEASE_WORKFLOW_PUSH_SECRET }} \
          release-workflow \
          --issue-number ${{ github.event.issue.number }} \
          --phab-token ${{ secrets.RELEASE_WORKFLOW_PHAB_TOKEN }} \
=======
>>>>>>> 916bd7d3
          auto<|MERGE_RESOLUTION|>--- conflicted
+++ resolved
@@ -65,37 +65,4 @@
           release-workflow \
           --branch-repo-token ${{ secrets.RELEASE_WORKFLOW_PUSH_SECRET }} \
           --issue-number ${{ github.event.issue.number }} \
-<<<<<<< HEAD
-          --phab-token ${{ secrets.RELEASE_WORKFLOW_PHAB_TOKEN }} \
-          auto
-
-  create-pull-request:
-    name: Create Pull Request
-    runs-on: ubuntu-latest
-    if: >-
-      (github.repository == 'llvm/llvm-project') &&
-      !startswith(github.event.comment.body, '<!--IGNORE-->') &&
-      contains(github.event.comment.body, '/branch ')
-
-    steps:
-      - name: Fetch LLVM sources
-        uses: actions/checkout@v4.1.1
-        with:
-          persist-credentials: false
-
-      - name: Setup Environment
-        run: |
-          pip install -r ./llvm/utils/git/requirements.txt
-
-      - name: Create Pull Request
-        run: |
-          printf "%s" "$COMMENT_BODY" |
-          ./llvm/utils/git/github-automation.py \
-          --repo "$GITHUB_REPOSITORY" \
-          --token ${{ secrets.RELEASE_WORKFLOW_PUSH_SECRET }} \
-          release-workflow \
-          --issue-number ${{ github.event.issue.number }} \
-          --phab-token ${{ secrets.RELEASE_WORKFLOW_PHAB_TOKEN }} \
-=======
->>>>>>> 916bd7d3
           auto