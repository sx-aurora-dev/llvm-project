.\" Part of the LLVM Project, under the Apache License v2.0 with LLVM Exceptions.
.\" See https://llvm.org/LICENSE.txt for license information.
.\" SPDX-License-Identifier: Apache-2.0 WITH LLVM-exception
.\"
.\" This man page documents only lld's ELF linking support, obtained originally
.\" from FreeBSD.
.Dd May 12, 2019
.Dt LD.LLD 1
.Os
.Sh NAME
.Nm ld.lld
.Nd ELF linker from the LLVM project
.Sh SYNOPSIS
.Nm ld.lld
.Op Ar options
.Ar objfile ...
.Sh DESCRIPTION
A linker takes one or more object, archive, and library files, and combines
them into an output file (an executable, a shared library, or another object
file).
It relocates code and data from the input files and resolves symbol
references between them.
.Pp
.Nm
is a drop-in replacement for the GNU BFD and gold linkers.
It accepts most of the same command line arguments and linker scripts
as GNU linkers.
.Pp
.Nm
currently supports i386, x86-64, ARM, AArch64, PowerPC32, PowerPC64,
MIPS32, MIPS64, RISC-V, AMDGPU, Hexagon and SPARC V9 targets.
.Nm
acts as a Microsoft link.exe-compatible linker if invoked as
.Nm lld-link
and as macOS's ld if invoked as
.Nm ld.ld64.
All these targets are always supported however
.Nm
was built, so you can always use
.Nm
as a native linker as well as a cross linker.
.Sh OPTIONS
Many options have both a single-letter and long form.
When using the long form options other than those beginning with the
letter
.Cm o
may be specified using either one or two dashes preceding the option name.
Long options beginning with
.Cm o
require two dashes to avoid confusion with the
.Fl o Ar path
option.
.Pp
.Bl -tag -width indent
.It Fl -allow-multiple-definition
Do not error if a symbol is defined multiple times.
The first definition will be used.
.It Fl -allow-shlib-undefined
Allow unresolved references in shared libraries.
This option is enabled by default when linking a shared library.
.It Fl -apply-dynamic-relocs
Apply link-time values for dynamic relocations.
.It Fl -as-needed
Only set
.Dv DT_NEEDED
for shared libraries if used.
.It Fl -auxiliary Ns = Ns Ar value
Set the
.Dv DT_AUXILIARY
field to the specified name.
.It Fl -Bdynamic , Fl -dy
Link against shared libraries.
.It Fl -Bstatic , Fl -static , Fl -dn
Do not link against shared libraries.
.It Fl Bno-symbolic
Don't bind default visibility defined symbols locally for
.Fl shared
(default).
.It Fl Bsymbolic
Bind default visibility defined symbols locally for
.Fl shared.
Also set the
.Dv DF_SYMBOLIC
flag.
.It Fl Bsymbolic-functions
Bind default visibility defined function symbols locally for
.Fl shared.
.It Fl Bsymbolic-non-weak-functions
Bind default visibility defined STB_GLOBAL function symbols locally for
.Fl shared.
.It Fl -build-id Ns = Ns Ar value
Generate a build ID note.
.Ar value
may be one of
.Cm fast ,
.Cm md5 ,
.Cm sha1 ,
.Cm tree ,
.Cm uuid ,
.Cm 0x Ns Ar hex-string ,
and
.Cm none .
.Cm tree
is an alias for
.Cm sha1 .
Build-IDs of type
.Cm fast ,
.Cm md5 ,
.Cm sha1 ,
and
.Cm tree
are calculated from the object contents.
.Cm fast
is not intended to be cryptographically secure.
.It Fl -build-id
Synonym for
.Fl -build-id Ns = Ns Cm fast .
.It Fl -color-diagnostics Ns = Ns Ar value
Use colors in diagnostics.
.Ar value
may be one of
.Cm always ,
.Cm auto ,
and
.Cm never .
.Cm auto
enables color if and only if output is to a terminal.
.It Fl -color-diagnostics
Alias for
.Fl -color-diagnostics Ns = Ns Cm auto .
.It Fl -compress-debug-sections Ns = Ns Ar value
Compress DWARF debug sections.
.Ar value
may be
.Cm none
or
.Cm zlib .
The default compression level is 1 (fastest) as the debug info usually
compresses well at that level, but if you want to compress it more,
you can specify
.Fl O2
to set the compression level to 6.
.It Fl -cref
Output cross reference table. If
.Fl Map
is specified, print to the map file.
.It Fl -define-common , Fl d
Assign space to common symbols.
.It Fl -defsym Ns = Ns Ar symbol Ns = Ns Ar expression
Define a symbol alias.
.Ar expression
may be another symbol or a linker script expression.
For example,
.Ql --defsym=foo=bar
or
.Ql --defsym=foo=bar+0x100 .
.It Fl -demangle
Demangle symbol names.
.It Fl -disable-new-dtags
Disable new dynamic tags.
.It Fl -discard-all , Fl x
Delete all local symbols.
.It Fl -discard-locals , Fl X
Delete temporary local symbols.
.It Fl -discard-none
Keep all symbols in the symbol table.
.It Fl -dynamic-linker Ns = Ns Ar value
Specify the dynamic linker to be used for a dynamically linked executable.
This is recorded in an ELF segment of type
.Dv PT_INTERP .
.It Fl -dynamic-list Ns = Ns Ar file
Similar to
.Cm --export-dynamic-symbol-list .
When creating a shared object, implies
.Cm -Bsymbolic
but does not set DF_SYMBOLIC
.It Fl -EB
Select the big-endian format in the OUTPUT_FORMAT command.
.It Fl -EL
Select the little-endian format in the OUTPUT_FORMAT command.
.It Fl -eh-frame-hdr
Request creation of
.Li .eh_frame_hdr
section and
.Dv PT_GNU_EH_FRAME
segment header.
.It Fl -emit-relocs , Fl q
Generate relocations in the output.
.It Fl -enable-new-dtags
Enable new dynamic tags.
.It Fl -end-lib
End a grouping of objects that should be treated as if they were together
in an archive.
.It Fl -entry Ns = Ns Ar entry
Name of entry point symbol.
.It Fl -error-limit Ns = Ns Ar value
Maximum number of errors to emit before stopping.
A value of zero indicates that there is no limit.
.It Fl -error-unresolved-symbols
Report unresolved symbols as errors.
.It Fl -error-handing-script Ns = Ns Ar script_path
Call script
.Ar script_path
upon some error, with
.Ar tag
as first argument, and an extra parameter as second argument. The script is
expected to return 0 on success. Any other value is considered a generic error.
.Ar tag
may be
.Cm missing-lib
followed by the name of the missing library.
.Cm undefined-symbol
followed by the name of the undefined symbol.
.It Fl -execute-only
Mark executable sections unreadable.
This option is currently only supported on AArch64.
.It Fl -exclude-libs Ns = Ns Ar value
Exclude static libraries from automatic export.
.It Fl -export-dynamic , Fl E
Put symbols in the dynamic symbol table.
.It Fl -export-dynamic-symbol Ns = Ns Ar glob
(executable) Put matched non-local defined symbols to the dynamic symbol table.
(shared object) References to matched non-local STV_DEFAULT symbols shouldn't be bound to definitions within the shared object even if they would otherwise be due to
.Cm -Bsymbolic
,
.Cm -Bsymbolic-functions
or
.Cm --dynamic-list
.It Fl -export-dynamic-symbol-list Ns = Ns Ar file
Read a list of dynamic symbol patterns from
.Ar file .
Apply
.Cm --export-dynamic-symbol
on each pattern.
.It Fl -fatal-warnings
Treat warnings as errors.
.It Fl -filter Ns = Ns Ar value , Fl F Ar value
Set the
.Dv DT_FILTER
field to the specified value.
.It Fl -fini Ns = Ns Ar symbol
Specify a finalizer function.
.It Fl -format Ns = Ns Ar input-format , Fl b Ar input-format
Specify the format of the inputs following this option.
.Ar input-format
may be one of
.Cm binary ,
.Cm elf ,
and
.Cm default .
.Cm default
is a synonym for
.Cm elf .
.It Fl -gc-sections
Enable garbage collection of unused sections.
.It Fl -gdb-index
Generate
.Li .gdb_index
section.
.It Fl -hash-style Ns = Ns Ar value
Specify hash style.
.Ar value
may be
.Cm sysv ,
.Cm gnu ,
or
.Cm both .
.Cm both
is the default.
.It Fl -help
Print a help message.
.It Fl -icf Ns = Ns Cm all
Enable identical code folding.
.It Fl -icf Ns = Ns Cm safe
Enable safe identical code folding.
.It Fl -icf Ns = Ns Cm none
Disable identical code folding.
.It Fl -ignore-data-address-equality
Ignore address equality of data. C/C++ requires each data to have a unique
address.
This option allows lld to do unsafe optimization that breaks the
requirement: create copies of read-only data or merge two or more read-only data
that happen to have the same value.
.It Fl -ignore-function-address-equality
Ignore address equality of functions.
This option allows non-PIC calls to a function with non-default visibility in
a shared object.
The function may have different addresses within the executable and within the
shared object.
.It Fl -image-base Ns = Ns Ar value
Set the base address to
.Ar value .
.It Fl -init Ns = Ns Ar symbol
Specify an initializer function.
.It Fl -keep-unique Ns = Ns Ar symbol
Do not fold
.Ar symbol
during ICF.
.It Fl l Ar libName, Fl -library Ns = Ns Ar libName
Root name of library to use.
.It Fl L Ar dir , Fl -library-path Ns = Ns Ar dir
Add a directory to the library search path.
.It Fl -lto-aa-pipeline Ns = Ns Ar value
AA pipeline to run during LTO.
Used in conjunction with
.Fl -lto-newpm-passes .
.It Fl -lto-newpm-passes Ns = Ns Ar value
Passes to run during LTO.
.It Fl -lto-O Ns Ar opt-level
Optimization level for LTO.
.It Fl -lto-partitions Ns = Ns Ar value
Number of LTO codegen partitions.
.It Fl m Ar value
Set target emulation.
.It Fl -Map Ns = Ns Ar file , Fl M Ar file
Print a link map to
.Ar file .
.It Fl -nmagic , Fl n
Do not page align sections, link against static libraries.
.It Fl -no-allow-shlib-undefined
Do not allow unresolved references in shared libraries.
This option is enabled by default when linking an executable.
.It Fl -no-as-needed
Always set
.Dv DT_NEEDED
for shared libraries.
.It Fl -no-color-diagnostics
Do not use colors in diagnostics.
.It Fl -no-define-common
Do not assign space to common symbols.
.It Fl -no-demangle
Do not demangle symbol names.
.It Fl -no-dynamic-linker
Inhibit output of an
.Li .interp
section.
.It Fl -no-fortran-common
Do not search archive members for definitions to override COMMON symbols.
.It Fl -no-gc-sections
Disable garbage collection of unused sections.
.It Fl -no-gnu-unique
Disable STB_GNU_UNIQUE symbol binding.
.It Fl -no-merge-exidx-entries
Disable merging .ARM.exidx entries.
.It Fl -no-nmagic
Page align sections.
.It Fl -no-omagic
Do not set the text data sections to be writable, page align sections.
.It Fl -no-relax
Disable target-specific relaxations. For x86-64 this disables R_X86_64_GOTPCRELX and R_X86_64_REX_GOTPCRELX GOT optimization.
.It Fl -no-rosegment
Do not put read-only non-executable sections in their own segment.
.It Fl -no-undefined-version
Report version scripts that refer undefined symbols.
.It Fl -no-undefined
Report unresolved symbols even if the linker is creating a shared library.
.It Fl -no-warn-symbol-ordering
Do not warn about problems with the symbol ordering file or call graph profile.
.It Fl -no-whole-archive
Restores the default behavior of loading archive members.
.It Fl -no-pie , Fl -no-pic-executable
Do not create a position independent executable.
.It Fl -noinhibit-exec
Retain the executable output file whenever it is still usable.
.It Fl -nostdlib
Only search directories specified on the command line.
.It Fl o Ar path
Write the output executable, library, or object to
.Ar path .
If not specified,
.Dv a.out
is used as a default.
.It Fl O Ns Ar value
Optimize output file size.
.Ar value
may be:
.Pp
.Bl -tag -width 2n -compact
.It Cm 0
Disable string merging.
.It Cm 1
Enable string merging.
.It Cm 2
Enable string tail merging. If
.Fl -compress-debug-sections
is given, compress debug sections at compression level 6 instead of 1.
.El
.Pp
.Fl O Ns Cm 1
is the default.
.It Fl -oformat Ns = Ns Ar format
Specify the format for the output object file.
The only supported
.Ar format
is
.Cm binary ,
which produces output with no ELF header.
.It Fl -omagic , Fl N
Set the text and data sections to be readable and writable, do not page align
sections, link against static libraries.
.It Fl -opt-remarks-filename Ar file
Write optimization remarks in YAML format to
.Ar file .
.It Fl -opt-remarks-passes Ar pass-regex
Filter optimization remarks by only allowing the passes matching
.Ar pass-regex .
.It Fl -opt-remarks-with-hotness
Include hotness information in the optimization remarks file.
.It Fl -orphan-handling Ns = Ns Ar mode
Control how orphan sections are handled.
An orphan section is one not specifically mentioned in a linker script.
.Ar mode
may be:
.Pp
.Bl -tag -width 2n -compact
.It Cm place
Place orphan sections in suitable output sections.
.It Cm warn
Place orphan sections as for
.Cm place
and also report a warning.
.It Cm error
Place orphan sections as for
.Cm place
and also report an error.
.El
.Pp
.Cm place
is the default.
.It Fl -pack-dyn-relocs Ns = Ns Ar format
Pack dynamic relocations in the given format.
.Ar format
may be:
.Pp
.Bl -tag -width 2n -compact
.It Cm none
Do not pack.
Dynamic relocations are encoded in SHT_REL(A).
.It Cm android
Pack dynamic relocations in SHT_ANDROID_REL(A).
.It Cm relr
Pack relative relocations in SHT_RELR, and the rest of dynamic relocations in
SHT_REL(A).
.It Cm android+relr
Pack relative relocations in SHT_RELR, and the rest of dynamic relocations in
SHT_ANDROID_REL(A).
.El
.Pp
.Cm none
is the default.
If
.Fl -use-android-relr-tags
is specified, use SHT_ANDROID_RELR instead of SHT_RELR.
.Pp
.It Fl -pic-veneer
Always generate position independent thunks.
.It Fl -pie , Fl -pic-executable
Create a position independent executable.
.It Fl -power10-stubs Ns = Ns Cm mode
Whether to use Power10 instructions in call stubs for R_PPC64_REL24_NOTOC and TOC/NOTOC interworking.
.Ar mode
may be:
.Pp
.Bl -tag -width 2n -compact
.It Cm yes
(default) Use.
.It Cm auto
Currently the same as yes.
.It Cm no
Don't use.
.El

.It Fl -print-gc-sections
List removed unused sections.
.It Fl -print-icf-sections
List identical folded sections.
.It Fl -print-map
Print a link map to the standard output.
.It Fl -print-archive-stats Ns = Ns Ar file
Write archive usage statistics to the specified file.
Print the numbers of members and fetched members for each archive.
.It Fl -push-state
Save the current state of
.Fl -as-needed ,
.Fl -static ,
and
.Fl -whole-archive.
.It Fl -pop-state
Restore the states saved by
.Fl -push-state.
.It Fl -relocatable , Fl r
Create relocatable object file.
.It Fl -reproduce Ns = Ns Ar path
Write a tar file to
.Ar path,
containing all the input files needed to reproduce the link, a text file called
response.txt containing the command line options and a text file called
version.txt containing the output of ld.lld --version.
The archive when
unpacked can be used to re-run the linker with the same options and input files.
.It Fl -retain-symbols-file Ns = Ns Ar file
Retain only the symbols listed in the file.
.It Fl -rpath Ns = Ns Ar value , Fl R Ar value
Add a
.Dv DT_RUNPATH
to the output.
.It Fl -rsp-quoting Ns = Ns Ar value
Quoting style for response files.
The supported values are
.Cm windows
and
.Cm posix .
.It Fl -script Ns = Ns Ar file , Fl T Ar file
Read linker script from
.Ar file .
If multiple linker scripts are given, they are processed as if they
were concatenated in the order they appeared on the command line.
.It Fl -section-start Ns = Ns Ar section Ns = Ns Ar address
Set address of section.
.It Fl -shared , Fl -Bsharable
Build a shared object.
.It Fl -shuffle-sections Ns = Ns Ar seed
Shuffle matched sections using the given seed before mapping them to the output sections.
If -1, reverse the section order. If 0, use a random seed.
.It Fl -soname Ns = Ns Ar value , Fl h Ar value
Set
.Dv DT_SONAME
to
.Ar value .
.It Fl -sort-common
This option is ignored for GNU compatibility.
.It Fl -sort-section Ns = Ns Ar value
Specifies sections sorting rule when linkerscript is used.
.It Fl -start-lib
Start a grouping of objects that should be treated as if they were together
in an archive.
.It Fl -strip-all , Fl s
Strip all symbols.
Implies
.Fl -strip-debug .
.It Fl -strip-debug , Fl S
Strip debugging information.
.It Fl -symbol-ordering-file Ns = Ns Ar file
Lay out sections in the order specified by
.Ar file .
.It Fl -sysroot Ns = Ns Ar value
Set the system root.
.It Fl -target1-abs
Interpret
.Dv R_ARM_TARGET1
as
.Dv R_ARM_ABS32 .
.It Fl -target1-rel
Interpret
.Dv R_ARM_TARGET1
as
.Dv R_ARM_REL32 .
.It Fl -target2 Ns = Ns Ar type
Interpret
.Dv R_ARM_TARGET2
as
.Ar type ,
where
.Ar type
is one of
.Cm rel ,
.Cm abs ,
or
.Cm got-rel .
.It Fl -Tbss Ns = Ns Ar value
Same as
.Fl -section-start
with
.Li .bss
as the sectionname.
.It Fl -Tdata Ns = Ns Ar value
Same as
.Fl -section-start
with
.Li .data
as the sectionname.
.It Fl -Ttext Ns = Ns Ar value
Same as
.Fl -section-start
with
.Li .text
as the sectionname.
.It Fl -thinlto-cache-dir Ns = Ns Ar value
Path to ThinLTO cached object file directory.
.It Fl -thinlto-cache-policy Ns = Ns Ar value
Pruning policy for the ThinLTO cache.
.It Fl -thinlto-jobs Ns = Ns Ar value
Number of ThinLTO jobs.
.It Fl -threads Ns = Ns Ar N
Number of threads.
.Cm all
(default) means all of concurrent threads supported.
.Cm 1
disables multi-threading.
.It Fl -time-trace
Record time trace.
.It Fl -time-trace-file Ns = Ns Ar file
Write time trace output to
.Ar file .
.It Fl -time-trace-granularity Ns = Ns Ar value
Minimum time granularity (in microseconds) traced by time profiler.
.It Fl -trace
Print the names of the input files.
.It Fl -trace-symbol Ns = Ns Ar symbol , Fl y Ar symbol
Trace references to
.Ar symbol .
.It Fl -undefined Ns = Ns Ar symbol , Fl u Ar symbol
If
.Ar symbol
is not defined after symbol resolution, and there's a static library
that contains an object file defining the symbol, load the member
to include the object file in the output file.
.It Fl -undefined-glob Ns = Ns Ar pattern
Synonym for
.Fl -undefined ,
except that it takes a glob pattern.
In a glob pattern,
.Cm *
matches zero or more characters,
.Cm ?
matches any single character, and
.Cm [...]
matches the characters within brackets.
All symbols that match
a given pattern are handled as if they were given as arguments of
.Fl -undefined .
.It Fl -unique
Creates a separate output section for every orphan input section.
.It Fl -unresolved-symbols Ns = Ns Ar value
Determine how to handle unresolved symbols.
.It Fl -use-android-relr-tags
Use SHT_ANDROID_RELR / DT_ANDROID_RELR* tags instead of SHT_RELR / DT_RELR*.
.It Fl v
Display the version number and proceed with linking if object files are
specified.
.It Fl V , Fl -version
Display the version number and exit.
.It Fl -verbose
Verbose mode.
.It Fl -version-script Ns = Ns Ar file
Read version script from
.Ar file .
.It Fl -warn-backrefs
Warn about reverse or cyclic dependencies to or between static archives.
This can be used to ensure linker invocation remains compatible with
traditional Unix-like linkers.
.It Fl -warn-backrefs-exclude Ns = Ns Ar glob
Glob describing an archive (or an object file within --start-lib)
which should be ignored for
.Fl -warn-backrefs
.It Fl -warn-common
Warn about duplicate common symbols.
.It Fl -warn-ifunc-textrel
Warn about using ifunc symbols in conjunction with text relocations.
Older versions of glibc library (2.28 and earlier) has a bug that causes
the segment that includes ifunc symbols to be marked as not executable when
they are relocated.
As a result, although the program compiles and links
successfully, it gives segmentation fault when the instruction pointer reaches
an ifunc symbol.
Use -warn-ifunc-textrel to let lld give a warning, if the
code may include ifunc symbols, may do text relocations and be linked with
an older glibc version.
Otherwise, there is no need to use it, as the default value does not give a
warning.
This flag has been introduced in late 2018, has no counter part in ld and gold
linkers, and may be removed in the future.
.It Fl -warn-unresolved-symbols
Report unresolved symbols as warnings.
.It Fl -whole-archive
Force load of all members in a static library.
.It Fl -why-extract Ns = Ns Ar file
Print to a file about why archive members are extracted.
.It Fl -wrap Ns = Ns Ar symbol
Redirect
.Ar symbol
references to
.Ar __wrap_symbol
and
.Ar __real_symbol
references to
.Ar symbol.
.It Fl z Ar option
Linker option extensions.
.Bl -tag -width indent -compact
.Pp
.It Cm dead-reloc-in-nonalloc Ns = Ns Ar section_glob=value
Resolve a relocation in a matched non-SHF_ALLOC section referencing a discarded symbol to
.Ar value
Accepts globs, in the event of a section matching more than one option, the last
option takes precedence. An order of least specific to most specific match is
recommended.
.Pp
.It Cm execstack
Make the main stack executable.
Stack permissions are recorded in the
.Dv PT_GNU_STACK
segment.
.Pp
.It Cm bti-report Ns = Ns Ar [none|warning|error]
Specify how to report the missing GNU_PROPERTY_AARCH64_FEATURE_1_BTI property.
.Cm none
is the default, linker will not report the missing property otherwise will be reported as a warning or an error.
.Pp
.It Cm cet-report Ns = Ns Ar [none|warning|error]
Specify how to report the missing GNU_PROPERTY_X86_FEATURE_1_IBT or GNU_PROPERTY_X86_FEATURE_1_SHSTK properties.
.Cm none
is the default, linker will not report the missing property otherwise will be reported as a warning or an error.
.Pp
.It Cm force-bti
Force enable AArch64 BTI instruction in PLT, warn if Input ELF file does not have GNU_PROPERTY_AARCH64_FEATURE_1_BTI property.
.Pp
.It Cm force-ibt
Force enable Intel Indirect Branch Tracking in PLT, warn if an input ELF file
does not have GNU_PROPERTY_X86_FEATURE_1_IBT property.
.Pp
.It Cm global
Sets the
.Dv DF_1_GLOBAL flag in the
.Dv DYNAMIC
section.
Different loaders can decide how to handle this flag on their own.
.Pp
.It Cm ifunc-noplt
Do not emit PLT entries for ifunc symbols.
Instead, emit text relocations referencing the resolver.
This is an experimental optimization and only suitable for standalone
environments where text relocations do not have the usual drawbacks.
This option must be combined with the
.Fl z Li notext
option.
.Pp
.It Cm initfirst
Sets the
.Dv DF_1_INITFIRST
flag to indicate the module should be initialized first.
.Pp
.It Cm interpose
Set the
.Dv DF_1_INTERPOSE
flag to indicate to the runtime linker that the object is an interposer.
During symbol resolution interposers are searched after the application
but before other dependencies.
.Pp
.It Cm muldefs
Do not error if a symbol is defined multiple times.
The first definition will be used.
This is a synonym for
.Fl -allow-multiple-definition.
.Pp
.It Cm nocombreloc
Disable combining and sorting multiple relocation sections.
.Pp
.It Cm nocopyreloc
Disable the creation of copy relocations.
.Pp
.It Cm nodefaultlib
Set the
.Dv DF_1_NODEFLIB
flag to indicate that default library search paths should be ignored.
.Pp
.It Cm nodelete
Set the
.Dv DF_1_NODELETE
flag to indicate that the object cannot be unloaded from a process.
.Pp
.It Cm nodlopen
Set the
.Dv DF_1_NOOPEN
flag to indicate that the object may not be opened by
.Xr dlopen 3 .
.Pp
.It Cm nognustack
Do not emit the
.Dv PT_GNU_STACK
segment.
.Pp
.It Cm norelro
Do not indicate that portions of the object should be mapped read-only
after initial relocation processing.
The object will omit the
.Dv PT_GNU_RELRO
segment.
.Pp
.It Cm notext
Allow relocations against read-only segments.
Sets the
.Dv DT_TEXTREL flag in the
.Dv DYNAMIC
section.
.Pp
.It Cm now
Set the
.Dv DF_BIND_NOW
flag to indicate that the run-time loader should perform all relocation
processing as part of object initialization.
By default relocations may be performed on demand.
.Pp
.It Cm origin
Set the
.Dv DF_ORIGIN
flag to indicate that the object requires
$ORIGIN
processing.
.Pp
.It Cm pac-plt
AArch64 only, use pointer authentication in PLT.
.Pp
.It Cm rel
Use REL format for dynamic relocations.
.Pp
.It Cm rela
Use RELA format for dynamic relocations.
.Pp
.It Cm retpolineplt
Emit retpoline format PLT entries as a mitigation for CVE-2017-5715.
.Pp
.It Cm rodynamic
Make the
.Li .dynamic
section read-only.
The
.Dv DT_DEBUG
tag will not be emitted.
.Pp
.It Cm separate-loadable-segments
.It Cm separate-code
.It Cm noseparate-code
Specify whether two adjacent PT_LOAD segments are allowed to overlap in pages.
.Cm noseparate-code
(default) allows overlap.
.Cm separate-code
allows overlap between two executable segments, or two non-executable segments.
.Cm separate-loadable-segments
disallows overlap.
.Pp
.It Cm shstk
x86 only, use shadow stack.
.Pp
.It Cm stack-size Ns = Ns Ar size
Set the main thread's stack size to
.Ar size .
The stack size is recorded as the size of the
.Ar size .
.Dv PT_GNU_STACK
program segment.
.Pp
.It Cm start-stop-gc
<<<<<<< HEAD
Don't let __start_/__stop_ references retain non-SHF_LINK_ORDER non-SHF_GROUP C identifier name sections.
=======
Don't let __start_/__stop_ references retain the associated C identifier name sections (default).
.Pp
.It Cm nostart-stop-gc
Let __start_/__stop_ references retain the associated C identifier name sections.
.Pp
>>>>>>> a2ce6ee6
.It Cm text
Do not allow relocations against read-only segments.
This is the default.
.Pp
.It Cm wxneeded
Create a
.Dv PT_OPENBSD_WXNEEDED
segment.
.El
.El
.Sh IMPLEMENTATION NOTES
.Nm Ap s
handing of archive files (those with a
.Pa .a
file extension) is different from traditional linkers used on Unix-like
systems.
.Pp
Traditional linkers maintain a set of undefined symbols during linking.
The linker processes each file in the order in which it appears on the
command line, until the set of undefined symbols becomes empty.
An object file is linked into the output object when it is encountered,
with its undefined symbols added to the set.
Upon encountering an archive file a traditional linker searches the objects
contained therein, and processes those that satisfy symbols in the unresolved
set.
.Pp
Handling mutually dependent archives may be awkward when using a traditional
linker.
Archive files may have to be specified multiple times, or the special command
line options
.Fl -start-group
and
.Fl -end-group
may be used to have the linker loop over the files in the group until no new
symbols are added to the set.
.Pp
.Nm
records all symbols found in objects and archives as it iterates over
command line arguments.
When
.Nm
encounters an undefined symbol that can be resolved by an object file
contained in a previously processed archive file, it immediately extracts
and links it into the output object.
.Pp
With certain archive inputs
.Nm
may produce different results compared to traditional linkers.
In practice, large bodies of third party software have been linked with
.Nm
without material issues.
.Pp
The
.Fl -warn-backrefs
option may be used to identify a linker invocation that may be incompatible
with traditional Unix-like linker behavior.<|MERGE_RESOLUTION|>--- conflicted
+++ resolved
@@ -851,15 +851,11 @@
 program segment.
 .Pp
 .It Cm start-stop-gc
-<<<<<<< HEAD
-Don't let __start_/__stop_ references retain non-SHF_LINK_ORDER non-SHF_GROUP C identifier name sections.
-=======
 Don't let __start_/__stop_ references retain the associated C identifier name sections (default).
 .Pp
 .It Cm nostart-stop-gc
 Let __start_/__stop_ references retain the associated C identifier name sections.
 .Pp
->>>>>>> a2ce6ee6
 .It Cm text
 Do not allow relocations against read-only segments.
 This is the default.
