--- conflicted
+++ resolved
@@ -696,11 +696,7 @@
 
 template <class LazyT> void Symbol::resolveLazy(const LazyT &other) {
   // For common objects, we want to look for global or weak definitions that
-<<<<<<< HEAD
-  // should be fetched as the canonical definition instead.
-=======
   // should be extracted as the canonical definition instead.
->>>>>>> a2ce6ee6
   if (isCommon() && elf::config->fortranCommon) {
     if (auto *laSym = dyn_cast<LazyArchive>(&other)) {
       ArchiveFile *archive = cast<ArchiveFile>(laSym->file);
