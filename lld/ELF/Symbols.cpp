//===- Symbols.cpp --------------------------------------------------------===//
//
// Part of the LLVM Project, under the Apache License v2.0 with LLVM Exceptions.
// See https://llvm.org/LICENSE.txt for license information.
// SPDX-License-Identifier: Apache-2.0 WITH LLVM-exception
//
//===----------------------------------------------------------------------===//

#include "Symbols.h"
#include "InputFiles.h"
#include "InputSection.h"
#include "OutputSections.h"
#include "SyntheticSections.h"
#include "Target.h"
#include "Writer.h"
#include "lld/Common/ErrorHandler.h"
#include "lld/Common/Strings.h"
#include "llvm/ADT/STLExtras.h"
#include "llvm/Support/FileSystem.h"
#include "llvm/Support/Path.h"
#include <cstring>

using namespace llvm;
using namespace llvm::object;
using namespace llvm::ELF;
using namespace lld;
using namespace lld::elf;

std::string lld::toString(const elf::Symbol &sym) {
  StringRef name = sym.getName();
  std::string ret = demangle(name, config->demangle);

  const char *suffix = sym.getVersionSuffix();
  if (*suffix == '@')
    ret += suffix;
  return ret;
}

std::string lld::toELFString(const Archive::Symbol &b) {
  return demangle(b.getName(), config->demangle);
}

Defined *ElfSym::bss;
Defined *ElfSym::etext1;
Defined *ElfSym::etext2;
Defined *ElfSym::edata1;
Defined *ElfSym::edata2;
Defined *ElfSym::end1;
Defined *ElfSym::end2;
Defined *ElfSym::globalOffsetTable;
Defined *ElfSym::mipsGp;
Defined *ElfSym::mipsGpDisp;
Defined *ElfSym::mipsLocalGp;
Defined *ElfSym::relaIpltStart;
Defined *ElfSym::relaIpltEnd;
Defined *ElfSym::riscvGlobalPointer;
Defined *ElfSym::tlsModuleBase;
DenseMap<const Symbol *, std::pair<const InputFile *, const InputFile *>>
    elf::backwardReferences;
SmallVector<std::tuple<std::string, const InputFile *, const Symbol &>, 0>
    elf::whyExtract;
SmallVector<SymbolAux, 0> elf::symAux;

static uint64_t getSymVA(const Symbol &sym, int64_t addend) {
  switch (sym.kind()) {
  case Symbol::DefinedKind: {
    auto &d = cast<Defined>(sym);
    SectionBase *isec = d.section;

    // This is an absolute symbol.
    if (!isec)
      return d.value;

    assert(isec != &InputSection::discarded);

    uint64_t offset = d.value;

    // An object in an SHF_MERGE section might be referenced via a
    // section symbol (as a hack for reducing the number of local
    // symbols).
    // Depending on the addend, the reference via a section symbol
    // refers to a different object in the merge section.
    // Since the objects in the merge section are not necessarily
    // contiguous in the output, the addend can thus affect the final
    // VA in a non-linear way.
    // To make this work, we incorporate the addend into the section
    // offset (and zero out the addend for later processing) so that
    // we find the right object in the section.
    if (d.isSection())
      offset += addend;

    // In the typical case, this is actually very simple and boils
    // down to adding together 3 numbers:
    // 1. The address of the output section.
    // 2. The offset of the input section within the output section.
    // 3. The offset within the input section (this addition happens
    //    inside InputSection::getOffset).
    //
    // If you understand the data structures involved with this next
    // line (and how they get built), then you have a pretty good
    // understanding of the linker.
    uint64_t va = isec->getVA(offset);
    if (d.isSection())
      va -= addend;

    // MIPS relocatable files can mix regular and microMIPS code.
    // Linker needs to distinguish such code. To do so microMIPS
    // symbols has the `STO_MIPS_MICROMIPS` flag in the `st_other`
    // field. Unfortunately, the `MIPS::relocate()` method has
    // a symbol value only. To pass type of the symbol (regular/microMIPS)
    // to that routine as well as other places where we write
    // a symbol value as-is (.dynamic section, `Elf_Ehdr::e_entry`
    // field etc) do the same trick as compiler uses to mark microMIPS
    // for CPU - set the less-significant bit.
    if (config->emachine == EM_MIPS && isMicroMips() &&
        ((sym.stOther & STO_MIPS_MICROMIPS) || sym.needsCopy))
      va |= 1;

    if (d.isTls() && !config->relocatable) {
      // Use the address of the TLS segment's first section rather than the
      // segment's address, because segment addresses aren't initialized until
      // after sections are finalized. (e.g. Measuring the size of .rela.dyn
      // for Android relocation packing requires knowing TLS symbol addresses
      // during section finalization.)
      if (!Out::tlsPhdr || !Out::tlsPhdr->firstSec)
        fatal(toString(d.file) +
              " has an STT_TLS symbol but doesn't have an SHF_TLS section");
      return va - Out::tlsPhdr->firstSec->addr;
    }
    return va;
  }
  case Symbol::SharedKind:
  case Symbol::UndefinedKind:
    return 0;
  case Symbol::LazyArchiveKind:
  case Symbol::LazyObjectKind:
    llvm_unreachable("lazy symbol reached writer");
  case Symbol::CommonKind:
    llvm_unreachable("common symbol reached writer");
  case Symbol::PlaceholderKind:
    llvm_unreachable("placeholder symbol reached writer");
  }
  llvm_unreachable("invalid symbol kind");
}

uint64_t Symbol::getVA(int64_t addend) const {
  return getSymVA(*this, addend) + addend;
}

uint64_t Symbol::getGotVA() const {
  if (gotInIgot)
    return in.igotPlt->getVA() + getGotPltOffset();
  return in.got->getVA() + getGotOffset();
}

uint64_t Symbol::getGotOffset() const {
  return getGotIdx() * target->gotEntrySize;
}

uint64_t Symbol::getGotPltVA() const {
  if (isInIplt)
    return in.igotPlt->getVA() + getGotPltOffset();
  return in.gotPlt->getVA() + getGotPltOffset();
}

uint64_t Symbol::getGotPltOffset() const {
  if (isInIplt)
    return getPltIdx() * target->gotEntrySize;
  return (getPltIdx() + target->gotPltHeaderEntriesNum) * target->gotEntrySize;
}

uint64_t Symbol::getPltVA() const {
  uint64_t outVA = isInIplt
                       ? in.iplt->getVA() + getPltIdx() * target->ipltEntrySize
                       : in.plt->getVA() + in.plt->headerSize +
                             getPltIdx() * target->pltEntrySize;

  // While linking microMIPS code PLT code are always microMIPS
  // code. Set the less-significant bit to track that fact.
  // See detailed comment in the `getSymVA` function.
  if (config->emachine == EM_MIPS && isMicroMips())
    outVA |= 1;
  return outVA;
}

uint64_t Symbol::getSize() const {
  if (const auto *dr = dyn_cast<Defined>(this))
    return dr->size;
  return cast<SharedSymbol>(this)->size;
}

OutputSection *Symbol::getOutputSection() const {
  if (auto *s = dyn_cast<Defined>(this)) {
    if (auto *sec = s->section)
      return sec->getOutputSection();
    return nullptr;
  }
  return nullptr;
}

// If a symbol name contains '@', the characters after that is
// a symbol version name. This function parses that.
void Symbol::parseSymbolVersion() {
  // Return if localized by a local: pattern in a version script.
  if (versionId == VER_NDX_LOCAL)
    return;
  StringRef s = getName();
  size_t pos = s.find('@');
  if (pos == StringRef::npos)
    return;
  StringRef verstr = s.substr(pos + 1);

  // Truncate the symbol name so that it doesn't include the version string.
  nameSize = pos;

  if (verstr.empty())
    return;

  // If this is not in this DSO, it is not a definition.
  if (!isDefined())
    return;

  // '@@' in a symbol name means the default version.
  // It is usually the most recent one.
  bool isDefault = (verstr[0] == '@');
  if (isDefault)
    verstr = verstr.substr(1);

  for (const VersionDefinition &ver : namedVersionDefs()) {
    if (ver.name != verstr)
      continue;

    if (isDefault)
      versionId = ver.id;
    else
      versionId = ver.id | VERSYM_HIDDEN;
    return;
  }

  // It is an error if the specified version is not defined.
  // Usually version script is not provided when linking executable,
  // but we may still want to override a versioned symbol from DSO,
  // so we do not report error in this case. We also do not error
  // if the symbol has a local version as it won't be in the dynamic
  // symbol table.
  if (config->shared && versionId != VER_NDX_LOCAL)
    error(toString(file) + ": symbol " + s + " has undefined version " +
          verstr);
}

void Symbol::extract() const {
  if (auto *sym = dyn_cast<LazyArchive>(this)) {
    cast<ArchiveFile>(sym->file)->extract(sym->sym);
  } else if (file->lazy) {
    file->lazy = false;
    parseFile(file);
  }
}

MemoryBufferRef LazyArchive::getMemberBuffer() {
  Archive::Child c =
      CHECK(sym.getMember(),
            "could not get the member for symbol " + toELFString(sym));

  return CHECK(c.getMemoryBufferRef(),
               "could not get the buffer for the member defining symbol " +
                   toELFString(sym));
}

uint8_t Symbol::computeBinding() const {
  if ((visibility != STV_DEFAULT && visibility != STV_PROTECTED) ||
      versionId == VER_NDX_LOCAL)
    return STB_LOCAL;
  if (binding == STB_GNU_UNIQUE && !config->gnuUnique)
    return STB_GLOBAL;
  return binding;
}

bool Symbol::includeInDynsym() const {
  if (computeBinding() == STB_LOCAL)
    return false;
  if (!isDefined() && !isCommon())
    // This should unconditionally return true, unfortunately glibc -static-pie
    // expects undefined weak symbols not to exist in .dynsym, e.g.
    // __pthread_mutex_lock reference in _dl_add_to_namespace_list,
    // __pthread_initialize_minimal reference in csu/libc-start.c.
    return !(isUndefWeak() && config->noDynamicLinker);

  return exportDynamic || inDynamicList;
}

// Print out a log message for --trace-symbol.
void elf::printTraceSymbol(const Symbol *sym) {
  std::string s;
  if (sym->isUndefined())
    s = ": reference to ";
  else if (sym->isLazy())
    s = ": lazy definition of ";
  else if (sym->isShared())
    s = ": shared definition of ";
  else if (sym->isCommon())
    s = ": common definition of ";
  else
    s = ": definition of ";

  message(toString(sym->file) + s + sym->getName());
}

static void recordWhyExtract(const InputFile *reference,
                             const InputFile &extracted, const Symbol &sym) {
  whyExtract.emplace_back(toString(reference), &extracted, sym);
}

void elf::maybeWarnUnorderableSymbol(const Symbol *sym) {
  if (!config->warnSymbolOrdering)
    return;

  // If UnresolvedPolicy::Ignore is used, no "undefined symbol" error/warning
  // is emitted. It makes sense to not warn on undefined symbols.
  //
  // Note, ld.bfd --symbol-ordering-file= does not warn on undefined symbols,
  // but we don't have to be compatible here.
  if (sym->isUndefined() &&
      config->unresolvedSymbols == UnresolvedPolicy::Ignore)
    return;

  const InputFile *file = sym->file;
  auto *d = dyn_cast<Defined>(sym);

  auto report = [&](StringRef s) { warn(toString(file) + s + sym->getName()); };

  if (sym->isUndefined())
    report(": unable to order undefined symbol: ");
  else if (sym->isShared())
    report(": unable to order shared symbol: ");
  else if (d && !d->section)
    report(": unable to order absolute symbol: ");
  else if (d && isa<OutputSection>(d->section))
    report(": unable to order synthetic symbol: ");
  else if (d && !d->section->isLive())
    report(": unable to order discarded symbol: ");
}

// Returns true if a symbol can be replaced at load-time by a symbol
// with the same name defined in other ELF executable or DSO.
bool elf::computeIsPreemptible(const Symbol &sym) {
  assert(!sym.isLocal() || sym.isPlaceholder());

  // Only symbols with default visibility that appear in dynsym can be
  // preempted. Symbols with protected visibility cannot be preempted.
  if (!sym.includeInDynsym() || sym.visibility != STV_DEFAULT)
    return false;

  // At this point copy relocations have not been created yet, so any
  // symbol that is not defined locally is preemptible.
  if (!sym.isDefined())
    return true;

  if (!config->shared)
    return false;

  // If -Bsymbolic or --dynamic-list is specified, or -Bsymbolic-functions is
  // specified and the symbol is STT_FUNC, the symbol is preemptible iff it is
  // in the dynamic list. -Bsymbolic-non-weak-functions is a non-weak subset of
  // -Bsymbolic-functions.
  if (config->symbolic ||
      (config->bsymbolic == BsymbolicKind::Functions && sym.isFunc()) ||
      (config->bsymbolic == BsymbolicKind::NonWeakFunctions && sym.isFunc() &&
       sym.binding != STB_WEAK))
    return sym.inDynamicList;
  return true;
}

void elf::reportBackrefs() {
  for (auto &it : backwardReferences) {
    const Symbol &sym = *it.first;
    std::string to = toString(it.second.second);
    // Some libraries have known problems and can cause noise. Filter them out
    // with --warn-backrefs-exclude=. to may look like *.o or *.a(*.o).
    bool exclude = false;
    for (const llvm::GlobPattern &pat : config->warnBackrefsExclude)
      if (pat.match(to)) {
        exclude = true;
        break;
      }
    if (!exclude)
      warn("backward reference detected: " + sym.getName() + " in " +
           toString(it.second.first) + " refers to " + to);
  }
}

static uint8_t getMinVisibility(uint8_t va, uint8_t vb) {
  if (va == STV_DEFAULT)
    return vb;
  if (vb == STV_DEFAULT)
    return va;
  return std::min(va, vb);
}

// Merge symbol properties.
//
// When we have many symbols of the same name, we choose one of them,
// and that's the result of symbol resolution. However, symbols that
// were not chosen still affect some symbol properties.
void Symbol::mergeProperties(const Symbol &other) {
  if (other.exportDynamic)
    exportDynamic = true;
  if (other.isUsedInRegularObj)
    isUsedInRegularObj = true;

  // DSO symbols do not affect visibility in the output.
  if (!other.isShared())
    visibility = getMinVisibility(visibility, other.visibility);
}

void Symbol::resolve(const Symbol &other) {
  mergeProperties(other);

  if (isPlaceholder()) {
    replace(other);
    return;
  }

  switch (other.kind()) {
  case Symbol::UndefinedKind:
    resolveUndefined(cast<Undefined>(other));
    break;
  case Symbol::CommonKind:
    resolveCommon(cast<CommonSymbol>(other));
    break;
  case Symbol::DefinedKind:
    resolveDefined(cast<Defined>(other));
    break;
  case Symbol::LazyArchiveKind:
    resolveLazy(cast<LazyArchive>(other));
    break;
  case Symbol::LazyObjectKind:
    resolveLazy(cast<LazyObject>(other));
    break;
  case Symbol::SharedKind:
    resolveShared(cast<SharedSymbol>(other));
    break;
  case Symbol::PlaceholderKind:
    llvm_unreachable("bad symbol kind");
  }
}

void Symbol::resolveUndefined(const Undefined &other) {
  // An undefined symbol with non default visibility must be satisfied
  // in the same DSO.
  //
  // If this is a non-weak defined symbol in a discarded section, override the
  // existing undefined symbol for better error message later.
  if ((isShared() && other.visibility != STV_DEFAULT) ||
      (isUndefined() && other.binding != STB_WEAK && other.discardedSecIdx)) {
    replace(other);
    return;
  }

  if (traced)
    printTraceSymbol(&other);

  if (isLazy()) {
    // An undefined weak will not extract archive members. See comment on Lazy
    // in Symbols.h for the details.
    if (other.binding == STB_WEAK) {
      binding = STB_WEAK;
      type = other.type;
      return;
    }

    // Do extra check for --warn-backrefs.
    //
    // --warn-backrefs is an option to prevent an undefined reference from
    // extracting an archive member written earlier in the command line. It can
    // be used to keep compatibility with GNU linkers to some degree. I'll
    // explain the feature and why you may find it useful in this comment.
    //
    // lld's symbol resolution semantics is more relaxed than traditional Unix
    // linkers. For example,
    //
    //   ld.lld foo.a bar.o
    //
    // succeeds even if bar.o contains an undefined symbol that has to be
    // resolved by some object file in foo.a. Traditional Unix linkers don't
    // allow this kind of backward reference, as they visit each file only once
    // from left to right in the command line while resolving all undefined
    // symbols at the moment of visiting.
    //
    // In the above case, since there's no undefined symbol when a linker visits
    // foo.a, no files are pulled out from foo.a, and because the linker forgets
    // about foo.a after visiting, it can't resolve undefined symbols in bar.o
    // that could have been resolved otherwise.
    //
    // That lld accepts more relaxed form means that (besides it'd make more
    // sense) you can accidentally write a command line or a build file that
    // works only with lld, even if you have a plan to distribute it to wider
    // users who may be using GNU linkers. With --warn-backrefs, you can detect
    // a library order that doesn't work with other Unix linkers.
    //
    // The option is also useful to detect cyclic dependencies between static
    // archives. Again, lld accepts
    //
    //   ld.lld foo.a bar.a
    //
    // even if foo.a and bar.a depend on each other. With --warn-backrefs, it is
    // handled as an error.
    //
    // Here is how the option works. We assign a group ID to each file. A file
    // with a smaller group ID can pull out object files from an archive file
    // with an equal or greater group ID. Otherwise, it is a reverse dependency
    // and an error.
    //
    // A file outside --{start,end}-group gets a fresh ID when instantiated. All
    // files within the same --{start,end}-group get the same group ID. E.g.
    //
    //   ld.lld A B --start-group C D --end-group E
    //
    // A forms group 0. B form group 1. C and D (including their member object
    // files) form group 2. E forms group 3. I think that you can see how this
    // group assignment rule simulates the traditional linker's semantics.
    bool backref = config->warnBackrefs && other.file &&
                   file->groupId < other.file->groupId;
    extract();

    if (!config->whyExtract.empty())
      recordWhyExtract(other.file, *file, *this);

    // We don't report backward references to weak symbols as they can be
    // overridden later.
    //
    // A traditional linker does not error for -ldef1 -lref -ldef2 (linking
    // sandwich), where def2 may or may not be the same as def1. We don't want
    // to warn for this case, so dismiss the warning if we see a subsequent lazy
    // definition. this->file needs to be saved because in the case of LTO it
    // may be reset to nullptr or be replaced with a file named lto.tmp.
    if (backref && !isWeak())
      backwardReferences.try_emplace(this, std::make_pair(other.file, file));
    return;
  }

  // Undefined symbols in a SharedFile do not change the binding.
  if (isa_and_nonnull<SharedFile>(other.file))
    return;

  if (isUndefined() || isShared()) {
    // The binding will be weak if there is at least one reference and all are
    // weak. The binding has one opportunity to change to weak: if the first
    // reference is weak.
    if (other.binding != STB_WEAK || !referenced)
      binding = other.binding;
  }
}

// Compare two symbols. Return 1 if the new symbol should win, -1 if
// the new symbol should lose, or 0 if there is a conflict.
int Symbol::compare(const Symbol *other) const {
  assert(other->isDefined() || other->isCommon());

  if (!isDefined() && !isCommon())
    return 1;

  // .symver foo,foo@@VER unfortunately creates two defined symbols: foo and
  // foo@@VER. In GNU ld, if foo and foo@@VER are in the same file, foo is
  // ignored. In our implementation, when this is foo, this->getName() may still
  // contain @@, return 1 in this case as well.
  if (file == other->file) {
    if (other->getName().contains("@@"))
      return 1;
    if (getName().contains("@@"))
      return -1;
  }

  if (other->isWeak())
    return -1;

  if (isWeak())
    return 1;

  if (isCommon() && other->isCommon()) {
    if (config->warnCommon)
      warn("multiple common of " + getName());
    return 0;
  }

  if (isCommon()) {
    if (config->warnCommon)
      warn("common " + getName() + " is overridden");
    return 1;
  }

  if (other->isCommon()) {
    if (config->warnCommon)
      warn("common " + getName() + " is overridden");
    return -1;
  }

  auto *oldSym = cast<Defined>(this);
  auto *newSym = cast<Defined>(other);

  if (isa_and_nonnull<BitcodeFile>(other->file))
    return 0;

  if (!oldSym->section && !newSym->section && oldSym->value == newSym->value &&
      newSym->binding == STB_GLOBAL)
    return -1;

  return 0;
}

static void reportDuplicate(Symbol *sym, InputFile *newFile,
                            InputSectionBase *errSec, uint64_t errOffset) {
  if (config->allowMultipleDefinition)
    return;

  Defined *d = cast<Defined>(sym);
  if (!d->section || !errSec) {
    error("duplicate symbol: " + toString(*sym) + "\n>>> defined in " +
          toString(sym->file) + "\n>>> defined in " + toString(newFile));
    return;
  }

  // Construct and print an error message in the form of:
  //
  //   ld.lld: error: duplicate symbol: foo
  //   >>> defined at bar.c:30
  //   >>>            bar.o (/home/alice/src/bar.o)
  //   >>> defined at baz.c:563
  //   >>>            baz.o in archive libbaz.a
  auto *sec1 = cast<InputSectionBase>(d->section);
  std::string src1 = sec1->getSrcMsg(*sym, d->value);
  std::string obj1 = sec1->getObjMsg(d->value);
  std::string src2 = errSec->getSrcMsg(*sym, errOffset);
  std::string obj2 = errSec->getObjMsg(errOffset);

  std::string msg = "duplicate symbol: " + toString(*sym) + "\n>>> defined at ";
  if (!src1.empty())
    msg += src1 + "\n>>>            ";
  msg += obj1 + "\n>>> defined at ";
  if (!src2.empty())
    msg += src2 + "\n>>>            ";
  msg += obj2;
  error(msg);
}

void Symbol::resolveCommon(const CommonSymbol &other) {
  int cmp = compare(&other);
  if (cmp < 0)
    return;

  if (cmp > 0) {
    if (auto *s = dyn_cast<SharedSymbol>(this)) {
      // Increase st_size if the shared symbol has a larger st_size. The shared
      // symbol may be created from common symbols. The fact that some object
      // files were linked into a shared object first should not change the
      // regular rule that picks the largest st_size.
      uint64_t size = s->size;
      replace(other);
      if (size > cast<CommonSymbol>(this)->size)
        cast<CommonSymbol>(this)->size = size;
    } else {
      replace(other);
    }
    return;
  }

  CommonSymbol *oldSym = cast<CommonSymbol>(this);

  oldSym->alignment = std::max(oldSym->alignment, other.alignment);
  if (oldSym->size < other.size) {
    oldSym->file = other.file;
    oldSym->size = other.size;
  }
}

void Symbol::resolveDefined(const Defined &other) {
  int cmp = compare(&other);
  if (cmp > 0)
    replace(other);
  else if (cmp == 0)
    reportDuplicate(this, other.file,
                    dyn_cast_or_null<InputSectionBase>(other.section),
                    other.value);
}

template <class LazyT>
static void replaceCommon(Symbol &oldSym, const LazyT &newSym) {
  backwardReferences.erase(&oldSym);
  oldSym.replace(newSym);
  newSym.extract();
}

template <class LazyT> void Symbol::resolveLazy(const LazyT &other) {
  // For common objects, we want to look for global or weak definitions that
<<<<<<< HEAD
  // should be fetched as the canonical definition instead.
=======
  // should be extracted as the canonical definition instead.
>>>>>>> 2ab1d525
  if (isCommon() && elf::config->fortranCommon) {
    if (auto *laSym = dyn_cast<LazyArchive>(&other)) {
      ArchiveFile *archive = cast<ArchiveFile>(laSym->file);
      const Archive::Symbol &archiveSym = laSym->sym;
      if (archive->shouldExtractForCommon(archiveSym)) {
        replaceCommon(*this, other);
        return;
      }
    } else if (auto *loSym = dyn_cast<LazyObject>(&other)) {
      if (loSym->file->shouldExtractForCommon(loSym->getName())) {
        replaceCommon(*this, other);
        return;
      }
    }
  }

  if (!isUndefined()) {
    // See the comment in resolveUndefined().
    if (isDefined())
      backwardReferences.erase(this);
    return;
  }

  // An undefined weak will not extract archive members. See comment on Lazy in
  // Symbols.h for the details.
  if (isWeak()) {
    uint8_t ty = type;
    replace(other);
    type = ty;
    binding = STB_WEAK;
    return;
  }

  const InputFile *oldFile = file;
  other.extract();
  if (!config->whyExtract.empty())
    recordWhyExtract(oldFile, *file, *this);
}

void Symbol::resolveShared(const SharedSymbol &other) {
  if (isCommon()) {
    // See the comment in resolveCommon() above.
    if (other.size > cast<CommonSymbol>(this)->size)
      cast<CommonSymbol>(this)->size = other.size;
    return;
  }
  if (visibility == STV_DEFAULT && (isUndefined() || isLazy())) {
    // An undefined symbol with non default visibility must be satisfied
    // in the same DSO.
    uint8_t bind = binding;
    replace(other);
    binding = bind;
  } else if (traced)
    printTraceSymbol(&other);
}<|MERGE_RESOLUTION|>--- conflicted
+++ resolved
@@ -692,11 +692,7 @@
 
 template <class LazyT> void Symbol::resolveLazy(const LazyT &other) {
   // For common objects, we want to look for global or weak definitions that
-<<<<<<< HEAD
-  // should be fetched as the canonical definition instead.
-=======
   // should be extracted as the canonical definition instead.
->>>>>>> 2ab1d525
   if (isCommon() && elf::config->fortranCommon) {
     if (auto *laSym = dyn_cast<LazyArchive>(&other)) {
       ArchiveFile *archive = cast<ArchiveFile>(laSym->file);
