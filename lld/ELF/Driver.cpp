//===- Driver.cpp ---------------------------------------------------------===//
//
// Part of the LLVM Project, under the Apache License v2.0 with LLVM Exceptions.
// See https://llvm.org/LICENSE.txt for license information.
// SPDX-License-Identifier: Apache-2.0 WITH LLVM-exception
//
//===----------------------------------------------------------------------===//
//
// The driver drives the entire linking process. It is responsible for
// parsing command line options and doing whatever it is instructed to do.
//
// One notable thing in the LLD's driver when compared to other linkers is
// that the LLD's driver is agnostic on the host operating system.
// Other linkers usually have implicit default values (such as a dynamic
// linker path or library paths) for each host OS.
//
// I don't think implicit default values are useful because they are
// usually explicitly specified by the compiler driver. They can even
// be harmful when you are doing cross-linking. Therefore, in LLD, we
// simply trust the compiler driver to pass all required options and
// don't try to make effort on our side.
//
//===----------------------------------------------------------------------===//

#include "Driver.h"
#include "Config.h"
#include "ICF.h"
#include "InputFiles.h"
#include "InputSection.h"
#include "LinkerScript.h"
#include "MarkLive.h"
#include "OutputSections.h"
#include "ScriptParser.h"
#include "SymbolTable.h"
#include "Symbols.h"
#include "SyntheticSections.h"
#include "Target.h"
#include "Writer.h"
#include "lld/Common/Args.h"
#include "lld/Common/Driver.h"
#include "lld/Common/ErrorHandler.h"
#include "lld/Common/Filesystem.h"
#include "lld/Common/Memory.h"
#include "lld/Common/Strings.h"
#include "lld/Common/TargetOptionsCommandFlags.h"
#include "lld/Common/Version.h"
#include "llvm/ADT/SetVector.h"
#include "llvm/ADT/StringExtras.h"
#include "llvm/ADT/StringSwitch.h"
#include "llvm/Config/llvm-config.h"
#include "llvm/LTO/LTO.h"
#include "llvm/Remarks/HotnessThresholdParser.h"
#include "llvm/Support/CommandLine.h"
#include "llvm/Support/Compression.h"
#include "llvm/Support/GlobPattern.h"
#include "llvm/Support/LEB128.h"
#include "llvm/Support/Parallel.h"
#include "llvm/Support/Path.h"
#include "llvm/Support/TarWriter.h"
#include "llvm/Support/TargetSelect.h"
#include "llvm/Support/TimeProfiler.h"
#include "llvm/Support/raw_ostream.h"
#include <cstdlib>
#include <utility>

using namespace llvm;
using namespace llvm::ELF;
using namespace llvm::object;
using namespace llvm::sys;
using namespace llvm::support;
using namespace lld;
using namespace lld::elf;

std::unique_ptr<Configuration> elf::config;
std::unique_ptr<LinkerDriver> elf::driver;

static void setConfigs(opt::InputArgList &args);
static void readConfigs(opt::InputArgList &args);

bool elf::link(ArrayRef<const char *> args, bool canExitEarly,
               raw_ostream &stdoutOS, raw_ostream &stderrOS) {
  lld::stdoutOS = &stdoutOS;
  lld::stderrOS = &stderrOS;

  errorHandler().cleanupCallback = []() {
    freeArena();

    inputSections.clear();
    outputSections.clear();
    memoryBuffers.clear();
    archiveFiles.clear();
    binaryFiles.clear();
    bitcodeFiles.clear();
    lazyBitcodeFiles.clear();
    objectFiles.clear();
    sharedFiles.clear();
    backwardReferences.clear();
    whyExtract.clear();
    symAux.clear();

    tar = nullptr;
    in.reset();

    partitions.clear();
    partitions.emplace_back();

    SharedFile::vernauxNum = 0;
  };

  errorHandler().logName = args::getFilenameWithoutExe(args[0]);
  errorHandler().errorLimitExceededMsg =
      "too many errors emitted, stopping now (use "
      "-error-limit=0 to see all errors)";
  errorHandler().exitEarly = canExitEarly;
  stderrOS.enable_colors(stderrOS.has_colors());

  config = std::make_unique<Configuration>();
  driver = std::make_unique<LinkerDriver>();
  script = std::make_unique<LinkerScript>();
  symtab = std::make_unique<SymbolTable>();

  partitions.clear();
  partitions.emplace_back();

  config->progName = args[0];

  driver->linkerMain(args);

  // Exit immediately if we don't need to return to the caller.
  // This saves time because the overhead of calling destructors
  // for all globally-allocated objects is not negligible.
  if (canExitEarly)
    exitLld(errorCount() ? 1 : 0);

  bool ret = errorCount() == 0;
  if (!canExitEarly)
    errorHandler().reset();
  return ret;
}

// Parses a linker -m option.
static std::tuple<ELFKind, uint16_t, uint8_t> parseEmulation(StringRef emul) {
  uint8_t osabi = 0;
  StringRef s = emul;
  if (s.endswith("_fbsd")) {
    s = s.drop_back(5);
    osabi = ELFOSABI_FREEBSD;
  }

  std::pair<ELFKind, uint16_t> ret =
      StringSwitch<std::pair<ELFKind, uint16_t>>(s)
          .Cases("aarch64elf", "aarch64linux", {ELF64LEKind, EM_AARCH64})
          .Cases("aarch64elfb", "aarch64linuxb", {ELF64BEKind, EM_AARCH64})
          .Cases("armelf", "armelf_linux_eabi", {ELF32LEKind, EM_ARM})
          .Case("elf32_x86_64", {ELF32LEKind, EM_X86_64})
          .Cases("elf32btsmip", "elf32btsmipn32", {ELF32BEKind, EM_MIPS})
          .Cases("elf32ltsmip", "elf32ltsmipn32", {ELF32LEKind, EM_MIPS})
          .Case("elf32lriscv", {ELF32LEKind, EM_RISCV})
          .Cases("elf32ppc", "elf32ppclinux", {ELF32BEKind, EM_PPC})
          .Cases("elf32lppc", "elf32lppclinux", {ELF32LEKind, EM_PPC})
          .Case("elf64btsmip", {ELF64BEKind, EM_MIPS})
          .Case("elf64ltsmip", {ELF64LEKind, EM_MIPS})
          .Case("elf64lriscv", {ELF64LEKind, EM_RISCV})
          .Case("elf64ppc", {ELF64BEKind, EM_PPC64})
          .Case("elf64lppc", {ELF64LEKind, EM_PPC64})
          .Cases("elf_amd64", "elf_x86_64", {ELF64LEKind, EM_X86_64})
          .Case("elf_i386", {ELF32LEKind, EM_386})
          .Case("elf_iamcu", {ELF32LEKind, EM_IAMCU})
          .Case("elf64_sparc", {ELF64BEKind, EM_SPARCV9})
          .Case("msp430elf", {ELF32LEKind, EM_MSP430})
          .Default({ELFNoneKind, EM_NONE});

  if (ret.first == ELFNoneKind)
    error("unknown emulation: " + emul);
  if (ret.second == EM_MSP430)
    osabi = ELFOSABI_STANDALONE;
  return std::make_tuple(ret.first, ret.second, osabi);
}

// Returns slices of MB by parsing MB as an archive file.
// Each slice consists of a member file in the archive.
std::vector<std::pair<MemoryBufferRef, uint64_t>> static getArchiveMembers(
    MemoryBufferRef mb) {
  std::unique_ptr<Archive> file =
      CHECK(Archive::create(mb),
            mb.getBufferIdentifier() + ": failed to parse archive");

  std::vector<std::pair<MemoryBufferRef, uint64_t>> v;
  Error err = Error::success();
  bool addToTar = file->isThin() && tar;
  for (const Archive::Child &c : file->children(err)) {
    MemoryBufferRef mbref =
        CHECK(c.getMemoryBufferRef(),
              mb.getBufferIdentifier() +
                  ": could not get the buffer for a child of the archive");
    if (addToTar)
      tar->append(relativeToRoot(check(c.getFullName())), mbref.getBuffer());
    v.push_back(std::make_pair(mbref, c.getChildOffset()));
  }
  if (err)
    fatal(mb.getBufferIdentifier() + ": Archive::children failed: " +
          toString(std::move(err)));

  // Take ownership of memory buffers created for members of thin archives.
  for (std::unique_ptr<MemoryBuffer> &mb : file->takeThinBuffers())
    make<std::unique_ptr<MemoryBuffer>>(std::move(mb));

  return v;
}

// Opens a file and create a file object. Path has to be resolved already.
void LinkerDriver::addFile(StringRef path, bool withLOption) {
  using namespace sys::fs;

  Optional<MemoryBufferRef> buffer = readFile(path);
  if (!buffer.hasValue())
    return;
  MemoryBufferRef mbref = *buffer;

  if (config->formatBinary) {
    files.push_back(make<BinaryFile>(mbref));
    return;
  }

  switch (identify_magic(mbref.getBuffer())) {
  case file_magic::unknown:
    readLinkerScript(mbref);
    return;
  case file_magic::archive: {
    if (inWholeArchive) {
      for (const auto &p : getArchiveMembers(mbref))
        files.push_back(createObjectFile(p.first, path, p.second));
      return;
    }

    std::unique_ptr<Archive> file =
        CHECK(Archive::create(mbref), path + ": failed to parse archive");

    // If an archive file has no symbol table, it is likely that a user
    // is attempting LTO and using a default ar command that doesn't
    // understand the LLVM bitcode file. It is a pretty common error, so
    // we'll handle it as if it had a symbol table.
    if (!file->isEmpty() && !file->hasSymbolTable()) {
      // Check if all members are bitcode files. If not, ignore, which is the
      // default action without the LTO hack described above.
      for (const std::pair<MemoryBufferRef, uint64_t> &p :
           getArchiveMembers(mbref))
        if (identify_magic(p.first.getBuffer()) != file_magic::bitcode) {
          error(path + ": archive has no index; run ranlib to add one");
          return;
        }

      for (const std::pair<MemoryBufferRef, uint64_t> &p :
           getArchiveMembers(mbref))
        files.push_back(createLazyFile(p.first, path, p.second));
      return;
    }

    // Handle the regular case.
    files.push_back(make<ArchiveFile>(std::move(file)));
    return;
  }
  case file_magic::elf_shared_object:
    if (config->isStatic || config->relocatable) {
      error("attempted static link of dynamic object " + path);
      return;
    }

    // Shared objects are identified by soname. soname is (if specified)
    // DT_SONAME and falls back to filename. If a file was specified by -lfoo,
    // the directory part is ignored. Note that path may be a temporary and
    // cannot be stored into SharedFile::soName.
    path = mbref.getBufferIdentifier();
    files.push_back(
        make<SharedFile>(mbref, withLOption ? path::filename(path) : path));
    return;
  case file_magic::bitcode:
  case file_magic::elf_relocatable:
    if (inLib)
      files.push_back(createLazyFile(mbref, "", 0));
    else
      files.push_back(createObjectFile(mbref));
    break;
  default:
    error(path + ": unknown file type");
  }
}

// Add a given library by searching it from input search paths.
void LinkerDriver::addLibrary(StringRef name) {
  if (Optional<std::string> path = searchLibrary(name))
    addFile(*path, /*withLOption=*/true);
  else
    error("unable to find library -l" + name, ErrorTag::LibNotFound, {name});
}

// This function is called on startup. We need this for LTO since
// LTO calls LLVM functions to compile bitcode files to native code.
// Technically this can be delayed until we read bitcode files, but
// we don't bother to do lazily because the initialization is fast.
static void initLLVM() {
  InitializeAllTargets();
  InitializeAllTargetMCs();
  InitializeAllAsmPrinters();
  InitializeAllAsmParsers();
}

// Some command line options or some combinations of them are not allowed.
// This function checks for such errors.
static void checkOptions() {
  // The MIPS ABI as of 2016 does not support the GNU-style symbol lookup
  // table which is a relatively new feature.
  if (config->emachine == EM_MIPS && config->gnuHash)
    error("the .gnu.hash section is not compatible with the MIPS target");

  if (config->fixCortexA53Errata843419 && config->emachine != EM_AARCH64)
    error("--fix-cortex-a53-843419 is only supported on AArch64 targets");

  if (config->fixCortexA8 && config->emachine != EM_ARM)
    error("--fix-cortex-a8 is only supported on ARM targets");

  if (config->tocOptimize && config->emachine != EM_PPC64)
    error("--toc-optimize is only supported on PowerPC64 targets");

  if (config->pcRelOptimize && config->emachine != EM_PPC64)
    error("--pcrel-optimize is only supported on PowerPC64 targets");

  if (config->pie && config->shared)
    error("-shared and -pie may not be used together");

  if (!config->shared && !config->filterList.empty())
    error("-F may not be used without -shared");

  if (!config->shared && !config->auxiliaryList.empty())
    error("-f may not be used without -shared");

  if (!config->relocatable && !config->defineCommon)
    error("-no-define-common not supported in non relocatable output");

  if (config->strip == StripPolicy::All && config->emitRelocs)
    error("--strip-all and --emit-relocs may not be used together");

  if (config->zText && config->zIfuncNoplt)
    error("-z text and -z ifunc-noplt may not be used together");

  if (config->relocatable) {
    if (config->shared)
      error("-r and -shared may not be used together");
    if (config->gdbIndex)
      error("-r and --gdb-index may not be used together");
    if (config->icf != ICFLevel::None)
      error("-r and --icf may not be used together");
    if (config->pie)
      error("-r and -pie may not be used together");
    if (config->exportDynamic)
      error("-r and --export-dynamic may not be used together");
  }

  if (config->executeOnly) {
    if (config->emachine != EM_AARCH64)
      error("--execute-only is only supported on AArch64 targets");

    if (config->singleRoRx && !script->hasSectionsCommand)
      error("--execute-only and --no-rosegment cannot be used together");
  }

  if (config->zRetpolineplt && config->zForceIbt)
    error("-z force-ibt may not be used with -z retpolineplt");

  if (config->emachine != EM_AARCH64) {
    if (config->zPacPlt)
      error("-z pac-plt only supported on AArch64");
    if (config->zForceBti)
      error("-z force-bti only supported on AArch64");
    if (config->zBtiReport != "none")
      error("-z bti-report only supported on AArch64");
  }

  if (config->emachine != EM_386 && config->emachine != EM_X86_64 &&
      config->zCetReport != "none")
    error("-z cet-report only supported on X86 and X86_64");
}

static const char *getReproduceOption(opt::InputArgList &args) {
  if (auto *arg = args.getLastArg(OPT_reproduce))
    return arg->getValue();
  return getenv("LLD_REPRODUCE");
}

static bool hasZOption(opt::InputArgList &args, StringRef key) {
  for (auto *arg : args.filtered(OPT_z))
    if (key == arg->getValue())
      return true;
  return false;
}

static bool getZFlag(opt::InputArgList &args, StringRef k1, StringRef k2,
                     bool Default) {
  for (auto *arg : args.filtered_reverse(OPT_z)) {
    if (k1 == arg->getValue())
      return true;
    if (k2 == arg->getValue())
      return false;
  }
  return Default;
}

static SeparateSegmentKind getZSeparate(opt::InputArgList &args) {
  for (auto *arg : args.filtered_reverse(OPT_z)) {
    StringRef v = arg->getValue();
    if (v == "noseparate-code")
      return SeparateSegmentKind::None;
    if (v == "separate-code")
      return SeparateSegmentKind::Code;
    if (v == "separate-loadable-segments")
      return SeparateSegmentKind::Loadable;
  }
  return SeparateSegmentKind::None;
}

static GnuStackKind getZGnuStack(opt::InputArgList &args) {
  for (auto *arg : args.filtered_reverse(OPT_z)) {
    if (StringRef("execstack") == arg->getValue())
      return GnuStackKind::Exec;
    if (StringRef("noexecstack") == arg->getValue())
      return GnuStackKind::NoExec;
    if (StringRef("nognustack") == arg->getValue())
      return GnuStackKind::None;
  }

  return GnuStackKind::NoExec;
}

static uint8_t getZStartStopVisibility(opt::InputArgList &args) {
  for (auto *arg : args.filtered_reverse(OPT_z)) {
    std::pair<StringRef, StringRef> kv = StringRef(arg->getValue()).split('=');
    if (kv.first == "start-stop-visibility") {
      if (kv.second == "default")
        return STV_DEFAULT;
      else if (kv.second == "internal")
        return STV_INTERNAL;
      else if (kv.second == "hidden")
        return STV_HIDDEN;
      else if (kv.second == "protected")
        return STV_PROTECTED;
      error("unknown -z start-stop-visibility= value: " + StringRef(kv.second));
    }
  }
  return STV_PROTECTED;
}

static bool isKnownZFlag(StringRef s) {
  return s == "combreloc" || s == "copyreloc" || s == "defs" ||
         s == "execstack" || s == "force-bti" || s == "force-ibt" ||
         s == "global" || s == "hazardplt" || s == "ifunc-noplt" ||
         s == "initfirst" || s == "interpose" ||
         s == "keep-text-section-prefix" || s == "lazy" || s == "muldefs" ||
         s == "separate-code" || s == "separate-loadable-segments" ||
         s == "start-stop-gc" || s == "nocombreloc" || s == "nocopyreloc" ||
         s == "nodefaultlib" || s == "nodelete" || s == "nodlopen" ||
         s == "noexecstack" || s == "nognustack" ||
         s == "nokeep-text-section-prefix" || s == "norelro" ||
         s == "noseparate-code" || s == "nostart-stop-gc" || s == "notext" ||
         s == "now" || s == "origin" || s == "pac-plt" || s == "rel" ||
         s == "rela" || s == "relro" || s == "retpolineplt" ||
         s == "rodynamic" || s == "shstk" || s == "text" || s == "undefs" ||
         s == "wxneeded" || s.startswith("common-page-size=") ||
         s.startswith("bti-report=") || s.startswith("cet-report=") ||
         s.startswith("dead-reloc-in-nonalloc=") ||
         s.startswith("max-page-size=") || s.startswith("stack-size=") ||
         s.startswith("start-stop-visibility=");
}

// Report a warning for an unknown -z option.
static void checkZOptions(opt::InputArgList &args) {
  for (auto *arg : args.filtered(OPT_z))
    if (!isKnownZFlag(arg->getValue()))
      warn("unknown -z value: " + StringRef(arg->getValue()));
}

void LinkerDriver::linkerMain(ArrayRef<const char *> argsArr) {
  ELFOptTable parser;
  opt::InputArgList args = parser.parse(argsArr.slice(1));

  // Interpret the flags early because error()/warn() depend on them.
  errorHandler().errorLimit = args::getInteger(args, OPT_error_limit, 20);
  errorHandler().fatalWarnings =
      args.hasFlag(OPT_fatal_warnings, OPT_no_fatal_warnings, false);
  checkZOptions(args);

  // Handle -help
  if (args.hasArg(OPT_help)) {
    printHelp();
    return;
  }

  // Handle -v or -version.
  //
  // A note about "compatible with GNU linkers" message: this is a hack for
  // scripts generated by GNU Libtool up to 2021-10 to recognize LLD as
  // a GNU compatible linker. See
  // <https://lists.gnu.org/archive/html/libtool/2017-01/msg00007.html>.
  //
  // This is somewhat ugly hack, but in reality, we had no choice other
  // than doing this. Considering the very long release cycle of Libtool,
  // it is not easy to improve it to recognize LLD as a GNU compatible
  // linker in a timely manner. Even if we can make it, there are still a
  // lot of "configure" scripts out there that are generated by old version
  // of Libtool. We cannot convince every software developer to migrate to
  // the latest version and re-generate scripts. So we have this hack.
  if (args.hasArg(OPT_v) || args.hasArg(OPT_version))
    message(getLLDVersion() + " (compatible with GNU linkers)");

  if (const char *path = getReproduceOption(args)) {
    // Note that --reproduce is a debug option so you can ignore it
    // if you are trying to understand the whole picture of the code.
    Expected<std::unique_ptr<TarWriter>> errOrWriter =
        TarWriter::create(path, path::stem(path));
    if (errOrWriter) {
      tar = std::move(*errOrWriter);
      tar->append("response.txt", createResponseFile(args));
      tar->append("version.txt", getLLDVersion() + "\n");
      StringRef ltoSampleProfile = args.getLastArgValue(OPT_lto_sample_profile);
      if (!ltoSampleProfile.empty())
        readFile(ltoSampleProfile);
    } else {
      error("--reproduce: " + toString(errOrWriter.takeError()));
    }
  }

  readConfigs(args);

  // The behavior of -v or --version is a bit strange, but this is
  // needed for compatibility with GNU linkers.
  if (args.hasArg(OPT_v) && !args.hasArg(OPT_INPUT))
    return;
  if (args.hasArg(OPT_version))
    return;

  // Initialize time trace profiler.
  if (config->timeTraceEnabled)
    timeTraceProfilerInitialize(config->timeTraceGranularity, config->progName);

  {
    llvm::TimeTraceScope timeScope("ExecuteLinker");

    initLLVM();
    createFiles(args);
    if (errorCount())
      return;

    inferMachineType();
    setConfigs(args);
    checkOptions();
    if (errorCount())
      return;

    // The Target instance handles target-specific stuff, such as applying
    // relocations or writing a PLT section. It also contains target-dependent
    // values such as a default image base address.
    target = getTarget();

    switch (config->ekind) {
    case ELF32LEKind:
      link<ELF32LE>(args);
      break;
    case ELF32BEKind:
      link<ELF32BE>(args);
      break;
    case ELF64LEKind:
      link<ELF64LE>(args);
      break;
    case ELF64BEKind:
      link<ELF64BE>(args);
      break;
    default:
      llvm_unreachable("unknown Config->EKind");
    }
  }

  if (config->timeTraceEnabled) {
    checkError(timeTraceProfilerWrite(
        args.getLastArgValue(OPT_time_trace_file_eq).str(),
        config->outputFile));
    timeTraceProfilerCleanup();
  }
}

static std::string getRpath(opt::InputArgList &args) {
  std::vector<StringRef> v = args::getStrings(args, OPT_rpath);
  return llvm::join(v.begin(), v.end(), ":");
}

// Determines what we should do if there are remaining unresolved
// symbols after the name resolution.
static void setUnresolvedSymbolPolicy(opt::InputArgList &args) {
  UnresolvedPolicy errorOrWarn = args.hasFlag(OPT_error_unresolved_symbols,
                                              OPT_warn_unresolved_symbols, true)
                                     ? UnresolvedPolicy::ReportError
                                     : UnresolvedPolicy::Warn;
  // -shared implies --unresolved-symbols=ignore-all because missing
  // symbols are likely to be resolved at runtime.
  bool diagRegular = !config->shared, diagShlib = !config->shared;

  for (const opt::Arg *arg : args) {
    switch (arg->getOption().getID()) {
    case OPT_unresolved_symbols: {
      StringRef s = arg->getValue();
      if (s == "ignore-all") {
        diagRegular = false;
        diagShlib = false;
      } else if (s == "ignore-in-object-files") {
        diagRegular = false;
        diagShlib = true;
      } else if (s == "ignore-in-shared-libs") {
        diagRegular = true;
        diagShlib = false;
      } else if (s == "report-all") {
        diagRegular = true;
        diagShlib = true;
      } else {
        error("unknown --unresolved-symbols value: " + s);
      }
      break;
    }
    case OPT_no_undefined:
      diagRegular = true;
      break;
    case OPT_z:
      if (StringRef(arg->getValue()) == "defs")
        diagRegular = true;
      else if (StringRef(arg->getValue()) == "undefs")
        diagRegular = false;
      break;
    case OPT_allow_shlib_undefined:
      diagShlib = false;
      break;
    case OPT_no_allow_shlib_undefined:
      diagShlib = true;
      break;
    }
  }

  config->unresolvedSymbols =
      diagRegular ? errorOrWarn : UnresolvedPolicy::Ignore;
  config->unresolvedSymbolsInShlib =
      diagShlib ? errorOrWarn : UnresolvedPolicy::Ignore;
}

static Target2Policy getTarget2(opt::InputArgList &args) {
  StringRef s = args.getLastArgValue(OPT_target2, "got-rel");
  if (s == "rel")
    return Target2Policy::Rel;
  if (s == "abs")
    return Target2Policy::Abs;
  if (s == "got-rel")
    return Target2Policy::GotRel;
  error("unknown --target2 option: " + s);
  return Target2Policy::GotRel;
}

static bool isOutputFormatBinary(opt::InputArgList &args) {
  StringRef s = args.getLastArgValue(OPT_oformat, "elf");
  if (s == "binary")
    return true;
  if (!s.startswith("elf"))
    error("unknown --oformat value: " + s);
  return false;
}

static DiscardPolicy getDiscard(opt::InputArgList &args) {
  auto *arg =
      args.getLastArg(OPT_discard_all, OPT_discard_locals, OPT_discard_none);
  if (!arg)
    return DiscardPolicy::Default;
  if (arg->getOption().getID() == OPT_discard_all)
    return DiscardPolicy::All;
  if (arg->getOption().getID() == OPT_discard_locals)
    return DiscardPolicy::Locals;
  return DiscardPolicy::None;
}

static StringRef getDynamicLinker(opt::InputArgList &args) {
  auto *arg = args.getLastArg(OPT_dynamic_linker, OPT_no_dynamic_linker);
  if (!arg)
    return "";
  if (arg->getOption().getID() == OPT_no_dynamic_linker) {
    // --no-dynamic-linker suppresses undefined weak symbols in .dynsym
    config->noDynamicLinker = true;
    return "";
  }
  return arg->getValue();
}

static ICFLevel getICF(opt::InputArgList &args) {
  auto *arg = args.getLastArg(OPT_icf_none, OPT_icf_safe, OPT_icf_all);
  if (!arg || arg->getOption().getID() == OPT_icf_none)
    return ICFLevel::None;
  if (arg->getOption().getID() == OPT_icf_safe)
    return ICFLevel::Safe;
  return ICFLevel::All;
}

static StripPolicy getStrip(opt::InputArgList &args) {
  if (args.hasArg(OPT_relocatable))
    return StripPolicy::None;

  auto *arg = args.getLastArg(OPT_strip_all, OPT_strip_debug);
  if (!arg)
    return StripPolicy::None;
  if (arg->getOption().getID() == OPT_strip_all)
    return StripPolicy::All;
  return StripPolicy::Debug;
}

static uint64_t parseSectionAddress(StringRef s, opt::InputArgList &args,
                                    const opt::Arg &arg) {
  uint64_t va = 0;
  if (s.startswith("0x"))
    s = s.drop_front(2);
  if (!to_integer(s, va, 16))
    error("invalid argument: " + arg.getAsString(args));
  return va;
}

static StringMap<uint64_t> getSectionStartMap(opt::InputArgList &args) {
  StringMap<uint64_t> ret;
  for (auto *arg : args.filtered(OPT_section_start)) {
    StringRef name;
    StringRef addr;
    std::tie(name, addr) = StringRef(arg->getValue()).split('=');
    ret[name] = parseSectionAddress(addr, args, *arg);
  }

  if (auto *arg = args.getLastArg(OPT_Ttext))
    ret[".text"] = parseSectionAddress(arg->getValue(), args, *arg);
  if (auto *arg = args.getLastArg(OPT_Tdata))
    ret[".data"] = parseSectionAddress(arg->getValue(), args, *arg);
  if (auto *arg = args.getLastArg(OPT_Tbss))
    ret[".bss"] = parseSectionAddress(arg->getValue(), args, *arg);
  return ret;
}

static SortSectionPolicy getSortSection(opt::InputArgList &args) {
  StringRef s = args.getLastArgValue(OPT_sort_section);
  if (s == "alignment")
    return SortSectionPolicy::Alignment;
  if (s == "name")
    return SortSectionPolicy::Name;
  if (!s.empty())
    error("unknown --sort-section rule: " + s);
  return SortSectionPolicy::Default;
}

static OrphanHandlingPolicy getOrphanHandling(opt::InputArgList &args) {
  StringRef s = args.getLastArgValue(OPT_orphan_handling, "place");
  if (s == "warn")
    return OrphanHandlingPolicy::Warn;
  if (s == "error")
    return OrphanHandlingPolicy::Error;
  if (s != "place")
    error("unknown --orphan-handling mode: " + s);
  return OrphanHandlingPolicy::Place;
}

// Parses --power10-stubs= flags, to disable or enable Power 10
// instructions in stubs.
static bool getP10StubOpt(opt::InputArgList &args) {

  if (args.getLastArgValue(OPT_power10_stubs_eq)== "no")
    return false;

  if (!args.hasArg(OPT_power10_stubs_eq) &&
      args.hasArg(OPT_no_power10_stubs))
    return false;

  return true;
}

// Parse --build-id or --build-id=<style>. We handle "tree" as a
// synonym for "sha1" because all our hash functions including
// --build-id=sha1 are actually tree hashes for performance reasons.
static std::pair<BuildIdKind, std::vector<uint8_t>>
getBuildId(opt::InputArgList &args) {
  auto *arg = args.getLastArg(OPT_build_id, OPT_build_id_eq);
  if (!arg)
    return {BuildIdKind::None, {}};

  if (arg->getOption().getID() == OPT_build_id)
    return {BuildIdKind::Fast, {}};

  StringRef s = arg->getValue();
  if (s == "fast")
    return {BuildIdKind::Fast, {}};
  if (s == "md5")
    return {BuildIdKind::Md5, {}};
  if (s == "sha1" || s == "tree")
    return {BuildIdKind::Sha1, {}};
  if (s == "uuid")
    return {BuildIdKind::Uuid, {}};
  if (s.startswith("0x"))
    return {BuildIdKind::Hexstring, parseHex(s.substr(2))};

  if (s != "none")
    error("unknown --build-id style: " + s);
  return {BuildIdKind::None, {}};
}

static std::pair<bool, bool> getPackDynRelocs(opt::InputArgList &args) {
  StringRef s = args.getLastArgValue(OPT_pack_dyn_relocs, "none");
  if (s == "android")
    return {true, false};
  if (s == "relr")
    return {false, true};
  if (s == "android+relr")
    return {true, true};

  if (s != "none")
    error("unknown --pack-dyn-relocs format: " + s);
  return {false, false};
}

static void readCallGraph(MemoryBufferRef mb) {
  // Build a map from symbol name to section
  DenseMap<StringRef, Symbol *> map;
  for (ELFFileBase *file : objectFiles)
    for (Symbol *sym : file->getSymbols())
      map[sym->getName()] = sym;

  auto findSection = [&](StringRef name) -> InputSectionBase * {
    Symbol *sym = map.lookup(name);
    if (!sym) {
      if (config->warnSymbolOrdering)
        warn(mb.getBufferIdentifier() + ": no such symbol: " + name);
      return nullptr;
    }
    maybeWarnUnorderableSymbol(sym);

    if (Defined *dr = dyn_cast_or_null<Defined>(sym))
      return dyn_cast_or_null<InputSectionBase>(dr->section);
    return nullptr;
  };

  for (StringRef line : args::getLines(mb)) {
    SmallVector<StringRef, 3> fields;
    line.split(fields, ' ');
    uint64_t count;

    if (fields.size() != 3 || !to_integer(fields[2], count)) {
      error(mb.getBufferIdentifier() + ": parse error");
      return;
    }

    if (InputSectionBase *from = findSection(fields[0]))
      if (InputSectionBase *to = findSection(fields[1]))
        config->callGraphProfile[std::make_pair(from, to)] += count;
  }
}

// If SHT_LLVM_CALL_GRAPH_PROFILE and its relocation section exist, returns
// true and populates cgProfile and symbolIndices.
template <class ELFT>
static bool
processCallGraphRelocations(SmallVector<uint32_t, 32> &symbolIndices,
                            ArrayRef<typename ELFT::CGProfile> &cgProfile,
                            ObjFile<ELFT> *inputObj) {
  if (inputObj->cgProfileSectionIndex == SHN_UNDEF)
    return false;

  ArrayRef<Elf_Shdr_Impl<ELFT>> objSections =
      inputObj->template getELFShdrs<ELFT>();
  symbolIndices.clear();
  const ELFFile<ELFT> &obj = inputObj->getObj();
  cgProfile =
      check(obj.template getSectionContentsAsArray<typename ELFT::CGProfile>(
          objSections[inputObj->cgProfileSectionIndex]));

  for (size_t i = 0, e = objSections.size(); i < e; ++i) {
    const Elf_Shdr_Impl<ELFT> &sec = objSections[i];
    if (sec.sh_info == inputObj->cgProfileSectionIndex) {
      if (sec.sh_type == SHT_RELA) {
        ArrayRef<typename ELFT::Rela> relas =
            CHECK(obj.relas(sec), "could not retrieve cg profile rela section");
        for (const typename ELFT::Rela &rel : relas)
          symbolIndices.push_back(rel.getSymbol(config->isMips64EL));
        break;
      }
      if (sec.sh_type == SHT_REL) {
        ArrayRef<typename ELFT::Rel> rels =
            CHECK(obj.rels(sec), "could not retrieve cg profile rel section");
        for (const typename ELFT::Rel &rel : rels)
          symbolIndices.push_back(rel.getSymbol(config->isMips64EL));
        break;
      }
    }
  }
  if (symbolIndices.empty())
    warn("SHT_LLVM_CALL_GRAPH_PROFILE exists, but relocation section doesn't");
  return !symbolIndices.empty();
}

template <class ELFT> static void readCallGraphsFromObjectFiles() {
  SmallVector<uint32_t, 32> symbolIndices;
  ArrayRef<typename ELFT::CGProfile> cgProfile;
  for (auto file : objectFiles) {
    auto *obj = cast<ObjFile<ELFT>>(file);
    if (!processCallGraphRelocations(symbolIndices, cgProfile, obj))
      continue;

    if (symbolIndices.size() != cgProfile.size() * 2)
      fatal("number of relocations doesn't match Weights");

    for (uint32_t i = 0, size = cgProfile.size(); i < size; ++i) {
      const Elf_CGProfile_Impl<ELFT> &cgpe = cgProfile[i];
      uint32_t fromIndex = symbolIndices[i * 2];
      uint32_t toIndex = symbolIndices[i * 2 + 1];
      auto *fromSym = dyn_cast<Defined>(&obj->getSymbol(fromIndex));
      auto *toSym = dyn_cast<Defined>(&obj->getSymbol(toIndex));
      if (!fromSym || !toSym)
        continue;

      auto *from = dyn_cast_or_null<InputSectionBase>(fromSym->section);
      auto *to = dyn_cast_or_null<InputSectionBase>(toSym->section);
      if (from && to)
        config->callGraphProfile[{from, to}] += cgpe.cgp_weight;
    }
  }
}

static bool getCompressDebugSections(opt::InputArgList &args) {
  StringRef s = args.getLastArgValue(OPT_compress_debug_sections, "none");
  if (s == "none")
    return false;
  if (s != "zlib")
    error("unknown --compress-debug-sections value: " + s);
  if (!zlib::isAvailable())
    error("--compress-debug-sections: zlib is not available");
  return true;
}

static StringRef getAliasSpelling(opt::Arg *arg) {
  if (const opt::Arg *alias = arg->getAlias())
    return alias->getSpelling();
  return arg->getSpelling();
}

static std::pair<StringRef, StringRef> getOldNewOptions(opt::InputArgList &args,
                                                        unsigned id) {
  auto *arg = args.getLastArg(id);
  if (!arg)
    return {"", ""};

  StringRef s = arg->getValue();
  std::pair<StringRef, StringRef> ret = s.split(';');
  if (ret.second.empty())
    error(getAliasSpelling(arg) + " expects 'old;new' format, but got " + s);
  return ret;
}

// Parse the symbol ordering file and warn for any duplicate entries.
static std::vector<StringRef> getSymbolOrderingFile(MemoryBufferRef mb) {
  SetVector<StringRef> names;
  for (StringRef s : args::getLines(mb))
    if (!names.insert(s) && config->warnSymbolOrdering)
      warn(mb.getBufferIdentifier() + ": duplicate ordered symbol: " + s);

  return names.takeVector();
}

static bool getIsRela(opt::InputArgList &args) {
  // If -z rel or -z rela is specified, use the last option.
  for (auto *arg : args.filtered_reverse(OPT_z)) {
    StringRef s(arg->getValue());
    if (s == "rel")
      return false;
    if (s == "rela")
      return true;
  }

  // Otherwise use the psABI defined relocation entry format.
  uint16_t m = config->emachine;
  return m == EM_AARCH64 || m == EM_AMDGPU || m == EM_HEXAGON || m == EM_PPC ||
         m == EM_PPC64 || m == EM_RISCV || m == EM_X86_64;
}

static void parseClangOption(StringRef opt, const Twine &msg) {
  std::string err;
  raw_string_ostream os(err);

  const char *argv[] = {config->progName.data(), opt.data()};
  if (cl::ParseCommandLineOptions(2, argv, "", &os))
    return;
  os.flush();
  error(msg + ": " + StringRef(err).trim());
}

// Checks the parameter of the bti-report and cet-report options.
static bool isValidReportString(StringRef arg) {
  return arg == "none" || arg == "warning" || arg == "error";
}

// Initializes Config members by the command line options.
static void readConfigs(opt::InputArgList &args) {
  errorHandler().verbose = args.hasArg(OPT_verbose);
  errorHandler().vsDiagnostics =
      args.hasArg(OPT_visual_studio_diagnostics_format, false);

  config->allowMultipleDefinition =
      args.hasFlag(OPT_allow_multiple_definition,
                   OPT_no_allow_multiple_definition, false) ||
      hasZOption(args, "muldefs");
  config->auxiliaryList = args::getStrings(args, OPT_auxiliary);
  if (opt::Arg *arg =
          args.getLastArg(OPT_Bno_symbolic, OPT_Bsymbolic_non_weak_functions,
                          OPT_Bsymbolic_functions, OPT_Bsymbolic)) {
    if (arg->getOption().matches(OPT_Bsymbolic_non_weak_functions))
      config->bsymbolic = BsymbolicKind::NonWeakFunctions;
    else if (arg->getOption().matches(OPT_Bsymbolic_functions))
      config->bsymbolic = BsymbolicKind::Functions;
    else if (arg->getOption().matches(OPT_Bsymbolic))
      config->bsymbolic = BsymbolicKind::All;
  }
  config->checkSections =
      args.hasFlag(OPT_check_sections, OPT_no_check_sections, true);
  config->chroot = args.getLastArgValue(OPT_chroot);
  config->compressDebugSections = getCompressDebugSections(args);
  config->cref = args.hasArg(OPT_cref);
  config->defineCommon = args.hasFlag(OPT_define_common, OPT_no_define_common,
                                      !args.hasArg(OPT_relocatable));
  config->optimizeBBJumps =
      args.hasFlag(OPT_optimize_bb_jumps, OPT_no_optimize_bb_jumps, false);
  config->demangle = args.hasFlag(OPT_demangle, OPT_no_demangle, true);
  config->dependencyFile = args.getLastArgValue(OPT_dependency_file);
  config->dependentLibraries = args.hasFlag(OPT_dependent_libraries, OPT_no_dependent_libraries, true);
  config->disableVerify = args.hasArg(OPT_disable_verify);
  config->discard = getDiscard(args);
  config->dwoDir = args.getLastArgValue(OPT_plugin_opt_dwo_dir_eq);
  config->dynamicLinker = getDynamicLinker(args);
  config->ehFrameHdr =
      args.hasFlag(OPT_eh_frame_hdr, OPT_no_eh_frame_hdr, false);
  config->emitLLVM = args.hasArg(OPT_plugin_opt_emit_llvm, false);
  config->emitRelocs = args.hasArg(OPT_emit_relocs);
  config->callGraphProfileSort = args.hasFlag(
      OPT_call_graph_profile_sort, OPT_no_call_graph_profile_sort, true);
  config->enableNewDtags =
      args.hasFlag(OPT_enable_new_dtags, OPT_disable_new_dtags, true);
  config->entry = args.getLastArgValue(OPT_entry);

  errorHandler().errorHandlingScript =
      args.getLastArgValue(OPT_error_handling_script);

  config->executeOnly =
      args.hasFlag(OPT_execute_only, OPT_no_execute_only, false);
  config->exportDynamic =
      args.hasFlag(OPT_export_dynamic, OPT_no_export_dynamic, false);
  config->filterList = args::getStrings(args, OPT_filter);
  config->fini = args.getLastArgValue(OPT_fini, "_fini");
  config->fixCortexA53Errata843419 = args.hasArg(OPT_fix_cortex_a53_843419) &&
                                     !args.hasArg(OPT_relocatable);
  config->fixCortexA8 =
      args.hasArg(OPT_fix_cortex_a8) && !args.hasArg(OPT_relocatable);
  config->fortranCommon =
      args.hasFlag(OPT_fortran_common, OPT_no_fortran_common, true);
  config->gcSections = args.hasFlag(OPT_gc_sections, OPT_no_gc_sections, false);
  config->gnuUnique = args.hasFlag(OPT_gnu_unique, OPT_no_gnu_unique, true);
  config->gdbIndex = args.hasFlag(OPT_gdb_index, OPT_no_gdb_index, false);
  config->icf = getICF(args);
  config->ignoreDataAddressEquality =
      args.hasArg(OPT_ignore_data_address_equality);
  config->ignoreFunctionAddressEquality =
      args.hasArg(OPT_ignore_function_address_equality);
  config->init = args.getLastArgValue(OPT_init, "_init");
  config->ltoAAPipeline = args.getLastArgValue(OPT_lto_aa_pipeline);
  config->ltoCSProfileGenerate = args.hasArg(OPT_lto_cs_profile_generate);
  config->ltoCSProfileFile = args.getLastArgValue(OPT_lto_cs_profile_file);
  config->ltoPGOWarnMismatch = args.hasFlag(OPT_lto_pgo_warn_mismatch,
                                            OPT_no_lto_pgo_warn_mismatch, true);
  config->ltoDebugPassManager = args.hasArg(OPT_lto_debug_pass_manager);
  config->ltoEmitAsm = args.hasArg(OPT_lto_emit_asm);
  config->ltoNewPassManager =
      args.hasFlag(OPT_no_lto_legacy_pass_manager, OPT_lto_legacy_pass_manager,
                   LLVM_ENABLE_NEW_PASS_MANAGER);
  config->ltoNewPmPasses = args.getLastArgValue(OPT_lto_newpm_passes);
  config->ltoWholeProgramVisibility =
      args.hasFlag(OPT_lto_whole_program_visibility,
                   OPT_no_lto_whole_program_visibility, false);
  config->ltoo = args::getInteger(args, OPT_lto_O, 2);
  config->ltoObjPath = args.getLastArgValue(OPT_lto_obj_path_eq);
  config->ltoPartitions = args::getInteger(args, OPT_lto_partitions, 1);
  config->ltoPseudoProbeForProfiling =
      args.hasArg(OPT_lto_pseudo_probe_for_profiling);
  config->ltoSampleProfile = args.getLastArgValue(OPT_lto_sample_profile);
  config->ltoBasicBlockSections =
      args.getLastArgValue(OPT_lto_basic_block_sections);
  config->ltoUniqueBasicBlockSectionNames =
      args.hasFlag(OPT_lto_unique_basic_block_section_names,
                   OPT_no_lto_unique_basic_block_section_names, false);
  config->mapFile = args.getLastArgValue(OPT_Map);
  config->mipsGotSize = args::getInteger(args, OPT_mips_got_size, 0xfff0);
  config->mergeArmExidx =
      args.hasFlag(OPT_merge_exidx_entries, OPT_no_merge_exidx_entries, true);
  config->mmapOutputFile =
      args.hasFlag(OPT_mmap_output_file, OPT_no_mmap_output_file, true);
  config->nmagic = args.hasFlag(OPT_nmagic, OPT_no_nmagic, false);
  config->noinhibitExec = args.hasArg(OPT_noinhibit_exec);
  config->nostdlib = args.hasArg(OPT_nostdlib);
  config->oFormatBinary = isOutputFormatBinary(args);
  config->omagic = args.hasFlag(OPT_omagic, OPT_no_omagic, false);
  config->optRemarksFilename = args.getLastArgValue(OPT_opt_remarks_filename);

  // Parse remarks hotness threshold. Valid value is either integer or 'auto'.
  if (auto *arg = args.getLastArg(OPT_opt_remarks_hotness_threshold)) {
    auto resultOrErr = remarks::parseHotnessThresholdOption(arg->getValue());
    if (!resultOrErr)
      error(arg->getSpelling() + ": invalid argument '" + arg->getValue() +
            "', only integer or 'auto' is supported");
    else
      config->optRemarksHotnessThreshold = *resultOrErr;
  }

  config->optRemarksPasses = args.getLastArgValue(OPT_opt_remarks_passes);
  config->optRemarksWithHotness = args.hasArg(OPT_opt_remarks_with_hotness);
  config->optRemarksFormat = args.getLastArgValue(OPT_opt_remarks_format);
  config->optimize = args::getInteger(args, OPT_O, 1);
  config->orphanHandling = getOrphanHandling(args);
  config->outputFile = args.getLastArgValue(OPT_o);
  config->pie = args.hasFlag(OPT_pie, OPT_no_pie, false);
  config->printIcfSections =
      args.hasFlag(OPT_print_icf_sections, OPT_no_print_icf_sections, false);
  config->printGcSections =
      args.hasFlag(OPT_print_gc_sections, OPT_no_print_gc_sections, false);
  config->printArchiveStats = args.getLastArgValue(OPT_print_archive_stats);
  config->printSymbolOrder =
      args.getLastArgValue(OPT_print_symbol_order);
  config->relax = args.hasFlag(OPT_relax, OPT_no_relax, true);
  config->rpath = getRpath(args);
  config->relocatable = args.hasArg(OPT_relocatable);
  config->saveTemps = args.hasArg(OPT_save_temps);
  config->searchPaths = args::getStrings(args, OPT_library_path);
  config->sectionStartMap = getSectionStartMap(args);
  config->shared = args.hasArg(OPT_shared);
  config->singleRoRx = !args.hasFlag(OPT_rosegment, OPT_no_rosegment, true);
  config->soName = args.getLastArgValue(OPT_soname);
  config->sortSection = getSortSection(args);
  config->splitStackAdjustSize = args::getInteger(args, OPT_split_stack_adjust_size, 16384);
  config->strip = getStrip(args);
  config->sysroot = args.getLastArgValue(OPT_sysroot);
  config->target1Rel = args.hasFlag(OPT_target1_rel, OPT_target1_abs, false);
  config->target2 = getTarget2(args);
  config->thinLTOCacheDir = args.getLastArgValue(OPT_thinlto_cache_dir);
  config->thinLTOCachePolicy = CHECK(
      parseCachePruningPolicy(args.getLastArgValue(OPT_thinlto_cache_policy)),
      "--thinlto-cache-policy: invalid cache policy");
  config->thinLTOEmitImportsFiles = args.hasArg(OPT_thinlto_emit_imports_files);
  config->thinLTOIndexOnly = args.hasArg(OPT_thinlto_index_only) ||
                             args.hasArg(OPT_thinlto_index_only_eq);
  config->thinLTOIndexOnlyArg = args.getLastArgValue(OPT_thinlto_index_only_eq);
  config->thinLTOObjectSuffixReplace =
      getOldNewOptions(args, OPT_thinlto_object_suffix_replace_eq);
  config->thinLTOPrefixReplace =
      getOldNewOptions(args, OPT_thinlto_prefix_replace_eq);
  config->thinLTOModulesToCompile =
      args::getStrings(args, OPT_thinlto_single_module_eq);
  config->timeTraceEnabled = args.hasArg(OPT_time_trace);
  config->timeTraceGranularity =
      args::getInteger(args, OPT_time_trace_granularity, 500);
  config->trace = args.hasArg(OPT_trace);
  config->undefined = args::getStrings(args, OPT_undefined);
  config->undefinedVersion =
      args.hasFlag(OPT_undefined_version, OPT_no_undefined_version, true);
  config->unique = args.hasArg(OPT_unique);
  config->useAndroidRelrTags = args.hasFlag(
      OPT_use_android_relr_tags, OPT_no_use_android_relr_tags, false);
  config->warnBackrefs =
      args.hasFlag(OPT_warn_backrefs, OPT_no_warn_backrefs, false);
  config->warnCommon = args.hasFlag(OPT_warn_common, OPT_no_warn_common, false);
  config->warnSymbolOrdering =
      args.hasFlag(OPT_warn_symbol_ordering, OPT_no_warn_symbol_ordering, true);
  config->whyExtract = args.getLastArgValue(OPT_why_extract);
  config->zCombreloc = getZFlag(args, "combreloc", "nocombreloc", true);
  config->zCopyreloc = getZFlag(args, "copyreloc", "nocopyreloc", true);
  config->zForceBti = hasZOption(args, "force-bti");
  config->zForceIbt = hasZOption(args, "force-ibt");
  config->zGlobal = hasZOption(args, "global");
  config->zGnustack = getZGnuStack(args);
  config->zHazardplt = hasZOption(args, "hazardplt");
  config->zIfuncNoplt = hasZOption(args, "ifunc-noplt");
  config->zInitfirst = hasZOption(args, "initfirst");
  config->zInterpose = hasZOption(args, "interpose");
  config->zKeepTextSectionPrefix = getZFlag(
      args, "keep-text-section-prefix", "nokeep-text-section-prefix", false);
  config->zNodefaultlib = hasZOption(args, "nodefaultlib");
  config->zNodelete = hasZOption(args, "nodelete");
  config->zNodlopen = hasZOption(args, "nodlopen");
  config->zNow = getZFlag(args, "now", "lazy", false);
  config->zOrigin = hasZOption(args, "origin");
  config->zPacPlt = hasZOption(args, "pac-plt");
  config->zRelro = getZFlag(args, "relro", "norelro", true);
  config->zRetpolineplt = hasZOption(args, "retpolineplt");
  config->zRodynamic = hasZOption(args, "rodynamic");
  config->zSeparate = getZSeparate(args);
  config->zShstk = hasZOption(args, "shstk");
  config->zStackSize = args::getZOptionValue(args, OPT_z, "stack-size", 0);
  config->zStartStopGC =
<<<<<<< HEAD
      getZFlag(args, "start-stop-gc", "nostart-stop-gc", false);
=======
      getZFlag(args, "start-stop-gc", "nostart-stop-gc", true);
>>>>>>> a2ce6ee6
  config->zStartStopVisibility = getZStartStopVisibility(args);
  config->zText = getZFlag(args, "text", "notext", true);
  config->zWxneeded = hasZOption(args, "wxneeded");
  setUnresolvedSymbolPolicy(args);
<<<<<<< HEAD
  config->Power10Stub = getP10StubOpt(args);
=======
  config->power10Stubs = args.getLastArgValue(OPT_power10_stubs_eq) != "no";
>>>>>>> a2ce6ee6

  if (opt::Arg *arg = args.getLastArg(OPT_eb, OPT_el)) {
    if (arg->getOption().matches(OPT_eb))
      config->optEB = true;
    else
      config->optEL = true;
  }
<<<<<<< HEAD
=======

  for (opt::Arg *arg : args.filtered(OPT_shuffle_sections)) {
    constexpr StringRef errPrefix = "--shuffle-sections=: ";
    std::pair<StringRef, StringRef> kv = StringRef(arg->getValue()).split('=');
    if (kv.first.empty() || kv.second.empty()) {
      error(errPrefix + "expected <section_glob>=<seed>, but got '" +
            arg->getValue() + "'");
      continue;
    }
    // Signed so that <section_glob>=-1 is allowed.
    int64_t v;
    if (!to_integer(kv.second, v))
      error(errPrefix + "expected an integer, but got '" + kv.second + "'");
    else if (Expected<GlobPattern> pat = GlobPattern::create(kv.first))
      config->shuffleSections.emplace_back(std::move(*pat), uint32_t(v));
    else
      error(errPrefix + toString(pat.takeError()));
  }

  auto reports = {std::make_pair("bti-report", &config->zBtiReport),
                  std::make_pair("cet-report", &config->zCetReport)};
  for (opt::Arg *arg : args.filtered(OPT_z)) {
    std::pair<StringRef, StringRef> option =
        StringRef(arg->getValue()).split('=');
    for (auto reportArg : reports) {
      if (option.first != reportArg.first)
        continue;
      if (!isValidReportString(option.second)) {
        error(Twine("-z ") + reportArg.first + "= parameter " + option.second +
              " is not recognized");
        continue;
      }
      *reportArg.second = option.second;
    }
  }
>>>>>>> a2ce6ee6

  for (opt::Arg *arg : args.filtered(OPT_z)) {
    std::pair<StringRef, StringRef> option =
        StringRef(arg->getValue()).split('=');
    if (option.first != "dead-reloc-in-nonalloc")
      continue;
    constexpr StringRef errPrefix = "-z dead-reloc-in-nonalloc=: ";
    std::pair<StringRef, StringRef> kv = option.second.split('=');
    if (kv.first.empty() || kv.second.empty()) {
      error(errPrefix + "expected <section_glob>=<value>");
      continue;
    }
    uint64_t v;
    if (!to_integer(kv.second, v))
      error(errPrefix + "expected a non-negative integer, but got '" +
            kv.second + "'");
    else if (Expected<GlobPattern> pat = GlobPattern::create(kv.first))
      config->deadRelocInNonAlloc.emplace_back(std::move(*pat), v);
    else
      error(errPrefix + toString(pat.takeError()));
  }

  cl::ResetAllOptionOccurrences();

  // Parse LTO options.
  if (auto *arg = args.getLastArg(OPT_plugin_opt_mcpu_eq))
    parseClangOption(saver.save("-mcpu=" + StringRef(arg->getValue())),
                     arg->getSpelling());

  for (opt::Arg *arg : args.filtered(OPT_plugin_opt_eq_minus))
    parseClangOption(std::string("-") + arg->getValue(), arg->getSpelling());

  // GCC collect2 passes -plugin-opt=path/to/lto-wrapper with an absolute or
  // relative path. Just ignore. If not ended with "lto-wrapper", consider it an
  // unsupported LLVMgold.so option and error.
  for (opt::Arg *arg : args.filtered(OPT_plugin_opt_eq))
    if (!StringRef(arg->getValue()).endswith("lto-wrapper"))
      error(arg->getSpelling() + ": unknown plugin option '" + arg->getValue() +
            "'");

  // Parse -mllvm options.
  for (auto *arg : args.filtered(OPT_mllvm))
    parseClangOption(arg->getValue(), arg->getSpelling());

  // --threads= takes a positive integer and provides the default value for
  // --thinlto-jobs=.
  if (auto *arg = args.getLastArg(OPT_threads)) {
    StringRef v(arg->getValue());
    unsigned threads = 0;
    if (!llvm::to_integer(v, threads, 0) || threads == 0)
      error(arg->getSpelling() + ": expected a positive integer, but got '" +
            arg->getValue() + "'");
    parallel::strategy = hardware_concurrency(threads);
    config->thinLTOJobs = v;
  }
  if (auto *arg = args.getLastArg(OPT_thinlto_jobs))
    config->thinLTOJobs = arg->getValue();

  if (config->ltoo > 3)
    error("invalid optimization level for LTO: " + Twine(config->ltoo));
  if (config->ltoPartitions == 0)
    error("--lto-partitions: number of threads must be > 0");
  if (!get_threadpool_strategy(config->thinLTOJobs))
    error("--thinlto-jobs: invalid job count: " + config->thinLTOJobs);

  if (config->splitStackAdjustSize < 0)
    error("--split-stack-adjust-size: size must be >= 0");

  // The text segment is traditionally the first segment, whose address equals
  // the base address. However, lld places the R PT_LOAD first. -Ttext-segment
  // is an old-fashioned option that does not play well with lld's layout.
  // Suggest --image-base as a likely alternative.
  if (args.hasArg(OPT_Ttext_segment))
    error("-Ttext-segment is not supported. Use --image-base if you "
          "intend to set the base address");

  // Parse ELF{32,64}{LE,BE} and CPU type.
  if (auto *arg = args.getLastArg(OPT_m)) {
    StringRef s = arg->getValue();
    std::tie(config->ekind, config->emachine, config->osabi) =
        parseEmulation(s);
    config->mipsN32Abi =
        (s.startswith("elf32btsmipn32") || s.startswith("elf32ltsmipn32"));
    config->emulation = s;
  }

  // Parse --hash-style={sysv,gnu,both}.
  if (auto *arg = args.getLastArg(OPT_hash_style)) {
    StringRef s = arg->getValue();
    if (s == "sysv")
      config->sysvHash = true;
    else if (s == "gnu")
      config->gnuHash = true;
    else if (s == "both")
      config->sysvHash = config->gnuHash = true;
    else
      error("unknown --hash-style: " + s);
  }

  if (args.hasArg(OPT_print_map))
    config->mapFile = "-";

  // Page alignment can be disabled by the -n (--nmagic) and -N (--omagic).
  // As PT_GNU_RELRO relies on Paging, do not create it when we have disabled
  // it.
  if (config->nmagic || config->omagic)
    config->zRelro = false;

  std::tie(config->buildId, config->buildIdVector) = getBuildId(args);

  std::tie(config->androidPackDynRelocs, config->relrPackDynRelocs) =
      getPackDynRelocs(args);

  if (auto *arg = args.getLastArg(OPT_symbol_ordering_file)){
    if (args.hasArg(OPT_call_graph_ordering_file))
      error("--symbol-ordering-file and --call-graph-order-file "
            "may not be used together");
    if (Optional<MemoryBufferRef> buffer = readFile(arg->getValue())){
      config->symbolOrderingFile = getSymbolOrderingFile(*buffer);
      // Also need to disable CallGraphProfileSort to prevent
      // LLD order symbols with CGProfile
      config->callGraphProfileSort = false;
    }
  }

  assert(config->versionDefinitions.empty());
  config->versionDefinitions.push_back(
      {"local", (uint16_t)VER_NDX_LOCAL, {}, {}});
  config->versionDefinitions.push_back(
      {"global", (uint16_t)VER_NDX_GLOBAL, {}, {}});

  // If --retain-symbol-file is used, we'll keep only the symbols listed in
  // the file and discard all others.
  if (auto *arg = args.getLastArg(OPT_retain_symbols_file)) {
    config->versionDefinitions[VER_NDX_LOCAL].nonLocalPatterns.push_back(
        {"*", /*isExternCpp=*/false, /*hasWildcard=*/true});
    if (Optional<MemoryBufferRef> buffer = readFile(arg->getValue()))
      for (StringRef s : args::getLines(*buffer))
        config->versionDefinitions[VER_NDX_GLOBAL].nonLocalPatterns.push_back(
            {s, /*isExternCpp=*/false, /*hasWildcard=*/false});
  }

  for (opt::Arg *arg : args.filtered(OPT_warn_backrefs_exclude)) {
    StringRef pattern(arg->getValue());
    if (Expected<GlobPattern> pat = GlobPattern::create(pattern))
      config->warnBackrefsExclude.push_back(std::move(*pat));
    else
      error(arg->getSpelling() + ": " + toString(pat.takeError()));
  }

  // For -no-pie and -pie, --export-dynamic-symbol specifies defined symbols
  // which should be exported. For -shared, references to matched non-local
  // STV_DEFAULT symbols are not bound to definitions within the shared object,
  // even if other options express a symbolic intention: -Bsymbolic,
  // -Bsymbolic-functions (if STT_FUNC), --dynamic-list.
  for (auto *arg : args.filtered(OPT_export_dynamic_symbol))
    config->dynamicList.push_back(
        {arg->getValue(), /*isExternCpp=*/false,
         /*hasWildcard=*/hasWildcard(arg->getValue())});

  // --export-dynamic-symbol-list specifies a list of --export-dynamic-symbol
  // patterns. --dynamic-list is --export-dynamic-symbol-list plus -Bsymbolic
  // like semantics.
  config->symbolic =
      config->bsymbolic == BsymbolicKind::All || args.hasArg(OPT_dynamic_list);
  for (auto *arg :
       args.filtered(OPT_dynamic_list, OPT_export_dynamic_symbol_list))
    if (Optional<MemoryBufferRef> buffer = readFile(arg->getValue()))
      readDynamicList(*buffer);

  for (auto *arg : args.filtered(OPT_version_script))
    if (Optional<std::string> path = searchScript(arg->getValue())) {
      if (Optional<MemoryBufferRef> buffer = readFile(*path))
        readVersionScript(*buffer);
    } else {
      error(Twine("cannot find version script ") + arg->getValue());
    }
}

// Some Config members do not directly correspond to any particular
// command line options, but computed based on other Config values.
// This function initialize such members. See Config.h for the details
// of these values.
static void setConfigs(opt::InputArgList &args) {
  ELFKind k = config->ekind;
  uint16_t m = config->emachine;

  config->copyRelocs = (config->relocatable || config->emitRelocs);
  config->is64 = (k == ELF64LEKind || k == ELF64BEKind);
  config->isLE = (k == ELF32LEKind || k == ELF64LEKind);
  config->endianness = config->isLE ? endianness::little : endianness::big;
  config->isMips64EL = (k == ELF64LEKind && m == EM_MIPS);
  config->isPic = config->pie || config->shared;
  config->picThunk = args.hasArg(OPT_pic_veneer, config->isPic);
  config->wordsize = config->is64 ? 8 : 4;

  // ELF defines two different ways to store relocation addends as shown below:
  //
  //  Rel: Addends are stored to the location where relocations are applied. It
  //  cannot pack the full range of addend values for all relocation types, but
  //  this only affects relocation types that we don't support emitting as
  //  dynamic relocations (see getDynRel).
  //  Rela: Addends are stored as part of relocation entry.
  //
  // In other words, Rela makes it easy to read addends at the price of extra
  // 4 or 8 byte for each relocation entry.
  //
  // We pick the format for dynamic relocations according to the psABI for each
  // processor, but a contrary choice can be made if the dynamic loader
  // supports.
  config->isRela = getIsRela(args);

  // If the output uses REL relocations we must store the dynamic relocation
  // addends to the output sections. We also store addends for RELA relocations
  // if --apply-dynamic-relocs is used.
  // We default to not writing the addends when using RELA relocations since
  // any standard conforming tool can find it in r_addend.
  config->writeAddends = args.hasFlag(OPT_apply_dynamic_relocs,
                                      OPT_no_apply_dynamic_relocs, false) ||
                         !config->isRela;
  // Validation of dynamic relocation addends is on by default for assertions
  // builds (for supported targets) and disabled otherwise. Ideally we would
  // enable the debug checks for all targets, but currently not all targets
  // have support for reading Elf_Rel addends, so we only enable for a subset.
#ifndef NDEBUG
  bool checkDynamicRelocsDefault = m == EM_ARM || m == EM_386 || m == EM_MIPS ||
                                   m == EM_X86_64 || m == EM_RISCV;
#else
  bool checkDynamicRelocsDefault = false;
#endif
  config->checkDynamicRelocs =
      args.hasFlag(OPT_check_dynamic_relocations,
                   OPT_no_check_dynamic_relocations, checkDynamicRelocsDefault);
  config->tocOptimize =
      args.hasFlag(OPT_toc_optimize, OPT_no_toc_optimize, m == EM_PPC64);
  config->pcRelOptimize =
      args.hasFlag(OPT_pcrel_optimize, OPT_no_pcrel_optimize, m == EM_PPC64);
}

static bool isFormatBinary(StringRef s) {
  if (s == "binary")
    return true;
  if (s == "elf" || s == "default")
    return false;
  error("unknown --format value: " + s +
        " (supported formats: elf, default, binary)");
  return false;
}

void LinkerDriver::createFiles(opt::InputArgList &args) {
  llvm::TimeTraceScope timeScope("Load input files");
  // For --{push,pop}-state.
  std::vector<std::tuple<bool, bool, bool>> stack;

  // Iterate over argv to process input files and positional arguments.
  InputFile::isInGroup = false;
  for (auto *arg : args) {
    switch (arg->getOption().getID()) {
    case OPT_library:
      addLibrary(arg->getValue());
      break;
    case OPT_INPUT:
      addFile(arg->getValue(), /*withLOption=*/false);
      break;
    case OPT_defsym: {
      StringRef from;
      StringRef to;
      std::tie(from, to) = StringRef(arg->getValue()).split('=');
      if (from.empty() || to.empty())
        error("--defsym: syntax error: " + StringRef(arg->getValue()));
      else
        readDefsym(from, MemoryBufferRef(to, "--defsym"));
      break;
    }
    case OPT_script:
      if (Optional<std::string> path = searchScript(arg->getValue())) {
        if (Optional<MemoryBufferRef> mb = readFile(*path))
          readLinkerScript(*mb);
        break;
      }
      error(Twine("cannot find linker script ") + arg->getValue());
      break;
    case OPT_as_needed:
      config->asNeeded = true;
      break;
    case OPT_format:
      config->formatBinary = isFormatBinary(arg->getValue());
      break;
    case OPT_no_as_needed:
      config->asNeeded = false;
      break;
    case OPT_Bstatic:
    case OPT_omagic:
    case OPT_nmagic:
      config->isStatic = true;
      break;
    case OPT_Bdynamic:
      config->isStatic = false;
      break;
    case OPT_whole_archive:
      inWholeArchive = true;
      break;
    case OPT_no_whole_archive:
      inWholeArchive = false;
      break;
    case OPT_just_symbols:
      if (Optional<MemoryBufferRef> mb = readFile(arg->getValue())) {
        files.push_back(createObjectFile(*mb));
        files.back()->justSymbols = true;
      }
      break;
    case OPT_start_group:
      if (InputFile::isInGroup)
        error("nested --start-group");
      InputFile::isInGroup = true;
      break;
    case OPT_end_group:
      if (!InputFile::isInGroup)
        error("stray --end-group");
      InputFile::isInGroup = false;
      ++InputFile::nextGroupId;
      break;
    case OPT_start_lib:
      if (inLib)
        error("nested --start-lib");
      if (InputFile::isInGroup)
        error("may not nest --start-lib in --start-group");
      inLib = true;
      InputFile::isInGroup = true;
      break;
    case OPT_end_lib:
      if (!inLib)
        error("stray --end-lib");
      inLib = false;
      InputFile::isInGroup = false;
      ++InputFile::nextGroupId;
      break;
    case OPT_push_state:
      stack.emplace_back(config->asNeeded, config->isStatic, inWholeArchive);
      break;
    case OPT_pop_state:
      if (stack.empty()) {
        error("unbalanced --push-state/--pop-state");
        break;
      }
      std::tie(config->asNeeded, config->isStatic, inWholeArchive) = stack.back();
      stack.pop_back();
      break;
    }
  }

  if (files.empty() && errorCount() == 0)
    error("no input files");
}

// If -m <machine_type> was not given, infer it from object files.
void LinkerDriver::inferMachineType() {
  if (config->ekind != ELFNoneKind)
    return;

  for (InputFile *f : files) {
    if (f->ekind == ELFNoneKind)
      continue;
    config->ekind = f->ekind;
    config->emachine = f->emachine;
    config->osabi = f->osabi;
    config->mipsN32Abi = config->emachine == EM_MIPS && isMipsN32Abi(f);
    return;
  }
  error("target emulation unknown: -m or at least one .o file required");
}

// Parse -z max-page-size=<value>. The default value is defined by
// each target.
static uint64_t getMaxPageSize(opt::InputArgList &args) {
  uint64_t val = args::getZOptionValue(args, OPT_z, "max-page-size",
                                       target->defaultMaxPageSize);
  if (!isPowerOf2_64(val))
    error("max-page-size: value isn't a power of 2");
  if (config->nmagic || config->omagic) {
    if (val != target->defaultMaxPageSize)
      warn("-z max-page-size set, but paging disabled by omagic or nmagic");
    return 1;
  }
  return val;
}

// Parse -z common-page-size=<value>. The default value is defined by
// each target.
static uint64_t getCommonPageSize(opt::InputArgList &args) {
  uint64_t val = args::getZOptionValue(args, OPT_z, "common-page-size",
                                       target->defaultCommonPageSize);
  if (!isPowerOf2_64(val))
    error("common-page-size: value isn't a power of 2");
  if (config->nmagic || config->omagic) {
    if (val != target->defaultCommonPageSize)
      warn("-z common-page-size set, but paging disabled by omagic or nmagic");
    return 1;
  }
  // commonPageSize can't be larger than maxPageSize.
  if (val > config->maxPageSize)
    val = config->maxPageSize;
  return val;
}

// Parses --image-base option.
static Optional<uint64_t> getImageBase(opt::InputArgList &args) {
  // Because we are using "Config->maxPageSize" here, this function has to be
  // called after the variable is initialized.
  auto *arg = args.getLastArg(OPT_image_base);
  if (!arg)
    return None;

  StringRef s = arg->getValue();
  uint64_t v;
  if (!to_integer(s, v)) {
    error("--image-base: number expected, but got " + s);
    return 0;
  }
  if ((v % config->maxPageSize) != 0)
    warn("--image-base: address isn't multiple of page size: " + s);
  return v;
}

// Parses `--exclude-libs=lib,lib,...`.
// The library names may be delimited by commas or colons.
static DenseSet<StringRef> getExcludeLibs(opt::InputArgList &args) {
  DenseSet<StringRef> ret;
  for (auto *arg : args.filtered(OPT_exclude_libs)) {
    StringRef s = arg->getValue();
    for (;;) {
      size_t pos = s.find_first_of(",:");
      if (pos == StringRef::npos)
        break;
      ret.insert(s.substr(0, pos));
      s = s.substr(pos + 1);
    }
    ret.insert(s);
  }
  return ret;
}

// Handles the --exclude-libs option. If a static library file is specified
// by the --exclude-libs option, all public symbols from the archive become
// private unless otherwise specified by version scripts or something.
// A special library name "ALL" means all archive files.
//
// This is not a popular option, but some programs such as bionic libc use it.
static void excludeLibs(opt::InputArgList &args) {
  DenseSet<StringRef> libs = getExcludeLibs(args);
  bool all = libs.count("ALL");

  auto visit = [&](InputFile *file) {
    if (!file->archiveName.empty())
      if (all || libs.count(path::filename(file->archiveName)))
        for (Symbol *sym : file->getSymbols())
          if (!sym->isUndefined() && !sym->isLocal() && sym->file == file)
            sym->versionId = VER_NDX_LOCAL;
  };

  for (ELFFileBase *file : objectFiles)
    visit(file);

  for (BitcodeFile *file : bitcodeFiles)
    visit(file);
}

// Force Sym to be entered in the output.
static void handleUndefined(Symbol *sym, const char *option) {
  // Since a symbol may not be used inside the program, LTO may
  // eliminate it. Mark the symbol as "used" to prevent it.
  sym->isUsedInRegularObj = true;

  if (!sym->isLazy())
    return;
  sym->extract();
  if (!config->whyExtract.empty())
    whyExtract.emplace_back(option, sym->file, *sym);
}

// As an extension to GNU linkers, lld supports a variant of `-u`
// which accepts wildcard patterns. All symbols that match a given
// pattern are handled as if they were given by `-u`.
static void handleUndefinedGlob(StringRef arg) {
  Expected<GlobPattern> pat = GlobPattern::create(arg);
  if (!pat) {
    error("--undefined-glob: " + toString(pat.takeError()));
    return;
  }

  // Calling sym->extract() in the loop is not safe because it may add new
  // symbols to the symbol table, invalidating the current iterator.
  std::vector<Symbol *> syms;
  for (Symbol *sym : symtab->symbols())
    if (!sym->isPlaceholder() && pat->match(sym->getName()))
      syms.push_back(sym);

  for (Symbol *sym : syms)
    handleUndefined(sym, "--undefined-glob");
}

static void handleLibcall(StringRef name) {
  Symbol *sym = symtab->find(name);
  if (!sym || !sym->isLazy())
    return;

  MemoryBufferRef mb;
  if (auto *lo = dyn_cast<LazyObject>(sym))
    mb = lo->file->mb;
  else
    mb = cast<LazyArchive>(sym)->getMemberBuffer();

  if (isBitcode(mb))
    sym->extract();
}

// Handle --dependency-file=<path>. If that option is given, lld creates a
// file at a given path with the following contents:
//
//   <output-file>: <input-file> ...
//
//   <input-file>:
//
// where <output-file> is a pathname of an output file and <input-file>
// ... is a list of pathnames of all input files. `make` command can read a
// file in the above format and interpret it as a dependency info. We write
// phony targets for every <input-file> to avoid an error when that file is
// removed.
//
// This option is useful if you want to make your final executable to depend
// on all input files including system libraries. Here is why.
//
// When you write a Makefile, you usually write it so that the final
// executable depends on all user-generated object files. Normally, you
// don't make your executable to depend on system libraries (such as libc)
// because you don't know the exact paths of libraries, even though system
// libraries that are linked to your executable statically are technically a
// part of your program. By using --dependency-file option, you can make
// lld to dump dependency info so that you can maintain exact dependencies
// easily.
static void writeDependencyFile() {
  std::error_code ec;
  raw_fd_ostream os(config->dependencyFile, ec, sys::fs::OF_None);
  if (ec) {
    error("cannot open " + config->dependencyFile + ": " + ec.message());
    return;
  }

  // We use the same escape rules as Clang/GCC which are accepted by Make/Ninja:
  // * A space is escaped by a backslash which itself must be escaped.
  // * A hash sign is escaped by a single backslash.
  // * $ is escapes as $$.
  auto printFilename = [](raw_fd_ostream &os, StringRef filename) {
    llvm::SmallString<256> nativePath;
    llvm::sys::path::native(filename.str(), nativePath);
    llvm::sys::path::remove_dots(nativePath, /*remove_dot_dot=*/true);
    for (unsigned i = 0, e = nativePath.size(); i != e; ++i) {
      if (nativePath[i] == '#') {
        os << '\\';
      } else if (nativePath[i] == ' ') {
        os << '\\';
        unsigned j = i;
        while (j > 0 && nativePath[--j] == '\\')
          os << '\\';
      } else if (nativePath[i] == '$') {
        os << '$';
      }
      os << nativePath[i];
    }
  };

  os << config->outputFile << ":";
  for (StringRef path : config->dependencyFiles) {
    os << " \\\n ";
    printFilename(os, path);
  }
  os << "\n";

  for (StringRef path : config->dependencyFiles) {
    os << "\n";
    printFilename(os, path);
    os << ":\n";
  }
}

// Replaces common symbols with defined symbols reside in .bss sections.
// This function is called after all symbol names are resolved. As a
// result, the passes after the symbol resolution won't see any
// symbols of type CommonSymbol.
static void replaceCommonSymbols() {
  llvm::TimeTraceScope timeScope("Replace common symbols");
  for (ELFFileBase *file : objectFiles) {
    if (!file->hasCommonSyms)
      continue;
    for (Symbol *sym : file->getGlobalSymbols()) {
      auto *s = dyn_cast<CommonSymbol>(sym);
      if (!s)
        continue;

      auto *bss = make<BssSection>("COMMON", s->size, s->alignment);
      bss->file = s->file;
      bss->markDead();
      inputSections.push_back(bss);
      s->replace(Defined{s->file, s->getName(), s->binding, s->stOther, s->type,
                         /*value=*/0, s->size, bss});
    }
  }
}

// If all references to a DSO happen to be weak, the DSO is not added
// to DT_NEEDED. If that happens, we need to eliminate shared symbols
// created from the DSO. Otherwise, they become dangling references
// that point to a non-existent DSO.
static void demoteSharedSymbols() {
  llvm::TimeTraceScope timeScope("Demote shared symbols");
  for (Symbol *sym : symtab->symbols()) {
    auto *s = dyn_cast<SharedSymbol>(sym);
    if (!(s && !s->getFile().isNeeded) && !sym->isLazy())
      continue;

    bool used = sym->used;
    sym->replace(
        Undefined{nullptr, sym->getName(), STB_WEAK, sym->stOther, sym->type});
    sym->used = used;
    sym->versionId = VER_NDX_GLOBAL;
  }
}

// The section referred to by `s` is considered address-significant. Set the
// keepUnique flag on the section if appropriate.
static void markAddrsig(Symbol *s) {
  if (auto *d = dyn_cast_or_null<Defined>(s))
    if (d->section)
      // We don't need to keep text sections unique under --icf=all even if they
      // are address-significant.
      if (config->icf == ICFLevel::Safe || !(d->section->flags & SHF_EXECINSTR))
        d->section->keepUnique = true;
}

// Record sections that define symbols mentioned in --keep-unique <symbol>
// and symbols referred to by address-significance tables. These sections are
// ineligible for ICF.
template <class ELFT>
static void findKeepUniqueSections(opt::InputArgList &args) {
  for (auto *arg : args.filtered(OPT_keep_unique)) {
    StringRef name = arg->getValue();
    auto *d = dyn_cast_or_null<Defined>(symtab->find(name));
    if (!d || !d->section) {
      warn("could not find symbol " + name + " to keep unique");
      continue;
    }
    d->section->keepUnique = true;
  }

  // --icf=all --ignore-data-address-equality means that we can ignore
  // the dynsym and address-significance tables entirely.
  if (config->icf == ICFLevel::All && config->ignoreDataAddressEquality)
    return;

  // Symbols in the dynsym could be address-significant in other executables
  // or DSOs, so we conservatively mark them as address-significant.
  for (Symbol *sym : symtab->symbols())
    if (sym->includeInDynsym())
      markAddrsig(sym);

  // Visit the address-significance table in each object file and mark each
  // referenced symbol as address-significant.
  for (InputFile *f : objectFiles) {
    auto *obj = cast<ObjFile<ELFT>>(f);
    ArrayRef<Symbol *> syms = obj->getSymbols();
    if (obj->addrsigSec) {
      ArrayRef<uint8_t> contents =
          check(obj->getObj().getSectionContents(*obj->addrsigSec));
      const uint8_t *cur = contents.begin();
      while (cur != contents.end()) {
        unsigned size;
        const char *err;
        uint64_t symIndex = decodeULEB128(cur, &size, contents.end(), &err);
        if (err)
          fatal(toString(f) + ": could not decode addrsig section: " + err);
        markAddrsig(syms[symIndex]);
        cur += size;
      }
    } else {
      // If an object file does not have an address-significance table,
      // conservatively mark all of its symbols as address-significant.
      for (Symbol *s : syms)
        markAddrsig(s);
    }
  }
}

// This function reads a symbol partition specification section. These sections
// are used to control which partition a symbol is allocated to. See
// https://lld.llvm.org/Partitions.html for more details on partitions.
template <typename ELFT>
static void readSymbolPartitionSection(InputSectionBase *s) {
  // Read the relocation that refers to the partition's entry point symbol.
  Symbol *sym;
  const RelsOrRelas<ELFT> rels = s->template relsOrRelas<ELFT>();
  if (rels.areRelocsRel())
    sym = &s->getFile<ELFT>()->getRelocTargetSym(rels.rels[0]);
  else
    sym = &s->getFile<ELFT>()->getRelocTargetSym(rels.relas[0]);
  if (!isa<Defined>(sym) || !sym->includeInDynsym())
    return;

  StringRef partName = reinterpret_cast<const char *>(s->data().data());
  for (Partition &part : partitions) {
    if (part.name == partName) {
      sym->partition = part.getNumber();
      return;
    }
  }

  // Forbid partitions from being used on incompatible targets, and forbid them
  // from being used together with various linker features that assume a single
  // set of output sections.
  if (script->hasSectionsCommand)
    error(toString(s->file) +
          ": partitions cannot be used with the SECTIONS command");
  if (script->hasPhdrsCommands())
    error(toString(s->file) +
          ": partitions cannot be used with the PHDRS command");
  if (!config->sectionStartMap.empty())
    error(toString(s->file) + ": partitions cannot be used with "
                              "--section-start, -Ttext, -Tdata or -Tbss");
  if (config->emachine == EM_MIPS)
    error(toString(s->file) + ": partitions cannot be used on this target");

  // Impose a limit of no more than 254 partitions. This limit comes from the
  // sizes of the Partition fields in InputSectionBase and Symbol, as well as
  // the amount of space devoted to the partition number in RankFlags.
  if (partitions.size() == 254)
    fatal("may not have more than 254 partitions");

  partitions.emplace_back();
  Partition &newPart = partitions.back();
  newPart.name = partName;
  sym->partition = newPart.getNumber();
}

static Symbol *addUndefined(StringRef name) {
  return symtab->addSymbol(
      Undefined{nullptr, name, STB_GLOBAL, STV_DEFAULT, 0});
}

static Symbol *addUnusedUndefined(StringRef name,
                                  uint8_t binding = STB_GLOBAL) {
  Undefined sym{nullptr, name, binding, STV_DEFAULT, 0};
  sym.isUsedInRegularObj = false;
  return symtab->addSymbol(sym);
}

static void markBuffersAsDontNeed(bool skipLinkedOutput) {
  // With --thinlto-index-only, all buffers are nearly unused from now on
  // (except symbol/section names used by infrequent passes). Mark input file
  // buffers as MADV_DONTNEED so that these pages can be reused by the expensive
  // thin link, saving memory.
  if (skipLinkedOutput) {
    for (MemoryBuffer &mb : llvm::make_pointee_range(memoryBuffers))
      mb.dontNeedIfMmap();
    return;
  }

  // Otherwise, just mark MemoryBuffers backing BitcodeFiles.
  DenseSet<const char *> bufs;
  for (BitcodeFile *file : bitcodeFiles)
    bufs.insert(file->mb.getBufferStart());
  for (BitcodeFile *file : lazyBitcodeFiles)
    bufs.insert(file->mb.getBufferStart());
  for (MemoryBuffer &mb : llvm::make_pointee_range(memoryBuffers))
    if (bufs.count(mb.getBufferStart()))
      mb.dontNeedIfMmap();
}

// This function is where all the optimizations of link-time
// optimization takes place. When LTO is in use, some input files are
// not in native object file format but in the LLVM bitcode format.
// This function compiles bitcode files into a few big native files
// using LLVM functions and replaces bitcode symbols with the results.
// Because all bitcode files that the program consists of are passed to
// the compiler at once, it can do a whole-program optimization.
template <class ELFT>
void LinkerDriver::compileBitcodeFiles(bool skipLinkedOutput) {
  llvm::TimeTraceScope timeScope("LTO");
  // Compile bitcode files and replace bitcode symbols.
  lto.reset(new BitcodeCompiler);
  for (BitcodeFile *file : bitcodeFiles)
    lto->add(*file);

  if (!bitcodeFiles.empty())
    markBuffersAsDontNeed(skipLinkedOutput);

  for (InputFile *file : lto->compile()) {
    auto *obj = cast<ObjFile<ELFT>>(file);
    obj->parse(/*ignoreComdats=*/true);

    // Parse '@' in symbol names for non-relocatable output.
    if (!config->relocatable)
      for (Symbol *sym : obj->getGlobalSymbols())
        if (sym->hasVersionSuffix)
          sym->parseSymbolVersion();
    objectFiles.push_back(obj);
  }
}

// The --wrap option is a feature to rename symbols so that you can write
// wrappers for existing functions. If you pass `--wrap=foo`, all
// occurrences of symbol `foo` are resolved to `__wrap_foo` (so, you are
// expected to write `__wrap_foo` function as a wrapper). The original
// symbol becomes accessible as `__real_foo`, so you can call that from your
// wrapper.
//
// This data structure is instantiated for each --wrap option.
struct WrappedSymbol {
  Symbol *sym;
  Symbol *real;
  Symbol *wrap;
};

// Handles --wrap option.
//
// This function instantiates wrapper symbols. At this point, they seem
// like they are not being used at all, so we explicitly set some flags so
// that LTO won't eliminate them.
static std::vector<WrappedSymbol> addWrappedSymbols(opt::InputArgList &args) {
  std::vector<WrappedSymbol> v;
  DenseSet<StringRef> seen;

  for (auto *arg : args.filtered(OPT_wrap)) {
    StringRef name = arg->getValue();
    if (!seen.insert(name).second)
      continue;

    Symbol *sym = symtab->find(name);
    if (!sym)
      continue;

    Symbol *real = addUnusedUndefined(saver.save("__real_" + name));
    Symbol *wrap =
        addUnusedUndefined(saver.save("__wrap_" + name), sym->binding);
    v.push_back({sym, real, wrap});

    // We want to tell LTO not to inline symbols to be overwritten
    // because LTO doesn't know the final symbol contents after renaming.
    real->canInline = false;
    sym->canInline = false;

    // Tell LTO not to eliminate these symbols.
    sym->isUsedInRegularObj = true;
    // If sym is referenced in any object file, bitcode file or shared object,
    // retain wrap which is the redirection target of sym. If the object file
    // defining sym has sym references, we cannot easily distinguish the case
    // from cases where sym is not referenced. Retain wrap because we choose to
    // wrap sym references regardless of whether sym is defined
    // (https://sourceware.org/bugzilla/show_bug.cgi?id=26358).
    if (sym->referenced || sym->isDefined())
      wrap->isUsedInRegularObj = true;
  }
  return v;
}

// Do renaming for --wrap and foo@v1 by updating pointers to symbols.
//
// When this function is executed, only InputFiles and symbol table
// contain pointers to symbol objects. We visit them to replace pointers,
// so that wrapped symbols are swapped as instructed by the command line.
static void redirectSymbols(ArrayRef<WrappedSymbol> wrapped) {
  llvm::TimeTraceScope timeScope("Redirect symbols");
  DenseMap<Symbol *, Symbol *> map;
  for (const WrappedSymbol &w : wrapped) {
    map[w.sym] = w.wrap;
    map[w.real] = w.sym;
  }
  for (Symbol *sym : symtab->symbols()) {
    // Enumerate symbols with a non-default version (foo@v1). hasVersionSuffix
    // filters out most symbols but is not sufficient.
    if (!sym->hasVersionSuffix)
      continue;
    const char *suffix1 = sym->getVersionSuffix();
    if (suffix1[0] != '@' || suffix1[1] == '@')
      continue;

    // Check the existing symbol foo. We have two special cases to handle:
    //
    // * There is a definition of foo@v1 and foo@@v1.
    // * There is a definition of foo@v1 and foo.
    Defined *sym2 = dyn_cast_or_null<Defined>(symtab->find(sym->getName()));
    if (!sym2)
      continue;
    const char *suffix2 = sym2->getVersionSuffix();
    if (suffix2[0] == '@' && suffix2[1] == '@' &&
        strcmp(suffix1 + 1, suffix2 + 2) == 0) {
      // foo@v1 and foo@@v1 should be merged, so redirect foo@v1 to foo@@v1.
      map.try_emplace(sym, sym2);
      // If both foo@v1 and foo@@v1 are defined and non-weak, report a duplicate
      // definition error.
      sym2->resolve(*sym);
      // Eliminate foo@v1 from the symbol table.
      sym->symbolKind = Symbol::PlaceholderKind;
      sym->isUsedInRegularObj = false;
    } else if (auto *sym1 = dyn_cast<Defined>(sym)) {
      if (sym2->versionId > VER_NDX_GLOBAL
              ? config->versionDefinitions[sym2->versionId].name == suffix1 + 1
              : sym1->section == sym2->section && sym1->value == sym2->value) {
        // Due to an assembler design flaw, if foo is defined, .symver foo,
        // foo@v1 defines both foo and foo@v1. Unless foo is bound to a
        // different version, GNU ld makes foo@v1 canonical and eliminates foo.
        // Emulate its behavior, otherwise we would have foo or foo@@v1 beside
        // foo@v1. foo@v1 and foo combining does not apply if they are not
        // defined in the same place.
        map.try_emplace(sym2, sym);
        sym2->symbolKind = Symbol::PlaceholderKind;
        sym2->isUsedInRegularObj = false;
      }
    }
  }

  if (map.empty())
    return;

  // Update pointers in input files.
  parallelForEach(objectFiles, [&](ELFFileBase *file) {
    for (Symbol *&sym : file->getMutableGlobalSymbols())
      if (Symbol *s = map.lookup(sym))
        sym = s;
  });

  // Update pointers in the symbol table.
  for (const WrappedSymbol &w : wrapped)
    symtab->wrap(w.sym, w.real, w.wrap);
}

static void checkAndReportMissingFeature(StringRef config, uint32_t features,
                                         uint32_t mask, const Twine &report) {
  if (!(features & mask)) {
    if (config == "error")
      error(report);
    else if (config == "warning")
      warn(report);
  }
}

// To enable CET (x86's hardware-assited control flow enforcement), each
// source file must be compiled with -fcf-protection. Object files compiled
// with the flag contain feature flags indicating that they are compatible
// with CET. We enable the feature only when all object files are compatible
// with CET.
//
// This is also the case with AARCH64's BTI and PAC which use the similar
// GNU_PROPERTY_AARCH64_FEATURE_1_AND mechanism.
template <class ELFT> static uint32_t getAndFeatures() {
  if (config->emachine != EM_386 && config->emachine != EM_X86_64 &&
      config->emachine != EM_AARCH64)
    return 0;

  uint32_t ret = -1;
  for (InputFile *f : objectFiles) {
    uint32_t features = cast<ObjFile<ELFT>>(f)->andFeatures;

    checkAndReportMissingFeature(
        config->zBtiReport, features, GNU_PROPERTY_AARCH64_FEATURE_1_BTI,
        toString(f) + ": -z bti-report: file does not have "
                      "GNU_PROPERTY_AARCH64_FEATURE_1_BTI property");

    checkAndReportMissingFeature(
        config->zCetReport, features, GNU_PROPERTY_X86_FEATURE_1_IBT,
        toString(f) + ": -z cet-report: file does not have "
                      "GNU_PROPERTY_X86_FEATURE_1_IBT property");

    checkAndReportMissingFeature(
        config->zCetReport, features, GNU_PROPERTY_X86_FEATURE_1_SHSTK,
        toString(f) + ": -z cet-report: file does not have "
                      "GNU_PROPERTY_X86_FEATURE_1_SHSTK property");

    if (config->zForceBti && !(features & GNU_PROPERTY_AARCH64_FEATURE_1_BTI)) {
      features |= GNU_PROPERTY_AARCH64_FEATURE_1_BTI;
      if (config->zBtiReport == "none")
        warn(toString(f) + ": -z force-bti: file does not have "
                           "GNU_PROPERTY_AARCH64_FEATURE_1_BTI property");
    } else if (config->zForceIbt &&
               !(features & GNU_PROPERTY_X86_FEATURE_1_IBT)) {
      if (config->zCetReport == "none")
        warn(toString(f) + ": -z force-ibt: file does not have "
                           "GNU_PROPERTY_X86_FEATURE_1_IBT property");
      features |= GNU_PROPERTY_X86_FEATURE_1_IBT;
    }
    if (config->zPacPlt && !(features & GNU_PROPERTY_AARCH64_FEATURE_1_PAC)) {
      warn(toString(f) + ": -z pac-plt: file does not have "
                         "GNU_PROPERTY_AARCH64_FEATURE_1_PAC property");
      features |= GNU_PROPERTY_AARCH64_FEATURE_1_PAC;
    }
    ret &= features;
  }

  // Force enable Shadow Stack.
  if (config->zShstk)
    ret |= GNU_PROPERTY_X86_FEATURE_1_SHSTK;

  return ret;
}

// Do actual linking. Note that when this function is called,
// all linker scripts have already been parsed.
template <class ELFT> void LinkerDriver::link(opt::InputArgList &args) {
  llvm::TimeTraceScope timeScope("Link", StringRef("LinkerDriver::Link"));
  // If a --hash-style option was not given, set to a default value,
  // which varies depending on the target.
  if (!args.hasArg(OPT_hash_style)) {
    if (config->emachine == EM_MIPS)
      config->sysvHash = true;
    else
      config->sysvHash = config->gnuHash = true;
  }

  // Default output filename is "a.out" by the Unix tradition.
  if (config->outputFile.empty())
    config->outputFile = "a.out";

  // Fail early if the output file or map file is not writable. If a user has a
  // long link, e.g. due to a large LTO link, they do not wish to run it and
  // find that it failed because there was a mistake in their command-line.
  {
    llvm::TimeTraceScope timeScope("Create output files");
    if (auto e = tryCreateFile(config->outputFile))
      error("cannot open output file " + config->outputFile + ": " +
            e.message());
    if (auto e = tryCreateFile(config->mapFile))
      error("cannot open map file " + config->mapFile + ": " + e.message());
    if (auto e = tryCreateFile(config->whyExtract))
      error("cannot open --why-extract= file " + config->whyExtract + ": " +
            e.message());
  }
  if (errorCount())
    return;

  // Use default entry point name if no name was given via the command
  // line nor linker scripts. For some reason, MIPS entry point name is
  // different from others.
  config->warnMissingEntry =
      (!config->entry.empty() || (!config->shared && !config->relocatable));
  if (config->entry.empty() && !config->relocatable)
    config->entry = (config->emachine == EM_MIPS) ? "__start" : "_start";

  // Handle --trace-symbol.
  for (auto *arg : args.filtered(OPT_trace_symbol))
    symtab->insert(arg->getValue())->traced = true;

  // Handle -u/--undefined before input files. If both a.a and b.so define foo,
  // -u foo a.a b.so will extract a.a.
  for (StringRef name : config->undefined)
    addUnusedUndefined(name)->referenced = true;

  // Add all files to the symbol table. This will add almost all
  // symbols that we need to the symbol table. This process might
  // add files to the link, via autolinking, these files are always
  // appended to the Files vector.
  {
    llvm::TimeTraceScope timeScope("Parse input files");
    for (size_t i = 0; i < files.size(); ++i) {
      llvm::TimeTraceScope timeScope("Parse input files", files[i]->getName());
      parseFile(files[i]);
    }
  }

  // Now that we have every file, we can decide if we will need a
  // dynamic symbol table.
  // We need one if we were asked to export dynamic symbols or if we are
  // producing a shared library.
  // We also need one if any shared libraries are used and for pie executables
  // (probably because the dynamic linker needs it).
  config->hasDynSymTab =
      !sharedFiles.empty() || config->isPic || config->exportDynamic;

  // Some symbols (such as __ehdr_start) are defined lazily only when there
  // are undefined symbols for them, so we add these to trigger that logic.
  for (StringRef name : script->referencedSymbols)
    addUndefined(name);

  // Prevent LTO from removing any definition referenced by -u.
  for (StringRef name : config->undefined)
    if (Defined *sym = dyn_cast_or_null<Defined>(symtab->find(name)))
      sym->isUsedInRegularObj = true;

  // If an entry symbol is in a static archive, pull out that file now.
  if (Symbol *sym = symtab->find(config->entry))
    handleUndefined(sym, "--entry");

  // Handle the `--undefined-glob <pattern>` options.
  for (StringRef pat : args::getStrings(args, OPT_undefined_glob))
    handleUndefinedGlob(pat);

  // Mark -init and -fini symbols so that the LTO doesn't eliminate them.
  if (Symbol *sym = dyn_cast_or_null<Defined>(symtab->find(config->init)))
    sym->isUsedInRegularObj = true;
  if (Symbol *sym = dyn_cast_or_null<Defined>(symtab->find(config->fini)))
    sym->isUsedInRegularObj = true;

  // If any of our inputs are bitcode files, the LTO code generator may create
  // references to certain library functions that might not be explicit in the
  // bitcode file's symbol table. If any of those library functions are defined
  // in a bitcode file in an archive member, we need to arrange to use LTO to
  // compile those archive members by adding them to the link beforehand.
  //
  // However, adding all libcall symbols to the link can have undesired
  // consequences. For example, the libgcc implementation of
  // __sync_val_compare_and_swap_8 on 32-bit ARM pulls in an .init_array entry
  // that aborts the program if the Linux kernel does not support 64-bit
  // atomics, which would prevent the program from running even if it does not
  // use 64-bit atomics.
  //
  // Therefore, we only add libcall symbols to the link before LTO if we have
  // to, i.e. if the symbol's definition is in bitcode. Any other required
  // libcall symbols will be added to the link after LTO when we add the LTO
  // object file to the link.
  if (!bitcodeFiles.empty())
    for (auto *s : lto::LTO::getRuntimeLibcallSymbols())
      handleLibcall(s);

  // Return if there were name resolution errors.
  if (errorCount())
    return;

  // We want to declare linker script's symbols early,
  // so that we can version them.
  // They also might be exported if referenced by DSOs.
  script->declareSymbols();

  // Handle --exclude-libs. This is before scanVersionScript() due to a
  // workaround for Android ndk: for a defined versioned symbol in an archive
  // without a version node in the version script, Android does not expect a
  // 'has undefined version' error in -shared --exclude-libs=ALL mode (PR36295).
  // GNU ld errors in this case.
  if (args.hasArg(OPT_exclude_libs))
    excludeLibs(args);

  // Create elfHeader early. We need a dummy section in
  // addReservedSymbols to mark the created symbols as not absolute.
  Out::elfHeader = make<OutputSection>("", 0, SHF_ALLOC);

  std::vector<WrappedSymbol> wrapped = addWrappedSymbols(args);

  // We need to create some reserved symbols such as _end. Create them.
  if (!config->relocatable)
    addReservedSymbols();

  // Apply version scripts.
  //
  // For a relocatable output, version scripts don't make sense, and
  // parsing a symbol version string (e.g. dropping "@ver1" from a symbol
  // name "foo@ver1") rather do harm, so we don't call this if -r is given.
  if (!config->relocatable) {
    llvm::TimeTraceScope timeScope("Process symbol versions");
    symtab->scanVersionScript();
  }

  // Skip the normal linked output if some LTO options are specified.
  //
  // For --thinlto-index-only, index file creation is performed in
  // compileBitcodeFiles, so we are done afterwards. --plugin-opt=emit-llvm and
  // --plugin-opt=emit-asm create output files in bitcode or assembly code,
  // respectively. When only certain thinLTO modules are specified for
  // compilation, the intermediate object file are the expected output.
  const bool skipLinkedOutput = config->thinLTOIndexOnly || config->emitLLVM ||
                                config->ltoEmitAsm ||
                                !config->thinLTOModulesToCompile.empty();

  // Do link-time optimization if given files are LLVM bitcode files.
  // This compiles bitcode files into real object files.
  //
  // With this the symbol table should be complete. After this, no new names
  // except a few linker-synthesized ones will be added to the symbol table.
<<<<<<< HEAD
  compileBitcodeFiles<ELFT>();

  // Handle --exclude-libs again because lto.tmp may reference additional
  // libcalls symbols defined in an excluded archive. This may override
  // versionId set by scanVersionScript().
  if (args.hasArg(OPT_exclude_libs))
    excludeLibs(args);
=======
  compileBitcodeFiles<ELFT>(skipLinkedOutput);
>>>>>>> a2ce6ee6

  // Symbol resolution finished. Report backward reference problems.
  reportBackrefs();
  if (errorCount())
    return;

<<<<<<< HEAD
  // If -thinlto-index-only is given, we should create only "index
  // files" and not object files. Index file creation is already done
  // in addCombinedLTOObject, so we are done if that's the case.
  // Likewise, --plugin-opt=emit-llvm and --plugin-opt=emit-asm are the
  // options to create output files in bitcode or assembly code
  // respectively. No object files are generated.
  // Also bail out here when only certain thinLTO modules are specified for
  // compilation. The intermediate object file are the expected output.
  if (config->thinLTOIndexOnly || config->emitLLVM || config->ltoEmitAsm ||
      !config->thinLTOModulesToCompile.empty())
=======
  // Bail out if normal linked output is skipped due to LTO.
  if (skipLinkedOutput)
>>>>>>> a2ce6ee6
    return;

  // Handle --exclude-libs again because lto.tmp may reference additional
  // libcalls symbols defined in an excluded archive. This may override
  // versionId set by scanVersionScript().
  if (args.hasArg(OPT_exclude_libs))
    excludeLibs(args);

  // Apply symbol renames for --wrap and combine foo@v1 and foo@@v1.
  redirectSymbols(wrapped);

  // Replace common symbols with regular symbols.
  replaceCommonSymbols();

  {
    llvm::TimeTraceScope timeScope("Aggregate sections");
    // Now that we have a complete list of input files.
    // Beyond this point, no new files are added.
    // Aggregate all input sections into one place.
    for (InputFile *f : objectFiles)
      for (InputSectionBase *s : f->getSections())
        if (s && s != &InputSection::discarded)
          inputSections.push_back(s);
    for (BinaryFile *f : binaryFiles)
      for (InputSectionBase *s : f->getSections())
        inputSections.push_back(cast<InputSection>(s));
  }

  {
    llvm::TimeTraceScope timeScope("Strip sections");
    llvm::erase_if(inputSections, [](InputSectionBase *s) {
      if (s->type == SHT_LLVM_SYMPART) {
        readSymbolPartitionSection<ELFT>(s);
        return true;
      }

      // We do not want to emit debug sections if --strip-all
      // or --strip-debug are given.
      if (config->strip == StripPolicy::None)
        return false;

      if (isDebugSection(*s))
        return true;
      if (auto *isec = dyn_cast<InputSection>(s))
        if (InputSectionBase *rel = isec->getRelocatedSection())
          if (isDebugSection(*rel))
            return true;

      return false;
    });
  }

  // Since we now have a complete set of input files, we can create
  // a .d file to record build dependencies.
  if (!config->dependencyFile.empty())
    writeDependencyFile();

  // Now that the number of partitions is fixed, save a pointer to the main
  // partition.
  mainPart = &partitions[0];

  // Read .note.gnu.property sections from input object files which
  // contain a hint to tweak linker's and loader's behaviors.
  config->andFeatures = getAndFeatures<ELFT>();

  // The Target instance handles target-specific stuff, such as applying
  // relocations or writing a PLT section. It also contains target-dependent
  // values such as a default image base address.
  target = getTarget();

  config->eflags = target->calcEFlags();
  // maxPageSize (sometimes called abi page size) is the maximum page size that
  // the output can be run on. For example if the OS can use 4k or 64k page
  // sizes then maxPageSize must be 64k for the output to be useable on both.
  // All important alignment decisions must use this value.
  config->maxPageSize = getMaxPageSize(args);
  // commonPageSize is the most common page size that the output will be run on.
  // For example if an OS can use 4k or 64k page sizes and 4k is more common
  // than 64k then commonPageSize is set to 4k. commonPageSize can be used for
  // optimizations such as DATA_SEGMENT_ALIGN in linker scripts. LLD's use of it
  // is limited to writing trap instructions on the last executable segment.
  config->commonPageSize = getCommonPageSize(args);

  config->imageBase = getImageBase(args);

  if (config->emachine == EM_ARM) {
    // FIXME: These warnings can be removed when lld only uses these features
    // when the input objects have been compiled with an architecture that
    // supports them.
    if (config->armHasBlx == false)
      warn("lld uses blx instruction, no object with architecture supporting "
           "feature detected");
  }

  // This adds a .comment section containing a version string.
  if (!config->relocatable)
    inputSections.push_back(createCommentSection());

  // Split SHF_MERGE and .eh_frame sections into pieces in preparation for garbage collection.
  splitSections<ELFT>();

  // Garbage collection and removal of shared symbols from unused shared objects.
  markLive<ELFT>();
  demoteSharedSymbols();

  // Make copies of any input sections that need to be copied into each
  // partition.
  copySectionsIntoPartitions();

  // Create synthesized sections such as .got and .plt. This is called before
  // processSectionCommands() so that they can be placed by SECTIONS commands.
  createSyntheticSections<ELFT>();

  // Some input sections that are used for exception handling need to be moved
  // into synthetic sections. Do that now so that they aren't assigned to
  // output sections in the usual way.
  if (!config->relocatable)
    combineEhSections();

  {
    llvm::TimeTraceScope timeScope("Assign sections");

    // Create output sections described by SECTIONS commands.
    script->processSectionCommands();

    // Linker scripts control how input sections are assigned to output
    // sections. Input sections that were not handled by scripts are called
    // "orphans", and they are assigned to output sections by the default rule.
    // Process that.
    script->addOrphanSections();
  }

  {
    llvm::TimeTraceScope timeScope("Merge/finalize input sections");

    // Migrate InputSectionDescription::sectionBases to sections. This includes
    // merging MergeInputSections into a single MergeSyntheticSection. From this
    // point onwards InputSectionDescription::sections should be used instead of
    // sectionBases.
    for (SectionCommand *cmd : script->sectionCommands)
      if (auto *sec = dyn_cast<OutputSection>(cmd))
        sec->finalizeInputSections();
    llvm::erase_if(inputSections, [](InputSectionBase *s) {
      return isa<MergeInputSection>(s);
    });
  }

  // Two input sections with different output sections should not be folded.
  // ICF runs after processSectionCommands() so that we know the output sections.
  if (config->icf != ICFLevel::None) {
    findKeepUniqueSections<ELFT>(args);
    doIcf<ELFT>();
  }

  // Read the callgraph now that we know what was gced or icfed
  if (config->callGraphProfileSort) {
    if (auto *arg = args.getLastArg(OPT_call_graph_ordering_file))
      if (Optional<MemoryBufferRef> buffer = readFile(arg->getValue()))
        readCallGraph(*buffer);
    readCallGraphsFromObjectFiles<ELFT>();
  }

  // Write the result to the file.
  writeResult<ELFT>();
}<|MERGE_RESOLUTION|>--- conflicted
+++ resolved
@@ -763,20 +763,6 @@
   return OrphanHandlingPolicy::Place;
 }
 
-// Parses --power10-stubs= flags, to disable or enable Power 10
-// instructions in stubs.
-static bool getP10StubOpt(opt::InputArgList &args) {
-
-  if (args.getLastArgValue(OPT_power10_stubs_eq)== "no")
-    return false;
-
-  if (!args.hasArg(OPT_power10_stubs_eq) &&
-      args.hasArg(OPT_no_power10_stubs))
-    return false;
-
-  return true;
-}
-
 // Parse --build-id or --build-id=<style>. We handle "tree" as a
 // synonym for "sha1" because all our hash functions including
 // --build-id=sha1 are actually tree hashes for performance reasons.
@@ -1087,8 +1073,6 @@
   config->ltoo = args::getInteger(args, OPT_lto_O, 2);
   config->ltoObjPath = args.getLastArgValue(OPT_lto_obj_path_eq);
   config->ltoPartitions = args::getInteger(args, OPT_lto_partitions, 1);
-  config->ltoPseudoProbeForProfiling =
-      args.hasArg(OPT_lto_pseudo_probe_for_profiling);
   config->ltoSampleProfile = args.getLastArgValue(OPT_lto_sample_profile);
   config->ltoBasicBlockSections =
       args.getLastArgValue(OPT_lto_basic_block_sections);
@@ -1202,20 +1186,12 @@
   config->zShstk = hasZOption(args, "shstk");
   config->zStackSize = args::getZOptionValue(args, OPT_z, "stack-size", 0);
   config->zStartStopGC =
-<<<<<<< HEAD
-      getZFlag(args, "start-stop-gc", "nostart-stop-gc", false);
-=======
       getZFlag(args, "start-stop-gc", "nostart-stop-gc", true);
->>>>>>> a2ce6ee6
   config->zStartStopVisibility = getZStartStopVisibility(args);
   config->zText = getZFlag(args, "text", "notext", true);
   config->zWxneeded = hasZOption(args, "wxneeded");
   setUnresolvedSymbolPolicy(args);
-<<<<<<< HEAD
-  config->Power10Stub = getP10StubOpt(args);
-=======
   config->power10Stubs = args.getLastArgValue(OPT_power10_stubs_eq) != "no";
->>>>>>> a2ce6ee6
 
   if (opt::Arg *arg = args.getLastArg(OPT_eb, OPT_el)) {
     if (arg->getOption().matches(OPT_eb))
@@ -1223,8 +1199,6 @@
     else
       config->optEL = true;
   }
-<<<<<<< HEAD
-=======
 
   for (opt::Arg *arg : args.filtered(OPT_shuffle_sections)) {
     constexpr StringRef errPrefix = "--shuffle-sections=: ";
@@ -1260,7 +1234,6 @@
       *reportArg.second = option.second;
     }
   }
->>>>>>> a2ce6ee6
 
   for (opt::Arg *arg : args.filtered(OPT_z)) {
     std::pair<StringRef, StringRef> option =
@@ -2434,38 +2407,15 @@
   //
   // With this the symbol table should be complete. After this, no new names
   // except a few linker-synthesized ones will be added to the symbol table.
-<<<<<<< HEAD
-  compileBitcodeFiles<ELFT>();
-
-  // Handle --exclude-libs again because lto.tmp may reference additional
-  // libcalls symbols defined in an excluded archive. This may override
-  // versionId set by scanVersionScript().
-  if (args.hasArg(OPT_exclude_libs))
-    excludeLibs(args);
-=======
   compileBitcodeFiles<ELFT>(skipLinkedOutput);
->>>>>>> a2ce6ee6
 
   // Symbol resolution finished. Report backward reference problems.
   reportBackrefs();
   if (errorCount())
     return;
 
-<<<<<<< HEAD
-  // If -thinlto-index-only is given, we should create only "index
-  // files" and not object files. Index file creation is already done
-  // in addCombinedLTOObject, so we are done if that's the case.
-  // Likewise, --plugin-opt=emit-llvm and --plugin-opt=emit-asm are the
-  // options to create output files in bitcode or assembly code
-  // respectively. No object files are generated.
-  // Also bail out here when only certain thinLTO modules are specified for
-  // compilation. The intermediate object file are the expected output.
-  if (config->thinLTOIndexOnly || config->emitLLVM || config->ltoEmitAsm ||
-      !config->thinLTOModulesToCompile.empty())
-=======
   // Bail out if normal linked output is skipped due to LTO.
   if (skipLinkedOutput)
->>>>>>> a2ce6ee6
     return;
 
   // Handle --exclude-libs again because lto.tmp may reference additional
