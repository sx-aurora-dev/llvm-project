//===- InputSection.cpp ---------------------------------------------------===//
//
// Part of the LLVM Project, under the Apache License v2.0 with LLVM Exceptions.
// See https://llvm.org/LICENSE.txt for license information.
// SPDX-License-Identifier: Apache-2.0 WITH LLVM-exception
//
//===----------------------------------------------------------------------===//

#include "InputSection.h"
#include "Config.h"
#include "EhFrame.h"
#include "InputFiles.h"
#include "LinkerScript.h"
#include "OutputSections.h"
#include "Relocations.h"
#include "SymbolTable.h"
#include "Symbols.h"
#include "SyntheticSections.h"
#include "Target.h"
#include "Thunks.h"
#include "lld/Common/ErrorHandler.h"
#include "lld/Common/Memory.h"
#include "llvm/Support/Compiler.h"
#include "llvm/Support/Compression.h"
#include "llvm/Support/Endian.h"
#include "llvm/Support/Threading.h"
#include "llvm/Support/xxhash.h"
#include <algorithm>
#include <mutex>
#include <set>
#include <unordered_set>
#include <vector>

using namespace llvm;
using namespace llvm::ELF;
using namespace llvm::object;
using namespace llvm::support;
using namespace llvm::support::endian;
using namespace llvm::sys;
using namespace lld;
using namespace lld::elf;

SmallVector<InputSectionBase *, 0> elf::inputSections;
DenseSet<std::pair<const Symbol *, uint64_t>> elf::ppc64noTocRelax;

// Returns a string to construct an error message.
std::string lld::toString(const InputSectionBase *sec) {
  return (toString(sec->file) + ":(" + sec->name + ")").str();
}

template <class ELFT>
static ArrayRef<uint8_t> getSectionContents(ObjFile<ELFT> &file,
                                            const typename ELFT::Shdr &hdr) {
  if (hdr.sh_type == SHT_NOBITS)
    return makeArrayRef<uint8_t>(nullptr, hdr.sh_size);
  return check(file.getObj().getSectionContents(hdr));
}

InputSectionBase::InputSectionBase(InputFile *file, uint64_t flags,
                                   uint32_t type, uint64_t entsize,
                                   uint32_t link, uint32_t info,
                                   uint32_t alignment, ArrayRef<uint8_t> data,
                                   StringRef name, Kind sectionKind)
    : SectionBase(sectionKind, name, flags, entsize, alignment, type, info,
                  link),
      file(file), rawData(data) {
  // In order to reduce memory allocation, we assume that mergeable
  // sections are smaller than 4 GiB, which is not an unreasonable
  // assumption as of 2017.
  if (sectionKind == SectionBase::Merge && rawData.size() > UINT32_MAX)
    error(toString(this) + ": section too large");

  // The ELF spec states that a value of 0 means the section has
  // no alignment constraints.
  uint32_t v = std::max<uint32_t>(alignment, 1);
  if (!isPowerOf2_64(v))
    fatal(toString(this) + ": sh_addralign is not a power of 2");
  this->alignment = v;

  // In ELF, each section can be compressed by zlib, and if compressed,
  // section name may be mangled by appending "z" (e.g. ".zdebug_info").
  // If that's the case, demangle section name so that we can handle a
  // section as if it weren't compressed.
  if ((flags & SHF_COMPRESSED) || name.startswith(".zdebug")) {
    if (!zlib::isAvailable())
      error(toString(file) + ": contains a compressed section, " +
            "but zlib is not available");
    switch (config->ekind) {
    case ELF32LEKind:
      parseCompressedHeader<ELF32LE>();
      break;
    case ELF32BEKind:
      parseCompressedHeader<ELF32BE>();
      break;
    case ELF64LEKind:
      parseCompressedHeader<ELF64LE>();
      break;
    case ELF64BEKind:
      parseCompressedHeader<ELF64BE>();
      break;
    default:
      llvm_unreachable("unknown ELFT");
    }
  }
}

// Drop SHF_GROUP bit unless we are producing a re-linkable object file.
// SHF_GROUP is a marker that a section belongs to some comdat group.
// That flag doesn't make sense in an executable.
static uint64_t getFlags(uint64_t flags) {
  flags &= ~(uint64_t)SHF_INFO_LINK;
  if (!config->relocatable)
    flags &= ~(uint64_t)SHF_GROUP;
  return flags;
}

template <class ELFT>
InputSectionBase::InputSectionBase(ObjFile<ELFT> &file,
                                   const typename ELFT::Shdr &hdr,
                                   StringRef name, Kind sectionKind)
    : InputSectionBase(&file, getFlags(hdr.sh_flags), hdr.sh_type,
                       hdr.sh_entsize, hdr.sh_link, hdr.sh_info,
                       hdr.sh_addralign, getSectionContents(file, hdr), name,
                       sectionKind) {
  // We reject object files having insanely large alignments even though
  // they are allowed by the spec. I think 4GB is a reasonable limitation.
  // We might want to relax this in the future.
  if (hdr.sh_addralign > UINT32_MAX)
    fatal(toString(&file) + ": section sh_addralign is too large");
}

size_t InputSectionBase::getSize() const {
  if (auto *s = dyn_cast<SyntheticSection>(this))
    return s->getSize();
  if (uncompressedSize >= 0)
    return uncompressedSize;
  return rawData.size() - bytesDropped;
}

void InputSectionBase::uncompress() const {
  size_t size = uncompressedSize;
  char *uncompressedBuf;
  {
    static std::mutex mu;
    std::lock_guard<std::mutex> lock(mu);
    uncompressedBuf = bAlloc.Allocate<char>(size);
  }

  if (Error e = zlib::uncompress(toStringRef(rawData), uncompressedBuf, size))
    fatal(toString(this) +
          ": uncompress failed: " + llvm::toString(std::move(e)));
  rawData = makeArrayRef((uint8_t *)uncompressedBuf, size);
  uncompressedSize = -1;
}

template <class ELFT> RelsOrRelas<ELFT> InputSectionBase::relsOrRelas() const {
  if (relSecIdx == 0)
    return {};
  RelsOrRelas<ELFT> ret;
  typename ELFT::Shdr shdr =
      cast<ELFFileBase>(file)->getELFShdrs<ELFT>()[relSecIdx];
  if (shdr.sh_type == SHT_REL) {
    ret.rels = makeArrayRef(reinterpret_cast<const typename ELFT::Rel *>(
                                file->mb.getBufferStart() + shdr.sh_offset),
                            shdr.sh_size / sizeof(typename ELFT::Rel));
  } else {
    assert(shdr.sh_type == SHT_RELA);
    ret.relas = makeArrayRef(reinterpret_cast<const typename ELFT::Rela *>(
                                 file->mb.getBufferStart() + shdr.sh_offset),
                             shdr.sh_size / sizeof(typename ELFT::Rela));
  }
  return ret;
}

uint64_t SectionBase::getOffset(uint64_t offset) const {
  switch (kind()) {
  case Output: {
    auto *os = cast<OutputSection>(this);
    // For output sections we treat offset -1 as the end of the section.
    return offset == uint64_t(-1) ? os->size : offset;
  }
  case Regular:
  case Synthetic:
    return cast<InputSection>(this)->outSecOff + offset;
  case EHFrame:
    // The file crtbeginT.o has relocations pointing to the start of an empty
    // .eh_frame that is known to be the first in the link. It does that to
    // identify the start of the output .eh_frame.
    return offset;
  case Merge:
    const MergeInputSection *ms = cast<MergeInputSection>(this);
    if (InputSection *isec = ms->getParent())
      return isec->outSecOff + ms->getParentOffset(offset);
    return ms->getParentOffset(offset);
  }
  llvm_unreachable("invalid section kind");
}

uint64_t SectionBase::getVA(uint64_t offset) const {
  const OutputSection *out = getOutputSection();
  return (out ? out->addr : 0) + getOffset(offset);
}

OutputSection *SectionBase::getOutputSection() {
  InputSection *sec;
  if (auto *isec = dyn_cast<InputSection>(this))
    sec = isec;
  else if (auto *ms = dyn_cast<MergeInputSection>(this))
    sec = ms->getParent();
  else if (auto *eh = dyn_cast<EhInputSection>(this))
    sec = eh->getParent();
  else
    return cast<OutputSection>(this);
  return sec ? sec->getParent() : nullptr;
}

// When a section is compressed, `rawData` consists with a header followed
// by zlib-compressed data. This function parses a header to initialize
// `uncompressedSize` member and remove the header from `rawData`.
template <typename ELFT> void InputSectionBase::parseCompressedHeader() {
  // Old-style header
  if (name.startswith(".zdebug")) {
    if (!toStringRef(rawData).startswith("ZLIB")) {
      error(toString(this) + ": corrupted compressed section header");
      return;
    }
    rawData = rawData.slice(4);

    if (rawData.size() < 8) {
      error(toString(this) + ": corrupted compressed section header");
      return;
    }

    uncompressedSize = read64be(rawData.data());
    rawData = rawData.slice(8);

    // Restore the original section name.
    // (e.g. ".zdebug_info" -> ".debug_info")
    name = saver.save("." + name.substr(2));
    return;
  }

  assert(flags & SHF_COMPRESSED);
  flags &= ~(uint64_t)SHF_COMPRESSED;

  // New-style header
  if (rawData.size() < sizeof(typename ELFT::Chdr)) {
    error(toString(this) + ": corrupted compressed section");
    return;
  }

  auto *hdr = reinterpret_cast<const typename ELFT::Chdr *>(rawData.data());
  if (hdr->ch_type != ELFCOMPRESS_ZLIB) {
    error(toString(this) + ": unsupported compression type");
    return;
  }

  uncompressedSize = hdr->ch_size;
  alignment = std::max<uint32_t>(hdr->ch_addralign, 1);
  rawData = rawData.slice(sizeof(*hdr));
}

InputSection *InputSectionBase::getLinkOrderDep() const {
  assert(flags & SHF_LINK_ORDER);
  if (!link)
    return nullptr;
  return cast<InputSection>(file->getSections()[link]);
}

// Find a function symbol that encloses a given location.
Defined *InputSectionBase::getEnclosingFunction(uint64_t offset) {
  for (Symbol *b : file->getSymbols())
    if (Defined *d = dyn_cast<Defined>(b))
      if (d->section == this && d->type == STT_FUNC && d->value <= offset &&
          offset < d->value + d->size)
        return d;
  return nullptr;
}

// Returns an object file location string. Used to construct an error message.
template <class ELFT>
std::string InputSectionBase::getLocation(uint64_t offset) {
  std::string secAndOffset =
      (name + "+0x" + Twine::utohexstr(offset) + ")").str();

  // We don't have file for synthetic sections.
  if (getFile<ELFT>() == nullptr)
    return (config->outputFile + ":(" + secAndOffset).str();

  std::string file = toString(getFile<ELFT>());
  if (Defined *d = getEnclosingFunction(offset))
    return file + ":(function " + toString(*d) + ": " + secAndOffset;

  return file + ":(" + secAndOffset;
}

// This function is intended to be used for constructing an error message.
// The returned message looks like this:
//
//   foo.c:42 (/home/alice/possibly/very/long/path/foo.c:42)
//
//  Returns an empty string if there's no way to get line info.
std::string InputSectionBase::getSrcMsg(const Symbol &sym, uint64_t offset) {
  return file->getSrcMsg(sym, *this, offset);
}

// Returns a filename string along with an optional section name. This
// function is intended to be used for constructing an error
// message. The returned message looks like this:
//
//   path/to/foo.o:(function bar)
//
// or
//
//   path/to/foo.o:(function bar) in archive path/to/bar.a
std::string InputSectionBase::getObjMsg(uint64_t off) {
  std::string filename = std::string(file->getName());

  std::string archive;
  if (!file->archiveName.empty())
    archive = (" in archive " + file->archiveName).str();

  // Find a symbol that encloses a given location.
  for (Symbol *b : file->getSymbols())
    if (auto *d = dyn_cast<Defined>(b))
      if (d->section == this && d->value <= off && off < d->value + d->size)
        return filename + ":(" + toString(*d) + ")" + archive;

  // If there's no symbol, print out the offset in the section.
  return (filename + ":(" + name + "+0x" + utohexstr(off) + ")" + archive)
      .str();
}

InputSection InputSection::discarded(nullptr, 0, 0, 0, ArrayRef<uint8_t>(), "");

InputSection::InputSection(InputFile *f, uint64_t flags, uint32_t type,
                           uint32_t alignment, ArrayRef<uint8_t> data,
                           StringRef name, Kind k)
    : InputSectionBase(f, flags, type,
                       /*Entsize*/ 0, /*Link*/ 0, /*Info*/ 0, alignment, data,
                       name, k) {}

template <class ELFT>
InputSection::InputSection(ObjFile<ELFT> &f, const typename ELFT::Shdr &header,
                           StringRef name)
    : InputSectionBase(f, header, name, InputSectionBase::Regular) {}

bool InputSection::classof(const SectionBase *s) {
  return s->kind() == SectionBase::Regular ||
         s->kind() == SectionBase::Synthetic;
}

OutputSection *InputSection::getParent() const {
  return cast_or_null<OutputSection>(parent);
}

// Copy SHT_GROUP section contents. Used only for the -r option.
template <class ELFT> void InputSection::copyShtGroup(uint8_t *buf) {
  // ELFT::Word is the 32-bit integral type in the target endianness.
  using u32 = typename ELFT::Word;
  ArrayRef<u32> from = getDataAs<u32>();
  auto *to = reinterpret_cast<u32 *>(buf);

  // The first entry is not a section number but a flag.
  *to++ = from[0];

  // Adjust section numbers because section numbers in an input object files are
  // different in the output. We also need to handle combined or discarded
  // members.
  ArrayRef<InputSectionBase *> sections = file->getSections();
  std::unordered_set<uint32_t> seen;
  for (uint32_t idx : from.slice(1)) {
    OutputSection *osec = sections[idx]->getOutputSection();
    if (osec && seen.insert(osec->sectionIndex).second)
      *to++ = osec->sectionIndex;
  }
}

InputSectionBase *InputSection::getRelocatedSection() const {
  if (!file || (type != SHT_RELA && type != SHT_REL))
    return nullptr;
  ArrayRef<InputSectionBase *> sections = file->getSections();
  return sections[info];
}

// This is used for -r and --emit-relocs. We can't use memcpy to copy
// relocations because we need to update symbol table offset and section index
// for each relocation. So we copy relocations one by one.
template <class ELFT, class RelTy>
void InputSection::copyRelocations(uint8_t *buf, ArrayRef<RelTy> rels) {
  const TargetInfo &target = *elf::target;
  InputSectionBase *sec = getRelocatedSection();

  for (const RelTy &rel : rels) {
    RelType type = rel.getType(config->isMips64EL);
    const ObjFile<ELFT> *file = getFile<ELFT>();
    Symbol &sym = file->getRelocTargetSym(rel);

    auto *p = reinterpret_cast<typename ELFT::Rela *>(buf);
    buf += sizeof(RelTy);

    if (RelTy::IsRela)
      p->r_addend = getAddend<ELFT>(rel);

    // Output section VA is zero for -r, so r_offset is an offset within the
    // section, but for --emit-relocs it is a virtual address.
    p->r_offset = sec->getVA(rel.r_offset);
    p->setSymbolAndType(in.symTab->getSymbolIndex(&sym), type,
                        config->isMips64EL);

    if (sym.type == STT_SECTION) {
      // We combine multiple section symbols into only one per
      // section. This means we have to update the addend. That is
      // trivial for Elf_Rela, but for Elf_Rel we have to write to the
      // section data. We do that by adding to the Relocation vector.

      // .eh_frame is horribly special and can reference discarded sections. To
      // avoid having to parse and recreate .eh_frame, we just replace any
      // relocation in it pointing to discarded sections with R_*_NONE, which
      // hopefully creates a frame that is ignored at runtime. Also, don't warn
      // on .gcc_except_table and debug sections.
      //
      // See the comment in maybeReportUndefined for PPC32 .got2 and PPC64 .toc
      auto *d = dyn_cast<Defined>(&sym);
      if (!d) {
        if (!isDebugSection(*sec) && sec->name != ".eh_frame" &&
            sec->name != ".gcc_except_table" && sec->name != ".got2" &&
            sec->name != ".toc") {
          uint32_t secIdx = cast<Undefined>(sym).discardedSecIdx;
          Elf_Shdr_Impl<ELFT> sec = file->template getELFShdrs<ELFT>()[secIdx];
          warn("relocation refers to a discarded section: " +
               CHECK(file->getObj().getSectionName(sec), file) +
               "\n>>> referenced by " + getObjMsg(p->r_offset));
        }
        p->setSymbolAndType(0, 0, false);
        continue;
      }
      SectionBase *section = d->section;
      if (!section->isLive()) {
        p->setSymbolAndType(0, 0, false);
        continue;
      }

      int64_t addend = getAddend<ELFT>(rel);
      const uint8_t *bufLoc = sec->data().begin() + rel.r_offset;
      if (!RelTy::IsRela)
        addend = target.getImplicitAddend(bufLoc, type);

      if (config->emachine == EM_MIPS &&
          target.getRelExpr(type, sym, bufLoc) == R_MIPS_GOTREL) {
        // Some MIPS relocations depend on "gp" value. By default,
        // this value has 0x7ff0 offset from a .got section. But
        // relocatable files produced by a compiler or a linker
        // might redefine this default value and we must use it
        // for a calculation of the relocation result. When we
        // generate EXE or DSO it's trivial. Generating a relocatable
        // output is more difficult case because the linker does
        // not calculate relocations in this mode and loses
        // individual "gp" values used by each input object file.
        // As a workaround we add the "gp" value to the relocation
        // addend and save it back to the file.
        addend += sec->getFile<ELFT>()->mipsGp0;
      }

      if (RelTy::IsRela)
        p->r_addend = sym.getVA(addend) - section->getOutputSection()->addr;
      else if (config->relocatable && type != target.noneRel)
        sec->relocations.push_back({R_ABS, type, rel.r_offset, addend, &sym});
    } else if (config->emachine == EM_PPC && type == R_PPC_PLTREL24 &&
               p->r_addend >= 0x8000 && sec->file->ppc32Got2) {
      // Similar to R_MIPS_GPREL{16,32}. If the addend of R_PPC_PLTREL24
      // indicates that r30 is relative to the input section .got2
      // (r_addend>=0x8000), after linking, r30 should be relative to the output
      // section .got2 . To compensate for the shift, adjust r_addend by
      // ppc32Got->outSecOff.
      p->r_addend += sec->file->ppc32Got2->outSecOff;
    }
  }
}

// The ARM and AArch64 ABI handle pc-relative relocations to undefined weak
// references specially. The general rule is that the value of the symbol in
// this context is the address of the place P. A further special case is that
// branch relocations to an undefined weak reference resolve to the next
// instruction.
static uint32_t getARMUndefinedRelativeWeakVA(RelType type, uint32_t a,
                                              uint32_t p) {
  switch (type) {
  // Unresolved branch relocations to weak references resolve to next
  // instruction, this will be either 2 or 4 bytes on from P.
  case R_ARM_THM_JUMP8:
  case R_ARM_THM_JUMP11:
    return p + 2 + a;
  case R_ARM_CALL:
  case R_ARM_JUMP24:
  case R_ARM_PC24:
  case R_ARM_PLT32:
  case R_ARM_PREL31:
  case R_ARM_THM_JUMP19:
  case R_ARM_THM_JUMP24:
    return p + 4 + a;
  case R_ARM_THM_CALL:
    // We don't want an interworking BLX to ARM
    return p + 5 + a;
  // Unresolved non branch pc-relative relocations
  // R_ARM_TARGET2 which can be resolved relatively is not present as it never
  // targets a weak-reference.
  case R_ARM_MOVW_PREL_NC:
  case R_ARM_MOVT_PREL:
  case R_ARM_REL32:
  case R_ARM_THM_ALU_PREL_11_0:
  case R_ARM_THM_MOVW_PREL_NC:
  case R_ARM_THM_MOVT_PREL:
  case R_ARM_THM_PC12:
    return p + a;
  // p + a is unrepresentable as negative immediates can't be encoded.
  case R_ARM_THM_PC8:
    return p;
  }
  llvm_unreachable("ARM pc-relative relocation expected\n");
}

// The comment above getARMUndefinedRelativeWeakVA applies to this function.
static uint64_t getAArch64UndefinedRelativeWeakVA(uint64_t type, uint64_t p) {
  switch (type) {
  // Unresolved branch relocations to weak references resolve to next
  // instruction, this is 4 bytes on from P.
  case R_AARCH64_CALL26:
  case R_AARCH64_CONDBR19:
  case R_AARCH64_JUMP26:
  case R_AARCH64_TSTBR14:
    return p + 4;
  // Unresolved non branch pc-relative relocations
  case R_AARCH64_PREL16:
  case R_AARCH64_PREL32:
  case R_AARCH64_PREL64:
  case R_AARCH64_ADR_PREL_LO21:
  case R_AARCH64_LD_PREL_LO19:
  case R_AARCH64_PLT32:
    return p;
  }
  llvm_unreachable("AArch64 pc-relative relocation expected\n");
}

static uint64_t getRISCVUndefinedRelativeWeakVA(uint64_t type, uint64_t p) {
  switch (type) {
  case R_RISCV_BRANCH:
  case R_RISCV_JAL:
  case R_RISCV_CALL:
  case R_RISCV_CALL_PLT:
  case R_RISCV_RVC_BRANCH:
  case R_RISCV_RVC_JUMP:
    return p;
  default:
    return 0;
  }
}

// ARM SBREL relocations are of the form S + A - B where B is the static base
// The ARM ABI defines base to be "addressing origin of the output segment
// defining the symbol S". We defined the "addressing origin"/static base to be
// the base of the PT_LOAD segment containing the Sym.
// The procedure call standard only defines a Read Write Position Independent
// RWPI variant so in practice we should expect the static base to be the base
// of the RW segment.
static uint64_t getARMStaticBase(const Symbol &sym) {
  OutputSection *os = sym.getOutputSection();
  if (!os || !os->ptLoad || !os->ptLoad->firstSec)
    fatal("SBREL relocation to " + sym.getName() + " without static base");
  return os->ptLoad->firstSec->addr;
}

// For R_RISCV_PC_INDIRECT (R_RISCV_PCREL_LO12_{I,S}), the symbol actually
// points the corresponding R_RISCV_PCREL_HI20 relocation, and the target VA
// is calculated using PCREL_HI20's symbol.
//
// This function returns the R_RISCV_PCREL_HI20 relocation from
// R_RISCV_PCREL_LO12's symbol and addend.
static Relocation *getRISCVPCRelHi20(const Symbol *sym, uint64_t addend) {
  const Defined *d = cast<Defined>(sym);
  if (!d->section) {
    error("R_RISCV_PCREL_LO12 relocation points to an absolute symbol: " +
          sym->getName());
    return nullptr;
  }
  InputSection *isec = cast<InputSection>(d->section);

  if (addend != 0)
    warn("non-zero addend in R_RISCV_PCREL_LO12 relocation to " +
         isec->getObjMsg(d->value) + " is ignored");

  // Relocations are sorted by offset, so we can use std::equal_range to do
  // binary search.
  Relocation r;
  r.offset = d->value;
  auto range =
      std::equal_range(isec->relocations.begin(), isec->relocations.end(), r,
                       [](const Relocation &lhs, const Relocation &rhs) {
                         return lhs.offset < rhs.offset;
                       });

  for (auto it = range.first; it != range.second; ++it)
    if (it->type == R_RISCV_PCREL_HI20 || it->type == R_RISCV_GOT_HI20 ||
        it->type == R_RISCV_TLS_GD_HI20 || it->type == R_RISCV_TLS_GOT_HI20)
      return &*it;

  error("R_RISCV_PCREL_LO12 relocation points to " + isec->getObjMsg(d->value) +
        " without an associated R_RISCV_PCREL_HI20 relocation");
  return nullptr;
}

// A TLS symbol's virtual address is relative to the TLS segment. Add a
// target-specific adjustment to produce a thread-pointer-relative offset.
static int64_t getTlsTpOffset(const Symbol &s) {
  // On targets that support TLSDESC, _TLS_MODULE_BASE_@tpoff = 0.
  if (&s == ElfSym::tlsModuleBase)
    return 0;

  // There are 2 TLS layouts. Among targets we support, x86 uses TLS Variant 2
  // while most others use Variant 1. At run time TP will be aligned to p_align.

  // Variant 1. TP will be followed by an optional gap (which is the size of 2
  // pointers on ARM/AArch64, 0 on other targets), followed by alignment
  // padding, then the static TLS blocks. The alignment padding is added so that
  // (TP + gap + padding) is congruent to p_vaddr modulo p_align.
  //
  // Variant 2. Static TLS blocks, followed by alignment padding are placed
  // before TP. The alignment padding is added so that (TP - padding -
  // p_memsz) is congruent to p_vaddr modulo p_align.
  PhdrEntry *tls = Out::tlsPhdr;
  switch (config->emachine) {
    // Variant 1.
  case EM_ARM:
  case EM_AARCH64:
    return s.getVA(0) + config->wordsize * 2 +
           ((tls->p_vaddr - config->wordsize * 2) & (tls->p_align - 1));
  case EM_MIPS:
  case EM_PPC:
  case EM_PPC64:
    // Adjusted Variant 1. TP is placed with a displacement of 0x7000, which is
    // to allow a signed 16-bit offset to reach 0x1000 of TCB/thread-library
    // data and 0xf000 of the program's TLS segment.
    return s.getVA(0) + (tls->p_vaddr & (tls->p_align - 1)) - 0x7000;
  case EM_RISCV:
    return s.getVA(0) + (tls->p_vaddr & (tls->p_align - 1));

    // Variant 2.
  case EM_HEXAGON:
  case EM_SPARCV9:
  case EM_386:
  case EM_X86_64:
    return s.getVA(0) - tls->p_memsz -
           ((-tls->p_vaddr - tls->p_memsz) & (tls->p_align - 1));
  default:
    llvm_unreachable("unhandled Config->EMachine");
  }
}

uint64_t InputSectionBase::getRelocTargetVA(const InputFile *file, RelType type,
                                            int64_t a, uint64_t p,
                                            const Symbol &sym, RelExpr expr) {
  switch (expr) {
  case R_ABS:
  case R_DTPREL:
  case R_RELAX_TLS_LD_TO_LE_ABS:
  case R_RELAX_GOT_PC_NOPIC:
  case R_RISCV_ADD:
    return sym.getVA(a);
  case R_ADDEND:
    return a;
  case R_ARM_SBREL:
    return sym.getVA(a) - getARMStaticBase(sym);
  case R_GOT:
  case R_RELAX_TLS_GD_TO_IE_ABS:
    return sym.getGotVA() + a;
  case R_GOTONLY_PC:
    return in.got->getVA() + a - p;
  case R_GOTPLTONLY_PC:
    return in.gotPlt->getVA() + a - p;
  case R_GOTREL:
  case R_PPC64_RELAX_TOC:
    return sym.getVA(a) - in.got->getVA();
  case R_GOTPLTREL:
    return sym.getVA(a) - in.gotPlt->getVA();
  case R_GOTPLT:
  case R_RELAX_TLS_GD_TO_IE_GOTPLT:
    return sym.getGotVA() + a - in.gotPlt->getVA();
  case R_TLSLD_GOT_OFF:
  case R_GOT_OFF:
  case R_RELAX_TLS_GD_TO_IE_GOT_OFF:
    return sym.getGotOffset() + a;
  case R_AARCH64_GOT_PAGE_PC:
  case R_AARCH64_RELAX_TLS_GD_TO_IE_PAGE_PC:
    return getAArch64Page(sym.getGotVA() + a) - getAArch64Page(p);
  case R_AARCH64_GOT_PAGE:
    return sym.getGotVA() + a - getAArch64Page(in.got->getVA());
  case R_GOT_PC:
  case R_RELAX_TLS_GD_TO_IE:
    return sym.getGotVA() + a - p;
  case R_MIPS_GOTREL:
    return sym.getVA(a) - in.mipsGot->getGp(file);
  case R_MIPS_GOT_GP:
    return in.mipsGot->getGp(file) + a;
  case R_MIPS_GOT_GP_PC: {
    // R_MIPS_LO16 expression has R_MIPS_GOT_GP_PC type iif the target
    // is _gp_disp symbol. In that case we should use the following
    // formula for calculation "AHL + GP - P + 4". For details see p. 4-19 at
    // ftp://www.linux-mips.org/pub/linux/mips/doc/ABI/mipsabi.pdf
    // microMIPS variants of these relocations use slightly different
    // expressions: AHL + GP - P + 3 for %lo() and AHL + GP - P - 1 for %hi()
    // to correctly handle less-significant bit of the microMIPS symbol.
    uint64_t v = in.mipsGot->getGp(file) + a - p;
    if (type == R_MIPS_LO16 || type == R_MICROMIPS_LO16)
      v += 4;
    if (type == R_MICROMIPS_LO16 || type == R_MICROMIPS_HI16)
      v -= 1;
    return v;
  }
  case R_MIPS_GOT_LOCAL_PAGE:
    // If relocation against MIPS local symbol requires GOT entry, this entry
    // should be initialized by 'page address'. This address is high 16-bits
    // of sum the symbol's value and the addend.
    return in.mipsGot->getVA() + in.mipsGot->getPageEntryOffset(file, sym, a) -
           in.mipsGot->getGp(file);
  case R_MIPS_GOT_OFF:
  case R_MIPS_GOT_OFF32:
    // In case of MIPS if a GOT relocation has non-zero addend this addend
    // should be applied to the GOT entry content not to the GOT entry offset.
    // That is why we use separate expression type.
    return in.mipsGot->getVA() + in.mipsGot->getSymEntryOffset(file, sym, a) -
           in.mipsGot->getGp(file);
  case R_MIPS_TLSGD:
    return in.mipsGot->getVA() + in.mipsGot->getGlobalDynOffset(file, sym) -
           in.mipsGot->getGp(file);
  case R_MIPS_TLSLD:
    return in.mipsGot->getVA() + in.mipsGot->getTlsIndexOffset(file) -
           in.mipsGot->getGp(file);
  case R_AARCH64_PAGE_PC: {
    uint64_t val = sym.isUndefWeak() ? p + a : sym.getVA(a);
    return getAArch64Page(val) - getAArch64Page(p);
  }
  case R_RISCV_PC_INDIRECT: {
    if (const Relocation *hiRel = getRISCVPCRelHi20(&sym, a))
      return getRelocTargetVA(file, hiRel->type, hiRel->addend, sym.getVA(),
                              *hiRel->sym, hiRel->expr);
    return 0;
  }
  case R_PC:
  case R_ARM_PCA: {
    uint64_t dest;
    if (expr == R_ARM_PCA)
      // Some PC relative ARM (Thumb) relocations align down the place.
      p = p & 0xfffffffc;
    if (sym.isUndefWeak()) {
      // On ARM and AArch64 a branch to an undefined weak resolves to the next
      // instruction, otherwise the place. On RISCV, resolve an undefined weak
      // to the same instruction to cause an infinite loop (making the user
      // aware of the issue) while ensuring no overflow.
      if (config->emachine == EM_ARM)
        dest = getARMUndefinedRelativeWeakVA(type, a, p);
      else if (config->emachine == EM_AARCH64)
        dest = getAArch64UndefinedRelativeWeakVA(type, p) + a;
      else if (config->emachine == EM_PPC)
        dest = p;
      else if (config->emachine == EM_RISCV)
        dest = getRISCVUndefinedRelativeWeakVA(type, p) + a;
      else
        dest = sym.getVA(a);
    } else {
      dest = sym.getVA(a);
    }
    return dest - p;
  }
  case R_PLT:
    return sym.getPltVA() + a;
  case R_PLT_PC:
  case R_PPC64_CALL_PLT:
    return sym.getPltVA() + a - p;
  case R_PLT_GOTPLT:
    return sym.getPltVA() + a - in.gotPlt->getVA();
  case R_PPC32_PLTREL:
    // R_PPC_PLTREL24 uses the addend (usually 0 or 0x8000) to indicate r30
    // stores _GLOBAL_OFFSET_TABLE_ or .got2+0x8000. The addend is ignored for
    // target VA computation.
    return sym.getPltVA() - p;
  case R_PPC64_CALL: {
    uint64_t symVA = sym.getVA(a);
    // If we have an undefined weak symbol, we might get here with a symbol
    // address of zero. That could overflow, but the code must be unreachable,
    // so don't bother doing anything at all.
    if (!symVA)
      return 0;

    // PPC64 V2 ABI describes two entry points to a function. The global entry
    // point is used for calls where the caller and callee (may) have different
    // TOC base pointers and r2 needs to be modified to hold the TOC base for
    // the callee. For local calls the caller and callee share the same
    // TOC base and so the TOC pointer initialization code should be skipped by
    // branching to the local entry point.
    return symVA - p + getPPC64GlobalEntryToLocalEntryOffset(sym.stOther);
  }
  case R_PPC64_TOCBASE:
    return getPPC64TocBase() + a;
  case R_RELAX_GOT_PC:
  case R_PPC64_RELAX_GOT_PC:
    return sym.getVA(a) - p;
  case R_RELAX_TLS_GD_TO_LE:
  case R_RELAX_TLS_IE_TO_LE:
  case R_RELAX_TLS_LD_TO_LE:
  case R_TPREL:
    // It is not very clear what to return if the symbol is undefined. With
    // --noinhibit-exec, even a non-weak undefined reference may reach here.
    // Just return A, which matches R_ABS, and the behavior of some dynamic
    // loaders.
    if (sym.isUndefined())
      return a;
    return getTlsTpOffset(sym) + a;
  case R_RELAX_TLS_GD_TO_LE_NEG:
  case R_TPREL_NEG:
    if (sym.isUndefined())
      return a;
    return -getTlsTpOffset(sym) + a;
  case R_SIZE:
    return sym.getSize() + a;
  case R_TLSDESC:
    return in.got->getTlsDescAddr(sym) + a;
  case R_TLSDESC_PC:
    return in.got->getTlsDescAddr(sym) + a - p;
  case R_TLSDESC_GOTPLT:
    return in.got->getTlsDescAddr(sym) + a - in.gotPlt->getVA();
  case R_AARCH64_TLSDESC_PAGE:
    return getAArch64Page(in.got->getTlsDescAddr(sym) + a) - getAArch64Page(p);
  case R_TLSGD_GOT:
    return in.got->getGlobalDynOffset(sym) + a;
  case R_TLSGD_GOTPLT:
    return in.got->getGlobalDynAddr(sym) + a - in.gotPlt->getVA();
  case R_TLSGD_PC:
    return in.got->getGlobalDynAddr(sym) + a - p;
  case R_TLSLD_GOTPLT:
    return in.got->getVA() + in.got->getTlsIndexOff() + a - in.gotPlt->getVA();
  case R_TLSLD_GOT:
    return in.got->getTlsIndexOff() + a;
  case R_TLSLD_PC:
    return in.got->getTlsIndexVA() + a - p;
  default:
    llvm_unreachable("invalid expression");
  }
}

// This function applies relocations to sections without SHF_ALLOC bit.
// Such sections are never mapped to memory at runtime. Debug sections are
// an example. Relocations in non-alloc sections are much easier to
// handle than in allocated sections because it will never need complex
// treatment such as GOT or PLT (because at runtime no one refers them).
// So, we handle relocations for non-alloc sections directly in this
// function as a performance optimization.
template <class ELFT, class RelTy>
void InputSection::relocateNonAlloc(uint8_t *buf, ArrayRef<RelTy> rels) {
  const unsigned bits = sizeof(typename ELFT::uint) * 8;
  const TargetInfo &target = *elf::target;
  const bool isDebug = isDebugSection(*this);
  const bool isDebugLocOrRanges =
      isDebug && (name == ".debug_loc" || name == ".debug_ranges");
  const bool isDebugLine = isDebug && name == ".debug_line";
  Optional<uint64_t> tombstone;
  for (const auto &patAndValue : llvm::reverse(config->deadRelocInNonAlloc))
    if (patAndValue.first.match(this->name)) {
      tombstone = patAndValue.second;
      break;
    }

  for (const RelTy &rel : rels) {
    RelType type = rel.getType(config->isMips64EL);

    // GCC 8.0 or earlier have a bug that they emit R_386_GOTPC relocations
    // against _GLOBAL_OFFSET_TABLE_ for .debug_info. The bug has been fixed
    // in 2017 (https://gcc.gnu.org/bugzilla/show_bug.cgi?id=82630), but we
    // need to keep this bug-compatible code for a while.
    if (config->emachine == EM_386 && type == R_386_GOTPC)
      continue;

    uint64_t offset = rel.r_offset;
    uint8_t *bufLoc = buf + offset;
    int64_t addend = getAddend<ELFT>(rel);
    if (!RelTy::IsRela)
      addend += target.getImplicitAddend(bufLoc, type);

    Symbol &sym = getFile<ELFT>()->getRelocTargetSym(rel);
    RelExpr expr = target.getRelExpr(type, sym, bufLoc);
    if (expr == R_NONE)
      continue;

<<<<<<< HEAD
    if (expr == R_SIZE) {
      target->relocateNoSym(bufLoc, type,
                            SignExtend64<bits>(sym.getSize() + addend));
      continue;
    }

    // R_ABS/R_DTPREL and some other relocations can be used from non-SHF_ALLOC
    // sections.
    if (expr != R_ABS && expr != R_DTPREL && expr != R_GOTPLTREL &&
        expr != R_RISCV_ADD) {
      std::string msg = getLocation<ELFT>(offset) +
                        ": has non-ABS relocation " + toString(type) +
                        " against symbol '" + toString(sym) + "'";
      if (expr != R_PC && expr != R_ARM_PCA) {
        error(msg);
        return;
      }

      // If the control reaches here, we found a PC-relative relocation in a
      // non-ALLOC section. Since non-ALLOC section is not loaded into memory
      // at runtime, the notion of PC-relative doesn't make sense here. So,
      // this is a usage error. However, GNU linkers historically accept such
      // relocations without any errors and relocate them as if they were at
      // address 0. For bug-compatibilty, we accept them with warnings. We
      // know Steel Bank Common Lisp as of 2018 have this bug.
      warn(msg);
      target->relocateNoSym(
          bufLoc, type,
          SignExtend64<bits>(sym.getVA(addend - offset - outSecOff)));
      continue;
    }

=======
>>>>>>> 2ab1d525
    if (tombstone ||
        (isDebug && (type == target.symbolicRel || expr == R_DTPREL))) {
      // Resolve relocations in .debug_* referencing (discarded symbols or ICF
      // folded section symbols) to a tombstone value. Resolving to addend is
      // unsatisfactory because the result address range may collide with a
      // valid range of low address, or leave multiple CUs claiming ownership of
      // the same range of code, which may confuse consumers.
      //
      // To address the problems, we use -1 as a tombstone value for most
      // .debug_* sections. We have to ignore the addend because we don't want
      // to resolve an address attribute (which may have a non-zero addend) to
      // -1+addend (wrap around to a low address).
      //
      // R_DTPREL type relocations represent an offset into the dynamic thread
      // vector. The computed value is st_value plus a non-negative offset.
      // Negative values are invalid, so -1 can be used as the tombstone value.
      //
      // If the referenced symbol is discarded (made Undefined), or the
      // section defining the referenced symbol is garbage collected,
      // sym.getOutputSection() is nullptr. `ds->folded` catches the ICF folded
      // case. However, resolving a relocation in .debug_line to -1 would stop
      // debugger users from setting breakpoints on the folded-in function, so
      // exclude .debug_line.
      //
      // For pre-DWARF-v5 .debug_loc and .debug_ranges, -1 is a reserved value
      // (base address selection entry), use 1 (which is used by GNU ld for
      // .debug_ranges).
      //
      // TODO To reduce disruption, we use 0 instead of -1 as the tombstone
      // value. Enable -1 in a future release.
      auto *ds = dyn_cast<Defined>(&sym);
      if (!sym.getOutputSection() || (ds && ds->folded && !isDebugLine)) {
        // If -z dead-reloc-in-nonalloc= is specified, respect it.
        const uint64_t value = tombstone ? SignExtend64<bits>(*tombstone)
                                         : (isDebugLocOrRanges ? 1 : 0);
        target.relocateNoSym(bufLoc, type, value);
        continue;
      }
    }

    // For a relocatable link, only tombstone values are applied.
    if (config->relocatable)
      continue;

    if (expr == R_SIZE) {
      target.relocateNoSym(bufLoc, type,
                           SignExtend64<bits>(sym.getSize() + addend));
      continue;
    }

    // R_ABS/R_DTPREL and some other relocations can be used from non-SHF_ALLOC
    // sections.
    if (expr == R_ABS || expr == R_DTPREL || expr == R_GOTPLTREL ||
        expr == R_RISCV_ADD) {
      target.relocateNoSym(bufLoc, type, SignExtend64<bits>(sym.getVA(addend)));
      continue;
    }

    std::string msg = getLocation<ELFT>(offset) + ": has non-ABS relocation " +
                      toString(type) + " against symbol '" + toString(sym) +
                      "'";
    if (expr != R_PC && expr != R_ARM_PCA) {
      error(msg);
      return;
    }

    // If the control reaches here, we found a PC-relative relocation in a
    // non-ALLOC section. Since non-ALLOC section is not loaded into memory
    // at runtime, the notion of PC-relative doesn't make sense here. So,
    // this is a usage error. However, GNU linkers historically accept such
    // relocations without any errors and relocate them as if they were at
    // address 0. For bug-compatibilty, we accept them with warnings. We
    // know Steel Bank Common Lisp as of 2018 have this bug.
    warn(msg);
    target.relocateNoSym(
        bufLoc, type,
        SignExtend64<bits>(sym.getVA(addend - offset - outSecOff)));
  }
}

// This is used when '-r' is given.
// For REL targets, InputSection::copyRelocations() may store artificial
// relocations aimed to update addends. They are handled in relocateAlloc()
// for allocatable sections, and this function does the same for
// non-allocatable sections, such as sections with debug information.
static void relocateNonAllocForRelocatable(InputSection *sec, uint8_t *buf) {
  const unsigned bits = config->is64 ? 64 : 32;

  for (const Relocation &rel : sec->relocations) {
    // InputSection::copyRelocations() adds only R_ABS relocations.
    assert(rel.expr == R_ABS);
    uint8_t *bufLoc = buf + rel.offset;
    uint64_t targetVA = SignExtend64(rel.sym->getVA(rel.addend), bits);
    target->relocate(bufLoc, rel, targetVA);
  }
}

template <class ELFT>
void InputSectionBase::relocate(uint8_t *buf, uint8_t *bufEnd) {
  if ((flags & SHF_EXECINSTR) && LLVM_UNLIKELY(getFile<ELFT>()->splitStack))
    adjustSplitStackFunctionPrologues<ELFT>(buf, bufEnd);

  if (flags & SHF_ALLOC) {
    relocateAlloc(buf, bufEnd);
    return;
  }

  auto *sec = cast<InputSection>(this);
  if (config->relocatable)
    relocateNonAllocForRelocatable(sec, buf);
  // For a relocatable link, also call relocateNonAlloc() to rewrite applicable
  // locations with tombstone values.
  const RelsOrRelas<ELFT> rels = sec->template relsOrRelas<ELFT>();
  if (rels.areRelocsRel())
    sec->relocateNonAlloc<ELFT>(buf, rels.rels);
  else
    sec->relocateNonAlloc<ELFT>(buf, rels.relas);
}

void InputSectionBase::relocateAlloc(uint8_t *buf, uint8_t *bufEnd) {
  assert(flags & SHF_ALLOC);
  const unsigned bits = config->wordsize * 8;
  const TargetInfo &target = *elf::target;
  uint64_t lastPPCRelaxedRelocOff = UINT64_C(-1);
  AArch64Relaxer aarch64relaxer(relocations);
  for (size_t i = 0, size = relocations.size(); i != size; ++i) {
    const Relocation &rel = relocations[i];
    if (rel.expr == R_NONE)
      continue;
    uint64_t offset = rel.offset;
    uint8_t *bufLoc = buf + offset;

    uint64_t secAddr = getOutputSection()->addr;
    if (auto *sec = dyn_cast<InputSection>(this))
      secAddr += sec->outSecOff;
    const uint64_t addrLoc = secAddr + offset;
    const uint64_t targetVA =
        SignExtend64(getRelocTargetVA(file, rel.type, rel.addend, addrLoc,
                                      *rel.sym, rel.expr),
                     bits);
    switch (rel.expr) {
    case R_RELAX_GOT_PC:
    case R_RELAX_GOT_PC_NOPIC:
      target.relaxGot(bufLoc, rel, targetVA);
      break;
    case R_AARCH64_GOT_PAGE_PC:
      if (i + 1 < size && aarch64relaxer.tryRelaxAdrpLdr(
                              rel, relocations[i + 1], secAddr, buf)) {
        ++i;
        continue;
      }
      target.relocate(bufLoc, rel, targetVA);
      break;
    case R_PPC64_RELAX_GOT_PC: {
      // The R_PPC64_PCREL_OPT relocation must appear immediately after
      // R_PPC64_GOT_PCREL34 in the relocations table at the same offset.
      // We can only relax R_PPC64_PCREL_OPT if we have also relaxed
      // the associated R_PPC64_GOT_PCREL34 since only the latter has an
      // associated symbol. So save the offset when relaxing R_PPC64_GOT_PCREL34
      // and only relax the other if the saved offset matches.
      if (rel.type == R_PPC64_GOT_PCREL34)
        lastPPCRelaxedRelocOff = offset;
      if (rel.type == R_PPC64_PCREL_OPT && offset != lastPPCRelaxedRelocOff)
        break;
      target.relaxGot(bufLoc, rel, targetVA);
      break;
    }
    case R_PPC64_RELAX_TOC:
      // rel.sym refers to the STT_SECTION symbol associated to the .toc input
      // section. If an R_PPC64_TOC16_LO (.toc + addend) references the TOC
      // entry, there may be R_PPC64_TOC16_HA not paired with
      // R_PPC64_TOC16_LO_DS. Don't relax. This loses some relaxation
      // opportunities but is safe.
      if (ppc64noTocRelax.count({rel.sym, rel.addend}) ||
          !tryRelaxPPC64TocIndirection(rel, bufLoc))
        target.relocate(bufLoc, rel, targetVA);
      break;
    case R_RELAX_TLS_IE_TO_LE:
      target.relaxTlsIeToLe(bufLoc, rel, targetVA);
      break;
    case R_RELAX_TLS_LD_TO_LE:
    case R_RELAX_TLS_LD_TO_LE_ABS:
      target.relaxTlsLdToLe(bufLoc, rel, targetVA);
      break;
    case R_RELAX_TLS_GD_TO_LE:
    case R_RELAX_TLS_GD_TO_LE_NEG:
      target.relaxTlsGdToLe(bufLoc, rel, targetVA);
      break;
    case R_AARCH64_RELAX_TLS_GD_TO_IE_PAGE_PC:
    case R_RELAX_TLS_GD_TO_IE:
    case R_RELAX_TLS_GD_TO_IE_ABS:
    case R_RELAX_TLS_GD_TO_IE_GOT_OFF:
    case R_RELAX_TLS_GD_TO_IE_GOTPLT:
      target.relaxTlsGdToIe(bufLoc, rel, targetVA);
      break;
    case R_PPC64_CALL:
      // If this is a call to __tls_get_addr, it may be part of a TLS
      // sequence that has been relaxed and turned into a nop. In this
      // case, we don't want to handle it as a call.
      if (read32(bufLoc) == 0x60000000) // nop
        break;

      // Patch a nop (0x60000000) to a ld.
      if (rel.sym->needsTocRestore) {
        // gcc/gfortran 5.4, 6.3 and earlier versions do not add nop for
        // recursive calls even if the function is preemptible. This is not
        // wrong in the common case where the function is not preempted at
        // runtime. Just ignore.
        if ((bufLoc + 8 > bufEnd || read32(bufLoc + 4) != 0x60000000) &&
            rel.sym->file != file) {
          // Use substr(6) to remove the "__plt_" prefix.
          errorOrWarn(getErrorLocation(bufLoc) + "call to " +
                      lld::toString(*rel.sym).substr(6) +
                      " lacks nop, can't restore toc");
          break;
        }
        write32(bufLoc + 4, 0xe8410018); // ld %r2, 24(%r1)
      }
      target.relocate(bufLoc, rel, targetVA);
      break;
    default:
      target.relocate(bufLoc, rel, targetVA);
      break;
    }
  }

  // Apply jumpInstrMods.  jumpInstrMods are created when the opcode of
  // a jmp insn must be modified to shrink the jmp insn or to flip the jmp
  // insn.  This is primarily used to relax and optimize jumps created with
  // basic block sections.
  if (jumpInstrMod) {
    target.applyJumpInstrMod(buf + jumpInstrMod->offset, jumpInstrMod->original,
                             jumpInstrMod->size);
  }
}

// For each function-defining prologue, find any calls to __morestack,
// and replace them with calls to __morestack_non_split.
static void switchMorestackCallsToMorestackNonSplit(
    DenseSet<Defined *> &prologues, std::vector<Relocation *> &morestackCalls) {

  // If the target adjusted a function's prologue, all calls to
  // __morestack inside that function should be switched to
  // __morestack_non_split.
  Symbol *moreStackNonSplit = symtab->find("__morestack_non_split");
  if (!moreStackNonSplit) {
    error("mixing split-stack objects requires a definition of "
          "__morestack_non_split");
    return;
  }

  // Sort both collections to compare addresses efficiently.
  llvm::sort(morestackCalls, [](const Relocation *l, const Relocation *r) {
    return l->offset < r->offset;
  });
  std::vector<Defined *> functions(prologues.begin(), prologues.end());
  llvm::sort(functions, [](const Defined *l, const Defined *r) {
    return l->value < r->value;
  });

  auto it = morestackCalls.begin();
  for (Defined *f : functions) {
    // Find the first call to __morestack within the function.
    while (it != morestackCalls.end() && (*it)->offset < f->value)
      ++it;
    // Adjust all calls inside the function.
    while (it != morestackCalls.end() && (*it)->offset < f->value + f->size) {
      (*it)->sym = moreStackNonSplit;
      ++it;
    }
  }
}

static bool enclosingPrologueAttempted(uint64_t offset,
                                       const DenseSet<Defined *> &prologues) {
  for (Defined *f : prologues)
    if (f->value <= offset && offset < f->value + f->size)
      return true;
  return false;
}

// If a function compiled for split stack calls a function not
// compiled for split stack, then the caller needs its prologue
// adjusted to ensure that the called function will have enough stack
// available. Find those functions, and adjust their prologues.
template <class ELFT>
void InputSectionBase::adjustSplitStackFunctionPrologues(uint8_t *buf,
                                                         uint8_t *end) {
  DenseSet<Defined *> prologues;
  std::vector<Relocation *> morestackCalls;

  for (Relocation &rel : relocations) {
    // Local symbols can't possibly be cross-calls, and should have been
    // resolved long before this line.
    if (rel.sym->isLocal())
      continue;

    // Ignore calls into the split-stack api.
    if (rel.sym->getName().startswith("__morestack")) {
      if (rel.sym->getName().equals("__morestack"))
        morestackCalls.push_back(&rel);
      continue;
    }

    // A relocation to non-function isn't relevant. Sometimes
    // __morestack is not marked as a function, so this check comes
    // after the name check.
    if (rel.sym->type != STT_FUNC)
      continue;

    // If the callee's-file was compiled with split stack, nothing to do.  In
    // this context, a "Defined" symbol is one "defined by the binary currently
    // being produced". So an "undefined" symbol might be provided by a shared
    // library. It is not possible to tell how such symbols were compiled, so be
    // conservative.
    if (Defined *d = dyn_cast<Defined>(rel.sym))
      if (InputSection *isec = cast_or_null<InputSection>(d->section))
        if (!isec || !isec->getFile<ELFT>() || isec->getFile<ELFT>()->splitStack)
          continue;

    if (enclosingPrologueAttempted(rel.offset, prologues))
      continue;

    if (Defined *f = getEnclosingFunction(rel.offset)) {
      prologues.insert(f);
      if (target->adjustPrologueForCrossSplitStack(buf + f->value, end,
                                                   f->stOther))
        continue;
      if (!getFile<ELFT>()->someNoSplitStack)
        error(lld::toString(this) + ": " + f->getName() +
              " (with -fsplit-stack) calls " + rel.sym->getName() +
              " (without -fsplit-stack), but couldn't adjust its prologue");
    }
  }

  if (target->needsMoreStackNonSplit)
    switchMorestackCallsToMorestackNonSplit(prologues, morestackCalls);
}

template <class ELFT> void InputSection::writeTo(uint8_t *buf) {
  if (auto *s = dyn_cast<SyntheticSection>(this)) {
    s->writeTo(buf);
    return;
  }

  if (LLVM_UNLIKELY(type == SHT_NOBITS))
    return;
  // If -r or --emit-relocs is given, then an InputSection
  // may be a relocation section.
  if (LLVM_UNLIKELY(type == SHT_RELA)) {
    copyRelocations<ELFT>(buf, getDataAs<typename ELFT::Rela>());
    return;
  }
  if (LLVM_UNLIKELY(type == SHT_REL)) {
    copyRelocations<ELFT>(buf, getDataAs<typename ELFT::Rel>());
    return;
  }

  // If -r is given, we may have a SHT_GROUP section.
  if (LLVM_UNLIKELY(type == SHT_GROUP)) {
    copyShtGroup<ELFT>(buf);
    return;
  }

  // If this is a compressed section, uncompress section contents directly
  // to the buffer.
  if (uncompressedSize >= 0) {
    size_t size = uncompressedSize;
    if (Error e = zlib::uncompress(toStringRef(rawData), (char *)buf, size))
      fatal(toString(this) +
            ": uncompress failed: " + llvm::toString(std::move(e)));
    uint8_t *bufEnd = buf + size;
    relocate<ELFT>(buf, bufEnd);
    return;
  }

  // Copy section contents from source object file to output file
  // and then apply relocations.
  memcpy(buf, data().data(), data().size());
  uint8_t *bufEnd = buf + data().size();
  relocate<ELFT>(buf, bufEnd);
}

void InputSection::replace(InputSection *other) {
  alignment = std::max(alignment, other->alignment);

  // When a section is replaced with another section that was allocated to
  // another partition, the replacement section (and its associated sections)
  // need to be placed in the main partition so that both partitions will be
  // able to access it.
  if (partition != other->partition) {
    partition = 1;
    for (InputSection *isec : dependentSections)
      isec->partition = 1;
  }

  other->repl = repl;
  other->markDead();
}

template <class ELFT>
EhInputSection::EhInputSection(ObjFile<ELFT> &f,
                               const typename ELFT::Shdr &header,
                               StringRef name)
    : InputSectionBase(f, header, name, InputSectionBase::EHFrame) {}

SyntheticSection *EhInputSection::getParent() const {
  return cast_or_null<SyntheticSection>(parent);
}

// Returns the index of the first relocation that points to a region between
// Begin and Begin+Size.
template <class IntTy, class RelTy>
static unsigned getReloc(IntTy begin, IntTy size, const ArrayRef<RelTy> &rels,
                         unsigned &relocI) {
  // Start search from RelocI for fast access. That works because the
  // relocations are sorted in .eh_frame.
  for (unsigned n = rels.size(); relocI < n; ++relocI) {
    const RelTy &rel = rels[relocI];
    if (rel.r_offset < begin)
      continue;

    if (rel.r_offset < begin + size)
      return relocI;
    return -1;
  }
  return -1;
}

// .eh_frame is a sequence of CIE or FDE records.
// This function splits an input section into records and returns them.
template <class ELFT> void EhInputSection::split() {
  const RelsOrRelas<ELFT> rels = relsOrRelas<ELFT>();
  if (rels.areRelocsRel())
    split<ELFT>(rels.rels);
  else
    split<ELFT>(rels.relas);
}

template <class ELFT, class RelTy>
void EhInputSection::split(ArrayRef<RelTy> rels) {
  // getReloc expects the relocations to be sorted by r_offset. See the comment
  // in scanRelocs.
  SmallVector<RelTy, 0> storage;
  rels = sortRels(rels, storage);

  unsigned relI = 0;
  for (size_t off = 0, end = data().size(); off != end;) {
    size_t size = readEhRecordSize(this, off);
    pieces.emplace_back(off, this, size, getReloc(off, size, rels, relI));
    // The empty record is the end marker.
    if (size == 4)
      break;
    off += size;
  }
}

static size_t findNull(StringRef s, size_t entSize) {
  // Optimize the common case.
  if (entSize == 1)
    return s.find(0);

  for (unsigned i = 0, n = s.size(); i != n; i += entSize) {
    const char *b = s.begin() + i;
    if (std::all_of(b, b + entSize, [](char c) { return c == 0; }))
      return i;
  }
  return StringRef::npos;
}

SyntheticSection *MergeInputSection::getParent() const {
  return cast_or_null<SyntheticSection>(parent);
}

// Split SHF_STRINGS section. Such section is a sequence of
// null-terminated strings.
void MergeInputSection::splitStrings(ArrayRef<uint8_t> data, size_t entSize) {
  size_t off = 0;
  const bool live = !(flags & SHF_ALLOC) || !config->gcSections;
  StringRef s = toStringRef(data);

  while (!s.empty()) {
    size_t end = findNull(s, entSize);
    if (end == StringRef::npos)
      fatal(toString(this) + ": string is not null terminated");
    size_t size = end + entSize;

    pieces.emplace_back(off, xxHash64(s.substr(0, size)), live);
    s = s.substr(size);
    off += size;
  }
}

// Split non-SHF_STRINGS section. Such section is a sequence of
// fixed size records.
void MergeInputSection::splitNonStrings(ArrayRef<uint8_t> data,
                                        size_t entSize) {
  size_t size = data.size();
  assert((size % entSize) == 0);
  const bool live = !(flags & SHF_ALLOC) || !config->gcSections;

  pieces.assign(size / entSize, SectionPiece(0, 0, false));
  for (size_t i = 0, j = 0; i != size; i += entSize, j++)
    pieces[j] = {i, (uint32_t)xxHash64(data.slice(i, entSize)), live};
}

template <class ELFT>
MergeInputSection::MergeInputSection(ObjFile<ELFT> &f,
                                     const typename ELFT::Shdr &header,
                                     StringRef name)
    : InputSectionBase(f, header, name, InputSectionBase::Merge) {}

MergeInputSection::MergeInputSection(uint64_t flags, uint32_t type,
                                     uint64_t entsize, ArrayRef<uint8_t> data,
                                     StringRef name)
    : InputSectionBase(nullptr, flags, type, entsize, /*Link*/ 0, /*Info*/ 0,
                       /*Alignment*/ entsize, data, name, SectionBase::Merge) {}

// This function is called after we obtain a complete list of input sections
// that need to be linked. This is responsible to split section contents
// into small chunks for further processing.
//
// Note that this function is called from parallelForEach. This must be
// thread-safe (i.e. no memory allocation from the pools).
void MergeInputSection::splitIntoPieces() {
  assert(pieces.empty());

  if (flags & SHF_STRINGS)
    splitStrings(data(), entsize);
  else
    splitNonStrings(data(), entsize);
}

SectionPiece *MergeInputSection::getSectionPiece(uint64_t offset) {
  if (this->data().size() <= offset)
    fatal(toString(this) + ": offset is outside the section");

  // If Offset is not at beginning of a section piece, it is not in the map.
  // In that case we need to  do a binary search of the original section piece vector.
  auto it = partition_point(
      pieces, [=](SectionPiece p) { return p.inputOff <= offset; });
  return &it[-1];
}

// Returns the offset in an output section for a given input offset.
// Because contents of a mergeable section is not contiguous in output,
// it is not just an addition to a base output offset.
uint64_t MergeInputSection::getParentOffset(uint64_t offset) const {
  // If Offset is not at beginning of a section piece, it is not in the map.
  // In that case we need to search from the original section piece vector.
  const SectionPiece &piece = *getSectionPiece(offset);
  uint64_t addend = offset - piece.inputOff;
  return piece.outputOff + addend;
}

template InputSection::InputSection(ObjFile<ELF32LE> &, const ELF32LE::Shdr &,
                                    StringRef);
template InputSection::InputSection(ObjFile<ELF32BE> &, const ELF32BE::Shdr &,
                                    StringRef);
template InputSection::InputSection(ObjFile<ELF64LE> &, const ELF64LE::Shdr &,
                                    StringRef);
template InputSection::InputSection(ObjFile<ELF64BE> &, const ELF64BE::Shdr &,
                                    StringRef);

template std::string InputSectionBase::getLocation<ELF32LE>(uint64_t);
template std::string InputSectionBase::getLocation<ELF32BE>(uint64_t);
template std::string InputSectionBase::getLocation<ELF64LE>(uint64_t);
template std::string InputSectionBase::getLocation<ELF64BE>(uint64_t);

template void InputSection::writeTo<ELF32LE>(uint8_t *);
template void InputSection::writeTo<ELF32BE>(uint8_t *);
template void InputSection::writeTo<ELF64LE>(uint8_t *);
template void InputSection::writeTo<ELF64BE>(uint8_t *);

template RelsOrRelas<ELF32LE> InputSectionBase::relsOrRelas<ELF32LE>() const;
template RelsOrRelas<ELF32BE> InputSectionBase::relsOrRelas<ELF32BE>() const;
template RelsOrRelas<ELF64LE> InputSectionBase::relsOrRelas<ELF64LE>() const;
template RelsOrRelas<ELF64BE> InputSectionBase::relsOrRelas<ELF64BE>() const;

template MergeInputSection::MergeInputSection(ObjFile<ELF32LE> &,
                                              const ELF32LE::Shdr &, StringRef);
template MergeInputSection::MergeInputSection(ObjFile<ELF32BE> &,
                                              const ELF32BE::Shdr &, StringRef);
template MergeInputSection::MergeInputSection(ObjFile<ELF64LE> &,
                                              const ELF64LE::Shdr &, StringRef);
template MergeInputSection::MergeInputSection(ObjFile<ELF64BE> &,
                                              const ELF64BE::Shdr &, StringRef);

template EhInputSection::EhInputSection(ObjFile<ELF32LE> &,
                                        const ELF32LE::Shdr &, StringRef);
template EhInputSection::EhInputSection(ObjFile<ELF32BE> &,
                                        const ELF32BE::Shdr &, StringRef);
template EhInputSection::EhInputSection(ObjFile<ELF64LE> &,
                                        const ELF64LE::Shdr &, StringRef);
template EhInputSection::EhInputSection(ObjFile<ELF64BE> &,
                                        const ELF64BE::Shdr &, StringRef);

template void EhInputSection::split<ELF32LE>();
template void EhInputSection::split<ELF32BE>();
template void EhInputSection::split<ELF64LE>();
template void EhInputSection::split<ELF64BE>();<|MERGE_RESOLUTION|>--- conflicted
+++ resolved
@@ -890,41 +890,6 @@
     if (expr == R_NONE)
       continue;
 
-<<<<<<< HEAD
-    if (expr == R_SIZE) {
-      target->relocateNoSym(bufLoc, type,
-                            SignExtend64<bits>(sym.getSize() + addend));
-      continue;
-    }
-
-    // R_ABS/R_DTPREL and some other relocations can be used from non-SHF_ALLOC
-    // sections.
-    if (expr != R_ABS && expr != R_DTPREL && expr != R_GOTPLTREL &&
-        expr != R_RISCV_ADD) {
-      std::string msg = getLocation<ELFT>(offset) +
-                        ": has non-ABS relocation " + toString(type) +
-                        " against symbol '" + toString(sym) + "'";
-      if (expr != R_PC && expr != R_ARM_PCA) {
-        error(msg);
-        return;
-      }
-
-      // If the control reaches here, we found a PC-relative relocation in a
-      // non-ALLOC section. Since non-ALLOC section is not loaded into memory
-      // at runtime, the notion of PC-relative doesn't make sense here. So,
-      // this is a usage error. However, GNU linkers historically accept such
-      // relocations without any errors and relocate them as if they were at
-      // address 0. For bug-compatibilty, we accept them with warnings. We
-      // know Steel Bank Common Lisp as of 2018 have this bug.
-      warn(msg);
-      target->relocateNoSym(
-          bufLoc, type,
-          SignExtend64<bits>(sym.getVA(addend - offset - outSecOff)));
-      continue;
-    }
-
-=======
->>>>>>> 2ab1d525
     if (tombstone ||
         (isDebug && (type == target.symbolicRel || expr == R_DTPREL))) {
       // Resolve relocations in .debug_* referencing (discarded symbols or ICF
