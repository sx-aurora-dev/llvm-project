//===- MarkLive.cpp -------------------------------------------------------===//
//
// Part of the LLVM Project, under the Apache License v2.0 with LLVM Exceptions.
// See https://llvm.org/LICENSE.txt for license information.
// SPDX-License-Identifier: Apache-2.0 WITH LLVM-exception
//
//===----------------------------------------------------------------------===//
//
// This file implements --gc-sections, which is a feature to remove unused
// sections from output. Unused sections are sections that are not reachable
// from known GC-root symbols or sections. Naturally the feature is
// implemented as a mark-sweep garbage collector.
//
// Here's how it works. Each InputSectionBase has a "Live" bit. The bit is off
// by default. Starting with GC-root symbols or sections, markLive function
// defined in this file visits all reachable sections to set their Live
// bits. Writer will then ignore sections whose Live bits are off, so that
// such sections are not included into output.
//
//===----------------------------------------------------------------------===//

#include "MarkLive.h"
#include "InputSection.h"
#include "LinkerScript.h"
#include "OutputSections.h"
#include "SymbolTable.h"
#include "Symbols.h"
#include "SyntheticSections.h"
#include "Target.h"
#include "lld/Common/Memory.h"
#include "lld/Common/Strings.h"
#include "llvm/ADT/STLExtras.h"
#include "llvm/Object/ELF.h"
#include "llvm/Support/TimeProfiler.h"
#include <functional>
#include <vector>

using namespace llvm;
using namespace llvm::ELF;
using namespace llvm::object;
using namespace llvm::support::endian;
using namespace lld;
using namespace lld::elf;

namespace {
template <class ELFT> class MarkLive {
public:
  MarkLive(unsigned partition) : partition(partition) {}

  void run();
  void moveToMain();

private:
  void enqueue(InputSectionBase *sec, uint64_t offset);
  void markSymbol(Symbol *sym);
  void mark();

  template <class RelTy>
  void resolveReloc(InputSectionBase &sec, RelTy &rel, bool fromFDE);

  template <class RelTy>
  void scanEhFrameSection(EhInputSection &eh, ArrayRef<RelTy> rels);

  // The index of the partition that we are currently processing.
  unsigned partition;

  // A list of sections to visit.
  SmallVector<InputSection *, 0> queue;

  // There are normally few input sections whose names are valid C
  // identifiers, so we just store a SmallVector instead of a multimap.
  DenseMap<StringRef, SmallVector<InputSectionBase *, 0>> cNamedSections;
};
} // namespace

template <class ELFT>
static uint64_t getAddend(InputSectionBase &sec,
                          const typename ELFT::Rel &rel) {
  return target->getImplicitAddend(sec.data().begin() + rel.r_offset,
                                   rel.getType(config->isMips64EL));
}

template <class ELFT>
static uint64_t getAddend(InputSectionBase &sec,
                          const typename ELFT::Rela &rel) {
  return rel.r_addend;
}

template <class ELFT>
template <class RelTy>
void MarkLive<ELFT>::resolveReloc(InputSectionBase &sec, RelTy &rel,
                                  bool fromFDE) {
  Symbol &sym = sec.getFile<ELFT>()->getRelocTargetSym(rel);

  // If a symbol is referenced in a live section, it is used.
  sym.used = true;

  if (auto *d = dyn_cast<Defined>(&sym)) {
    auto *relSec = dyn_cast_or_null<InputSectionBase>(d->section);
    if (!relSec)
      return;

    uint64_t offset = d->value;
    if (d->isSection())
      offset += getAddend<ELFT>(sec, rel);

    // fromFDE being true means this is referenced by a FDE in a .eh_frame
    // piece. The relocation points to the described function or to a LSDA. We
    // only need to keep the LSDA live, so ignore anything that points to
    // executable sections. If the LSDA is in a section group or has the
    // SHF_LINK_ORDER flag, we ignore the relocation as well because (a) if the
    // associated text section is live, the LSDA will be retained due to section
    // group/SHF_LINK_ORDER rules (b) if the associated text section should be
    // discarded, marking the LSDA will unnecessarily retain the text section.
    if (!(fromFDE && ((relSec->flags & (SHF_EXECINSTR | SHF_LINK_ORDER)) ||
                      relSec->nextInSectionGroup)))
      enqueue(relSec, offset);
    return;
  }

  if (auto *ss = dyn_cast<SharedSymbol>(&sym))
    if (!ss->isWeak())
      ss->getFile().isNeeded = true;

  for (InputSectionBase *sec : cNamedSections.lookup(sym.getName()))
    enqueue(sec, 0);
}

// The .eh_frame section is an unfortunate special case.
// The section is divided in CIEs and FDEs and the relocations it can have are
// * CIEs can refer to a personality function.
// * FDEs can refer to a LSDA
// * FDEs refer to the function they contain information about
// The last kind of relocation cannot keep the referred section alive, or they
// would keep everything alive in a common object file. In fact, each FDE is
// alive if the section it refers to is alive.
// To keep things simple, in here we just ignore the last relocation kind. The
// other two keep the referred section alive.
//
// A possible improvement would be to fully process .eh_frame in the middle of
// the gc pass. With that we would be able to also gc some sections holding
// LSDAs and personality functions if we found that they were unused.
template <class ELFT>
template <class RelTy>
void MarkLive<ELFT>::scanEhFrameSection(EhInputSection &eh,
                                        ArrayRef<RelTy> rels) {
  for (size_t i = 0, end = eh.pieces.size(); i < end; ++i) {
    EhSectionPiece &piece = eh.pieces[i];
    size_t firstRelI = piece.firstRelocation;
    if (firstRelI == (unsigned)-1)
      continue;

    if (read32<ELFT::TargetEndianness>(piece.data().data() + 4) == 0) {
      // This is a CIE, we only need to worry about the first relocation. It is
      // known to point to the personality function.
      resolveReloc(eh, rels[firstRelI], false);
      continue;
    }

    uint64_t pieceEnd = piece.inputOff + piece.size;
    for (size_t j = firstRelI, end2 = rels.size();
         j < end2 && rels[j].r_offset < pieceEnd; ++j)
      resolveReloc(eh, rels[j], true);
  }
}

// Some sections are used directly by the loader, so they should never be
// garbage-collected. This function returns true if a given section is such
// section.
static bool isReserved(InputSectionBase *sec) {
  switch (sec->type) {
  case SHT_FINI_ARRAY:
  case SHT_INIT_ARRAY:
  case SHT_PREINIT_ARRAY:
    return true;
  case SHT_NOTE:
    // SHT_NOTE sections in a group are subject to garbage collection.
    return !sec->nextInSectionGroup;
  default:
    // Support SHT_PROGBITS .init_array (https://golang.org/issue/50295) and
    // .init_array.N (https://github.com/rust-lang/rust/issues/92181) for a
    // while.
    StringRef s = sec->name;
    return s == ".init" || s == ".fini" || s.startswith(".init_array") ||
           s == ".jcr" || s.startswith(".ctors") || s.startswith(".dtors");
  }
}

template <class ELFT>
void MarkLive<ELFT>::enqueue(InputSectionBase *sec, uint64_t offset) {
  // Skip over discarded sections. This in theory shouldn't happen, because
  // the ELF spec doesn't allow a relocation to point to a deduplicated
  // COMDAT section directly. Unfortunately this happens in practice (e.g.
  // .eh_frame) so we need to add a check.
  if (sec == &InputSection::discarded)
    return;

  // Usually, a whole section is marked as live or dead, but in mergeable
  // (splittable) sections, each piece of data has independent liveness bit.
  // So we explicitly tell it which offset is in use.
  if (auto *ms = dyn_cast<MergeInputSection>(sec))
    ms->getSectionPiece(offset)->live = true;

  // Set Sec->Partition to the meet (i.e. the "minimum") of Partition and
  // Sec->Partition in the following lattice: 1 < other < 0. If Sec->Partition
  // doesn't change, we don't need to do anything.
  if (sec->partition == 1 || sec->partition == partition)
    return;
  sec->partition = sec->partition ? 1 : partition;

  // Add input section to the queue.
  if (InputSection *s = dyn_cast<InputSection>(sec))
    queue.push_back(s);
}

template <class ELFT> void MarkLive<ELFT>::markSymbol(Symbol *sym) {
  if (auto *d = dyn_cast_or_null<Defined>(sym))
    if (auto *isec = dyn_cast_or_null<InputSectionBase>(d->section))
      enqueue(isec, d->value);
}

// This is the main function of the garbage collector.
// Starting from GC-root sections, this function visits all reachable
// sections to set their "Live" bits.
template <class ELFT> void MarkLive<ELFT>::run() {
  // Add GC root symbols.

  // Preserve externally-visible symbols if the symbols defined by this
  // file can interrupt other ELF file's symbols at runtime.
  for (Symbol *sym : symtab->symbols())
    if (sym->includeInDynsym() && sym->partition == partition)
      markSymbol(sym);

  // If this isn't the main partition, that's all that we need to preserve.
  if (partition != 1) {
    mark();
    return;
  }

  markSymbol(symtab->find(config->entry));
  markSymbol(symtab->find(config->init));
  markSymbol(symtab->find(config->fini));
  for (StringRef s : config->undefined)
    markSymbol(symtab->find(s));
  for (StringRef s : script->referencedSymbols)
    markSymbol(symtab->find(s));

  for (InputSectionBase *sec : inputSections) {
    // Mark .eh_frame sections as live because there are usually no relocations
    // that point to .eh_frames. Otherwise, the garbage collector would drop
    // all of them. We also want to preserve personality routines and LSDA
    // referenced by .eh_frame sections, so we scan them for that here.
    if (auto *eh = dyn_cast<EhInputSection>(sec)) {
      eh->markLive();

      const RelsOrRelas<ELFT> rels = eh->template relsOrRelas<ELFT>();
      if (rels.areRelocsRel())
        scanEhFrameSection(*eh, rels.rels);
      else if (rels.relas.size())
        scanEhFrameSection(*eh, rels.relas);
      continue;
    }

    if (sec->flags & SHF_GNU_RETAIN) {
      enqueue(sec, 0);
      continue;
    }
    if (sec->flags & SHF_LINK_ORDER)
      continue;

    // Usually, non-SHF_ALLOC sections are not removed even if they are
    // unreachable through relocations because reachability is not a good signal
    // whether they are garbage or not (e.g. there is usually no section
    // referring to a .comment section, but we want to keep it.) When a
    // non-SHF_ALLOC section is retained, we also retain sections dependent on
    // it.
    //
    // Note on SHF_LINK_ORDER: Such sections contain metadata and they
    // have a reverse dependency on the InputSection they are linked with.
    // We are able to garbage collect them.
    //
    // Note on SHF_REL{,A}: Such sections reach here only when -r
    // or --emit-reloc were given. And they are subject of garbage
    // collection because, if we remove a text section, we also
    // remove its relocation section.
    //
    // Note on nextInSectionGroup: The ELF spec says that group sections are
    // included or omitted as a unit. We take the interpretation that:
    //
    // - Group members (nextInSectionGroup != nullptr) are subject to garbage
    //   collection.
    // - Groups members are retained or discarded as a unit.
    if (!(sec->flags & SHF_ALLOC)) {
      bool isRel = sec->type == SHT_REL || sec->type == SHT_RELA;
      if (!isRel && !sec->nextInSectionGroup) {
        sec->markLive();
        for (InputSection *isec : sec->dependentSections)
          isec->markLive();
      }
    }

    // Preserve special sections and those which are specified in linker
    // script KEEP command.
    if (isReserved(sec) || script->shouldKeep(sec)) {
      enqueue(sec, 0);
<<<<<<< HEAD
    } else if (!config->zStartStopGC && isValidCIdentifier(sec->name) &&
               !sec->nextInSectionGroup) {
=======
    } else if ((!config->zStartStopGC || sec->name.startswith("__libc_")) &&
               isValidCIdentifier(sec->name)) {
      // As a workaround for glibc libc.a before 2.34
      // (https://sourceware.org/PR27492), retain __libc_atexit and similar
      // sections regardless of zStartStopGC.
>>>>>>> 2ab1d525
      cNamedSections[saver.save("__start_" + sec->name)].push_back(sec);
      cNamedSections[saver.save("__stop_" + sec->name)].push_back(sec);
    }
  }

  mark();
}

template <class ELFT> void MarkLive<ELFT>::mark() {
  // Mark all reachable sections.
  while (!queue.empty()) {
    InputSectionBase &sec = *queue.pop_back_val();

    const RelsOrRelas<ELFT> rels = sec.template relsOrRelas<ELFT>();
    for (const typename ELFT::Rel &rel : rels.rels)
      resolveReloc(sec, rel, false);
    for (const typename ELFT::Rela &rel : rels.relas)
      resolveReloc(sec, rel, false);

    for (InputSectionBase *isec : sec.dependentSections)
      enqueue(isec, 0);

    // Mark the next group member.
    if (sec.nextInSectionGroup)
      enqueue(sec.nextInSectionGroup, 0);
  }
}

// Move the sections for some symbols to the main partition, specifically ifuncs
// (because they can result in an IRELATIVE being added to the main partition's
// GOT, which means that the ifunc must be available when the main partition is
// loaded) and TLS symbols (because we only know how to correctly process TLS
// relocations for the main partition).
//
// We also need to move sections whose names are C identifiers that are referred
// to from __start_/__stop_ symbols because there will only be one set of
// symbols for the whole program.
template <class ELFT> void MarkLive<ELFT>::moveToMain() {
  for (ELFFileBase *file : objectFiles)
    for (Symbol *s : file->getSymbols())
      if (auto *d = dyn_cast<Defined>(s))
        if ((d->type == STT_GNU_IFUNC || d->type == STT_TLS) && d->section &&
            d->section->isLive())
          markSymbol(s);

  for (InputSectionBase *sec : inputSections) {
    if (!sec->isLive() || !isValidCIdentifier(sec->name))
      continue;
    if (symtab->find(("__start_" + sec->name).str()) ||
        symtab->find(("__stop_" + sec->name).str()))
      enqueue(sec, 0);
  }

  mark();
}

// Before calling this function, Live bits are off for all
// input sections. This function make some or all of them on
// so that they are emitted to the output file.
template <class ELFT> void elf::markLive() {
  llvm::TimeTraceScope timeScope("markLive");
  // If --gc-sections is not given, retain all input sections.
  if (!config->gcSections) {
    for (InputSectionBase *sec : inputSections)
      sec->markLive();

    // If a DSO defines a symbol referenced in a regular object, it is needed.
    for (Symbol *sym : symtab->symbols())
      if (auto *s = dyn_cast<SharedSymbol>(sym))
        if (s->isUsedInRegularObj && !s->isWeak())
          s->getFile().isNeeded = true;
    return;
  }

  // Follow the graph to mark all live sections.
  for (unsigned curPart = 1; curPart <= partitions.size(); ++curPart)
    MarkLive<ELFT>(curPart).run();

  // If we have multiple partitions, some sections need to live in the main
  // partition even if they were allocated to a loadable partition. Move them
  // there now.
  if (partitions.size() != 1)
    MarkLive<ELFT>(1).moveToMain();

  // Report garbage-collected sections.
  if (config->printGcSections)
    for (InputSectionBase *sec : inputSections)
      if (!sec->isLive())
        message("removing unused section " + toString(sec));
}

template void elf::markLive<ELF32LE>();
template void elf::markLive<ELF32BE>();
template void elf::markLive<ELF64LE>();
template void elf::markLive<ELF64BE>();<|MERGE_RESOLUTION|>--- conflicted
+++ resolved
@@ -303,16 +303,11 @@
     // script KEEP command.
     if (isReserved(sec) || script->shouldKeep(sec)) {
       enqueue(sec, 0);
-<<<<<<< HEAD
-    } else if (!config->zStartStopGC && isValidCIdentifier(sec->name) &&
-               !sec->nextInSectionGroup) {
-=======
     } else if ((!config->zStartStopGC || sec->name.startswith("__libc_")) &&
                isValidCIdentifier(sec->name)) {
       // As a workaround for glibc libc.a before 2.34
       // (https://sourceware.org/PR27492), retain __libc_atexit and similar
       // sections regardless of zStartStopGC.
->>>>>>> 2ab1d525
       cNamedSections[saver.save("__start_" + sec->name)].push_back(sec);
       cNamedSections[saver.save("__stop_" + sec->name)].push_back(sec);
     }
