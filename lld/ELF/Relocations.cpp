--- conflicted
+++ resolved
@@ -212,76 +212,6 @@
                R_RISCV_PC_INDIRECT, R_PPC64_RELAX_GOT_PC>(expr);
 }
 
-<<<<<<< HEAD
-// Returns true if a given relocation can be computed at link-time.
-//
-// For instance, we know the offset from a relocation to its target at
-// link-time if the relocation is PC-relative and refers a
-// non-interposable function in the same executable. This function
-// will return true for such relocation.
-//
-// If this function returns false, that means we need to emit a
-// dynamic relocation so that the relocation will be fixed at load-time.
-static bool isStaticLinkTimeConstant(RelExpr e, RelType type, const Symbol &sym,
-                                     InputSectionBase &s, uint64_t relOff) {
-  // These expressions always compute a constant
-  if (oneof<R_DTPREL, R_GOTPLT, R_GOT_OFF, R_TLSLD_GOT_OFF,
-            R_MIPS_GOT_LOCAL_PAGE, R_MIPS_GOTREL, R_MIPS_GOT_OFF,
-            R_MIPS_GOT_OFF32, R_MIPS_GOT_GP_PC, R_MIPS_TLSGD,
-            R_AARCH64_GOT_PAGE_PC, R_GOT_PC, R_GOTONLY_PC, R_GOTPLTONLY_PC,
-            R_PLT_PC, R_TLSGD_GOT, R_TLSGD_GOTPLT, R_TLSGD_PC, R_PPC32_PLTREL,
-            R_PPC64_CALL_PLT, R_PPC64_RELAX_TOC, R_RISCV_ADD, R_TLSDESC_CALL,
-            R_TLSDESC_PC, R_AARCH64_TLSDESC_PAGE, R_TLSLD_HINT, R_TLSIE_HINT,
-            R_AARCH64_GOT_PAGE>(
-          e))
-    return true;
-
-  // These never do, except if the entire file is position dependent or if
-  // only the low bits are used.
-  if (e == R_GOT || e == R_PLT || e == R_TLSDESC)
-    return target->usesOnlyLowPageBits(type) || !config->isPic;
-
-  if (sym.isPreemptible)
-    return false;
-  if (!config->isPic)
-    return true;
-
-  // The size of a non preemptible symbol is a constant.
-  if (e == R_SIZE)
-    return true;
-
-  // For the target and the relocation, we want to know if they are
-  // absolute or relative.
-  bool absVal = isAbsoluteValue(sym);
-  bool relE = isRelExpr(e);
-  if (absVal && !relE)
-    return true;
-  if (!absVal && relE)
-    return true;
-  if (!absVal && !relE)
-    return target->usesOnlyLowPageBits(type);
-
-  assert(absVal && relE);
-
-  // Allow R_PLT_PC (optimized to R_PC here) to a hidden undefined weak symbol
-  // in PIC mode. This is a little strange, but it allows us to link function
-  // calls to such symbols (e.g. glibc/stdlib/exit.c:__run_exit_handlers).
-  // Normally such a call will be guarded with a comparison, which will load a
-  // zero from the GOT.
-  if (sym.isUndefWeak())
-    return true;
-
-  // We set the final symbols values for linker script defined symbols later.
-  // They always can be computed as a link time constant.
-  if (sym.scriptDefined)
-      return true;
-
-  error("relocation " + toString(type) + " cannot refer to absolute symbol: " +
-        toString(sym) + getLocation(s, sym, relOff));
-  return true;
-}
-=======
->>>>>>> 2ab1d525
 
 static RelExpr toPlt(RelExpr expr) {
   switch (expr) {
@@ -2121,13 +2051,8 @@
   // non-Thunk target, so we cannot fold offset + addend.
   if (auto *d = dyn_cast<Defined>(rel.sym))
     if (!d->isInPlt() && d->section)
-<<<<<<< HEAD
-      thunkVec = &thunkedSymbolsBySectionAndAddend[{
-          {d->section->repl, d->value}, keyAddend}];
-=======
       thunkVec = &thunkedSymbolsBySectionAndAddend[{{d->section, d->value},
                                                     keyAddend}];
->>>>>>> 2ab1d525
   if (!thunkVec)
     thunkVec = &thunkedSymbols[{rel.sym, keyAddend}];
 
