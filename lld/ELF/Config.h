//===- Config.h -------------------------------------------------*- C++ -*-===//
//
// Part of the LLVM Project, under the Apache License v2.0 with LLVM Exceptions.
// See https://llvm.org/LICENSE.txt for license information.
// SPDX-License-Identifier: Apache-2.0 WITH LLVM-exception
//
//===----------------------------------------------------------------------===//

#ifndef LLD_ELF_CONFIG_H
#define LLD_ELF_CONFIG_H

#include "lld/Common/ErrorHandler.h"
#include "llvm/ADT/CachedHashString.h"
#include "llvm/ADT/MapVector.h"
#include "llvm/ADT/SetVector.h"
#include "llvm/ADT/StringRef.h"
#include "llvm/ADT/StringSet.h"
#include "llvm/BinaryFormat/ELF.h"
#include "llvm/Support/CachePruning.h"
#include "llvm/Support/CodeGen.h"
#include "llvm/Support/Endian.h"
#include "llvm/Support/GlobPattern.h"
#include "llvm/Support/PrettyStackTrace.h"
#include <atomic>
#include <memory>
#include <vector>

namespace lld {
namespace elf {

class InputFile;
class InputSectionBase;

enum ELFKind : uint8_t {
  ELFNoneKind,
  ELF32LEKind,
  ELF32BEKind,
  ELF64LEKind,
  ELF64BEKind
};

// For -Bno-symbolic, -Bsymbolic-non-weak-functions, -Bsymbolic-functions,
// -Bsymbolic.
enum class BsymbolicKind { None, NonWeakFunctions, Functions, All };

// For --build-id.
enum class BuildIdKind { None, Fast, Md5, Sha1, Hexstring, Uuid };

// For --discard-{all,locals,none}.
enum class DiscardPolicy { Default, All, Locals, None };

// For --icf={none,safe,all}.
enum class ICFLevel { None, Safe, All };

// For --strip-{all,debug}.
enum class StripPolicy { None, All, Debug };

// For --unresolved-symbols.
enum class UnresolvedPolicy { ReportError, Warn, Ignore };

// For --orphan-handling.
enum class OrphanHandlingPolicy { Place, Warn, Error };

// For --sort-section and linkerscript sorting rules.
enum class SortSectionPolicy { Default, None, Alignment, Name, Priority };

// For --target2
enum class Target2Policy { Abs, Rel, GotRel };

// For tracking ARM Float Argument PCS
enum class ARMVFPArgKind { Default, Base, VFP, ToolChain };

// For -z noseparate-code, -z separate-code and -z separate-loadable-segments.
enum class SeparateSegmentKind { None, Code, Loadable };

// For -z *stack
enum class GnuStackKind { None, Exec, NoExec };

struct SymbolVersion {
  llvm::StringRef name;
  bool isExternCpp;
  bool hasWildcard;
};

// This struct contains symbols version definition that
// can be found in version script if it is used for link.
struct VersionDefinition {
  llvm::StringRef name;
  uint16_t id;
  SmallVector<SymbolVersion, 0> nonLocalPatterns;
  SmallVector<SymbolVersion, 0> localPatterns;
};

// This struct contains the global configuration for the linker.
// Most fields are direct mapping from the command line options
// and such fields have the same name as the corresponding options.
// Most fields are initialized by the driver.
struct Configuration {
  uint8_t osabi = 0;
  uint32_t andFeatures = 0;
  llvm::CachePruningPolicy thinLTOCachePolicy;
  llvm::SetVector<llvm::CachedHashString> dependencyFiles; // for --dependency-file
  llvm::StringMap<uint64_t> sectionStartMap;
  llvm::StringRef bfdname;
  llvm::StringRef chroot;
  llvm::StringRef dependencyFile;
  llvm::StringRef dwoDir;
  llvm::StringRef dynamicLinker;
  llvm::StringRef entry;
  llvm::StringRef emulation;
  llvm::StringRef fini;
  llvm::StringRef init;
  llvm::StringRef ltoAAPipeline;
  llvm::StringRef ltoCSProfileFile;
  llvm::StringRef ltoNewPmPasses;
  llvm::StringRef ltoObjPath;
  llvm::StringRef ltoSampleProfile;
  llvm::StringRef mapFile;
  llvm::StringRef outputFile;
  llvm::StringRef optRemarksFilename;
  llvm::Optional<uint64_t> optRemarksHotnessThreshold = 0;
  llvm::StringRef optRemarksPasses;
  llvm::StringRef optRemarksFormat;
  llvm::StringRef progName;
  llvm::StringRef printArchiveStats;
  llvm::StringRef printSymbolOrder;
  llvm::StringRef soName;
  llvm::StringRef sysroot;
  llvm::StringRef thinLTOCacheDir;
  llvm::StringRef thinLTOIndexOnlyArg;
  llvm::StringRef whyExtract;
  StringRef zBtiReport = "none";
  StringRef zCetReport = "none";
  llvm::StringRef ltoBasicBlockSections;
  std::pair<llvm::StringRef, llvm::StringRef> thinLTOObjectSuffixReplace;
  std::pair<llvm::StringRef, llvm::StringRef> thinLTOPrefixReplace;
  std::string rpath;
  std::vector<VersionDefinition> versionDefinitions;
  std::vector<llvm::StringRef> auxiliaryList;
  std::vector<llvm::StringRef> filterList;
  std::vector<llvm::StringRef> searchPaths;
  std::vector<llvm::StringRef> symbolOrderingFile;
  std::vector<llvm::StringRef> thinLTOModulesToCompile;
  std::vector<llvm::StringRef> undefined;
  std::vector<SymbolVersion> dynamicList;
  std::vector<uint8_t> buildIdVector;
  llvm::MapVector<std::pair<const InputSectionBase *, const InputSectionBase *>,
                  uint64_t>
      callGraphProfile;
  bool allowMultipleDefinition;
  bool androidPackDynRelocs;
  bool armHasBlx = false;
  bool armHasMovtMovw = false;
  bool armJ1J2BranchEncoding = false;
  bool asNeeded = false;
  BsymbolicKind bsymbolic = BsymbolicKind::None;
  bool callGraphProfileSort;
  bool checkSections;
  bool checkDynamicRelocs;
  bool compressDebugSections;
  bool cref;
  std::vector<std::pair<llvm::GlobPattern, uint64_t>> deadRelocInNonAlloc;
  bool defineCommon;
  bool demangle = true;
  bool dependentLibraries;
  bool disableVerify;
  bool ehFrameHdr;
  bool emitLLVM;
  bool emitRelocs;
  bool enableNewDtags;
  bool executeOnly;
  bool exportDynamic;
  bool fixCortexA53Errata843419;
  bool fixCortexA8;
  bool formatBinary = false;
  bool fortranCommon;
  bool gcSections;
  bool gdbIndex;
  bool gnuHash = false;
  bool gnuUnique;
  bool hasDynSymTab;
  bool ignoreDataAddressEquality;
  bool ignoreFunctionAddressEquality;
  bool ltoCSProfileGenerate;
  bool ltoPGOWarnMismatch;
  bool ltoDebugPassManager;
  bool ltoEmitAsm;
  bool ltoNewPassManager;
  bool ltoPseudoProbeForProfiling;
  bool ltoUniqueBasicBlockSectionNames;
  bool ltoWholeProgramVisibility;
  bool mergeArmExidx;
  bool mipsN32Abi = false;
  bool mmapOutputFile;
  bool nmagic;
  bool noDynamicLinker = false;
  bool noinhibitExec;
  bool nostdlib;
  bool oFormatBinary;
  bool omagic;
  bool optEB = false;
  bool optEL = false;
  bool optimizeBBJumps;
  bool optRemarksWithHotness;
  bool picThunk;
  bool pie;
  bool printGcSections;
  bool printIcfSections;
  bool relax;
  bool relocatable;
  bool relrPackDynRelocs;
  bool saveTemps;
  std::vector<std::pair<llvm::GlobPattern, uint32_t>> shuffleSections;
  bool singleRoRx;
  bool shared;
  bool symbolic;
  bool isStatic = false;
  bool sysvHash = false;
  bool target1Rel;
  bool trace;
  bool thinLTOEmitImportsFiles;
  bool thinLTOIndexOnly;
  bool timeTraceEnabled;
  bool tocOptimize;
  bool pcRelOptimize;
  bool undefinedVersion;
  bool unique;
  bool useAndroidRelrTags = false;
  bool warnBackrefs;
  std::vector<llvm::GlobPattern> warnBackrefsExclude;
  bool warnCommon;
  bool warnMissingEntry;
  bool warnSymbolOrdering;
  bool writeAddends;
  bool zCombreloc;
  bool zCopyreloc;
  bool zForceBti;
  bool zForceIbt;
  bool zGlobal;
  bool zHazardplt;
  bool zIfuncNoplt;
  bool zInitfirst;
  bool zInterpose;
  bool zKeepTextSectionPrefix;
  bool zNodefaultlib;
  bool zNodelete;
  bool zNodlopen;
  bool zNow;
  bool zOrigin;
  bool zPacPlt;
  bool zRelro;
  bool zRodynamic;
  bool zShstk;
  bool zStartStopGC;
  uint8_t zStartStopVisibility;
  bool zText;
  bool zRetpolineplt;
  bool zWxneeded;
  DiscardPolicy discard;
  GnuStackKind zGnustack;
  ICFLevel icf;
  OrphanHandlingPolicy orphanHandling;
  SortSectionPolicy sortSection;
  StripPolicy strip;
  UnresolvedPolicy unresolvedSymbols;
  UnresolvedPolicy unresolvedSymbolsInShlib;
  Target2Policy target2;
<<<<<<< HEAD
  bool Power10Stub;
=======
  bool power10Stubs;
>>>>>>> 2ab1d525
  ARMVFPArgKind armVFPArgs = ARMVFPArgKind::Default;
  BuildIdKind buildId = BuildIdKind::None;
  SeparateSegmentKind zSeparate;
  ELFKind ekind = ELFNoneKind;
  uint16_t emachine = llvm::ELF::EM_NONE;
  llvm::Optional<uint64_t> imageBase;
  uint64_t commonPageSize;
  uint64_t maxPageSize;
  uint64_t mipsGotSize;
  uint64_t zStackSize;
  unsigned ltoPartitions;
  unsigned ltoo;
  unsigned optimize;
  StringRef thinLTOJobs;
  unsigned timeTraceGranularity;
  int32_t splitStackAdjustSize;

  // The following config options do not directly correspond to any
  // particular command line options.

  // True if we need to pass through relocations in input files to the
  // output file. Usually false because we consume relocations.
  bool copyRelocs;

  // True if the target is ELF64. False if ELF32.
  bool is64;

  // True if the target is little-endian. False if big-endian.
  bool isLE;

  // endianness::little if isLE is true. endianness::big otherwise.
  llvm::support::endianness endianness;

  // True if the target is the little-endian MIPS64.
  //
  // The reason why we have this variable only for the MIPS is because
  // we use this often.  Some ELF headers for MIPS64EL are in a
  // mixed-endian (which is horrible and I'd say that's a serious spec
  // bug), and we need to know whether we are reading MIPS ELF files or
  // not in various places.
  //
  // (Note that MIPS64EL is not a typo for MIPS64LE. This is the official
  // name whatever that means. A fun hypothesis is that "EL" is short for
  // little-endian written in the little-endian order, but I don't know
  // if that's true.)
  bool isMips64EL;

  // True if we need to set the DF_STATIC_TLS flag to an output file, which
  // works as a hint to the dynamic loader that the shared object contains code
  // compiled with the initial-exec TLS model.
  bool hasTlsIe = false;

  // Holds set of ELF header flags for the target.
  uint32_t eflags = 0;

  // The ELF spec defines two types of relocation table entries, RELA and
  // REL. RELA is a triplet of (offset, info, addend) while REL is a
  // tuple of (offset, info). Addends for REL are implicit and read from
  // the location where the relocations are applied. So, REL is more
  // compact than RELA but requires a bit of more work to process.
  //
  // (From the linker writer's view, this distinction is not necessary.
  // If the ELF had chosen whichever and sticked with it, it would have
  // been easier to write code to process relocations, but it's too late
  // to change the spec.)
  //
  // Each ABI defines its relocation type. IsRela is true if target
  // uses RELA. As far as we know, all 64-bit ABIs are using RELA. A
  // few 32-bit ABIs are using RELA too.
  bool isRela;

  // True if we are creating position-independent code.
  bool isPic;

  // 4 for ELF32, 8 for ELF64.
  int wordsize;
};

// The only instance of Configuration struct.
extern std::unique_ptr<Configuration> config;

// The first two elements of versionDefinitions represent VER_NDX_LOCAL and
// VER_NDX_GLOBAL. This helper returns other elements.
static inline ArrayRef<VersionDefinition> namedVersionDefs() {
  return llvm::makeArrayRef(config->versionDefinitions).slice(2);
}

static inline void errorOrWarn(const Twine &msg) {
  if (!config->noinhibitExec)
    error(msg);
  else
    warn(msg);
}

static inline void internalLinkerError(StringRef loc, const Twine &msg) {
  errorOrWarn(loc + "internal linker error: " + msg + "\n" +
              llvm::getBugReportMsg());
}

} // namespace elf
} // namespace lld

#endif<|MERGE_RESOLUTION|>--- conflicted
+++ resolved
@@ -186,7 +186,6 @@
   bool ltoDebugPassManager;
   bool ltoEmitAsm;
   bool ltoNewPassManager;
-  bool ltoPseudoProbeForProfiling;
   bool ltoUniqueBasicBlockSectionNames;
   bool ltoWholeProgramVisibility;
   bool mergeArmExidx;
@@ -265,11 +264,7 @@
   UnresolvedPolicy unresolvedSymbols;
   UnresolvedPolicy unresolvedSymbolsInShlib;
   Target2Policy target2;
-<<<<<<< HEAD
-  bool Power10Stub;
-=======
   bool power10Stubs;
->>>>>>> 2ab1d525
   ARMVFPArgKind armVFPArgs = ARMVFPArgKind::Default;
   BuildIdKind buildId = BuildIdKind::None;
   SeparateSegmentKind zSeparate;
