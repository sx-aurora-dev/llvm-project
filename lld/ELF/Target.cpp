//===- Target.cpp ---------------------------------------------------------===//
//
// Part of the LLVM Project, under the Apache License v2.0 with LLVM Exceptions.
// See https://llvm.org/LICENSE.txt for license information.
// SPDX-License-Identifier: Apache-2.0 WITH LLVM-exception
//
//===----------------------------------------------------------------------===//
//
// Machine-specific things, such as applying relocations, creation of
// GOT or PLT entries, etc., are handled in this file.
//
// Refer the ELF spec for the single letter variables, S, A or P, used
// in this file.
//
// Some functions defined in this file has "relaxTls" as part of their names.
// They do peephole optimization for TLS variables by rewriting instructions.
// They are not part of the ABI but optional optimization, so you can skip
// them if you are not interested in how TLS variables are optimized.
// See the following paper for the details.
//
//   Ulrich Drepper, ELF Handling For Thread-Local Storage
//   http://www.akkadia.org/drepper/tls.pdf
//
//===----------------------------------------------------------------------===//

#include "Target.h"
#include "InputFiles.h"
#include "OutputSections.h"
#include "SymbolTable.h"
#include "Symbols.h"
#include "SyntheticSections.h"
#include "lld/Common/ErrorHandler.h"
#include "llvm/Object/ELF.h"

using namespace llvm;
using namespace llvm::object;
using namespace llvm::ELF;
using namespace lld;
using namespace lld::elf;

const TargetInfo *elf::target;

std::string lld::toString(RelType type) {
  StringRef s = getELFRelocationTypeName(elf::config->emachine, type);
  if (s == "Unknown")
    return ("Unknown (" + Twine(type) + ")").str();
  return std::string(s);
}

TargetInfo *elf::getTarget() {
  switch (config->emachine) {
  case EM_386:
  case EM_IAMCU:
    return getX86TargetInfo();
  case EM_AARCH64:
    return getAArch64TargetInfo();
  case EM_AMDGPU:
    return getAMDGPUTargetInfo();
  case EM_ARM:
    return getARMTargetInfo();
  case EM_AVR:
    return getAVRTargetInfo();
  case EM_HEXAGON:
    return getHexagonTargetInfo();
  case EM_LOONGARCH:
    return getLoongArchTargetInfo();
  case EM_MIPS:
    switch (config->ekind) {
    case ELF32LEKind:
      return getMipsTargetInfo<ELF32LE>();
    case ELF32BEKind:
      return getMipsTargetInfo<ELF32BE>();
    case ELF64LEKind:
      return getMipsTargetInfo<ELF64LE>();
    case ELF64BEKind:
      return getMipsTargetInfo<ELF64BE>();
    default:
      llvm_unreachable("unsupported MIPS target");
    }
  case EM_MSP430:
    return getMSP430TargetInfo();
  case EM_PPC:
    return getPPCTargetInfo();
  case EM_PPC64:
    return getPPC64TargetInfo();
  case EM_RISCV:
    return getRISCVTargetInfo();
  case EM_SPARCV9:
    return getSPARCV9TargetInfo();
  case EM_S390:
    return getSystemZTargetInfo();
  case EM_X86_64:
    return getX86_64TargetInfo();
<<<<<<< HEAD
  case EM_VE:
    return getVETargetInfo();
=======
  default:
    fatal("unsupported e_machine value: " + Twine(config->emachine));
>>>>>>> 9923d29c
  }
}

ErrorPlace elf::getErrorPlace(const uint8_t *loc) {
  assert(loc != nullptr);
  for (InputSectionBase *d : ctx.inputSections) {
    auto *isec = dyn_cast<InputSection>(d);
    if (!isec || !isec->getParent() || (isec->type & SHT_NOBITS))
      continue;

    const uint8_t *isecLoc =
        Out::bufferStart
            ? (Out::bufferStart + isec->getParent()->offset + isec->outSecOff)
            : isec->contentMaybeDecompress().data();
    if (isecLoc == nullptr) {
      assert(isa<SyntheticSection>(isec) && "No data but not synthetic?");
      continue;
    }
    if (isecLoc <= loc && loc < isecLoc + isec->getSize()) {
      std::string objLoc = isec->getLocation(loc - isecLoc);
      // Return object file location and source file location.
      // TODO: Refactor getSrcMsg not to take a variable.
      Undefined dummy(ctx.internalFile, "", STB_LOCAL, 0, 0);
      return {isec, objLoc + ": ",
              isec->file ? isec->getSrcMsg(dummy, loc - isecLoc) : ""};
    }
  }
  return {};
}

TargetInfo::~TargetInfo() {}

int64_t TargetInfo::getImplicitAddend(const uint8_t *buf, RelType type) const {
  internalLinkerError(getErrorLocation(buf),
                      "cannot read addend for relocation " + toString(type));
  return 0;
}

bool TargetInfo::usesOnlyLowPageBits(RelType type) const { return false; }

bool TargetInfo::needsThunk(RelExpr expr, RelType type, const InputFile *file,
                            uint64_t branchAddr, const Symbol &s,
                            int64_t a) const {
  return false;
}

bool TargetInfo::adjustPrologueForCrossSplitStack(uint8_t *loc, uint8_t *end,
                                                  uint8_t stOther) const {
  llvm_unreachable("Target doesn't support split stacks.");
}

bool TargetInfo::inBranchRange(RelType type, uint64_t src, uint64_t dst) const {
  return true;
}

RelExpr TargetInfo::adjustTlsExpr(RelType type, RelExpr expr) const {
  return expr;
}

RelExpr TargetInfo::adjustGotPcExpr(RelType type, int64_t addend,
                                    const uint8_t *data) const {
  return R_GOT_PC;
}

void TargetInfo::relocateAlloc(InputSectionBase &sec, uint8_t *buf) const {
  const unsigned bits = config->is64 ? 64 : 32;
  uint64_t secAddr = sec.getOutputSection()->addr;
  if (auto *s = dyn_cast<InputSection>(&sec))
    secAddr += s->outSecOff;
  else if (auto *ehIn = dyn_cast<EhInputSection>(&sec))
    secAddr += ehIn->getParent()->outSecOff;
  for (const Relocation &rel : sec.relocs()) {
    uint8_t *loc = buf + rel.offset;
    const uint64_t val = SignExtend64(
        sec.getRelocTargetVA(sec.file, rel.type, rel.addend,
                             secAddr + rel.offset, *rel.sym, rel.expr),
        bits);
    if (rel.expr != R_RELAX_HINT)
      relocate(loc, rel, val);
  }
}

uint64_t TargetInfo::getImageBase() const {
  // Use --image-base if set. Fall back to the target default if not.
  if (config->imageBase)
    return *config->imageBase;
  return config->isPic ? 0 : defaultImageBase;
}<|MERGE_RESOLUTION|>--- conflicted
+++ resolved
@@ -89,15 +89,12 @@
     return getSPARCV9TargetInfo();
   case EM_S390:
     return getSystemZTargetInfo();
+  case EM_VE:
+    return getVETargetInfo();
   case EM_X86_64:
     return getX86_64TargetInfo();
-<<<<<<< HEAD
-  case EM_VE:
-    return getVETargetInfo();
-=======
   default:
     fatal("unsupported e_machine value: " + Twine(config->emachine));
->>>>>>> 9923d29c
   }
 }
 
