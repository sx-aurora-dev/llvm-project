--- conflicted
+++ resolved
@@ -445,12 +445,9 @@
       .Case("elf64-littleriscv", {ELF64LEKind, EM_RISCV})
       .Case("elf64-sparc", {ELF64BEKind, EM_SPARCV9})
       .Case("elf32-msp430", {ELF32LEKind, EM_MSP430})
-<<<<<<< HEAD
-      .Case("elf64-ve", {ELF64LEKind, EM_VE})
-=======
       .Case("elf32-loongarch", {ELF32LEKind, EM_LOONGARCH})
       .Case("elf64-loongarch", {ELF64LEKind, EM_LOONGARCH})
->>>>>>> aac8acb1
+      .Case("elf64-ve", {ELF64LEKind, EM_VE})
       .Default({ELFNoneKind, EM_NONE});
 }
 
