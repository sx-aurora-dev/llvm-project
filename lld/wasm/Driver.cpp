//===- Driver.cpp ---------------------------------------------------------===//
//
// Part of the LLVM Project, under the Apache License v2.0 with LLVM Exceptions.
// See https://llvm.org/LICENSE.txt for license information.
// SPDX-License-Identifier: Apache-2.0 WITH LLVM-exception
//
//===----------------------------------------------------------------------===//

#include "lld/Common/Driver.h"
#include "Config.h"
#include "InputChunks.h"
#include "InputElement.h"
#include "MarkLive.h"
#include "SymbolTable.h"
#include "Writer.h"
#include "lld/Common/Args.h"
#include "lld/Common/ErrorHandler.h"
#include "lld/Common/Filesystem.h"
#include "lld/Common/Memory.h"
#include "lld/Common/Reproduce.h"
#include "lld/Common/Strings.h"
#include "lld/Common/Version.h"
#include "llvm/ADT/Twine.h"
#include "llvm/Config/llvm-config.h"
#include "llvm/Object/Wasm.h"
#include "llvm/Option/Arg.h"
#include "llvm/Option/ArgList.h"
#include "llvm/Support/CommandLine.h"
#include "llvm/Support/Host.h"
#include "llvm/Support/Parallel.h"
#include "llvm/Support/Path.h"
#include "llvm/Support/Process.h"
#include "llvm/Support/TarWriter.h"
#include "llvm/Support/TargetSelect.h"

#define DEBUG_TYPE "lld"

using namespace llvm;
using namespace llvm::object;
using namespace llvm::sys;
using namespace llvm::wasm;

namespace lld {
namespace wasm {
Configuration *config;

namespace {

// Create enum with OPT_xxx values for each option in Options.td
enum {
  OPT_INVALID = 0,
#define OPTION(_1, _2, ID, _4, _5, _6, _7, _8, _9, _10, _11, _12) OPT_##ID,
#include "Options.inc"
#undef OPTION
};

// This function is called on startup. We need this for LTO since
// LTO calls LLVM functions to compile bitcode files to native code.
// Technically this can be delayed until we read bitcode files, but
// we don't bother to do lazily because the initialization is fast.
static void initLLVM() {
  InitializeAllTargets();
  InitializeAllTargetMCs();
  InitializeAllAsmPrinters();
  InitializeAllAsmParsers();
}

class LinkerDriver {
public:
  void linkerMain(ArrayRef<const char *> argsArr);

private:
  void createFiles(opt::InputArgList &args);
  void addFile(StringRef path);
  void addLibrary(StringRef name);

  // True if we are in --whole-archive and --no-whole-archive.
  bool inWholeArchive = false;

  std::vector<InputFile *> files;
};
} // anonymous namespace

bool link(ArrayRef<const char *> args, bool canExitEarly, raw_ostream &stdoutOS,
          raw_ostream &stderrOS) {
  lld::stdoutOS = &stdoutOS;
  lld::stderrOS = &stderrOS;

  errorHandler().cleanupCallback = []() { freeArena(); };

  errorHandler().logName = args::getFilenameWithoutExe(args[0]);
  errorHandler().errorLimitExceededMsg =
      "too many errors emitted, stopping now (use "
      "-error-limit=0 to see all errors)";
  stderrOS.enable_colors(stderrOS.has_colors());

  config = make<Configuration>();
  symtab = make<SymbolTable>();

  initLLVM();
  LinkerDriver().linkerMain(args);

  // Exit immediately if we don't need to return to the caller.
  // This saves time because the overhead of calling destructors
  // for all globally-allocated objects is not negligible.
  if (canExitEarly)
    exitLld(errorCount() ? 1 : 0);

  return !errorCount();
}

// Create prefix string literals used in Options.td
#define PREFIX(NAME, VALUE) const char *const NAME[] = VALUE;
#include "Options.inc"
#undef PREFIX

// Create table mapping all options defined in Options.td
static const opt::OptTable::Info optInfo[] = {
#define OPTION(X1, X2, ID, KIND, GROUP, ALIAS, X7, X8, X9, X10, X11, X12)      \
  {X1, X2, X10,         X11,         OPT_##ID, opt::Option::KIND##Class,       \
   X9, X8, OPT_##GROUP, OPT_##ALIAS, X7,       X12},
#include "Options.inc"
#undef OPTION
};

namespace {
class WasmOptTable : public llvm::opt::OptTable {
public:
  WasmOptTable() : OptTable(optInfo) {}
  opt::InputArgList parse(ArrayRef<const char *> argv);
};
} // namespace

// Set color diagnostics according to -color-diagnostics={auto,always,never}
// or -no-color-diagnostics flags.
static void handleColorDiagnostics(opt::InputArgList &args) {
  auto *arg = args.getLastArg(OPT_color_diagnostics, OPT_color_diagnostics_eq,
                              OPT_no_color_diagnostics);
  if (!arg)
    return;
  if (arg->getOption().getID() == OPT_color_diagnostics) {
    lld::errs().enable_colors(true);
  } else if (arg->getOption().getID() == OPT_no_color_diagnostics) {
    lld::errs().enable_colors(false);
  } else {
    StringRef s = arg->getValue();
    if (s == "always")
      lld::errs().enable_colors(true);
    else if (s == "never")
      lld::errs().enable_colors(false);
    else if (s != "auto")
      error("unknown option: --color-diagnostics=" + s);
  }
}

static cl::TokenizerCallback getQuotingStyle(opt::InputArgList &args) {
  if (auto *arg = args.getLastArg(OPT_rsp_quoting)) {
    StringRef s = arg->getValue();
    if (s != "windows" && s != "posix")
      error("invalid response file quoting: " + s);
    if (s == "windows")
      return cl::TokenizeWindowsCommandLine;
    return cl::TokenizeGNUCommandLine;
  }
  if (Triple(sys::getProcessTriple()).isOSWindows())
    return cl::TokenizeWindowsCommandLine;
  return cl::TokenizeGNUCommandLine;
}

// Find a file by concatenating given paths.
static Optional<std::string> findFile(StringRef path1, const Twine &path2) {
  SmallString<128> s;
  path::append(s, path1, path2);
  if (fs::exists(s))
    return std::string(s);
  return None;
}

opt::InputArgList WasmOptTable::parse(ArrayRef<const char *> argv) {
  SmallVector<const char *, 256> vec(argv.data(), argv.data() + argv.size());

  unsigned missingIndex;
  unsigned missingCount;

  // We need to get the quoting style for response files before parsing all
  // options so we parse here before and ignore all the options but
  // --rsp-quoting.
  opt::InputArgList args = this->ParseArgs(vec, missingIndex, missingCount);

  // Expand response files (arguments in the form of @<filename>)
  // and then parse the argument again.
  cl::ExpandResponseFiles(saver, getQuotingStyle(args), vec);
  args = this->ParseArgs(vec, missingIndex, missingCount);

  handleColorDiagnostics(args);
  for (auto *arg : args.filtered(OPT_UNKNOWN))
    error("unknown argument: " + arg->getAsString(args));
  return args;
}

// Currently we allow a ".imports" to live alongside a library. This can
// be used to specify a list of symbols which can be undefined at link
// time (imported from the environment.  For example libc.a include an
// import file that lists the syscall functions it relies on at runtime.
// In the long run this information would be better stored as a symbol
// attribute/flag in the object file itself.
// See: https://github.com/WebAssembly/tool-conventions/issues/35
static void readImportFile(StringRef filename) {
  if (Optional<MemoryBufferRef> buf = readFile(filename))
    for (StringRef sym : args::getLines(*buf))
      config->allowUndefinedSymbols.insert(sym);
}

// Returns slices of MB by parsing MB as an archive file.
// Each slice consists of a member file in the archive.
std::vector<MemoryBufferRef> static getArchiveMembers(MemoryBufferRef mb) {
  std::unique_ptr<Archive> file =
      CHECK(Archive::create(mb),
            mb.getBufferIdentifier() + ": failed to parse archive");

  std::vector<MemoryBufferRef> v;
  Error err = Error::success();
  for (const Archive::Child &c : file->children(err)) {
    MemoryBufferRef mbref =
        CHECK(c.getMemoryBufferRef(),
              mb.getBufferIdentifier() +
                  ": could not get the buffer for a child of the archive");
    v.push_back(mbref);
  }
  if (err)
    fatal(mb.getBufferIdentifier() +
          ": Archive::children failed: " + toString(std::move(err)));

  // Take ownership of memory buffers created for members of thin archives.
  for (std::unique_ptr<MemoryBuffer> &mb : file->takeThinBuffers())
    make<std::unique_ptr<MemoryBuffer>>(std::move(mb));

  return v;
}

void LinkerDriver::addFile(StringRef path) {
  Optional<MemoryBufferRef> buffer = readFile(path);
  if (!buffer.hasValue())
    return;
  MemoryBufferRef mbref = *buffer;

  switch (identify_magic(mbref.getBuffer())) {
  case file_magic::archive: {
    SmallString<128> importFile = path;
    path::replace_extension(importFile, ".imports");
    if (fs::exists(importFile))
      readImportFile(importFile.str());

    // Handle -whole-archive.
    if (inWholeArchive) {
      for (MemoryBufferRef &m : getArchiveMembers(mbref)) {
        auto *object = createObjectFile(m, path);
        // Mark object as live; object members are normally not
        // live by default but -whole-archive is designed to treat
        // them as such.
        object->markLive();
        files.push_back(object);
      }

      return;
    }

    std::unique_ptr<Archive> file =
        CHECK(Archive::create(mbref), path + ": failed to parse archive");

    if (!file->isEmpty() && !file->hasSymbolTable()) {
      error(mbref.getBufferIdentifier() +
            ": archive has no index; run ranlib to add one");
    }

    files.push_back(make<ArchiveFile>(mbref));
    return;
  }
  case file_magic::bitcode:
  case file_magic::wasm_object:
    files.push_back(createObjectFile(mbref));
    break;
  default:
    error("unknown file type: " + mbref.getBufferIdentifier());
  }
}

// Add a given library by searching it from input search paths.
void LinkerDriver::addLibrary(StringRef name) {
  for (StringRef dir : config->searchPaths) {
    if (Optional<std::string> s = findFile(dir, "lib" + name + ".a")) {
      addFile(*s);
      return;
    }
  }

  error("unable to find library -l" + name);
}

void LinkerDriver::createFiles(opt::InputArgList &args) {
  for (auto *arg : args) {
    switch (arg->getOption().getID()) {
    case OPT_l:
      addLibrary(arg->getValue());
      break;
    case OPT_INPUT:
      addFile(arg->getValue());
      break;
    case OPT_whole_archive:
      inWholeArchive = true;
      break;
    case OPT_no_whole_archive:
      inWholeArchive = false;
      break;
    }
  }
  if (files.empty() && errorCount() == 0)
    error("no input files");
}

static StringRef getEntry(opt::InputArgList &args) {
  auto *arg = args.getLastArg(OPT_entry, OPT_no_entry);
  if (!arg) {
    if (args.hasArg(OPT_relocatable))
      return "";
    if (args.hasArg(OPT_shared))
      return "__wasm_call_ctors";
    return "_start";
  }
  if (arg->getOption().getID() == OPT_no_entry)
    return "";
  return arg->getValue();
}

// Determines what we should do if there are remaining unresolved
// symbols after the name resolution.
static UnresolvedPolicy getUnresolvedSymbolPolicy(opt::InputArgList &args) {
  UnresolvedPolicy errorOrWarn = args.hasFlag(OPT_error_unresolved_symbols,
                                              OPT_warn_unresolved_symbols, true)
                                     ? UnresolvedPolicy::ReportError
                                     : UnresolvedPolicy::Warn;

  if (auto *arg = args.getLastArg(OPT_unresolved_symbols)) {
    StringRef s = arg->getValue();
    if (s == "ignore-all")
      return UnresolvedPolicy::Ignore;
    if (s == "report-all")
      return errorOrWarn;
    error("unknown --unresolved-symbols value: " + s);
  }

  return errorOrWarn;
}

// Initializes Config members by the command line options.
static void readConfigs(opt::InputArgList &args) {
  config->bsymbolic = args.hasArg(OPT_Bsymbolic);
  config->checkFeatures =
      args.hasFlag(OPT_check_features, OPT_no_check_features, true);
  config->compressRelocations = args.hasArg(OPT_compress_relocations);
  config->demangle = args.hasFlag(OPT_demangle, OPT_no_demangle, true);
  config->disableVerify = args.hasArg(OPT_disable_verify);
  config->emitRelocs = args.hasArg(OPT_emit_relocs);
  config->experimentalPic = args.hasArg(OPT_experimental_pic);
  config->entry = getEntry(args);
  config->exportAll = args.hasArg(OPT_export_all);
  config->exportTable = args.hasArg(OPT_export_table);
  config->growableTable = args.hasArg(OPT_growable_table);
  errorHandler().fatalWarnings =
      args.hasFlag(OPT_fatal_warnings, OPT_no_fatal_warnings, false);
  config->importMemory = args.hasArg(OPT_import_memory);
  config->sharedMemory = args.hasArg(OPT_shared_memory);
  config->importTable = args.hasArg(OPT_import_table);
  config->importUndefined = args.hasArg(OPT_import_undefined);
  config->ltoo = args::getInteger(args, OPT_lto_O, 2);
  config->ltoPartitions = args::getInteger(args, OPT_lto_partitions, 1);
  config->ltoNewPassManager =
      args.hasFlag(OPT_no_lto_legacy_pass_manager, OPT_lto_legacy_pass_manager,
                   LLVM_ENABLE_NEW_PASS_MANAGER);
  config->ltoDebugPassManager = args.hasArg(OPT_lto_debug_pass_manager);
  config->mapFile = args.getLastArgValue(OPT_Map);
  config->optimize = args::getInteger(args, OPT_O, 1);
  config->outputFile = args.getLastArgValue(OPT_o);
  config->relocatable = args.hasArg(OPT_relocatable);
  config->gcSections =
      args.hasFlag(OPT_gc_sections, OPT_no_gc_sections, !config->relocatable);
  config->mergeDataSegments =
      args.hasFlag(OPT_merge_data_segments, OPT_no_merge_data_segments,
                   !config->relocatable);
  config->pie = args.hasFlag(OPT_pie, OPT_no_pie, false);
  config->printGcSections =
      args.hasFlag(OPT_print_gc_sections, OPT_no_print_gc_sections, false);
  config->saveTemps = args.hasArg(OPT_save_temps);
  config->searchPaths = args::getStrings(args, OPT_L);
  config->shared = args.hasArg(OPT_shared);
  config->stripAll = args.hasArg(OPT_strip_all);
  config->stripDebug = args.hasArg(OPT_strip_debug);
  config->stackFirst = args.hasArg(OPT_stack_first);
  config->trace = args.hasArg(OPT_trace);
  config->thinLTOCacheDir = args.getLastArgValue(OPT_thinlto_cache_dir);
  config->thinLTOCachePolicy = CHECK(
      parseCachePruningPolicy(args.getLastArgValue(OPT_thinlto_cache_policy)),
      "--thinlto-cache-policy: invalid cache policy");
  config->unresolvedSymbols = getUnresolvedSymbolPolicy(args);
  errorHandler().verbose = args.hasArg(OPT_verbose);
  LLVM_DEBUG(errorHandler().verbose = true);

  config->initialMemory = args::getInteger(args, OPT_initial_memory, 0);
  config->globalBase = args::getInteger(args, OPT_global_base, 1024);
  config->maxMemory = args::getInteger(args, OPT_max_memory, 0);
  config->zStackSize =
      args::getZOptionValue(args, OPT_z, "stack-size", WasmPageSize);

  // Default value of exportDynamic depends on `-shared`
  config->exportDynamic =
      args.hasFlag(OPT_export_dynamic, OPT_no_export_dynamic, config->shared);

  // Parse wasm32/64.
  if (auto *arg = args.getLastArg(OPT_m)) {
    StringRef s = arg->getValue();
    if (s == "wasm32")
      config->is64 = false;
    else if (s == "wasm64")
      config->is64 = true;
    else
      error("invalid target architecture: " + s);
  }

  // --threads= takes a positive integer and provides the default value for
  // --thinlto-jobs=.
  if (auto *arg = args.getLastArg(OPT_threads)) {
    StringRef v(arg->getValue());
    unsigned threads = 0;
    if (!llvm::to_integer(v, threads, 0) || threads == 0)
      error(arg->getSpelling() + ": expected a positive integer, but got '" +
            arg->getValue() + "'");
    parallel::strategy = hardware_concurrency(threads);
    config->thinLTOJobs = v;
  }
  if (auto *arg = args.getLastArg(OPT_thinlto_jobs))
    config->thinLTOJobs = arg->getValue();

  if (auto *arg = args.getLastArg(OPT_features)) {
    config->features =
        llvm::Optional<std::vector<std::string>>(std::vector<std::string>());
    for (StringRef s : arg->getValues())
      config->features->push_back(std::string(s));
  }

  // Legacy --allow-undefined flag which is equivalent to
  // --unresolve-symbols=ignore + --import-undefined
  if (args.hasArg(OPT_allow_undefined)) {
    config->importUndefined = true;
    config->unresolvedSymbols = UnresolvedPolicy::Ignore;
  }

  if (args.hasArg(OPT_print_map))
    config->mapFile = "-";
}

// Some Config members do not directly correspond to any particular
// command line options, but computed based on other Config values.
// This function initialize such members. See Config.h for the details
// of these values.
static void setConfigs() {
  config->isPic = config->pie || config->shared;

  if (config->isPic) {
    if (config->exportTable)
      error("-shared/-pie is incompatible with --export-table");
    config->importTable = true;
  }

  if (config->relocatable) {
    if (config->exportTable)
      error("--relocatable is incompatible with --export-table");
    if (config->growableTable)
      error("--relocatable is incompatible with --growable-table");
    // Ignore any --import-table, as it's redundant.
    config->importTable = true;
  }

  if (config->shared) {
    config->importMemory = true;
    config->importUndefined = true;
    config->unresolvedSymbols = UnresolvedPolicy::Ignore;
  }
}

// Some command line options or some combinations of them are not allowed.
// This function checks for such errors.
static void checkOptions(opt::InputArgList &args) {
  if (!config->stripDebug && !config->stripAll && config->compressRelocations)
    error("--compress-relocations is incompatible with output debug"
          " information. Please pass --strip-debug or --strip-all");

  if (config->ltoo > 3)
    error("invalid optimization level for LTO: " + Twine(config->ltoo));
  if (config->ltoPartitions == 0)
    error("--lto-partitions: number of threads must be > 0");
  if (!get_threadpool_strategy(config->thinLTOJobs))
    error("--thinlto-jobs: invalid job count: " + config->thinLTOJobs);

  if (config->pie && config->shared)
    error("-shared and -pie may not be used together");

  if (config->outputFile.empty())
    error("no output file specified");

  if (config->importTable && config->exportTable)
    error("--import-table and --export-table may not be used together");

  if (config->relocatable) {
    if (!config->entry.empty())
      error("entry point specified for relocatable output file");
    if (config->gcSections)
      error("-r and --gc-sections may not be used together");
    if (config->compressRelocations)
      error("-r -and --compress-relocations may not be used together");
    if (args.hasArg(OPT_undefined))
      error("-r -and --undefined may not be used together");
    if (config->pie)
      error("-r and -pie may not be used together");
    if (config->sharedMemory)
      error("-r and --shared-memory may not be used together");
  }

  // To begin to prepare for Module Linking-style shared libraries, start
  // warning about uses of `-shared` and related flags outside of Experimental
  // mode, to give anyone using them a heads-up that they will be changing.
  //
  // Also, warn about flags which request explicit exports.
  if (!config->experimentalPic) {
    // -shared will change meaning when Module Linking is implemented.
    if (config->shared) {
      warn("creating shared libraries, with -shared, is not yet stable");
    }

    // -pie will change meaning when Module Linking is implemented.
    if (config->pie) {
      warn("creating PIEs, with -pie, is not yet stable");
    }
  }

  if (config->bsymbolic && !config->shared) {
    warn("-Bsymbolic is only meaningful when combined with -shared");
  }
}

// Force Sym to be entered in the output. Used for -u or equivalent.
static Symbol *handleUndefined(StringRef name) {
  Symbol *sym = symtab->find(name);
  if (!sym)
    return nullptr;

  // Since symbol S may not be used inside the program, LTO may
  // eliminate it. Mark the symbol as "used" to prevent it.
  sym->isUsedInRegularObj = true;

  if (auto *lazySym = dyn_cast<LazySymbol>(sym))
    lazySym->fetch();

  return sym;
}

static void handleLibcall(StringRef name) {
  Symbol *sym = symtab->find(name);
  if (!sym)
    return;

  if (auto *lazySym = dyn_cast<LazySymbol>(sym)) {
    MemoryBufferRef mb = lazySym->getMemberBuffer();
    if (isBitcode(mb))
      lazySym->fetch();
  }
}

static UndefinedGlobal *
createUndefinedGlobal(StringRef name, llvm::wasm::WasmGlobalType *type) {
  auto *sym = cast<UndefinedGlobal>(symtab->addUndefinedGlobal(
      name, None, None, WASM_SYMBOL_UNDEFINED, nullptr, type));
  config->allowUndefinedSymbols.insert(sym->getName());
  sym->isUsedInRegularObj = true;
  return sym;
}

static InputGlobal *createGlobal(StringRef name, bool isMutable) {
  llvm::wasm::WasmGlobal wasmGlobal;
  bool is64 = config->is64.getValueOr(false);
  wasmGlobal.Type = {uint8_t(is64 ? WASM_TYPE_I64 : WASM_TYPE_I32), isMutable};
  wasmGlobal.InitExpr = intConst(0, is64);
  wasmGlobal.SymbolName = name;
  return make<InputGlobal>(wasmGlobal, nullptr);
}

static GlobalSymbol *createGlobalVariable(StringRef name, bool isMutable) {
  InputGlobal *g = createGlobal(name, isMutable);
  return symtab->addSyntheticGlobal(name, WASM_SYMBOL_VISIBILITY_HIDDEN, g);
}

static GlobalSymbol *createOptionalGlobal(StringRef name, bool isMutable) {
  InputGlobal *g = createGlobal(name, isMutable);
  return symtab->addOptionalGlobalSymbol(name, g);
}

// Create ABI-defined synthetic symbols
static void createSyntheticSymbols() {
  if (config->relocatable)
    return;

  static WasmSignature nullSignature = {{}, {}};
  static WasmSignature i32ArgSignature = {{}, {ValType::I32}};
  static WasmSignature i64ArgSignature = {{}, {ValType::I64}};
  static llvm::wasm::WasmGlobalType globalTypeI32 = {WASM_TYPE_I32, false};
  static llvm::wasm::WasmGlobalType globalTypeI64 = {WASM_TYPE_I64, false};
  static llvm::wasm::WasmGlobalType mutableGlobalTypeI32 = {WASM_TYPE_I32,
                                                            true};
  static llvm::wasm::WasmGlobalType mutableGlobalTypeI64 = {WASM_TYPE_I64,
                                                            true};
  WasmSym::callCtors = symtab->addSyntheticFunction(
      "__wasm_call_ctors", WASM_SYMBOL_VISIBILITY_HIDDEN,
      make<SyntheticFunction>(nullSignature, "__wasm_call_ctors"));

    bool is64 = config->is64.getValueOr(false);

  if (config->isPic) {
    WasmSym::stackPointer =
        createUndefinedGlobal("__stack_pointer", config->is64.getValueOr(false)
                                                     ? &mutableGlobalTypeI64
                                                     : &mutableGlobalTypeI32);
    // For PIC code, we import two global variables (__memory_base and
    // __table_base) from the environment and use these as the offset at
    // which to load our static data and function table.
    // See:
    // https://github.com/WebAssembly/tool-conventions/blob/main/DynamicLinking.md
    auto *globalType = is64 ? &globalTypeI64 : &globalTypeI32;
    WasmSym::memoryBase = createUndefinedGlobal("__memory_base", globalType);
    WasmSym::tableBase = createUndefinedGlobal("__table_base", globalType);
    WasmSym::memoryBase->markLive();
    WasmSym::tableBase->markLive();
    if (is64) {
      WasmSym::tableBase32 =
          createUndefinedGlobal("__table_base32", &globalTypeI32);
      WasmSym::tableBase32->markLive();
    } else {
      WasmSym::tableBase32 = nullptr;
    }
  } else {
    // For non-PIC code
    WasmSym::stackPointer = createGlobalVariable("__stack_pointer", true);
    WasmSym::stackPointer->markLive();
  }

  if (config->sharedMemory) {
    WasmSym::tlsBase = createGlobalVariable("__tls_base", true);
    WasmSym::tlsSize = createGlobalVariable("__tls_size", false);
    WasmSym::tlsAlign = createGlobalVariable("__tls_align", false);
    WasmSym::initTLS = symtab->addSyntheticFunction(
        "__wasm_init_tls", WASM_SYMBOL_VISIBILITY_HIDDEN,
        make<SyntheticFunction>(
            is64 ? i64ArgSignature : i32ArgSignature,
            "__wasm_init_tls"));
  }
}

static void createOptionalSymbols() {
  if (config->relocatable)
    return;

  WasmSym::dsoHandle = symtab->addOptionalDataSymbol("__dso_handle");

  if (!config->shared)
    WasmSym::dataEnd = symtab->addOptionalDataSymbol("__data_end");

  if (!config->isPic) {
    WasmSym::globalBase = symtab->addOptionalDataSymbol("__global_base");
    WasmSym::heapBase = symtab->addOptionalDataSymbol("__heap_base");
    WasmSym::definedMemoryBase = symtab->addOptionalDataSymbol("__memory_base");
    WasmSym::definedTableBase = symtab->addOptionalDataSymbol("__table_base");
    if (config->is64.getValueOr(false))
      WasmSym::definedTableBase32 =
          symtab->addOptionalDataSymbol("__table_base32");
  }

  // For non-shared memory programs we still need to define __tls_base since we
  // allow object files built with TLS to be linked into single threaded
  // programs, and such object files can contain references to this symbol.
  //
  // However, in this case __tls_base is immutable and points directly to the
  // start of the `.tdata` static segment.
  //
  // __tls_size and __tls_align are not needed in this case since they are only
  // needed for __wasm_init_tls (which we do not create in this case).
  if (!config->sharedMemory)
    WasmSym::tlsBase = createOptionalGlobal("__tls_base", false);
}

// Reconstructs command line arguments so that so that you can re-run
// the same command with the same inputs. This is for --reproduce.
static std::string createResponseFile(const opt::InputArgList &args) {
  SmallString<0> data;
  raw_svector_ostream os(data);

  // Copy the command line to the output while rewriting paths.
  for (auto *arg : args) {
    switch (arg->getOption().getID()) {
    case OPT_reproduce:
      break;
    case OPT_INPUT:
      os << quote(relativeToRoot(arg->getValue())) << "\n";
      break;
    case OPT_o:
      // If -o path contains directories, "lld @response.txt" will likely
      // fail because the archive we are creating doesn't contain empty
      // directories for the output path (-o doesn't create directories).
      // Strip directories to prevent the issue.
      os << "-o " << quote(sys::path::filename(arg->getValue())) << "\n";
      break;
    default:
      os << toString(*arg) << "\n";
    }
  }
  return std::string(data.str());
}

// The --wrap option is a feature to rename symbols so that you can write
// wrappers for existing functions. If you pass `-wrap=foo`, all
// occurrences of symbol `foo` are resolved to `wrap_foo` (so, you are
// expected to write `wrap_foo` function as a wrapper). The original
// symbol becomes accessible as `real_foo`, so you can call that from your
// wrapper.
//
// This data structure is instantiated for each -wrap option.
struct WrappedSymbol {
  Symbol *sym;
  Symbol *real;
  Symbol *wrap;
};

static Symbol *addUndefined(StringRef name) {
  return symtab->addUndefinedFunction(name, None, None, WASM_SYMBOL_UNDEFINED,
                                      nullptr, nullptr, false);
}

// Handles -wrap option.
//
// This function instantiates wrapper symbols. At this point, they seem
// like they are not being used at all, so we explicitly set some flags so
// that LTO won't eliminate them.
static std::vector<WrappedSymbol> addWrappedSymbols(opt::InputArgList &args) {
  std::vector<WrappedSymbol> v;
  DenseSet<StringRef> seen;

  for (auto *arg : args.filtered(OPT_wrap)) {
    StringRef name = arg->getValue();
    if (!seen.insert(name).second)
      continue;

    Symbol *sym = symtab->find(name);
    if (!sym)
      continue;

    Symbol *real = addUndefined(saver.save("__real_" + name));
    Symbol *wrap = addUndefined(saver.save("__wrap_" + name));
    v.push_back({sym, real, wrap});

    // We want to tell LTO not to inline symbols to be overwritten
    // because LTO doesn't know the final symbol contents after renaming.
    real->canInline = false;
    sym->canInline = false;

    // Tell LTO not to eliminate these symbols.
    sym->isUsedInRegularObj = true;
    wrap->isUsedInRegularObj = true;
    real->isUsedInRegularObj = false;
  }
  return v;
}

// Do renaming for -wrap by updating pointers to symbols.
//
// When this function is executed, only InputFiles and symbol table
// contain pointers to symbol objects. We visit them to replace pointers,
// so that wrapped symbols are swapped as instructed by the command line.
static void wrapSymbols(ArrayRef<WrappedSymbol> wrapped) {
  DenseMap<Symbol *, Symbol *> map;
  for (const WrappedSymbol &w : wrapped) {
    map[w.sym] = w.wrap;
    map[w.real] = w.sym;
  }

  // Update pointers in input files.
  parallelForEach(symtab->objectFiles, [&](InputFile *file) {
    MutableArrayRef<Symbol *> syms = file->getMutableSymbols();
    for (size_t i = 0, e = syms.size(); i != e; ++i)
      if (Symbol *s = map.lookup(syms[i]))
        syms[i] = s;
  });

  // Update pointers in the symbol table.
  for (const WrappedSymbol &w : wrapped)
    symtab->wrap(w.sym, w.real, w.wrap);
}

<<<<<<< HEAD
=======
static void splitSections() {
  // splitIntoPieces needs to be called on each MergeInputChunk
  // before calling finalizeContents().
  LLVM_DEBUG(llvm::dbgs() << "splitSections\n");
  parallelForEach(symtab->objectFiles, [](ObjFile *file) {
    for (InputChunk *seg : file->segments) {
      if (auto *s = dyn_cast<MergeInputChunk>(seg))
        s->splitIntoPieces();
    }
    for (InputChunk *sec : file->customSections) {
      if (auto *s = dyn_cast<MergeInputChunk>(sec))
        s->splitIntoPieces();
    }
  });
}

>>>>>>> 2ab1d525
void LinkerDriver::linkerMain(ArrayRef<const char *> argsArr) {
  WasmOptTable parser;
  opt::InputArgList args = parser.parse(argsArr.slice(1));

  // Handle --help
  if (args.hasArg(OPT_help)) {
    parser.printHelp(lld::outs(),
                     (std::string(argsArr[0]) + " [options] file...").c_str(),
                     "LLVM Linker", false);
    return;
  }

  // Handle --version
  if (args.hasArg(OPT_version) || args.hasArg(OPT_v)) {
    lld::outs() << getLLDVersion() << "\n";
    return;
  }

  // Handle --reproduce
  if (auto *arg = args.getLastArg(OPT_reproduce)) {
    StringRef path = arg->getValue();
    Expected<std::unique_ptr<TarWriter>> errOrWriter =
        TarWriter::create(path, path::stem(path));
    if (errOrWriter) {
      tar = std::move(*errOrWriter);
      tar->append("response.txt", createResponseFile(args));
      tar->append("version.txt", getLLDVersion() + "\n");
    } else {
      error("--reproduce: " + toString(errOrWriter.takeError()));
    }
  }

  // Parse and evaluate -mllvm options.
  std::vector<const char *> v;
  v.push_back("wasm-ld (LLVM option parsing)");
  for (auto *arg : args.filtered(OPT_mllvm))
    v.push_back(arg->getValue());
  cl::ResetAllOptionOccurrences();
  cl::ParseCommandLineOptions(v.size(), v.data());

  errorHandler().errorLimit = args::getInteger(args, OPT_error_limit, 20);

  readConfigs(args);

  createFiles(args);
  if (errorCount())
    return;

  setConfigs();
  checkOptions(args);
  if (errorCount())
    return;

  if (auto *arg = args.getLastArg(OPT_allow_undefined_file))
    readImportFile(arg->getValue());

  // Fail early if the output file or map file is not writable. If a user has a
  // long link, e.g. due to a large LTO link, they do not wish to run it and
  // find that it failed because there was a mistake in their command-line.
  if (auto e = tryCreateFile(config->outputFile))
    error("cannot open output file " + config->outputFile + ": " + e.message());
  if (auto e = tryCreateFile(config->mapFile))
    error("cannot open map file " + config->mapFile + ": " + e.message());
  if (errorCount())
    return;

  // Handle --trace-symbol.
  for (auto *arg : args.filtered(OPT_trace_symbol))
    symtab->trace(arg->getValue());

  for (auto *arg : args.filtered(OPT_export_if_defined))
    config->exportedSymbols.insert(arg->getValue());

  for (auto *arg : args.filtered(OPT_export)) {
    config->exportedSymbols.insert(arg->getValue());
    config->requiredExports.push_back(arg->getValue());
  }

  createSyntheticSymbols();

  // Add all files to the symbol table. This will add almost all
  // symbols that we need to the symbol table.
  for (InputFile *f : files)
    symtab->addFile(f);
  if (errorCount())
    return;

  // Handle the `--undefined <sym>` options.
  for (auto *arg : args.filtered(OPT_undefined))
    handleUndefined(arg->getValue());

  // Handle the `--export <sym>` options
  // This works like --undefined but also exports the symbol if its found
  for (auto &iter : config->exportedSymbols)
    handleUndefined(iter.first());

  Symbol *entrySym = nullptr;
  if (!config->relocatable && !config->entry.empty()) {
    entrySym = handleUndefined(config->entry);
    if (entrySym && entrySym->isDefined())
      entrySym->forceExport = true;
    else
      error("entry symbol not defined (pass --no-entry to suppress): " +
            config->entry);
  }

  // If the user code defines a `__wasm_call_dtors` function, remember it so
  // that we can call it from the command export wrappers. Unlike
  // `__wasm_call_ctors` which we synthesize, `__wasm_call_dtors` is defined
  // by libc/etc., because destructors are registered dynamically with
  // `__cxa_atexit` and friends.
  if (!config->relocatable && !config->shared &&
      !WasmSym::callCtors->isUsedInRegularObj &&
      WasmSym::callCtors->getName() != config->entry &&
      !config->exportedSymbols.count(WasmSym::callCtors->getName())) {
    if (Symbol *callDtors = handleUndefined("__wasm_call_dtors")) {
      if (auto *callDtorsFunc = dyn_cast<DefinedFunction>(callDtors)) {
        if (callDtorsFunc->signature &&
            (!callDtorsFunc->signature->Params.empty() ||
             !callDtorsFunc->signature->Returns.empty())) {
          error("__wasm_call_dtors must have no argument or return values");
        }
        WasmSym::callDtors = callDtorsFunc;
      } else {
        error("__wasm_call_dtors must be a function");
      }
    }
  }

  if (errorCount())
    return;

  // Create wrapped symbols for -wrap option.
  std::vector<WrappedSymbol> wrapped = addWrappedSymbols(args);

  // If any of our inputs are bitcode files, the LTO code generator may create
  // references to certain library functions that might not be explicit in the
  // bitcode file's symbol table. If any of those library functions are defined
  // in a bitcode file in an archive member, we need to arrange to use LTO to
  // compile those archive members by adding them to the link beforehand.
  //
  // We only need to add libcall symbols to the link before LTO if the symbol's
  // definition is in bitcode. Any other required libcall symbols will be added
  // to the link after LTO when we add the LTO object file to the link.
  if (!symtab->bitcodeFiles.empty())
    for (auto *s : lto::LTO::getRuntimeLibcallSymbols())
      handleLibcall(s);
  if (errorCount())
    return;

  // Do link-time optimization if given files are LLVM bitcode files.
  // This compiles bitcode files into real object files.
  symtab->compileBitcodeFiles();
  if (errorCount())
    return;

  createOptionalSymbols();

  // Resolve any variant symbols that were created due to signature
  // mismatchs.
  symtab->handleSymbolVariants();
  if (errorCount())
    return;

  // Apply symbol renames for -wrap.
  if (!wrapped.empty())
    wrapSymbols(wrapped);

  for (auto &iter : config->exportedSymbols) {
    Symbol *sym = symtab->find(iter.first());
    if (sym && sym->isDefined())
      sym->forceExport = true;
  }

  if (!config->relocatable && !config->isPic) {
    // Add synthetic dummies for weak undefined functions.  Must happen
    // after LTO otherwise functions may not yet have signatures.
    symtab->handleWeakUndefines();
  }

  if (entrySym)
    entrySym->setHidden(false);

  if (errorCount())
    return;

  // Split WASM_SEG_FLAG_STRINGS sections into pieces in preparation for garbage
  // collection.
  splitSections();

  // Do size optimizations: garbage collection
  markLive();

  // Provide the indirect function table if needed.
  WasmSym::indirectFunctionTable =
      symtab->resolveIndirectFunctionTable(/*required =*/false);

  if (errorCount())
    return;

  // Write the result to the file.
  writeResult();
}

} // namespace wasm
} // namespace lld<|MERGE_RESOLUTION|>--- conflicted
+++ resolved
@@ -802,8 +802,6 @@
     symtab->wrap(w.sym, w.real, w.wrap);
 }
 
-<<<<<<< HEAD
-=======
 static void splitSections() {
   // splitIntoPieces needs to be called on each MergeInputChunk
   // before calling finalizeContents().
@@ -820,7 +818,6 @@
   });
 }
 
->>>>>>> 2ab1d525
 void LinkerDriver::linkerMain(ArrayRef<const char *> argsArr) {
   WasmOptTable parser;
   opt::InputArgList args = parser.parse(argsArr.slice(1));
