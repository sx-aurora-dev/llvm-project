--- conflicted
+++ resolved
@@ -53,25 +53,15 @@
   StringRef getDebugName() const { return debugName; }
   Kind kind() const { return (Kind)sectionKind; }
 
-<<<<<<< HEAD
-  virtual void writeTo(uint8_t *buf) const;
-=======
   uint32_t getSize() const;
   uint32_t getInputSize() const;
 
   void writeTo(uint8_t *buf) const;
   void relocate(uint8_t *buf) const;
->>>>>>> 2ab1d525
 
   ArrayRef<WasmRelocation> getRelocations() const { return relocations; }
   void setRelocations(ArrayRef<WasmRelocation> rs) { relocations = rs; }
 
-<<<<<<< HEAD
-  uint64_t getOffset(uint64_t offset) const { return outSecOff + offset; }
-  virtual StringRef getName() const = 0;
-  virtual StringRef getDebugName() const = 0;
-  virtual uint32_t getComdat() const = 0;
-=======
   // Translate an offset into the input chunk to an offset in the output
   // section.
   uint64_t getOffset(uint64_t offset) const;
@@ -84,7 +74,6 @@
   uint64_t getVA(uint64_t offset = 0) const;
 
   uint32_t getComdat() const { return comdat; }
->>>>>>> 2ab1d525
   StringRef getComdatName() const;
   uint32_t getInputSectionOffset() const { return inputSectionOffset; }
 
@@ -96,8 +85,6 @@
 
   ObjFile *file;
   OutputSection *outputSec = nullptr;
-<<<<<<< HEAD
-=======
   uint32_t comdat = UINT32_MAX;
   uint32_t inputSectionOffset = 0;
   uint32_t alignment;
@@ -106,16 +93,12 @@
   // Only applies to data segments.
   uint32_t outputSegmentOffset = 0;
   const OutputSegment *outputSeg = nullptr;
->>>>>>> 2ab1d525
 
   // After assignAddresses is called, this represents the offset from
   // the beginning of the output section this chunk was assigned to.
   int32_t outSecOff = 0;
-<<<<<<< HEAD
-=======
 
   uint8_t sectionKind : 3;
->>>>>>> 2ab1d525
 
   // Signals that the section is part of the output.  The garbage collector,
   // and COMDAT handling can set a sections' Live bit.
@@ -152,17 +135,12 @@
 class InputSegment : public InputChunk {
 public:
   InputSegment(const WasmSegment &seg, ObjFile *f)
-<<<<<<< HEAD
-      : InputChunk(f, InputChunk::DataSegment), segment(seg) {
-    alignment = segment.Data.Alignment;
-=======
       : InputChunk(f, InputChunk::DataSegment, seg.Data.Name,
                    seg.Data.Alignment, seg.Data.LinkingFlags),
         segment(seg) {
     rawData = segment.Data.Content;
     comdat = segment.Data.Comdat;
     inputSectionOffset = segment.SectionOffset;
->>>>>>> 2ab1d525
   }
 
   static bool classof(const InputChunk *c) { return c->kind() == DataSegment; }
@@ -171,13 +149,6 @@
   const WasmSegment &segment;
 };
 
-<<<<<<< HEAD
-  StringRef getName() const override { return segment.Data.Name; }
-  StringRef getDebugName() const override { return StringRef(); }
-  uint32_t getComdat() const override { return segment.Data.Comdat; }
-  uint32_t getInputSectionOffset() const override {
-    return segment.SectionOffset;
-=======
 class SyntheticMergedChunk;
 
 // Merge segment handling copied from lld/ELF/InputSection.h.  Keep in sync
@@ -208,22 +179,14 @@
     rawData = seg.Data.Content;
     comdat = seg.Data.Comdat;
     inputSectionOffset = seg.SectionOffset;
->>>>>>> 2ab1d525
-  }
-  uint64_t getVA(uint64_t offset = 0) const;
-
-<<<<<<< HEAD
-  const OutputSegment *outputSeg = nullptr;
-  uint32_t outputSegmentOffset = 0;
-  uint32_t alignment = 0;
-=======
+  }
+
   MergeInputChunk(const WasmSection &s, ObjFile *f)
       : InputChunk(f, Merge, s.Name, 0, llvm::wasm::WASM_SEG_FLAG_STRINGS) {
     assert(s.Type == llvm::wasm::WASM_SEC_CUSTOM);
     comdat = s.Comdat;
     rawData = s.Content;
   }
->>>>>>> 2ab1d525
 
   static bool classof(const InputChunk *s) { return s->kind() == Merge; }
   void splitIntoPieces();
@@ -310,12 +273,6 @@
            c->kind() == InputChunk::SyntheticFunction;
   }
 
-<<<<<<< HEAD
-  void writeTo(uint8_t *buf) const override;
-  StringRef getName() const override { return function->SymbolName; }
-  StringRef getDebugName() const override { return function->DebugName; }
-=======
->>>>>>> 2ab1d525
   llvm::Optional<StringRef> getExportName() const {
     return exportName.hasValue() ? llvm::Optional<StringRef>(*exportName)
                                  : llvm::Optional<StringRef>();
