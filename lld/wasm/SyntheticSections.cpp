--- conflicted
+++ resolved
@@ -356,36 +356,20 @@
 void TagSection::writeBody() {
   raw_ostream &os = bodyOutputStream;
 
-<<<<<<< HEAD
-  writeUleb128(os, inputEvents.size(), "event count");
-  for (InputEvent *e : inputEvents) {
-    WasmEventType type = e->getType();
-    type.SigIndex = out.typeSec->lookupType(e->signature);
-    writeEventType(os, type);
-=======
   writeUleb128(os, inputTags.size(), "tag count");
   for (InputTag *t : inputTags) {
     writeUleb128(os, 0, "tag attribute"); // Reserved "attribute" field
     writeUleb128(os, out.typeSec->lookupType(t->signature), "sig index");
->>>>>>> 2ab1d525
   }
 }
 
 void TagSection::addTag(InputTag *tag) {
   if (!tag->live)
     return;
-<<<<<<< HEAD
-  uint32_t eventIndex =
-      out.importSec->getNumImportedEvents() + inputEvents.size();
-  LLVM_DEBUG(dbgs() << "addEvent: " << eventIndex << "\n");
-  event->assignIndex(eventIndex);
-  inputEvents.push_back(event);
-=======
   uint32_t tagIndex = out.importSec->getNumImportedTags() + inputTags.size();
   LLVM_DEBUG(dbgs() << "addTag: " << tagIndex << "\n");
   tag->assignIndex(tagIndex);
   inputTags.push_back(tag);
->>>>>>> 2ab1d525
 }
 
 void GlobalSection::assignIndexes() {
@@ -468,24 +452,6 @@
     writeGlobalType(os, g->getType());
     writeInitExpr(os, g->getInitExpr());
   }
-<<<<<<< HEAD
-  // TODO(wvo): when do these need I64_CONST?
-  for (const Symbol *sym : internalGotSymbols) {
-    // In the case of dynamic linking, internal GOT entries
-    // need to be mutable since they get updated to the correct
-    // runtime value during `__wasm_apply_global_relocs`.
-    bool mutable_ = config->isPic & !sym->isStub;
-    WasmGlobalType type{WASM_TYPE_I32, mutable_};
-    WasmInitExpr initExpr;
-    initExpr.Opcode = WASM_OPCODE_I32_CONST;
-    if (auto *d = dyn_cast<DefinedData>(sym))
-      initExpr.Value.Int32 = d->getVA();
-    else if (auto *f = dyn_cast<FunctionSymbol>(sym))
-      initExpr.Value.Int32 = f->isStub ? 0 : f->getTableIndex();
-    else {
-      assert(isa<UndefinedData>(sym));
-      initExpr.Value.Int32 = 0;
-=======
   bool is64 = config->is64.getValueOr(false);
   uint8_t itype = is64 ? WASM_TYPE_I64 : WASM_TYPE_I32;
   for (const Symbol *sym : internalGotSymbols) {
@@ -510,24 +476,14 @@
     else {
       assert(isa<UndefinedData>(sym));
       initExpr = intConst(0, is64);
->>>>>>> 2ab1d525
     }
     writeGlobalType(os, type);
     writeInitExpr(os, initExpr);
   }
   for (const DefinedData *sym : dataAddressGlobals) {
-<<<<<<< HEAD
-    WasmGlobalType type{WASM_TYPE_I32, false};
-    WasmInitExpr initExpr;
-    initExpr.Opcode = WASM_OPCODE_I32_CONST;
-    initExpr.Value.Int32 = sym->getVA();
-    writeGlobalType(os, type);
-    writeInitExpr(os, initExpr);
-=======
     WasmGlobalType type{itype, false};
     writeGlobalType(os, type);
     writeInitExpr(os, intConst(sym->getVA(), is64));
->>>>>>> 2ab1d525
   }
 }
 
