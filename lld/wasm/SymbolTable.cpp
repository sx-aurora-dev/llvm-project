//===- SymbolTable.cpp ----------------------------------------------------===//
//
// Part of the LLVM Project, under the Apache License v2.0 with LLVM Exceptions.
// See https://llvm.org/LICENSE.txt for license information.
// SPDX-License-Identifier: Apache-2.0 WITH LLVM-exception
//
//===----------------------------------------------------------------------===//

#include "SymbolTable.h"
#include "Config.h"
#include "InputChunks.h"
#include "InputElement.h"
#include "WriterUtils.h"
#include "lld/Common/ErrorHandler.h"
#include "lld/Common/Memory.h"
#include "llvm/ADT/SetVector.h"

#define DEBUG_TYPE "lld"

using namespace llvm;
using namespace llvm::wasm;
using namespace llvm::object;

namespace lld {
namespace wasm {
SymbolTable *symtab;

void SymbolTable::addFile(InputFile *file) {
  log("Processing: " + toString(file));

  // .a file
  if (auto *f = dyn_cast<ArchiveFile>(file)) {
    f->parse();
    return;
  }

  // .so file
  if (auto *f = dyn_cast<SharedFile>(file)) {
    sharedFiles.push_back(f);
    return;
  }

  if (config->trace)
    message(toString(file));

  // LLVM bitcode file
  if (auto *f = dyn_cast<BitcodeFile>(file)) {
    f->parse();
    bitcodeFiles.push_back(f);
    return;
  }

  // Regular object file
  auto *f = cast<ObjFile>(file);
  f->parse(false);
  objectFiles.push_back(f);
}

// This function is where all the optimizations of link-time
// optimization happens. When LTO is in use, some input files are
// not in native object file format but in the LLVM bitcode format.
// This function compiles bitcode files into a few big native files
// using LLVM functions and replaces bitcode symbols with the results.
// Because all bitcode files that the program consists of are passed
// to the compiler at once, it can do whole-program optimization.
void SymbolTable::compileBitcodeFiles() {
  // Prevent further LTO objects being included
  BitcodeFile::doneLTO = true;

  if (bitcodeFiles.empty())
    return;

  // Compile bitcode files and replace bitcode symbols.
  lto.reset(new BitcodeCompiler);
  for (BitcodeFile *f : bitcodeFiles)
    lto->add(*f);

  for (StringRef filename : lto->compile()) {
    auto *obj = make<ObjFile>(MemoryBufferRef(filename, "lto.tmp"), "");
    obj->parse(true);
    objectFiles.push_back(obj);
  }
}

Symbol *SymbolTable::find(StringRef name) {
  auto it = symMap.find(CachedHashStringRef(name));
  if (it == symMap.end() || it->second == -1)
    return nullptr;
  return symVector[it->second];
}

void SymbolTable::replace(StringRef name, Symbol* sym) {
  auto it = symMap.find(CachedHashStringRef(name));
  symVector[it->second] = sym;
}

std::pair<Symbol *, bool> SymbolTable::insertName(StringRef name) {
  bool trace = false;
  auto p = symMap.insert({CachedHashStringRef(name), (int)symVector.size()});
  int &symIndex = p.first->second;
  bool isNew = p.second;
  if (symIndex == -1) {
    symIndex = symVector.size();
    trace = true;
    isNew = true;
  }

  if (!isNew)
    return {symVector[symIndex], false};

  Symbol *sym = reinterpret_cast<Symbol *>(make<SymbolUnion>());
  sym->isUsedInRegularObj = false;
  sym->canInline = true;
  sym->traced = trace;
  sym->forceExport = false;
  symVector.emplace_back(sym);
  return {sym, true};
}

std::pair<Symbol *, bool> SymbolTable::insert(StringRef name,
                                              const InputFile *file) {
  Symbol *s;
  bool wasInserted;
  std::tie(s, wasInserted) = insertName(name);

  if (!file || file->kind() == InputFile::ObjectKind)
    s->isUsedInRegularObj = true;

  return {s, wasInserted};
}

static void reportTypeError(const Symbol *existing, const InputFile *file,
                            llvm::wasm::WasmSymbolType type) {
  error("symbol type mismatch: " + toString(*existing) + "\n>>> defined as " +
        toString(existing->getWasmType()) + " in " +
        toString(existing->getFile()) + "\n>>> defined as " + toString(type) +
        " in " + toString(file));
}

// Check the type of new symbol matches that of the symbol is replacing.
// Returns true if the function types match, false is there is a signature
// mismatch.
static bool signatureMatches(FunctionSymbol *existing,
                             const WasmSignature *newSig) {
  const WasmSignature *oldSig = existing->signature;

  // If either function is missing a signature (this happens for bitcode
  // symbols) then assume they match.  Any mismatch will be reported later
  // when the LTO objects are added.
  if (!newSig || !oldSig)
    return true;

  return *newSig == *oldSig;
}

static void checkGlobalType(const Symbol *existing, const InputFile *file,
                            const WasmGlobalType *newType) {
  if (!isa<GlobalSymbol>(existing)) {
    reportTypeError(existing, file, WASM_SYMBOL_TYPE_GLOBAL);
    return;
  }

  const WasmGlobalType *oldType = cast<GlobalSymbol>(existing)->getGlobalType();
  if (*newType != *oldType) {
    error("Global type mismatch: " + existing->getName() + "\n>>> defined as " +
          toString(*oldType) + " in " + toString(existing->getFile()) +
          "\n>>> defined as " + toString(*newType) + " in " + toString(file));
  }
}

static void checkTagType(const Symbol *existing, const InputFile *file,
                         const WasmSignature *newSig) {
  const auto *existingTag = dyn_cast<TagSymbol>(existing);
  if (!isa<TagSymbol>(existing)) {
    reportTypeError(existing, file, WASM_SYMBOL_TYPE_TAG);
    return;
  }

  const WasmSignature *oldSig = existingTag->signature;
  if (*newSig != *oldSig)
    warn("Tag signature mismatch: " + existing->getName() +
         "\n>>> defined as " + toString(*oldSig) + " in " +
         toString(existing->getFile()) + "\n>>> defined as " +
         toString(*newSig) + " in " + toString(file));
}

static void checkTableType(const Symbol *existing, const InputFile *file,
                           const WasmTableType *newType) {
  if (!isa<TableSymbol>(existing)) {
    reportTypeError(existing, file, WASM_SYMBOL_TYPE_TABLE);
    return;
  }

  const WasmTableType *oldType = cast<TableSymbol>(existing)->getTableType();
  if (newType->ElemType != oldType->ElemType) {
    error("Table type mismatch: " + existing->getName() + "\n>>> defined as " +
          toString(*oldType) + " in " + toString(existing->getFile()) +
          "\n>>> defined as " + toString(*newType) + " in " + toString(file));
  }
  // FIXME: No assertions currently on the limits.
}

static void checkDataType(const Symbol *existing, const InputFile *file) {
  if (!isa<DataSymbol>(existing))
    reportTypeError(existing, file, WASM_SYMBOL_TYPE_DATA);
}

DefinedFunction *SymbolTable::addSyntheticFunction(StringRef name,
                                                   uint32_t flags,
                                                   InputFunction *function) {
  LLVM_DEBUG(dbgs() << "addSyntheticFunction: " << name << "\n");
  assert(!find(name));
  syntheticFunctions.emplace_back(function);
  return replaceSymbol<DefinedFunction>(insertName(name).first, name,
                                        flags, nullptr, function);
}

// Adds an optional, linker generated, data symbol.  The symbol will only be
// added if there is an undefine reference to it, or if it is explicitly
// exported via the --export flag.  Otherwise we don't add the symbol and return
// nullptr.
DefinedData *SymbolTable::addOptionalDataSymbol(StringRef name,
                                                uint64_t value) {
  Symbol *s = find(name);
  if (!s && (config->exportAll || config->exportedSymbols.count(name) != 0))
    s = insertName(name).first;
  else if (!s || s->isDefined())
    return nullptr;
  LLVM_DEBUG(dbgs() << "addOptionalDataSymbol: " << name << "\n");
  auto *rtn = replaceSymbol<DefinedData>(s, name, WASM_SYMBOL_VISIBILITY_HIDDEN);
  rtn->setVA(value);
  rtn->referenced = true;
  return rtn;
}

DefinedData *SymbolTable::addSyntheticDataSymbol(StringRef name,
                                                 uint32_t flags) {
  LLVM_DEBUG(dbgs() << "addSyntheticDataSymbol: " << name << "\n");
  assert(!find(name));
  return replaceSymbol<DefinedData>(insertName(name).first, name, flags);
}

DefinedGlobal *SymbolTable::addSyntheticGlobal(StringRef name, uint32_t flags,
                                               InputGlobal *global) {
  LLVM_DEBUG(dbgs() << "addSyntheticGlobal: " << name << " -> " << global
                    << "\n");
  assert(!find(name));
  syntheticGlobals.emplace_back(global);
  return replaceSymbol<DefinedGlobal>(insertName(name).first, name, flags,
                                      nullptr, global);
}

DefinedGlobal *SymbolTable::addOptionalGlobalSymbol(StringRef name,
                                                    InputGlobal *global) {
<<<<<<< HEAD
  LLVM_DEBUG(dbgs() << "addOptionalGlobalSymbol: " << name << " -> " << global
                    << "\n");
=======
>>>>>>> 2ab1d525
  Symbol *s = find(name);
  if (!s || s->isDefined())
    return nullptr;
  LLVM_DEBUG(dbgs() << "addOptionalGlobalSymbol: " << name << " -> " << global
                    << "\n");
  syntheticGlobals.emplace_back(global);
  return replaceSymbol<DefinedGlobal>(s, name, WASM_SYMBOL_VISIBILITY_HIDDEN,
                                      nullptr, global);
}

DefinedTable *SymbolTable::addSyntheticTable(StringRef name, uint32_t flags,
                                             InputTable *table) {
  LLVM_DEBUG(dbgs() << "addSyntheticTable: " << name << " -> " << table
                    << "\n");
  Symbol *s = find(name);
  assert(!s || s->isUndefined());
  if (!s)
    s = insertName(name).first;
  syntheticTables.emplace_back(table);
  return replaceSymbol<DefinedTable>(s, name, flags, nullptr, table);
}

static bool shouldReplace(const Symbol *existing, InputFile *newFile,
                          uint32_t newFlags) {
  // If existing symbol is undefined, replace it.
  if (!existing->isDefined()) {
    LLVM_DEBUG(dbgs() << "resolving existing undefined symbol: "
                      << existing->getName() << "\n");
    return true;
  }

  // Now we have two defined symbols. If the new one is weak, we can ignore it.
  if ((newFlags & WASM_SYMBOL_BINDING_MASK) == WASM_SYMBOL_BINDING_WEAK) {
    LLVM_DEBUG(dbgs() << "existing symbol takes precedence\n");
    return false;
  }

  // If the existing symbol is weak, we should replace it.
  if (existing->isWeak()) {
    LLVM_DEBUG(dbgs() << "replacing existing weak symbol\n");
    return true;
  }

  // Neither symbol is week. They conflict.
  error("duplicate symbol: " + toString(*existing) + "\n>>> defined in " +
        toString(existing->getFile()) + "\n>>> defined in " +
        toString(newFile));
  return true;
}

Symbol *SymbolTable::addDefinedFunction(StringRef name, uint32_t flags,
                                        InputFile *file,
                                        InputFunction *function) {
  LLVM_DEBUG(dbgs() << "addDefinedFunction: " << name << " ["
                    << (function ? toString(function->signature) : "none")
                    << "]\n");
  Symbol *s;
  bool wasInserted;
  std::tie(s, wasInserted) = insert(name, file);

  auto replaceSym = [&](Symbol *sym) {
    // If the new defined function doesn't have signature (i.e. bitcode
    // functions) but the old symbol does, then preserve the old signature
    const WasmSignature *oldSig = s->getSignature();
    auto* newSym = replaceSymbol<DefinedFunction>(sym, name, flags, file, function);
    if (!newSym->signature)
      newSym->signature = oldSig;
  };

  if (wasInserted || s->isLazy()) {
    replaceSym(s);
    return s;
  }

  auto existingFunction = dyn_cast<FunctionSymbol>(s);
  if (!existingFunction) {
    reportTypeError(s, file, WASM_SYMBOL_TYPE_FUNCTION);
    return s;
  }

  bool checkSig = true;
  if (auto ud = dyn_cast<UndefinedFunction>(existingFunction))
    checkSig = ud->isCalledDirectly;

  if (checkSig && function && !signatureMatches(existingFunction, &function->signature)) {
    Symbol* variant;
    if (getFunctionVariant(s, &function->signature, file, &variant))
      // New variant, always replace
      replaceSym(variant);
    else if (shouldReplace(s, file, flags))
      // Variant already exists, replace it after checking shouldReplace
      replaceSym(variant);

    // This variant we found take the place in the symbol table as the primary
    // variant.
    replace(name, variant);
    return variant;
  }

  // Existing function with matching signature.
  if (shouldReplace(s, file, flags))
    replaceSym(s);

  return s;
}

Symbol *SymbolTable::addDefinedData(StringRef name, uint32_t flags,
                                    InputFile *file, InputChunk *segment,
                                    uint64_t address, uint64_t size) {
  LLVM_DEBUG(dbgs() << "addDefinedData:" << name << " addr:" << address
                    << "\n");
  Symbol *s;
  bool wasInserted;
  std::tie(s, wasInserted) = insert(name, file);

  auto replaceSym = [&]() {
    replaceSymbol<DefinedData>(s, name, flags, file, segment, address, size);
  };

  if (wasInserted || s->isLazy()) {
    replaceSym();
    return s;
  }

  checkDataType(s, file);

  if (shouldReplace(s, file, flags))
    replaceSym();
  return s;
}

Symbol *SymbolTable::addDefinedGlobal(StringRef name, uint32_t flags,
                                      InputFile *file, InputGlobal *global) {
  LLVM_DEBUG(dbgs() << "addDefinedGlobal:" << name << "\n");

  Symbol *s;
  bool wasInserted;
  std::tie(s, wasInserted) = insert(name, file);

  auto replaceSym = [&]() {
    replaceSymbol<DefinedGlobal>(s, name, flags, file, global);
  };

  if (wasInserted || s->isLazy()) {
    replaceSym();
    return s;
  }

  checkGlobalType(s, file, &global->getType());

  if (shouldReplace(s, file, flags))
    replaceSym();
  return s;
}

Symbol *SymbolTable::addDefinedTag(StringRef name, uint32_t flags,
                                   InputFile *file, InputTag *tag) {
  LLVM_DEBUG(dbgs() << "addDefinedTag:" << name << "\n");

  Symbol *s;
  bool wasInserted;
  std::tie(s, wasInserted) = insert(name, file);

  auto replaceSym = [&]() {
    replaceSymbol<DefinedTag>(s, name, flags, file, tag);
  };

  if (wasInserted || s->isLazy()) {
    replaceSym();
    return s;
  }

  checkTagType(s, file, &tag->signature);

  if (shouldReplace(s, file, flags))
    replaceSym();
  return s;
}

Symbol *SymbolTable::addDefinedTable(StringRef name, uint32_t flags,
                                     InputFile *file, InputTable *table) {
  LLVM_DEBUG(dbgs() << "addDefinedTable:" << name << "\n");

  Symbol *s;
  bool wasInserted;
  std::tie(s, wasInserted) = insert(name, file);

  auto replaceSym = [&]() {
    replaceSymbol<DefinedTable>(s, name, flags, file, table);
  };

  if (wasInserted || s->isLazy()) {
    replaceSym();
    return s;
  }

  checkTableType(s, file, &table->getType());

  if (shouldReplace(s, file, flags))
    replaceSym();
  return s;
}

// This function get called when an undefined symbol is added, and there is
// already an existing one in the symbols table.  In this case we check that
// custom 'import-module' and 'import-field' symbol attributes agree.
// With LTO these attributes are not available when the bitcode is read and only
// become available when the LTO object is read.  In this case we silently
// replace the empty attributes with the valid ones.
template <typename T>
static void setImportAttributes(T *existing, Optional<StringRef> importName,
                                Optional<StringRef> importModule,
                                uint32_t flags, InputFile *file) {
  if (importName) {
    if (!existing->importName)
      existing->importName = importName;
    if (existing->importName != importName)
      error("import name mismatch for symbol: " + toString(*existing) +
            "\n>>> defined as " + *existing->importName + " in " +
            toString(existing->getFile()) + "\n>>> defined as " + *importName +
            " in " + toString(file));
  }

  if (importModule) {
    if (!existing->importModule)
      existing->importModule = importModule;
    if (existing->importModule != importModule)
      error("import module mismatch for symbol: " + toString(*existing) +
            "\n>>> defined as " + *existing->importModule + " in " +
            toString(existing->getFile()) + "\n>>> defined as " +
            *importModule + " in " + toString(file));
  }

  // Update symbol binding, if the existing symbol is weak
  uint32_t binding = flags & WASM_SYMBOL_BINDING_MASK;
  if (existing->isWeak() && binding != WASM_SYMBOL_BINDING_WEAK) {
    existing->flags = (existing->flags & ~WASM_SYMBOL_BINDING_MASK) | binding;
  }
}

Symbol *SymbolTable::addUndefinedFunction(StringRef name,
                                          Optional<StringRef> importName,
                                          Optional<StringRef> importModule,
                                          uint32_t flags, InputFile *file,
                                          const WasmSignature *sig,
                                          bool isCalledDirectly) {
  LLVM_DEBUG(dbgs() << "addUndefinedFunction: " << name << " ["
                    << (sig ? toString(*sig) : "none")
                    << "] IsCalledDirectly:" << isCalledDirectly << " flags=0x"
                    << utohexstr(flags) << "\n");
  assert(flags & WASM_SYMBOL_UNDEFINED);

  Symbol *s;
  bool wasInserted;
  std::tie(s, wasInserted) = insert(name, file);
  if (s->traced)
    printTraceSymbolUndefined(name, file);

  auto replaceSym = [&]() {
    replaceSymbol<UndefinedFunction>(s, name, importName, importModule, flags,
                                     file, sig, isCalledDirectly);
  };

  if (wasInserted) {
    replaceSym();
  } else if (auto *lazy = dyn_cast<LazySymbol>(s)) {
    if ((flags & WASM_SYMBOL_BINDING_MASK) == WASM_SYMBOL_BINDING_WEAK) {
      lazy->setWeak();
      lazy->signature = sig;
    } else {
      lazy->fetch();
    }
  } else {
    auto existingFunction = dyn_cast<FunctionSymbol>(s);
    if (!existingFunction) {
      reportTypeError(s, file, WASM_SYMBOL_TYPE_FUNCTION);
      return s;
    }
    if (!existingFunction->signature && sig)
      existingFunction->signature = sig;
    auto *existingUndefined = dyn_cast<UndefinedFunction>(existingFunction);
    if (isCalledDirectly && !signatureMatches(existingFunction, sig)) {
      // If the existing undefined functions is not called directly then let
      // this one take precedence.  Otherwise the existing function is either
      // directly called or defined, in which case we need a function variant.
      if (existingUndefined && !existingUndefined->isCalledDirectly)
        replaceSym();
      else if (getFunctionVariant(s, sig, file, &s))
        replaceSym();
    }
    if (existingUndefined) {
      setImportAttributes(existingUndefined, importName, importModule, flags,
                          file);
      if (isCalledDirectly)
        existingUndefined->isCalledDirectly = true;
    }
  }

  return s;
}

Symbol *SymbolTable::addUndefinedData(StringRef name, uint32_t flags,
                                      InputFile *file) {
  LLVM_DEBUG(dbgs() << "addUndefinedData: " << name << "\n");
  assert(flags & WASM_SYMBOL_UNDEFINED);

  Symbol *s;
  bool wasInserted;
  std::tie(s, wasInserted) = insert(name, file);
  if (s->traced)
    printTraceSymbolUndefined(name, file);

  if (wasInserted) {
    replaceSymbol<UndefinedData>(s, name, flags, file);
  } else if (auto *lazy = dyn_cast<LazySymbol>(s)) {
    if ((flags & WASM_SYMBOL_BINDING_MASK) == WASM_SYMBOL_BINDING_WEAK)
      lazy->setWeak();
    else
      lazy->fetch();
  } else if (s->isDefined()) {
    checkDataType(s, file);
  }
  return s;
}

Symbol *SymbolTable::addUndefinedGlobal(StringRef name,
                                        Optional<StringRef> importName,
                                        Optional<StringRef> importModule,
                                        uint32_t flags, InputFile *file,
                                        const WasmGlobalType *type) {
  LLVM_DEBUG(dbgs() << "addUndefinedGlobal: " << name << "\n");
  assert(flags & WASM_SYMBOL_UNDEFINED);

  Symbol *s;
  bool wasInserted;
  std::tie(s, wasInserted) = insert(name, file);
  if (s->traced)
    printTraceSymbolUndefined(name, file);

  if (wasInserted)
    replaceSymbol<UndefinedGlobal>(s, name, importName, importModule, flags,
                                   file, type);
  else if (auto *lazy = dyn_cast<LazySymbol>(s))
    lazy->fetch();
  else if (s->isDefined())
    checkGlobalType(s, file, type);
  return s;
}

Symbol *SymbolTable::addUndefinedTable(StringRef name,
                                       Optional<StringRef> importName,
                                       Optional<StringRef> importModule,
                                       uint32_t flags, InputFile *file,
                                       const WasmTableType *type) {
  LLVM_DEBUG(dbgs() << "addUndefinedTable: " << name << "\n");
  assert(flags & WASM_SYMBOL_UNDEFINED);

  Symbol *s;
  bool wasInserted;
  std::tie(s, wasInserted) = insert(name, file);
  if (s->traced)
    printTraceSymbolUndefined(name, file);

  if (wasInserted)
    replaceSymbol<UndefinedTable>(s, name, importName, importModule, flags,
                                  file, type);
  else if (auto *lazy = dyn_cast<LazySymbol>(s))
    lazy->fetch();
  else if (s->isDefined())
    checkTableType(s, file, type);
  return s;
}

<<<<<<< HEAD
=======
Symbol *SymbolTable::addUndefinedTag(StringRef name,
                                     Optional<StringRef> importName,
                                     Optional<StringRef> importModule,
                                     uint32_t flags, InputFile *file,
                                     const WasmSignature *sig) {
  LLVM_DEBUG(dbgs() << "addUndefinedTag: " << name << "\n");
  assert(flags & WASM_SYMBOL_UNDEFINED);

  Symbol *s;
  bool wasInserted;
  std::tie(s, wasInserted) = insert(name, file);
  if (s->traced)
    printTraceSymbolUndefined(name, file);

  if (wasInserted)
    replaceSymbol<UndefinedTag>(s, name, importName, importModule, flags, file,
                                sig);
  else if (auto *lazy = dyn_cast<LazySymbol>(s))
    lazy->fetch();
  else if (s->isDefined())
    checkTagType(s, file, sig);
  return s;
}

>>>>>>> 2ab1d525
TableSymbol *SymbolTable::createUndefinedIndirectFunctionTable(StringRef name) {
  WasmLimits limits{0, 0, 0}; // Set by the writer.
  WasmTableType *type = make<WasmTableType>();
  type->ElemType = uint8_t(ValType::FUNCREF);
  type->Limits = limits;
  StringRef module(defaultModule);
  uint32_t flags = config->exportTable ? 0 : WASM_SYMBOL_VISIBILITY_HIDDEN;
  flags |= WASM_SYMBOL_UNDEFINED;
  Symbol *sym = addUndefinedTable(name, name, module, flags, nullptr, type);
  sym->markLive();
  sym->forceExport = config->exportTable;
  return cast<TableSymbol>(sym);
}

TableSymbol *SymbolTable::createDefinedIndirectFunctionTable(StringRef name) {
  const uint32_t invalidIndex = -1;
  WasmLimits limits{0, 0, 0}; // Set by the writer.
  WasmTableType type{uint8_t(ValType::FUNCREF), limits};
  WasmTable desc{invalidIndex, type, name};
  InputTable *table = make<InputTable>(desc, nullptr);
  uint32_t flags = config->exportTable ? 0 : WASM_SYMBOL_VISIBILITY_HIDDEN;
  TableSymbol *sym = addSyntheticTable(name, flags, table);
  sym->markLive();
  sym->forceExport = config->exportTable;
  return sym;
}

// Whether or not we need an indirect function table is usually a function of
// whether an input declares a need for it.  However sometimes it's possible for
// no input to need the indirect function table, but then a late
// addInternalGOTEntry causes a function to be allocated an address.  In that
// case address we synthesize a definition at the last minute.
TableSymbol *SymbolTable::resolveIndirectFunctionTable(bool required) {
  Symbol *existing = find(functionTableName);
  if (existing) {
    if (!isa<TableSymbol>(existing)) {
      error(Twine("reserved symbol must be of type table: `") +
            functionTableName + "`");
      return nullptr;
    }
    if (existing->isDefined()) {
      error(Twine("reserved symbol must not be defined in input files: `") +
            functionTableName + "`");
      return nullptr;
    }
  }

  if (config->importTable) {
    if (existing)
      return cast<TableSymbol>(existing);
    if (required)
      return createUndefinedIndirectFunctionTable(functionTableName);
  } else if ((existing && existing->isLive()) || config->exportTable ||
             required) {
    // A defined table is required.  Either because the user request an exported
    // table or because the table symbol is already live.  The existing table is
    // guaranteed to be undefined due to the check above.
    return createDefinedIndirectFunctionTable(functionTableName);
  }

  // An indirect function table will only be present in the symbol table if
  // needed by a reloc; if we get here, we don't need one.
  return nullptr;
}

void SymbolTable::addLazy(ArchiveFile *file, const Archive::Symbol *sym) {
  LLVM_DEBUG(dbgs() << "addLazy: " << sym->getName() << "\n");
  StringRef name = sym->getName();

  Symbol *s;
  bool wasInserted;
  std::tie(s, wasInserted) = insertName(name);

  if (wasInserted) {
    replaceSymbol<LazySymbol>(s, name, 0, file, *sym);
    return;
  }

  if (!s->isUndefined())
    return;

  // The existing symbol is undefined, load a new one from the archive,
  // unless the existing symbol is weak in which case replace the undefined
  // symbols with a LazySymbol.
  if (s->isWeak()) {
    const WasmSignature *oldSig = nullptr;
    // In the case of an UndefinedFunction we need to preserve the expected
    // signature.
    if (auto *f = dyn_cast<UndefinedFunction>(s))
      oldSig = f->signature;
    LLVM_DEBUG(dbgs() << "replacing existing weak undefined symbol\n");
    auto newSym = replaceSymbol<LazySymbol>(s, name, WASM_SYMBOL_BINDING_WEAK,
                                            file, *sym);
    newSym->signature = oldSig;
    return;
  }

  LLVM_DEBUG(dbgs() << "replacing existing undefined\n");
  file->addMember(sym);
}

bool SymbolTable::addComdat(StringRef name) {
  return comdatGroups.insert(CachedHashStringRef(name)).second;
}

// The new signature doesn't match.  Create a variant to the symbol with the
// signature encoded in the name and return that instead.  These symbols are
// then unified later in handleSymbolVariants.
bool SymbolTable::getFunctionVariant(Symbol* sym, const WasmSignature *sig,
                                     const InputFile *file, Symbol **out) {
  LLVM_DEBUG(dbgs() << "getFunctionVariant: " << sym->getName() << " -> "
                    << " " << toString(*sig) << "\n");
  Symbol *variant = nullptr;

  // Linear search through symbol variants.  Should never be more than two
  // or three entries here.
  auto &variants = symVariants[CachedHashStringRef(sym->getName())];
  if (variants.empty())
    variants.push_back(sym);

  for (Symbol* v : variants) {
    if (*v->getSignature() == *sig) {
      variant = v;
      break;
    }
  }

  bool wasAdded = !variant;
  if (wasAdded) {
    // Create a new variant;
    LLVM_DEBUG(dbgs() << "added new variant\n");
    variant = reinterpret_cast<Symbol *>(make<SymbolUnion>());
    variant->isUsedInRegularObj =
        !file || file->kind() == InputFile::ObjectKind;
    variant->canInline = true;
    variant->traced = false;
    variant->forceExport = false;
    variants.push_back(variant);
  } else {
    LLVM_DEBUG(dbgs() << "variant already exists: " << toString(*variant) << "\n");
    assert(*variant->getSignature() == *sig);
  }

  *out = variant;
  return wasAdded;
}

// Set a flag for --trace-symbol so that we can print out a log message
// if a new symbol with the same name is inserted into the symbol table.
void SymbolTable::trace(StringRef name) {
  symMap.insert({CachedHashStringRef(name), -1});
}

void SymbolTable::wrap(Symbol *sym, Symbol *real, Symbol *wrap) {
  // Swap symbols as instructed by -wrap.
  int &origIdx = symMap[CachedHashStringRef(sym->getName())];
  int &realIdx= symMap[CachedHashStringRef(real->getName())];
  int &wrapIdx = symMap[CachedHashStringRef(wrap->getName())];
  LLVM_DEBUG(dbgs() << "wrap: " << sym->getName() << "\n");

  // Anyone looking up __real symbols should get the original
  realIdx = origIdx;
  // Anyone looking up the original should get the __wrap symbol
  origIdx = wrapIdx;
}

static const uint8_t unreachableFn[] = {
    0x03 /* ULEB length */, 0x00 /* ULEB num locals */,
    0x00 /* opcode unreachable */, 0x0b /* opcode end */
};

// Replace the given symbol body with an unreachable function.
// This is used by handleWeakUndefines in order to generate a callable
// equivalent of an undefined function and also handleSymbolVariants for
// undefined functions that don't match the signature of the definition.
InputFunction *SymbolTable::replaceWithUnreachable(Symbol *sym,
                                                   const WasmSignature &sig,
                                                   StringRef debugName) {
  auto *func = make<SyntheticFunction>(sig, sym->getName(), debugName);
  func->setBody(unreachableFn);
  syntheticFunctions.emplace_back(func);
  // Mark new symbols as local. For relocatable output we don't want them
  // to be exported outside the object file.
  replaceSymbol<DefinedFunction>(sym, debugName, WASM_SYMBOL_BINDING_LOCAL,
                                 nullptr, func);
  // Ensure the stub function doesn't get a table entry.  Its address
  // should always compare equal to the null pointer.
  sym->isStub = true;
  return func;
}

void SymbolTable::replaceWithUndefined(Symbol *sym) {
  // Add a synthetic dummy for weak undefined functions.  These dummies will
  // be GC'd if not used as the target of any "call" instructions.
  StringRef debugName = saver.save("undefined_weak:" + toString(*sym));
  replaceWithUnreachable(sym, *sym->getSignature(), debugName);
  // Hide our dummy to prevent export.
  sym->setHidden(true);
}

// For weak undefined functions, there may be "call" instructions that reference
// the symbol. In this case, we need to synthesise a dummy/stub function that
// will abort at runtime, so that relocations can still provided an operand to
// the call instruction that passes Wasm validation.
void SymbolTable::handleWeakUndefines() {
  for (Symbol *sym : getSymbols()) {
    if (sym->isUndefWeak()) {
      if (sym->getSignature()) {
        replaceWithUndefined(sym);
      } else {
        // It is possible for undefined functions not to have a signature (eg.
        // if added via "--undefined"), but weak undefined ones do have a
        // signature.  Lazy symbols may not be functions and therefore Sig can
        // still be null in some circumstance.
        assert(!isa<FunctionSymbol>(sym));
      }
    }
  }
}

DefinedFunction *SymbolTable::createUndefinedStub(const WasmSignature &sig) {
  if (stubFunctions.count(sig))
    return stubFunctions[sig];
  LLVM_DEBUG(dbgs() << "createUndefinedStub: " << toString(sig) << "\n");
  auto *sym = reinterpret_cast<DefinedFunction *>(make<SymbolUnion>());
  sym->isUsedInRegularObj = true;
  sym->canInline = true;
  sym->traced = false;
  sym->forceExport = false;
  sym->signature = &sig;
  replaceSymbol<DefinedFunction>(
      sym, "undefined_stub", WASM_SYMBOL_VISIBILITY_HIDDEN, nullptr, nullptr);
  replaceWithUnreachable(sym, sig, "undefined_stub");
  stubFunctions[sig] = sym;
  return sym;
}

static void reportFunctionSignatureMismatch(StringRef symName,
                                            FunctionSymbol *a,
                                            FunctionSymbol *b, bool isError) {
  std::string msg = ("function signature mismatch: " + symName +
                     "\n>>> defined as " + toString(*a->signature) + " in " +
                     toString(a->getFile()) + "\n>>> defined as " +
                     toString(*b->signature) + " in " + toString(b->getFile()))
                        .str();
  if (isError)
    error(msg);
  else
    warn(msg);
}

// Remove any variant symbols that were created due to function signature
// mismatches.
void SymbolTable::handleSymbolVariants() {
  for (auto pair : symVariants) {
    // Push the initial symbol onto the list of variants.
    StringRef symName = pair.first.val();
    std::vector<Symbol *> &variants = pair.second;

#ifndef NDEBUG
    LLVM_DEBUG(dbgs() << "symbol with (" << variants.size()
                      << ") variants: " << symName << "\n");
    for (auto *s: variants) {
      auto *f = cast<FunctionSymbol>(s);
      LLVM_DEBUG(dbgs() << " variant: " + f->getName() << " "
                        << toString(*f->signature) << "\n");
    }
#endif

    // Find the one definition.
    DefinedFunction *defined = nullptr;
    for (auto *symbol : variants) {
      if (auto f = dyn_cast<DefinedFunction>(symbol)) {
        defined = f;
        break;
      }
    }

    // If there are no definitions, and the undefined symbols disagree on
    // the signature, there is not we can do since we don't know which one
    // to use as the signature on the import.
    if (!defined) {
      reportFunctionSignatureMismatch(symName,
                                      cast<FunctionSymbol>(variants[0]),
                                      cast<FunctionSymbol>(variants[1]), true);
      return;
    }

    for (auto *symbol : variants) {
      if (symbol != defined) {
        auto *f = cast<FunctionSymbol>(symbol);
        reportFunctionSignatureMismatch(symName, f, defined, false);
        StringRef debugName = saver.save("signature_mismatch:" + toString(*f));
        replaceWithUnreachable(f, *f->signature, debugName);
      }
    }
  }
}

} // namespace wasm
} // namespace lld<|MERGE_RESOLUTION|>--- conflicted
+++ resolved
@@ -252,11 +252,6 @@
 
 DefinedGlobal *SymbolTable::addOptionalGlobalSymbol(StringRef name,
                                                     InputGlobal *global) {
-<<<<<<< HEAD
-  LLVM_DEBUG(dbgs() << "addOptionalGlobalSymbol: " << name << " -> " << global
-                    << "\n");
-=======
->>>>>>> 2ab1d525
   Symbol *s = find(name);
   if (!s || s->isDefined())
     return nullptr;
@@ -630,8 +625,6 @@
   return s;
 }
 
-<<<<<<< HEAD
-=======
 Symbol *SymbolTable::addUndefinedTag(StringRef name,
                                      Optional<StringRef> importName,
                                      Optional<StringRef> importModule,
@@ -656,7 +649,6 @@
   return s;
 }
 
->>>>>>> 2ab1d525
 TableSymbol *SymbolTable::createUndefinedIndirectFunctionTable(StringRef name) {
   WasmLimits limits{0, 0, 0}; // Set by the writer.
   WasmTableType *type = make<WasmTableType>();
