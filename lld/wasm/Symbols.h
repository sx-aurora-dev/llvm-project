--- conflicted
+++ resolved
@@ -289,13 +289,8 @@
 class DefinedData : public DataSymbol {
 public:
   // Constructor for regular data symbols originating from input files.
-<<<<<<< HEAD
-  DefinedData(StringRef name, uint32_t flags, InputFile *f,
-              InputSegment *segment, uint64_t value, uint64_t size)
-=======
   DefinedData(StringRef name, uint32_t flags, InputFile *f, InputChunk *segment,
               uint64_t value, uint64_t size)
->>>>>>> 2ab1d525
       : DataSymbol(name, DefinedDataKind, flags, f), segment(segment),
         value(value), size(size) {}
 
@@ -306,11 +301,7 @@
   static bool classof(const Symbol *s) { return s->kind() == DefinedDataKind; }
 
   // Returns the output virtual address of a defined data symbol.
-<<<<<<< HEAD
-  uint64_t getVA(uint64_t addend = 0) const;
-=======
   uint64_t getVA() const;
->>>>>>> 2ab1d525
   void setVA(uint64_t va);
 
   // Returns the offset of a defined data symbol within its OutputSegment.
@@ -318,11 +309,7 @@
   uint64_t getOutputSegmentIndex() const;
   uint64_t getSize() const { return size; }
 
-<<<<<<< HEAD
-  InputSegment *segment = nullptr;
-=======
   InputChunk *segment = nullptr;
->>>>>>> 2ab1d525
   uint64_t value = 0;
 
 protected:
