--- conflicted
+++ resolved
@@ -62,64 +62,9 @@
   return file->getWasmObj()->linkingData().Comdats[index];
 }
 
-<<<<<<< HEAD
-void InputChunk::verifyRelocTargets() const {
-  for (const WasmRelocation &rel : relocations) {
-    uint64_t existingValue;
-    unsigned bytesRead = 0;
-    unsigned paddedLEBWidth = 5;
-    auto offset = rel.Offset - getInputSectionOffset();
-    const uint8_t *loc = data().data() + offset;
-    switch (rel.Type) {
-    case R_WASM_TYPE_INDEX_LEB:
-    case R_WASM_FUNCTION_INDEX_LEB:
-    case R_WASM_GLOBAL_INDEX_LEB:
-    case R_WASM_EVENT_INDEX_LEB:
-    case R_WASM_MEMORY_ADDR_LEB:
-    case R_WASM_TABLE_NUMBER_LEB:
-      existingValue = decodeULEB128(loc, &bytesRead);
-      break;
-    case R_WASM_MEMORY_ADDR_LEB64:
-      existingValue = decodeULEB128(loc, &bytesRead);
-      paddedLEBWidth = 10;
-      break;
-    case R_WASM_TABLE_INDEX_SLEB:
-    case R_WASM_TABLE_INDEX_REL_SLEB:
-    case R_WASM_MEMORY_ADDR_SLEB:
-    case R_WASM_MEMORY_ADDR_REL_SLEB:
-    case R_WASM_MEMORY_ADDR_TLS_SLEB:
-      existingValue = static_cast<uint64_t>(decodeSLEB128(loc, &bytesRead));
-      break;
-    case R_WASM_TABLE_INDEX_SLEB64:
-    case R_WASM_MEMORY_ADDR_SLEB64:
-    case R_WASM_MEMORY_ADDR_REL_SLEB64:
-      existingValue = static_cast<uint64_t>(decodeSLEB128(loc, &bytesRead));
-      paddedLEBWidth = 10;
-      break;
-    case R_WASM_TABLE_INDEX_I32:
-    case R_WASM_MEMORY_ADDR_I32:
-    case R_WASM_FUNCTION_OFFSET_I32:
-    case R_WASM_SECTION_OFFSET_I32:
-    case R_WASM_GLOBAL_INDEX_I32:
-    case R_WASM_MEMORY_ADDR_LOCREL_I32:
-      existingValue = read32le(loc);
-      break;
-    case R_WASM_TABLE_INDEX_I64:
-    case R_WASM_MEMORY_ADDR_I64:
-    case R_WASM_FUNCTION_OFFSET_I64:
-      existingValue = read64le(loc);
-      break;
-    default:
-      llvm_unreachable("unknown relocation type");
-    }
-
-    if (bytesRead && bytesRead != paddedLEBWidth)
-      warn("expected LEB at relocation site be 5/10-byte padded");
-=======
 uint32_t InputChunk::getSize() const {
   if (const auto *ms = dyn_cast<SyntheticMergedChunk>(this))
     return ms->builder.getSize();
->>>>>>> 2ab1d525
 
   if (const auto *f = dyn_cast<InputFunction>(this)) {
     if (config->compressRelocations && f->file) {
@@ -161,20 +106,11 @@
 
   LLVM_DEBUG(dbgs() << "applying relocations: " << toString(this)
                     << " count=" << relocations.size() << "\n");
-<<<<<<< HEAD
-  int32_t off = outSecOff - getInputSectionOffset();
-  auto tombstone = getTombstone();
-
-  for (const WasmRelocation &rel : relocations) {
-    uint8_t *loc = buf + rel.Offset + off;
-    auto value = file->calcNewValue(rel, tombstone, this);
-=======
   int32_t inputSectionOffset = getInputSectionOffset();
   uint64_t tombstone = getTombstone();
 
   for (const WasmRelocation &rel : relocations) {
     uint8_t *loc = buf + rel.Offset - inputSectionOffset;
->>>>>>> 2ab1d525
     LLVM_DEBUG(dbgs() << "apply reloc: type=" << relocTypeToString(rel.Type));
     if (rel.Type != R_WASM_TYPE_INDEX_LEB)
       LLVM_DEBUG(dbgs() << " sym=" << file->getSymbols()[rel.Index]->getName());
@@ -366,14 +302,7 @@
 
 // Override the default writeTo method so that we can (optionally) write the
 // compressed version of the function.
-<<<<<<< HEAD
-void InputFunction::writeTo(uint8_t *buf) const {
-  if (!file || !config->compressRelocations)
-    return InputChunk::writeTo(buf);
-
-=======
 void InputFunction::writeCompressed(uint8_t *buf) const {
->>>>>>> 2ab1d525
   buf += outSecOff;
   uint8_t *orig = buf;
   (void)orig;
@@ -405,10 +334,6 @@
   LLVM_DEBUG(dbgs() << "  total: " << (buf + chunkSize - orig) << "\n");
 }
 
-<<<<<<< HEAD
-uint64_t InputSegment::getVA(uint64_t offset) const {
-  return outputSeg->startVA + outputSegmentOffset + offset;
-=======
 uint64_t InputChunk::getChunkOffset(uint64_t offset) const {
   if (const auto *ms = dyn_cast<MergeInputChunk>(this)) {
     LLVM_DEBUG(dbgs() << "getChunkOffset(merged): " << getName() << "\n");
@@ -427,7 +352,6 @@
 
 uint64_t InputChunk::getVA(uint64_t offset) const {
   return (outputSeg ? outputSeg->startVA : 0) + getChunkOffset(offset);
->>>>>>> 2ab1d525
 }
 
 // Generate code to apply relocations to the data section at runtime.
