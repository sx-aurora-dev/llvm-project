--- conflicted
+++ resolved
@@ -162,16 +162,8 @@
       if (config->isPic) {
         initExpr.Opcode = WASM_OPCODE_GLOBAL_GET;
         initExpr.Value.Global = WasmSym::memoryBase->getGlobalIndex();
-      } else if (config->is64.getValueOr(false)) {
-        initExpr.Opcode = WASM_OPCODE_I64_CONST;
-        initExpr.Value.Int64 = static_cast<int64_t>(segment->startVA);
       } else {
-<<<<<<< HEAD
-        initExpr.Opcode = WASM_OPCODE_I32_CONST;
-        initExpr.Value.Int32 = static_cast<int32_t>(segment->startVA);      
-=======
         initExpr = intConst(segment->startVA, config->is64.getValueOr(false));
->>>>>>> 2ab1d525
       }
       writeInitExpr(os, initExpr);
     }
@@ -278,10 +270,6 @@
 
   for (InputChunk *section : inputSections) {
     assert(!section->discarded);
-<<<<<<< HEAD
-    section->outputSec = this;
-=======
->>>>>>> 2ab1d525
     section->outSecOff = payloadSize;
     payloadSize += section->getSize();
   }
