--- conflicted
+++ resolved
@@ -154,11 +154,7 @@
   Symbol *createDefined(const WasmSymbol &sym);
   Symbol *createUndefined(const WasmSymbol &sym, bool isCalledDirectly);
 
-<<<<<<< HEAD
-  bool isExcludedByComdat(InputChunk *chunk) const;
-=======
   bool isExcludedByComdat(const InputChunk *chunk) const;
->>>>>>> 2ab1d525
   void addLegacyIndirectFunctionTableIfNeeded(uint32_t tableSymbolCount);
 
   std::unique_ptr<WasmObjectFile> wasmObj;
