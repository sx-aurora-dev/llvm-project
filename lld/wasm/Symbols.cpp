--- conflicted
+++ resolved
@@ -299,12 +299,6 @@
                      function ? &function->signature : nullptr),
       function(function) {}
 
-<<<<<<< HEAD
-uint64_t DefinedData::getVA(uint64_t addend) const {
-  LLVM_DEBUG(dbgs() << "getVA: " << getName() << "\n");
-  if (segment)
-    return segment->getVA(value + addend);
-=======
 uint32_t DefinedFunction::getExportedFunctionIndex() const {
   return function->getFunctionIndex();
 }
@@ -318,7 +312,6 @@
     return getOutputSegmentOffset() + value;
   if (segment)
     return segment->getVA(value);
->>>>>>> a2ce6ee6
   return value;
 }
 
@@ -330,11 +323,7 @@
 
 uint64_t DefinedData::getOutputSegmentOffset() const {
   LLVM_DEBUG(dbgs() << "getOutputSegmentOffset: " << getName() << "\n");
-<<<<<<< HEAD
-  return segment->outputSegmentOffset + value;
-=======
   return segment->getChunkOffset(value);
->>>>>>> a2ce6ee6
 }
 
 uint64_t DefinedData::getOutputSegmentIndex() const {
@@ -367,19 +356,11 @@
                    global ? &global->getType() : nullptr),
       global(global) {}
 
-<<<<<<< HEAD
-uint32_t EventSymbol::getEventIndex() const {
-  if (auto *f = dyn_cast<DefinedEvent>(this))
-    return f->event->getAssignedIndex();
-  assert(eventIndex != INVALID_INDEX);
-  return eventIndex;
-=======
 uint32_t TagSymbol::getTagIndex() const {
   if (auto *f = dyn_cast<DefinedTag>(this))
     return f->tag->getAssignedIndex();
   assert(tagIndex != INVALID_INDEX);
   return tagIndex;
->>>>>>> a2ce6ee6
 }
 
 void TagSymbol::setTagIndex(uint32_t index) {
@@ -388,17 +369,10 @@
   tagIndex = index;
 }
 
-<<<<<<< HEAD
-bool EventSymbol::hasEventIndex() const {
-  if (auto *f = dyn_cast<DefinedEvent>(this))
-    return f->event->hasAssignedIndex();
-  return eventIndex != INVALID_INDEX;
-=======
 bool TagSymbol::hasTagIndex() const {
   if (auto *f = dyn_cast<DefinedTag>(this))
     return f->tag->hasAssignedIndex();
   return tagIndex != INVALID_INDEX;
->>>>>>> a2ce6ee6
 }
 
 DefinedTag::DefinedTag(StringRef name, uint32_t flags, InputFile *file,
