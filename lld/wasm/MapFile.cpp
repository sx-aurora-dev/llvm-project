--- conflicted
+++ resolved
@@ -80,13 +80,9 @@
     auto *chunk = syms[i]->getChunk();
     if (chunk == nullptr)
       return;
-<<<<<<< HEAD
-    uint64_t fileOffset = chunk->outputSec->getOffset() + chunk->outSecOff;
-=======
     uint64_t fileOffset = chunk->outputSec != nullptr
                               ? chunk->outputSec->getOffset() + chunk->outSecOff
                               : 0;
->>>>>>> 2ab1d525
     uint64_t vma = -1;
     uint64_t size = 0;
     if (auto *DD = dyn_cast<DefinedData>(syms[i])) {
@@ -144,17 +140,11 @@
                     oseg->size);
         os << oseg->name << '\n';
         for (auto *chunk : oseg->inputSegments) {
-<<<<<<< HEAD
-          writeHeader(os, chunk->getVA(),
-                      chunk->outputSec->getOffset() + chunk->outSecOff,
-                      chunk->getSize());
-=======
           uint64_t offset =
               chunk->outputSec != nullptr
                   ? chunk->outputSec->getOffset() + chunk->outSecOff
                   : 0;
           writeHeader(os, chunk->getVA(), offset, chunk->getSize());
->>>>>>> 2ab1d525
           os.indent(8) << toString(chunk) << '\n';
           for (Symbol *sym : sectionSyms[chunk])
             os << symStr[sym] << '\n';
