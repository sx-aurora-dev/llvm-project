--- conflicted
+++ resolved
@@ -1,20 +1,3 @@
-<<<<<<< HEAD
---- !tapi-tbd-v3
-archs:            [ x86_64, arm64 ]
-uuids:            [ 'x86_64: 00000000-0000-0000-0000-000000000000', 'arm64: 00000000-0000-0000-0000-000000000010' ]
-platform:         macosx
-install-name:     '/usr/lib/libSystem.dylib'
-current-version:  0001.001.1
-exports:
-  - archs:        [ 'x86_64', 'arm64' ]
-    re-exports:   [ '/usr/lib/system/libdyld.dylib',
-                    '/usr/lib/system/libsystem_c.dylib',
-                    '/usr/lib/system/libsystem_m.dylib' ]
---- !tapi-tbd-v3
-archs:            [ x86_64, arm64 ]
-uuids:            [ 'x86_64: 00000000-0000-0000-0000-000000000001', 'arm64: 00000000-0000-0000-0000-000000000011' ]
-platform:         macosx
-=======
 --- !tapi-tbd
 tbd-version:      4
 targets:          [ x86_64-macos, x86_64-maccatalyst, arm64-macos ]
@@ -42,21 +25,12 @@
     value:        00000000-0000-0000-0000-000000000000
   - target:       arm64-macos
     value:        00000000-0000-0000-0000-000000000003
->>>>>>> 2ab1d525
 install-name:     '/usr/lib/system/libdyld.dylib'
 current-version:  0001.001.1
 parent-umbrella:
   - targets:      [ x86_64-macos, x86_64-maccatalyst, arm64-macos ]
     umbrella:     System
 exports:
-<<<<<<< HEAD
-  - archs:        [ 'x86_64', 'arm64' ]
-    symbols:      [ dyld_stub_binder, __tlv_bootstrap ]
---- !tapi-tbd-v3
-archs:            [ x86_64, arm64 ]
-uuids:            [ 'x86_64: 00000000-0000-0000-0000-000000000002', 'arm64: 00000000-0000-0000-0000-000000000012' ]
-platform:         macosx
-=======
   - targets:      [ x86_64-macos, x86_64-maccatalyst, arm64-macos ]
     symbols:      [ dyld_stub_binder, __tlv_bootstrap ]
 --- !tapi-tbd
@@ -69,21 +43,12 @@
     value:        00000000-0000-0000-0000-000000000000
   - target:       arm64-macos
     value:        00000000-0000-0000-0000-000000000004
->>>>>>> 2ab1d525
 install-name:     '/usr/lib/system/libsystem_c.dylib'
 current-version:  0001.001.1
 parent-umbrella:
   - targets:      [ x86_64-macos, x86_64-maccatalyst, arm64-macos ]
     umbrella:     System
 exports:
-<<<<<<< HEAD
-  - archs:        [ 'x86_64', 'arm64' ]
-    symbols:      [ ]
---- !tapi-tbd-v3
-archs:            [ x86_64, arm64 ]
-uuids:            [ 'x86_64: 00000000-0000-0000-0000-000000000003', 'arm64: 00000000-0000-0000-0000-000000000013' ]
-platform:         macosx
-=======
   - targets:      [ x86_64-macos, x86_64-maccatalyst, arm64-macos ]
     symbols:      [ ]
 --- !tapi-tbd
@@ -96,18 +61,12 @@
     value:        00000000-0000-0000-0000-000000000000
   - target:       arm64-macos
     value:        00000000-0000-0000-0000-000000000005
->>>>>>> 2ab1d525
 install-name:     '/usr/lib/system/libsystem_m.dylib'
 current-version:  0001.001.1
 parent-umbrella:
   - targets:      [ x86_64-macos, x86_64-maccatalyst, arm64-macos ]
     umbrella:     System
 exports:
-<<<<<<< HEAD
-  - archs:        [ 'x86_64', 'arm64' ]
-    symbols:      [ ___nan ]
-=======
   - targets:      [ x86_64-macos, x86_64-maccatalyst, arm64-macos ]
     symbols:      [ ___nan, ___isnan, ___inf, ___isinf ]
->>>>>>> 2ab1d525
 ...