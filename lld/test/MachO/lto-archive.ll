--- conflicted
+++ resolved
@@ -1,46 +1,14 @@
 ; REQUIRES: x86
 ; RUN: rm -rf %t; split-file %s %t
 ; RUN: llvm-as %t/foo.ll -o %t/foo.o
-<<<<<<< HEAD
-; RUN: llvm-as %t/objc.ll -o %t/objc.o
-; RUN: llvm-ar rcs %t/foo.a %t/foo.o
-; RUN: llvm-ar rcs %t/objc.a %t/objc.o
-=======
 ; RUN: llvm-as %t/has-objc-symbol.ll -o %t/has-objc-symbol.o
 ; RUN: llvm-as %t/has-objc-category.ll -o %t/has-objc-category.o
 ; RUN: llvm-ar rcs %t/foo.a %t/foo.o
 ; RUN: llvm-ar rcs %t/objc.a %t/has-objc-symbol.o %t/has-objc-category.o
->>>>>>> 2ab1d525
 
 ; RUN: llvm-mc -filetype=obj -triple=x86_64-apple-darwin %t/main.s -o %t/main.o
 ; RUN: llvm-mc -filetype=obj -triple=x86_64-apple-darwin %t/references-foo.s -o %t/references-foo.o
 
-<<<<<<< HEAD
-; RUN: %lld -lSystem %t/references-foo.o %t/foo.a -o %t/test
-; RUN: llvm-objdump --macho --syms %t/test | FileCheck %s --check-prefix=FOO
-
-; RUN: %lld -lSystem -force_load %t/foo.a %t/main.o -o %t/force-load
-; RUN: llvm-objdump --macho --syms %t/force-load | FileCheck %s --check-prefix=FOO
-
-; RUN: %lld -lSystem %t/foo.a %t/main.o -o %t/no-force-load
-; RUN: llvm-objdump --macho --syms %t/no-force-load | FileCheck %s --check-prefix=NO-FOO
-
-; RUN: %lld -lSystem -ObjC -framework CoreFoundation %t/objc.a %t/main.o -o %t/objc
-; RUN: llvm-objdump --macho --syms %t/objc | FileCheck %s --check-prefix=OBJC
-
-; RUN: %lld -lSystem -framework CoreFoundation %t/objc.a %t/main.o -o %t/no-objc
-; RUN: llvm-objdump --macho --syms %t/no-objc | FileCheck %s --check-prefix=NO-OBJC
-
-; FOO: _foo
-
-; NO-FOO-NOT: _foo
-
-; OBJC-DAG: _OBJC_CLASS_$_Foo
-; OBJC-DAG: _OBJC_METACLASS_$_Foo
-
-; NO-OBJC-NOT: _OBJC_CLASS_$_Foo
-; NO-OBJC-NOT: _OBJC_METACLASS_$_Foo
-=======
 ; RUN: %lld -lSystem %t/references-foo.o %t/foo.a -o /dev/null -why_load | FileCheck %s --check-prefix=FOO
 ; FOO: _foo forced load of {{.+}}foo.a(foo.o)
 
@@ -55,7 +23,6 @@
 ; RUN: %lld -lSystem %t/foo.a %t/main.o -o %t/no-force-load -why_load | count 0
 
 ; RUN: %lld -lSystem -framework CoreFoundation %t/objc.a %t/main.o -o %t/no-objc -why_load | count 0
->>>>>>> 2ab1d525
 
 ;--- foo.ll
 
@@ -66,44 +33,11 @@
   ret void
 }
 
-<<<<<<< HEAD
-;--- objc.ll
-=======
 ;--- has-objc-symbol.ll
->>>>>>> 2ab1d525
 
 target triple = "x86_64-apple-macosx10.15.0"
 target datalayout = "e-m:o-p270:32:32-p271:32:32-p272:64:64-i64:64-f80:128-n8:16:32:64-S128"
 
-<<<<<<< HEAD
-%struct._class_t = type { %struct._class_t*, %struct._class_t*, %struct._class_ro_t* }
-%struct._class_ro_t = type { i8* }
-
-@"OBJC_METACLASS_$_NSObject" = external global %struct._class_t
-@OBJC_CLASS_NAME_ = private unnamed_addr constant [4 x i8] c"Foo\00",
-  section "__TEXT,__objc_classname,cstring_literals"
-@"_OBJC_METACLASS_RO_$_Foo" = internal global %struct._class_ro_t {
-    i8* getelementptr inbounds ([4 x i8], [4 x i8]* @OBJC_CLASS_NAME_, i32 0, i32 0)
-  },
-  section "__DATA, __objc_const"
-@"OBJC_METACLASS_$_Foo" = global %struct._class_t {
-    %struct._class_t* @"OBJC_METACLASS_$_NSObject",
-    %struct._class_t* @"OBJC_METACLASS_$_NSObject",
-    %struct._class_ro_t* @"_OBJC_METACLASS_RO_$_Foo"
-  },
-  section "__DATA, __objc_data"
-@"OBJC_CLASS_$_NSObject" = external global %struct._class_t
-@"_OBJC_CLASS_RO_$_Foo" = internal global %struct._class_ro_t {
-    i8* getelementptr inbounds ([4 x i8], [4 x i8]* @OBJC_CLASS_NAME_, i32 0, i32 0)
-  },
-  section "__DATA, __objc_const"
-@"OBJC_CLASS_$_Foo" = global %struct._class_t {
-    %struct._class_t* @"OBJC_METACLASS_$_Foo",
-    %struct._class_t* @"OBJC_CLASS_$_NSObject",
-    %struct._class_ro_t* @"_OBJC_CLASS_RO_$_Foo"
-  },
-  section "__DATA, __objc_data"
-=======
 %struct._class_t = type { i8 }
 @"OBJC_CLASS_$_Foo" = global %struct._class_t { i8 123 }
 
@@ -124,7 +58,6 @@
 @llvm.compiler.used = appending global [1 x i8*] [
   i8* bitcast ([1 x i8*]* @"OBJC_LABEL_CATEGORY_$" to i8*)
   ], section "llvm.metadata"
->>>>>>> 2ab1d525
 
 ;--- main.s
 
