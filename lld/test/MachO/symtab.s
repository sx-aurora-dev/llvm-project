# REQUIRES: x86
# RUN: rm -rf %t && split-file %s %t
# RUN: llvm-mc -filetype=obj -triple=x86_64-apple-darwin %t/test.s -o %t/test.o
# RUN: llvm-mc -filetype=obj -triple=x86_64-apple-darwin %t/test2.s -o %t/test2.o
# RUN: llvm-mc -filetype=obj -triple=x86_64-apple-darwin %t/libfoo.s -o %t/libfoo.o
# RUN: %lld -dylib %t/libfoo.o -o %t/libfoo.dylib
# RUN: %lld -lSystem %t/test.o %t/test2.o %t/libfoo.dylib -o %t/test

# RUN: llvm-readobj --syms --macho-dysymtab %t/test | FileCheck %s
# CHECK:      Symbols [
# CHECK-NEXT:   Symbol {
# CHECK-NEXT:     Name: _local
# CHECK-NEXT:     Type: Section (0xE)
# CHECK-NEXT:     Section: __data
# CHECK-NEXT:     RefType: UndefinedNonLazy (0x0)
# CHECK-NEXT:     Flags [ (0x0)
# CHECK-NEXT:     ]
# CHECK-NEXT:     Value: 0x1{{[0-9a-f]*}}
# CHECK-NEXT:   }
# CHECK-NEXT:   Symbol {
# CHECK-NEXT:     Name: __dyld_private
# CHECK-NEXT:     Type: Section (0xE)
# CHECK-NEXT:     Section: __data
# CHECK-NEXT:     RefType: UndefinedNonLazy (0x0)
# CHECK-NEXT:     Flags [ (0x0)
# CHECK-NEXT:     ]
# CHECK-NEXT:     Value: 0x1{{[0-9a-f]*}}
# CHECK-NEXT:   }
# CHECK-NEXT:   Symbol {
# CHECK-NEXT:     Name: _private_external
# CHECK-NEXT:     PrivateExtern
# CHECK-NEXT:     Type: Section (0xE)
# CHECK-NEXT:     Section: __text (0x1)
# CHECK-NEXT:     RefType: UndefinedNonLazy (0x0)
# CHECK-NEXT:     Flags [ (0x0)
# CHECK-NEXT:     ]
# CHECK-NEXT:     Value: 0x1{{[0-9a-f]*}}
# CHECK-NEXT:   }
# CHECK-NEXT:   Symbol {
# CHECK-NEXT:     Name: _private_external_weak
# CHECK-NEXT:     PrivateExtern
# CHECK-NEXT:     Type: Section (0xE)
# CHECK-NEXT:     Section: __text (0x1)
# CHECK-NEXT:     RefType: UndefinedNonLazy (0x0)
# CHECK-NEXT:     Flags [ (0x0)
# CHECK-NEXT:     ]
# CHECK-NEXT:     Value: 0x1{{[0-9a-f]*}}
# CHECK-NEXT:   }
# CHECK-NEXT:   Symbol {
# CHECK-NEXT:     Name: _main
# CHECK-NEXT:     Extern
# CHECK-NEXT:     Type: Section (0xE)
<<<<<<< HEAD
# CHECK-NEXT:     Section: __data
=======
# CHECK-NEXT:     Section: __text (0x1)
>>>>>>> 2ab1d525
# CHECK-NEXT:     RefType: UndefinedNonLazy (0x0)
# CHECK-NEXT:     Flags [ (0x0)
# CHECK-NEXT:     ]
# CHECK-NEXT:     Value: 0x1{{[0-9a-f]*}}
# CHECK-NEXT:   }
# CHECK-NEXT:   Symbol {
# CHECK-NEXT:     Name: _external_weak
# CHECK-NEXT:     Extern
# CHECK-NEXT:     Type: Section (0xE)
# CHECK-NEXT:     Section: __text (0x1)
# CHECK-NEXT:     RefType: UndefinedNonLazy (0x0)
# CHECK-NEXT:     Flags [ (0x80)
# CHECK-NEXT:       WeakDef (0x80)
# CHECK-NEXT:     ]
# CHECK-NEXT:     Value: 0x1{{[0-9a-f]*}}
# CHECK-NEXT:   }
# CHECK-NEXT:   Symbol {
# CHECK-NEXT:     Name: _external
# CHECK-NEXT:     Extern
# CHECK-NEXT:     Type: Section (0xE)
# CHECK-NEXT:     Section: __data
# CHECK-NEXT:     RefType: UndefinedNonLazy (0x0)
# CHECK-NEXT:     Flags [ (0x0)
# CHECK-NEXT:     ]
# CHECK-NEXT:     Value: 0x1{{[0-9a-f]*}}
# CHECK-NEXT:   }
# CHECK-NEXT:   Symbol {
# CHECK-NEXT:     Name: __mh_execute_header
# CHECK-NEXT:     Extern
# CHECK-NEXT:     Type: Section (0xE)
# CHECK-NEXT:     Section: __text (0x1)
# CHECK-NEXT:     RefType: UndefinedNonLazy (0x0)
# CHECK-NEXT:     Flags [ (0x10)
# CHECK-NEXT:       ReferencedDynamically (0x10)
# CHECK-NEXT:     ]
# CHECK-NEXT:     Value: 0x100000000
# CHECK-NEXT:   }
# CHECK-NEXT:   Symbol {
# CHECK-NEXT:     Name: dyld_stub_binder
# CHECK-NEXT:     Extern
# CHECK-NEXT:     Type: Undef (0x0)
# CHECK-NEXT:     Section:  (0x0)
# CHECK-NEXT:     RefType: UndefinedNonLazy (0x0)
# CHECK-NEXT:     Flags [ (0x100)
# CHECK-NEXT:       SymbolResolver (0x100)
# CHECK-NEXT:     ]
# CHECK-NEXT:     Value: 0x0
# CHECK-NEXT:   }
# CHECK-NEXT:   Symbol {
# CHECK-NEXT:     Name: _dynamic
# CHECK-NEXT:     Extern
# CHECK-NEXT:     Type: Undef (0x0)
# CHECK-NEXT:     Section:  (0x0)
# CHECK-NEXT:     RefType: UndefinedNonLazy (0x0)
# CHECK-NEXT:     Flags [ (0x200)
# CHECK-NEXT:       AltEntry (0x200)
# CHECK-NEXT:     ]
# CHECK-NEXT:     Value: 0x0
# CHECK-NEXT:   }
# CHECK-NEXT: ]
# CHECK-NEXT: Dysymtab {
# CHECK-NEXT:   ilocalsym: 0
# CHECK-NEXT:   nlocalsym: 4
# CHECK-NEXT:   iextdefsym: 4
# CHECK-NEXT:   nextdefsym: 4
# CHECK-NEXT:   iundefsym: 8
# CHECK-NEXT:   nundefsym: 2

## Verify that the first entry in the StringTable is a space, and that
## unreferenced symbols aren't emitted.
# RUN: obj2yaml %t/test | FileCheck %s --check-prefix=YAML
# YAML:      StringTable:
# YAML-NEXT: ' '
# YAML-NOT: _unreferenced

#--- libfoo.s
.globl _dynamic
_dynamic:

#--- test.s
.globl _main, _external, _private_external, _external_weak, _private_external_weak, _unreferenced

.data
_external:
  .space 1
_local:
  .space 1

.text
.weak_definition _external_weak
_external_weak:
  .space 1

.private_extern _private_external
_private_external:
  .space 1

.weak_definition _private_external_weak
.private_extern _private_external_weak
_private_external_weak:
  .space 1

_main:
  callq _private_external
  callq _dynamic
  mov $0, %rax
  ret

#--- test2.s
## These are both already in test.s and should make it into the symbol table
## just once.
.globl _external_weak, _private_external_weak
.text
.weak_definition _external_weak
_external_weak:
  .space 1
.weak_definition _private_external_weak
.private_extern _private_external_weak
_private_external_weak:
  .space 1<|MERGE_RESOLUTION|>--- conflicted
+++ resolved
@@ -50,11 +50,7 @@
 # CHECK-NEXT:     Name: _main
 # CHECK-NEXT:     Extern
 # CHECK-NEXT:     Type: Section (0xE)
-<<<<<<< HEAD
-# CHECK-NEXT:     Section: __data
-=======
 # CHECK-NEXT:     Section: __text (0x1)
->>>>>>> 2ab1d525
 # CHECK-NEXT:     RefType: UndefinedNonLazy (0x0)
 # CHECK-NEXT:     Flags [ (0x0)
 # CHECK-NEXT:     ]
