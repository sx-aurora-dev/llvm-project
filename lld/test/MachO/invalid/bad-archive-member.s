--- conflicted
+++ resolved
@@ -4,12 +4,6 @@
 # RUN: llvm-mc -filetype=obj -triple=x86_64-apple-darwin %t/test.s -o %t/test.o
 # RUN: %lld -dylib -lSystem %t/foo.o -o %t/foo.dylib
 # RUN: llvm-ar rcs %t/foo.a %t/foo.dylib
-<<<<<<< HEAD
-# RUN: not %lld %t/test.o %t/foo.a -o /dev/null 2>&1 | FileCheck %s -DFILE=%t/foo.a
-# RUN: not %lld %t/test.o -force_load %t/foo.a -o /dev/null 2>&1 | FileCheck %s -DFILE=%t/foo.a
-# RUN: not %lld %t/test.o -ObjC %t/foo.a -o /dev/null 2>&1 | FileCheck %s -DFILE=%t/foo.a
-# CHECK: error: [[FILE]]: archive member foo.dylib has unhandled file type
-=======
 # RUN: not %lld %t/test.o %t/foo.a -o /dev/null 2>&1 | FileCheck %s \
 # RUN:   --check-prefix=SYM -DFILE=%t/foo.a
 # RUN: not %lld %t/test.o -ObjC %t/foo.a -o /dev/null 2>&1 | FileCheck %s \
@@ -18,7 +12,6 @@
 # RUN:   --check-prefix=FORCE-LOAD -DFILE=%t/foo.a
 # SYM: error: [[FILE]]: could not get the member defining symbol _foo: foo.dylib has unhandled file type
 # FORCE-LOAD: error: [[FILE]]: -force_load failed to load archive member: foo.dylib has unhandled file type
->>>>>>> 2ab1d525
 
 #--- foo.s
 .globl _foo
