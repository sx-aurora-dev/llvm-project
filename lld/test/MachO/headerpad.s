# REQUIRES: x86

## NOTE: Here we check that the first non-header section -- __text -- appears
## *exactly* `-headerpad` bytes from the end of the header. ld64 actually
## starts laying out the non-header sections in the __TEXT segment from the end
## of the (page-aligned) segment rather than the front, so its binaries
## typically have more than `-headerpad` bytes of actual padding. `-headerpad`
## just enforces a lower bound. We should consider implementing the same
## alignment behavior.

# RUN: rm -rf %t; mkdir -p %t

################ Check default behavior
# RUN: llvm-mc -filetype=obj -triple=x86_64-apple-darwin %s -o %t/test.o
# RUN: %lld -o %t/test %t/test.o
# RUN: llvm-objdump --macho --all-headers %t/test | FileCheck %s --check-prefix=PADx
#
# PADx:      magic        {{.+}}  ncmds  sizeofcmds         flags
# PADx-NEXT: MH_MAGIC_64  {{.+}}  [[#]]  [[#%u, CMDSIZE:]]  {{.*}}
# PADx:      sectname __text
# PADx-NEXT: segname __TEXT
# PADx-NEXT: addr
# PADx-NEXT: size
# PADx-NEXT: offset [[#%u, CMDSIZE + 0x20 + 0x20]]

################ Zero pad, no LCDylibs
# RUN: %lld -o %t/test %t/test.o -headerpad 0
# RUN: llvm-objdump --macho --all-headers %t/test | FileCheck %s --check-prefix=PAD0
# RUN: %lld -o %t/test %t/test.o -headerpad 0 -headerpad_max_install_names
# RUN: llvm-objdump --macho --all-headers %t/test | FileCheck %s --check-prefix=PAD0
#
# PAD0:      magic        {{.+}}  ncmds  sizeofcmds         flags
# PAD0-NEXT: MH_MAGIC_64  {{.+}}  [[#]]  [[#%u, CMDSIZE:]]  {{.*}}
# PAD0:      sectname __text
# PAD0-NEXT: segname __TEXT
# PAD0-NEXT: addr
# PAD0-NEXT: size
# PAD0-NEXT: offset [[#%u, CMDSIZE + 0x20 + 0]]

################ Each lexical form of a hex number, no LCDylibs
# RUN: %lld -o %t/test %t/test.o -headerpad 11
# RUN: llvm-objdump --macho --all-headers %t/test | FileCheck %s --check-prefix=PAD11
# RUN: %lld -o %t/test %t/test.o -headerpad 0x11
# RUN: llvm-objdump --macho --all-headers %t/test | FileCheck %s --check-prefix=PAD11
# RUN: %lld -o %t/test %t/test.o -headerpad 0X11 -headerpad_max_install_names
# RUN: llvm-objdump --macho --all-headers %t/test | FileCheck %s --check-prefix=PAD11
#
# PAD11:      magic        {{.+}}  ncmds  sizeofcmds         flags
# PAD11-NEXT: MH_MAGIC_64  {{.+}}  [[#]]  [[#%u, CMDSIZE:]]  {{.*}}
# PAD11:      sectname __text
# PAD11-NEXT: segname __TEXT
# PAD11-NEXT: addr
# PAD11-NEXT: size
# PAD11-NEXT: offset [[#%u, CMDSIZE + 0x20 + 0x11]]

################ Each & all 3 kinds of LCDylib
# RUN: echo "" | llvm-mc -filetype=obj -triple=x86_64-apple-darwin -o %t/null.o
# RUN: %lld -o %t/libnull.dylib %t/null.o -dylib \
# RUN:     -headerpad_max_install_names
# RUN: llvm-objdump --macho --all-headers %t/libnull.dylib | FileCheck %s --check-prefix=PADMAX
# RUN: %lld -o %t/libnull.dylib %t/null.o -dylib \
# RUN:     -headerpad_max_install_names -lSystem
# RUN: llvm-objdump --macho --all-headers %t/libnull.dylib | FileCheck %s --check-prefix=PADMAX
# RUN: %lld -o %t/libnull.dylib %t/null.o -dylib \
# RUN:     -headerpad_max_install_names \
# RUN:     -lSystem -sub_library libSystem
# RUN: llvm-objdump --macho --all-headers %t/libnull.dylib | FileCheck %s --check-prefix=PADMAX
#
# PADMAX:      magic        {{.+}}  ncmds        sizeofcmds         flags
# PADMAX-NEXT: MH_MAGIC_64  {{.+}}  [[#%u, N:]]  [[#%u, CMDSIZE:]]  {{.*}}
# PADMAX:      sectname __text
# PADMAX-NEXT: segname __TEXT
# PADMAX-NEXT: addr
# PADMAX-NEXT: size
<<<<<<< HEAD
# PADMAX-NEXT: offset [[#%u, CMDSIZE + 0x20 + mul(0x400, N - 8)]]
=======
# PADMAX-NEXT: offset [[#%u, CMDSIZE + 0x20 + mul(0x400, N - 9)]]
>>>>>>> 2ab1d525

################ All 3 kinds of LCDylib swamped by a larger override
# RUN: %lld -o %t/libnull.dylib %t/null.o -dylib \
# RUN:     -headerpad_max_install_names -headerpad 0x1001 \
# RUN:     -lSystem -sub_library libSystem
# RUN: llvm-objdump --macho --all-headers %t/libnull.dylib | FileCheck %s --check-prefix=PADOVR
#
# PADOVR:      magic        {{.+}}  ncmds        sizeofcmds         flags
# PADOVR-NEXT: MH_MAGIC_64  {{.+}}  [[#%u, N:]]  [[#%u, CMDSIZE:]]  {{.*}}
# PADOVR:      sectname __text
# PADOVR-NEXT: segname __TEXT
# PADOVR-NEXT: addr
# PADOVR-NEXT: size
# PADOVR-NEXT: offset [[#%u, CMDSIZE + 0x20 + 0x1001]]

.globl _main
_main:
  ret<|MERGE_RESOLUTION|>--- conflicted
+++ resolved
@@ -72,11 +72,7 @@
 # PADMAX-NEXT: segname __TEXT
 # PADMAX-NEXT: addr
 # PADMAX-NEXT: size
-<<<<<<< HEAD
-# PADMAX-NEXT: offset [[#%u, CMDSIZE + 0x20 + mul(0x400, N - 8)]]
-=======
 # PADMAX-NEXT: offset [[#%u, CMDSIZE + 0x20 + mul(0x400, N - 9)]]
->>>>>>> 2ab1d525
 
 ################ All 3 kinds of LCDylib swamped by a larger override
 # RUN: %lld -o %t/libnull.dylib %t/null.o -dylib \
