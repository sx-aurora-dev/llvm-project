--- conflicted
+++ resolved
@@ -1,35 +1,3 @@
-<<<<<<< HEAD
-# REQUIRES: x86
-# RUN: rm -rf %t
-# RUN: split-file %s %t
-
-# RUN: llvm-as %t/framework.ll -o %t/framework.o
-# RUN: %lld %t/framework.o -o %t/frame
-# RUN: llvm-objdump --macho --all-headers %t/frame | FileCheck --check-prefix=FRAME %s \
-# RUN:  --implicit-check-not LC_LOAD_DYLIB
-# FRAME:          cmd LC_LOAD_DYLIB
-# FRAME-NEXT: cmdsize
-# FRAME-NEXT:    name /System/Library/Frameworks/CoreFoundation.framework/CoreFoundation
-
-# RUN: llvm-as %t/l.ll -o %t/l.o
-# RUN: %lld %t/l.o -o %t/l
-# RUN: llvm-objdump --macho --all-headers %t/l | FileCheck --check-prefix=LIB %s \
-# RUN:  --implicit-check-not LC_LOAD_DYLIB
-
-## Check that we don't create duplicate LC_LOAD_DYLIBs.
-# RUN: %lld -lSystem %t/l.o -o %t/l
-# RUN: llvm-objdump --macho --all-headers %t/l | FileCheck --check-prefix=LIB %s \
-# RUN:  --implicit-check-not LC_LOAD_DYLIB
-# LIB:          cmd LC_LOAD_DYLIB
-# LIB-NEXT: cmdsize
-# LIB-NEXT:    name /usr/lib/libSystem.dylib
-
-# RUN: llvm-as %t/invalid.ll -o %t/invalid.o
-# RUN: not %lld %t/invalid.o -o /dev/null 2>&1 | FileCheck --check-prefix=INVALID %s
-# INVALID: error: -why_load is not allowed in LC_LINKER_OPTION
-
-#--- framework.ll
-=======
 ; REQUIRES: x86
 ; RUN: rm -rf %t; split-file %s %t
 
@@ -110,7 +78,6 @@
 ; SYMS-EMPTY:
 
 ;--- framework.ll
->>>>>>> 2ab1d525
 target triple = "x86_64-apple-macosx10.15.0"
 target datalayout = "e-m:o-p270:32:32-p271:32:32-p272:64:64-i64:64-f80:128-n8:16:32:64-S128"
 
