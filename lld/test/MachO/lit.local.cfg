--- conflicted
+++ resolved
@@ -2,15 +2,6 @@
 
 import os
 
-<<<<<<< HEAD
-# We specify the most commonly-used arch and platform version in our tests here
-# Tests which need different settings can just append to this, as only the last
-# value will be used.
-#
-# Note however that this does not apply to `-syslibroot`: each instance of that
-# flag will append to the set of library roots.
-lld = ('ld64.lld -arch x86_64 -platform_version macos 10.0 11.0 -syslibroot ' +
-=======
 # We specify the most commonly-used archs and platform versions in our tests
 # here. Tests which need different settings can just append to this, as only
 # the last value will be used.
@@ -26,7 +17,6 @@
 # Since most of our tests are written around x86_64, we give this platform the
 # shortest substitution of "%lld".
 lld = ('ld64.lld -arch x86_64 -platform_version macos 10.15 11.0 -syslibroot ' +
->>>>>>> 2ab1d525
     os.path.join(config.test_source_root, "MachO", "Inputs", "MacOSX.sdk"))
 config.substitutions.append(('%lld', lld + ' -fatal_warnings'))
 config.substitutions.append(('%no_fatal_warnings_lld', lld))