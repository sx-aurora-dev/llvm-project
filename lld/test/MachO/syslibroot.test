--- conflicted
+++ resolved
@@ -1,125 +1,77 @@
 # Ensure that a nonexistent path is ignored with a syslibroot
 # Don't use %lld to not pick up the default syslibroot flag.
 
-<<<<<<< HEAD
-RUN: ld64.lld -arch x86_64 -platform_version macos 10 11 -v -dylib -o /dev/null \
-RUN:   -syslibroot /var/empty | FileCheck %s -check-prefix CHECK-NONEXISTENT-SYSLIBROOT
-=======
 RUN: ld64.lld -arch x86_64 -platform_version macos 10 11 -v -dylib \
 RUN:     -o /dev/null -syslibroot /var/empty 2>&1 \
 RUN:     | FileCheck %s -check-prefix CHECK-NONEXISTENT-SYSLIBROOT
->>>>>>> 2ab1d525
 
 CHECK-NONEXISTENT-SYSLIBROOT: Library search paths:
 CHECK-NONEXISTENT-SYSLIBROOT-NEXT: Framework search paths:
 
 RUN: mkdir -p %t/usr/lib
-<<<<<<< HEAD
-RUN: ld64.lld -arch x86_64 -platform_version macos 10 11 -v -dylib -o /dev/null \
-RUN:   -syslibroot %t 2>&1 | FileCheck %s -check-prefix CHECK-SYSLIBROOT -DROOT=%t
-=======
 RUN: ld64.lld -arch x86_64 -platform_version macos 10 11 -v -dylib \
 RUN:     -o /dev/null -syslibroot %t 2>&1 \
 RUN:     | FileCheck %s -check-prefix CHECK-SYSLIBROOT -DROOT=%t
->>>>>>> 2ab1d525
 
 CHECK-SYSLIBROOT-NOT: directory not found{{.*}}usr/local/lib
 CHECK-SYSLIBROOT: Library search paths:
 CHECK-SYSLIBROOT-NEXT: [[ROOT]]/usr/lib
 
 RUN: mkdir -p %t/Library/libxml2-development
-<<<<<<< HEAD
-RUN: ld64.lld -arch x86_64 -platform_version macos 10 11 -v -dylib -o /dev/null \
-RUN:   -syslibroot %t -L /Library/libxml2-development | FileCheck %s -check-prefix CHECK-ABSOLUTE-PATH-REROOTED -DROOT=%t
-=======
 RUN: ld64.lld -arch x86_64 -platform_version macos 10 11 -v -dylib \
 RUN:     -o /dev/null -syslibroot %t -L /Library/libxml2-development 2>&1 \
 RUN:     | FileCheck %s -check-prefix CHECK-ABSOLUTE-PATH-REROOTED -DROOT=%t
->>>>>>> 2ab1d525
 
 CHECK-ABSOLUTE-PATH-REROOTED: Library search paths:
 CHECK-ABSOLUTE-PATH-REROOTED: [[ROOT]]/Library/libxml2-development
 CHECK-ABSOLUTE-PATH-REROOTED: [[ROOT]]/usr/lib
 
-<<<<<<< HEAD
-RUN: ld64.lld -arch x86_64 -platform_version macos 10 11 -v -dylib -o /dev/null \
-RUN:   -syslibroot %t -L %t/Library/libxml2-development | FileCheck %s -check-prefix CHECK-PATH-WITHOUT-REROOT -DPATH=%t/Library/libxml2-development
-=======
 RUN: ld64.lld -arch x86_64 -platform_version macos 10 11 -v -dylib \
 RUN:     -o /dev/null -syslibroot %t -L %t/Library/libxml2-development 2>&1 \
 RUN:     | FileCheck %s -check-prefix CHECK-PATH-WITHOUT-REROOT -DPATH=%t/Library/libxml2-development
->>>>>>> 2ab1d525
 CHECK-PATH-WITHOUT-REROOT:      Library search paths:
 CHECK-PATH-WITHOUT-REROOT-NEXT: [[PATH]]
 
 RUN: mkdir -p %t.2/usr/lib
-<<<<<<< HEAD
-RUN: ld64.lld -arch x86_64 -platform_version macos 10 11 -v -dylib -o /dev/null \
-RUN:   -syslibroot %t -syslibroot %t.2 | FileCheck %s -check-prefix CHECK-SYSLIBROOT-MATRIX -DROOT=%t
-=======
 RUN: ld64.lld -arch x86_64 -platform_version macos 10 11 -v -dylib \
 RUN:     -o /dev/null -syslibroot %t -syslibroot %t.2 2>&1 \
 RUN:     | FileCheck %s -check-prefix CHECK-SYSLIBROOT-MATRIX -DROOT=%t
->>>>>>> 2ab1d525
 
 CHECK-SYSLIBROOT-MATRIX: Library search paths:
 CHECK-SYSLIBROOT-MATRIX: [[ROOT]]/usr/lib
 CHECK-SYSLIBROOT-MATRIX: [[ROOT]].2/usr/lib
 
-<<<<<<< HEAD
-RUN: ld64.lld -arch x86_64 -platform_version macos 10 11 -v -dylib -o /dev/null \
-RUN:   -syslibroot %t -syslibroot %t.2 -syslibroot / | \
-RUN:   FileCheck %s -check-prefix CHECK-SYSLIBROOT-IGNORED -DROOT=%t
-=======
 RUN: ld64.lld -arch x86_64 -platform_version macos 10 11 -v -dylib \
 RUN:     -o /dev/null -syslibroot %t -syslibroot %t.2 -syslibroot / 2>&1 \
 RUN:     | FileCheck %s -check-prefix CHECK-SYSLIBROOT-IGNORED -DROOT=%t
->>>>>>> 2ab1d525
 
 CHECK-SYSLIBROOT-IGNORED: Library search paths:
 CHECK-SYSLIBROOT-IGNORED-NOT: [[ROOT]]/usr/lib
 CHECK-SYSLIBROOT-IGNORED-NOT: [[ROOT]].2/usr/lib
 
 RUN: mkdir -p %t/System/Library/Frameworks
-<<<<<<< HEAD
-RUN: ld64.lld -arch x86_64 -platform_version macos 10 11 -v -dylib -o /dev/null \
-RUN:   -syslibroot %t | FileCheck %s -check-prefix CHECK-SYSLIBROOT-FRAMEWORK -DROOT=%t
-=======
 RUN: ld64.lld -arch x86_64 -platform_version macos 10 11 -v -dylib \
 RUN:     -o /dev/null -syslibroot %t 2>&1 \
 RUN:     | FileCheck %s -check-prefix CHECK-SYSLIBROOT-FRAMEWORK -DROOT=%t
->>>>>>> 2ab1d525
 
 CHECK-SYSLIBROOT-FRAMEWORK: Framework search paths:
 CHECK-SYSLIBROOT-FRAMEWORK: [[ROOT]]/System/Library/Frameworks
 
 RUN: mkdir -p %t/Library/Frameworks
 RUN: mkdir -p %t.2/Library/Frameworks
-<<<<<<< HEAD
-RUN: ld64.lld -arch x86_64 -platform_version macos 10 11 -v -dylib -o /dev/null \
-RUN:   -syslibroot %t -syslibroot %t.2 -F /Library/Frameworks | \
-RUN:   FileCheck %s -check-prefix CHECK-SYSLIBROOT-FRAMEWORK-MATRIX -DROOT=%t
-=======
 RUN: ld64.lld -arch x86_64 -platform_version macos 10 11 -v -dylib \
 RUN:     -o /dev/null  -syslibroot %t -syslibroot %t.2 \
 RUN:     -F /Library/Frameworks 2>&1 \
 RUN:     | FileCheck %s -check-prefix CHECK-SYSLIBROOT-FRAMEWORK-MATRIX -DROOT=%t
->>>>>>> 2ab1d525
 
 CHECK-SYSLIBROOT-FRAMEWORK-MATRIX: Framework search paths:
 CHECK-SYSLIBROOT-FRAMEWORK-MATRIX: [[ROOT]]/Library/Frameworks
 CHECK-SYSLIBROOT-FRAMEWORK-MATRIX: [[ROOT]].2/Library/Frameworks
 
-<<<<<<< HEAD
-RUN: ld64.lld -arch x86_64 -platform_version macos 10 11 -v -dylib -o /dev/null \
-RUN:   -syslibroot %t -syslibroot %t.2 -syslibroot / -F /Library/Frameworks | \
-RUN:   FileCheck %s -check-prefix CHECK-SYSLIBROOT-FRAMEWORK-IGNORED -DROOT=%t
-=======
 RUN: ld64.lld -arch x86_64 -platform_version macos 10 11 -v -dylib \
 RUN:     -o /dev/null -syslibroot %t -syslibroot %t.2 -syslibroot / \
 RUN:     -F /Library/Frameworks 2>&1 \
 RUN:     | FileCheck %s -check-prefix CHECK-SYSLIBROOT-FRAMEWORK-IGNORED -DROOT=%t
->>>>>>> 2ab1d525
 
 CHECK-SYSLIBROOT-FRAMEWORK-IGNORED: Framework search paths:
 CHECK-SYSLIBROOT-FRAMEWORK-IGNORED-NOT: [[ROOT]]/Library/Frameworks
