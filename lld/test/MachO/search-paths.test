RUN: rm -rf %t1 %t2; mkdir -p %t1 %t2

<<<<<<< HEAD
RUN: mkdir -p %t1 %t2

=======
>>>>>>> 2ab1d525
RUN: %lld -v -dylib -o /dev/null -L%t1 -F%t2 2>&1 \
RUN:     | FileCheck -DLDIR=%t1 -DFDIR=%t2 %s
CHECK:      Library search paths:
CHECK-NEXT: [[LDIR]]
CHECK-NEXT: /usr/lib
CHECK-NEXT: Framework search paths:
CHECK-NEXT: [[FDIR]]
CHECK-NEXT: /System/Library/Frameworks

RUN: %lld -v -dylib -o /dev/null -L%t1 -F%t2 -Z 2>&1 \
RUN:     | FileCheck -DLDIR=%t1 -DFDIR=%t2 --check-prefix=CHECK_Z %s
CHECK_Z:      Library search paths:
CHECK_Z-NEXT: [[LDIR]]
CHECK_Z-NEXT: Framework search paths:
CHECK_Z-NEXT: [[FDIR]]<|MERGE_RESOLUTION|>--- conflicted
+++ resolved
@@ -1,10 +1,5 @@
 RUN: rm -rf %t1 %t2; mkdir -p %t1 %t2
 
-<<<<<<< HEAD
-RUN: mkdir -p %t1 %t2
-
-=======
->>>>>>> 2ab1d525
 RUN: %lld -v -dylib -o /dev/null -L%t1 -F%t2 2>&1 \
 RUN:     | FileCheck -DLDIR=%t1 -DFDIR=%t2 %s
 CHECK:      Library search paths:
