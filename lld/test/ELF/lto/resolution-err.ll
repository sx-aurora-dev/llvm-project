; UNSUPPORTED: system-windows
; REQUIRES: shell
; RUN: llvm-as %s -o %t.bc
; RUN: touch %t.resolution.txt
<<<<<<< HEAD
; RUN: chmod -w %t.resolution.txt
=======
; RUN: chmod u-w %t.resolution.txt
>>>>>>> 2ab1d525
; RUN: not ld.lld -save-temps %t.bc -o %t 2>&1 | FileCheck -DMSG=%errc_EACCES %s
; RUN: rm -f %t.resolution.txt

; CHECK: error: [[MSG]]

target datalayout = "e-m:e-p270:32:32-p271:32:32-p272:64:64-i64:64-f80:128-n8:16:32:64-S128"
target triple = "x86_64-unknown-linux-gnu"

define void @_start() {
  ret void
}<|MERGE_RESOLUTION|>--- conflicted
+++ resolved
@@ -2,11 +2,7 @@
 ; REQUIRES: shell
 ; RUN: llvm-as %s -o %t.bc
 ; RUN: touch %t.resolution.txt
-<<<<<<< HEAD
-; RUN: chmod -w %t.resolution.txt
-=======
 ; RUN: chmod u-w %t.resolution.txt
->>>>>>> 2ab1d525
 ; RUN: not ld.lld -save-temps %t.bc -o %t 2>&1 | FileCheck -DMSG=%errc_EACCES %s
 ; RUN: rm -f %t.resolution.txt
 
