--- conflicted
+++ resolved
@@ -23,17 +23,10 @@
 # RUN: llvm-objdump -d --no-show-raw-insn %t | FileCheck --check-prefix=LE %s
 
 # IE-REL:      .rela.dyn {
-<<<<<<< HEAD
-# IE-REL-NEXT:   0x204A0 R_PPC64_TPREL64 c 0x0
-# IE-REL-NEXT:   0x204A8 R_PPC64_TPREL64 s 0x0
-# IE-REL-NEXT:   0x204B0 R_PPC64_TPREL64 i 0x0
-# IE-REL-NEXT:   0x204B8 R_PPC64_TPREL64 l 0x0
-=======
 # IE-REL-NEXT:   0x204A8 R_PPC64_TPREL64 c 0x0
 # IE-REL-NEXT:   0x204B0 R_PPC64_TPREL64 s 0x0
 # IE-REL-NEXT:   0x204B8 R_PPC64_TPREL64 i 0x0
 # IE-REL-NEXT:   0x204C0 R_PPC64_TPREL64 l 0x0
->>>>>>> a2ce6ee6
 # IE-REL-NEXT: }
 
 # INPUT-REL: R_PPC64_GOT_TPREL16_HA c 0x0
