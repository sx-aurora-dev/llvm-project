--- conflicted
+++ resolved
@@ -11,11 +11,7 @@
 ## *before* the symbol fetching the lazy object.
 ## The test relies on the symbol table order of llvm-mc (lexical), which will
 ## need adjustment if llvm-mc changes its behavior.
-<<<<<<< HEAD
-# RUN: echo '.globl aa, f2; f2: call aa; \
-=======
 # RUN: echo '.globl aa, f2; f2: .weak foo; foo: call aa; \
->>>>>>> a2ce6ee6
 # RUN:   .section .text.foo,"axG",@progbits,foo,comdat; aa:' | \
 # RUN:   llvm-mc -filetype=obj -triple=x86_64 - -o %taa.o
 # RUN: llvm-nm -p %taa.o | FileCheck --check-prefix=AA-NM %s
