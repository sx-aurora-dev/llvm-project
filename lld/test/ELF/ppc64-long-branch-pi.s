--- conflicted
+++ resolved
@@ -22,11 +22,7 @@
 # SEC-SHARED: .branch_lt NOBITS   00000000020020f0 20120f0 000020 00  WA  0   0  8
 
 # RELOC:      .rela.dyn {
-<<<<<<< HEAD
-# RELOC-NEXT:   0x2002108 R_PPC64_RELATIVE - 0x8000
-=======
 # RELOC-NEXT:   0x2002108 R_PPC64_RELATIVE - 0x2012100
->>>>>>> a2ce6ee6
 # RELOC-NEXT:   0x2002110 R_PPC64_RELATIVE - 0x2002000
 # RELOC-NEXT:   0x2002118 R_PPC64_RELATIVE - 0x2002008
 # RELOC-NEXT:   0x2002120 R_PPC64_RELATIVE - 0x200200C
