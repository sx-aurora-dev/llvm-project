include "llvm/Option/OptParser.td"

// Flags that lld/MachO understands but ld64 doesn't. These take
// '--' instead of '-' and use dashes instead of underscores, so
// they don't collide with the ld64 compat options.
def grp_lld : OptionGroup<"kind">, HelpText<"LLD-SPECIFIC">;

def help : Flag<["-", "--"], "help">,
    Group<grp_lld>;
def help_hidden : Flag<["--"], "help-hidden">,
    HelpText<"Display help for hidden options">,
    Group<grp_lld>;
<<<<<<< HEAD
=======
def verbose : Flag<["--"], "verbose">,
    Group<grp_lld>;
def error_limit_eq : Joined<["--"], "error-limit=">,
    HelpText<"Maximum number of errors to print before exiting (default: 20)">,
    Group<grp_lld>;
>>>>>>> 2ab1d525
def color_diagnostics: Flag<["--"], "color-diagnostics">,
    HelpText<"Alias for --color-diagnostics=always">,
    Group<grp_lld>;
def no_color_diagnostics: Flag<["--"], "no-color-diagnostics">,
    HelpText<"Alias for --color-diagnostics=never">,
    Group<grp_lld>;
def color_diagnostics_eq: Joined<["--"], "color-diagnostics=">,
    HelpText<"Use colors in diagnostics (default: auto)">,
    MetaVarName<"[auto,always,never]">,
    Group<grp_lld>;
<<<<<<< HEAD
=======
def threads_eq : Joined<["--"], "threads=">,
    HelpText<"Number of threads. '1' disables multi-threading. By default all available hardware threads are used">,
    Group<grp_lld>;
def thinlto_jobs_eq : Joined<["--"], "thinlto-jobs=">,
    HelpText<"Number of ThinLTO jobs. Default to --threads=">,
    Group<grp_lld>;
>>>>>>> 2ab1d525
def reproduce: Separate<["--"], "reproduce">,
    Group<grp_lld>;
def reproduce_eq: Joined<["--"], "reproduce=">,
    Alias<!cast<Separate>(reproduce)>,
    HelpText<"Write tar file containing inputs and command to reproduce link">,
    Group<grp_lld>;
def version: Flag<["--"], "version">,
    HelpText<"Display the version number and exit">,
    Group<grp_lld>;
def lto_legacy_pass_manager: Flag<["--"], "lto-legacy-pass-manager">,
    HelpText<"Use the legacy pass manager in LLVM">,
    Group<grp_lld>;
def no_lto_legacy_pass_manager : Flag<["--"], "no-lto-legacy-pass-manager">,
    HelpText<"Use the new pass manager in LLVM">,
    Group<grp_lld>;
<<<<<<< HEAD

=======
def time_trace: Flag<["--"], "time-trace">, HelpText<"Record time trace">,
    Group<grp_lld>;
def time_trace_granularity_eq: Joined<["--"], "time-trace-granularity=">,
    HelpText<"Minimum time granularity (in microseconds) traced by time profiler">,
    Group<grp_lld>;
def time_trace_file_eq: Joined<["--"], "time-trace-file=">,
    HelpText<"Specify time trace output file">,
    Group<grp_lld>;
def deduplicate_literals: Flag<["--"], "deduplicate-literals">,
    HelpText<"Enable literal deduplication. This is implied by --icf={safe,all}">,
    Group<grp_lld>;
def print_dylib_search: Flag<["--"], "print-dylib-search">,
    HelpText<"Print which paths lld searched when trying to find dylibs">,
    Group<grp_lld>;
def icf_eq: Joined<["--"], "icf=">,
    HelpText<"Set level for identical code folding (default: none)">,
    MetaVarName<"[none,safe,all]">,
    Group<grp_lld>;
def lto_O: Joined<["--"], "lto-O">,
    HelpText<"Set optimization level for LTO (default: 2)">,
    MetaVarName<"<opt-level>">,
    Group<grp_lld>;
def thinlto_cache_policy: Joined<["--"], "thinlto-cache-policy=">,
    HelpText<"Pruning policy for the ThinLTO cache">,
    Group<grp_lld>;
def O : JoinedOrSeparate<["-"], "O">,
    HelpText<"Optimize output file size">;
def no_warn_dylib_install_name: Joined<["--"], "no-warn-dylib-install-name">,
    HelpText<"Do not warn on -install-name if -dylib is not passed (default)">,
    Group<grp_lld>;
def warn_dylib_install_name: Joined<["--"], "warn-dylib-install-name">,
    HelpText<"Warn on -install-name if -dylib is not passed">,
    Group<grp_lld>;
def call_graph_profile_sort: Flag<["--"], "call-graph-profile-sort">,
    HelpText<"Reorder sections with call graph profile (default)">,
    Group<grp_lld>;
def no_call_graph_profile_sort : Flag<["--"], "no-call-graph-profile-sort">,
    HelpText<"Do not reorder sections with call graph profile">,
    Group<grp_lld>;
def print_symbol_order: Joined<["--"], "print-symbol-order=">,
    HelpText<"Print a symbol order specified by --call-graph-profile-sort into the specified file">,
    Group<grp_lld>;
>>>>>>> 2ab1d525

// This is a complete Options.td compiled from Apple's ld(1) manpage
// dated 2018-03-07 and cross checked with ld64 source code in repo
// https://github.com/apple-opensource/ld64 at git tag "512.4" dated
// 2018-03-18.

// Flags<[HelpHidden]> marks options that are not yet ported to lld,
// and serve as a scoreboard for annotating our progress toward
// implementing ld64 options in lld. As you add implementions to
// Driver.cpp, please remove the hidden flag here.

def grp_kind : OptionGroup<"kind">, HelpText<"OUTPUT KIND">;

def execute : Flag<["-"], "execute">,
    HelpText<"Produce a main executable (default)">,
    Group<grp_kind>;
def dylib : Flag<["-"], "dylib">,
    HelpText<"Produce a shared library">,
    Group<grp_kind>;
def bundle : Flag<["-"], "bundle">,
    HelpText<"Produce a bundle">,
    Group<grp_kind>;
def r : Flag<["-"], "r">,
    HelpText<"Merge multiple object files into one, retaining relocations">,
    Flags<[HelpHidden]>,
    Group<grp_kind>;
def dylinker : Flag<["-"], "dylinker">,
    HelpText<"Produce a dylinker only used when building dyld">,
    Flags<[HelpHidden]>,
    Group<grp_kind>;
def dynamic : Flag<["-"], "dynamic">,
    HelpText<"Link dynamically (default)">,
    Group<grp_kind>;
def static : Flag<["-"], "static">,
    HelpText<"Link statically">,
    Flags<[HelpHidden]>,
    Group<grp_kind>;
def preload : Flag<["-"], "preload">,
    HelpText<"Produce an unsegmented binary for embedded systems">,
    Flags<[HelpHidden]>,
    Group<grp_kind>;
def arch : Separate<["-"], "arch">,
    MetaVarName<"<arch_name>">,
    HelpText<"The architecture (e.g. ppc, ppc64, i386, x86_64)">,
    Group<grp_kind>;
def o : Separate<["-"], "o">,
    MetaVarName<"<path>">,
    HelpText<"The name of the output file (default: `a.out')">,
    Group<grp_kind>;

def grp_libs : OptionGroup<"libs">, HelpText<"LIBRARIES">;

def l : Joined<["-"], "l">,
    MetaVarName<"<name>">,
    HelpText<"Search for lib<name>.dylib or lib<name>.a on the library search path">,
    Group<grp_libs>;
def weak_l : Joined<["-"], "weak-l">,
    MetaVarName<"<name>">,
    HelpText<"Like -l<name>, but mark library and its references as weak imports">,
    Group<grp_libs>;
def weak_library : Separate<["-"], "weak_library">,
    MetaVarName<"<path>">,
    HelpText<"Like bare <path>, but mark library and its references as weak imports">,
    Group<grp_libs>;
def needed_l : Joined<["-"], "needed-l">,
    MetaVarName<"<name>">,
    HelpText<"Like -l<name>, but link library even if its symbols are not used and -dead_strip_dylibs is active">,
    Group<grp_libs>;
def needed_library : Separate<["-"], "needed_library">,
    MetaVarName<"<path>">,
    HelpText<"Like bare <path>, but link library even if its symbols are not used and -dead_strip_dylibs is active">,
    Group<grp_libs>;
def reexport_l : Joined<["-"], "reexport-l">,
    MetaVarName<"<name>">,
    HelpText<"Like -l<name>, but export all symbols of <name> from newly created library">,
    Group<grp_libs>;
def reexport_library : Separate<["-"], "reexport_library">,
    MetaVarName<"<path>">,
    HelpText<"Like bare <path>, but export all symbols of <path> from newly created library">,
    Group<grp_libs>;
def upward_l : Joined<["-"], "upward-l">,
    MetaVarName<"<name>">,
    HelpText<"Like -l<name>, but specify dylib as an upward dependency">,
    Flags<[HelpHidden]>,
    Group<grp_libs>;
def upward_library : Separate<["-"], "upward_library">,
    MetaVarName<"<path>">,
    HelpText<"Like bare <path>, but specify dylib as an upward dependency">,
    Flags<[HelpHidden]>,
    Group<grp_libs>;
def L : JoinedOrSeparate<["-"], "L">,
    MetaVarName<"<dir>">,
    HelpText<"Add dir to the library search path">,
    Group<grp_libs>;
def Z : Flag<["-"], "Z">,
    HelpText<"Remove standard directories from the library and framework search paths">,
    Group<grp_libs>;
def syslibroot : Separate<["-"], "syslibroot">,
    MetaVarName<"<rootdir>">,
    HelpText<"Prepend <rootdir> to all library and framework search paths">,
    Group<grp_libs>;
def search_paths_first : Flag<["-"], "search_paths_first">,
    HelpText<"Search for lib<name>.dylib and lib<name>.a at each step in traversing search path (default for Xcode 4 and later)">,
    Group<grp_libs>;
def search_dylibs_first : Flag<["-"], "search_dylibs_first">,
    HelpText<"Search for lib<name>.dylib on first pass, then for lib<name>.a on second pass through search path (default for Xcode 3 and earlier)">,
    Group<grp_libs>;
def framework : Separate<["-"], "framework">,
    MetaVarName<"<name>">,
    HelpText<"Search for <name>.framework/<name> on the framework search path">,
    Group<grp_libs>;
def weak_framework : Separate<["-"], "weak_framework">,
    MetaVarName<"<name>">,
    HelpText<"Like -framework <name>, but mark framework and its references as weak imports">,
    Group<grp_libs>;
def needed_framework : Separate<["-"], "needed_framework">,
    MetaVarName<"<name>">,
    HelpText<"Like -framework <name>, but link <name> even if none of its symbols are used and -dead_strip_dylibs is active">,
    Group<grp_libs>;
def reexport_framework : Separate<["-"], "reexport_framework">,
    MetaVarName<"<name>">,
    HelpText<"Like -framework <name>, but export all symbols of <name> from the newly created library">,
    Group<grp_libs>;
def upward_framework : Separate<["-"], "upward_framework">,
    MetaVarName<"<name>">,
    HelpText<"Like -framework <name>, but specify the framework as an upward dependency">,
    Flags<[HelpHidden]>,
    Group<grp_libs>;
def F : JoinedOrSeparate<["-"], "F">,
    MetaVarName<"<dir>">,
    HelpText<"Add dir to the framework search path">,
    Group<grp_libs>;
def all_load : Flag<["-"], "all_load">,
    HelpText<"Load all members of all static archive libraries">,
    Group<grp_libs>;
def ObjC : Flag<["-"], "ObjC">,
    HelpText<"Load all members of static archives that are an Objective-C class or category.">,
    Group<grp_libs>;
def force_load : Separate<["-"], "force_load">,
    MetaVarName<"<path>">,
    HelpText<"Load all members static archive library at <path>">,
    Group<grp_libs>;
def force_load_swift_libs : Flag<["-"], "force_load_swift_libs">,
    HelpText<"Apply -force_load to libraries listed in LC_LINKER_OPTIONS whose names start with 'swift'">,
    Group<grp_libs>;

def grp_content : OptionGroup<"content">, HelpText<"ADDITIONAL CONTENT">;

def sectcreate : MultiArg<["-"], "sectcreate", 3>,
    MetaVarName<"<segment> <section> <file>">,
    HelpText<"Create <section> in <segment> from the contents of <file>">,
    Group<grp_content>;
def segcreate : MultiArg<["-"], "segcreate", 3>,
    MetaVarName<"<segment> <section> <file>">,
    Alias<sectcreate>,
    HelpText<"Alias for -sectcreate">,
    Group<grp_content>;
def filelist : Separate<["-"], "filelist">,
    MetaVarName<"<file>">,
    HelpText<"Read names of files to link from <file>">,
    Group<grp_content>;
def dtrace : Separate<["-"], "dtrace">,
    MetaVarName<"<script>">,
    HelpText<"Enable DTrace static probes according to declarations in <script>">,
    Flags<[HelpHidden]>,
    Group<grp_content>;

def grp_opts : OptionGroup<"opts">, HelpText<"OPTIMIZATIONS">;

def dead_strip : Flag<["-"], "dead_strip">,
    HelpText<"Remove unreachable functions and data">,
    Group<grp_opts>;
def order_file : Separate<["-"], "order_file">,
<<<<<<< HEAD
     MetaVarName<"<file>">,
     HelpText<"Layout functions and data according to specification in <file>">,
     Group<grp_opts>;
=======
    MetaVarName<"<file>">,
    HelpText<"Layout functions and data according to specification in <file>">,
    Group<grp_opts>;
>>>>>>> 2ab1d525
def no_order_inits : Flag<["-"], "no_order_inits">,
    HelpText<"Disable default reordering of initializer and terminator functions">,
    Flags<[HelpHidden]>,
    Group<grp_opts>;
def no_order_data : Flag<["-"], "no_order_data">,
<<<<<<< HEAD
     HelpText<"Disable default reordering of global data accessed at launch time">,
     Flags<[HelpHidden]>,
     Group<grp_opts>;
=======
    HelpText<"Disable default reordering of global data accessed at launch time">,
    Flags<[HelpHidden]>,
    Group<grp_opts>;
>>>>>>> 2ab1d525
def image_base : Separate<["-"], "image_base">,
    MetaVarName<"<address>">,
    HelpText<"Preferred hex load address for a dylib or bundle.">,
    Flags<[HelpHidden]>,
    Group<grp_opts>;
def seg1addr : Separate<["-"], "seg1addr">,
    MetaVarName<"<address>">,
    Alias<image_base>,
    HelpText<"Alias for -image_base">,
    Flags<[HelpHidden]>,
    Group<grp_opts>;
def no_implicit_dylibs : Flag<["-"], "no_implicit_dylibs">,
    HelpText<"Do not optimize public dylib transitive symbol references">,
    Group<grp_opts>;
def exported_symbols_order : Separate<["-"], "exported_symbols_order">,
    MetaVarName<"<file>">,
    HelpText<"Specify frequently-used symbols in <file> to optimize symbol exports">,
    Flags<[HelpHidden]>,
    Group<grp_opts>;
def no_zero_fill_sections : Flag<["-"], "no_zero_fill_sections">,
    HelpText<"Explicitly store zeroed data in the final image">,
    Flags<[HelpHidden]>,
    Group<grp_opts>;
def merge_zero_fill_sections : Flag<["-"], "merge_zero_fill_sections">,
    HelpText<"Merge all zeroed data into the __zerofill section">,
    Flags<[HelpHidden]>,
    Group<grp_opts>;
def no_branch_islands : Flag<["-"], "no_branch_islands">,
    HelpText<"Disable infra for branches beyond the maximum branch distance.">,
    Flags<[HelpHidden]>,
    Group<grp_opts>;
def no_deduplicate : Flag<["-"], "no_deduplicate">,
    HelpText<"Disable code deduplicaiton (synonym for `--icf=none')">,
    Alias<icf_eq>, AliasArgs<["none"]>,
    Group<grp_opts>;

def grp_version : OptionGroup<"version">, HelpText<"VERSION TARGETING">;

def platform_version : MultiArg<["-"], "platform_version", 3>,
    MetaVarName<"<platform> <min_version> <sdk_version>">,
    HelpText<"Platform (e.g., macos, ios, tvos, watchos, bridgeos, mac-catalyst, ios-sim, tvos-sim, watchos-sim, driverkit) and version numbers">,
    Group<grp_version>;
def sdk_version : Separate<["-"], "sdk_version">,
    HelpText<"This option is undocumented in ld64">,
    Flags<[HelpHidden]>,
    Group<grp_version>;
def macos_version_min : Separate<["-"], "macos_version_min">,
    MetaVarName<"<version>">,
    HelpText<"Oldest macOS version for which linked output is usable">,
    Group<grp_version>;
def macosx_version_min : Separate<["-"], "macosx_version_min">,
    MetaVarName<"<version>">,
    Alias<macos_version_min>,
    HelpText<"Alias for -macos_version_min">,
    Flags<[HelpHidden]>,
    Group<grp_version>;
def ios_version_min : Separate<["-"], "ios_version_min">,
    MetaVarName<"<version>">,
    HelpText<"Oldest iOS version for which linked output is usable">,
    Flags<[HelpHidden]>,
    Group<grp_version>;
def ios_simulator_version_min : Separate<["-"], "ios_simulator_version_min">,
    MetaVarName<"<version>">,
    HelpText<"Oldest iOS simulator version for which linked output is usable">,
    Flags<[HelpHidden]>,
    Group<grp_version>;
def iphoneos_version_min : Separate<["-"], "iphoneos_version_min">,
    MetaVarName<"<version>">,
    Alias<ios_version_min>,
    HelpText<"Alias for -ios_version_min">,
    Flags<[HelpHidden]>,
    Group<grp_version>;
def maccatalyst_version_min : Separate<["-"], "maccatalyst_version_min">,
    MetaVarName<"<version>">,
    HelpText<"Oldest MacCatalyst version for which linked output is usable">,
    Flags<[HelpHidden]>,
    Group<grp_version>;
def iosmac_version_min : Separate<["-"], "iosmac_version_min">,
    MetaVarName<"<version>">,
    Alias<maccatalyst_version_min>,
    HelpText<"Alias for -maccatalyst_version_min">,
    Flags<[HelpHidden]>,
    Group<grp_version>;
def uikitformac_version_min : Separate<["-"], "uikitformac_version_min">,
    MetaVarName<"<version>">,
    Alias<maccatalyst_version_min>,
    HelpText<"Alias for -maccatalyst_version_min">,
    Flags<[HelpHidden]>,
    Group<grp_version>;
def tvos_version_min : Separate<["-"], "tvos_version_min">,
    MetaVarName<"<version>">,
    HelpText<"Oldest tvOS version for which linked output is usable">,
    Flags<[HelpHidden]>,
    Group<grp_version>;
def watchos_version_min : Separate<["-"], "watchos_version_min">,
    MetaVarName<"<version>">,
    HelpText<"Oldest watchOS version for which linked output is usable">,
    Flags<[HelpHidden]>,
    Group<grp_version>;
def bridgeos_version_min : Separate<["-"], "bridgeos_version_min">,
    MetaVarName<"<version>">,
    HelpText<"Oldest bridgeOS version for which linked output is usable">,
    Flags<[HelpHidden]>,
    Group<grp_version>;
def driverkit_version_min : Separate<["-"], "driverkit_version_min">,
    MetaVarName<"<version>">,
    HelpText<"Oldest DriverKit version for which linked output is usable">,
    Flags<[HelpHidden]>,
    Group<grp_version>;

def grp_version : OptionGroup<"version">, HelpText<"VERSION TARGETING">;

def platform_version : MultiArg<["-"], "platform_version", 3>,
     MetaVarName<"<platform> <min_version> <sdk_version>">,
     HelpText<"Platform (e.g., macos, ios, tvos, watchos, bridgeos, mac-catalyst, ios-sim, tvos-sim, watchos-sim, driverkit) and version numbers">,
     Group<grp_version>;
def sdk_version : Separate<["-"], "sdk_version">,
     HelpText<"This option is undocumented in ld64">,
     Flags<[HelpHidden]>,
     Group<grp_version>;
def macos_version_min : Separate<["-"], "macos_version_min">,
     MetaVarName<"<version>">,
     HelpText<"Oldest macOS version for which linked output is usable">,
     Group<grp_version>;
def macosx_version_min : Separate<["-"], "macosx_version_min">,
     MetaVarName<"<version>">,
     Alias<macos_version_min>,
     HelpText<"Alias for -macos_version_min">,
     Flags<[HelpHidden]>,
     Group<grp_version>;
def ios_version_min : Separate<["-"], "ios_version_min">,
     MetaVarName<"<version>">,
     HelpText<"Oldest iOS version for which linked output is usable">,
     Flags<[HelpHidden]>,
     Group<grp_version>;
def ios_simulator_version_min : Separate<["-"], "ios_simulator_version_min">,
     MetaVarName<"<version>">,
     HelpText<"Oldest iOS simulator version for which linked output is usable">,
     Flags<[HelpHidden]>,
     Group<grp_version>;
def iphoneos_version_min : Separate<["-"], "iphoneos_version_min">,
     MetaVarName<"<version>">,
     Alias<ios_version_min>,
     HelpText<"Alias for -ios_version_min">,
     Flags<[HelpHidden]>,
     Group<grp_version>;
def maccatalyst_version_min : Separate<["-"], "maccatalyst_version_min">,
     MetaVarName<"<version>">,
     HelpText<"Oldest MacCatalyst version for which linked output is usable">,
     Flags<[HelpHidden]>,
     Group<grp_version>;
def iosmac_version_min : Separate<["-"], "iosmac_version_min">,
     MetaVarName<"<version>">,
     Alias<maccatalyst_version_min>,
     HelpText<"Alias for -maccatalyst_version_min">,
     Flags<[HelpHidden]>,
     Group<grp_version>;
def uikitformac_version_min : Separate<["-"], "uikitformac_version_min">,
     MetaVarName<"<version>">,
     Alias<maccatalyst_version_min>,
     HelpText<"Alias for -maccatalyst_version_min">,
     Flags<[HelpHidden]>,
     Group<grp_version>;
def tvos_version_min : Separate<["-"], "tvos_version_min">,
     MetaVarName<"<version>">,
     HelpText<"Oldest tvOS version for which linked output is usable">,
     Flags<[HelpHidden]>,
     Group<grp_version>;
def watchos_version_min : Separate<["-"], "watchos_version_min">,
     MetaVarName<"<version>">,
     HelpText<"Oldest watchOS version for which linked output is usable">,
     Flags<[HelpHidden]>,
     Group<grp_version>;
def bridgeos_version_min : Separate<["-"], "bridgeos_version_min">,
     MetaVarName<"<version>">,
     HelpText<"Oldest bridgeOS version for which linked output is usable">,
     Flags<[HelpHidden]>,
     Group<grp_version>;
def driverkit_version_min : Separate<["-"], "driverkit_version_min">,
     MetaVarName<"<version>">,
     HelpText<"Oldest DriverKit version for which linked output is usable">,
     Flags<[HelpHidden]>,
     Group<grp_version>;

def grp_dylib : OptionGroup<"dylib">, HelpText<"DYNAMIC LIBRARIES (DYLIB)">;

def install_name : Separate<["-"], "install_name">,
    MetaVarName<"<name>">,
    HelpText<"Set an internal install path in a dylib">,
    Group<grp_dylib>;
def dylib_install_name : Separate<["-"], "dylib_install_name">,
    MetaVarName<"<name>">,
    Alias<install_name>,
    HelpText<"Alias for -install_name">,
    Group<grp_dylib>;
def dylinker_install_name : Separate<["-"], "dylinker_install_name">,
    MetaVarName<"<name>">,
    Alias<install_name>,
    HelpText<"Alias for -install_name">,
    Group<grp_dylib>;
def mark_dead_strippable_dylib : Flag<["-"], "mark_dead_strippable_dylib">,
<<<<<<< HEAD
     HelpText<"Mark output dylib as dead-strippable: When a client links against it but does not use any of its symbols, the dylib will not be added to the client's list of needed dylibs">,
     Group<grp_dylib>;
=======
    HelpText<"Mark output dylib as dead-strippable: When a client links against it but does not use any of its symbols, the dylib will not be added to the client's list of needed dylibs">,
    Group<grp_dylib>;
>>>>>>> 2ab1d525
def compatibility_version : Separate<["-"], "compatibility_version">,
    MetaVarName<"<version>">,
    HelpText<"Compatibility <version> of this library">,
    Group<grp_dylib>;
def dylib_compatibility_version : Separate<["-"], "dylib_compatibility_version">,
    MetaVarName<"<version>">,
    Alias<compatibility_version>,
    HelpText<"Alias for -compatibility_version">,
    Flags<[HelpHidden]>,
    Group<grp_dylib>;
def current_version : Separate<["-"], "current_version">,
    MetaVarName<"<version>">,
    HelpText<"Current <version> of this library">,
    Group<grp_dylib>;
def dylib_current_version : Separate<["-"], "dylib_current_version">,
    MetaVarName<"<version>">,
    Alias<current_version>,
    HelpText<"Alias for -current_version">,
    Flags<[HelpHidden]>,
    Group<grp_dylib>;

def grp_main : OptionGroup<"main">, HelpText<"MAIN EXECUTABLE">;

def pie : Flag<["-"], "pie">,
    HelpText<"Build a position independent executable (default)">,
    Group<grp_main>;
def no_pie : Flag<["-"], "no_pie">,
    HelpText<"Do not build a position independent executable">,
    Group<grp_main>;
def pagezero_size : Separate<["-"], "pagezero_size">,
    MetaVarName<"<size>">,
    HelpText<"Size of unreadable segment at address zero is hex <size> (default is 4KB on 32-bit and 4GB on 64-bit)">,
    Flags<[HelpHidden]>,
    Group<grp_main>;
def stack_size : Separate<["-"], "stack_size">,
    MetaVarName<"<size>">,
    HelpText<"Maximum hex stack size for the main thread in a program. (default is 8MB)">,
    Flags<[HelpHidden]>,
    Group<grp_main>;
def allow_stack_execute : Flag<["-"], "allow_stack_execute">,
    HelpText<"Mark stack segment as executable">,
    Flags<[HelpHidden]>,
    Group<grp_main>;
def export_dynamic : Flag<["-"], "export_dynamic">,
    HelpText<"Preserve all global symbols during LTO and when dead-stripping executables">,
    Group<grp_main>;

def grp_bundle : OptionGroup<"bundle">, HelpText<"CREATING A BUNDLE">;

def bundle_loader : Separate<["-"], "bundle_loader">,
<<<<<<< HEAD
     MetaVarName<"<executable>">,
     HelpText<"Resolve undefined symbols from <executable>">,
     Group<grp_bundle>;
=======
    MetaVarName<"<executable>">,
    HelpText<"Resolve undefined symbols from <executable>">,
    Group<grp_bundle>;
>>>>>>> 2ab1d525

def grp_object : OptionGroup<"object">, HelpText<"CREATING AN OBJECT FILE">;

def keep_private_externs : Flag<["-"], "keep_private_externs">,
    HelpText<"Do not convert private external symbols to static symbols (only valid with -r)">,
    Flags<[HelpHidden]>,
    Group<grp_object>;
def d : Flag<["-"], "d">,
    HelpText<"Force tentative into real definitions for common symbols">,
    Flags<[HelpHidden]>,
    Group<grp_object>;

def grp_resolve : OptionGroup<"resolve">, HelpText<"SYMBOL RESOLUTION">;

def exported_symbol : Separate<["-"], "exported_symbol">,
<<<<<<< HEAD
     MetaVarName<"<symbol>">,
     HelpText<"<symbol> remains global, while others become private externs">,
     Group<grp_resolve>;
def exported_symbols_list : Separate<["-"], "exported_symbols_list">,
     MetaVarName<"<file>">,
     HelpText<"Symbols specified in <file> remain global, while others become private externs">,
     Group<grp_resolve>;
def unexported_symbol : Separate<["-"], "unexported_symbol">,
     MetaVarName<"<symbol>">,
     HelpText<"Global <symbol> becomes private extern">,
     Group<grp_resolve>;
def unexported_symbols_list : Separate<["-"], "unexported_symbols_list">,
     MetaVarName<"<file>">,
     HelpText<"Global symbols specified in <file> become private externs">,
     Group<grp_resolve>;
=======
    MetaVarName<"<symbol>">,
    HelpText<"<symbol> remains global, while others become private externs">,
    Group<grp_resolve>;
def exported_symbols_list : Separate<["-"], "exported_symbols_list">,
    MetaVarName<"<file>">,
    HelpText<"Symbols specified in <file> remain global, while others become private externs">,
    Group<grp_resolve>;
def unexported_symbol : Separate<["-"], "unexported_symbol">,
    MetaVarName<"<symbol>">,
    HelpText<"Global <symbol> becomes private extern">,
    Group<grp_resolve>;
def unexported_symbols_list : Separate<["-"], "unexported_symbols_list">,
    MetaVarName<"<file>">,
    HelpText<"Global symbols specified in <file> become private externs">,
    Group<grp_resolve>;
>>>>>>> 2ab1d525
def reexported_symbols_list : Separate<["-"], "reexported_symbols_list">,
    MetaVarName<"<file>">,
    HelpText<"Symbols from dependent dylibs specified in <file> are reexported by this dylib">,
    Flags<[HelpHidden]>,
    Group<grp_resolve>;
def alias : MultiArg<["-"], "alias", 2>,
    MetaVarName<"<symbol_name> <alternate_name>">,
    HelpText<"Create a symbol alias with default global visibility">,
    Flags<[HelpHidden]>,
    Group<grp_resolve>;
def alias_list : Separate<["-"], "alias_list">,
    MetaVarName<"<file>">,
    HelpText<"Create symbol aliases specified in <file>">,
    Flags<[HelpHidden]>,
    Group<grp_resolve>;
def flat_namespace : Flag<["-"], "flat_namespace">,
<<<<<<< HEAD
     HelpText<"Resolve symbols from all dylibs, both direct and transitive. Do not record source libraries: dyld must re-search at runtime and use the first definition found">,
     Group<grp_resolve>;
def twolevel_namespace : Flag<["-"], "twolevel_namespace">,
     HelpText<"Make dyld look up symbols by (dylib,name) pairs (default)">,
     Group<grp_resolve>;
def u : Separate<["-"], "u">,
     MetaVarName<"<symbol>">,
     HelpText<"Require that <symbol> be defined for the link to succeed">,
     Group<grp_resolve>;
def U : Separate<["-"], "U">,
     MetaVarName<"<symbol>">,
     HelpText<"Allow <symbol> to have no definition">,
     Group<grp_resolve>;
=======
    HelpText<"Resolve symbols from all dylibs, both direct and transitive. Do not record source libraries: dyld must re-search at runtime and use the first definition found">,
    Group<grp_resolve>;
def twolevel_namespace : Flag<["-"], "twolevel_namespace">,
    HelpText<"Make dyld look up symbols by (dylib,name) pairs (default)">,
    Group<grp_resolve>;
def u : Separate<["-"], "u">,
    MetaVarName<"<symbol>">,
    HelpText<"Require that <symbol> be defined for the link to succeed">,
    Group<grp_resolve>;
def U : Separate<["-"], "U">,
    MetaVarName<"<symbol>">,
    HelpText<"Allow <symbol> to have no definition">,
    Group<grp_resolve>;
>>>>>>> 2ab1d525
def undefined : Separate<["-"], "undefined">,
    MetaVarName<"<treatment>">,
    HelpText<"Handle undefined symbols according to <treatment>: error, warning, suppress, or dynamic_lookup (default is error)">,
    Group<grp_resolve>;
def rpath : Separate<["-"], "rpath">,
    MetaVarName<"<path>">,
    HelpText<"Add <path> to dyld search list for dylibs with load path prefix `@rpath/'">,
    Group<grp_resolve>;
def commons : Separate<["-"], "commons">,
    MetaVarName<"<treatment>">,
    HelpText<"Resolve tentative definitions in dylibs according to <treatment>: ignore_dylibs, use_dylibs, error (default is ignore_dylibs)">,
    Flags<[HelpHidden]>,
    Group<grp_resolve>;

def grp_introspect : OptionGroup<"introspect">, HelpText<"INTROSPECTING THE LINKER">;

def why_load : Flag<["-"], "why_load">,
    HelpText<"Log why each object file is loaded from a static library">,
    Group<grp_introspect>;
def whyload : Flag<["-"], "whyload">,
    Alias<why_load>,
    HelpText<"Alias for -why_load">,
    Group<grp_introspect>;
def why_live : Separate<["-"], "why_live">,
    MetaVarName<"<symbol>">,
    HelpText<"Log a chain of references to <symbol>, for use with -dead_strip">,
    Flags<[HelpHidden]>,
    Group<grp_introspect>;
def print_statistics : Flag<["-"], "print_statistics">,
    HelpText<"Log the linker's memory and CPU usage">,
    Flags<[HelpHidden]>,
    Group<grp_introspect>;
def t : Flag<["-"], "t">,
    HelpText<"Log every file the linker loads: object, archive, and dylib">,
    Group<grp_introspect>;
def whatsloaded : Flag<["-"], "whatsloaded">,
    HelpText<"Logs only the object files the linker loads">,
    Flags<[HelpHidden]>,
    Group<grp_introspect>;
def order_file_statistics : Flag<["-"], "order_file_statistics">,
    HelpText<"Logs information about -order_file">,
    Flags<[HelpHidden]>,
    Group<grp_introspect>;
def map : Separate<["-"], "map">,
    MetaVarName<"<path>">,
    HelpText<"Writes all symbols and their addresses to <path>">,
    Group<grp_introspect>;
def dependency_info : Separate<["-"], "dependency_info">,
    MetaVarName<"<path>">,
    HelpText<"Dump dependency info">,
    Group<grp_introspect>;
def save_temps : Flag<["-"], "save-temps">,
<<<<<<< HEAD
     HelpText<"Save intermediate LTO compilation results">,
     Group<grp_introspect>;
=======
    HelpText<"Save intermediate LTO compilation results">,
    Group<grp_introspect>;
>>>>>>> 2ab1d525

def grp_symtab : OptionGroup<"symtab">, HelpText<"SYMBOL TABLE">;

def S : Flag<["-"], "S">,
    HelpText<"Strip debug information (STABS or DWARF) from the output">,
    Group<grp_symtab>;
def x : Flag<["-"], "x">,
    HelpText<"Exclude non-global symbols from the output symbol table">,
    Flags<[HelpHidden]>,
    Group<grp_symtab>;
def non_global_symbols_strip_list : Separate<["-"], "non_global_symbols_strip_list">,
    MetaVarName<"<path>">,
    HelpText<"Specify in <path> the non-global symbols that should be removed from the output symbol table">,
    Flags<[HelpHidden]>,
    Group<grp_symtab>;
def non_global_symbols_no_strip_list : Separate<["-"], "non_global_symbols_no_strip_list">,
    MetaVarName<"<path>">,
    HelpText<"Specify in <path> the non-global symbols that should remain in the output symbol table">,
    Flags<[HelpHidden]>,
    Group<grp_symtab>;
def oso_prefix : Separate<["-"], "oso_prefix">,
    MetaVarName<"<path>">,
    HelpText<"Remove the prefix <path> from OSO symbols in the debug map">,
    Group<grp_symtab>;
def add_ast_path : Separate<["-"], "add_ast_path">,
    MetaVarName<"<path>">,
    HelpText<"AST paths will be emitted as STABS">,
    Group<grp_symtab>;

def grp_bitcode : OptionGroup<"bitcode">, HelpText<"BITCODE BUILD FLOW">;

def bitcode_bundle : Flag<["-"], "bitcode_bundle">,
    HelpText<"Generate an embedded bitcode bundle in the __LLVM,__bundle section of the output">,
    Group<grp_bitcode>;
def bitcode_hide_symbols : Flag<["-"], "bitcode_hide_symbols">,
    HelpText<"With -bitcode_bundle, hide all non-exported symbols from output bitcode bundle.">,
    Flags<[HelpHidden]>,
    Group<grp_bitcode>;
def bitcode_symbol_map : Separate<["-"], "bitcode_symbol_map">,
    MetaVarName<"<path>">,
    HelpText<"Write the bitcode symbol reverse mapping to file <path>, or if a directory, to <path>/UUID.bcsymbolmap">,
    Flags<[HelpHidden]>,
    Group<grp_bitcode>;

def grp_rare : OptionGroup<"rare">, HelpText<"RARELY USED">;

def v : Flag<["-"], "v">,
<<<<<<< HEAD
     HelpText<"Print the linker version and search paths in addition to linking">,
     Group<grp_rare>;
def adhoc_codesign : Flag<["-"], "adhoc_codesign">,
     HelpText<"Write an ad-hoc code signature to the output file (default for arm64 binaries)">,
     Group<grp_rare>;
def no_adhoc_codesign : Flag<["-"], "no_adhoc_codesign">,
     HelpText<"Do not write an ad-hoc code signature to the output file (default for x86_64 binaries)">,
     Group<grp_rare>;
=======
    HelpText<"Print the linker version and search paths in addition to linking">,
    Group<grp_rare>;
def adhoc_codesign : Flag<["-"], "adhoc_codesign">,
    HelpText<"Write an ad-hoc code signature to the output file (default for arm64 binaries)">,
    Group<grp_rare>;
def no_adhoc_codesign : Flag<["-"], "no_adhoc_codesign">,
    HelpText<"Do not write an ad-hoc code signature to the output file (default for x86_64 binaries)">,
    Group<grp_rare>;
>>>>>>> 2ab1d525
def version_details : Flag<["-"], "version_details">,
    HelpText<"Print the linker version in JSON form">,
    Flags<[HelpHidden]>,
    Group<grp_rare>;
def no_weak_imports : Flag<["-"], "no_weak_imports">,
    HelpText<"Fail if any symbols are weak imports, allowed to be NULL at runtime">,
    Flags<[HelpHidden]>,
    Group<grp_rare>;
def verbose_deduplicate : Flag<["-"], "verbose_deduplicate">,
    HelpText<"Print function names eliminated by deduplication and the total size of code savings">,
    Flags<[HelpHidden]>,
    Group<grp_rare>;
def no_inits : Flag<["-"], "no_inits">,
    HelpText<"Fail if the output contains static initializers">,
    Flags<[HelpHidden]>,
    Group<grp_rare>;
def no_warn_inits : Flag<["-"], "no_warn_inits">,
    HelpText<"Suppress warnings for static initializers in the output">,
    Flags<[HelpHidden]>,
    Group<grp_rare>;
def debug_variant : Flag<["-"], "debug_variant">,
    HelpText<"Suppress warnings germane to binaries shipping to customers">,
    Flags<[HelpHidden]>,
    Group<grp_rare>;
def unaligned_pointers : Separate<["-"], "unaligned_pointers">,
    MetaVarName<"<treatment>">,
    HelpText<"Handle unaligned pointers in __DATA segments according to <treatment>: warning, error, or suppress (default for arm64e is error, otherwise suppress)">,
    Flags<[HelpHidden]>,
    Group<grp_rare>;
def dirty_data_list : Separate<["-"], "dirty_data_list">,
    MetaVarName<"<path>">,
    HelpText<"Specify data symbols in <path> destined for the __DATA_DIRTY segment">,
    Flags<[HelpHidden]>,
    Group<grp_rare>;
def max_default_common_align : Separate<["-"], "max_default_common_align">,
    MetaVarName<"<boundary>">,
    HelpText<"Reduce maximum alignment for common symbols to a hex power-of-2 <boundary>">,
    Flags<[HelpHidden]>,
    Group<grp_rare>;
def move_to_rw_segment : MultiArg<["-"], "move_to_rw_segment", 2>,
    MetaVarName<"<segment> <path>">,
    HelpText<"Move data symbols listed in <path> to another <segment>">,
    Flags<[HelpHidden]>,
    Group<grp_rare>;
def move_to_ro_segment : MultiArg<["-"], "move_to_ro_segment", 2>,
    MetaVarName<"<segment> <path>">,
    HelpText<"Move code symbols listed in <path> to another <segment>">,
    Flags<[HelpHidden]>,
    Group<grp_rare>;
def rename_section : MultiArg<["-"], "rename_section", 4>,
<<<<<<< HEAD
     MetaVarName<"<from_segment> <from_section> <to_segment> <to_section>">,
     HelpText<"Rename <from_segment>/<from_section> as <to_segment>/<to_section>">,
     Group<grp_rare>;
def rename_segment : MultiArg<["-"], "rename_segment", 2>,
     MetaVarName<"<from_segment> <to_segment>">,
     HelpText<"Rename <from_segment> as <to_segment>">,
     Group<grp_rare>;
=======
    MetaVarName<"<from_segment> <from_section> <to_segment> <to_section>">,
    HelpText<"Rename <from_segment>/<from_section> as <to_segment>/<to_section>">,
    Group<grp_rare>;
def rename_segment : MultiArg<["-"], "rename_segment", 2>,
    MetaVarName<"<from_segment> <to_segment>">,
    HelpText<"Rename <from_segment> as <to_segment>">,
    Group<grp_rare>;
>>>>>>> 2ab1d525
def trace_symbol_layout : Flag<["-"], "trace_symbol_layout">,
    HelpText<"Show where and why symbols move, as specified by -move_to_ro_segment, -move_to_rw_segment, -rename_section, and -rename_segment">,
    Flags<[HelpHidden]>,
    Group<grp_rare>;
def data_const : Flag<["-"], "data_const">,
    HelpText<"Force migration of readonly data into __DATA_CONST segment">,
    Group<grp_rare>;
def no_data_const : Flag<["-"], "no_data_const">,
    HelpText<"Block migration of readonly data away from __DATA segment">,
    Group<grp_rare>;
def text_exec : Flag<["-"], "text_exec">,
    HelpText<"Rename __segment TEXT to __TEXT_EXEC for sections __text and __stubs">,
    Flags<[HelpHidden]>,
    Group<grp_rare>;
def section_order : MultiArg<["-"], "section_order", 2>,
    MetaVarName<"<segment> <sections>">,
    HelpText<"With -preload, specify layout sequence of colon-separated <sections> in <segment>">,
    Flags<[HelpHidden]>,
    Group<grp_rare>;
def segment_order : Separate<["-"], "segment_order">,
    MetaVarName<"<colon_separated_segment_list>">,
    HelpText<"With -preload, specify layout sequence of colon-separated <segments>">,
    Flags<[HelpHidden]>,
    Group<grp_rare>;
def allow_heap_execute : Flag<["-"], "allow_heap_execute">,
    HelpText<"On i386, allow any page to execute code">,
    Flags<[HelpHidden]>,
    Group<grp_rare>;
def application_extension : Flag<["-"], "application_extension">,
    HelpText<"Mark output as safe for use in an application extension, and validate that linked dylibs are safe">,
    Group<grp_rare>;
def no_application_extension : Flag<["-"], "no_application_extension">,
    HelpText<"Disable application extension functionality (default)">,
    Group<grp_rare>;
def fatal_warnings : Flag<["-"], "fatal_warnings">,
    HelpText<"Treat warnings as errors">,
    Group<grp_rare>;
def no_eh_labels : Flag<["-"], "no_eh_labels">,
    HelpText<"In -r mode, suppress .eh labels in the __eh_frame section">,
    Flags<[HelpHidden]>,
    Group<grp_rare>;
def warn_compact_unwind : Flag<["-"], "warn_compact_unwind">,
    HelpText<"Warn for each FDE that cannot compact into the __unwind_info section and must remain in the __eh_frame section">,
    Flags<[HelpHidden]>,
    Group<grp_rare>;
def warn_weak_exports : Flag<["-"], "warn_weak_exports">,
    HelpText<"Warn if the linked image contains weak external symbols">,
    Flags<[HelpHidden]>,
    Group<grp_rare>;
def no_weak_exports : Flag<["-"], "no_weak_exports">,
    HelpText<"Fail if the linked image contains weak external symbols">,
    Flags<[HelpHidden]>,
    Group<grp_rare>;
def objc_gc_compaction : Flag<["-"], "objc_gc_compaction">,
    HelpText<"Mark the Objective-C image as compatible with compacting garbage collection">,
    Flags<[HelpHidden]>,
    Group<grp_rare>;
def objc_gc : Flag<["-"], "objc_gc">,
    HelpText<"Verify that all code was compiled with -fobjc-gc or -fobjc-gc-only">,
    Flags<[HelpHidden]>,
    Group<grp_rare>;
def objc_gc_only : Flag<["-"], "objc_gc_only">,
    HelpText<"Verify that all code was compiled with -fobjc-gc-only">,
    Flags<[HelpHidden]>,
    Group<grp_rare>;
def dead_strip_dylibs : Flag<["-"], "dead_strip_dylibs">,
    HelpText<"Remove dylibs that are unreachable by the entry point or exported symbols">,
    Group<grp_rare>;
def allow_sub_type_mismatches : Flag<["-"], "allow_sub_type_mismatches">,
    HelpText<"Permit mixing objects compiled for different ARM CPU subtypes">,
    Flags<[HelpHidden]>,
    Group<grp_rare>;
def no_uuid : Flag<["-"], "no_uuid">,
    HelpText<"Do not generate the LC_UUID load command">,
    Flags<[HelpHidden]>,
    Group<grp_rare>;
def root_safe : Flag<["-"], "root_safe">,
    HelpText<"Set the MH_ROOT_SAFE bit in the mach-o header">,
    Flags<[HelpHidden]>,
    Group<grp_rare>;
def setuid_safe : Flag<["-"], "setuid_safe">,
    HelpText<"Set the MH_SETUID_SAFE bit in the mach-o header">,
    Flags<[HelpHidden]>,
    Group<grp_rare>;
def interposable : Flag<["-"], "interposable">,
    HelpText<"Indirects access to all to exported symbols in a dylib">,
    Flags<[HelpHidden]>,
    Group<grp_rare>;
def multi_module : Flag<["-"], "multi_module">,
    Alias<interposable>,
    HelpText<"Alias for -interposable">,
    Flags<[HelpHidden]>,
    Group<grp_rare>;
def init : Separate<["-"], "init">,
    MetaVarName<"<symbol>">,
    HelpText<"Run <symbol> as the first initializer in a dylib">,
    Flags<[HelpHidden]>,
    Group<grp_rare>;
def sub_library : Separate<["-"], "sub_library">,
    MetaVarName<"<name>">,
    HelpText<"Re-export the dylib as <name>">,
    Group<grp_rare>;
def sub_umbrella : Separate<["-"], "sub_umbrella">,
    MetaVarName<"<name>">,
    HelpText<"Re-export the framework as <name>">,
    Group<grp_rare>;
def allowable_client : Separate<["-"], "allowable_client">,
    MetaVarName<"<name>">,
    HelpText<"Specify <name> of a dylib or framework that is allowed to link to this dylib">,
    Flags<[HelpHidden]>,
    Group<grp_rare>;
def client_name : Separate<["-"], "client_name">,
    MetaVarName<"<name>">,
    HelpText<"Specifies a <name> this client should match with the -allowable_client <name> in a dependent dylib">,
    Flags<[HelpHidden]>,
    Group<grp_rare>;
def umbrella : Separate<["-"], "umbrella">,
    MetaVarName<"<name>">,
    HelpText<"Re-export this dylib through the umbrella framework <name>">,
    Group<grp_rare>;
def headerpad : Separate<["-"], "headerpad">,
    MetaVarName<"<size>">,
    HelpText<"Allocate hex <size> extra space for future expansion of the load commands via install_name_tool (default is 0x20)">,
    Group<grp_rare>;
def headerpad_max_install_names : Flag<["-"], "headerpad_max_install_names">,
    HelpText<"Allocate extra space so all load-command paths can expand to MAXPATHLEN via install_name_tool">,
    Group<grp_rare>;
def bind_at_load : Flag<["-"], "bind_at_load">,
    HelpText<"Tell dyld to bind all symbols at load time, rather than lazily">,
    Flags<[HelpHidden]>,
    Group<grp_rare>;
def force_flat_namespace : Flag<["-"], "force_flat_namespace">,
    HelpText<"Tell dyld to use a flat namespace on this executable and all its dependent dylibs & bundles">,
    Flags<[HelpHidden]>,
    Group<grp_rare>;
def segalign : Separate<["-"], "segalign">,
    MetaVarName<"<boundary>">,
    HelpText<"Align all segments to hex power-of-2 <boundary>">,
    Flags<[HelpHidden]>,
    Group<grp_rare>;
def sectalign : MultiArg<["-"], "sectalign", 3>,
    MetaVarName<"<segment> <section> <boundary>">,
    HelpText<"Align <section> within <segment> to hex power-of-2 <boundary>">,
    Group<grp_rare>;
def stack_addr : Separate<["-"], "stack_addr">,
    MetaVarName<"<address>">,
    HelpText<"Initialize stack pointer to hex <address> rounded to a page boundary">,
    Flags<[HelpHidden]>,
    Group<grp_rare>;
def segprot : MultiArg<["-"], "segprot", 3>,
    MetaVarName<"<segment> <max> <init>">,
    HelpText<"Specifies the <max> and <init> virtual memory protection of <segment> as r/w/x/-seg_addr_table path">,
    Group<grp_rare>;
def segs_read_write_addr : Separate<["-"], "segs_read_write_addr">,
    MetaVarName<"<address>">,
    HelpText<"This option is obsolete">,
    Flags<[HelpHidden]>,
    Group<grp_rare>;
def segs_read_only_addr : Separate<["-"], "segs_read_only_addr">,
    MetaVarName<"<address>">,
    HelpText<"This option is obsolete">,
    Flags<[HelpHidden]>,
    Group<grp_rare>;
def segaddr : MultiArg<["-"], "segaddr", 2>,
    MetaVarName<"<segment> <address>">,
    HelpText<"Specify the starting hex <address> at a 4KiB page boundary for <segment>">,
    Flags<[HelpHidden]>,
    Group<grp_rare>;
def seg_page_size : MultiArg<["-"], "seg_page_size", 2>,
    MetaVarName<"<segment> <size>">,
    HelpText<"Specifies the page <size> for <segment>. Segment size will be a multiple of its page size">,
    Flags<[HelpHidden]>,
    Group<grp_rare>;
def dylib_file : Separate<["-"], "dylib_file">,
<<<<<<< HEAD
     MetaVarName<"<install_path:current_path>">,
     HelpText<"Specify <current_path> as different from where a dylib normally resides at <install_path>">,
     Flags<[HelpHidden]>,
     Group<grp_rare>;
=======
    MetaVarName<"<install_path:current_path>">,
    HelpText<"Specify <current_path> as different from where a dylib normally resides at <install_path>">,
    Flags<[HelpHidden]>,
    Group<grp_rare>;
>>>>>>> 2ab1d525
def weak_reference_mismatches : Separate<["-"], "weak_reference_mismatches">,
    MetaVarName<"<treatment>">,
    HelpText<"Resolve symbol imports of conflicting weakness according to <treatment> as weak, non-weak, or error (default is non-weak)">,
    Flags<[HelpHidden]>,
    Group<grp_rare>;
def read_only_relocs : Separate<["-"], "read_only_relocs">,
    MetaVarName<"<treatment>">,
    HelpText<"Handle relocations that modify read-only pages according to <treatment> of warning, error, or suppress (i.e., allow)">,
    Flags<[HelpHidden]>,
    Group<grp_rare>;
def force_cpusubtype_ALL : Flag<["-"], "force_cpusubtype_ALL">,
    HelpText<"Mark binary as runnable on any PowerPC, ignoring any PowerPC cpu requirements encoded in the object files">,
    Flags<[HelpHidden]>,
    Group<grp_rare>;
def no_arch_warnings : Flag<["-"], "no_arch_warnings">,
    HelpText<"Suppresses warnings about inputs whose architecture does not match the -arch option">,
    Flags<[HelpHidden]>,
    Group<grp_rare>;
def arch_errors_fatal : Flag<["-"], "arch_errors_fatal">,
    HelpText<"Escalate to errors any warnings about inputs whose architecture does not match the -arch option">,
    Group<grp_rare>;
def e : Separate<["-"], "e">,
    MetaVarName<"<symbol>">,
    HelpText<"Make <symbol> the entry point of an executable (default is \"start\" from crt1.o)">,
    Group<grp_rare>;
def w : Flag<["-"], "w">,
    HelpText<"Suppress all warnings">,
    Flags<[HelpHidden]>,
    Group<grp_rare>;
def final_output : Separate<["-"], "final_output">,
    MetaVarName<"<name>">,
    HelpText<"Specify dylib install name if -install_name is not used; used by compiler driver for multiple -arch arguments">,
    Group<grp_rare>;
def arch_multiple : Flag<["-"], "arch_multiple">,
<<<<<<< HEAD
     HelpText<"Augment error and warning messages with the architecture name">,
     Flags<[HelpHidden]>,
     Group<grp_rare>;
=======
    HelpText<"Augment error and warning messages with the architecture name">,
    Group<grp_rare>;
>>>>>>> 2ab1d525
def dot : Separate<["-"], "dot">,
    MetaVarName<"<path>">,
    HelpText<"Write a graph of symbol dependencies to <path> as a .dot file viewable with GraphViz">,
    Flags<[HelpHidden]>,
    Group<grp_rare>;
def keep_relocs : Flag<["-"], "keep_relocs">,
    HelpText<"Retain section-based relocation records in the output, which are ignored at runtime by dyld">,
    Flags<[HelpHidden]>,
    Group<grp_rare>;
def warn_stabs : Flag<["-"], "warn_stabs">,
    HelpText<"Warn when bad stab symbols inside a BINCL/EINCL prevent optimization">,
    Flags<[HelpHidden]>,
    Group<grp_rare>;
def warn_commons : Flag<["-"], "warn_commons">,
    HelpText<"Warn when a tentative definition in an object file matches an external symbol in a dylib, which often means \"extern\" is missing from a variable declaration in a header file">,
    Flags<[HelpHidden]>,
    Group<grp_rare>;
def read_only_stubs : Flag<["-"], "read_only_stubs">,
<<<<<<< HEAD
     HelpText<"On i386, make the __IMPORT segment of a final linked image read-only">,
     Flags<[HelpHidden]>,
     Group<grp_rare>;
=======
    HelpText<"On i386, make the __IMPORT segment of a final linked image read-only">,
    Flags<[HelpHidden]>,
    Group<grp_rare>;
>>>>>>> 2ab1d525
def interposable_list : Separate<["-"], "interposable_list">,
    MetaVarName<"<path>">,
    HelpText<"Access global symbols listed in <path> indirectly">,
    Flags<[HelpHidden]>,
    Group<grp_rare>;
def no_function_starts : Flag<["-"], "no_function_starts">,
    HelpText<"Do not create table of function start addresses">,
    Group<grp_rare>;
def no_objc_category_merging : Flag<["-"], "no_objc_category_merging">,
    HelpText<"Do not merge Objective-C categories into their classes">,
    Flags<[HelpHidden]>,
    Group<grp_rare>;
def object_path_lto : Separate<["-"], "object_path_lto">,
<<<<<<< HEAD
     MetaVarName<"<path>">,
     HelpText<"Retain any temporary mach-o file in <path> that would otherwise be deleted during LTO">,
     Group<grp_rare>;
=======
    MetaVarName<"<path>">,
    HelpText<"Retain any temporary mach-o file in <path> that would otherwise be deleted during LTO">,
    Group<grp_rare>;
>>>>>>> 2ab1d525
def cache_path_lto : Separate<["-"], "cache_path_lto">,
    MetaVarName<"<path>">,
    HelpText<"Use <path> as a directory for the incremental LTO cache">,
    Group<grp_rare>;
def prune_interval_lto : Separate<["-"], "prune_interval_lto">,
    MetaVarName<"<seconds>">,
    HelpText<"Prune the incremental LTO cache after <seconds> (-1 disables pruning)">,
    Group<grp_rare>;
def prune_after_lto : Separate<["-"], "prune_after_lto">,
    MetaVarName<"<seconds>">,
    HelpText<"Remove LTO cache entries after <seconds>">,
    Group<grp_rare>;
def max_relative_cache_size_lto : Separate<["-"], "max_relative_cache_size_lto">,
    MetaVarName<"<percent>">,
    HelpText<"Limit the incremental LTO cache growth to <percent> of free disk, space">,
    Group<grp_rare>;
def page_align_data_atoms : Flag<["-"], "page_align_data_atoms">,
    HelpText<"Distribute global variables on separate pages so page used/dirty status can guide creation of an order file to cluster commonly used/dirty globals">,
    Flags<[HelpHidden]>,
    Group<grp_rare>;
def not_for_dyld_shared_cache : Flag<["-"], "not_for_dyld_shared_cache">,
    HelpText<"Prevent system dylibs from being placed into the dylib shared cache">,
    Flags<[HelpHidden]>,
    Group<grp_rare>;
def mllvm : Separate<["-"], "mllvm">,
    HelpText<"Options to pass to LLVM">,
    Group<grp_rare>;
def mcpu : Separate<["-"], "mcpu">,
    HelpText<"Processor family target for LTO code generation">,
    Group<grp_rare>;
def no_dtrace_dof : Flag<["-"], "no_dtrace_dof">,
    HelpText<"Disable dtrace-dof processing (default).">,
    Group<grp_rare>;

def grp_deprecated : OptionGroup<"deprecated">, HelpText<"DEPRECATED">;

def lazy_framework : Separate<["-"], "lazy_framework">,
    MetaVarName<"<name>">,
    HelpText<"This option is deprecated and is now an alias for -framework.">,
    Flags<[HelpHidden]>,
    Group<grp_deprecated>;
def lazy_library : Separate<["-"], "lazy_library">,
    MetaVarName<"<path>">,
    HelpText<"This option is deprecated and is now an alias for regular linking">,
    Flags<[HelpHidden]>,
    Group<grp_deprecated>;
def lazy_l : Joined<["-"], "lazy-l">,
    MetaVarName<"<name>">,
    HelpText<"This option is deprecated and is now an alias for -l<path>.">,
    Flags<[HelpHidden]>,
    Group<grp_deprecated>;
def single_module : Flag<["-"], "single_module">,
    HelpText<"Unnecessary option: this is already the default">,
    Flags<[HelpHidden]>,
    Group<grp_deprecated>;
def no_dead_strip_inits_and_terms : Flag<["-"], "no_dead_strip_inits_and_terms">,
    HelpText<"Unnecessary option: initialization and termination are roots of the dead strip graph, so never dead stripped">,
    Flags<[HelpHidden]>,
    Group<grp_deprecated>;
def noall_load : Flag<["-"], "noall_load">,
    HelpText<"Unnecessary option: this is already the default">,
    Flags<[HelpHidden]>,
    Group<grp_deprecated>;

def grp_obsolete : OptionGroup<"obsolete">, HelpText<"OBSOLETE">;

def sectorder : MultiArg<["-"], "sectorder", 3>,
<<<<<<< HEAD
     MetaVarName<"<segname> <sectname> <orderfile>">,
     HelpText<"Obsolete. Replaced by more general -order_file option">,
     Group<grp_obsolete>;
def lto_library : Separate<["-"], "lto_library">,
     MetaVarName<"<path>">,
     HelpText<"Obsolete. LLD supports LTO directly, without using an external dylib.">,
     Group<grp_obsolete>;
=======
    MetaVarName<"<segname> <sectname> <orderfile>">,
    HelpText<"Obsolete. Replaced by more general -order_file option">,
    Group<grp_obsolete>;
def lto_library : Separate<["-"], "lto_library">,
    MetaVarName<"<path>">,
    HelpText<"Obsolete. LLD supports LTO directly, without using an external dylib.">,
    Group<grp_obsolete>;
>>>>>>> 2ab1d525
def y : Joined<["-"], "y">,
    MetaVarName<"<symbol>">,
    HelpText<"This option is obsolete in ld64">,
    Flags<[HelpHidden]>,
    Group<grp_obsolete>;
def sectobjectsymbols : MultiArg<["-"], "sectobjectsymbols", 2>,
    MetaVarName<"<segname> <sectname>">,
    HelpText<"This option is obsolete in ld64">,
    Flags<[HelpHidden]>,
    Group<grp_obsolete>;
def nofixprebinding : Flag<["-"], "nofixprebinding">,
    HelpText<"This option is obsolete in ld64">,
    Flags<[HelpHidden]>,
    Group<grp_obsolete>;
def noprebind_all_twolevel_modules : Flag<["-"], "noprebind_all_twolevel_modules">,
    HelpText<"This option is obsolete in ld64">,
    Flags<[HelpHidden]>,
    Group<grp_obsolete>;
def prebind_all_twolevel_modules : Flag<["-"], "prebind_all_twolevel_modules">,
    HelpText<"This option is obsolete in ld64">,
    Flags<[HelpHidden]>,
    Group<grp_obsolete>;
def prebind_allow_overlap : Flag<["-"], "prebind_allow_overlap">,
    HelpText<"This option is obsolete in ld64">,
    Flags<[HelpHidden]>,
    Group<grp_obsolete>;
def noprebind : Flag<["-"], "noprebind">,
    HelpText<"This option is obsolete in ld64">,
    Flags<[HelpHidden]>,
    Group<grp_obsolete>;
def sect_diff_relocs : Separate<["-"], "sect_diff_relocs">,
    MetaVarName<"<treatment>">,
    HelpText<"This option is obsolete in ld64">,
    Flags<[HelpHidden]>,
    Group<grp_obsolete>;
def A : Separate<["-"], "A">,
    MetaVarName<"<basefile>">,
    HelpText<"This option is obsolete in ld64">,
    Flags<[HelpHidden]>,
    Group<grp_obsolete>;
def b : Flag<["-"], "b">,
    HelpText<"This option is obsolete in ld64">,
    Flags<[HelpHidden]>,
    Group<grp_obsolete>;
def Sn : Flag<["-"], "Sn">,
    HelpText<"This option is obsolete in ld64">,
    Flags<[HelpHidden]>,
    Group<grp_obsolete>;
def Si : Flag<["-"], "Si">,
    HelpText<"This option is obsolete in ld64">,
    Flags<[HelpHidden]>,
    Group<grp_obsolete>;
def Sp : Flag<["-"], "Sp">,
    HelpText<"This option is obsolete in ld64">,
    Flags<[HelpHidden]>,
    Group<grp_obsolete>;
def X : Flag<["-"], "X">,
    HelpText<"This option is obsolete in ld64">,
    Flags<[HelpHidden]>,
    Group<grp_obsolete>;
def s : Flag<["-"], "s">,
    HelpText<"This option is obsolete in ld64">,
    Flags<[HelpHidden]>,
    Group<grp_obsolete>;
def m : Flag<["-"], "m">,
    HelpText<"This option is obsolete in ld64">,
    Flags<[HelpHidden]>,
    Group<grp_obsolete>;
def Y : Separate<["-"], "Y">,
    MetaVarName<"<number>">,
    HelpText<"This option is obsolete in ld64">,
    Flags<[HelpHidden]>,
    Group<grp_obsolete>;
def nomultidefs : Flag<["-"], "nomultidefs">,
    HelpText<"This option is obsolete in ld64">,
    Flags<[HelpHidden]>,
    Group<grp_obsolete>;
def multiply_defined_unused : Separate<["-"], "multiply_defined_unused">,
    MetaVarName<"<treatment>">,
    HelpText<"This option is obsolete in ld64">,
    Flags<[HelpHidden]>,
    Group<grp_obsolete>;
def multiply_defined : Separate<["-"], "multiply_defined">,
    MetaVarName<"<treatment>">,
    HelpText<"This option is obsolete in ld64">,
    Flags<[HelpHidden]>,
    Group<grp_obsolete>;
def private_bundle : Flag<["-"], "private_bundle">,
    HelpText<"This option is obsolete in ld64">,
    Flags<[HelpHidden]>,
    Group<grp_obsolete>;
def seg_addr_table_filename : Separate<["-"], "seg_addr_table_filename">,
    MetaVarName<"<path>">,
    HelpText<"This option is obsolete in ld64">,
    Flags<[HelpHidden]>,
    Group<grp_obsolete>;
def sectorder_detail : Flag<["-"], "sectorder_detail">,
    HelpText<"This option is obsolete in ld64">,
    Flags<[HelpHidden]>,
    Group<grp_obsolete>;
def no_compact_linkedit : Flag<["-"], "no_compact_linkedit">,
    HelpText<"This option is obsolete in ld64">,
    Flags<[HelpHidden]>,
    Group<grp_obsolete>;
def dependent_dr_info : Flag<["-"], "dependent_dr_info">,
    HelpText<"This option is obsolete in ld64">,
    Flags<[HelpHidden]>,
    Group<grp_obsolete>;
def no_dependent_dr_info : Flag<["-"], "no_dependent_dr_info">,
    HelpText<"This option is obsolete in ld64">,
    Flags<[HelpHidden]>,
    Group<grp_obsolete>;
def seglinkedit : Flag<["-"], "seglinkedit">,
    HelpText<"This option is obsolete in ld64">,
    Flags<[HelpHidden]>,
    Group<grp_obsolete>;
def noseglinkedit : Flag<["-"], "noseglinkedit">,
    HelpText<"This option is obsolete in ld64">,
    Flags<[HelpHidden]>,
    Group<grp_obsolete>;
def fvmlib : Flag<["-"], "fvmlib">,
    HelpText<"This option is obsolete in ld64">,
    Flags<[HelpHidden]>,
    Group<grp_obsolete>;
def run_init_lazily : Flag<["-"], "run_init_lazily">,
<<<<<<< HEAD
     HelpText<"This option is obsolete in ld64">,
     Flags<[HelpHidden]>,
     Group<grp_obsolete>;
def prebind : Flag<["-"], "prebind">,
     HelpText<"This option is obsolete in ld64">,
     Flags<[HelpHidden]>,
     Group<grp_obsolete>;
def twolevel_namespace_hints : Flag<["-"], "twolevel_namespace_hints">,
     HelpText<"This option is obsolete in ld64">,
     Flags<[HelpHidden]>,
     Group<grp_obsolete>;
def slow_stubs : Flag<["-"], "slow_stubs">,
     HelpText<"This option is obsolete in ld64">,
     Flags<[HelpHidden]>,
     Group<grp_obsolete>;
=======
    HelpText<"This option is obsolete in ld64">,
    Flags<[HelpHidden]>,
    Group<grp_obsolete>;
def prebind : Flag<["-"], "prebind">,
    HelpText<"This option is obsolete in ld64">,
    Flags<[HelpHidden]>,
    Group<grp_obsolete>;
def twolevel_namespace_hints : Flag<["-"], "twolevel_namespace_hints">,
    HelpText<"This option is obsolete in ld64">,
    Flags<[HelpHidden]>,
    Group<grp_obsolete>;
def slow_stubs : Flag<["-"], "slow_stubs">,
    HelpText<"This option is obsolete in ld64">,
    Flags<[HelpHidden]>,
    Group<grp_obsolete>;
>>>>>>> 2ab1d525

def grp_undocumented : OptionGroup<"undocumented">, HelpText<"UNDOCUMENTED">;

def add_linker_option : Flag<["-"], "add_linker_option">,
    HelpText<"This option is undocumented in ld64">,
    Flags<[HelpHidden]>,
    Group<grp_undocumented>;
def add_source_version : Flag<["-"], "add_source_version">,
    HelpText<"This option is undocumented in ld64">,
    Flags<[HelpHidden]>,
    Group<grp_undocumented>;
def no_source_version : Flag<["-"], "no_source_version">,
    HelpText<"This option is undocumented in ld64">,
    Flags<[HelpHidden]>,
    Group<grp_undocumented>;
def add_split_seg_info : Flag<["-"], "add_split_seg_info">,
    HelpText<"This option is undocumented in ld64">,
    Flags<[HelpHidden]>,
    Group<grp_undocumented>;
def allow_dead_duplicates : Flag<["-"], "allow_dead_duplicates">,
    HelpText<"This option is undocumented in ld64">,
    Flags<[HelpHidden]>,
    Group<grp_undocumented>;
def allow_simulator_linking_to_macosx_dylibs : Flag<["-"], "allow_simulator_linking_to_macosx_dylibs">,
    HelpText<"This option is undocumented in ld64">,
    Flags<[HelpHidden]>,
    Group<grp_undocumented>;
def bitcode_process_mode : Flag<["-"], "bitcode_process_mode">,
    HelpText<"This option is undocumented in ld64">,
    Flags<[HelpHidden]>,
    Group<grp_undocumented>;
def bitcode_verify : Flag<["-"], "bitcode_verify">,
    HelpText<"This option is undocumented in ld64">,
    Flags<[HelpHidden]>,
    Group<grp_undocumented>;
def classic_linker : Flag<["-"], "classic_linker">,
    HelpText<"This option is undocumented in ld64">,
    Flags<[HelpHidden]>,
    Group<grp_undocumented>;
def data_in_code_info : Flag<["-"], "data_in_code_info">,
    HelpText<"Emit data-in-code information (default)">,
    Group<grp_undocumented>;
def no_data_in_code_info : Flag<["-"], "no_data_in_code_info">,
    HelpText<"Do not emit data-in-code information">,
    Group<grp_undocumented>;
def debug_snapshot : Flag<["-"], "debug_snapshot">,
    HelpText<"This option is undocumented in ld64">,
    Flags<[HelpHidden]>,
    Group<grp_undocumented>;
def demangle : Flag<["-"], "demangle">,
    HelpText<"Demangle symbol names in diagnostics">;
def dyld_env : Flag<["-"], "dyld_env">,
    HelpText<"This option is undocumented in ld64">,
    Flags<[HelpHidden]>,
    Group<grp_undocumented>;
def encryptable : Flag<["-"], "encryptable">,
    HelpText<"Generate the LC_ENCRYPTION_INFO load command">,
    Group<grp_undocumented>;
def no_encryption : Flag<["-"], "no_encryption">,
    HelpText<"Do not generate the LC_ENCRYPTION_INFO load command">,
    Group<grp_undocumented>;
def executable_path : Flag<["-"], "executable_path">,
    HelpText<"This option is undocumented in ld64">,
    Flags<[HelpHidden]>,
    Group<grp_undocumented>;
def fixup_chains : Flag<["-"], "fixup_chains">,
    HelpText<"This option is undocumented in ld64">,
    Flags<[HelpHidden]>,
    Group<grp_undocumented>;
def fixup_chains_section : Flag<["-"], "fixup_chains_section">,
    HelpText<"This option is undocumented in ld64">,
    Flags<[HelpHidden]>,
    Group<grp_undocumented>;
def flto_codegen_only : Flag<["-"], "flto-codegen-only">,
    HelpText<"This option is undocumented in ld64">,
    Flags<[HelpHidden]>,
    Group<grp_undocumented>;
def force_symbol_not_weak : Flag<["-"], "force_symbol_not_weak">,
    HelpText<"This option is undocumented in ld64">,
    Flags<[HelpHidden]>,
    Group<grp_undocumented>;
def force_symbols_coalesce_list : Flag<["-"], "force_symbols_coalesce_list">,
    HelpText<"This option is undocumented in ld64">,
    Flags<[HelpHidden]>,
    Group<grp_undocumented>;
def force_symbols_not_weak_list : Flag<["-"], "force_symbols_not_weak_list">,
    HelpText<"This option is undocumented in ld64">,
    Flags<[HelpHidden]>,
    Group<grp_undocumented>;
def force_symbols_weak_list : Flag<["-"], "force_symbols_weak_list">,
    HelpText<"This option is undocumented in ld64">,
    Flags<[HelpHidden]>,
    Group<grp_undocumented>;
def force_symbol_weak : Flag<["-"], "force_symbol_weak">,
    HelpText<"This option is undocumented in ld64">,
    Flags<[HelpHidden]>,
    Group<grp_undocumented>;
def function_starts : Flag<["-"], "function_starts">,
    HelpText<"Create table of function start addresses (default)">,
    Group<grp_undocumented>;
def i : Flag<["-"], "i">,
    HelpText<"This option is undocumented in ld64">,
    Flags<[HelpHidden]>,
    Group<grp_undocumented>;
def ignore_auto_link : Flag<["-"], "ignore_auto_link">,
    HelpText<"This option is undocumented in ld64">,
    Flags<[HelpHidden]>,
    Group<grp_undocumented>;
def ignore_optimization_hints : Flag<["-"], "ignore_optimization_hints">,
    HelpText<"This option is undocumented in ld64">,
    Flags<[HelpHidden]>,
    Group<grp_undocumented>;
def init_offsets : Flag<["-"], "init_offsets">,
    HelpText<"This option is undocumented in ld64">,
    Flags<[HelpHidden]>,
    Group<grp_undocumented>;
def keep_dwarf_unwind : Flag<["-"], "keep_dwarf_unwind">,
    HelpText<"This option is undocumented in ld64">,
    Flags<[HelpHidden]>,
    Group<grp_undocumented>;
def no_keep_dwarf_unwind : Flag<["-"], "no_keep_dwarf_unwind">,
    HelpText<"This option is undocumented in ld64">,
    Flags<[HelpHidden]>,
    Group<grp_undocumented>;
def kext : Flag<["-"], "kext">,
    HelpText<"This option is undocumented in ld64">,
    Flags<[HelpHidden]>,
    Group<grp_undocumented>;
def kext_objects_dir : Flag<["-"], "kext_objects_dir">,
    HelpText<"This option is undocumented in ld64">,
    Flags<[HelpHidden]>,
    Group<grp_undocumented>;
def no_kext_objects : Flag<["-"], "no_kext_objects">,
    HelpText<"This option is undocumented in ld64">,
    Flags<[HelpHidden]>,
    Group<grp_undocumented>;
def kexts_use_stubs : Flag<["-"], "kexts_use_stubs">,
<<<<<<< HEAD
     HelpText<"This option is undocumented in ld64">,
     Flags<[HelpHidden]>,
     Group<grp_undocumented>;
=======
    HelpText<"This option is undocumented in ld64">,
    Flags<[HelpHidden]>,
    Group<grp_undocumented>;
>>>>>>> 2ab1d525
def no_compact_unwind : Flag<["-"], "no_compact_unwind">,
    HelpText<"This option is undocumented in ld64">,
    Flags<[HelpHidden]>,
    Group<grp_undocumented>;
def no_new_main : Flag<["-"], "no_new_main">,
    HelpText<"This option is undocumented in ld64">,
    Flags<[HelpHidden]>,
    Group<grp_undocumented>;
def pause : Flag<["-"], "pause">,
    HelpText<"This option is undocumented in ld64">,
    Flags<[HelpHidden]>,
    Group<grp_undocumented>;
def random_uuid : Flag<["-"], "random_uuid">,
    HelpText<"This option is undocumented in ld64">,
    Flags<[HelpHidden]>,
    Group<grp_undocumented>;
def simulator_support : Flag<["-"], "simulator_support">,
    HelpText<"This option is undocumented in ld64">,
    Flags<[HelpHidden]>,
    Group<grp_undocumented>;
def snapshot_dir : Flag<["-"], "snapshot_dir">,
    HelpText<"This option is undocumented in ld64">,
    Flags<[HelpHidden]>,
    Group<grp_undocumented>;
def source_version : Flag<["-"], "source_version">,
    HelpText<"This option is undocumented in ld64">,
    Flags<[HelpHidden]>,
    Group<grp_undocumented>;
def threaded_starts_section : Flag<["-"], "threaded_starts_section">,
<<<<<<< HEAD
     HelpText<"This option is undocumented in ld64">,
     Flags<[HelpHidden]>,
     Group<grp_undocumented>;
=======
    HelpText<"This option is undocumented in ld64">,
    Flags<[HelpHidden]>,
    Group<grp_undocumented>;
>>>>>>> 2ab1d525
def verbose_optimization_hints : Flag<["-"], "verbose_optimization_hints">,
    HelpText<"This option is undocumented in ld64">,
    Flags<[HelpHidden]>,
    Group<grp_undocumented>;
def version_load_command : Flag<["-"], "version_load_command">,
    HelpText<"This option is undocumented in ld64">,
    Flags<[HelpHidden]>,
    Group<grp_undocumented>;

def grp_ignored : OptionGroup<"ignored">, HelpText<"IGNORED">;

def M : Flag<["-"], "M">,
    HelpText<"This option is ignored in ld64">,
    Flags<[HelpHidden]>,
    Group<grp_ignored>;
def new_linker : Flag<["-"], "new_linker">,
    HelpText<"This option is ignored in ld64">,
    Flags<[HelpHidden]>,
    Group<grp_ignored>;

def grp_ignored_silently : OptionGroup<"ignored_silently">, HelpText<"IGNORED SILENTLY">;

def objc_abi_version : Separate<["-"], "objc_abi_version">,
    HelpText<"This option only applies to i386 in ld64">,
    Flags<[HelpHidden]>,
    Group<grp_ignored_silently>;<|MERGE_RESOLUTION|>--- conflicted
+++ resolved
@@ -10,14 +10,11 @@
 def help_hidden : Flag<["--"], "help-hidden">,
     HelpText<"Display help for hidden options">,
     Group<grp_lld>;
-<<<<<<< HEAD
-=======
 def verbose : Flag<["--"], "verbose">,
     Group<grp_lld>;
 def error_limit_eq : Joined<["--"], "error-limit=">,
     HelpText<"Maximum number of errors to print before exiting (default: 20)">,
     Group<grp_lld>;
->>>>>>> 2ab1d525
 def color_diagnostics: Flag<["--"], "color-diagnostics">,
     HelpText<"Alias for --color-diagnostics=always">,
     Group<grp_lld>;
@@ -28,15 +25,12 @@
     HelpText<"Use colors in diagnostics (default: auto)">,
     MetaVarName<"[auto,always,never]">,
     Group<grp_lld>;
-<<<<<<< HEAD
-=======
 def threads_eq : Joined<["--"], "threads=">,
     HelpText<"Number of threads. '1' disables multi-threading. By default all available hardware threads are used">,
     Group<grp_lld>;
 def thinlto_jobs_eq : Joined<["--"], "thinlto-jobs=">,
     HelpText<"Number of ThinLTO jobs. Default to --threads=">,
     Group<grp_lld>;
->>>>>>> 2ab1d525
 def reproduce: Separate<["--"], "reproduce">,
     Group<grp_lld>;
 def reproduce_eq: Joined<["--"], "reproduce=">,
@@ -52,9 +46,6 @@
 def no_lto_legacy_pass_manager : Flag<["--"], "no-lto-legacy-pass-manager">,
     HelpText<"Use the new pass manager in LLVM">,
     Group<grp_lld>;
-<<<<<<< HEAD
-
-=======
 def time_trace: Flag<["--"], "time-trace">, HelpText<"Record time trace">,
     Group<grp_lld>;
 def time_trace_granularity_eq: Joined<["--"], "time-trace-granularity=">,
@@ -97,7 +88,6 @@
 def print_symbol_order: Joined<["--"], "print-symbol-order=">,
     HelpText<"Print a symbol order specified by --call-graph-profile-sort into the specified file">,
     Group<grp_lld>;
->>>>>>> 2ab1d525
 
 // This is a complete Options.td compiled from Apple's ld(1) manpage
 // dated 2018-03-07 and cross checked with ld64 source code in repo
@@ -271,29 +261,17 @@
     HelpText<"Remove unreachable functions and data">,
     Group<grp_opts>;
 def order_file : Separate<["-"], "order_file">,
-<<<<<<< HEAD
-     MetaVarName<"<file>">,
-     HelpText<"Layout functions and data according to specification in <file>">,
-     Group<grp_opts>;
-=======
     MetaVarName<"<file>">,
     HelpText<"Layout functions and data according to specification in <file>">,
     Group<grp_opts>;
->>>>>>> 2ab1d525
 def no_order_inits : Flag<["-"], "no_order_inits">,
     HelpText<"Disable default reordering of initializer and terminator functions">,
     Flags<[HelpHidden]>,
     Group<grp_opts>;
 def no_order_data : Flag<["-"], "no_order_data">,
-<<<<<<< HEAD
-     HelpText<"Disable default reordering of global data accessed at launch time">,
-     Flags<[HelpHidden]>,
-     Group<grp_opts>;
-=======
     HelpText<"Disable default reordering of global data accessed at launch time">,
     Flags<[HelpHidden]>,
     Group<grp_opts>;
->>>>>>> 2ab1d525
 def image_base : Separate<["-"], "image_base">,
     MetaVarName<"<address>">,
     HelpText<"Preferred hex load address for a dylib or bundle.">,
@@ -404,80 +382,6 @@
     Flags<[HelpHidden]>,
     Group<grp_version>;
 
-def grp_version : OptionGroup<"version">, HelpText<"VERSION TARGETING">;
-
-def platform_version : MultiArg<["-"], "platform_version", 3>,
-     MetaVarName<"<platform> <min_version> <sdk_version>">,
-     HelpText<"Platform (e.g., macos, ios, tvos, watchos, bridgeos, mac-catalyst, ios-sim, tvos-sim, watchos-sim, driverkit) and version numbers">,
-     Group<grp_version>;
-def sdk_version : Separate<["-"], "sdk_version">,
-     HelpText<"This option is undocumented in ld64">,
-     Flags<[HelpHidden]>,
-     Group<grp_version>;
-def macos_version_min : Separate<["-"], "macos_version_min">,
-     MetaVarName<"<version>">,
-     HelpText<"Oldest macOS version for which linked output is usable">,
-     Group<grp_version>;
-def macosx_version_min : Separate<["-"], "macosx_version_min">,
-     MetaVarName<"<version>">,
-     Alias<macos_version_min>,
-     HelpText<"Alias for -macos_version_min">,
-     Flags<[HelpHidden]>,
-     Group<grp_version>;
-def ios_version_min : Separate<["-"], "ios_version_min">,
-     MetaVarName<"<version>">,
-     HelpText<"Oldest iOS version for which linked output is usable">,
-     Flags<[HelpHidden]>,
-     Group<grp_version>;
-def ios_simulator_version_min : Separate<["-"], "ios_simulator_version_min">,
-     MetaVarName<"<version>">,
-     HelpText<"Oldest iOS simulator version for which linked output is usable">,
-     Flags<[HelpHidden]>,
-     Group<grp_version>;
-def iphoneos_version_min : Separate<["-"], "iphoneos_version_min">,
-     MetaVarName<"<version>">,
-     Alias<ios_version_min>,
-     HelpText<"Alias for -ios_version_min">,
-     Flags<[HelpHidden]>,
-     Group<grp_version>;
-def maccatalyst_version_min : Separate<["-"], "maccatalyst_version_min">,
-     MetaVarName<"<version>">,
-     HelpText<"Oldest MacCatalyst version for which linked output is usable">,
-     Flags<[HelpHidden]>,
-     Group<grp_version>;
-def iosmac_version_min : Separate<["-"], "iosmac_version_min">,
-     MetaVarName<"<version>">,
-     Alias<maccatalyst_version_min>,
-     HelpText<"Alias for -maccatalyst_version_min">,
-     Flags<[HelpHidden]>,
-     Group<grp_version>;
-def uikitformac_version_min : Separate<["-"], "uikitformac_version_min">,
-     MetaVarName<"<version>">,
-     Alias<maccatalyst_version_min>,
-     HelpText<"Alias for -maccatalyst_version_min">,
-     Flags<[HelpHidden]>,
-     Group<grp_version>;
-def tvos_version_min : Separate<["-"], "tvos_version_min">,
-     MetaVarName<"<version>">,
-     HelpText<"Oldest tvOS version for which linked output is usable">,
-     Flags<[HelpHidden]>,
-     Group<grp_version>;
-def watchos_version_min : Separate<["-"], "watchos_version_min">,
-     MetaVarName<"<version>">,
-     HelpText<"Oldest watchOS version for which linked output is usable">,
-     Flags<[HelpHidden]>,
-     Group<grp_version>;
-def bridgeos_version_min : Separate<["-"], "bridgeos_version_min">,
-     MetaVarName<"<version>">,
-     HelpText<"Oldest bridgeOS version for which linked output is usable">,
-     Flags<[HelpHidden]>,
-     Group<grp_version>;
-def driverkit_version_min : Separate<["-"], "driverkit_version_min">,
-     MetaVarName<"<version>">,
-     HelpText<"Oldest DriverKit version for which linked output is usable">,
-     Flags<[HelpHidden]>,
-     Group<grp_version>;
-
 def grp_dylib : OptionGroup<"dylib">, HelpText<"DYNAMIC LIBRARIES (DYLIB)">;
 
 def install_name : Separate<["-"], "install_name">,
@@ -495,13 +399,8 @@
     HelpText<"Alias for -install_name">,
     Group<grp_dylib>;
 def mark_dead_strippable_dylib : Flag<["-"], "mark_dead_strippable_dylib">,
-<<<<<<< HEAD
-     HelpText<"Mark output dylib as dead-strippable: When a client links against it but does not use any of its symbols, the dylib will not be added to the client's list of needed dylibs">,
-     Group<grp_dylib>;
-=======
     HelpText<"Mark output dylib as dead-strippable: When a client links against it but does not use any of its symbols, the dylib will not be added to the client's list of needed dylibs">,
     Group<grp_dylib>;
->>>>>>> 2ab1d525
 def compatibility_version : Separate<["-"], "compatibility_version">,
     MetaVarName<"<version>">,
     HelpText<"Compatibility <version> of this library">,
@@ -552,15 +451,9 @@
 def grp_bundle : OptionGroup<"bundle">, HelpText<"CREATING A BUNDLE">;
 
 def bundle_loader : Separate<["-"], "bundle_loader">,
-<<<<<<< HEAD
-     MetaVarName<"<executable>">,
-     HelpText<"Resolve undefined symbols from <executable>">,
-     Group<grp_bundle>;
-=======
     MetaVarName<"<executable>">,
     HelpText<"Resolve undefined symbols from <executable>">,
     Group<grp_bundle>;
->>>>>>> 2ab1d525
 
 def grp_object : OptionGroup<"object">, HelpText<"CREATING AN OBJECT FILE">;
 
@@ -576,23 +469,6 @@
 def grp_resolve : OptionGroup<"resolve">, HelpText<"SYMBOL RESOLUTION">;
 
 def exported_symbol : Separate<["-"], "exported_symbol">,
-<<<<<<< HEAD
-     MetaVarName<"<symbol>">,
-     HelpText<"<symbol> remains global, while others become private externs">,
-     Group<grp_resolve>;
-def exported_symbols_list : Separate<["-"], "exported_symbols_list">,
-     MetaVarName<"<file>">,
-     HelpText<"Symbols specified in <file> remain global, while others become private externs">,
-     Group<grp_resolve>;
-def unexported_symbol : Separate<["-"], "unexported_symbol">,
-     MetaVarName<"<symbol>">,
-     HelpText<"Global <symbol> becomes private extern">,
-     Group<grp_resolve>;
-def unexported_symbols_list : Separate<["-"], "unexported_symbols_list">,
-     MetaVarName<"<file>">,
-     HelpText<"Global symbols specified in <file> become private externs">,
-     Group<grp_resolve>;
-=======
     MetaVarName<"<symbol>">,
     HelpText<"<symbol> remains global, while others become private externs">,
     Group<grp_resolve>;
@@ -608,7 +484,6 @@
     MetaVarName<"<file>">,
     HelpText<"Global symbols specified in <file> become private externs">,
     Group<grp_resolve>;
->>>>>>> 2ab1d525
 def reexported_symbols_list : Separate<["-"], "reexported_symbols_list">,
     MetaVarName<"<file>">,
     HelpText<"Symbols from dependent dylibs specified in <file> are reexported by this dylib">,
@@ -625,21 +500,6 @@
     Flags<[HelpHidden]>,
     Group<grp_resolve>;
 def flat_namespace : Flag<["-"], "flat_namespace">,
-<<<<<<< HEAD
-     HelpText<"Resolve symbols from all dylibs, both direct and transitive. Do not record source libraries: dyld must re-search at runtime and use the first definition found">,
-     Group<grp_resolve>;
-def twolevel_namespace : Flag<["-"], "twolevel_namespace">,
-     HelpText<"Make dyld look up symbols by (dylib,name) pairs (default)">,
-     Group<grp_resolve>;
-def u : Separate<["-"], "u">,
-     MetaVarName<"<symbol>">,
-     HelpText<"Require that <symbol> be defined for the link to succeed">,
-     Group<grp_resolve>;
-def U : Separate<["-"], "U">,
-     MetaVarName<"<symbol>">,
-     HelpText<"Allow <symbol> to have no definition">,
-     Group<grp_resolve>;
-=======
     HelpText<"Resolve symbols from all dylibs, both direct and transitive. Do not record source libraries: dyld must re-search at runtime and use the first definition found">,
     Group<grp_resolve>;
 def twolevel_namespace : Flag<["-"], "twolevel_namespace">,
@@ -653,7 +513,6 @@
     MetaVarName<"<symbol>">,
     HelpText<"Allow <symbol> to have no definition">,
     Group<grp_resolve>;
->>>>>>> 2ab1d525
 def undefined : Separate<["-"], "undefined">,
     MetaVarName<"<treatment>">,
     HelpText<"Handle undefined symbols according to <treatment>: error, warning, suppress, or dynamic_lookup (default is error)">,
@@ -706,13 +565,8 @@
     HelpText<"Dump dependency info">,
     Group<grp_introspect>;
 def save_temps : Flag<["-"], "save-temps">,
-<<<<<<< HEAD
-     HelpText<"Save intermediate LTO compilation results">,
-     Group<grp_introspect>;
-=======
     HelpText<"Save intermediate LTO compilation results">,
     Group<grp_introspect>;
->>>>>>> 2ab1d525
 
 def grp_symtab : OptionGroup<"symtab">, HelpText<"SYMBOL TABLE">;
 
@@ -760,16 +614,6 @@
 def grp_rare : OptionGroup<"rare">, HelpText<"RARELY USED">;
 
 def v : Flag<["-"], "v">,
-<<<<<<< HEAD
-     HelpText<"Print the linker version and search paths in addition to linking">,
-     Group<grp_rare>;
-def adhoc_codesign : Flag<["-"], "adhoc_codesign">,
-     HelpText<"Write an ad-hoc code signature to the output file (default for arm64 binaries)">,
-     Group<grp_rare>;
-def no_adhoc_codesign : Flag<["-"], "no_adhoc_codesign">,
-     HelpText<"Do not write an ad-hoc code signature to the output file (default for x86_64 binaries)">,
-     Group<grp_rare>;
-=======
     HelpText<"Print the linker version and search paths in addition to linking">,
     Group<grp_rare>;
 def adhoc_codesign : Flag<["-"], "adhoc_codesign">,
@@ -778,7 +622,6 @@
 def no_adhoc_codesign : Flag<["-"], "no_adhoc_codesign">,
     HelpText<"Do not write an ad-hoc code signature to the output file (default for x86_64 binaries)">,
     Group<grp_rare>;
->>>>>>> 2ab1d525
 def version_details : Flag<["-"], "version_details">,
     HelpText<"Print the linker version in JSON form">,
     Flags<[HelpHidden]>,
@@ -829,15 +672,6 @@
     Flags<[HelpHidden]>,
     Group<grp_rare>;
 def rename_section : MultiArg<["-"], "rename_section", 4>,
-<<<<<<< HEAD
-     MetaVarName<"<from_segment> <from_section> <to_segment> <to_section>">,
-     HelpText<"Rename <from_segment>/<from_section> as <to_segment>/<to_section>">,
-     Group<grp_rare>;
-def rename_segment : MultiArg<["-"], "rename_segment", 2>,
-     MetaVarName<"<from_segment> <to_segment>">,
-     HelpText<"Rename <from_segment> as <to_segment>">,
-     Group<grp_rare>;
-=======
     MetaVarName<"<from_segment> <from_section> <to_segment> <to_section>">,
     HelpText<"Rename <from_segment>/<from_section> as <to_segment>/<to_section>">,
     Group<grp_rare>;
@@ -845,7 +679,6 @@
     MetaVarName<"<from_segment> <to_segment>">,
     HelpText<"Rename <from_segment> as <to_segment>">,
     Group<grp_rare>;
->>>>>>> 2ab1d525
 def trace_symbol_layout : Flag<["-"], "trace_symbol_layout">,
     HelpText<"Show where and why symbols move, as specified by -move_to_ro_segment, -move_to_rw_segment, -rename_section, and -rename_segment">,
     Flags<[HelpHidden]>,
@@ -1020,17 +853,10 @@
     Flags<[HelpHidden]>,
     Group<grp_rare>;
 def dylib_file : Separate<["-"], "dylib_file">,
-<<<<<<< HEAD
-     MetaVarName<"<install_path:current_path>">,
-     HelpText<"Specify <current_path> as different from where a dylib normally resides at <install_path>">,
-     Flags<[HelpHidden]>,
-     Group<grp_rare>;
-=======
     MetaVarName<"<install_path:current_path>">,
     HelpText<"Specify <current_path> as different from where a dylib normally resides at <install_path>">,
     Flags<[HelpHidden]>,
     Group<grp_rare>;
->>>>>>> 2ab1d525
 def weak_reference_mismatches : Separate<["-"], "weak_reference_mismatches">,
     MetaVarName<"<treatment>">,
     HelpText<"Resolve symbol imports of conflicting weakness according to <treatment> as weak, non-weak, or error (default is non-weak)">,
@@ -1065,14 +891,8 @@
     HelpText<"Specify dylib install name if -install_name is not used; used by compiler driver for multiple -arch arguments">,
     Group<grp_rare>;
 def arch_multiple : Flag<["-"], "arch_multiple">,
-<<<<<<< HEAD
-     HelpText<"Augment error and warning messages with the architecture name">,
-     Flags<[HelpHidden]>,
-     Group<grp_rare>;
-=======
     HelpText<"Augment error and warning messages with the architecture name">,
     Group<grp_rare>;
->>>>>>> 2ab1d525
 def dot : Separate<["-"], "dot">,
     MetaVarName<"<path>">,
     HelpText<"Write a graph of symbol dependencies to <path> as a .dot file viewable with GraphViz">,
@@ -1091,15 +911,9 @@
     Flags<[HelpHidden]>,
     Group<grp_rare>;
 def read_only_stubs : Flag<["-"], "read_only_stubs">,
-<<<<<<< HEAD
-     HelpText<"On i386, make the __IMPORT segment of a final linked image read-only">,
-     Flags<[HelpHidden]>,
-     Group<grp_rare>;
-=======
     HelpText<"On i386, make the __IMPORT segment of a final linked image read-only">,
     Flags<[HelpHidden]>,
     Group<grp_rare>;
->>>>>>> 2ab1d525
 def interposable_list : Separate<["-"], "interposable_list">,
     MetaVarName<"<path>">,
     HelpText<"Access global symbols listed in <path> indirectly">,
@@ -1113,15 +927,9 @@
     Flags<[HelpHidden]>,
     Group<grp_rare>;
 def object_path_lto : Separate<["-"], "object_path_lto">,
-<<<<<<< HEAD
-     MetaVarName<"<path>">,
-     HelpText<"Retain any temporary mach-o file in <path> that would otherwise be deleted during LTO">,
-     Group<grp_rare>;
-=======
     MetaVarName<"<path>">,
     HelpText<"Retain any temporary mach-o file in <path> that would otherwise be deleted during LTO">,
     Group<grp_rare>;
->>>>>>> 2ab1d525
 def cache_path_lto : Separate<["-"], "cache_path_lto">,
     MetaVarName<"<path>">,
     HelpText<"Use <path> as a directory for the incremental LTO cache">,
@@ -1189,15 +997,6 @@
 def grp_obsolete : OptionGroup<"obsolete">, HelpText<"OBSOLETE">;
 
 def sectorder : MultiArg<["-"], "sectorder", 3>,
-<<<<<<< HEAD
-     MetaVarName<"<segname> <sectname> <orderfile>">,
-     HelpText<"Obsolete. Replaced by more general -order_file option">,
-     Group<grp_obsolete>;
-def lto_library : Separate<["-"], "lto_library">,
-     MetaVarName<"<path>">,
-     HelpText<"Obsolete. LLD supports LTO directly, without using an external dylib.">,
-     Group<grp_obsolete>;
-=======
     MetaVarName<"<segname> <sectname> <orderfile>">,
     HelpText<"Obsolete. Replaced by more general -order_file option">,
     Group<grp_obsolete>;
@@ -1205,7 +1004,6 @@
     MetaVarName<"<path>">,
     HelpText<"Obsolete. LLD supports LTO directly, without using an external dylib.">,
     Group<grp_obsolete>;
->>>>>>> 2ab1d525
 def y : Joined<["-"], "y">,
     MetaVarName<"<symbol>">,
     HelpText<"This option is obsolete in ld64">,
@@ -1331,39 +1129,21 @@
     Flags<[HelpHidden]>,
     Group<grp_obsolete>;
 def run_init_lazily : Flag<["-"], "run_init_lazily">,
-<<<<<<< HEAD
-     HelpText<"This option is obsolete in ld64">,
-     Flags<[HelpHidden]>,
-     Group<grp_obsolete>;
+    HelpText<"This option is obsolete in ld64">,
+    Flags<[HelpHidden]>,
+    Group<grp_obsolete>;
 def prebind : Flag<["-"], "prebind">,
-     HelpText<"This option is obsolete in ld64">,
-     Flags<[HelpHidden]>,
-     Group<grp_obsolete>;
+    HelpText<"This option is obsolete in ld64">,
+    Flags<[HelpHidden]>,
+    Group<grp_obsolete>;
 def twolevel_namespace_hints : Flag<["-"], "twolevel_namespace_hints">,
-     HelpText<"This option is obsolete in ld64">,
-     Flags<[HelpHidden]>,
-     Group<grp_obsolete>;
+    HelpText<"This option is obsolete in ld64">,
+    Flags<[HelpHidden]>,
+    Group<grp_obsolete>;
 def slow_stubs : Flag<["-"], "slow_stubs">,
-     HelpText<"This option is obsolete in ld64">,
-     Flags<[HelpHidden]>,
-     Group<grp_obsolete>;
-=======
-    HelpText<"This option is obsolete in ld64">,
-    Flags<[HelpHidden]>,
-    Group<grp_obsolete>;
-def prebind : Flag<["-"], "prebind">,
-    HelpText<"This option is obsolete in ld64">,
-    Flags<[HelpHidden]>,
-    Group<grp_obsolete>;
-def twolevel_namespace_hints : Flag<["-"], "twolevel_namespace_hints">,
-    HelpText<"This option is obsolete in ld64">,
-    Flags<[HelpHidden]>,
-    Group<grp_obsolete>;
-def slow_stubs : Flag<["-"], "slow_stubs">,
-    HelpText<"This option is obsolete in ld64">,
-    Flags<[HelpHidden]>,
-    Group<grp_obsolete>;
->>>>>>> 2ab1d525
+    HelpText<"This option is obsolete in ld64">,
+    Flags<[HelpHidden]>,
+    Group<grp_obsolete>;
 
 def grp_undocumented : OptionGroup<"undocumented">, HelpText<"UNDOCUMENTED">;
 
@@ -1501,15 +1281,9 @@
     Flags<[HelpHidden]>,
     Group<grp_undocumented>;
 def kexts_use_stubs : Flag<["-"], "kexts_use_stubs">,
-<<<<<<< HEAD
-     HelpText<"This option is undocumented in ld64">,
-     Flags<[HelpHidden]>,
-     Group<grp_undocumented>;
-=======
-    HelpText<"This option is undocumented in ld64">,
-    Flags<[HelpHidden]>,
-    Group<grp_undocumented>;
->>>>>>> 2ab1d525
+    HelpText<"This option is undocumented in ld64">,
+    Flags<[HelpHidden]>,
+    Group<grp_undocumented>;
 def no_compact_unwind : Flag<["-"], "no_compact_unwind">,
     HelpText<"This option is undocumented in ld64">,
     Flags<[HelpHidden]>,
@@ -1539,15 +1313,9 @@
     Flags<[HelpHidden]>,
     Group<grp_undocumented>;
 def threaded_starts_section : Flag<["-"], "threaded_starts_section">,
-<<<<<<< HEAD
-     HelpText<"This option is undocumented in ld64">,
-     Flags<[HelpHidden]>,
-     Group<grp_undocumented>;
-=======
-    HelpText<"This option is undocumented in ld64">,
-    Flags<[HelpHidden]>,
-    Group<grp_undocumented>;
->>>>>>> 2ab1d525
+    HelpText<"This option is undocumented in ld64">,
+    Flags<[HelpHidden]>,
+    Group<grp_undocumented>;
 def verbose_optimization_hints : Flag<["-"], "verbose_optimization_hints">,
     HelpText<"This option is undocumented in ld64">,
     Flags<[HelpHidden]>,
