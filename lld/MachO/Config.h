--- conflicted
+++ resolved
@@ -12,27 +12,16 @@
 #include "llvm/ADT/CachedHashString.h"
 #include "llvm/ADT/DenseMap.h"
 #include "llvm/ADT/DenseSet.h"
-<<<<<<< HEAD
-=======
 #include "llvm/ADT/MapVector.h"
->>>>>>> 2ab1d525
 #include "llvm/ADT/StringRef.h"
 #include "llvm/ADT/StringSet.h"
 #include "llvm/BinaryFormat/MachO.h"
-<<<<<<< HEAD
-#include "llvm/Support/GlobPattern.h"
-#include "llvm/Support/VersionTuple.h"
-#include "llvm/TextAPI/MachO/Architecture.h"
-#include "llvm/TextAPI/MachO/Platform.h"
-#include "llvm/TextAPI/MachO/Target.h"
-=======
 #include "llvm/Support/CachePruning.h"
 #include "llvm/Support/GlobPattern.h"
 #include "llvm/Support/VersionTuple.h"
 #include "llvm/TextAPI/Architecture.h"
 #include "llvm/TextAPI/Platform.h"
 #include "llvm/TextAPI/Target.h"
->>>>>>> 2ab1d525
 
 #include <vector>
 
@@ -48,23 +37,17 @@
 using SegmentRenameMap = llvm::DenseMap<llvm::StringRef, llvm::StringRef>;
 
 struct PlatformInfo {
-<<<<<<< HEAD
-=======
   llvm::MachO::Target target;
->>>>>>> 2ab1d525
   llvm::VersionTuple minimum;
   llvm::VersionTuple sdk;
 };
 
-<<<<<<< HEAD
-=======
 inline uint32_t encodeVersion(const llvm::VersionTuple &version) {
   return ((version.getMajor() << 020) |
           (version.getMinor().getValueOr(0) << 010) |
           version.getSubminor().getValueOr(0));
 }
 
->>>>>>> 2ab1d525
 enum class NamespaceKind {
   twolevel,
   flat,
@@ -78,9 +61,6 @@
   dynamic_lookup,
 };
 
-<<<<<<< HEAD
-class SymbolPatterns {
-=======
 enum class ICFLevel {
   unknown,
   none,
@@ -102,16 +82,11 @@
 
 class SymbolPatterns {
 public:
->>>>>>> 2ab1d525
   // GlobPattern can also match literals,
   // but we prefer the O(1) lookup of DenseSet.
   llvm::DenseSet<llvm::CachedHashStringRef> literals;
   std::vector<llvm::GlobPattern> globs;
 
-<<<<<<< HEAD
-public:
-=======
->>>>>>> 2ab1d525
   bool empty() const { return literals.empty() && globs.empty(); }
   void clear();
   void insert(llvm::StringRef symbolName);
@@ -135,17 +110,12 @@
   bool headerPadMaxInstallNames = false;
   bool ltoNewPassManager = LLVM_ENABLE_NEW_PASS_MANAGER;
   bool markDeadStrippableDylib = false;
-<<<<<<< HEAD
-=======
   bool printDylibSearch = false;
->>>>>>> 2ab1d525
   bool printEachFile = false;
   bool printWhyLoad = false;
   bool searchDylibsFirst = false;
   bool saveTemps = false;
   bool adhocCodesign = false;
-<<<<<<< HEAD
-=======
   bool emitFunctionStarts = false;
   bool emitBitcodeBundle = false;
   bool emitDataInCodeInfo = false;
@@ -155,7 +125,6 @@
   bool dedupLiterals = true;
   bool omitDebugInfo = false;
   bool warnDylibInstallName = false;
->>>>>>> 2ab1d525
   uint32_t headerPad;
   uint32_t dylibCompatibilityVersion = 0;
   uint32_t dylibCurrentVersion = 0;
@@ -181,12 +150,8 @@
   llvm::StringRef thinLTOCacheDir;
   bool deadStripDylibs = false;
   bool demangle = false;
-<<<<<<< HEAD
-  llvm::MachO::Target target;
-=======
   bool deadStrip = false;
   bool errorForArchMismatch = false;
->>>>>>> 2ab1d525
   PlatformInfo platformInfo;
   NamespaceKind namespaceKind = NamespaceKind::twolevel;
   UndefinedSymbolTreatment undefinedSymbolTreatment =
@@ -197,11 +162,6 @@
   std::vector<llvm::StringRef> librarySearchPaths;
   std::vector<llvm::StringRef> frameworkSearchPaths;
   std::vector<llvm::StringRef> runtimePaths;
-<<<<<<< HEAD
-  std::vector<Symbol *> explicitUndefineds;
-
-  llvm::DenseMap<llvm::StringRef, SymbolPriorityEntry> priorities;
-=======
   std::vector<std::string> astPaths;
   std::vector<Symbol *> explicitUndefineds;
   llvm::StringSet<> explicitDynamicLookups;
@@ -217,14 +177,11 @@
   bool callGraphProfileSort = false;
   llvm::StringRef printSymbolOrder;
 
->>>>>>> 2ab1d525
   SectionRenameMap sectionRenameMap;
   SegmentRenameMap segmentRenameMap;
 
   SymbolPatterns exportedSymbols;
   SymbolPatterns unexportedSymbols;
-<<<<<<< HEAD
-=======
 
   bool zeroModTime = false;
 
@@ -235,7 +192,6 @@
   llvm::MachO::PlatformType platform() const {
     return platformInfo.target.Platform;
   }
->>>>>>> 2ab1d525
 };
 
 // The symbol with the highest priority should be ordered first in the output
