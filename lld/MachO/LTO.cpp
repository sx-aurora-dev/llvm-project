//===- LTO.cpp ------------------------------------------------------------===//
//
// Part of the LLVM Project, under the Apache License v2.0 with LLVM Exceptions.
// See https://llvm.org/LICENSE.txt for license information.
// SPDX-License-Identifier: Apache-2.0 WITH LLVM-exception
//
//===----------------------------------------------------------------------===//

#include "LTO.h"
#include "Config.h"
#include "Driver.h"
#include "InputFiles.h"
#include "Symbols.h"
<<<<<<< HEAD
=======
#include "Target.h"
>>>>>>> 2ab1d525

#include "lld/Common/Args.h"
#include "lld/Common/ErrorHandler.h"
#include "lld/Common/Strings.h"
#include "lld/Common/TargetOptionsCommandFlags.h"
#include "llvm/LTO/Config.h"
#include "llvm/LTO/LTO.h"
#include "llvm/Support/Caching.h"
#include "llvm/Support/FileSystem.h"
#include "llvm/Support/Path.h"
#include "llvm/Support/raw_ostream.h"
#include "llvm/Transforms/ObjCARC.h"

using namespace lld;
using namespace lld::macho;
using namespace llvm;
using namespace llvm::MachO;
using namespace llvm::sys;

static lto::Config createConfig() {
  lto::Config c;
  c.Options = initTargetOptionsFromCodeGenFlags();
  c.CodeModel = getCodeModelFromCMModel();
  c.CPU = getCPUStr();
  c.MAttrs = getMAttrs();
<<<<<<< HEAD
=======
  c.DiagHandler = diagnosticHandler;
>>>>>>> 2ab1d525
  c.UseNewPM = config->ltoNewPassManager;
  c.PreCodeGenPassesHook = [](legacy::PassManager &pm) {
    pm.add(createObjCARCContractPass());
  };
<<<<<<< HEAD
=======
  c.TimeTraceEnabled = config->timeTraceEnabled;
  c.TimeTraceGranularity = config->timeTraceGranularity;
  c.OptLevel = config->ltoo;
  c.CGOptLevel = args::getCGOptLevel(config->ltoo);
  if (config->saveTemps)
    checkError(c.addSaveTemps(config->outputFile.str() + ".",
                              /*UseInputModulePath=*/true));
>>>>>>> 2ab1d525
  return c;
}

BitcodeCompiler::BitcodeCompiler() {
<<<<<<< HEAD
  lto::ThinBackend backend =
      lto::createInProcessThinBackend(heavyweight_hardware_concurrency());
=======
  lto::ThinBackend backend = lto::createInProcessThinBackend(
      heavyweight_hardware_concurrency(config->thinLTOJobs));
>>>>>>> 2ab1d525
  ltoObj = std::make_unique<lto::LTO>(createConfig(), backend);
}

void BitcodeCompiler::add(BitcodeFile &f) {
  ArrayRef<lto::InputFile::Symbol> objSyms = f.obj->symbols();
  std::vector<lto::SymbolResolution> resols;
  resols.reserve(objSyms.size());

  // Provide a resolution to the LTO API for each symbol.
  auto symIt = f.symbols.begin();
  for (const lto::InputFile::Symbol &objSym : objSyms) {
    resols.emplace_back();
    lto::SymbolResolution &r = resols.back();
    Symbol *sym = *symIt++;

    // Ideally we shouldn't check for SF_Undefined but currently IRObjectFile
    // reports two symbols for module ASM defined. Without this check, lld
    // flags an undefined in IR with a definition in ASM as prevailing.
    // Once IRObjectFile is fixed to report only one symbol this hack can
    // be removed.
    r.Prevailing = !objSym.isUndefined() && sym->getFile() == &f;

<<<<<<< HEAD
=======
    // FIXME: What about other output types? And we can probably be less
    // restrictive with -flat_namespace, but it's an infrequent use case.
    // FIXME: Honor config->exportDynamic.
    r.VisibleToRegularObj = config->outputType != MH_EXECUTE ||
                            config->namespaceKind == NamespaceKind::flat ||
                            sym->isUsedInRegularObj;

>>>>>>> 2ab1d525
    // Un-define the symbol so that we don't get duplicate symbol errors when we
    // load the ObjFile emitted by LTO compilation.
    if (r.Prevailing)
      replaceSymbol<Undefined>(sym, sym->getName(), sym->getFile(),
                               RefState::Strong);

    // TODO: set the other resolution configs properly
  }
  checkError(ltoObj->add(std::move(f.obj), resols));
}

// Merge all the bitcode files we have seen, codegen the result
// and return the resulting ObjectFile(s).
std::vector<ObjFile *> BitcodeCompiler::compile() {
  unsigned maxTasks = ltoObj->getMaxTasks();
  buf.resize(maxTasks);
  files.resize(maxTasks);

  // The -cache_path_lto option specifies the path to a directory in which
  // to cache native object files for ThinLTO incremental builds. If a path was
  // specified, configure LTO to use it as the cache directory.
  FileCache cache;
  if (!config->thinLTOCacheDir.empty())
    cache =
        check(localCache("ThinLTO", "Thin", config->thinLTOCacheDir,
                         [&](size_t task, std::unique_ptr<MemoryBuffer> mb) {
                           files[task] = std::move(mb);
                         }));

  checkError(ltoObj->run(
      [&](size_t task) {
        return std::make_unique<CachedFileStream>(
            std::make_unique<raw_svector_ostream>(buf[task]));
      },
      cache));

  if (!config->thinLTOCacheDir.empty())
    pruneCache(config->thinLTOCacheDir, config->thinLTOCachePolicy);

  if (config->saveTemps) {
    if (!buf[0].empty())
      saveBuffer(buf[0], config->outputFile + ".lto.o");
    for (unsigned i = 1; i != maxTasks; ++i)
      saveBuffer(buf[i], config->outputFile + Twine(i) + ".lto.o");
  }

  if (!config->ltoObjPath.empty())
    fs::create_directories(config->ltoObjPath);

  std::vector<ObjFile *> ret;
  for (unsigned i = 0; i != maxTasks; ++i) {
    if (buf[i].empty())
      continue;
    SmallString<261> filePath("/tmp/lto.tmp");
    uint32_t modTime = 0;
    if (!config->ltoObjPath.empty()) {
      filePath = config->ltoObjPath;
      path::append(filePath, Twine(i) + "." +
<<<<<<< HEAD
                                 getArchitectureName(config->target.Arch) +
=======
                                 getArchitectureName(config->arch()) +
>>>>>>> 2ab1d525
                                 ".lto.o");
      saveBuffer(buf[i], filePath);
      modTime = getModTime(filePath);
    }
    ret.push_back(make<ObjFile>(
        MemoryBufferRef(buf[i], saver.save(filePath.str())), modTime, ""));
  }
  for (std::unique_ptr<MemoryBuffer> &file : files)
    if (file)
      ret.push_back(make<ObjFile>(*file, 0, ""));
  return ret;
}<|MERGE_RESOLUTION|>--- conflicted
+++ resolved
@@ -11,10 +11,7 @@
 #include "Driver.h"
 #include "InputFiles.h"
 #include "Symbols.h"
-<<<<<<< HEAD
-=======
 #include "Target.h"
->>>>>>> 2ab1d525
 
 #include "lld/Common/Args.h"
 #include "lld/Common/ErrorHandler.h"
@@ -40,16 +37,11 @@
   c.CodeModel = getCodeModelFromCMModel();
   c.CPU = getCPUStr();
   c.MAttrs = getMAttrs();
-<<<<<<< HEAD
-=======
   c.DiagHandler = diagnosticHandler;
->>>>>>> 2ab1d525
   c.UseNewPM = config->ltoNewPassManager;
   c.PreCodeGenPassesHook = [](legacy::PassManager &pm) {
     pm.add(createObjCARCContractPass());
   };
-<<<<<<< HEAD
-=======
   c.TimeTraceEnabled = config->timeTraceEnabled;
   c.TimeTraceGranularity = config->timeTraceGranularity;
   c.OptLevel = config->ltoo;
@@ -57,18 +49,12 @@
   if (config->saveTemps)
     checkError(c.addSaveTemps(config->outputFile.str() + ".",
                               /*UseInputModulePath=*/true));
->>>>>>> 2ab1d525
   return c;
 }
 
 BitcodeCompiler::BitcodeCompiler() {
-<<<<<<< HEAD
-  lto::ThinBackend backend =
-      lto::createInProcessThinBackend(heavyweight_hardware_concurrency());
-=======
   lto::ThinBackend backend = lto::createInProcessThinBackend(
       heavyweight_hardware_concurrency(config->thinLTOJobs));
->>>>>>> 2ab1d525
   ltoObj = std::make_unique<lto::LTO>(createConfig(), backend);
 }
 
@@ -91,8 +77,6 @@
     // be removed.
     r.Prevailing = !objSym.isUndefined() && sym->getFile() == &f;
 
-<<<<<<< HEAD
-=======
     // FIXME: What about other output types? And we can probably be less
     // restrictive with -flat_namespace, but it's an infrequent use case.
     // FIXME: Honor config->exportDynamic.
@@ -100,7 +84,6 @@
                             config->namespaceKind == NamespaceKind::flat ||
                             sym->isUsedInRegularObj;
 
->>>>>>> 2ab1d525
     // Un-define the symbol so that we don't get duplicate symbol errors when we
     // load the ObjFile emitted by LTO compilation.
     if (r.Prevailing)
@@ -159,11 +142,7 @@
     if (!config->ltoObjPath.empty()) {
       filePath = config->ltoObjPath;
       path::append(filePath, Twine(i) + "." +
-<<<<<<< HEAD
-                                 getArchitectureName(config->target.Arch) +
-=======
                                  getArchitectureName(config->arch()) +
->>>>>>> 2ab1d525
                                  ".lto.o");
       saveBuffer(buf[i], filePath);
       modTime = getModTime(filePath);
