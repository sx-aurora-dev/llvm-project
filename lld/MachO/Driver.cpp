//===- Driver.cpp ---------------------------------------------------------===//
//
// Part of the LLVM Project, under the Apache License v2.0 with LLVM Exceptions.
// See https://llvm.org/LICENSE.txt for license information.
// SPDX-License-Identifier: Apache-2.0 WITH LLVM-exception
//
//===----------------------------------------------------------------------===//

#include "Driver.h"
#include "Config.h"
#include "ICF.h"
#include "InputFiles.h"
#include "LTO.h"
#include "MarkLive.h"
#include "ObjC.h"
#include "OutputSection.h"
#include "OutputSegment.h"
#include "SymbolTable.h"
#include "Symbols.h"
#include "SyntheticSections.h"
#include "Target.h"
#include "UnwindInfoSection.h"
#include "Writer.h"

#include "lld/Common/Args.h"
#include "lld/Common/Driver.h"
#include "lld/Common/ErrorHandler.h"
#include "lld/Common/LLVM.h"
#include "lld/Common/Memory.h"
#include "lld/Common/Reproduce.h"
#include "lld/Common/Version.h"
#include "llvm/ADT/DenseSet.h"
#include "llvm/ADT/StringExtras.h"
#include "llvm/ADT/StringRef.h"
#include "llvm/BinaryFormat/MachO.h"
#include "llvm/BinaryFormat/Magic.h"
#include "llvm/Config/llvm-config.h"
#include "llvm/LTO/LTO.h"
#include "llvm/Object/Archive.h"
#include "llvm/Option/ArgList.h"
#include "llvm/Support/CommandLine.h"
#include "llvm/Support/FileSystem.h"
#include "llvm/Support/Host.h"
#include "llvm/Support/MemoryBuffer.h"
#include "llvm/Support/Parallel.h"
#include "llvm/Support/Path.h"
#include "llvm/Support/TarWriter.h"
#include "llvm/Support/TargetSelect.h"
#include "llvm/Support/TimeProfiler.h"
#include "llvm/TextAPI/PackedVersion.h"

#include <algorithm>

using namespace llvm;
using namespace llvm::MachO;
using namespace llvm::object;
using namespace llvm::opt;
using namespace llvm::sys;
using namespace lld;
using namespace lld::macho;

std::unique_ptr<Configuration> macho::config;
std::unique_ptr<DependencyTracker> macho::depTracker;

static HeaderFileType getOutputType(const InputArgList &args) {
  // TODO: -r, -dylinker, -preload...
  Arg *outputArg = args.getLastArg(OPT_bundle, OPT_dylib, OPT_execute);
  if (outputArg == nullptr)
    return MH_EXECUTE;

  switch (outputArg->getOption().getID()) {
  case OPT_bundle:
    return MH_BUNDLE;
  case OPT_dylib:
    return MH_DYLIB;
  case OPT_execute:
    return MH_EXECUTE;
  default:
    llvm_unreachable("internal error");
  }
}

static DenseMap<CachedHashStringRef, StringRef> resolvedLibraries;
static Optional<StringRef> findLibrary(StringRef name) {
  CachedHashStringRef key(name);
  auto entry = resolvedLibraries.find(key);
  if (entry != resolvedLibraries.end())
    return entry->second;

  auto doFind = [&] {
    if (config->searchDylibsFirst) {
      if (Optional<StringRef> path = findPathCombination(
              "lib" + name, config->librarySearchPaths, {".tbd", ".dylib"}))
        return path;
      return findPathCombination("lib" + name, config->librarySearchPaths,
                                 {".a"});
    }
    return findPathCombination("lib" + name, config->librarySearchPaths,
                               {".tbd", ".dylib", ".a"});
  };

  Optional<StringRef> path = doFind();
  if (path)
    resolvedLibraries[key] = *path;

  return path;
}

static DenseMap<CachedHashStringRef, StringRef> resolvedFrameworks;
static Optional<StringRef> findFramework(StringRef name) {
  CachedHashStringRef key(name);
  auto entry = resolvedFrameworks.find(key);
  if (entry != resolvedFrameworks.end())
    return entry->second;

  SmallString<260> symlink;
  StringRef suffix;
  std::tie(name, suffix) = name.split(",");
  for (StringRef dir : config->frameworkSearchPaths) {
    symlink = dir;
    path::append(symlink, name + ".framework", name);

    if (!suffix.empty()) {
      // NOTE: we must resolve the symlink before trying the suffixes, because
      // there are no symlinks for the suffixed paths.
      SmallString<260> location;
      if (!fs::real_path(symlink, location)) {
        // only append suffix if realpath() succeeds
        Twine suffixed = location + suffix;
        if (fs::exists(suffixed))
          return resolvedFrameworks[key] = saver.save(suffixed.str());
      }
      // Suffix lookup failed, fall through to the no-suffix case.
    }

    if (Optional<StringRef> path = resolveDylibPath(symlink.str()))
      return resolvedFrameworks[key] = *path;
  }
  return {};
}

static bool warnIfNotDirectory(StringRef option, StringRef path) {
  if (!fs::exists(path)) {
    warn("directory not found for option -" + option + path);
    return false;
  } else if (!fs::is_directory(path)) {
    warn("option -" + option + path + " references a non-directory path");
    return false;
  }
  return true;
}

static std::vector<StringRef>
getSearchPaths(unsigned optionCode, InputArgList &args,
               const std::vector<StringRef> &roots,
               const SmallVector<StringRef, 2> &systemPaths) {
  std::vector<StringRef> paths;
  StringRef optionLetter{optionCode == OPT_F ? "F" : "L"};
  for (StringRef path : args::getStrings(args, optionCode)) {
    // NOTE: only absolute paths are re-rooted to syslibroot(s)
    bool found = false;
    if (path::is_absolute(path, path::Style::posix)) {
      for (StringRef root : roots) {
        SmallString<261> buffer(root);
        path::append(buffer, path);
        // Do not warn about paths that are computed via the syslib roots
        if (fs::is_directory(buffer)) {
          paths.push_back(saver.save(buffer.str()));
          found = true;
        }
      }
    }
    if (!found && warnIfNotDirectory(optionLetter, path))
      paths.push_back(path);
  }

  // `-Z` suppresses the standard "system" search paths.
  if (args.hasArg(OPT_Z))
    return paths;

  for (const StringRef &path : systemPaths) {
    for (const StringRef &root : roots) {
      SmallString<261> buffer(root);
      path::append(buffer, path);
      if (fs::is_directory(buffer))
        paths.push_back(saver.save(buffer.str()));
    }
  }
  return paths;
}

static std::vector<StringRef> getSystemLibraryRoots(InputArgList &args) {
  std::vector<StringRef> roots;
  for (const Arg *arg : args.filtered(OPT_syslibroot))
    roots.push_back(arg->getValue());
  // NOTE: the final `-syslibroot` being `/` will ignore all roots
  if (!roots.empty() && roots.back() == "/")
    roots.clear();
  // NOTE: roots can never be empty - add an empty root to simplify the library
  // and framework search path computation.
  if (roots.empty())
    roots.emplace_back("");
  return roots;
}

static std::vector<StringRef>
getLibrarySearchPaths(InputArgList &args, const std::vector<StringRef> &roots) {
  return getSearchPaths(OPT_L, args, roots, {"/usr/lib", "/usr/local/lib"});
}

static std::vector<StringRef>
getFrameworkSearchPaths(InputArgList &args,
                        const std::vector<StringRef> &roots) {
  return getSearchPaths(OPT_F, args, roots,
                        {"/Library/Frameworks", "/System/Library/Frameworks"});
}

<<<<<<< HEAD
namespace {
struct ArchiveMember {
  MemoryBufferRef mbref;
  uint32_t modTime;
};
} // namespace

// Returns slices of MB by parsing MB as an archive file.
// Each slice consists of a member file in the archive.
static std::vector<ArchiveMember> getArchiveMembers(MemoryBufferRef mb) {
  std::unique_ptr<Archive> file =
      CHECK(Archive::create(mb),
            mb.getBufferIdentifier() + ": failed to parse archive");
  Archive *archive = file.get();
  make<std::unique_ptr<Archive>>(std::move(file)); // take ownership

  std::vector<ArchiveMember> v;
  Error err = Error::success();

  // Thin archives refer to .o files, so --reproduces needs the .o files too.
  bool addToTar = archive->isThin() && tar;

  for (const Archive::Child &c : archive->children(err)) {
    MemoryBufferRef mbref =
        CHECK(c.getMemoryBufferRef(),
              mb.getBufferIdentifier() +
                  ": could not get the buffer for a child of the archive");
    if (addToTar)
      tar->append(relativeToRoot(check(c.getFullName())), mbref.getBuffer());
    uint32_t modTime = toTimeT(
        CHECK(c.getLastModified(), mb.getBufferIdentifier() +
                                       ": could not get the modification "
                                       "time for a child of the archive"));
    v.push_back({mbref, modTime});
  }
  if (err)
    fatal(mb.getBufferIdentifier() +
          ": Archive::children failed: " + toString(std::move(err)));

  return v;
}

static InputFile *addFile(StringRef path, bool forceLoadArchive,
                          bool isBundleLoader = false) {
=======
static llvm::CachePruningPolicy getLTOCachePolicy(InputArgList &args) {
  SmallString<128> ltoPolicy;
  auto add = [&ltoPolicy](Twine val) {
    if (!ltoPolicy.empty())
      ltoPolicy += ":";
    val.toVector(ltoPolicy);
  };
  for (const Arg *arg :
       args.filtered(OPT_thinlto_cache_policy, OPT_prune_interval_lto,
                     OPT_prune_after_lto, OPT_max_relative_cache_size_lto)) {
    switch (arg->getOption().getID()) {
    case OPT_thinlto_cache_policy:
      add(arg->getValue());
      break;
    case OPT_prune_interval_lto:
      if (!strcmp("-1", arg->getValue()))
        add("prune_interval=87600h"); // 10 years
      else
        add(Twine("prune_interval=") + arg->getValue() + "s");
      break;
    case OPT_prune_after_lto:
      add(Twine("prune_after=") + arg->getValue() + "s");
      break;
    case OPT_max_relative_cache_size_lto:
      add(Twine("cache_size=") + arg->getValue() + "%");
      break;
    }
  }
  return CHECK(parseCachePruningPolicy(ltoPolicy), "invalid LTO cache policy");
}

static DenseMap<StringRef, ArchiveFile *> loadedArchives;

static InputFile *addFile(StringRef path, ForceLoad forceLoadArchive,
                          bool isExplicit = true, bool isBundleLoader = false) {
>>>>>>> a2ce6ee6
  Optional<MemoryBufferRef> buffer = readFile(path);
  if (!buffer)
    return nullptr;
  MemoryBufferRef mbref = *buffer;
  InputFile *newFile = nullptr;

  file_magic magic = identify_magic(mbref.getBuffer());
  switch (magic) {
  case file_magic::archive: {
    // Avoid loading archives twice. If the archives are being force-loaded,
    // loading them twice would create duplicate symbol errors. In the
    // non-force-loading case, this is just a minor performance optimization.
    // We don't take a reference to cachedFile here because the
    // loadArchiveMember() call below may recursively call addFile() and
    // invalidate this reference.
    if (ArchiveFile *cachedFile = loadedArchives[path])
      return cachedFile;

    std::unique_ptr<object::Archive> archive = CHECK(
        object::Archive::create(mbref), path + ": failed to parse archive");

    if (!archive->isEmpty() && !archive->hasSymbolTable())
      error(path + ": archive has no index; run ranlib to add one");

    auto *file = make<ArchiveFile>(std::move(archive));
    if ((forceLoadArchive == ForceLoad::Default && config->allLoad) ||
        forceLoadArchive == ForceLoad::Yes) {
      if (Optional<MemoryBufferRef> buffer = readFile(path)) {
<<<<<<< HEAD
        for (const ArchiveMember &member : getArchiveMembers(*buffer)) {
          if (Optional<InputFile *> file = loadArchiveMember(
                  member.mbref, member.modTime, path, /*objCOnly=*/false)) {
            inputFiles.insert(*file);
            printArchiveMemberLoad(
                (forceLoadArchive ? "-force_load" : "-all_load"),
                inputFiles.back());
          }
=======
        Error e = Error::success();
        for (const object::Archive::Child &c : file->getArchive().children(e)) {
          StringRef reason =
              forceLoadArchive == ForceLoad::Yes ? "-force_load" : "-all_load";
          if (Error e = file->fetch(c, reason))
            error(toString(file) + ": " + reason +
                  " failed to load archive member: " + toString(std::move(e)));
>>>>>>> a2ce6ee6
        }
        if (e)
          error(toString(file) +
                ": Archive::children failed: " + toString(std::move(e)));
      }
    } else if (forceLoadArchive == ForceLoad::Default &&
               config->forceLoadObjC) {
      for (const object::Archive::Symbol &sym : file->getArchive().symbols())
        if (sym.getName().startswith(objc::klass))
<<<<<<< HEAD
          symtab->addUndefined(sym.getName(), /*file=*/nullptr,
                               /*isWeakRef=*/false);
=======
          file->fetch(sym);
>>>>>>> a2ce6ee6

      // TODO: no need to look for ObjC sections for a given archive member if
      // we already found that it contains an ObjC symbol.
      if (Optional<MemoryBufferRef> buffer = readFile(path)) {
<<<<<<< HEAD
        for (const ArchiveMember &member : getArchiveMembers(*buffer)) {
          if (Optional<InputFile *> file = loadArchiveMember(
                  member.mbref, member.modTime, path, /*objCOnly=*/true)) {
            inputFiles.insert(*file);
            printArchiveMemberLoad("-ObjC", inputFiles.back());
          }
=======
        Error e = Error::success();
        for (const object::Archive::Child &c : file->getArchive().children(e)) {
          Expected<MemoryBufferRef> mb = c.getMemoryBufferRef();
          if (!mb || !hasObjCSection(*mb))
            continue;
          if (Error e = file->fetch(c, "-ObjC"))
            error(toString(file) + ": -ObjC failed to load archive member: " +
                  toString(std::move(e)));
>>>>>>> a2ce6ee6
        }
        if (e)
          error(toString(file) +
                ": Archive::children failed: " + toString(std::move(e)));
      }
    }

    file->addLazySymbols();
    newFile = loadedArchives[path] = file;
    break;
  }
  case file_magic::macho_object:
    newFile = make<ObjFile>(mbref, getModTime(path), "");
    break;
  case file_magic::macho_dynamically_linked_shared_lib:
  case file_magic::macho_dynamically_linked_shared_lib_stub:
  case file_magic::tapi_file:
<<<<<<< HEAD
    if (Optional<DylibFile *> dylibFile = loadDylib(mbref))
      newFile = *dylibFile;
=======
    if (DylibFile *dylibFile = loadDylib(mbref)) {
      if (isExplicit)
        dylibFile->explicitlyLinked = true;
      newFile = dylibFile;
    }
>>>>>>> a2ce6ee6
    break;
  case file_magic::bitcode:
    newFile = make<BitcodeFile>(mbref, "", 0);
    break;
  case file_magic::macho_executable:
  case file_magic::macho_bundle:
    // We only allow executable and bundle type here if it is used
    // as a bundle loader.
    if (!isBundleLoader)
      error(path + ": unhandled file type");
    if (DylibFile *dylibFile = loadDylib(mbref, nullptr, isBundleLoader))
      newFile = dylibFile;
    break;
  case file_magic::macho_executable:
  case file_magic::macho_bundle:
    // We only allow executable and bundle type here if it is used
    // as a bundle loader.
    if (!isBundleLoader)
      error(path + ": unhandled file type");
    if (Optional<DylibFile *> dylibFile =
            loadDylib(mbref, nullptr, isBundleLoader))
      newFile = *dylibFile;
    break;
  default:
    error(path + ": unhandled file type");
  }
  if (newFile && !isa<DylibFile>(newFile)) {
    // printArchiveMemberLoad() prints both .a and .o names, so no need to
    // print the .a name here.
    if (config->printEachFile && magic != file_magic::archive)
      message(toString(newFile));
    inputFiles.insert(newFile);
  }
  return newFile;
}

static void addLibrary(StringRef name, bool isNeeded, bool isWeak,
                       bool isReexport, bool isExplicit,
                       ForceLoad forceLoadArchive) {
  if (Optional<StringRef> path = findLibrary(name)) {
    if (auto *dylibFile = dyn_cast_or_null<DylibFile>(
            addFile(*path, forceLoadArchive, isExplicit))) {
      if (isNeeded)
        dylibFile->forceNeeded = true;
      if (isWeak)
        dylibFile->forceWeakImport = true;
      if (isReexport) {
        config->hasReexports = true;
        dylibFile->reexport = true;
      }
    }
    return;
  }
  error("library not found for -l" + name);
}

static void addFramework(StringRef name, bool isNeeded, bool isWeak,
                         bool isReexport, bool isExplicit,
                         ForceLoad forceLoadArchive) {
  if (Optional<StringRef> path = findFramework(name)) {
    if (auto *dylibFile = dyn_cast_or_null<DylibFile>(
            addFile(*path, forceLoadArchive, isExplicit))) {
      if (isNeeded)
        dylibFile->forceNeeded = true;
      if (isWeak)
        dylibFile->forceWeakImport = true;
      if (isReexport) {
        config->hasReexports = true;
        dylibFile->reexport = true;
      }
    }
    return;
  }
  error("framework not found for -framework " + name);
}

// Parses LC_LINKER_OPTION contents, which can add additional command line
// flags. This directly parses the flags instead of using the standard argument
// parser to improve performance.
void macho::parseLCLinkerOption(InputFile *f, unsigned argc, StringRef data) {
  SmallVector<StringRef, 4> argv;
  size_t offset = 0;
  for (unsigned i = 0; i < argc && offset < data.size(); ++i) {
    argv.push_back(data.data() + offset);
    offset += strlen(data.data() + offset) + 1;
  }
  if (argv.size() != argc || offset > data.size())
    fatal(toString(f) + ": invalid LC_LINKER_OPTION");

<<<<<<< HEAD
  MachOOptTable table;
  unsigned missingIndex, missingCount;
  InputArgList args = table.ParseArgs(argv, missingIndex, missingCount);
  if (missingCount)
    fatal(Twine(args.getArgString(missingIndex)) + ": missing argument");
  for (const Arg *arg : args.filtered(OPT_UNKNOWN))
    error("unknown argument: " + arg->getAsString(args));

  for (const Arg *arg : args) {
    switch (arg->getOption().getID()) {
    case OPT_l:
      addLibrary(arg->getValue(), false);
      break;
    case OPT_framework:
      addFramework(arg->getValue(), false);
      break;
    default:
      error(arg->getSpelling() + " is not allowed in LC_LINKER_OPTION");
    }
=======
  unsigned i = 0;
  StringRef arg = argv[i];
  if (arg.consume_front("-l")) {
    ForceLoad forceLoadArchive =
        config->forceLoadSwift && arg.startswith("swift") ? ForceLoad::Yes
                                                          : ForceLoad::No;
    addLibrary(arg, /*isNeeded=*/false, /*isWeak=*/false,
               /*isReexport=*/false, /*isExplicit=*/false, forceLoadArchive);
  } else if (arg == "-framework") {
    StringRef name = argv[++i];
    addFramework(name, /*isNeeded=*/false, /*isWeak=*/false,
                 /*isReexport=*/false, /*isExplicit=*/false, ForceLoad::No);
  } else {
    error(arg + " is not allowed in LC_LINKER_OPTION");
>>>>>>> a2ce6ee6
  }
}

static void addFileList(StringRef path) {
  Optional<MemoryBufferRef> buffer = readFile(path);
  if (!buffer)
    return;
  MemoryBufferRef mbref = *buffer;
  for (StringRef path : args::getLines(mbref))
    addFile(rerootPath(path), ForceLoad::Default);
}

// An order file has one entry per line, in the following format:
//
//   <cpu>:<object file>:<symbol name>
//
// <cpu> and <object file> are optional. If not specified, then that entry
// matches any symbol of that name. Parsing this format is not quite
// straightforward because the symbol name itself can contain colons, so when
// encountering a colon, we consider the preceding characters to decide if it
// can be a valid CPU type or file path.
//
// If a symbol is matched by multiple entries, then it takes the lowest-ordered
// entry (the one nearest to the front of the list.)
//
// The file can also have line comments that start with '#'.
static void parseOrderFile(StringRef path) {
  Optional<MemoryBufferRef> buffer = readFile(path);
  if (!buffer) {
    error("Could not read order file at " + path);
    return;
  }

  MemoryBufferRef mbref = *buffer;
  size_t priority = std::numeric_limits<size_t>::max();
  for (StringRef line : args::getLines(mbref)) {
    StringRef objectFile, symbol;
    line = line.take_until([](char c) { return c == '#'; }); // ignore comments
    line = line.ltrim();

    CPUType cpuType = StringSwitch<CPUType>(line)
                          .StartsWith("i386:", CPU_TYPE_I386)
                          .StartsWith("x86_64:", CPU_TYPE_X86_64)
                          .StartsWith("arm:", CPU_TYPE_ARM)
                          .StartsWith("arm64:", CPU_TYPE_ARM64)
                          .StartsWith("ppc:", CPU_TYPE_POWERPC)
                          .StartsWith("ppc64:", CPU_TYPE_POWERPC64)
                          .Default(CPU_TYPE_ANY);

    if (cpuType != CPU_TYPE_ANY && cpuType != target->cpuType)
      continue;

    // Drop the CPU type as well as the colon
    if (cpuType != CPU_TYPE_ANY)
      line = line.drop_until([](char c) { return c == ':'; }).drop_front();
<<<<<<< HEAD
    // TODO: Update when we extend support for other CPUs
    if (cpuType != CPU_TYPE_ANY && cpuType != CPU_TYPE_X86_64 &&
        cpuType != CPU_TYPE_ARM64)
      continue;
=======
>>>>>>> a2ce6ee6

    constexpr std::array<StringRef, 2> fileEnds = {".o:", ".o):"};
    for (StringRef fileEnd : fileEnds) {
      size_t pos = line.find(fileEnd);
      if (pos != StringRef::npos) {
        // Split the string around the colon
        objectFile = line.take_front(pos + fileEnd.size() - 1);
        line = line.drop_front(pos + fileEnd.size());
        break;
      }
    }
    symbol = line.trim();

    if (!symbol.empty()) {
      SymbolPriorityEntry &entry = config->priorities[symbol];
      if (!objectFile.empty())
        entry.objectFiles.insert(std::make_pair(objectFile, priority));
      else
        entry.anyObjectFile = std::max(entry.anyObjectFile, priority);
    }

    --priority;
  }
}

// We expect sub-library names of the form "libfoo", which will match a dylib
// with a path of .*/libfoo.{dylib, tbd}.
// XXX ld64 seems to ignore the extension entirely when matching sub-libraries;
// I'm not sure what the use case for that is.
static bool markReexport(StringRef searchName, ArrayRef<StringRef> extensions) {
  for (InputFile *file : inputFiles) {
    if (auto *dylibFile = dyn_cast<DylibFile>(file)) {
      StringRef filename = path::filename(dylibFile->getName());
      if (filename.consume_front(searchName) &&
          (filename.empty() ||
           find(extensions, filename) != extensions.end())) {
        dylibFile->reexport = true;
        return true;
      }
    }
  }
  return false;
}

// This function is called on startup. We need this for LTO since
// LTO calls LLVM functions to compile bitcode files to native code.
// Technically this can be delayed until we read bitcode files, but
// we don't bother to do lazily because the initialization is fast.
static void initLLVM() {
  InitializeAllTargets();
  InitializeAllTargetMCs();
  InitializeAllAsmPrinters();
  InitializeAllAsmParsers();
}

static void compileBitcodeFiles() {
<<<<<<< HEAD
=======
  // FIXME: Remove this once LTO.cpp honors config->exportDynamic.
  if (config->exportDynamic)
    for (InputFile *file : inputFiles)
      if (isa<BitcodeFile>(file)) {
        warn("the effect of -export_dynamic on LTO is not yet implemented");
        break;
      }

  TimeTraceScope timeScope("LTO");
>>>>>>> a2ce6ee6
  auto *lto = make<BitcodeCompiler>();
  for (InputFile *file : inputFiles)
    if (auto *bitcodeFile = dyn_cast<BitcodeFile>(file))
      lto->add(*bitcodeFile);

  for (ObjFile *file : lto->compile())
    inputFiles.insert(file);
}

// Replaces common symbols with defined symbols residing in __common sections.
// This function must be called after all symbol names are resolved (i.e. after
// all InputFiles have been loaded.) As a result, later operations won't see
// any CommonSymbols.
static void replaceCommonSymbols() {
  TimeTraceScope timeScope("Replace common symbols");
  ConcatOutputSection *osec = nullptr;
  for (Symbol *sym : symtab->getSymbols()) {
    auto *common = dyn_cast<CommonSymbol>(sym);
    if (common == nullptr)
      continue;

<<<<<<< HEAD
    auto *isec = make<InputSection>();
    isec->file = common->getFile();
    isec->name = section_names::common;
    isec->segname = segment_names::data;
    isec->align = common->align;
=======
>>>>>>> a2ce6ee6
    // Casting to size_t will truncate large values on 32-bit architectures,
    // but it's not really worth supporting the linking of 64-bit programs on
    // 32-bit archs.
    ArrayRef<uint8_t> data = {nullptr, static_cast<size_t>(common->size)};
    auto *isec = make<ConcatInputSection>(
        segment_names::data, section_names::common, common->getFile(), data,
        common->align, S_ZEROFILL);
    if (!osec)
      osec = ConcatOutputSection::getOrCreateForInput(isec);
    isec->parent = osec;
    inputSections.push_back(isec);

<<<<<<< HEAD
    replaceSymbol<Defined>(sym, sym->getName(), isec->file, isec, /*value=*/0,
=======
    // FIXME: CommonSymbol should store isReferencedDynamically, noDeadStrip
    // and pass them on here.
    replaceSymbol<Defined>(sym, sym->getName(), isec->getFile(), isec,
                           /*value=*/0,
                           /*size=*/0,
>>>>>>> a2ce6ee6
                           /*isWeakDef=*/false,
                           /*isExternal=*/true, common->privateExtern,
                           /*isThumb=*/false,
                           /*isReferencedDynamically=*/false,
                           /*noDeadStrip=*/false);
  }
}

static void initializeSectionRenameMap() {
  if (config->dataConst) {
    SmallVector<StringRef> v{section_names::got,
                             section_names::authGot,
                             section_names::authPtr,
                             section_names::nonLazySymbolPtr,
                             section_names::const_,
                             section_names::cfString,
                             section_names::moduleInitFunc,
                             section_names::moduleTermFunc,
                             section_names::objcClassList,
                             section_names::objcNonLazyClassList,
                             section_names::objcCatList,
                             section_names::objcNonLazyCatList,
                             section_names::objcProtoList,
                             section_names::objcImageInfo};
    for (StringRef s : v)
      config->sectionRenameMap[{segment_names::data, s}] = {
          segment_names::dataConst, s};
  }
  config->sectionRenameMap[{segment_names::text, section_names::staticInit}] = {
      segment_names::text, section_names::text};
  config->sectionRenameMap[{segment_names::import, section_names::pointers}] = {
      config->dataConst ? segment_names::dataConst : segment_names::data,
      section_names::nonLazySymbolPtr};
}

static inline char toLowerDash(char x) {
  if (x >= 'A' && x <= 'Z')
    return x - 'A' + 'a';
  else if (x == ' ')
    return '-';
  return x;
}

static std::string lowerDash(StringRef s) {
  return std::string(map_iterator(s.begin(), toLowerDash),
                     map_iterator(s.end(), toLowerDash));
}

// Has the side-effect of setting Config::platformInfo.
static PlatformKind parsePlatformVersion(const ArgList &args) {
  const Arg *arg = args.getLastArg(OPT_platform_version);
  if (!arg) {
    error("must specify -platform_version");
    return PlatformKind::unknown;
  }

  StringRef platformStr = arg->getValue(0);
  StringRef minVersionStr = arg->getValue(1);
  StringRef sdkVersionStr = arg->getValue(2);

  // TODO(compnerd) see if we can generate this case list via XMACROS
  PlatformKind platform =
      StringSwitch<PlatformKind>(lowerDash(platformStr))
          .Cases("macos", "1", PlatformKind::macOS)
          .Cases("ios", "2", PlatformKind::iOS)
          .Cases("tvos", "3", PlatformKind::tvOS)
          .Cases("watchos", "4", PlatformKind::watchOS)
          .Cases("bridgeos", "5", PlatformKind::bridgeOS)
          .Cases("mac-catalyst", "6", PlatformKind::macCatalyst)
          .Cases("ios-simulator", "7", PlatformKind::iOSSimulator)
          .Cases("tvos-simulator", "8", PlatformKind::tvOSSimulator)
          .Cases("watchos-simulator", "9", PlatformKind::watchOSSimulator)
          .Cases("driverkit", "10", PlatformKind::driverKit)
          .Default(PlatformKind::unknown);
  if (platform == PlatformKind::unknown)
    error(Twine("malformed platform: ") + platformStr);
  // TODO: check validity of version strings, which varies by platform
  // NOTE: ld64 accepts version strings with 5 components
  // llvm::VersionTuple accepts no more than 4 components
  // Has Apple ever published version strings with 5 components?
  if (config->platformInfo.minimum.tryParse(minVersionStr))
    error(Twine("malformed minimum version: ") + minVersionStr);
  if (config->platformInfo.sdk.tryParse(sdkVersionStr))
    error(Twine("malformed sdk version: ") + sdkVersionStr);
  return platform;
}

// Has the side-effect of setting Config::target.
static TargetInfo *createTargetInfo(InputArgList &args) {
  StringRef archName = args.getLastArgValue(OPT_arch);
<<<<<<< HEAD
  if (archName.empty())
    fatal("must specify -arch");
  PlatformKind platform = parsePlatformVersion(args);

  config->target =
      MachO::Target(MachO::getArchitectureFromName(archName), platform);

  switch (MachO::getCPUTypeFromArchitecture(config->target.Arch).first) {
  case MachO::CPU_TYPE_X86_64:
    return createX86_64TargetInfo();
  case MachO::CPU_TYPE_ARM64:
    return createARM64TargetInfo();
  default:
    fatal("missing or unsupported -arch " + archName);
=======
  if (archName.empty()) {
    error("must specify -arch");
    return nullptr;
  }

  PlatformKind platform = parsePlatformVersion(args);
  config->platformInfo.target =
      MachO::Target(getArchitectureFromName(archName), platform);

  uint32_t cpuType;
  uint32_t cpuSubtype;
  std::tie(cpuType, cpuSubtype) = getCPUTypeFromArchitecture(config->arch());

  switch (cpuType) {
  case CPU_TYPE_X86_64:
    return createX86_64TargetInfo();
  case CPU_TYPE_ARM64:
    return createARM64TargetInfo();
  case CPU_TYPE_ARM64_32:
    return createARM64_32TargetInfo();
  case CPU_TYPE_ARM:
    return createARMTargetInfo(cpuSubtype);
  default:
    error("missing or unsupported -arch " + archName);
    return nullptr;
>>>>>>> a2ce6ee6
  }
}

static UndefinedSymbolTreatment
getUndefinedSymbolTreatment(const ArgList &args) {
  StringRef treatmentStr = args.getLastArgValue(OPT_undefined);
  auto treatment =
      StringSwitch<UndefinedSymbolTreatment>(treatmentStr)
          .Cases("error", "", UndefinedSymbolTreatment::error)
          .Case("warning", UndefinedSymbolTreatment::warning)
          .Case("suppress", UndefinedSymbolTreatment::suppress)
          .Case("dynamic_lookup", UndefinedSymbolTreatment::dynamic_lookup)
          .Default(UndefinedSymbolTreatment::unknown);
  if (treatment == UndefinedSymbolTreatment::unknown) {
    warn(Twine("unknown -undefined TREATMENT '") + treatmentStr +
         "', defaulting to 'error'");
    treatment = UndefinedSymbolTreatment::error;
  } else if (config->namespaceKind == NamespaceKind::twolevel &&
             (treatment == UndefinedSymbolTreatment::warning ||
              treatment == UndefinedSymbolTreatment::suppress)) {
    if (treatment == UndefinedSymbolTreatment::warning)
      error("'-undefined warning' only valid with '-flat_namespace'");
    else
      error("'-undefined suppress' only valid with '-flat_namespace'");
    treatment = UndefinedSymbolTreatment::error;
  }
  return treatment;
}

<<<<<<< HEAD
=======
static ICFLevel getICFLevel(const ArgList &args) {
  StringRef icfLevelStr = args.getLastArgValue(OPT_icf_eq);
  auto icfLevel = StringSwitch<ICFLevel>(icfLevelStr)
                      .Cases("none", "", ICFLevel::none)
                      .Case("safe", ICFLevel::safe)
                      .Case("all", ICFLevel::all)
                      .Default(ICFLevel::unknown);
  if (icfLevel == ICFLevel::unknown) {
    warn(Twine("unknown --icf=OPTION `") + icfLevelStr +
         "', defaulting to `none'");
    icfLevel = ICFLevel::none;
  } else if (icfLevel == ICFLevel::safe) {
    warn(Twine("`--icf=safe' is not yet implemented, reverting to `none'"));
    icfLevel = ICFLevel::none;
  }
  return icfLevel;
}

>>>>>>> a2ce6ee6
static void warnIfDeprecatedOption(const Option &opt) {
  if (!opt.getGroup().isValid())
    return;
  if (opt.getGroup().getID() == OPT_grp_deprecated) {
    warn("Option `" + opt.getPrefixedName() + "' is deprecated in ld64:");
    warn(opt.getHelpText());
  }
}

static void warnIfUnimplementedOption(const Option &opt) {
  if (!opt.getGroup().isValid() || !opt.hasFlag(DriverFlag::HelpHidden))
    return;
  switch (opt.getGroup().getID()) {
  case OPT_grp_deprecated:
    // warn about deprecated options elsewhere
    break;
  case OPT_grp_undocumented:
    warn("Option `" + opt.getPrefixedName() +
         "' is undocumented. Should lld implement it?");
    break;
  case OPT_grp_obsolete:
    warn("Option `" + opt.getPrefixedName() +
         "' is obsolete. Please modernize your usage.");
    break;
  case OPT_grp_ignored:
    warn("Option `" + opt.getPrefixedName() + "' is ignored.");
    break;
  case OPT_grp_ignored_silently:
    break;
  default:
    warn("Option `" + opt.getPrefixedName() +
         "' is not yet implemented. Stay tuned...");
    break;
  }
}

static const char *getReproduceOption(InputArgList &args) {
  if (const Arg *arg = args.getLastArg(OPT_reproduce))
    return arg->getValue();
  return getenv("LLD_REPRODUCE");
}

<<<<<<< HEAD
static bool isPie(InputArgList &args) {
  if (config->outputType != MH_EXECUTE || args.hasArg(OPT_no_pie))
    return false;
  if (config->target.Arch == AK_arm64 || config->target.Arch == AK_arm64e)
    return true;

  // TODO: add logic here as we support more archs. E.g. i386 should default
  // to PIE from 10.7
  assert(config->target.Arch == AK_x86_64 || config->target.Arch == AK_x86_64h);

  PlatformKind kind = config->target.Platform;
  if (kind == PlatformKind::macOS &&
      config->platformInfo.minimum >= VersionTuple(10, 6))
    return true;

  if (kind == PlatformKind::iOSSimulator || kind == PlatformKind::driverKit)
    return true;

  return args.hasArg(OPT_pie);
}

=======
>>>>>>> a2ce6ee6
static void parseClangOption(StringRef opt, const Twine &msg) {
  std::string err;
  raw_string_ostream os(err);

  const char *argv[] = {"lld", opt.data()};
  if (cl::ParseCommandLineOptions(2, argv, "", &os))
    return;
  os.flush();
  error(msg + ": " + StringRef(err).trim());
}

static uint32_t parseDylibVersion(const ArgList &args, unsigned id) {
  const Arg *arg = args.getLastArg(id);
  if (!arg)
    return 0;

  if (config->outputType != MH_DYLIB) {
    error(arg->getAsString(args) + ": only valid with -dylib");
    return 0;
  }

  PackedVersion version;
  if (!version.parse32(arg->getValue())) {
    error(arg->getAsString(args) + ": malformed version");
    return 0;
  }

  return version.rawValue();
}

<<<<<<< HEAD
=======
static uint32_t parseProtection(StringRef protStr) {
  uint32_t prot = 0;
  for (char c : protStr) {
    switch (c) {
    case 'r':
      prot |= VM_PROT_READ;
      break;
    case 'w':
      prot |= VM_PROT_WRITE;
      break;
    case 'x':
      prot |= VM_PROT_EXECUTE;
      break;
    case '-':
      break;
    default:
      error("unknown -segprot letter '" + Twine(c) + "' in " + protStr);
      return 0;
    }
  }
  return prot;
}

static std::vector<SectionAlign> parseSectAlign(const opt::InputArgList &args) {
  std::vector<SectionAlign> sectAligns;
  for (const Arg *arg : args.filtered(OPT_sectalign)) {
    StringRef segName = arg->getValue(0);
    StringRef sectName = arg->getValue(1);
    StringRef alignStr = arg->getValue(2);
    if (alignStr.startswith("0x") || alignStr.startswith("0X"))
      alignStr = alignStr.drop_front(2);
    uint32_t align;
    if (alignStr.getAsInteger(16, align)) {
      error("-sectalign: failed to parse '" + StringRef(arg->getValue(2)) +
            "' as number");
      continue;
    }
    if (!isPowerOf2_32(align)) {
      error("-sectalign: '" + StringRef(arg->getValue(2)) +
            "' (in base 16) not a power of two");
      continue;
    }
    sectAligns.push_back({segName, sectName, align});
  }
  return sectAligns;
}

PlatformKind macho::removeSimulator(PlatformKind platform) {
  switch (platform) {
  case PlatformKind::iOSSimulator:
    return PlatformKind::iOS;
  case PlatformKind::tvOSSimulator:
    return PlatformKind::tvOS;
  case PlatformKind::watchOSSimulator:
    return PlatformKind::watchOS;
  default:
    return platform;
  }
}

static bool dataConstDefault(const InputArgList &args) {
  static const std::vector<std::pair<PlatformKind, VersionTuple>> minVersion = {
      {PlatformKind::macOS, VersionTuple(10, 15)},
      {PlatformKind::iOS, VersionTuple(13, 0)},
      {PlatformKind::tvOS, VersionTuple(13, 0)},
      {PlatformKind::watchOS, VersionTuple(6, 0)},
      {PlatformKind::bridgeOS, VersionTuple(4, 0)}};
  PlatformKind platform = removeSimulator(config->platformInfo.target.Platform);
  auto it = llvm::find_if(minVersion,
                          [&](const auto &p) { return p.first == platform; });
  if (it != minVersion.end())
    if (config->platformInfo.minimum < it->second)
      return false;

  switch (config->outputType) {
  case MH_EXECUTE:
    return !args.hasArg(OPT_no_pie);
  case MH_BUNDLE:
    // FIXME: return false when -final_name ...
    // has prefix "/System/Library/UserEventPlugins/"
    // or matches "/usr/libexec/locationd" "/usr/libexec/terminusd"
    return true;
  case MH_DYLIB:
    return true;
  case MH_OBJECT:
    return false;
  default:
    llvm_unreachable(
        "unsupported output type for determining data-const default");
  }
  return false;
}

>>>>>>> a2ce6ee6
void SymbolPatterns::clear() {
  literals.clear();
  globs.clear();
}

void SymbolPatterns::insert(StringRef symbolName) {
  if (symbolName.find_first_of("*?[]") == StringRef::npos)
    literals.insert(CachedHashStringRef(symbolName));
  else if (Expected<GlobPattern> pattern = GlobPattern::create(symbolName))
    globs.emplace_back(*pattern);
  else
    error("invalid symbol-name pattern: " + symbolName);
}

bool SymbolPatterns::matchLiteral(StringRef symbolName) const {
  return literals.contains(CachedHashStringRef(symbolName));
}

bool SymbolPatterns::matchGlob(StringRef symbolName) const {
<<<<<<< HEAD
  for (const llvm::GlobPattern &glob : globs)
=======
  for (const GlobPattern &glob : globs)
>>>>>>> a2ce6ee6
    if (glob.match(symbolName))
      return true;
  return false;
}

bool SymbolPatterns::match(StringRef symbolName) const {
  return matchLiteral(symbolName) || matchGlob(symbolName);
}

static void handleSymbolPatterns(InputArgList &args,
                                 SymbolPatterns &symbolPatterns,
                                 unsigned singleOptionCode,
                                 unsigned listFileOptionCode) {
  for (const Arg *arg : args.filtered(singleOptionCode))
    symbolPatterns.insert(arg->getValue());
  for (const Arg *arg : args.filtered(listFileOptionCode)) {
    StringRef path = arg->getValue();
    Optional<MemoryBufferRef> buffer = readFile(path);
    if (!buffer) {
      error("Could not read symbol file: " + path);
      continue;
    }
    MemoryBufferRef mbref = *buffer;
    for (StringRef line : args::getLines(mbref)) {
      line = line.take_until([](char c) { return c == '#'; }).trim();
      if (!line.empty())
        symbolPatterns.insert(line);
    }
  }
}

<<<<<<< HEAD
=======
static void createFiles(const InputArgList &args) {
  TimeTraceScope timeScope("Load input files");
  // This loop should be reserved for options whose exact ordering matters.
  // Other options should be handled via filtered() and/or getLastArg().
  for (const Arg *arg : args) {
    const Option &opt = arg->getOption();
    warnIfDeprecatedOption(opt);
    warnIfUnimplementedOption(opt);

    switch (opt.getID()) {
    case OPT_INPUT:
      addFile(rerootPath(arg->getValue()), ForceLoad::Default);
      break;
    case OPT_needed_library:
      if (auto *dylibFile = dyn_cast_or_null<DylibFile>(
              addFile(rerootPath(arg->getValue()), ForceLoad::Default)))
        dylibFile->forceNeeded = true;
      break;
    case OPT_reexport_library:
      if (auto *dylibFile = dyn_cast_or_null<DylibFile>(
              addFile(rerootPath(arg->getValue()), ForceLoad::Default))) {
        config->hasReexports = true;
        dylibFile->reexport = true;
      }
      break;
    case OPT_weak_library:
      if (auto *dylibFile = dyn_cast_or_null<DylibFile>(
              addFile(rerootPath(arg->getValue()), ForceLoad::Default)))
        dylibFile->forceWeakImport = true;
      break;
    case OPT_filelist:
      addFileList(arg->getValue());
      break;
    case OPT_force_load:
      addFile(rerootPath(arg->getValue()), ForceLoad::Yes);
      break;
    case OPT_l:
    case OPT_needed_l:
    case OPT_reexport_l:
    case OPT_weak_l:
      addLibrary(arg->getValue(), opt.getID() == OPT_needed_l,
                 opt.getID() == OPT_weak_l, opt.getID() == OPT_reexport_l,
                 /*isExplicit=*/true, ForceLoad::Default);
      break;
    case OPT_framework:
    case OPT_needed_framework:
    case OPT_reexport_framework:
    case OPT_weak_framework:
      addFramework(arg->getValue(), opt.getID() == OPT_needed_framework,
                   opt.getID() == OPT_weak_framework,
                   opt.getID() == OPT_reexport_framework, /*isExplicit=*/true,
                   ForceLoad::Default);
      break;
    default:
      break;
    }
  }
}

static void gatherInputSections() {
  TimeTraceScope timeScope("Gathering input sections");
  int inputOrder = 0;
  for (const InputFile *file : inputFiles) {
    for (const Section &section : file->sections) {
      const Subsections &subsections = section.subsections;
      if (subsections.empty())
        continue;
      if (subsections[0].isec->getName() == section_names::compactUnwind)
        // Compact unwind entries require special handling elsewhere.
        continue;
      ConcatOutputSection *osec = nullptr;
      for (const Subsection &subsection : subsections) {
        if (auto *isec = dyn_cast<ConcatInputSection>(subsection.isec)) {
          if (isec->isCoalescedWeak())
            continue;
          isec->outSecOff = inputOrder++;
          if (!osec)
            osec = ConcatOutputSection::getOrCreateForInput(isec);
          isec->parent = osec;
          inputSections.push_back(isec);
        } else if (auto *isec =
                       dyn_cast<CStringInputSection>(subsection.isec)) {
          if (in.cStringSection->inputOrder == UnspecifiedInputOrder)
            in.cStringSection->inputOrder = inputOrder++;
          in.cStringSection->addInput(isec);
        } else if (auto *isec =
                       dyn_cast<WordLiteralInputSection>(subsection.isec)) {
          if (in.wordLiteralSection->inputOrder == UnspecifiedInputOrder)
            in.wordLiteralSection->inputOrder = inputOrder++;
          in.wordLiteralSection->addInput(isec);
        } else {
          llvm_unreachable("unexpected input section kind");
        }
      }
    }
  }
  assert(inputOrder <= UnspecifiedInputOrder);
}

static void foldIdenticalLiterals() {
  // We always create a cStringSection, regardless of whether dedupLiterals is
  // true. If it isn't, we simply create a non-deduplicating CStringSection.
  // Either way, we must unconditionally finalize it here.
  in.cStringSection->finalizeContents();
  if (in.wordLiteralSection)
    in.wordLiteralSection->finalizeContents();
}

static void referenceStubBinder() {
  bool needsStubHelper = config->outputType == MH_DYLIB ||
                         config->outputType == MH_EXECUTE ||
                         config->outputType == MH_BUNDLE;
  if (!needsStubHelper || !symtab->find("dyld_stub_binder"))
    return;

  // dyld_stub_binder is used by dyld to resolve lazy bindings. This code here
  // adds a opportunistic reference to dyld_stub_binder if it happens to exist.
  // dyld_stub_binder is in libSystem.dylib, which is usually linked in. This
  // isn't needed for correctness, but the presence of that symbol suppresses
  // "no symbols" diagnostics from `nm`.
  // StubHelperSection::setup() adds a reference and errors out if
  // dyld_stub_binder doesn't exist in case it is actually needed.
  symtab->addUndefined("dyld_stub_binder", /*file=*/nullptr, /*isWeak=*/false);
}

>>>>>>> a2ce6ee6
bool macho::link(ArrayRef<const char *> argsArr, bool canExitEarly,
                 raw_ostream &stdoutOS, raw_ostream &stderrOS) {
  lld::stdoutOS = &stdoutOS;
  lld::stderrOS = &stderrOS;

<<<<<<< HEAD
  errorHandler().cleanupCallback = []() { freeArena(); };

  errorHandler().logName = args::getFilenameWithoutExe(argsArr[0]);
  stderrOS.enable_colors(stderrOS.has_colors());
  // TODO: Set up error handler properly, e.g. the errorLimitExceededMsg


  MachOOptTable parser;
  InputArgList args = parser.parse(argsArr.slice(1));
=======
  errorHandler().cleanupCallback = []() {
    freeArena();

    resolvedFrameworks.clear();
    resolvedLibraries.clear();
    cachedReads.clear();
    concatOutputSections.clear();
    inputFiles.clear();
    inputSections.clear();
    loadedArchives.clear();
    syntheticSections.clear();
    thunkMap.clear();

    firstTLVDataSection = nullptr;
    tar = nullptr;
    memset(&in, 0, sizeof(in));

    resetLoadedDylibs();
    resetOutputSegments();
    resetWriter();
    InputFile::resetIdCount();
  };

  errorHandler().logName = args::getFilenameWithoutExe(argsArr[0]);
  stderrOS.enable_colors(stderrOS.has_colors());

  MachOOptTable parser;
  InputArgList args = parser.parse(argsArr.slice(1));

  errorHandler().errorLimitExceededMsg =
      "too many errors emitted, stopping now "
      "(use --error-limit=0 to see all errors)";
  errorHandler().errorLimit = args::getInteger(args, OPT_error_limit_eq, 20);
  errorHandler().verbose = args.hasArg(OPT_verbose);
>>>>>>> a2ce6ee6

  if (args.hasArg(OPT_help_hidden)) {
    parser.printHelp(argsArr[0], /*showHidden=*/true);
    return true;
  }
  if (args.hasArg(OPT_help)) {
    parser.printHelp(argsArr[0], /*showHidden=*/false);
    return true;
  }
  if (args.hasArg(OPT_version)) {
    message(getLLDVersion());
    return true;
  }

  config = std::make_unique<Configuration>();
  symtab = std::make_unique<SymbolTable>();
  target = createTargetInfo(args);
  depTracker = std::make_unique<DependencyTracker>(
      args.getLastArgValue(OPT_dependency_info));
  if (errorCount())
    return false;

  config->osoPrefix = args.getLastArgValue(OPT_oso_prefix);
  if (!config->osoPrefix.empty()) {
    // Expand special characters, such as ".", "..", or  "~", if present.
    // Note: LD64 only expands "." and not other special characters.
    // That seems silly to imitate so we will not try to follow it, but rather
    // just use real_path() to do it.

    // The max path length is 4096, in theory. However that seems quite long
    // and seems unlikely that any one would want to strip everything from the
    // path. Hence we've picked a reasonably large number here.
    SmallString<1024> expanded;
    if (!fs::real_path(config->osoPrefix, expanded,
                       /*expand_tilde=*/true)) {
      // Note: LD64 expands "." to be `<current_dir>/`
      // (ie., it has a slash suffix) whereas real_path() doesn't.
      // So we have to append '/' to be consistent.
      StringRef sep = sys::path::get_separator();
      // real_path removes trailing slashes as part of the normalization, but
      // these are meaningful for our text based stripping
      if (config->osoPrefix.equals(".") || config->osoPrefix.endswith(sep))
        expanded += sep;
      config->osoPrefix = saver.save(expanded.str());
    }
  }

  // Must be set before any InputSections and Symbols are created.
  config->deadStrip = args.hasArg(OPT_dead_strip);

  config->systemLibraryRoots = getSystemLibraryRoots(args);
  if (const char *path = getReproduceOption(args)) {
    // Note that --reproduce is a debug option so you can ignore it
    // if you are trying to understand the whole picture of the code.
    Expected<std::unique_ptr<TarWriter>> errOrWriter =
        TarWriter::create(path, path::stem(path));
    if (errOrWriter) {
      tar = std::move(*errOrWriter);
      tar->append("response.txt", createResponseFile(args));
      tar->append("version.txt", getLLDVersion() + "\n");
    } else {
      error("--reproduce: " + toString(errOrWriter.takeError()));
    }
  }

  if (auto *arg = args.getLastArg(OPT_threads_eq)) {
    StringRef v(arg->getValue());
    unsigned threads = 0;
    if (!llvm::to_integer(v, threads, 0) || threads == 0)
      error(arg->getSpelling() + ": expected a positive integer, but got '" +
            arg->getValue() + "'");
    parallel::strategy = hardware_concurrency(threads);
    config->thinLTOJobs = v;
  }
  if (auto *arg = args.getLastArg(OPT_thinlto_jobs_eq))
    config->thinLTOJobs = arg->getValue();
  if (!get_threadpool_strategy(config->thinLTOJobs))
    error("--thinlto-jobs: invalid job count: " + config->thinLTOJobs);

  for (const Arg *arg : args.filtered(OPT_u)) {
    config->explicitUndefineds.push_back(symtab->addUndefined(
        arg->getValue(), /*file=*/nullptr, /*isWeakRef=*/false));
  }

  for (const Arg *arg : args.filtered(OPT_U))
    config->explicitDynamicLookups.insert(arg->getValue());

<<<<<<< HEAD
  config->entry = symtab->addUndefined(args.getLastArgValue(OPT_e, "_main"),
                                       /*file=*/nullptr,
                                       /*isWeakRef=*/false);
  for (const Arg *arg : args.filtered(OPT_u)) {
    config->explicitUndefineds.push_back(symtab->addUndefined(
        arg->getValue(), /*file=*/nullptr, /*isWeakRef=*/false));
  }

  for (const Arg *arg : args.filtered(OPT_U))
    symtab->addDynamicLookup(arg->getValue());

  config->outputFile = args.getLastArgValue(OPT_o, "a.out");
=======
  config->mapFile = args.getLastArgValue(OPT_map);
  config->optimize = args::getInteger(args, OPT_O, 1);
  config->outputFile = args.getLastArgValue(OPT_o, "a.out");
  config->finalOutput =
      args.getLastArgValue(OPT_final_output, config->outputFile);
  config->astPaths = args.getAllArgValues(OPT_add_ast_path);
>>>>>>> a2ce6ee6
  config->headerPad = args::getHex(args, OPT_headerpad, /*Default=*/32);
  config->headerPadMaxInstallNames =
      args.hasArg(OPT_headerpad_max_install_names);
  config->printDylibSearch =
      args.hasArg(OPT_print_dylib_search) || getenv("RC_TRACE_DYLIB_SEARCHING");
  config->printEachFile = args.hasArg(OPT_t);
  config->printWhyLoad = args.hasArg(OPT_why_load);
  config->omitDebugInfo = args.hasArg(OPT_S);
  config->outputType = getOutputType(args);
<<<<<<< HEAD
  if (const Arg *arg = args.getLastArg(OPT_bundle_loader)) {
    if (config->outputType != MH_BUNDLE)
      error("-bundle_loader can only be used with MachO bundle output");
    addFile(arg->getValue(), false, true);
=======
  config->errorForArchMismatch = args.hasArg(OPT_arch_errors_fatal);
  if (const Arg *arg = args.getLastArg(OPT_bundle_loader)) {
    if (config->outputType != MH_BUNDLE)
      error("-bundle_loader can only be used with MachO bundle output");
    addFile(arg->getValue(), ForceLoad::Default, /*isExplicit=*/false,
            /*isBundleLoader=*/true);
  }
  if (const Arg *arg = args.getLastArg(OPT_umbrella)) {
    if (config->outputType != MH_DYLIB)
      warn("-umbrella used, but not creating dylib");
    config->umbrella = arg->getValue();
>>>>>>> a2ce6ee6
  }
  config->ltoObjPath = args.getLastArgValue(OPT_object_path_lto);
  config->ltoNewPassManager =
      args.hasFlag(OPT_no_lto_legacy_pass_manager, OPT_lto_legacy_pass_manager,
                   LLVM_ENABLE_NEW_PASS_MANAGER);
<<<<<<< HEAD
=======
  config->ltoo = args::getInteger(args, OPT_lto_O, 2);
  if (config->ltoo > 3)
    error("--lto-O: invalid optimization level: " + Twine(config->ltoo));
  config->thinLTOCacheDir = args.getLastArgValue(OPT_cache_path_lto);
  config->thinLTOCachePolicy = getLTOCachePolicy(args);
>>>>>>> a2ce6ee6
  config->runtimePaths = args::getStrings(args, OPT_rpath);
  config->allLoad = args.hasArg(OPT_all_load);
  config->archMultiple = args.hasArg(OPT_arch_multiple);
  config->applicationExtension = args.hasFlag(
      OPT_application_extension, OPT_no_application_extension, false);
  config->exportDynamic = args.hasArg(OPT_export_dynamic);
  config->forceLoadObjC = args.hasArg(OPT_ObjC);
  config->forceLoadSwift = args.hasArg(OPT_force_load_swift_libs);
  config->deadStripDylibs = args.hasArg(OPT_dead_strip_dylibs);
  config->demangle = args.hasArg(OPT_demangle);
  config->implicitDylibs = !args.hasArg(OPT_no_implicit_dylibs);
  config->emitFunctionStarts =
      args.hasFlag(OPT_function_starts, OPT_no_function_starts, true);
  config->emitBitcodeBundle = args.hasArg(OPT_bitcode_bundle);
  config->emitDataInCodeInfo =
      args.hasFlag(OPT_data_in_code_info, OPT_no_data_in_code_info, true);
  config->icfLevel = getICFLevel(args);
  config->dedupLiterals = args.hasArg(OPT_deduplicate_literals) ||
                          config->icfLevel != ICFLevel::none;
  config->warnDylibInstallName = args.hasFlag(
      OPT_warn_dylib_install_name, OPT_no_warn_dylib_install_name, false);

  // FIXME: Add a commandline flag for this too.
  config->zeroModTime = getenv("ZERO_AR_DATE");

  std::array<PlatformKind, 3> encryptablePlatforms{
      PlatformKind::iOS, PlatformKind::watchOS, PlatformKind::tvOS};
  config->emitEncryptionInfo =
      args.hasFlag(OPT_encryptable, OPT_no_encryption,
                   is_contained(encryptablePlatforms, config->platform()));

#ifndef LLVM_HAVE_LIBXAR
  if (config->emitBitcodeBundle)
    error("-bitcode_bundle unsupported because LLD wasn't built with libxar");
#endif

  if (const Arg *arg = args.getLastArg(OPT_install_name)) {
    if (config->warnDylibInstallName && config->outputType != MH_DYLIB)
      warn(
          arg->getAsString(args) +
          ": ignored, only has effect with -dylib [--warn-dylib-install-name]");
    else
      config->installName = arg->getValue();
  } else if (config->outputType == MH_DYLIB) {
    config->installName = config->finalOutput;
  }

  if (args.hasArg(OPT_mark_dead_strippable_dylib)) {
    if (config->outputType != MH_DYLIB)
      warn("-mark_dead_strippable_dylib: ignored, only has effect with -dylib");
    else
      config->markDeadStrippableDylib = true;
  }

<<<<<<< HEAD
  if (const Arg *arg = args.getLastArg(OPT_install_name)) {
    if (config->outputType != MH_DYLIB)
      warn(arg->getAsString(args) + ": ignored, only has effect with -dylib");
    else
      config->installName = arg->getValue();
  } else if (config->outputType == MH_DYLIB) {
    config->installName = config->outputFile;
  }

  if (args.hasArg(OPT_mark_dead_strippable_dylib)) {
    if (config->outputType != MH_DYLIB)
      warn("-mark_dead_strippable_dylib: ignored, only has effect with -dylib");
    else
      config->markDeadStrippableDylib = true;
  }

=======
>>>>>>> a2ce6ee6
  if (const Arg *arg = args.getLastArg(OPT_static, OPT_dynamic))
    config->staticLink = (arg->getOption().getID() == OPT_static);

  if (const Arg *arg =
          args.getLastArg(OPT_flat_namespace, OPT_twolevel_namespace))
    config->namespaceKind = arg->getOption().getID() == OPT_twolevel_namespace
                                ? NamespaceKind::twolevel
                                : NamespaceKind::flat;

  config->undefinedSymbolTreatment = getUndefinedSymbolTreatment(args);

<<<<<<< HEAD
  config->systemLibraryRoots = getSystemLibraryRoots(args);
=======
  if (config->outputType == MH_EXECUTE)
    config->entry = symtab->addUndefined(args.getLastArgValue(OPT_e, "_main"),
                                         /*file=*/nullptr,
                                         /*isWeakRef=*/false);

>>>>>>> a2ce6ee6
  config->librarySearchPaths =
      getLibrarySearchPaths(args, config->systemLibraryRoots);
  config->frameworkSearchPaths =
      getFrameworkSearchPaths(args, config->systemLibraryRoots);
  if (const Arg *arg =
          args.getLastArg(OPT_search_paths_first, OPT_search_dylibs_first))
    config->searchDylibsFirst =
        arg->getOption().getID() == OPT_search_dylibs_first;

  config->dylibCompatibilityVersion =
      parseDylibVersion(args, OPT_compatibility_version);
  config->dylibCurrentVersion = parseDylibVersion(args, OPT_current_version);

<<<<<<< HEAD
=======
  config->dataConst =
      args.hasFlag(OPT_data_const, OPT_no_data_const, dataConstDefault(args));
  // Populate config->sectionRenameMap with builtin default renames.
  // Options -rename_section and -rename_segment are able to override.
  initializeSectionRenameMap();
>>>>>>> a2ce6ee6
  // Reject every special character except '.' and '$'
  // TODO(gkm): verify that this is the proper set of invalid chars
  StringRef invalidNameChars("!\"#%&'()*+,-/:;<=>?@[\\]^`{|}~");
  auto validName = [invalidNameChars](StringRef s) {
    if (s.find_first_of(invalidNameChars) != StringRef::npos)
      error("invalid name for segment or section: " + s);
    return s;
  };
  for (const Arg *arg : args.filtered(OPT_rename_section)) {
    config->sectionRenameMap[{validName(arg->getValue(0)),
                              validName(arg->getValue(1))}] = {
        validName(arg->getValue(2)), validName(arg->getValue(3))};
  }
  for (const Arg *arg : args.filtered(OPT_rename_segment)) {
    config->segmentRenameMap[validName(arg->getValue(0))] =
        validName(arg->getValue(1));
  }

<<<<<<< HEAD
=======
  config->sectionAlignments = parseSectAlign(args);

  for (const Arg *arg : args.filtered(OPT_segprot)) {
    StringRef segName = arg->getValue(0);
    uint32_t maxProt = parseProtection(arg->getValue(1));
    uint32_t initProt = parseProtection(arg->getValue(2));
    if (maxProt != initProt && config->arch() != AK_i386)
      error("invalid argument '" + arg->getAsString(args) +
            "': max and init must be the same for non-i386 archs");
    if (segName == segment_names::linkEdit)
      error("-segprot cannot be used to change __LINKEDIT's protections");
    config->segmentProtections.push_back({segName, maxProt, initProt});
  }

>>>>>>> a2ce6ee6
  handleSymbolPatterns(args, config->exportedSymbols, OPT_exported_symbol,
                       OPT_exported_symbols_list);
  handleSymbolPatterns(args, config->unexportedSymbols, OPT_unexported_symbol,
                       OPT_unexported_symbols_list);
  if (!config->exportedSymbols.empty() && !config->unexportedSymbols.empty()) {
    error("cannot use both -exported_symbol* and -unexported_symbol* options\n"
          ">>> ignoring unexports");
    config->unexportedSymbols.clear();
  }
<<<<<<< HEAD
=======
  // Explicitly-exported literal symbols must be defined, but might
  // languish in an archive if unreferenced elsewhere. Light a fire
  // under those lazy symbols!
  for (const CachedHashStringRef &cachedName : config->exportedSymbols.literals)
    symtab->addUndefined(cachedName.val(), /*file=*/nullptr,
                         /*isWeakRef=*/false);
>>>>>>> a2ce6ee6

  config->saveTemps = args.hasArg(OPT_save_temps);

  config->adhocCodesign = args.hasFlag(
      OPT_adhoc_codesign, OPT_no_adhoc_codesign,
<<<<<<< HEAD
      config->target.Arch == AK_arm64 || config->target.Arch == AK_arm64e);
=======
      (config->arch() == AK_arm64 || config->arch() == AK_arm64e) &&
          config->platform() == PlatformKind::macOS);
>>>>>>> a2ce6ee6

  if (args.hasArg(OPT_v)) {
    message(getLLDVersion(), lld::errs());
    message(StringRef("Library search paths:") +
                (config->librarySearchPaths.empty()
                     ? ""
                     : "\n\t" + join(config->librarySearchPaths, "\n\t")),
            lld::errs());
    message(StringRef("Framework search paths:") +
<<<<<<< HEAD
            (config->frameworkSearchPaths.size()
                 ? "\n\t" + join(config->frameworkSearchPaths, "\n\t")
                 : ""));
  }

  initLLVM(); // must be run before any call to addFile()

  // This loop should be reserved for options whose exact ordering matters.
  // Other options should be handled via filtered() and/or getLastArg().
  for (const Arg *arg : args) {
    const Option &opt = arg->getOption();
    warnIfDeprecatedOption(opt);
    warnIfUnimplementedOption(opt);

    switch (opt.getID()) {
    case OPT_INPUT:
      addFile(arg->getValue(), false);
      break;
    case OPT_weak_library:
      if (auto *dylibFile =
              dyn_cast_or_null<DylibFile>(addFile(arg->getValue(), false)))
        dylibFile->forceWeakImport = true;
      break;
    case OPT_filelist:
      addFileList(arg->getValue());
      break;
    case OPT_force_load:
      addFile(arg->getValue(), true);
      break;
    case OPT_l:
    case OPT_weak_l:
      addLibrary(arg->getValue(), opt.getID() == OPT_weak_l);
      break;
    case OPT_framework:
    case OPT_weak_framework:
      addFramework(arg->getValue(), opt.getID() == OPT_weak_framework);
      break;
    default:
      break;
    }
  }
=======
                (config->frameworkSearchPaths.empty()
                     ? ""
                     : "\n\t" + join(config->frameworkSearchPaths, "\n\t")),
            lld::errs());
  }

  config->progName = argsArr[0];

  config->timeTraceEnabled = args.hasArg(
      OPT_time_trace, OPT_time_trace_granularity_eq, OPT_time_trace_file_eq);
  config->timeTraceGranularity =
      args::getInteger(args, OPT_time_trace_granularity_eq, 500);

  // Initialize time trace profiler.
  if (config->timeTraceEnabled)
    timeTraceProfilerInitialize(config->timeTraceGranularity, config->progName);

  {
    TimeTraceScope timeScope("ExecuteLinker");

    initLLVM(); // must be run before any call to addFile()
    createFiles(args);

    config->isPic = config->outputType == MH_DYLIB ||
                    config->outputType == MH_BUNDLE ||
                    (config->outputType == MH_EXECUTE &&
                     args.hasFlag(OPT_pie, OPT_no_pie, true));

    // Now that all dylibs have been loaded, search for those that should be
    // re-exported.
    {
      auto reexportHandler = [](const Arg *arg,
                                const std::vector<StringRef> &extensions) {
        config->hasReexports = true;
        StringRef searchName = arg->getValue();
        if (!markReexport(searchName, extensions))
          error(arg->getSpelling() + " " + searchName +
                " does not match a supplied dylib");
      };
      std::vector<StringRef> extensions = {".tbd"};
      for (const Arg *arg : args.filtered(OPT_sub_umbrella))
        reexportHandler(arg, extensions);

      extensions.push_back(".dylib");
      for (const Arg *arg : args.filtered(OPT_sub_library))
        reexportHandler(arg, extensions);
    }
>>>>>>> a2ce6ee6

    cl::ResetAllOptionOccurrences();

    // Parse LTO options.
    if (const Arg *arg = args.getLastArg(OPT_mcpu))
      parseClangOption(saver.save("-mcpu=" + StringRef(arg->getValue())),
                       arg->getSpelling());

    for (const Arg *arg : args.filtered(OPT_mllvm))
      parseClangOption(arg->getValue(), arg->getSpelling());

    compileBitcodeFiles();
    replaceCommonSymbols();

    StringRef orderFile = args.getLastArgValue(OPT_order_file);
    if (!orderFile.empty())
      parseOrderFile(orderFile);

    referenceStubBinder();

    // FIXME: should terminate the link early based on errors encountered so
    // far?

    createSyntheticSections();
    createSyntheticSymbols();

    if (!config->exportedSymbols.empty()) {
      parallelForEach(symtab->getSymbols(), [](Symbol *sym) {
        if (auto *defined = dyn_cast<Defined>(sym)) {
          StringRef symbolName = defined->getName();
          if (config->exportedSymbols.match(symbolName)) {
            if (defined->privateExtern) {
              if (defined->weakDefCanBeHidden) {
                // weak_def_can_be_hidden symbols behave similarly to
                // private_extern symbols in most cases, except for when
                // it is explicitly exported.
                // The former can be exported but the latter cannot.
                defined->privateExtern = false;
              } else {
                warn("cannot export hidden symbol " + symbolName +
                     "\n>>> defined in " + toString(defined->getFile()));
              }
            }
          } else {
            defined->privateExtern = true;
          }
        }
      });
    } else if (!config->unexportedSymbols.empty()) {
      parallelForEach(symtab->getSymbols(), [](Symbol *sym) {
        if (auto *defined = dyn_cast<Defined>(sym))
          if (config->unexportedSymbols.match(defined->getName()))
            defined->privateExtern = true;
      });
    }

<<<<<<< HEAD
  // Now that all dylibs have been loaded, search for those that should be
  // re-exported.
  for (const Arg *arg : args.filtered(OPT_sub_library, OPT_sub_umbrella)) {
    config->hasReexports = true;
    StringRef searchName = arg->getValue();
    std::vector<StringRef> extensions;
    if (arg->getOption().getID() == OPT_sub_library)
      extensions = {".dylib", ".tbd"};
    else
      extensions = {".tbd"};
    if (!markReexport(searchName, extensions))
      error(arg->getSpelling() + " " + searchName +
            " does not match a supplied dylib");
  }

  // Parse LTO options.
  if (const Arg *arg = args.getLastArg(OPT_mcpu))
    parseClangOption(saver.save("-mcpu=" + StringRef(arg->getValue())),
                     arg->getSpelling());

  for (const Arg *arg : args.filtered(OPT_mllvm))
    parseClangOption(arg->getValue(), arg->getSpelling());
=======
    for (const Arg *arg : args.filtered(OPT_sectcreate)) {
      StringRef segName = arg->getValue(0);
      StringRef sectName = arg->getValue(1);
      StringRef fileName = arg->getValue(2);
      Optional<MemoryBufferRef> buffer = readFile(fileName);
      if (buffer)
        inputFiles.insert(make<OpaqueFile>(*buffer, segName, sectName));
    }

    gatherInputSections();

    if (config->deadStrip)
      markLive();
>>>>>>> a2ce6ee6

    // ICF assumes that all literals have been folded already, so we must run
    // foldIdenticalLiterals before foldIdenticalSections.
    foldIdenticalLiterals();
    if (config->icfLevel != ICFLevel::none)
      foldIdenticalSections();

    // Write to an output file.
    if (target->wordSize == 8)
      writeResult<LP64>();
    else
      writeResult<ILP32>();

    depTracker->write(getLLDVersion(), inputFiles, config->outputFile);
  }
  // FIXME: This prints symbols that are undefined both in input files and
  // via -u flag twice.
  for (const Symbol *undefined : config->explicitUndefineds) {
    if (isa<Undefined>(undefined)) {
      error("undefined symbol: " + toString(*undefined) +
            "\n>>> referenced by flag -u " + toString(*undefined));
      return false;
    }
  }

  if (config->timeTraceEnabled) {
    checkError(timeTraceProfilerWrite(
        args.getLastArgValue(OPT_time_trace_file_eq).str(),
        config->outputFile));

<<<<<<< HEAD
  for (const Arg *arg : args.filtered(OPT_sectcreate)) {
    StringRef segName = arg->getValue(0);
    StringRef sectName = arg->getValue(1);
    StringRef fileName = arg->getValue(2);
    Optional<MemoryBufferRef> buffer = readFile(fileName);
    if (buffer)
      inputFiles.insert(make<OpaqueFile>(*buffer, segName, sectName));
  }

  // Initialize InputSections.
  for (InputFile *file : inputFiles) {
    for (SubsectionMap &map : file->subsections) {
      for (const auto &p : map) {
        InputSection *isec = p.second;
        inputSections.push_back(isec);
      }
    }
  }

  // Write to an output file.
  writeResult();

=======
    timeTraceProfilerCleanup();
  }

>>>>>>> a2ce6ee6
  if (canExitEarly)
    exitLld(errorCount() ? 1 : 0);

  bool ret = errorCount() == 0;
  errorHandler().reset();
  return ret;
}<|MERGE_RESOLUTION|>--- conflicted
+++ resolved
@@ -215,52 +215,6 @@
                         {"/Library/Frameworks", "/System/Library/Frameworks"});
 }
 
-<<<<<<< HEAD
-namespace {
-struct ArchiveMember {
-  MemoryBufferRef mbref;
-  uint32_t modTime;
-};
-} // namespace
-
-// Returns slices of MB by parsing MB as an archive file.
-// Each slice consists of a member file in the archive.
-static std::vector<ArchiveMember> getArchiveMembers(MemoryBufferRef mb) {
-  std::unique_ptr<Archive> file =
-      CHECK(Archive::create(mb),
-            mb.getBufferIdentifier() + ": failed to parse archive");
-  Archive *archive = file.get();
-  make<std::unique_ptr<Archive>>(std::move(file)); // take ownership
-
-  std::vector<ArchiveMember> v;
-  Error err = Error::success();
-
-  // Thin archives refer to .o files, so --reproduces needs the .o files too.
-  bool addToTar = archive->isThin() && tar;
-
-  for (const Archive::Child &c : archive->children(err)) {
-    MemoryBufferRef mbref =
-        CHECK(c.getMemoryBufferRef(),
-              mb.getBufferIdentifier() +
-                  ": could not get the buffer for a child of the archive");
-    if (addToTar)
-      tar->append(relativeToRoot(check(c.getFullName())), mbref.getBuffer());
-    uint32_t modTime = toTimeT(
-        CHECK(c.getLastModified(), mb.getBufferIdentifier() +
-                                       ": could not get the modification "
-                                       "time for a child of the archive"));
-    v.push_back({mbref, modTime});
-  }
-  if (err)
-    fatal(mb.getBufferIdentifier() +
-          ": Archive::children failed: " + toString(std::move(err)));
-
-  return v;
-}
-
-static InputFile *addFile(StringRef path, bool forceLoadArchive,
-                          bool isBundleLoader = false) {
-=======
 static llvm::CachePruningPolicy getLTOCachePolicy(InputArgList &args) {
   SmallString<128> ltoPolicy;
   auto add = [&ltoPolicy](Twine val) {
@@ -296,7 +250,6 @@
 
 static InputFile *addFile(StringRef path, ForceLoad forceLoadArchive,
                           bool isExplicit = true, bool isBundleLoader = false) {
->>>>>>> a2ce6ee6
   Optional<MemoryBufferRef> buffer = readFile(path);
   if (!buffer)
     return nullptr;
@@ -325,16 +278,6 @@
     if ((forceLoadArchive == ForceLoad::Default && config->allLoad) ||
         forceLoadArchive == ForceLoad::Yes) {
       if (Optional<MemoryBufferRef> buffer = readFile(path)) {
-<<<<<<< HEAD
-        for (const ArchiveMember &member : getArchiveMembers(*buffer)) {
-          if (Optional<InputFile *> file = loadArchiveMember(
-                  member.mbref, member.modTime, path, /*objCOnly=*/false)) {
-            inputFiles.insert(*file);
-            printArchiveMemberLoad(
-                (forceLoadArchive ? "-force_load" : "-all_load"),
-                inputFiles.back());
-          }
-=======
         Error e = Error::success();
         for (const object::Archive::Child &c : file->getArchive().children(e)) {
           StringRef reason =
@@ -342,7 +285,6 @@
           if (Error e = file->fetch(c, reason))
             error(toString(file) + ": " + reason +
                   " failed to load archive member: " + toString(std::move(e)));
->>>>>>> a2ce6ee6
         }
         if (e)
           error(toString(file) +
@@ -352,24 +294,11 @@
                config->forceLoadObjC) {
       for (const object::Archive::Symbol &sym : file->getArchive().symbols())
         if (sym.getName().startswith(objc::klass))
-<<<<<<< HEAD
-          symtab->addUndefined(sym.getName(), /*file=*/nullptr,
-                               /*isWeakRef=*/false);
-=======
           file->fetch(sym);
->>>>>>> a2ce6ee6
 
       // TODO: no need to look for ObjC sections for a given archive member if
       // we already found that it contains an ObjC symbol.
       if (Optional<MemoryBufferRef> buffer = readFile(path)) {
-<<<<<<< HEAD
-        for (const ArchiveMember &member : getArchiveMembers(*buffer)) {
-          if (Optional<InputFile *> file = loadArchiveMember(
-                  member.mbref, member.modTime, path, /*objCOnly=*/true)) {
-            inputFiles.insert(*file);
-            printArchiveMemberLoad("-ObjC", inputFiles.back());
-          }
-=======
         Error e = Error::success();
         for (const object::Archive::Child &c : file->getArchive().children(e)) {
           Expected<MemoryBufferRef> mb = c.getMemoryBufferRef();
@@ -378,7 +307,6 @@
           if (Error e = file->fetch(c, "-ObjC"))
             error(toString(file) + ": -ObjC failed to load archive member: " +
                   toString(std::move(e)));
->>>>>>> a2ce6ee6
         }
         if (e)
           error(toString(file) +
@@ -396,16 +324,11 @@
   case file_magic::macho_dynamically_linked_shared_lib:
   case file_magic::macho_dynamically_linked_shared_lib_stub:
   case file_magic::tapi_file:
-<<<<<<< HEAD
-    if (Optional<DylibFile *> dylibFile = loadDylib(mbref))
-      newFile = *dylibFile;
-=======
     if (DylibFile *dylibFile = loadDylib(mbref)) {
       if (isExplicit)
         dylibFile->explicitlyLinked = true;
       newFile = dylibFile;
     }
->>>>>>> a2ce6ee6
     break;
   case file_magic::bitcode:
     newFile = make<BitcodeFile>(mbref, "", 0);
@@ -418,16 +341,6 @@
       error(path + ": unhandled file type");
     if (DylibFile *dylibFile = loadDylib(mbref, nullptr, isBundleLoader))
       newFile = dylibFile;
-    break;
-  case file_magic::macho_executable:
-  case file_magic::macho_bundle:
-    // We only allow executable and bundle type here if it is used
-    // as a bundle loader.
-    if (!isBundleLoader)
-      error(path + ": unhandled file type");
-    if (Optional<DylibFile *> dylibFile =
-            loadDylib(mbref, nullptr, isBundleLoader))
-      newFile = *dylibFile;
     break;
   default:
     error(path + ": unhandled file type");
@@ -495,27 +408,6 @@
   if (argv.size() != argc || offset > data.size())
     fatal(toString(f) + ": invalid LC_LINKER_OPTION");
 
-<<<<<<< HEAD
-  MachOOptTable table;
-  unsigned missingIndex, missingCount;
-  InputArgList args = table.ParseArgs(argv, missingIndex, missingCount);
-  if (missingCount)
-    fatal(Twine(args.getArgString(missingIndex)) + ": missing argument");
-  for (const Arg *arg : args.filtered(OPT_UNKNOWN))
-    error("unknown argument: " + arg->getAsString(args));
-
-  for (const Arg *arg : args) {
-    switch (arg->getOption().getID()) {
-    case OPT_l:
-      addLibrary(arg->getValue(), false);
-      break;
-    case OPT_framework:
-      addFramework(arg->getValue(), false);
-      break;
-    default:
-      error(arg->getSpelling() + " is not allowed in LC_LINKER_OPTION");
-    }
-=======
   unsigned i = 0;
   StringRef arg = argv[i];
   if (arg.consume_front("-l")) {
@@ -530,7 +422,6 @@
                  /*isReexport=*/false, /*isExplicit=*/false, ForceLoad::No);
   } else {
     error(arg + " is not allowed in LC_LINKER_OPTION");
->>>>>>> a2ce6ee6
   }
 }
 
@@ -586,13 +477,6 @@
     // Drop the CPU type as well as the colon
     if (cpuType != CPU_TYPE_ANY)
       line = line.drop_until([](char c) { return c == ':'; }).drop_front();
-<<<<<<< HEAD
-    // TODO: Update when we extend support for other CPUs
-    if (cpuType != CPU_TYPE_ANY && cpuType != CPU_TYPE_X86_64 &&
-        cpuType != CPU_TYPE_ARM64)
-      continue;
-=======
->>>>>>> a2ce6ee6
 
     constexpr std::array<StringRef, 2> fileEnds = {".o:", ".o):"};
     for (StringRef fileEnd : fileEnds) {
@@ -649,8 +533,6 @@
 }
 
 static void compileBitcodeFiles() {
-<<<<<<< HEAD
-=======
   // FIXME: Remove this once LTO.cpp honors config->exportDynamic.
   if (config->exportDynamic)
     for (InputFile *file : inputFiles)
@@ -660,7 +542,6 @@
       }
 
   TimeTraceScope timeScope("LTO");
->>>>>>> a2ce6ee6
   auto *lto = make<BitcodeCompiler>();
   for (InputFile *file : inputFiles)
     if (auto *bitcodeFile = dyn_cast<BitcodeFile>(file))
@@ -682,14 +563,6 @@
     if (common == nullptr)
       continue;
 
-<<<<<<< HEAD
-    auto *isec = make<InputSection>();
-    isec->file = common->getFile();
-    isec->name = section_names::common;
-    isec->segname = segment_names::data;
-    isec->align = common->align;
-=======
->>>>>>> a2ce6ee6
     // Casting to size_t will truncate large values on 32-bit architectures,
     // but it's not really worth supporting the linking of 64-bit programs on
     // 32-bit archs.
@@ -702,15 +575,11 @@
     isec->parent = osec;
     inputSections.push_back(isec);
 
-<<<<<<< HEAD
-    replaceSymbol<Defined>(sym, sym->getName(), isec->file, isec, /*value=*/0,
-=======
     // FIXME: CommonSymbol should store isReferencedDynamically, noDeadStrip
     // and pass them on here.
     replaceSymbol<Defined>(sym, sym->getName(), isec->getFile(), isec,
                            /*value=*/0,
                            /*size=*/0,
->>>>>>> a2ce6ee6
                            /*isWeakDef=*/false,
                            /*isExternal=*/true, common->privateExtern,
                            /*isThumb=*/false,
@@ -801,22 +670,6 @@
 // Has the side-effect of setting Config::target.
 static TargetInfo *createTargetInfo(InputArgList &args) {
   StringRef archName = args.getLastArgValue(OPT_arch);
-<<<<<<< HEAD
-  if (archName.empty())
-    fatal("must specify -arch");
-  PlatformKind platform = parsePlatformVersion(args);
-
-  config->target =
-      MachO::Target(MachO::getArchitectureFromName(archName), platform);
-
-  switch (MachO::getCPUTypeFromArchitecture(config->target.Arch).first) {
-  case MachO::CPU_TYPE_X86_64:
-    return createX86_64TargetInfo();
-  case MachO::CPU_TYPE_ARM64:
-    return createARM64TargetInfo();
-  default:
-    fatal("missing or unsupported -arch " + archName);
-=======
   if (archName.empty()) {
     error("must specify -arch");
     return nullptr;
@@ -842,7 +695,6 @@
   default:
     error("missing or unsupported -arch " + archName);
     return nullptr;
->>>>>>> a2ce6ee6
   }
 }
 
@@ -872,8 +724,6 @@
   return treatment;
 }
 
-<<<<<<< HEAD
-=======
 static ICFLevel getICFLevel(const ArgList &args) {
   StringRef icfLevelStr = args.getLastArgValue(OPT_icf_eq);
   auto icfLevel = StringSwitch<ICFLevel>(icfLevelStr)
@@ -892,7 +742,6 @@
   return icfLevel;
 }
 
->>>>>>> a2ce6ee6
 static void warnIfDeprecatedOption(const Option &opt) {
   if (!opt.getGroup().isValid())
     return;
@@ -935,30 +784,6 @@
   return getenv("LLD_REPRODUCE");
 }
 
-<<<<<<< HEAD
-static bool isPie(InputArgList &args) {
-  if (config->outputType != MH_EXECUTE || args.hasArg(OPT_no_pie))
-    return false;
-  if (config->target.Arch == AK_arm64 || config->target.Arch == AK_arm64e)
-    return true;
-
-  // TODO: add logic here as we support more archs. E.g. i386 should default
-  // to PIE from 10.7
-  assert(config->target.Arch == AK_x86_64 || config->target.Arch == AK_x86_64h);
-
-  PlatformKind kind = config->target.Platform;
-  if (kind == PlatformKind::macOS &&
-      config->platformInfo.minimum >= VersionTuple(10, 6))
-    return true;
-
-  if (kind == PlatformKind::iOSSimulator || kind == PlatformKind::driverKit)
-    return true;
-
-  return args.hasArg(OPT_pie);
-}
-
-=======
->>>>>>> a2ce6ee6
 static void parseClangOption(StringRef opt, const Twine &msg) {
   std::string err;
   raw_string_ostream os(err);
@@ -989,8 +814,6 @@
   return version.rawValue();
 }
 
-<<<<<<< HEAD
-=======
 static uint32_t parseProtection(StringRef protStr) {
   uint32_t prot = 0;
   for (char c : protStr) {
@@ -1084,7 +907,6 @@
   return false;
 }
 
->>>>>>> a2ce6ee6
 void SymbolPatterns::clear() {
   literals.clear();
   globs.clear();
@@ -1104,11 +926,7 @@
 }
 
 bool SymbolPatterns::matchGlob(StringRef symbolName) const {
-<<<<<<< HEAD
-  for (const llvm::GlobPattern &glob : globs)
-=======
   for (const GlobPattern &glob : globs)
->>>>>>> a2ce6ee6
     if (glob.match(symbolName))
       return true;
   return false;
@@ -1140,8 +958,6 @@
   }
 }
 
-<<<<<<< HEAD
-=======
 static void createFiles(const InputArgList &args) {
   TimeTraceScope timeScope("Load input files");
   // This loop should be reserved for options whose exact ordering matters.
@@ -1267,23 +1083,11 @@
   symtab->addUndefined("dyld_stub_binder", /*file=*/nullptr, /*isWeak=*/false);
 }
 
->>>>>>> a2ce6ee6
 bool macho::link(ArrayRef<const char *> argsArr, bool canExitEarly,
                  raw_ostream &stdoutOS, raw_ostream &stderrOS) {
   lld::stdoutOS = &stdoutOS;
   lld::stderrOS = &stderrOS;
 
-<<<<<<< HEAD
-  errorHandler().cleanupCallback = []() { freeArena(); };
-
-  errorHandler().logName = args::getFilenameWithoutExe(argsArr[0]);
-  stderrOS.enable_colors(stderrOS.has_colors());
-  // TODO: Set up error handler properly, e.g. the errorLimitExceededMsg
-
-
-  MachOOptTable parser;
-  InputArgList args = parser.parse(argsArr.slice(1));
-=======
   errorHandler().cleanupCallback = []() {
     freeArena();
 
@@ -1318,7 +1122,6 @@
       "(use --error-limit=0 to see all errors)";
   errorHandler().errorLimit = args::getInteger(args, OPT_error_limit_eq, 20);
   errorHandler().verbose = args.hasArg(OPT_verbose);
->>>>>>> a2ce6ee6
 
   if (args.hasArg(OPT_help_hidden)) {
     parser.printHelp(argsArr[0], /*showHidden=*/true);
@@ -1406,27 +1209,12 @@
   for (const Arg *arg : args.filtered(OPT_U))
     config->explicitDynamicLookups.insert(arg->getValue());
 
-<<<<<<< HEAD
-  config->entry = symtab->addUndefined(args.getLastArgValue(OPT_e, "_main"),
-                                       /*file=*/nullptr,
-                                       /*isWeakRef=*/false);
-  for (const Arg *arg : args.filtered(OPT_u)) {
-    config->explicitUndefineds.push_back(symtab->addUndefined(
-        arg->getValue(), /*file=*/nullptr, /*isWeakRef=*/false));
-  }
-
-  for (const Arg *arg : args.filtered(OPT_U))
-    symtab->addDynamicLookup(arg->getValue());
-
-  config->outputFile = args.getLastArgValue(OPT_o, "a.out");
-=======
   config->mapFile = args.getLastArgValue(OPT_map);
   config->optimize = args::getInteger(args, OPT_O, 1);
   config->outputFile = args.getLastArgValue(OPT_o, "a.out");
   config->finalOutput =
       args.getLastArgValue(OPT_final_output, config->outputFile);
   config->astPaths = args.getAllArgValues(OPT_add_ast_path);
->>>>>>> a2ce6ee6
   config->headerPad = args::getHex(args, OPT_headerpad, /*Default=*/32);
   config->headerPadMaxInstallNames =
       args.hasArg(OPT_headerpad_max_install_names);
@@ -1436,12 +1224,6 @@
   config->printWhyLoad = args.hasArg(OPT_why_load);
   config->omitDebugInfo = args.hasArg(OPT_S);
   config->outputType = getOutputType(args);
-<<<<<<< HEAD
-  if (const Arg *arg = args.getLastArg(OPT_bundle_loader)) {
-    if (config->outputType != MH_BUNDLE)
-      error("-bundle_loader can only be used with MachO bundle output");
-    addFile(arg->getValue(), false, true);
-=======
   config->errorForArchMismatch = args.hasArg(OPT_arch_errors_fatal);
   if (const Arg *arg = args.getLastArg(OPT_bundle_loader)) {
     if (config->outputType != MH_BUNDLE)
@@ -1453,20 +1235,16 @@
     if (config->outputType != MH_DYLIB)
       warn("-umbrella used, but not creating dylib");
     config->umbrella = arg->getValue();
->>>>>>> a2ce6ee6
   }
   config->ltoObjPath = args.getLastArgValue(OPT_object_path_lto);
   config->ltoNewPassManager =
       args.hasFlag(OPT_no_lto_legacy_pass_manager, OPT_lto_legacy_pass_manager,
                    LLVM_ENABLE_NEW_PASS_MANAGER);
-<<<<<<< HEAD
-=======
   config->ltoo = args::getInteger(args, OPT_lto_O, 2);
   if (config->ltoo > 3)
     error("--lto-O: invalid optimization level: " + Twine(config->ltoo));
   config->thinLTOCacheDir = args.getLastArgValue(OPT_cache_path_lto);
   config->thinLTOCachePolicy = getLTOCachePolicy(args);
->>>>>>> a2ce6ee6
   config->runtimePaths = args::getStrings(args, OPT_rpath);
   config->allLoad = args.hasArg(OPT_all_load);
   config->archMultiple = args.hasArg(OPT_arch_multiple);
@@ -1521,25 +1299,6 @@
       config->markDeadStrippableDylib = true;
   }
 
-<<<<<<< HEAD
-  if (const Arg *arg = args.getLastArg(OPT_install_name)) {
-    if (config->outputType != MH_DYLIB)
-      warn(arg->getAsString(args) + ": ignored, only has effect with -dylib");
-    else
-      config->installName = arg->getValue();
-  } else if (config->outputType == MH_DYLIB) {
-    config->installName = config->outputFile;
-  }
-
-  if (args.hasArg(OPT_mark_dead_strippable_dylib)) {
-    if (config->outputType != MH_DYLIB)
-      warn("-mark_dead_strippable_dylib: ignored, only has effect with -dylib");
-    else
-      config->markDeadStrippableDylib = true;
-  }
-
-=======
->>>>>>> a2ce6ee6
   if (const Arg *arg = args.getLastArg(OPT_static, OPT_dynamic))
     config->staticLink = (arg->getOption().getID() == OPT_static);
 
@@ -1551,15 +1310,11 @@
 
   config->undefinedSymbolTreatment = getUndefinedSymbolTreatment(args);
 
-<<<<<<< HEAD
-  config->systemLibraryRoots = getSystemLibraryRoots(args);
-=======
   if (config->outputType == MH_EXECUTE)
     config->entry = symtab->addUndefined(args.getLastArgValue(OPT_e, "_main"),
                                          /*file=*/nullptr,
                                          /*isWeakRef=*/false);
 
->>>>>>> a2ce6ee6
   config->librarySearchPaths =
       getLibrarySearchPaths(args, config->systemLibraryRoots);
   config->frameworkSearchPaths =
@@ -1573,14 +1328,11 @@
       parseDylibVersion(args, OPT_compatibility_version);
   config->dylibCurrentVersion = parseDylibVersion(args, OPT_current_version);
 
-<<<<<<< HEAD
-=======
   config->dataConst =
       args.hasFlag(OPT_data_const, OPT_no_data_const, dataConstDefault(args));
   // Populate config->sectionRenameMap with builtin default renames.
   // Options -rename_section and -rename_segment are able to override.
   initializeSectionRenameMap();
->>>>>>> a2ce6ee6
   // Reject every special character except '.' and '$'
   // TODO(gkm): verify that this is the proper set of invalid chars
   StringRef invalidNameChars("!\"#%&'()*+,-/:;<=>?@[\\]^`{|}~");
@@ -1599,8 +1351,6 @@
         validName(arg->getValue(1));
   }
 
-<<<<<<< HEAD
-=======
   config->sectionAlignments = parseSectAlign(args);
 
   for (const Arg *arg : args.filtered(OPT_segprot)) {
@@ -1615,7 +1365,6 @@
     config->segmentProtections.push_back({segName, maxProt, initProt});
   }
 
->>>>>>> a2ce6ee6
   handleSymbolPatterns(args, config->exportedSymbols, OPT_exported_symbol,
                        OPT_exported_symbols_list);
   handleSymbolPatterns(args, config->unexportedSymbols, OPT_unexported_symbol,
@@ -1625,26 +1374,19 @@
           ">>> ignoring unexports");
     config->unexportedSymbols.clear();
   }
-<<<<<<< HEAD
-=======
   // Explicitly-exported literal symbols must be defined, but might
   // languish in an archive if unreferenced elsewhere. Light a fire
   // under those lazy symbols!
   for (const CachedHashStringRef &cachedName : config->exportedSymbols.literals)
     symtab->addUndefined(cachedName.val(), /*file=*/nullptr,
                          /*isWeakRef=*/false);
->>>>>>> a2ce6ee6
 
   config->saveTemps = args.hasArg(OPT_save_temps);
 
   config->adhocCodesign = args.hasFlag(
       OPT_adhoc_codesign, OPT_no_adhoc_codesign,
-<<<<<<< HEAD
-      config->target.Arch == AK_arm64 || config->target.Arch == AK_arm64e);
-=======
       (config->arch() == AK_arm64 || config->arch() == AK_arm64e) &&
           config->platform() == PlatformKind::macOS);
->>>>>>> a2ce6ee6
 
   if (args.hasArg(OPT_v)) {
     message(getLLDVersion(), lld::errs());
@@ -1654,49 +1396,6 @@
                      : "\n\t" + join(config->librarySearchPaths, "\n\t")),
             lld::errs());
     message(StringRef("Framework search paths:") +
-<<<<<<< HEAD
-            (config->frameworkSearchPaths.size()
-                 ? "\n\t" + join(config->frameworkSearchPaths, "\n\t")
-                 : ""));
-  }
-
-  initLLVM(); // must be run before any call to addFile()
-
-  // This loop should be reserved for options whose exact ordering matters.
-  // Other options should be handled via filtered() and/or getLastArg().
-  for (const Arg *arg : args) {
-    const Option &opt = arg->getOption();
-    warnIfDeprecatedOption(opt);
-    warnIfUnimplementedOption(opt);
-
-    switch (opt.getID()) {
-    case OPT_INPUT:
-      addFile(arg->getValue(), false);
-      break;
-    case OPT_weak_library:
-      if (auto *dylibFile =
-              dyn_cast_or_null<DylibFile>(addFile(arg->getValue(), false)))
-        dylibFile->forceWeakImport = true;
-      break;
-    case OPT_filelist:
-      addFileList(arg->getValue());
-      break;
-    case OPT_force_load:
-      addFile(arg->getValue(), true);
-      break;
-    case OPT_l:
-    case OPT_weak_l:
-      addLibrary(arg->getValue(), opt.getID() == OPT_weak_l);
-      break;
-    case OPT_framework:
-    case OPT_weak_framework:
-      addFramework(arg->getValue(), opt.getID() == OPT_weak_framework);
-      break;
-    default:
-      break;
-    }
-  }
-=======
                 (config->frameworkSearchPaths.empty()
                      ? ""
                      : "\n\t" + join(config->frameworkSearchPaths, "\n\t")),
@@ -1744,7 +1443,6 @@
       for (const Arg *arg : args.filtered(OPT_sub_library))
         reexportHandler(arg, extensions);
     }
->>>>>>> a2ce6ee6
 
     cl::ResetAllOptionOccurrences();
 
@@ -1801,30 +1499,6 @@
       });
     }
 
-<<<<<<< HEAD
-  // Now that all dylibs have been loaded, search for those that should be
-  // re-exported.
-  for (const Arg *arg : args.filtered(OPT_sub_library, OPT_sub_umbrella)) {
-    config->hasReexports = true;
-    StringRef searchName = arg->getValue();
-    std::vector<StringRef> extensions;
-    if (arg->getOption().getID() == OPT_sub_library)
-      extensions = {".dylib", ".tbd"};
-    else
-      extensions = {".tbd"};
-    if (!markReexport(searchName, extensions))
-      error(arg->getSpelling() + " " + searchName +
-            " does not match a supplied dylib");
-  }
-
-  // Parse LTO options.
-  if (const Arg *arg = args.getLastArg(OPT_mcpu))
-    parseClangOption(saver.save("-mcpu=" + StringRef(arg->getValue())),
-                     arg->getSpelling());
-
-  for (const Arg *arg : args.filtered(OPT_mllvm))
-    parseClangOption(arg->getValue(), arg->getSpelling());
-=======
     for (const Arg *arg : args.filtered(OPT_sectcreate)) {
       StringRef segName = arg->getValue(0);
       StringRef sectName = arg->getValue(1);
@@ -1838,7 +1512,6 @@
 
     if (config->deadStrip)
       markLive();
->>>>>>> a2ce6ee6
 
     // ICF assumes that all literals have been folded already, so we must run
     // foldIdenticalLiterals before foldIdenticalSections.
@@ -1854,49 +1527,15 @@
 
     depTracker->write(getLLDVersion(), inputFiles, config->outputFile);
   }
-  // FIXME: This prints symbols that are undefined both in input files and
-  // via -u flag twice.
-  for (const Symbol *undefined : config->explicitUndefineds) {
-    if (isa<Undefined>(undefined)) {
-      error("undefined symbol: " + toString(*undefined) +
-            "\n>>> referenced by flag -u " + toString(*undefined));
-      return false;
-    }
-  }
 
   if (config->timeTraceEnabled) {
     checkError(timeTraceProfilerWrite(
         args.getLastArgValue(OPT_time_trace_file_eq).str(),
         config->outputFile));
 
-<<<<<<< HEAD
-  for (const Arg *arg : args.filtered(OPT_sectcreate)) {
-    StringRef segName = arg->getValue(0);
-    StringRef sectName = arg->getValue(1);
-    StringRef fileName = arg->getValue(2);
-    Optional<MemoryBufferRef> buffer = readFile(fileName);
-    if (buffer)
-      inputFiles.insert(make<OpaqueFile>(*buffer, segName, sectName));
-  }
-
-  // Initialize InputSections.
-  for (InputFile *file : inputFiles) {
-    for (SubsectionMap &map : file->subsections) {
-      for (const auto &p : map) {
-        InputSection *isec = p.second;
-        inputSections.push_back(isec);
-      }
-    }
-  }
-
-  // Write to an output file.
-  writeResult();
-
-=======
     timeTraceProfilerCleanup();
   }
 
->>>>>>> a2ce6ee6
   if (canExitEarly)
     exitLld(errorCount() ? 1 : 0);
 
