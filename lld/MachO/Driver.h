--- conflicted
+++ resolved
@@ -16,11 +16,6 @@
 #include "llvm/Option/OptTable.h"
 #include "llvm/Support/MemoryBuffer.h"
 
-<<<<<<< HEAD
-namespace llvm {
-namespace MachO {
-class InterfaceFile;
-=======
 #include <set>
 #include <type_traits>
 
@@ -28,7 +23,6 @@
 namespace MachO {
 class InterfaceFile;
 enum class PlatformKind : unsigned;
->>>>>>> a2ce6ee6
 } // namespace MachO
 } // namespace llvm
 
@@ -71,19 +65,9 @@
                     const std::vector<llvm::StringRef> &roots,
                     ArrayRef<llvm::StringRef> extensions = {""});
 
-<<<<<<< HEAD
-llvm::Optional<DylibFile *> loadDylib(llvm::MemoryBufferRef mbref,
-                                      DylibFile *umbrella = nullptr,
-                                      bool isBundleLoader = false);
-
-llvm::Optional<InputFile *> loadArchiveMember(MemoryBufferRef, uint32_t modTime,
-                                              StringRef archiveName,
-                                              bool objCOnly);
-=======
 // If -syslibroot is specified, absolute paths to non-object files may be
 // rerooted.
 llvm::StringRef rerootPath(llvm::StringRef path);
->>>>>>> a2ce6ee6
 
 uint32_t getModTime(llvm::StringRef path);
 
