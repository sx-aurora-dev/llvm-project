--- conflicted
+++ resolved
@@ -31,36 +31,15 @@
   UnwindInfoSection();
   virtual void prepareRelocations(ConcatInputSection *) = 0;
 
-<<<<<<< HEAD
-private:
-  std::vector<std::pair<compact_unwind_encoding_t, size_t>> commonEncodings;
-  EncodingMap commonEncodingIndexes;
-  // Indices of personality functions within the GOT.
-  std::vector<uint32_t> personalities;
-  std::vector<unwind_info_section_header_lsda_index_entry> lsdaEntries;
-  // Map of function offset (from the image base) to an index within the LSDA
-  // array.
-  llvm::DenseMap<uint32_t, uint32_t> functionToLsdaIndex;
-  std::vector<CompactUnwindEntry64> cuVector;
-  std::vector<CompactUnwindEntry64 *> cuPtrVector;
-  std::vector<SecondLevelPage> secondLevelPages;
-  MergedOutputSection *compactUnwindSection = nullptr;
-  uint64_t level2PagesOffset = 0;
-=======
   llvm::MapVector<std::pair<const InputSection *, uint64_t /*Defined::value*/>,
                   const Defined *>
       symbols;
   std::vector<decltype(symbols)::value_type> symbolsVec;
->>>>>>> 2ab1d525
   uint64_t unwindInfoSize = 0;
   bool allEntriesAreOmitted = true;
 };
 
-<<<<<<< HEAD
-void prepareCompactUnwind(InputSection *isec);
-=======
 UnwindInfoSection *makeUnwindInfoSection();
->>>>>>> 2ab1d525
 
 } // namespace macho
 } // namespace lld
