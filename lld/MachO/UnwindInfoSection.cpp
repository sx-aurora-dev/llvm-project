//===- UnwindInfoSection.cpp ----------------------------------------------===//
//
// Part of the LLVM Project, under the Apache License v2.0 with LLVM Exceptions.
// See https://llvm.org/LICENSE.txt for license information.
// SPDX-License-Identifier: Apache-2.0 WITH LLVM-exception
//
//===----------------------------------------------------------------------===//

#include "UnwindInfoSection.h"
#include "ConcatOutputSection.h"
#include "Config.h"
#include "InputSection.h"
#include "OutputSection.h"
#include "OutputSegment.h"
#include "SymbolTable.h"
#include "Symbols.h"
#include "SyntheticSections.h"
#include "Target.h"

#include "lld/Common/ErrorHandler.h"
#include "lld/Common/Memory.h"
<<<<<<< HEAD
#include "llvm/ADT/SmallVector.h"
=======
#include "llvm/ADT/DenseMap.h"
#include "llvm/ADT/STLExtras.h"
>>>>>>> a2ce6ee6
#include "llvm/BinaryFormat/MachO.h"
#include "llvm/Support/Parallel.h"

#include <numeric>

using namespace llvm;
using namespace llvm::MachO;
using namespace lld;
using namespace lld::macho;

#define COMMON_ENCODINGS_MAX 127
#define COMPACT_ENCODINGS_MAX 256

#define SECOND_LEVEL_PAGE_BYTES 4096
#define SECOND_LEVEL_PAGE_WORDS (SECOND_LEVEL_PAGE_BYTES / sizeof(uint32_t))
#define REGULAR_SECOND_LEVEL_ENTRIES_MAX                                       \
  ((SECOND_LEVEL_PAGE_BYTES -                                                  \
    sizeof(unwind_info_regular_second_level_page_header)) /                    \
   sizeof(unwind_info_regular_second_level_entry))
#define COMPRESSED_SECOND_LEVEL_ENTRIES_MAX                                    \
  ((SECOND_LEVEL_PAGE_BYTES -                                                  \
    sizeof(unwind_info_compressed_second_level_page_header)) /                 \
   sizeof(uint32_t))

#define COMPRESSED_ENTRY_FUNC_OFFSET_BITS 24
#define COMPRESSED_ENTRY_FUNC_OFFSET_MASK                                      \
  UNWIND_INFO_COMPRESSED_ENTRY_FUNC_OFFSET(~0)

// Compact Unwind format is a Mach-O evolution of DWARF Unwind that
// optimizes space and exception-time lookup.  Most DWARF unwind
// entries can be replaced with Compact Unwind entries, but the ones
// that cannot are retained in DWARF form.
//
// This comment will address macro-level organization of the pre-link
// and post-link compact unwind tables. For micro-level organization
// pertaining to the bitfield layout of the 32-bit compact unwind
// entries, see libunwind/include/mach-o/compact_unwind_encoding.h
//
// Important clarifying factoids:
//
// * __LD,__compact_unwind is the compact unwind format for compiler
// output and linker input. It is never a final output. It could be
// an intermediate output with the `-r` option which retains relocs.
//
// * __TEXT,__unwind_info is the compact unwind format for final
// linker output. It is never an input.
//
// * __TEXT,__eh_frame is the DWARF format for both linker input and output.
//
// * __TEXT,__unwind_info entries are divided into 4 KiB pages (2nd
// level) by ascending address, and the pages are referenced by an
// index (1st level) in the section header.
//
// * Following the headers in __TEXT,__unwind_info, the bulk of the
// section contains a vector of compact unwind entries
// `{functionOffset, encoding}` sorted by ascending `functionOffset`.
// Adjacent entries with the same encoding can be folded to great
// advantage, achieving a 3-order-of-magnitude reduction in the
// number of entries.
//
// * The __TEXT,__unwind_info format can accommodate up to 127 unique
// encodings for the space-efficient compressed format. In practice,
// fewer than a dozen unique encodings are used by C++ programs of
// all sizes. Therefore, we don't even bother implementing the regular
// non-compressed format. Time will tell if anyone in the field ever
// overflows the 127-encodings limit.
//
// Refer to the definition of unwind_info_section_header in
// compact_unwind_encoding.h for an overview of the format we are encoding
// here.

// TODO(gkm): prune __eh_frame entries superseded by __unwind_info, PR50410
// TODO(gkm): how do we align the 2nd-level pages?

template <class Ptr> struct CompactUnwindEntry {
  Ptr functionAddress;
  uint32_t functionLength;
  compact_unwind_encoding_t encoding;
  Ptr personality;
  Ptr lsda;
};

using EncodingMap = DenseMap<compact_unwind_encoding_t, size_t>;

struct SecondLevelPage {
  uint32_t kind;
  size_t entryIndex;
  size_t entryCount;
  size_t byteCount;
  std::vector<compact_unwind_encoding_t> localEncodings;
  EncodingMap localEncodingIndexes;
};

template <class Ptr>
class UnwindInfoSectionImpl final : public UnwindInfoSection {
public:
  void prepareRelocations(ConcatInputSection *) override;
  void relocateCompactUnwind(std::vector<CompactUnwindEntry<Ptr>> &);
  Reloc *findLsdaReloc(ConcatInputSection *) const;
  void encodePersonalities();
  void finalize() override;
  void writeTo(uint8_t *buf) const override;

private:
  std::vector<std::pair<compact_unwind_encoding_t, size_t>> commonEncodings;
  EncodingMap commonEncodingIndexes;
  // The entries here will be in the same order as their originating symbols
  // in symbolsVec.
  std::vector<CompactUnwindEntry<Ptr>> cuEntries;
  // Indices into the cuEntries vector.
  std::vector<size_t> cuIndices;
  // Indices of personality functions within the GOT.
  std::vector<Ptr> personalities;
  SmallDenseMap<std::pair<InputSection *, uint64_t /* addend */>, Symbol *>
      personalityTable;
  // Indices into cuEntries for CUEs with a non-null LSDA.
  std::vector<size_t> entriesWithLsda;
  // Map of cuEntries index to an index within the LSDA array.
  DenseMap<size_t, uint32_t> lsdaIndex;
  std::vector<SecondLevelPage> secondLevelPages;
  uint64_t level2PagesOffset = 0;
};

UnwindInfoSection::UnwindInfoSection()
    : SyntheticSection(segment_names::text, section_names::unwindInfo) {
<<<<<<< HEAD
  align = 4; // mimic ld64
=======
  align = 4;
>>>>>>> a2ce6ee6
}

void UnwindInfoSection::prepareRelocations() {
  // This iteration needs to be deterministic, since prepareRelocations may add
  // entries to the GOT. Hence the use of a MapVector for
  // UnwindInfoSection::symbols.
  for (const Defined *d : make_second_range(symbols))
    if (d->unwindEntry)
      prepareRelocations(d->unwindEntry);
}

// Record function symbols that may need entries emitted in __unwind_info, which
// stores unwind data for address ranges.
//
// Note that if several adjacent functions have the same unwind encoding, LSDA,
// and personality function, they share one unwind entry. For this to work,
// functions without unwind info need explicit "no unwind info" unwind entries
// -- else the unwinder would think they have the unwind info of the closest
// function with unwind info right before in the image. Thus, we add function
// symbols for each unique address regardless of whether they have associated
// unwind info.
void UnwindInfoSection::addSymbol(const Defined *d) {
  if (d->unwindEntry)
    allEntriesAreOmitted = false;
  // We don't yet know the final output address of this symbol, but we know that
  // they are uniquely determined by a combination of the isec and value, so
  // we use that as the key here.
  auto p = symbols.insert({{d->isec, d->value}, d});
  // If we have multiple symbols at the same address, only one of them can have
  // an associated CUE.
  if (!p.second && d->unwindEntry) {
    assert(!p.first->second->unwindEntry);
    p.first->second = d;
  }
}

// Compact unwind relocations have different semantics, so we handle them in a
// separate code path from regular relocations. First, we do not wish to add
// rebase opcodes for __LD,__compact_unwind, because that section doesn't
// actually end up in the final binary. Second, personality pointers always
// reside in the GOT and must be treated specially.
template <class Ptr>
void UnwindInfoSectionImpl<Ptr>::prepareRelocations(ConcatInputSection *isec) {
  assert(!isec->shouldOmitFromOutput() &&
         "__compact_unwind section should not be omitted");

  // FIXME: Make this skip relocations for CompactUnwindEntries that
  // point to dead-stripped functions. That might save some amount of
  // work. But since there are usually just few personality functions
  // that are referenced from many places, at least some of them likely
  // live, it wouldn't reduce number of got entries.
  for (size_t i = 0; i < isec->relocs.size(); ++i) {
    Reloc &r = isec->relocs[i];
    assert(target->hasAttr(r.type, RelocAttrBits::UNSIGNED));

    // Functions and LSDA entries always reside in the same object file as the
    // compact unwind entries that references them, and thus appear as section
    // relocs. There is no need to prepare them. We only prepare relocs for
    // personality functions.
    if (r.offset % sizeof(CompactUnwindEntry<Ptr>) !=
        offsetof(CompactUnwindEntry<Ptr>, personality))
      continue;

    if (auto *s = r.referent.dyn_cast<Symbol *>()) {
      // Personality functions are nearly always system-defined (e.g.,
      // ___gxx_personality_v0 for C++) and relocated as dylib symbols.  When an
      // application provides its own personality function, it might be
      // referenced by an extern Defined symbol reloc, or a local section reloc.
      if (auto *defined = dyn_cast<Defined>(s)) {
        // XXX(vyng) This is a a special case for handling duplicate personality
        // symbols. Note that LD64's behavior is a bit different and it is
        // inconsistent with how symbol resolution usually work
        //
        // So we've decided not to follow it. Instead, simply pick the symbol
        // with the same name from the symbol table to replace the local one.
        //
        // (See discussions/alternatives already considered on D107533)
        if (!defined->isExternal())
          if (Symbol *sym = symtab->find(defined->getName()))
            if (sym->kind() != Symbol::LazyArchiveKind)
              r.referent = s = sym;
      }
      if (auto *undefined = dyn_cast<Undefined>(s)) {
        treatUndefinedSymbol(*undefined);
        // treatUndefinedSymbol() can replace s with a DylibSymbol; re-check.
        if (isa<Undefined>(s))
          continue;
      }

      if (auto *defined = dyn_cast<Defined>(s)) {
        // Check if we have created a synthetic symbol at the same address.
        Symbol *&personality =
            personalityTable[{defined->isec, defined->value}];
        if (personality == nullptr) {
          personality = defined;
          in.got->addEntry(defined);
        } else if (personality != defined) {
          r.referent = personality;
        }
        continue;
      }
      assert(isa<DylibSymbol>(s));
      in.got->addEntry(s);
      continue;
    }

    if (auto *referentIsec = r.referent.dyn_cast<InputSection *>()) {
      assert(!isCoalescedWeak(referentIsec));
      // Personality functions can be referenced via section relocations
      // if they live in the same object file. Create placeholder synthetic
      // symbols for them in the GOT.
      Symbol *&s = personalityTable[{referentIsec, r.addend}];
      if (s == nullptr) {
        // This runs after dead stripping, so the noDeadStrip argument does not
        // matter.
        s = make<Defined>("<internal>", /*file=*/nullptr, referentIsec,
                          r.addend, /*size=*/0, /*isWeakDef=*/false,
                          /*isExternal=*/false, /*isPrivateExtern=*/false,
                          /*isThumb=*/false, /*isReferencedDynamically=*/false,
                          /*noDeadStrip=*/false);
        in.got->addEntry(s);
      }
      r.referent = s;
      r.addend = 0;
    }
  }
}

// Unwind info lives in __DATA, and finalization of __TEXT will occur before
// finalization of __DATA. Moreover, the finalization of unwind info depends on
// the exact addresses that it references. So it is safe for compact unwind to
// reference addresses in __TEXT, but not addresses in any other segment.
static ConcatInputSection *checkTextSegment(InputSection *isec) {
  if (isec->getSegName() != segment_names::text)
    error("compact unwind references address in " + toString(isec) +
          " which is not in segment __TEXT");
  // __text should always be a ConcatInputSection.
  return cast<ConcatInputSection>(isec);
}

// We need to apply the relocations to the pre-link compact unwind section
// before converting it to post-link form. There should only be absolute
// relocations here: since we are not emitting the pre-link CU section, there
// is no source address to make a relative location meaningful.
template <class Ptr>
void UnwindInfoSectionImpl<Ptr>::relocateCompactUnwind(
    std::vector<CompactUnwindEntry<Ptr>> &cuEntries) {
  parallelForEachN(0, symbolsVec.size(), [&](size_t i) {
    uint8_t *buf = reinterpret_cast<uint8_t *>(cuEntries.data()) +
                   i * sizeof(CompactUnwindEntry<Ptr>);
    const Defined *d = symbolsVec[i].second;
    // Write the functionAddress.
    writeAddress(buf, d->getVA(), sizeof(Ptr) == 8 ? 3 : 2);
    if (!d->unwindEntry)
      return;

    // Write the rest of the CUE.
    memcpy(buf + sizeof(Ptr), d->unwindEntry->data.data(),
           d->unwindEntry->data.size());
    for (const Reloc &r : d->unwindEntry->relocs) {
      uint64_t referentVA = 0;
      if (auto *referentSym = r.referent.dyn_cast<Symbol *>()) {
        if (!isa<Undefined>(referentSym)) {
          if (auto *defined = dyn_cast<Defined>(referentSym))
            checkTextSegment(defined->isec);
          // At this point in the link, we may not yet know the final address of
          // the GOT, so we just encode the index. We make it a 1-based index so
          // that we can distinguish the null pointer case.
          referentVA = referentSym->gotIndex + 1;
        }
      } else {
        auto *referentIsec = r.referent.get<InputSection *>();
        checkTextSegment(referentIsec);
        referentVA = referentIsec->getVA(r.addend);
      }
      writeAddress(buf + r.offset, referentVA, r.length);
    }
  });
}

// There should only be a handful of unique personality pointers, so we can
// encode them as 2-bit indices into a small array.
template <class Ptr> void UnwindInfoSectionImpl<Ptr>::encodePersonalities() {
  for (size_t idx : cuIndices) {
    CompactUnwindEntry<Ptr> &cu = cuEntries[idx];
    if (cu.personality == 0)
      continue;
    // Linear search is fast enough for a small array.
    auto it = find(personalities, cu.personality);
    uint32_t personalityIndex; // 1-based index
    if (it != personalities.end()) {
      personalityIndex = std::distance(personalities.begin(), it) + 1;
    } else {
      personalities.push_back(cu.personality);
      personalityIndex = personalities.size();
    }
    cu.encoding |=
        personalityIndex << countTrailingZeros(
            static_cast<compact_unwind_encoding_t>(UNWIND_PERSONALITY_MASK));
  }
  if (personalities.size() > 3)
    error("too many personalities (" + std::to_string(personalities.size()) +
          ") for compact unwind to encode");
}

static bool canFoldEncoding(compact_unwind_encoding_t encoding) {
  // From compact_unwind_encoding.h:
  //  UNWIND_X86_64_MODE_STACK_IND:
  //  A "frameless" (RBP not used as frame pointer) function large constant
  //  stack size.  This case is like the previous, except the stack size is too
  //  large to encode in the compact unwind encoding.  Instead it requires that
  //  the function contains "subq $nnnnnnnn,RSP" in its prolog.  The compact
  //  encoding contains the offset to the nnnnnnnn value in the function in
  //  UNWIND_X86_64_FRAMELESS_STACK_SIZE.
  // Since this means the unwinder has to look at the `subq` in the function
  // of the unwind info's unwind address, two functions that have identical
  // unwind info can't be folded if it's using this encoding since both
  // entries need unique addresses.
  static_assert(UNWIND_X86_64_MODE_MASK == UNWIND_X86_MODE_MASK, "");
  static_assert(UNWIND_X86_64_MODE_STACK_IND == UNWIND_X86_MODE_STACK_IND, "");
  if ((target->cpuType == CPU_TYPE_X86_64 || target->cpuType == CPU_TYPE_X86) &&
      (encoding & UNWIND_X86_64_MODE_MASK) == UNWIND_X86_64_MODE_STACK_IND) {
    // FIXME: Consider passing in the two function addresses and getting
    // their two stack sizes off the `subq` and only returning false if they're
    // actually different.
    return false;
  }
  return true;
}

template <class Ptr>
Reloc *
UnwindInfoSectionImpl<Ptr>::findLsdaReloc(ConcatInputSection *isec) const {
  if (isec == nullptr)
    return nullptr;
  auto it = llvm::find_if(isec->relocs, [](const Reloc &r) {
    return r.offset % sizeof(CompactUnwindEntry<Ptr>) ==
           offsetof(CompactUnwindEntry<Ptr>, lsda);
  });
  if (it == isec->relocs.end())
    return nullptr;
  return &*it;
}

SmallDenseMap<std::pair<InputSection *, uint64_t /* addend */>, macho::Symbol *>
    personalityTable;

// Compact unwind relocations have different semantics, so we handle them in a
// separate code path from regular relocations. First, we do not wish to add
// rebase opcodes for __LD,__compact_unwind, because that section doesn't
// actually end up in the final binary. Second, personality pointers always
// reside in the GOT and must be treated specially.
void macho::prepareCompactUnwind(InputSection *isec) {
  assert(isec->segname == segment_names::ld &&
         isec->name == section_names::compactUnwind);

  for (Reloc &r : isec->relocs) {
    assert(target->hasAttr(r.type, RelocAttrBits::UNSIGNED));
    if (r.offset % sizeof(CompactUnwindEntry64) !=
        offsetof(struct CompactUnwindEntry64, personality))
      continue;

    if (auto *s = r.referent.dyn_cast<lld::macho::Symbol *>()) {
      if (auto *undefined = dyn_cast<Undefined>(s)) {
        treatUndefinedSymbol(*undefined);
        // treatUndefinedSymbol() can replace s with a DylibSymbol; re-check.
        if (isa<Undefined>(s))
          continue;
      }
      if (auto *defined = dyn_cast<Defined>(s)) {
        // Check if we have created a synthetic symbol at the same address.
        macho::Symbol *&personality =
            personalityTable[{defined->isec, defined->value}];
        if (personality == nullptr) {
          personality = defined;
          in.got->addEntry(defined);
        } else if (personality != defined) {
          r.referent = personality;
        }
        continue;
      }
      assert(isa<DylibSymbol>(s));
      in.got->addEntry(s);
      continue;
    }

    if (auto *referentIsec = r.referent.dyn_cast<InputSection *>()) {
      // Personality functions can be referenced via section relocations
      // if they live in the same object file. Create placeholder synthetic
      // symbols for them in the GOT.
      macho::Symbol *&s = personalityTable[{referentIsec, r.addend}];
      if (s == nullptr) {
        s = make<Defined>("<internal>", nullptr, referentIsec, r.addend, false,
                          false, false);
        in.got->addEntry(s);
      }
      r.referent = s;
      r.addend = 0;
    }
  }
}

// Unwind info lives in __DATA, and finalization of __TEXT will occur before
// finalization of __DATA. Moreover, the finalization of unwind info depends on
// the exact addresses that it references. So it is safe for compact unwind to
// reference addresses in __TEXT, but not addresses in any other segment.
static void checkTextSegment(InputSection *isec) {
  if (isec->segname != segment_names::text)
    error("compact unwind references address in " + toString(isec) +
          " which is not in segment __TEXT");
}

// We need to apply the relocations to the pre-link compact unwind section
// before converting it to post-link form. There should only be absolute
// relocations here: since we are not emitting the pre-link CU section, there
// is no source address to make a relative location meaningful.
static void relocateCompactUnwind(MergedOutputSection *compactUnwindSection,
                                  std::vector<CompactUnwindEntry64> &cuVector) {
  for (InputSection *isec : compactUnwindSection->inputs) {
    uint8_t *buf =
        reinterpret_cast<uint8_t *>(cuVector.data()) + isec->outSecFileOff;
    memcpy(buf, isec->data.data(), isec->data.size());

    for (Reloc &r : isec->relocs) {
      uint64_t referentVA = 0;
      if (auto *referentSym = r.referent.dyn_cast<macho::Symbol *>()) {
        if (!isa<Undefined>(referentSym)) {
          assert(referentSym->isInGot());
          if (auto *defined = dyn_cast<Defined>(referentSym))
            checkTextSegment(defined->isec);
          // At this point in the link, we may not yet know the final address of
          // the GOT, so we just encode the index. We make it a 1-based index so
          // that we can distinguish the null pointer case.
          referentVA = referentSym->gotIndex + 1;
        }
      } else if (auto *referentIsec = r.referent.dyn_cast<InputSection *>()) {
        checkTextSegment(referentIsec);
        referentVA = referentIsec->getVA() + r.addend;
      }
      support::endian::write64le(buf + r.offset, referentVA);
    }
  }
}

// There should only be a handful of unique personality pointers, so we can
// encode them as 2-bit indices into a small array.
void encodePersonalities(const std::vector<CompactUnwindEntry64 *> &cuPtrVector,
                         std::vector<uint32_t> &personalities) {
  for (CompactUnwindEntry64 *cu : cuPtrVector) {
    if (cu->personality == 0)
      continue;
    uint32_t personalityOffset = cu->personality - in.header->addr;
    // Linear search is fast enough for a small array.
    auto it = find(personalities, personalityOffset);
    uint32_t personalityIndex; // 1-based index
    if (it != personalities.end()) {
      personalityIndex = std::distance(personalities.begin(), it) + 1;
    } else {
      personalities.push_back(cu->personality);
      personalityIndex = personalities.size();
    }
    cu->encoding |=
        personalityIndex << countTrailingZeros(
            static_cast<compact_unwind_encoding_t>(UNWIND_PERSONALITY_MASK));
  }
  if (personalities.size() > 3)
    error("too many personalities (" + std::to_string(personalities.size()) +
          ") for compact unwind to encode");
}

// Scan the __LD,__compact_unwind entries and compute the space needs of
// __TEXT,__unwind_info and __TEXT,__eh_frame
<<<<<<< HEAD
void UnwindInfoSection::finalize() {
  if (compactUnwindSection == nullptr)
=======
template <class Ptr> void UnwindInfoSectionImpl<Ptr>::finalize() {
  if (symbols.empty())
>>>>>>> a2ce6ee6
    return;

  // At this point, the address space for __TEXT,__text has been
  // assigned, so we can relocate the __LD,__compact_unwind entries
  // into a temporary buffer. Relocation is necessary in order to sort
  // the CU entries by function address. Sorting is necessary so that
  // we can fold adjacent CU entries with identical
  // encoding+personality+lsda. Folding is necessary because it reduces
  // the number of CU entries by as much as 3 orders of magnitude!
<<<<<<< HEAD
  compactUnwindSection->finalize();
  assert(compactUnwindSection->getSize() % sizeof(CompactUnwindEntry64) == 0);
  size_t cuCount =
      compactUnwindSection->getSize() / sizeof(CompactUnwindEntry64);
  cuVector.resize(cuCount);
  relocateCompactUnwind(compactUnwindSection, cuVector);

  // Rather than sort & fold the 32-byte entries directly, we create a
  // vector of pointers to entries and sort & fold that instead.
  cuPtrVector.reserve(cuCount);
  for (CompactUnwindEntry64 &cuEntry : cuVector)
    cuPtrVector.emplace_back(&cuEntry);
  std::sort(cuPtrVector.begin(), cuPtrVector.end(),
            [](const CompactUnwindEntry64 *a, const CompactUnwindEntry64 *b) {
              return a->functionAddress < b->functionAddress;
            });
=======
  cuEntries.resize(symbols.size());
  // The "map" part of the symbols MapVector was only needed for deduplication
  // in addSymbol(). Now that we are done adding, move the contents to a plain
  // std::vector for indexed access.
  symbolsVec = symbols.takeVector();
  relocateCompactUnwind(cuEntries);

  // Rather than sort & fold the 32-byte entries directly, we create a
  // vector of indices to entries and sort & fold that instead.
  cuIndices.resize(cuEntries.size());
  std::iota(cuIndices.begin(), cuIndices.end(), 0);
  llvm::sort(cuIndices, [&](size_t a, size_t b) {
    return cuEntries[a].functionAddress < cuEntries[b].functionAddress;
  });
>>>>>>> a2ce6ee6

  // Fold adjacent entries with matching encoding+personality+lsda
  // We use three iterators on the same cuIndices to fold in-situ:
  // (1) `foldBegin` is the first of a potential sequence of matching entries
  // (2) `foldEnd` is the first non-matching entry after `foldBegin`.
  // The semi-open interval [ foldBegin .. foldEnd ) contains a range
  // entries that can be folded into a single entry and written to ...
  // (3) `foldWrite`
  auto foldWrite = cuIndices.begin();
  for (auto foldBegin = cuIndices.begin(); foldBegin < cuIndices.end();) {
    auto foldEnd = foldBegin;
    while (++foldEnd < cuIndices.end() &&
           cuEntries[*foldBegin].encoding == cuEntries[*foldEnd].encoding &&
           cuEntries[*foldBegin].personality ==
               cuEntries[*foldEnd].personality &&
           canFoldEncoding(cuEntries[*foldEnd].encoding)) {
      // In most cases, we can just compare the values of cuEntries[*].lsda.
      // However, it is possible for -rename_section to cause the LSDA section
      // (__gcc_except_tab) to be finalized after the unwind info section. In
      // that case, we don't yet have unique addresses for the LSDA entries.
      // So we check their relocations instead.
      // FIXME: should we account for an LSDA at an absolute address? ld64 seems
      // to support it, but it seems unlikely to be used in practice.
      Reloc *lsda1 = findLsdaReloc(symbolsVec[*foldBegin].second->unwindEntry);
      Reloc *lsda2 = findLsdaReloc(symbolsVec[*foldEnd].second->unwindEntry);
      if (lsda1 == nullptr && lsda2 == nullptr)
        continue;
      if (lsda1 == nullptr || lsda2 == nullptr)
        break;
      if (lsda1->referent != lsda2->referent)
        break;
      if (lsda1->addend != lsda2->addend)
        break;
    }
    *foldWrite++ = *foldBegin;
    foldBegin = foldEnd;
  }
  cuIndices.erase(foldWrite, cuIndices.end());

  encodePersonalities();

  encodePersonalities(cuPtrVector, personalities);

  // Count frequencies of the folded encodings
  EncodingMap encodingFrequencies;
<<<<<<< HEAD
  for (const CompactUnwindEntry64 *cuPtrEntry : cuPtrVector)
    encodingFrequencies[cuPtrEntry->encoding]++;
=======
  for (size_t idx : cuIndices)
    encodingFrequencies[cuEntries[idx].encoding]++;
>>>>>>> a2ce6ee6

  // Make a vector of encodings, sorted by descending frequency
  for (const auto &frequency : encodingFrequencies)
    commonEncodings.emplace_back(frequency);
  llvm::sort(commonEncodings,
             [](const std::pair<compact_unwind_encoding_t, size_t> &a,
                const std::pair<compact_unwind_encoding_t, size_t> &b) {
               if (a.second == b.second)
                 // When frequencies match, secondarily sort on encoding
                 // to maintain parity with validate-unwind-info.py
                 return a.first > b.first;
               return a.second > b.second;
             });

  // Truncate the vector to 127 elements.
  // Common encoding indexes are limited to 0..126, while encoding
  // indexes 127..255 are local to each second-level page
  if (commonEncodings.size() > COMMON_ENCODINGS_MAX)
    commonEncodings.resize(COMMON_ENCODINGS_MAX);

  // Create a map from encoding to common-encoding-table index
  for (size_t i = 0; i < commonEncodings.size(); i++)
    commonEncodingIndexes[commonEncodings[i].first] = i;

  // Split folded encodings into pages, where each page is limited by ...
  // (a) 4 KiB capacity
  // (b) 24-bit difference between first & final function address
  // (c) 8-bit compact-encoding-table index,
  //     for which 0..126 references the global common-encodings table,
  //     and 127..255 references a local per-second-level-page table.
  // First we try the compact format and determine how many entries fit.
  // If more entries fit in the regular format, we use that.
  for (size_t i = 0; i < cuIndices.size();) {
    size_t idx = cuIndices[i];
    secondLevelPages.emplace_back();
<<<<<<< HEAD
    UnwindInfoSection::SecondLevelPage &page = secondLevelPages.back();
=======
    SecondLevelPage &page = secondLevelPages.back();
>>>>>>> a2ce6ee6
    page.entryIndex = i;
    uintptr_t functionAddressMax =
        cuEntries[idx].functionAddress + COMPRESSED_ENTRY_FUNC_OFFSET_MASK;
    size_t n = commonEncodings.size();
    size_t wordsRemaining =
        SECOND_LEVEL_PAGE_WORDS -
        sizeof(unwind_info_compressed_second_level_page_header) /
            sizeof(uint32_t);
<<<<<<< HEAD
    while (wordsRemaining >= 1 && i < cuPtrVector.size()) {
      const CompactUnwindEntry64 *cuPtr = cuPtrVector[i];
=======
    while (wordsRemaining >= 1 && i < cuIndices.size()) {
      idx = cuIndices[i];
      const CompactUnwindEntry<Ptr> *cuPtr = &cuEntries[idx];
>>>>>>> a2ce6ee6
      if (cuPtr->functionAddress >= functionAddressMax) {
        break;
      } else if (commonEncodingIndexes.count(cuPtr->encoding) ||
                 page.localEncodingIndexes.count(cuPtr->encoding)) {
        i++;
        wordsRemaining--;
      } else if (wordsRemaining >= 2 && n < COMPACT_ENCODINGS_MAX) {
        page.localEncodings.emplace_back(cuPtr->encoding);
        page.localEncodingIndexes[cuPtr->encoding] = n++;
        i++;
        wordsRemaining -= 2;
      } else {
        break;
      }
    }
    page.entryCount = i - page.entryIndex;

    // If this is not the final page, see if it's possible to fit more
    // entries by using the regular format. This can happen when there
    // are many unique encodings, and we we saturated the local
    // encoding table early.
    if (i < cuIndices.size() &&
        page.entryCount < REGULAR_SECOND_LEVEL_ENTRIES_MAX) {
      page.kind = UNWIND_SECOND_LEVEL_REGULAR;
      page.entryCount = std::min(REGULAR_SECOND_LEVEL_ENTRIES_MAX,
                                 cuIndices.size() - page.entryIndex);
      i = page.entryIndex + page.entryCount;
    } else {
      page.kind = UNWIND_SECOND_LEVEL_COMPRESSED;
    }
  }

<<<<<<< HEAD
  for (const CompactUnwindEntry64 *cu : cuPtrVector) {
    uint32_t functionOffset = cu->functionAddress - in.header->addr;
    functionToLsdaIndex[functionOffset] = lsdaEntries.size();
    if (cu->lsda != 0)
      lsdaEntries.push_back(
          {functionOffset, static_cast<uint32_t>(cu->lsda - in.header->addr)});
=======
  for (size_t idx : cuIndices) {
    lsdaIndex[idx] = entriesWithLsda.size();
    const Defined *d = symbolsVec[idx].second;
    if (findLsdaReloc(d->unwindEntry))
      entriesWithLsda.push_back(idx);
>>>>>>> a2ce6ee6
  }

  // compute size of __TEXT,__unwind_info section
  level2PagesOffset = sizeof(unwind_info_section_header) +
                      commonEncodings.size() * sizeof(uint32_t) +
                      personalities.size() * sizeof(uint32_t) +
                      // The extra second-level-page entry is for the sentinel
                      (secondLevelPages.size() + 1) *
                          sizeof(unwind_info_section_header_index_entry) +
                      entriesWithLsda.size() *
                          sizeof(unwind_info_section_header_lsda_index_entry);
  unwindInfoSize =
      level2PagesOffset + secondLevelPages.size() * SECOND_LEVEL_PAGE_BYTES;
}

// All inputs are relocated and output addresses are known, so write!

template <class Ptr>
void UnwindInfoSectionImpl<Ptr>::writeTo(uint8_t *buf) const {
  assert(!cuIndices.empty() && "call only if there is unwind info");

  // section header
  auto *uip = reinterpret_cast<unwind_info_section_header *>(buf);
  uip->version = 1;
  uip->commonEncodingsArraySectionOffset = sizeof(unwind_info_section_header);
  uip->commonEncodingsArrayCount = commonEncodings.size();
  uip->personalityArraySectionOffset =
      uip->commonEncodingsArraySectionOffset +
      (uip->commonEncodingsArrayCount * sizeof(uint32_t));
  uip->personalityArrayCount = personalities.size();
  uip->indexSectionOffset = uip->personalityArraySectionOffset +
                            (uip->personalityArrayCount * sizeof(uint32_t));
  uip->indexCount = secondLevelPages.size() + 1;

  // Common encodings
  auto *i32p = reinterpret_cast<uint32_t *>(&uip[1]);
  for (const auto &encoding : commonEncodings)
    *i32p++ = encoding.first;

  // Personalities
<<<<<<< HEAD
  for (const uint32_t &personality : personalities)
    *i32p++ = in.got->addr + (personality - 1) * WordSize;
=======
  for (Ptr personality : personalities)
    *i32p++ =
        in.got->addr + (personality - 1) * target->wordSize - in.header->addr;
>>>>>>> a2ce6ee6

  // Level-1 index
  uint32_t lsdaOffset =
      uip->indexSectionOffset +
      uip->indexCount * sizeof(unwind_info_section_header_index_entry);
  uint64_t l2PagesOffset = level2PagesOffset;
  auto *iep = reinterpret_cast<unwind_info_section_header_index_entry *>(i32p);
  for (const SecondLevelPage &page : secondLevelPages) {
<<<<<<< HEAD
    iep->functionOffset =
        cuPtrVector[page.entryIndex]->functionAddress - in.header->addr;
    iep->secondLevelPagesSectionOffset = l2PagesOffset;
    iep->lsdaIndexArraySectionOffset =
        lsdaOffset + functionToLsdaIndex.lookup(iep->functionOffset) *
=======
    size_t idx = cuIndices[page.entryIndex];
    iep->functionOffset = cuEntries[idx].functionAddress - in.header->addr;
    iep->secondLevelPagesSectionOffset = l2PagesOffset;
    iep->lsdaIndexArraySectionOffset =
        lsdaOffset + lsdaIndex.lookup(idx) *
>>>>>>> a2ce6ee6
                         sizeof(unwind_info_section_header_lsda_index_entry);
    iep++;
    l2PagesOffset += SECOND_LEVEL_PAGE_BYTES;
  }
  // Level-1 sentinel
  const CompactUnwindEntry<Ptr> &cuEnd = cuEntries[cuIndices.back()];
  iep->functionOffset =
      cuEnd.functionAddress - in.header->addr + cuEnd.functionLength;
  iep->secondLevelPagesSectionOffset = 0;
  iep->lsdaIndexArraySectionOffset =
<<<<<<< HEAD
      lsdaOffset +
      lsdaEntries.size() * sizeof(unwind_info_section_header_lsda_index_entry);
  iep++;

  // LSDAs
  size_t lsdaBytes =
      lsdaEntries.size() * sizeof(unwind_info_section_header_lsda_index_entry);
  if (lsdaBytes > 0)
    memcpy(iep, lsdaEntries.data(), lsdaBytes);
=======
      lsdaOffset + entriesWithLsda.size() *
                       sizeof(unwind_info_section_header_lsda_index_entry);
  iep++;

  // LSDAs
  auto *lep =
      reinterpret_cast<unwind_info_section_header_lsda_index_entry *>(iep);
  for (size_t idx : entriesWithLsda) {
    const CompactUnwindEntry<Ptr> &cu = cuEntries[idx];
    const Defined *d = symbolsVec[idx].second;
    if (Reloc *r = findLsdaReloc(d->unwindEntry)) {
      uint64_t va;
      if (auto *isec = r->referent.dyn_cast<InputSection *>()) {
        va = isec->getVA(r->addend);
      } else {
        auto *sym = r->referent.get<Symbol *>();
        va = sym->getVA() + r->addend;
      }
      lep->lsdaOffset = va - in.header->addr;
    }
    lep->functionOffset = cu.functionAddress - in.header->addr;
    lep++;
  }
>>>>>>> a2ce6ee6

  // Level-2 pages
  auto *pp = reinterpret_cast<uint32_t *>(reinterpret_cast<uint8_t *>(iep) +
                                          lsdaBytes);
  for (const SecondLevelPage &page : secondLevelPages) {
    if (page.kind == UNWIND_SECOND_LEVEL_COMPRESSED) {
      uintptr_t functionAddressBase =
          cuEntries[cuIndices[page.entryIndex]].functionAddress;
      auto *p2p =
          reinterpret_cast<unwind_info_compressed_second_level_page_header *>(
              pp);
      p2p->kind = page.kind;
      p2p->entryPageOffset =
          sizeof(unwind_info_compressed_second_level_page_header);
      p2p->entryCount = page.entryCount;
      p2p->encodingsPageOffset =
          p2p->entryPageOffset + p2p->entryCount * sizeof(uint32_t);
      p2p->encodingsCount = page.localEncodings.size();
      auto *ep = reinterpret_cast<uint32_t *>(&p2p[1]);
      for (size_t i = 0; i < page.entryCount; i++) {
        const CompactUnwindEntry<Ptr> &cue =
            cuEntries[cuIndices[page.entryIndex + i]];
        auto it = commonEncodingIndexes.find(cue.encoding);
        if (it == commonEncodingIndexes.end())
          it = page.localEncodingIndexes.find(cue.encoding);
        *ep++ = (it->second << COMPRESSED_ENTRY_FUNC_OFFSET_BITS) |
                (cue.functionAddress - functionAddressBase);
      }
      if (!page.localEncodings.empty())
        memcpy(ep, page.localEncodings.data(),
               page.localEncodings.size() * sizeof(uint32_t));
    } else {
      auto *p2p =
          reinterpret_cast<unwind_info_regular_second_level_page_header *>(pp);
      p2p->kind = page.kind;
      p2p->entryPageOffset =
          sizeof(unwind_info_regular_second_level_page_header);
      p2p->entryCount = page.entryCount;
      auto *ep = reinterpret_cast<uint32_t *>(&p2p[1]);
      for (size_t i = 0; i < page.entryCount; i++) {
        const CompactUnwindEntry<Ptr> &cue =
            cuEntries[cuIndices[page.entryIndex + i]];
        *ep++ = cue.functionAddress;
        *ep++ = cue.encoding;
      }
    }
    pp += SECOND_LEVEL_PAGE_WORDS;
  }
}

UnwindInfoSection *macho::makeUnwindInfoSection() {
  if (target->wordSize == 8)
    return make<UnwindInfoSectionImpl<uint64_t>>();
  else
    return make<UnwindInfoSectionImpl<uint32_t>>();
}<|MERGE_RESOLUTION|>--- conflicted
+++ resolved
@@ -19,12 +19,8 @@
 
 #include "lld/Common/ErrorHandler.h"
 #include "lld/Common/Memory.h"
-<<<<<<< HEAD
-#include "llvm/ADT/SmallVector.h"
-=======
 #include "llvm/ADT/DenseMap.h"
 #include "llvm/ADT/STLExtras.h"
->>>>>>> a2ce6ee6
 #include "llvm/BinaryFormat/MachO.h"
 #include "llvm/Support/Parallel.h"
 
@@ -150,11 +146,7 @@
 
 UnwindInfoSection::UnwindInfoSection()
     : SyntheticSection(segment_names::text, section_names::unwindInfo) {
-<<<<<<< HEAD
-  align = 4; // mimic ld64
-=======
   align = 4;
->>>>>>> a2ce6ee6
 }
 
 void UnwindInfoSection::prepareRelocations() {
@@ -399,141 +391,10 @@
   return &*it;
 }
 
-SmallDenseMap<std::pair<InputSection *, uint64_t /* addend */>, macho::Symbol *>
-    personalityTable;
-
-// Compact unwind relocations have different semantics, so we handle them in a
-// separate code path from regular relocations. First, we do not wish to add
-// rebase opcodes for __LD,__compact_unwind, because that section doesn't
-// actually end up in the final binary. Second, personality pointers always
-// reside in the GOT and must be treated specially.
-void macho::prepareCompactUnwind(InputSection *isec) {
-  assert(isec->segname == segment_names::ld &&
-         isec->name == section_names::compactUnwind);
-
-  for (Reloc &r : isec->relocs) {
-    assert(target->hasAttr(r.type, RelocAttrBits::UNSIGNED));
-    if (r.offset % sizeof(CompactUnwindEntry64) !=
-        offsetof(struct CompactUnwindEntry64, personality))
-      continue;
-
-    if (auto *s = r.referent.dyn_cast<lld::macho::Symbol *>()) {
-      if (auto *undefined = dyn_cast<Undefined>(s)) {
-        treatUndefinedSymbol(*undefined);
-        // treatUndefinedSymbol() can replace s with a DylibSymbol; re-check.
-        if (isa<Undefined>(s))
-          continue;
-      }
-      if (auto *defined = dyn_cast<Defined>(s)) {
-        // Check if we have created a synthetic symbol at the same address.
-        macho::Symbol *&personality =
-            personalityTable[{defined->isec, defined->value}];
-        if (personality == nullptr) {
-          personality = defined;
-          in.got->addEntry(defined);
-        } else if (personality != defined) {
-          r.referent = personality;
-        }
-        continue;
-      }
-      assert(isa<DylibSymbol>(s));
-      in.got->addEntry(s);
-      continue;
-    }
-
-    if (auto *referentIsec = r.referent.dyn_cast<InputSection *>()) {
-      // Personality functions can be referenced via section relocations
-      // if they live in the same object file. Create placeholder synthetic
-      // symbols for them in the GOT.
-      macho::Symbol *&s = personalityTable[{referentIsec, r.addend}];
-      if (s == nullptr) {
-        s = make<Defined>("<internal>", nullptr, referentIsec, r.addend, false,
-                          false, false);
-        in.got->addEntry(s);
-      }
-      r.referent = s;
-      r.addend = 0;
-    }
-  }
-}
-
-// Unwind info lives in __DATA, and finalization of __TEXT will occur before
-// finalization of __DATA. Moreover, the finalization of unwind info depends on
-// the exact addresses that it references. So it is safe for compact unwind to
-// reference addresses in __TEXT, but not addresses in any other segment.
-static void checkTextSegment(InputSection *isec) {
-  if (isec->segname != segment_names::text)
-    error("compact unwind references address in " + toString(isec) +
-          " which is not in segment __TEXT");
-}
-
-// We need to apply the relocations to the pre-link compact unwind section
-// before converting it to post-link form. There should only be absolute
-// relocations here: since we are not emitting the pre-link CU section, there
-// is no source address to make a relative location meaningful.
-static void relocateCompactUnwind(MergedOutputSection *compactUnwindSection,
-                                  std::vector<CompactUnwindEntry64> &cuVector) {
-  for (InputSection *isec : compactUnwindSection->inputs) {
-    uint8_t *buf =
-        reinterpret_cast<uint8_t *>(cuVector.data()) + isec->outSecFileOff;
-    memcpy(buf, isec->data.data(), isec->data.size());
-
-    for (Reloc &r : isec->relocs) {
-      uint64_t referentVA = 0;
-      if (auto *referentSym = r.referent.dyn_cast<macho::Symbol *>()) {
-        if (!isa<Undefined>(referentSym)) {
-          assert(referentSym->isInGot());
-          if (auto *defined = dyn_cast<Defined>(referentSym))
-            checkTextSegment(defined->isec);
-          // At this point in the link, we may not yet know the final address of
-          // the GOT, so we just encode the index. We make it a 1-based index so
-          // that we can distinguish the null pointer case.
-          referentVA = referentSym->gotIndex + 1;
-        }
-      } else if (auto *referentIsec = r.referent.dyn_cast<InputSection *>()) {
-        checkTextSegment(referentIsec);
-        referentVA = referentIsec->getVA() + r.addend;
-      }
-      support::endian::write64le(buf + r.offset, referentVA);
-    }
-  }
-}
-
-// There should only be a handful of unique personality pointers, so we can
-// encode them as 2-bit indices into a small array.
-void encodePersonalities(const std::vector<CompactUnwindEntry64 *> &cuPtrVector,
-                         std::vector<uint32_t> &personalities) {
-  for (CompactUnwindEntry64 *cu : cuPtrVector) {
-    if (cu->personality == 0)
-      continue;
-    uint32_t personalityOffset = cu->personality - in.header->addr;
-    // Linear search is fast enough for a small array.
-    auto it = find(personalities, personalityOffset);
-    uint32_t personalityIndex; // 1-based index
-    if (it != personalities.end()) {
-      personalityIndex = std::distance(personalities.begin(), it) + 1;
-    } else {
-      personalities.push_back(cu->personality);
-      personalityIndex = personalities.size();
-    }
-    cu->encoding |=
-        personalityIndex << countTrailingZeros(
-            static_cast<compact_unwind_encoding_t>(UNWIND_PERSONALITY_MASK));
-  }
-  if (personalities.size() > 3)
-    error("too many personalities (" + std::to_string(personalities.size()) +
-          ") for compact unwind to encode");
-}
-
 // Scan the __LD,__compact_unwind entries and compute the space needs of
 // __TEXT,__unwind_info and __TEXT,__eh_frame
-<<<<<<< HEAD
-void UnwindInfoSection::finalize() {
-  if (compactUnwindSection == nullptr)
-=======
 template <class Ptr> void UnwindInfoSectionImpl<Ptr>::finalize() {
   if (symbols.empty())
->>>>>>> a2ce6ee6
     return;
 
   // At this point, the address space for __TEXT,__text has been
@@ -543,24 +404,6 @@
   // we can fold adjacent CU entries with identical
   // encoding+personality+lsda. Folding is necessary because it reduces
   // the number of CU entries by as much as 3 orders of magnitude!
-<<<<<<< HEAD
-  compactUnwindSection->finalize();
-  assert(compactUnwindSection->getSize() % sizeof(CompactUnwindEntry64) == 0);
-  size_t cuCount =
-      compactUnwindSection->getSize() / sizeof(CompactUnwindEntry64);
-  cuVector.resize(cuCount);
-  relocateCompactUnwind(compactUnwindSection, cuVector);
-
-  // Rather than sort & fold the 32-byte entries directly, we create a
-  // vector of pointers to entries and sort & fold that instead.
-  cuPtrVector.reserve(cuCount);
-  for (CompactUnwindEntry64 &cuEntry : cuVector)
-    cuPtrVector.emplace_back(&cuEntry);
-  std::sort(cuPtrVector.begin(), cuPtrVector.end(),
-            [](const CompactUnwindEntry64 *a, const CompactUnwindEntry64 *b) {
-              return a->functionAddress < b->functionAddress;
-            });
-=======
   cuEntries.resize(symbols.size());
   // The "map" part of the symbols MapVector was only needed for deduplication
   // in addSymbol(). Now that we are done adding, move the contents to a plain
@@ -575,7 +418,6 @@
   llvm::sort(cuIndices, [&](size_t a, size_t b) {
     return cuEntries[a].functionAddress < cuEntries[b].functionAddress;
   });
->>>>>>> a2ce6ee6
 
   // Fold adjacent entries with matching encoding+personality+lsda
   // We use three iterators on the same cuIndices to fold in-situ:
@@ -617,17 +459,10 @@
 
   encodePersonalities();
 
-  encodePersonalities(cuPtrVector, personalities);
-
   // Count frequencies of the folded encodings
   EncodingMap encodingFrequencies;
-<<<<<<< HEAD
-  for (const CompactUnwindEntry64 *cuPtrEntry : cuPtrVector)
-    encodingFrequencies[cuPtrEntry->encoding]++;
-=======
   for (size_t idx : cuIndices)
     encodingFrequencies[cuEntries[idx].encoding]++;
->>>>>>> a2ce6ee6
 
   // Make a vector of encodings, sorted by descending frequency
   for (const auto &frequency : encodingFrequencies)
@@ -663,11 +498,7 @@
   for (size_t i = 0; i < cuIndices.size();) {
     size_t idx = cuIndices[i];
     secondLevelPages.emplace_back();
-<<<<<<< HEAD
-    UnwindInfoSection::SecondLevelPage &page = secondLevelPages.back();
-=======
     SecondLevelPage &page = secondLevelPages.back();
->>>>>>> a2ce6ee6
     page.entryIndex = i;
     uintptr_t functionAddressMax =
         cuEntries[idx].functionAddress + COMPRESSED_ENTRY_FUNC_OFFSET_MASK;
@@ -676,14 +507,9 @@
         SECOND_LEVEL_PAGE_WORDS -
         sizeof(unwind_info_compressed_second_level_page_header) /
             sizeof(uint32_t);
-<<<<<<< HEAD
-    while (wordsRemaining >= 1 && i < cuPtrVector.size()) {
-      const CompactUnwindEntry64 *cuPtr = cuPtrVector[i];
-=======
     while (wordsRemaining >= 1 && i < cuIndices.size()) {
       idx = cuIndices[i];
       const CompactUnwindEntry<Ptr> *cuPtr = &cuEntries[idx];
->>>>>>> a2ce6ee6
       if (cuPtr->functionAddress >= functionAddressMax) {
         break;
       } else if (commonEncodingIndexes.count(cuPtr->encoding) ||
@@ -716,20 +542,11 @@
     }
   }
 
-<<<<<<< HEAD
-  for (const CompactUnwindEntry64 *cu : cuPtrVector) {
-    uint32_t functionOffset = cu->functionAddress - in.header->addr;
-    functionToLsdaIndex[functionOffset] = lsdaEntries.size();
-    if (cu->lsda != 0)
-      lsdaEntries.push_back(
-          {functionOffset, static_cast<uint32_t>(cu->lsda - in.header->addr)});
-=======
   for (size_t idx : cuIndices) {
     lsdaIndex[idx] = entriesWithLsda.size();
     const Defined *d = symbolsVec[idx].second;
     if (findLsdaReloc(d->unwindEntry))
       entriesWithLsda.push_back(idx);
->>>>>>> a2ce6ee6
   }
 
   // compute size of __TEXT,__unwind_info section
@@ -770,14 +587,9 @@
     *i32p++ = encoding.first;
 
   // Personalities
-<<<<<<< HEAD
-  for (const uint32_t &personality : personalities)
-    *i32p++ = in.got->addr + (personality - 1) * WordSize;
-=======
   for (Ptr personality : personalities)
     *i32p++ =
         in.got->addr + (personality - 1) * target->wordSize - in.header->addr;
->>>>>>> a2ce6ee6
 
   // Level-1 index
   uint32_t lsdaOffset =
@@ -786,19 +598,11 @@
   uint64_t l2PagesOffset = level2PagesOffset;
   auto *iep = reinterpret_cast<unwind_info_section_header_index_entry *>(i32p);
   for (const SecondLevelPage &page : secondLevelPages) {
-<<<<<<< HEAD
-    iep->functionOffset =
-        cuPtrVector[page.entryIndex]->functionAddress - in.header->addr;
-    iep->secondLevelPagesSectionOffset = l2PagesOffset;
-    iep->lsdaIndexArraySectionOffset =
-        lsdaOffset + functionToLsdaIndex.lookup(iep->functionOffset) *
-=======
     size_t idx = cuIndices[page.entryIndex];
     iep->functionOffset = cuEntries[idx].functionAddress - in.header->addr;
     iep->secondLevelPagesSectionOffset = l2PagesOffset;
     iep->lsdaIndexArraySectionOffset =
         lsdaOffset + lsdaIndex.lookup(idx) *
->>>>>>> a2ce6ee6
                          sizeof(unwind_info_section_header_lsda_index_entry);
     iep++;
     l2PagesOffset += SECOND_LEVEL_PAGE_BYTES;
@@ -809,17 +613,6 @@
       cuEnd.functionAddress - in.header->addr + cuEnd.functionLength;
   iep->secondLevelPagesSectionOffset = 0;
   iep->lsdaIndexArraySectionOffset =
-<<<<<<< HEAD
-      lsdaOffset +
-      lsdaEntries.size() * sizeof(unwind_info_section_header_lsda_index_entry);
-  iep++;
-
-  // LSDAs
-  size_t lsdaBytes =
-      lsdaEntries.size() * sizeof(unwind_info_section_header_lsda_index_entry);
-  if (lsdaBytes > 0)
-    memcpy(iep, lsdaEntries.data(), lsdaBytes);
-=======
       lsdaOffset + entriesWithLsda.size() *
                        sizeof(unwind_info_section_header_lsda_index_entry);
   iep++;
@@ -843,11 +636,9 @@
     lep->functionOffset = cu.functionAddress - in.header->addr;
     lep++;
   }
->>>>>>> a2ce6ee6
 
   // Level-2 pages
-  auto *pp = reinterpret_cast<uint32_t *>(reinterpret_cast<uint8_t *>(iep) +
-                                          lsdaBytes);
+  auto *pp = reinterpret_cast<uint32_t *>(lep);
   for (const SecondLevelPage &page : secondLevelPages) {
     if (page.kind == UNWIND_SECOND_LEVEL_COMPRESSED) {
       uintptr_t functionAddressBase =
