--- conflicted
+++ resolved
@@ -134,45 +134,12 @@
 void ConcatInputSection::writeTo(uint8_t *buf) {
   assert(!shouldOmitFromOutput());
 
-<<<<<<< HEAD
-static uint64_t resolveSymbolVA(uint8_t *loc, const lld::macho::Symbol &sym,
-                                uint8_t type) {
-  const TargetInfo::RelocAttrs &relocAttrs = target->getRelocAttrs(type);
-  if (relocAttrs.hasAttr(RelocAttrBits::BRANCH)) {
-    if (sym.isInStubs())
-      return in.stubs->addr + sym.stubsIndex * target->stubSize;
-  } else if (relocAttrs.hasAttr(RelocAttrBits::GOT)) {
-    if (sym.isInGot())
-      return in.got->addr + sym.gotIndex * WordSize;
-  } else if (relocAttrs.hasAttr(RelocAttrBits::TLV)) {
-    if (sym.isInGot())
-      return in.tlvPointers->addr + sym.gotIndex * WordSize;
-    assert(isa<Defined>(&sym));
-  }
-  return sym.getVA();
-}
-
-void InputSection::writeTo(uint8_t *buf) {
-=======
->>>>>>> 2ab1d525
   if (getFileSize() == 0)
     return;
 
   memcpy(buf, data.data(), data.size());
 
   for (size_t i = 0; i < relocs.size(); i++) {
-<<<<<<< HEAD
-    const Symbol *fromSym =
-        target->hasAttr(relocs[i].type, RelocAttrBits::SUBTRAHEND)
-            ? relocs[i++].referent.get<Symbol *>()
-            : nullptr;
-    const Reloc &r = relocs[i];
-    uint8_t *loc = buf + r.offset;
-    uint64_t referentVA = 0;
-    if (fromSym) {
-      const Symbol *toSym = r.referent.get<Symbol *>();
-      referentVA = toSym->getVA() - fromSym->getVA();
-=======
     const Reloc &r = relocs[i];
     uint8_t *loc = buf + r.offset;
     uint64_t referentVA = 0;
@@ -188,16 +155,11 @@
         minuendVA = referentIsec->getVA(minuend.addend);
       }
       referentVA = minuendVA - fromSym->getVA();
->>>>>>> 2ab1d525
     } else if (auto *referentSym = r.referent.dyn_cast<Symbol *>()) {
       if (target->hasAttr(r.type, RelocAttrBits::LOAD) &&
           !referentSym->isInGot())
         target->relaxGotLoad(loc, r.type);
-<<<<<<< HEAD
-      referentVA = resolveSymbolVA(loc, *referentSym, r.type);
-=======
       referentVA = resolveSymbolVA(referentSym, r.type) + r.addend;
->>>>>>> 2ab1d525
 
       if (isThreadLocalVariables(getFlags())) {
         // References from thread-local variable sections are treated as offsets
@@ -212,8 +174,6 @@
       referentVA = referentIsec->getVA(r.addend);
     }
     target->relocateOne(loc, r, referentVA, getVA() + r.offset);
-<<<<<<< HEAD
-=======
   }
 }
 
@@ -229,7 +189,6 @@
     pieces.emplace_back(off, hash);
     s = s.substr(size);
     off += size;
->>>>>>> 2ab1d525
   }
 }
 
