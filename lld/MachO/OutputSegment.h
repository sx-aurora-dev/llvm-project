//===- OutputSegment.h ------------------------------------------*- C++ -*-===//
//
// Part of the LLVM Project, under the Apache License v2.0 with LLVM Exceptions.
// See https://llvm.org/LICENSE.txt for license information.
// SPDX-License-Identifier: Apache-2.0 WITH LLVM-exception
//
//===----------------------------------------------------------------------===//

#ifndef LLD_MACHO_OUTPUT_SEGMENT_H
#define LLD_MACHO_OUTPUT_SEGMENT_H

#include "OutputSection.h"
#include "Symbols.h"
#include "lld/Common/LLVM.h"
#include "llvm/ADT/TinyPtrVector.h"

#include <limits>
#include <vector>

namespace lld {
namespace macho {

namespace segment_names {

constexpr const char dataConst[] = "__DATA_CONST";
constexpr const char dataDirty[] = "__DATA_DIRTY";
constexpr const char data[] = "__DATA";
constexpr const char dwarf[] = "__DWARF";
constexpr const char import[] = "__IMPORT";
constexpr const char ld[] = "__LD"; // output only with -r
constexpr const char linkEdit[] = "__LINKEDIT";
constexpr const char llvm[] = "__LLVM";
constexpr const char pageZero[] = "__PAGEZERO";
constexpr const char textExec[] = "__TEXT_EXEC";
constexpr const char text[] = "__TEXT";

} // namespace segment_names

class OutputSection;
class InputSection;

class OutputSegment {
public:
  void addOutputSection(OutputSection *os);
  void sortOutputSections();
  void assignAddressesToStartEndSymbols();

  const std::vector<OutputSection *> &getSections() const { return sections; }
  size_t numNonHiddenSections() const;

  uint64_t fileOff = 0;
  uint64_t fileSize = 0;
<<<<<<< HEAD
=======
  uint64_t addr = 0;
  uint64_t vmSize = 0;
  int inputOrder = UnspecifiedInputOrder;
>>>>>>> 2ab1d525
  StringRef name;
  uint32_t maxProt = 0;
  uint32_t initProt = 0;
  uint8_t index;

  llvm::TinyPtrVector<Defined *> segmentStartSymbols;
  llvm::TinyPtrVector<Defined *> segmentEndSymbols;

private:
  std::vector<OutputSection *> sections;
};

extern std::vector<OutputSegment *> outputSegments;

void sortOutputSegments();
void resetOutputSegments();

OutputSegment *getOrCreateOutputSegment(StringRef name);

} // namespace macho
} // namespace lld

#endif<|MERGE_RESOLUTION|>--- conflicted
+++ resolved
@@ -50,12 +50,9 @@
 
   uint64_t fileOff = 0;
   uint64_t fileSize = 0;
-<<<<<<< HEAD
-=======
   uint64_t addr = 0;
   uint64_t vmSize = 0;
   int inputOrder = UnspecifiedInputOrder;
->>>>>>> 2ab1d525
   StringRef name;
   uint32_t maxProt = 0;
   uint32_t initProt = 0;
