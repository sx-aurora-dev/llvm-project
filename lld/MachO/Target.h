//===- Target.h -------------------------------------------------*- C++ -*-===//
//
// Part of the LLVM Project, under the Apache License v2.0 with LLVM Exceptions.
// See https://llvm.org/LICENSE.txt for license information.
// SPDX-License-Identifier: Apache-2.0 WITH LLVM-exception
//
//===----------------------------------------------------------------------===//

#ifndef LLD_MACHO_TARGET_H
#define LLD_MACHO_TARGET_H

<<<<<<< HEAD
=======
#include "MachOStructs.h"
#include "Relocations.h"

>>>>>>> 2ab1d525
#include "llvm/ADT/BitmaskEnum.h"
#include "llvm/BinaryFormat/MachO.h"
#include "llvm/Support/MemoryBuffer.h"

#include <cstddef>
#include <cstdint>

namespace lld {
namespace macho {
LLVM_ENABLE_BITMASK_ENUMS_IN_NAMESPACE();

class Symbol;
class Defined;
class DylibSymbol;
class InputSection;
<<<<<<< HEAD
struct Reloc;

enum : uint64_t {
  // We are currently only supporting 64-bit targets since macOS and iOS are
  // deprecating 32-bit apps.
  WordSize = 8,
  PageZeroSize = 1ull << 32, // XXX should be 4096 for 32-bit targets
  MaxAlignmentPowerOf2 = 32,
};
=======
>>>>>>> 2ab1d525

enum class RelocAttrBits {
  _0 = 0,              // invalid
  PCREL = 1 << 0,      // Value is PC-relative offset
  ABSOLUTE = 1 << 1,   // Value is an absolute address or fixed offset
  BYTE4 = 1 << 2,      // 4 byte datum
  BYTE8 = 1 << 3,      // 8 byte datum
  EXTERN = 1 << 4,     // Can have an external symbol
  LOCAL = 1 << 5,      // Can have a local symbol
  ADDEND = 1 << 6,     // *_ADDEND paired prefix reloc
  SUBTRAHEND = 1 << 7, // *_SUBTRACTOR paired prefix reloc
  BRANCH = 1 << 8,     // Value is branch target
  GOT = 1 << 9,        // References a symbol in the Global Offset Table
  TLV = 1 << 10,       // References a thread-local symbol
  DYSYM8 = 1 << 11,    // Requires DySym width to be 8 bytes
  LOAD = 1 << 12,      // Relaxable indirect load
  POINTER = 1 << 13,   // Non-relaxable indirect load (pointer is taken)
  UNSIGNED = 1 << 14,  // *_UNSIGNED relocs
  LLVM_MARK_AS_BITMASK_ENUM(/*LargestValue*/ (1 << 15) - 1),
};
// Note: SUBTRACTOR always pairs with UNSIGNED (a delta between two symbols).

class TargetInfo {
public:
<<<<<<< HEAD
  struct RelocAttrs {
    llvm::StringRef name;
    RelocAttrBits bits;
    bool hasAttr(RelocAttrBits b) const { return (bits & b) == b; }
  };
  static const RelocAttrs invalidRelocAttrs;
=======
  template <class LP> TargetInfo(LP) {
    // Having these values available in TargetInfo allows us to access them
    // without having to resort to templates.
    magic = LP::magic;
    pageZeroSize = LP::pageZeroSize;
    headerSize = sizeof(typename LP::mach_header);
    wordSize = LP::wordSize;
  }
>>>>>>> 2ab1d525

  virtual ~TargetInfo() = default;

  // Validate the relocation structure and get its addend.
<<<<<<< HEAD
  virtual uint64_t
  getEmbeddedAddend(llvm::MemoryBufferRef, const llvm::MachO::section_64 &,
                    const llvm::MachO::relocation_info) const = 0;
  virtual void relocateOne(uint8_t *loc, const Reloc &, uint64_t va,
                           uint64_t pc) const = 0;
=======
  virtual int64_t
  getEmbeddedAddend(llvm::MemoryBufferRef, uint64_t offset,
                    const llvm::MachO::relocation_info) const = 0;
  virtual void relocateOne(uint8_t *loc, const Reloc &, uint64_t va,
                           uint64_t relocVA) const = 0;
>>>>>>> 2ab1d525

  // Write code for lazy binding. See the comments on StubsSection for more
  // details.
  virtual void writeStub(uint8_t *buf, const Symbol &) const = 0;
  virtual void writeStubHelperHeader(uint8_t *buf) const = 0;
  virtual void writeStubHelperEntry(uint8_t *buf, const DylibSymbol &,
                                    uint64_t entryAddr) const = 0;

  // Symbols may be referenced via either the GOT or the stubs section,
  // depending on the relocation type. prepareSymbolRelocation() will set up the
  // GOT/stubs entries, and resolveSymbolVA() will return the addresses of those
  // entries. resolveSymbolVA() may also relax the target instructions to save
  // on a level of address indirection.
  virtual void relaxGotLoad(uint8_t *loc, uint8_t type) const = 0;

  virtual const RelocAttrs &getRelocAttrs(uint8_t type) const = 0;

  virtual uint64_t getPageSize() const = 0;

<<<<<<< HEAD
=======
  virtual void populateThunk(InputSection *thunk, Symbol *funcSym) {
    llvm_unreachable("target does not use thunks");
  }

>>>>>>> 2ab1d525
  bool hasAttr(uint8_t type, RelocAttrBits bit) const {
    return getRelocAttrs(type).hasAttr(bit);
  }

<<<<<<< HEAD
  bool validateRelocationInfo(llvm::MemoryBufferRef,
                              const llvm::MachO::section_64 &sec,
                              llvm::MachO::relocation_info);
  bool validateSymbolRelocation(const Symbol *, const InputSection *isec,
                                const Reloc &);
  void prepareSymbolRelocation(Symbol *, const InputSection *, const Reloc &);
=======
  bool usesThunks() const { return thunkSize > 0; }
>>>>>>> 2ab1d525

  uint32_t magic;
  llvm::MachO::CPUType cpuType;
  uint32_t cpuSubtype;

  uint64_t pageZeroSize;
  size_t headerSize;
  size_t stubSize;
  size_t stubHelperHeaderSize;
  size_t stubHelperEntrySize;
  size_t wordSize;

  size_t thunkSize = 0;
  uint64_t forwardBranchRange = 0;
  uint64_t backwardBranchRange = 0;

  // We contrive this value as sufficiently far from any valid address that it
  // will always be out-of-range for any architecture. UINT64_MAX is not a
  // good choice because it is (a) only 1 away from wrapping to 0, and (b) the
  // tombstone value for DenseMap<> and caused weird assertions for me.
  static constexpr uint64_t outOfRangeVA = 0xfull << 60;
};

TargetInfo *createX86_64TargetInfo();
TargetInfo *createARM64TargetInfo();
<<<<<<< HEAD
=======
TargetInfo *createARM64_32TargetInfo();
TargetInfo *createARMTargetInfo(uint32_t cpuSubtype);

struct LP64 {
  using mach_header = llvm::MachO::mach_header_64;
  using nlist = structs::nlist_64;
  using segment_command = llvm::MachO::segment_command_64;
  using section = llvm::MachO::section_64;
  using encryption_info_command = llvm::MachO::encryption_info_command_64;

  static constexpr uint32_t magic = llvm::MachO::MH_MAGIC_64;
  static constexpr uint32_t segmentLCType = llvm::MachO::LC_SEGMENT_64;
  static constexpr uint32_t encryptionInfoLCType =
      llvm::MachO::LC_ENCRYPTION_INFO_64;

  static constexpr uint64_t pageZeroSize = 1ull << 32;
  static constexpr size_t wordSize = 8;
};

struct ILP32 {
  using mach_header = llvm::MachO::mach_header;
  using nlist = structs::nlist;
  using segment_command = llvm::MachO::segment_command;
  using section = llvm::MachO::section;
  using encryption_info_command = llvm::MachO::encryption_info_command;

  static constexpr uint32_t magic = llvm::MachO::MH_MAGIC;
  static constexpr uint32_t segmentLCType = llvm::MachO::LC_SEGMENT;
  static constexpr uint32_t encryptionInfoLCType =
      llvm::MachO::LC_ENCRYPTION_INFO;

  static constexpr uint64_t pageZeroSize = 1ull << 12;
  static constexpr size_t wordSize = 4;
};
>>>>>>> 2ab1d525

extern TargetInfo *target;

} // namespace macho
} // namespace lld

#endif<|MERGE_RESOLUTION|>--- conflicted
+++ resolved
@@ -9,12 +9,9 @@
 #ifndef LLD_MACHO_TARGET_H
 #define LLD_MACHO_TARGET_H
 
-<<<<<<< HEAD
-=======
 #include "MachOStructs.h"
 #include "Relocations.h"
 
->>>>>>> 2ab1d525
 #include "llvm/ADT/BitmaskEnum.h"
 #include "llvm/BinaryFormat/MachO.h"
 #include "llvm/Support/MemoryBuffer.h"
@@ -30,50 +27,9 @@
 class Defined;
 class DylibSymbol;
 class InputSection;
-<<<<<<< HEAD
-struct Reloc;
-
-enum : uint64_t {
-  // We are currently only supporting 64-bit targets since macOS and iOS are
-  // deprecating 32-bit apps.
-  WordSize = 8,
-  PageZeroSize = 1ull << 32, // XXX should be 4096 for 32-bit targets
-  MaxAlignmentPowerOf2 = 32,
-};
-=======
->>>>>>> 2ab1d525
-
-enum class RelocAttrBits {
-  _0 = 0,              // invalid
-  PCREL = 1 << 0,      // Value is PC-relative offset
-  ABSOLUTE = 1 << 1,   // Value is an absolute address or fixed offset
-  BYTE4 = 1 << 2,      // 4 byte datum
-  BYTE8 = 1 << 3,      // 8 byte datum
-  EXTERN = 1 << 4,     // Can have an external symbol
-  LOCAL = 1 << 5,      // Can have a local symbol
-  ADDEND = 1 << 6,     // *_ADDEND paired prefix reloc
-  SUBTRAHEND = 1 << 7, // *_SUBTRACTOR paired prefix reloc
-  BRANCH = 1 << 8,     // Value is branch target
-  GOT = 1 << 9,        // References a symbol in the Global Offset Table
-  TLV = 1 << 10,       // References a thread-local symbol
-  DYSYM8 = 1 << 11,    // Requires DySym width to be 8 bytes
-  LOAD = 1 << 12,      // Relaxable indirect load
-  POINTER = 1 << 13,   // Non-relaxable indirect load (pointer is taken)
-  UNSIGNED = 1 << 14,  // *_UNSIGNED relocs
-  LLVM_MARK_AS_BITMASK_ENUM(/*LargestValue*/ (1 << 15) - 1),
-};
-// Note: SUBTRACTOR always pairs with UNSIGNED (a delta between two symbols).
 
 class TargetInfo {
 public:
-<<<<<<< HEAD
-  struct RelocAttrs {
-    llvm::StringRef name;
-    RelocAttrBits bits;
-    bool hasAttr(RelocAttrBits b) const { return (bits & b) == b; }
-  };
-  static const RelocAttrs invalidRelocAttrs;
-=======
   template <class LP> TargetInfo(LP) {
     // Having these values available in TargetInfo allows us to access them
     // without having to resort to templates.
@@ -82,24 +38,15 @@
     headerSize = sizeof(typename LP::mach_header);
     wordSize = LP::wordSize;
   }
->>>>>>> 2ab1d525
 
   virtual ~TargetInfo() = default;
 
   // Validate the relocation structure and get its addend.
-<<<<<<< HEAD
-  virtual uint64_t
-  getEmbeddedAddend(llvm::MemoryBufferRef, const llvm::MachO::section_64 &,
-                    const llvm::MachO::relocation_info) const = 0;
-  virtual void relocateOne(uint8_t *loc, const Reloc &, uint64_t va,
-                           uint64_t pc) const = 0;
-=======
   virtual int64_t
   getEmbeddedAddend(llvm::MemoryBufferRef, uint64_t offset,
                     const llvm::MachO::relocation_info) const = 0;
   virtual void relocateOne(uint8_t *loc, const Reloc &, uint64_t va,
                            uint64_t relocVA) const = 0;
->>>>>>> 2ab1d525
 
   // Write code for lazy binding. See the comments on StubsSection for more
   // details.
@@ -119,27 +66,15 @@
 
   virtual uint64_t getPageSize() const = 0;
 
-<<<<<<< HEAD
-=======
   virtual void populateThunk(InputSection *thunk, Symbol *funcSym) {
     llvm_unreachable("target does not use thunks");
   }
 
->>>>>>> 2ab1d525
   bool hasAttr(uint8_t type, RelocAttrBits bit) const {
     return getRelocAttrs(type).hasAttr(bit);
   }
 
-<<<<<<< HEAD
-  bool validateRelocationInfo(llvm::MemoryBufferRef,
-                              const llvm::MachO::section_64 &sec,
-                              llvm::MachO::relocation_info);
-  bool validateSymbolRelocation(const Symbol *, const InputSection *isec,
-                                const Reloc &);
-  void prepareSymbolRelocation(Symbol *, const InputSection *, const Reloc &);
-=======
   bool usesThunks() const { return thunkSize > 0; }
->>>>>>> 2ab1d525
 
   uint32_t magic;
   llvm::MachO::CPUType cpuType;
@@ -165,8 +100,6 @@
 
 TargetInfo *createX86_64TargetInfo();
 TargetInfo *createARM64TargetInfo();
-<<<<<<< HEAD
-=======
 TargetInfo *createARM64_32TargetInfo();
 TargetInfo *createARMTargetInfo(uint32_t cpuSubtype);
 
@@ -201,7 +134,6 @@
   static constexpr uint64_t pageZeroSize = 1ull << 12;
   static constexpr size_t wordSize = 4;
 };
->>>>>>> 2ab1d525
 
 extern TargetInfo *target;
 
