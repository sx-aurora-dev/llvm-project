set(LLVM_TARGET_DEFINITIONS Options.td)
tablegen(LLVM Options.inc -gen-opt-parser-defs)
add_public_tablegen_target(MachOOptionsTableGen)

include_directories(${LLVM_MAIN_SRC_DIR}/../libunwind/include)

add_lld_library(lldMachO
  Arch/ARM.cpp
  Arch/ARM64.cpp
  Arch/ARM64Common.cpp
  Arch/ARM64_32.cpp
  Arch/X86_64.cpp
<<<<<<< HEAD
  Arch/ARM64.cpp
  UnwindInfoSection.cpp
=======
  ConcatOutputSection.cpp
>>>>>>> a2ce6ee6
  Driver.cpp
  DriverUtils.cpp
  Dwarf.cpp
  ExportTrie.cpp
  ICF.cpp
  InputFiles.cpp
  InputSection.cpp
  LTO.cpp
  MapFile.cpp
  MarkLive.cpp
  ObjC.cpp
  OutputSection.cpp
  OutputSegment.cpp
  Relocations.cpp
  SymbolTable.cpp
  Symbols.cpp
  SyntheticSections.cpp
  Target.cpp
  UnwindInfoSection.cpp
  Writer.cpp

  LINK_COMPONENTS
  ${LLVM_TARGETS_TO_BUILD}
  BinaryFormat
  BitReader
  Core
  DebugInfoDWARF
  Demangle
  LTO
  MC
  ObjCARCOpts
  Object
  Option
  Passes
  Support
  TextAPI

  LINK_LIBS
  lldCommon
  ${LLVM_PTHREAD_LIB}
  ${XAR_LIB}

  DEPENDS
  MachOOptionsTableGen
  ${tablegen_deps}
  )

if(LLVM_HAVE_LIBXAR)
  target_link_libraries(lldMachO PRIVATE ${XAR_LIB})
endif()<|MERGE_RESOLUTION|>--- conflicted
+++ resolved
@@ -10,12 +10,7 @@
   Arch/ARM64Common.cpp
   Arch/ARM64_32.cpp
   Arch/X86_64.cpp
-<<<<<<< HEAD
-  Arch/ARM64.cpp
-  UnwindInfoSection.cpp
-=======
   ConcatOutputSection.cpp
->>>>>>> a2ce6ee6
   Driver.cpp
   DriverUtils.cpp
   Dwarf.cpp
