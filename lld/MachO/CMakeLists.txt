set(LLVM_TARGET_DEFINITIONS Options.td)
tablegen(LLVM Options.inc -gen-opt-parser-defs)
add_public_tablegen_target(MachOOptionsTableGen)

include_directories(${LLVM_MAIN_SRC_DIR}/../libunwind/include)

add_lld_library(lldMachO
  Arch/ARM.cpp
  Arch/ARM64.cpp
  Arch/ARM64Common.cpp
  Arch/ARM64_32.cpp
  Arch/X86_64.cpp
<<<<<<< HEAD
  Arch/ARM64.cpp
  UnwindInfoSection.cpp
=======
  CallGraphSort.cpp
  ConcatOutputSection.cpp
>>>>>>> 2ab1d525
  Driver.cpp
  DriverUtils.cpp
  Dwarf.cpp
  ExportTrie.cpp
  ICF.cpp
  InputFiles.cpp
  InputSection.cpp
  LTO.cpp
  MapFile.cpp
  MarkLive.cpp
  ObjC.cpp
  OutputSection.cpp
  OutputSegment.cpp
  Relocations.cpp
  SymbolTable.cpp
  Symbols.cpp
  SyntheticSections.cpp
  Target.cpp
  UnwindInfoSection.cpp
  Writer.cpp

  LINK_COMPONENTS
  ${LLVM_TARGETS_TO_BUILD}
  BinaryFormat
  BitReader
  Core
  DebugInfoDWARF
  Demangle
  LTO
  MC
  ObjCARCOpts
  Object
  Option
  Passes
  Support
  TextAPI

  LINK_LIBS
  lldCommon
  ${LLVM_PTHREAD_LIB}
  ${XAR_LIB}

  DEPENDS
  MachOOptionsTableGen
  ${tablegen_deps}
  )

if(LLVM_HAVE_LIBXAR)
  target_link_libraries(lldMachO PRIVATE ${XAR_LIB})
endif()<|MERGE_RESOLUTION|>--- conflicted
+++ resolved
@@ -10,13 +10,8 @@
   Arch/ARM64Common.cpp
   Arch/ARM64_32.cpp
   Arch/X86_64.cpp
-<<<<<<< HEAD
-  Arch/ARM64.cpp
-  UnwindInfoSection.cpp
-=======
   CallGraphSort.cpp
   ConcatOutputSection.cpp
->>>>>>> 2ab1d525
   Driver.cpp
   DriverUtils.cpp
   Dwarf.cpp
