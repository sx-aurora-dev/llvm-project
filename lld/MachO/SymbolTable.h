//===- SymbolTable.h --------------------------------------------*- C++ -*-===//
//
// Part of the LLVM Project, under the Apache License v2.0 with LLVM Exceptions.
// See https://llvm.org/LICENSE.txt for license information.
// SPDX-License-Identifier: Apache-2.0 WITH LLVM-exception
//
//===----------------------------------------------------------------------===//

#ifndef LLD_MACHO_SYMBOL_TABLE_H
#define LLD_MACHO_SYMBOL_TABLE_H

#include "Symbols.h"

#include "lld/Common/LLVM.h"
#include "llvm/ADT/CachedHashString.h"
#include "llvm/ADT/DenseMap.h"
#include "llvm/Object/Archive.h"

namespace lld {
namespace macho {

class ArchiveFile;
class DylibFile;
class InputFile;
class ObjFile;
class InputSection;
class MachHeaderSection;
class Symbol;
<<<<<<< HEAD
=======
class Defined;
>>>>>>> 2ab1d525
class Undefined;

/*
 * Note that the SymbolTable handles name collisions by calling
 * replaceSymbol(), which does an in-place update of the Symbol via `placement
 * new`. Therefore, there is no need to update any relocations that hold
 * pointers the "old" Symbol -- they will automatically point to the new one.
 */
class SymbolTable {
public:
<<<<<<< HEAD
  Symbol *addDefined(StringRef name, InputFile *, InputSection *,
                     uint32_t value, bool isWeakDef, bool isPrivateExtern);
=======
  Defined *addDefined(StringRef name, InputFile *, InputSection *,
                      uint64_t value, uint64_t size, bool isWeakDef,
                      bool isPrivateExtern, bool isThumb,
                      bool isReferencedDynamically, bool noDeadStrip,
                      bool isWeakDefCanBeHidden);
>>>>>>> 2ab1d525

  Symbol *addUndefined(StringRef name, InputFile *, bool isWeakRef);

  Symbol *addCommon(StringRef name, InputFile *, uint64_t size, uint32_t align,
                    bool isPrivateExtern);

  Symbol *addDylib(StringRef name, DylibFile *file, bool isWeakDef, bool isTlv);
  Symbol *addDynamicLookup(StringRef name);

  Symbol *addLazyArchive(StringRef name, ArchiveFile *file,
                         const llvm::object::Archive::Symbol &sym);

  Defined *addSynthetic(StringRef name, InputSection *, uint64_t value,
                        bool isPrivateExtern, bool includeInSymtab,
                        bool referencedDynamically);

  ArrayRef<Symbol *> getSymbols() const { return symVector; }
  Symbol *find(llvm::CachedHashStringRef name);
  Symbol *find(StringRef name) { return find(llvm::CachedHashStringRef(name)); }

private:
  std::pair<Symbol *, bool> insert(StringRef name, const InputFile *);
  llvm::DenseMap<llvm::CachedHashStringRef, int> symMap;
  std::vector<Symbol *> symVector;
};

<<<<<<< HEAD
void treatUndefinedSymbol(const Undefined &);
=======
void treatUndefinedSymbol(const Undefined &, StringRef source = "");
>>>>>>> 2ab1d525

extern std::unique_ptr<SymbolTable> symtab;

} // namespace macho
} // namespace lld

#endif<|MERGE_RESOLUTION|>--- conflicted
+++ resolved
@@ -26,10 +26,7 @@
 class InputSection;
 class MachHeaderSection;
 class Symbol;
-<<<<<<< HEAD
-=======
 class Defined;
->>>>>>> 2ab1d525
 class Undefined;
 
 /*
@@ -40,16 +37,11 @@
  */
 class SymbolTable {
 public:
-<<<<<<< HEAD
-  Symbol *addDefined(StringRef name, InputFile *, InputSection *,
-                     uint32_t value, bool isWeakDef, bool isPrivateExtern);
-=======
   Defined *addDefined(StringRef name, InputFile *, InputSection *,
                       uint64_t value, uint64_t size, bool isWeakDef,
                       bool isPrivateExtern, bool isThumb,
                       bool isReferencedDynamically, bool noDeadStrip,
                       bool isWeakDefCanBeHidden);
->>>>>>> 2ab1d525
 
   Symbol *addUndefined(StringRef name, InputFile *, bool isWeakRef);
 
@@ -76,11 +68,7 @@
   std::vector<Symbol *> symVector;
 };
 
-<<<<<<< HEAD
-void treatUndefinedSymbol(const Undefined &);
-=======
 void treatUndefinedSymbol(const Undefined &, StringRef source = "");
->>>>>>> 2ab1d525
 
 extern std::unique_ptr<SymbolTable> symtab;
 
