//===- SyntheticSections.cpp ---------------------------------------------===//
//
// Part of the LLVM Project, under the Apache License v2.0 with LLVM Exceptions.
// See https://llvm.org/LICENSE.txt for license information.
// SPDX-License-Identifier: Apache-2.0 WITH LLVM-exception
//
//===----------------------------------------------------------------------===//

#include "SyntheticSections.h"
#include "ConcatOutputSection.h"
#include "Config.h"
#include "ExportTrie.h"
#include "InputFiles.h"
#include "MachOStructs.h"
#include "OutputSegment.h"
#include "SymbolTable.h"
#include "Symbols.h"

#include "lld/Common/ErrorHandler.h"
#include "lld/Common/Memory.h"
#include "llvm/ADT/STLExtras.h"
#include "llvm/Config/llvm-config.h"
#include "llvm/Support/EndianStream.h"
#include "llvm/Support/FileSystem.h"
#include "llvm/Support/LEB128.h"
#include "llvm/Support/Path.h"
#include "llvm/Support/SHA256.h"

#if defined(__APPLE__)
#include <sys/mman.h>
#endif
<<<<<<< HEAD
=======

#ifdef LLVM_HAVE_LIBXAR
#include <fcntl.h>
extern "C" {
#include <xar/xar.h>
}
#endif
>>>>>>> 2ab1d525

using namespace llvm;
using namespace llvm::MachO;
using namespace llvm::support;
using namespace llvm::support::endian;
using namespace lld;
using namespace lld::macho;

InStruct macho::in;
std::vector<SyntheticSection *> macho::syntheticSections;

SyntheticSection::SyntheticSection(const char *segname, const char *name)
    : OutputSection(SyntheticKind, name) {
  std::tie(this->segname, this->name) = maybeRenameSection({segname, name});
  isec = make<ConcatInputSection>(segname, name);
  isec->parent = this;
  syntheticSections.push_back(this);
}

// dyld3's MachOLoaded::getSlide() assumes that the __TEXT segment starts
// from the beginning of the file (i.e. the header).
MachHeaderSection::MachHeaderSection()
    : SyntheticSection(segment_names::text, section_names::header) {
  // XXX: This is a hack. (See D97007)
  // Setting the index to 1 to pretend that this section is the text
  // section.
  index = 1;
  isec->isFinal = true;
}

void MachHeaderSection::addLoadCommand(LoadCommand *lc) {
  loadCommands.push_back(lc);
  sizeOfCmds += lc->getSize();
}

uint64_t MachHeaderSection::getSize() const {
  uint64_t size = target->headerSize + sizeOfCmds + config->headerPad;
  // If we are emitting an encryptable binary, our load commands must have a
  // separate (non-encrypted) page to themselves.
  if (config->emitEncryptionInfo)
    size = alignTo(size, target->getPageSize());
  return size;
}

static uint32_t cpuSubtype() {
  uint32_t subtype = target->cpuSubtype;

  if (config->outputType == MH_EXECUTE && !config->staticLink &&
      target->cpuSubtype == CPU_SUBTYPE_X86_64_ALL &&
      config->platform() == PLATFORM_MACOS &&
      config->platformInfo.minimum >= VersionTuple(10, 5))
    subtype |= CPU_SUBTYPE_LIB64;

  return subtype;
}

static uint32_t cpuSubtype() {
  uint32_t subtype = target->cpuSubtype;

  if (config->outputType == MachO::MH_EXECUTE && !config->staticLink &&
      target->cpuSubtype == MachO::CPU_SUBTYPE_X86_64_ALL &&
      config->target.Platform == MachO::PlatformKind::macOS &&
      config->platformInfo.minimum >= VersionTuple(10, 5))
    subtype |= MachO::CPU_SUBTYPE_LIB64;

  return subtype;
}

void MachHeaderSection::writeTo(uint8_t *buf) const {
<<<<<<< HEAD
  auto *hdr = reinterpret_cast<MachO::mach_header_64 *>(buf);
  hdr->magic = MachO::MH_MAGIC_64;
=======
  auto *hdr = reinterpret_cast<mach_header *>(buf);
  hdr->magic = target->magic;
>>>>>>> 2ab1d525
  hdr->cputype = target->cpuType;
  hdr->cpusubtype = cpuSubtype();
  hdr->filetype = config->outputType;
  hdr->ncmds = loadCommands.size();
  hdr->sizeofcmds = sizeOfCmds;
<<<<<<< HEAD
  hdr->flags = MachO::MH_DYLDLINK;

  if (config->namespaceKind == NamespaceKind::twolevel)
    hdr->flags |= MachO::MH_NOUNDEFS | MachO::MH_TWOLEVEL;
=======
  hdr->flags = MH_DYLDLINK;

  if (config->namespaceKind == NamespaceKind::twolevel)
    hdr->flags |= MH_NOUNDEFS | MH_TWOLEVEL;

  if (config->outputType == MH_DYLIB && !config->hasReexports)
    hdr->flags |= MH_NO_REEXPORTED_DYLIBS;

  if (config->markDeadStrippableDylib)
    hdr->flags |= MH_DEAD_STRIPPABLE_DYLIB;
>>>>>>> 2ab1d525

  if (config->outputType == MH_EXECUTE && config->isPic)
    hdr->flags |= MH_PIE;

<<<<<<< HEAD
  if (config->markDeadStrippableDylib)
    hdr->flags |= MachO::MH_DEAD_STRIPPABLE_DYLIB;

  if (config->outputType == MachO::MH_EXECUTE && config->isPic)
    hdr->flags |= MachO::MH_PIE;
=======
  if (config->outputType == MH_DYLIB && config->applicationExtension)
    hdr->flags |= MH_APP_EXTENSION_SAFE;
>>>>>>> 2ab1d525

  if (in.exports->hasWeakSymbol || in.weakBinding->hasNonWeakDefinition())
    hdr->flags |= MH_WEAK_DEFINES;

  if (in.exports->hasWeakSymbol || in.weakBinding->hasEntry())
    hdr->flags |= MH_BINDS_TO_WEAK;

  for (const OutputSegment *seg : outputSegments) {
    for (const OutputSection *osec : seg->getSections()) {
      if (isThreadLocalVariables(osec->flags)) {
        hdr->flags |= MH_HAS_TLV_DESCRIPTORS;
        break;
      }
    }
  }

  uint8_t *p = reinterpret_cast<uint8_t *>(hdr) + target->headerSize;
  for (const LoadCommand *lc : loadCommands) {
    lc->writeTo(p);
    p += lc->getSize();
  }
}

PageZeroSection::PageZeroSection()
    : SyntheticSection(segment_names::pageZero, section_names::pageZero) {}

RebaseSection::RebaseSection()
    : LinkEditSection(segment_names::linkEdit, section_names::rebase) {}

namespace {
struct Rebase {
  OutputSegment *segment = nullptr;
  uint64_t offset = 0;
  uint64_t consecutiveCount = 0;
};
} // namespace

// Rebase opcodes allow us to describe a contiguous sequence of rebase location
// using a single DO_REBASE opcode. To take advantage of it, we delay emitting
// `DO_REBASE` until we have reached the end of a contiguous sequence.
static void encodeDoRebase(Rebase &rebase, raw_svector_ostream &os) {
  assert(rebase.consecutiveCount != 0);
  if (rebase.consecutiveCount <= REBASE_IMMEDIATE_MASK) {
    os << static_cast<uint8_t>(REBASE_OPCODE_DO_REBASE_IMM_TIMES |
                               rebase.consecutiveCount);
  } else {
    os << static_cast<uint8_t>(REBASE_OPCODE_DO_REBASE_ULEB_TIMES);
    encodeULEB128(rebase.consecutiveCount, os);
  }
  rebase.consecutiveCount = 0;
}

static void encodeRebase(const OutputSection *osec, uint64_t outSecOff,
                         Rebase &lastRebase, raw_svector_ostream &os) {
  OutputSegment *seg = osec->parent;
  uint64_t offset = osec->getSegmentOffset() + outSecOff;
  if (lastRebase.segment != seg || lastRebase.offset != offset) {
    if (lastRebase.consecutiveCount != 0)
      encodeDoRebase(lastRebase, os);

    if (lastRebase.segment != seg) {
      os << static_cast<uint8_t>(REBASE_OPCODE_SET_SEGMENT_AND_OFFSET_ULEB |
                                 seg->index);
      encodeULEB128(offset, os);
      lastRebase.segment = seg;
      lastRebase.offset = offset;
    } else {
      assert(lastRebase.offset != offset);
      os << static_cast<uint8_t>(REBASE_OPCODE_ADD_ADDR_ULEB);
      encodeULEB128(offset - lastRebase.offset, os);
      lastRebase.offset = offset;
    }
  }
  ++lastRebase.consecutiveCount;
  // DO_REBASE causes dyld to both perform the binding and increment the offset
  lastRebase.offset += target->wordSize;
}

void RebaseSection::finalizeContents() {
  if (locations.empty())
    return;

  raw_svector_ostream os{contents};
  Rebase lastRebase;

  os << static_cast<uint8_t>(REBASE_OPCODE_SET_TYPE_IMM | REBASE_TYPE_POINTER);

  llvm::sort(locations, [](const Location &a, const Location &b) {
    return a.isec->getVA(a.offset) < b.isec->getVA(b.offset);
  });
  for (const Location &loc : locations)
    encodeRebase(loc.isec->parent, loc.isec->getOffset(loc.offset), lastRebase,
                 os);
  if (lastRebase.consecutiveCount != 0)
    encodeDoRebase(lastRebase, os);

  os << static_cast<uint8_t>(REBASE_OPCODE_DONE);
}

void RebaseSection::writeTo(uint8_t *buf) const {
  memcpy(buf, contents.data(), contents.size());
}

NonLazyPointerSectionBase::NonLazyPointerSectionBase(const char *segname,
                                                     const char *name)
    : SyntheticSection(segname, name) {
<<<<<<< HEAD
  align = WordSize;
  flags = MachO::S_NON_LAZY_SYMBOL_POINTERS;
=======
  align = target->wordSize;
}

void macho::addNonLazyBindingEntries(const Symbol *sym,
                                     const InputSection *isec, uint64_t offset,
                                     int64_t addend) {
  if (const auto *dysym = dyn_cast<DylibSymbol>(sym)) {
    in.binding->addEntry(dysym, isec, offset, addend);
    if (dysym->isWeakDef())
      in.weakBinding->addEntry(sym, isec, offset, addend);
  } else if (const auto *defined = dyn_cast<Defined>(sym)) {
    in.rebase->addEntry(isec, offset);
    if (defined->isExternalWeakDef())
      in.weakBinding->addEntry(sym, isec, offset, addend);
  } else {
    // Undefined symbols are filtered out in scanRelocations(); we should never
    // get here
    llvm_unreachable("cannot bind to an undefined symbol");
  }
>>>>>>> 2ab1d525
}

void NonLazyPointerSectionBase::addEntry(Symbol *sym) {
  if (entries.insert(sym)) {
    assert(!sym->isInGot());
    sym->gotIndex = entries.size() - 1;

    addNonLazyBindingEntries(sym, isec, sym->gotIndex * target->wordSize);
  }
}

void NonLazyPointerSectionBase::writeTo(uint8_t *buf) const {
  for (size_t i = 0, n = entries.size(); i < n; ++i)
    if (auto *defined = dyn_cast<Defined>(entries[i]))
      write64le(&buf[i * target->wordSize], defined->getVA());
}

GotSection::GotSection()
    : NonLazyPointerSectionBase(segment_names::data, section_names::got) {
  flags = S_NON_LAZY_SYMBOL_POINTERS;
}

TlvPointerSection::TlvPointerSection()
    : NonLazyPointerSectionBase(segment_names::data,
                                section_names::threadPtrs) {
  flags = S_THREAD_LOCAL_VARIABLE_POINTERS;
}

BindingSection::BindingSection()
    : LinkEditSection(segment_names::linkEdit, section_names::binding) {}

namespace {
struct Binding {
  OutputSegment *segment = nullptr;
  uint64_t offset = 0;
  int64_t addend = 0;
<<<<<<< HEAD
  int16_t ordinal = 0;
=======
};
struct BindIR {
  // Default value of 0xF0 is not valid opcode and should make the program
  // scream instead of accidentally writing "valid" values.
  uint8_t opcode = 0xF0;
  uint64_t data = 0;
  uint64_t consecutiveCount = 0;
>>>>>>> 2ab1d525
};
} // namespace

// Encode a sequence of opcodes that tell dyld to write the address of symbol +
// addend at osec->addr + outSecOff.
//
// The bind opcode "interpreter" remembers the values of each binding field, so
// we only need to encode the differences between bindings. Hence the use of
// lastBinding.
static void encodeBinding(const OutputSection *osec, uint64_t outSecOff,
                          int64_t addend, Binding &lastBinding,
                          std::vector<BindIR> &opcodes) {
  OutputSegment *seg = osec->parent;
  uint64_t offset = osec->getSegmentOffset() + outSecOff;
  if (lastBinding.segment != seg) {
    opcodes.push_back(
        {static_cast<uint8_t>(BIND_OPCODE_SET_SEGMENT_AND_OFFSET_ULEB |
                              seg->index),
         offset});
    lastBinding.segment = seg;
    lastBinding.offset = offset;
  } else if (lastBinding.offset != offset) {
    opcodes.push_back({BIND_OPCODE_ADD_ADDR_ULEB, offset - lastBinding.offset});
    lastBinding.offset = offset;
  }

  if (lastBinding.addend != addend) {
    opcodes.push_back(
        {BIND_OPCODE_SET_ADDEND_SLEB, static_cast<uint64_t>(addend)});
    lastBinding.addend = addend;
  }

  opcodes.push_back({BIND_OPCODE_DO_BIND, 0});
  // DO_BIND causes dyld to both perform the binding and increment the offset
  lastBinding.offset += target->wordSize;
}

<<<<<<< HEAD
// Non-weak bindings need to have their dylib ordinal encoded as well.
static int16_t ordinalForDylibSymbol(const DylibSymbol &dysym) {
  return config->namespaceKind == NamespaceKind::flat || dysym.isDynamicLookup()
             ? (int16_t)MachO::BIND_SPECIAL_DYLIB_FLAT_LOOKUP
             : dysym.getFile()->ordinal;
}

static void encodeDylibOrdinal(int16_t ordinal, raw_svector_ostream &os) {
  using namespace llvm::MachO;
=======
static void optimizeOpcodes(std::vector<BindIR> &opcodes) {
  // Pass 1: Combine bind/add pairs
  size_t i;
  int pWrite = 0;
  for (i = 1; i < opcodes.size(); ++i, ++pWrite) {
    if ((opcodes[i].opcode == BIND_OPCODE_ADD_ADDR_ULEB) &&
        (opcodes[i - 1].opcode == BIND_OPCODE_DO_BIND)) {
      opcodes[pWrite].opcode = BIND_OPCODE_DO_BIND_ADD_ADDR_ULEB;
      opcodes[pWrite].data = opcodes[i].data;
      ++i;
    } else {
      opcodes[pWrite] = opcodes[i - 1];
    }
  }
  if (i == opcodes.size())
    opcodes[pWrite] = opcodes[i - 1];
  opcodes.resize(pWrite + 1);

  // Pass 2: Compress two or more bind_add opcodes
  pWrite = 0;
  for (i = 1; i < opcodes.size(); ++i, ++pWrite) {
    if ((opcodes[i].opcode == BIND_OPCODE_DO_BIND_ADD_ADDR_ULEB) &&
        (opcodes[i - 1].opcode == BIND_OPCODE_DO_BIND_ADD_ADDR_ULEB) &&
        (opcodes[i].data == opcodes[i - 1].data)) {
      opcodes[pWrite].opcode = BIND_OPCODE_DO_BIND_ULEB_TIMES_SKIPPING_ULEB;
      opcodes[pWrite].consecutiveCount = 2;
      opcodes[pWrite].data = opcodes[i].data;
      ++i;
      while (i < opcodes.size() &&
             (opcodes[i].opcode == BIND_OPCODE_DO_BIND_ADD_ADDR_ULEB) &&
             (opcodes[i].data == opcodes[i - 1].data)) {
        opcodes[pWrite].consecutiveCount++;
        ++i;
      }
    } else {
      opcodes[pWrite] = opcodes[i - 1];
    }
  }
  if (i == opcodes.size())
    opcodes[pWrite] = opcodes[i - 1];
  opcodes.resize(pWrite + 1);

  // Pass 3: Use immediate encodings
  // Every binding is the size of one pointer. If the next binding is a
  // multiple of wordSize away that is within BIND_IMMEDIATE_MASK, the
  // opcode can be scaled by wordSize into a single byte and dyld will
  // expand it to the correct address.
  for (auto &p : opcodes) {
    // It's unclear why the check needs to be less than BIND_IMMEDIATE_MASK,
    // but ld64 currently does this. This could be a potential bug, but
    // for now, perform the same behavior to prevent mysterious bugs.
    if ((p.opcode == BIND_OPCODE_DO_BIND_ADD_ADDR_ULEB) &&
        ((p.data / target->wordSize) < BIND_IMMEDIATE_MASK) &&
        ((p.data % target->wordSize) == 0)) {
      p.opcode = BIND_OPCODE_DO_BIND_ADD_ADDR_IMM_SCALED;
      p.data /= target->wordSize;
    }
  }
}

static void flushOpcodes(const BindIR &op, raw_svector_ostream &os) {
  uint8_t opcode = op.opcode & BIND_OPCODE_MASK;
  switch (opcode) {
  case BIND_OPCODE_SET_SEGMENT_AND_OFFSET_ULEB:
  case BIND_OPCODE_ADD_ADDR_ULEB:
  case BIND_OPCODE_DO_BIND_ADD_ADDR_ULEB:
    os << op.opcode;
    encodeULEB128(op.data, os);
    break;
  case BIND_OPCODE_SET_ADDEND_SLEB:
    os << op.opcode;
    encodeSLEB128(static_cast<int64_t>(op.data), os);
    break;
  case BIND_OPCODE_DO_BIND:
    os << op.opcode;
    break;
  case BIND_OPCODE_DO_BIND_ULEB_TIMES_SKIPPING_ULEB:
    os << op.opcode;
    encodeULEB128(op.consecutiveCount, os);
    encodeULEB128(op.data, os);
    break;
  case BIND_OPCODE_DO_BIND_ADD_ADDR_IMM_SCALED:
    os << static_cast<uint8_t>(op.opcode | op.data);
    break;
  default:
    llvm_unreachable("cannot bind to an unrecognized symbol");
  }
}

// Non-weak bindings need to have their dylib ordinal encoded as well.
static int16_t ordinalForDylibSymbol(const DylibSymbol &dysym) {
  if (config->namespaceKind == NamespaceKind::flat || dysym.isDynamicLookup())
    return static_cast<int16_t>(BIND_SPECIAL_DYLIB_FLAT_LOOKUP);
  assert(dysym.getFile()->isReferenced());
  return dysym.getFile()->ordinal;
}

static void encodeDylibOrdinal(int16_t ordinal, raw_svector_ostream &os) {
>>>>>>> 2ab1d525
  if (ordinal <= 0) {
    os << static_cast<uint8_t>(BIND_OPCODE_SET_DYLIB_SPECIAL_IMM |
                               (ordinal & BIND_IMMEDIATE_MASK));
  } else if (ordinal <= BIND_IMMEDIATE_MASK) {
    os << static_cast<uint8_t>(BIND_OPCODE_SET_DYLIB_ORDINAL_IMM | ordinal);
  } else {
    os << static_cast<uint8_t>(BIND_OPCODE_SET_DYLIB_ORDINAL_ULEB);
    encodeULEB128(ordinal, os);
  }
}

static void encodeWeakOverride(const Defined *defined,
                               raw_svector_ostream &os) {
  os << static_cast<uint8_t>(BIND_OPCODE_SET_SYMBOL_TRAILING_FLAGS_IMM |
                             BIND_SYMBOL_FLAGS_NON_WEAK_DEFINITION)
     << defined->getName() << '\0';
}

// Organize the bindings so we can encoded them with fewer opcodes.
//
// First, all bindings for a given symbol should be grouped together.
// BIND_OPCODE_SET_SYMBOL_TRAILING_FLAGS_IMM is the largest opcode (since it
// has an associated symbol string), so we only want to emit it once per symbol.
//
// Within each group, we sort the bindings by address. Since bindings are
// delta-encoded, sorting them allows for a more compact result. Note that
// sorting by address alone ensures that bindings for the same segment / section
// are located together, minimizing the number of times we have to emit
// BIND_OPCODE_SET_SEGMENT_AND_OFFSET_ULEB.
//
// Finally, we sort the symbols by the address of their first binding, again
// to facilitate the delta-encoding process.
template <class Sym>
std::vector<std::pair<const Sym *, std::vector<BindingEntry>>>
sortBindings(const BindingsMap<const Sym *> &bindingsMap) {
  std::vector<std::pair<const Sym *, std::vector<BindingEntry>>> bindingsVec(
      bindingsMap.begin(), bindingsMap.end());
  for (auto &p : bindingsVec) {
    std::vector<BindingEntry> &bindings = p.second;
    llvm::sort(bindings, [](const BindingEntry &a, const BindingEntry &b) {
      return a.target.getVA() < b.target.getVA();
    });
  }
  llvm::sort(bindingsVec, [](const auto &a, const auto &b) {
    return a.second[0].target.getVA() < b.second[0].target.getVA();
  });
  return bindingsVec;
}

// Emit bind opcodes, which are a stream of byte-sized opcodes that dyld
// interprets to update a record with the following fields:
//  * segment index (of the segment to write the symbol addresses to, typically
//    the __DATA_CONST segment which contains the GOT)
//  * offset within the segment, indicating the next location to write a binding
//  * symbol type
//  * symbol library ordinal (the index of its library's LC_LOAD_DYLIB command)
//  * symbol name
//  * addend
// When dyld sees BIND_OPCODE_DO_BIND, it uses the current record state to bind
// a symbol in the GOT, and increments the segment offset to point to the next
// entry. It does *not* clear the record state after doing the bind, so
// subsequent opcodes only need to encode the differences between bindings.
void BindingSection::finalizeContents() {
  raw_svector_ostream os{contents};
  Binding lastBinding;
<<<<<<< HEAD

  // Since bindings are delta-encoded, sorting them allows for a more compact
  // result. Note that sorting by address alone ensures that bindings for the
  // same segment / section are located together.
  llvm::sort(bindings, [](const BindingEntry &a, const BindingEntry &b) {
    return a.target.getVA() < b.target.getVA();
  });
  for (const BindingEntry &b : bindings) {
    int16_t ordinal = ordinalForDylibSymbol(*b.dysym);
    if (ordinal != lastBinding.ordinal) {
      encodeDylibOrdinal(ordinal, os);
      lastBinding.ordinal = ordinal;
    }
    if (auto *isec = b.target.section.dyn_cast<const InputSection *>()) {
      encodeBinding(b.dysym, isec->parent, isec->outSecOff + b.target.offset,
                    b.addend, /*isWeakBinding=*/false, lastBinding, os);
    } else {
      auto *osec = b.target.section.get<const OutputSection *>();
      encodeBinding(b.dysym, osec, b.target.offset, b.addend,
                    /*isWeakBinding=*/false, lastBinding, os);
=======
  int16_t lastOrdinal = 0;

  for (auto &p : sortBindings(bindingsMap)) {
    const DylibSymbol *sym = p.first;
    std::vector<BindingEntry> &bindings = p.second;
    uint8_t flags = BIND_OPCODE_SET_SYMBOL_TRAILING_FLAGS_IMM;
    if (sym->isWeakRef())
      flags |= BIND_SYMBOL_FLAGS_WEAK_IMPORT;
    os << flags << sym->getName() << '\0'
       << static_cast<uint8_t>(BIND_OPCODE_SET_TYPE_IMM | BIND_TYPE_POINTER);
    int16_t ordinal = ordinalForDylibSymbol(*sym);
    if (ordinal != lastOrdinal) {
      encodeDylibOrdinal(ordinal, os);
      lastOrdinal = ordinal;
>>>>>>> 2ab1d525
    }
    std::vector<BindIR> opcodes;
    for (const BindingEntry &b : bindings)
      encodeBinding(b.target.isec->parent,
                    b.target.isec->getOffset(b.target.offset), b.addend,
                    lastBinding, opcodes);
    if (config->optimize > 1)
      optimizeOpcodes(opcodes);
    for (const auto &op : opcodes)
      flushOpcodes(op, os);
  }
  if (!bindingsMap.empty())
    os << static_cast<uint8_t>(BIND_OPCODE_DONE);
}

void BindingSection::writeTo(uint8_t *buf) const {
  memcpy(buf, contents.data(), contents.size());
}

WeakBindingSection::WeakBindingSection()
    : LinkEditSection(segment_names::linkEdit, section_names::weakBinding) {}

void WeakBindingSection::finalizeContents() {
  raw_svector_ostream os{contents};
  Binding lastBinding;

  for (const Defined *defined : definitions)
    encodeWeakOverride(defined, os);

<<<<<<< HEAD
  // Since bindings are delta-encoded, sorting them allows for a more compact
  // result.
  llvm::sort(bindings,
             [](const WeakBindingEntry &a, const WeakBindingEntry &b) {
               return a.target.getVA() < b.target.getVA();
             });
  for (const WeakBindingEntry &b : bindings) {
    if (const auto *isec = b.target.section.dyn_cast<const InputSection *>()) {
      encodeBinding(b.symbol, isec->parent, isec->outSecOff + b.target.offset,
                    b.addend, /*isWeakBinding=*/true, lastBinding, os);
    } else {
      const auto *osec = b.target.section.get<const OutputSection *>();
      encodeBinding(b.symbol, osec, b.target.offset, b.addend,
                    /*isWeakBinding=*/true, lastBinding, os);
    }
=======
  for (auto &p : sortBindings(bindingsMap)) {
    const Symbol *sym = p.first;
    std::vector<BindingEntry> &bindings = p.second;
    os << static_cast<uint8_t>(BIND_OPCODE_SET_SYMBOL_TRAILING_FLAGS_IMM)
       << sym->getName() << '\0'
       << static_cast<uint8_t>(BIND_OPCODE_SET_TYPE_IMM | BIND_TYPE_POINTER);
    std::vector<BindIR> opcodes;
    for (const BindingEntry &b : bindings)
      encodeBinding(b.target.isec->parent,
                    b.target.isec->getOffset(b.target.offset), b.addend,
                    lastBinding, opcodes);
    if (config->optimize > 1)
      optimizeOpcodes(opcodes);
    for (const auto &op : opcodes)
      flushOpcodes(op, os);
>>>>>>> 2ab1d525
  }
  if (!bindingsMap.empty() || !definitions.empty())
    os << static_cast<uint8_t>(BIND_OPCODE_DONE);
}

void WeakBindingSection::writeTo(uint8_t *buf) const {
  memcpy(buf, contents.data(), contents.size());
}

<<<<<<< HEAD
bool macho::needsBinding(const Symbol *sym) {
  if (isa<DylibSymbol>(sym))
    return true;
  if (const auto *defined = dyn_cast<Defined>(sym))
    return defined->isExternalWeakDef();
  return false;
}

void macho::addNonLazyBindingEntries(const Symbol *sym,
                                     SectionPointerUnion section,
                                     uint64_t offset, int64_t addend) {
  if (auto *dysym = dyn_cast<DylibSymbol>(sym)) {
    in.binding->addEntry(dysym, section, offset, addend);
    if (dysym->isWeakDef())
      in.weakBinding->addEntry(sym, section, offset, addend);
  } else if (auto *defined = dyn_cast<Defined>(sym)) {
    in.rebase->addEntry(section, offset);
    if (defined->isExternalWeakDef())
      in.weakBinding->addEntry(sym, section, offset, addend);
  } else if (!isa<DSOHandle>(sym)) {
    // Undefined symbols are filtered out in scanRelocations(); we should never
    // get here
    llvm_unreachable("cannot bind to an undefined symbol");
  }
  // TODO: understand the DSOHandle case better.
  // Is it bindable?  Add a new test?
}

StubsSection::StubsSection()
    : SyntheticSection(segment_names::text, "__stubs") {
  flags = MachO::S_SYMBOL_STUBS | MachO::S_ATTR_SOME_INSTRUCTIONS |
          MachO::S_ATTR_PURE_INSTRUCTIONS;
=======
StubsSection::StubsSection()
    : SyntheticSection(segment_names::text, section_names::stubs) {
  flags = S_SYMBOL_STUBS | S_ATTR_SOME_INSTRUCTIONS | S_ATTR_PURE_INSTRUCTIONS;
>>>>>>> 2ab1d525
  // The stubs section comprises machine instructions, which are aligned to
  // 4 bytes on the archs we care about.
  align = 4;
  reserved2 = target->stubSize;
}

uint64_t StubsSection::getSize() const {
  return entries.size() * target->stubSize;
}

void StubsSection::writeTo(uint8_t *buf) const {
  size_t off = 0;
  for (const Symbol *sym : entries) {
    target->writeStub(buf + off, *sym);
    off += target->stubSize;
  }
}

void StubsSection::finalize() { isFinal = true; }

bool StubsSection::addEntry(Symbol *sym) {
  bool inserted = entries.insert(sym);
  if (inserted)
    sym->stubsIndex = entries.size() - 1;
  return inserted;
}

StubHelperSection::StubHelperSection()
<<<<<<< HEAD
    : SyntheticSection(segment_names::text, "__stub_helper") {
  flags = MachO::S_ATTR_SOME_INSTRUCTIONS | MachO::S_ATTR_PURE_INSTRUCTIONS;
=======
    : SyntheticSection(segment_names::text, section_names::stubHelper) {
  flags = S_ATTR_SOME_INSTRUCTIONS | S_ATTR_PURE_INSTRUCTIONS;
>>>>>>> 2ab1d525
  align = 4; // This section comprises machine instructions
}

uint64_t StubHelperSection::getSize() const {
  return target->stubHelperHeaderSize +
         in.lazyBinding->getEntries().size() * target->stubHelperEntrySize;
}

bool StubHelperSection::isNeeded() const { return in.lazyBinding->isNeeded(); }

void StubHelperSection::writeTo(uint8_t *buf) const {
  target->writeStubHelperHeader(buf);
  size_t off = target->stubHelperHeaderSize;
  for (const DylibSymbol *sym : in.lazyBinding->getEntries()) {
    target->writeStubHelperEntry(buf + off, *sym, addr + off);
    off += target->stubHelperEntrySize;
  }
}

void StubHelperSection::setup() {
  Symbol *binder = symtab->addUndefined("dyld_stub_binder", /*file=*/nullptr,
                                        /*isWeakRef=*/false);
  if (auto *undefined = dyn_cast<Undefined>(binder))
    treatUndefinedSymbol(*undefined,
                         "lazy binding (normally in libSystem.dylib)");

  // treatUndefinedSymbol() can replace binder with a DylibSymbol; re-check.
  stubBinder = dyn_cast_or_null<DylibSymbol>(binder);
  if (stubBinder == nullptr)
    return;

  in.got->addEntry(stubBinder);

  in.imageLoaderCache->parent =
      ConcatOutputSection::getOrCreateForInput(in.imageLoaderCache);
  inputSections.push_back(in.imageLoaderCache);
<<<<<<< HEAD
  dyldPrivate = make<Defined>("__dyld_private", nullptr, in.imageLoaderCache, 0,
                              /*isWeakDef=*/false,
                              /*isExternal=*/false, /*isPrivateExtern=*/false);
}

ImageLoaderCacheSection::ImageLoaderCacheSection() {
  segname = segment_names::data;
  name = "__data";
  uint8_t *arr = bAlloc.Allocate<uint8_t>(WordSize);
  memset(arr, 0, WordSize);
  data = {arr, WordSize};
  align = WordSize;
}

LazyPointerSection::LazyPointerSection()
    : SyntheticSection(segment_names::data, "__la_symbol_ptr") {
  align = WordSize;
  flags = MachO::S_LAZY_SYMBOL_POINTERS;
=======
  // Since this isn't in the symbol table or in any input file, the noDeadStrip
  // argument doesn't matter.
  dyldPrivate =
      make<Defined>("__dyld_private", nullptr, in.imageLoaderCache, 0, 0,
                    /*isWeakDef=*/false,
                    /*isExternal=*/false, /*isPrivateExtern=*/false,
                    /*isThumb=*/false, /*isReferencedDynamically=*/false,
                    /*noDeadStrip=*/false);
  dyldPrivate->used = true;
}

LazyPointerSection::LazyPointerSection()
    : SyntheticSection(segment_names::data, section_names::lazySymbolPtr) {
  align = target->wordSize;
  flags = S_LAZY_SYMBOL_POINTERS;
>>>>>>> 2ab1d525
}

uint64_t LazyPointerSection::getSize() const {
  return in.stubs->getEntries().size() * target->wordSize;
}

bool LazyPointerSection::isNeeded() const {
  return !in.stubs->getEntries().empty();
}

void LazyPointerSection::writeTo(uint8_t *buf) const {
  size_t off = 0;
  for (const Symbol *sym : in.stubs->getEntries()) {
    if (const auto *dysym = dyn_cast<DylibSymbol>(sym)) {
      if (dysym->hasStubsHelper()) {
        uint64_t stubHelperOffset =
            target->stubHelperHeaderSize +
            dysym->stubsHelperIndex * target->stubHelperEntrySize;
        write64le(buf + off, in.stubHelper->addr + stubHelperOffset);
      }
    } else {
      write64le(buf + off, sym->getVA());
    }
    off += target->wordSize;
  }
}

LazyBindingSection::LazyBindingSection()
    : LinkEditSection(segment_names::linkEdit, section_names::lazyBinding) {}

void LazyBindingSection::finalizeContents() {
  // TODO: Just precompute output size here instead of writing to a temporary
  // buffer
  for (DylibSymbol *sym : entries)
    sym->lazyBindOffset = encode(*sym);
}

void LazyBindingSection::writeTo(uint8_t *buf) const {
  memcpy(buf, contents.data(), contents.size());
}

void LazyBindingSection::addEntry(DylibSymbol *dysym) {
  if (entries.insert(dysym)) {
    dysym->stubsHelperIndex = entries.size() - 1;
    in.rebase->addEntry(in.lazyPointers->isec,
                        dysym->stubsIndex * target->wordSize);
  }
}

// Unlike the non-lazy binding section, the bind opcodes in this section aren't
// interpreted all at once. Rather, dyld will start interpreting opcodes at a
// given offset, typically only binding a single symbol before it finds a
// BIND_OPCODE_DONE terminator. As such, unlike in the non-lazy-binding case,
// we cannot encode just the differences between symbols; we have to emit the
// complete bind information for each symbol.
uint32_t LazyBindingSection::encode(const DylibSymbol &sym) {
  uint32_t opstreamOffset = contents.size();
  OutputSegment *dataSeg = in.lazyPointers->parent;
  os << static_cast<uint8_t>(BIND_OPCODE_SET_SEGMENT_AND_OFFSET_ULEB |
                             dataSeg->index);
  uint64_t offset = in.lazyPointers->addr - dataSeg->addr +
                    sym.stubsIndex * target->wordSize;
  encodeULEB128(offset, os);
  encodeDylibOrdinal(ordinalForDylibSymbol(sym), os);

  uint8_t flags = BIND_OPCODE_SET_SYMBOL_TRAILING_FLAGS_IMM;
  if (sym.isWeakRef())
    flags |= BIND_SYMBOL_FLAGS_WEAK_IMPORT;

  os << flags << sym.getName() << '\0'
     << static_cast<uint8_t>(BIND_OPCODE_DO_BIND)
     << static_cast<uint8_t>(BIND_OPCODE_DONE);
  return opstreamOffset;
}

ExportSection::ExportSection()
    : LinkEditSection(segment_names::linkEdit, section_names::export_) {}

void ExportSection::finalizeContents() {
  trieBuilder.setImageBase(in.header->addr);
  for (const Symbol *sym : symtab->getSymbols()) {
    if (const auto *defined = dyn_cast<Defined>(sym)) {
<<<<<<< HEAD
      if (config->exportedSymbols.empty()) {
        if (defined->privateExtern ||
            config->unexportedSymbols.match(defined->getName()))
          continue;
      } else {
        if (!config->exportedSymbols.match(defined->getName()))
          continue;
      }
=======
      if (defined->privateExtern || !defined->isLive())
        continue;
>>>>>>> 2ab1d525
      trieBuilder.addSymbol(*defined);
      hasWeakSymbol = hasWeakSymbol || sym->isWeakDef();
    }
  }
  size = trieBuilder.build();
}

void ExportSection::writeTo(uint8_t *buf) const { trieBuilder.writeTo(buf); }

<<<<<<< HEAD
FunctionStartsSection::FunctionStartsSection()
    : LinkEditSection(segment_names::linkEdit, section_names::functionStarts_) {
}

void FunctionStartsSection::finalizeContents() {
  raw_svector_ostream os{contents};
  uint64_t addr = in.header->addr;
  for (const Symbol *sym : symtab->getSymbols()) {
    if (const auto *defined = dyn_cast<Defined>(sym)) {
      if (!defined->isec || !isCodeSection(defined->isec))
        continue;
      // TODO: Add support for thumbs, in that case
      // the lowest bit of nextAddr needs to be set to 1.
      uint64_t nextAddr = defined->getVA();
      uint64_t delta = nextAddr - addr;
      if (delta == 0)
        continue;
      encodeULEB128(delta, os);
      addr = nextAddr;
    }
  }
=======
DataInCodeSection::DataInCodeSection()
    : LinkEditSection(segment_names::linkEdit, section_names::dataInCode) {}

template <class LP>
static std::vector<MachO::data_in_code_entry> collectDataInCodeEntries() {
  std::vector<MachO::data_in_code_entry> dataInCodeEntries;
  for (const InputFile *inputFile : inputFiles) {
    if (!isa<ObjFile>(inputFile))
      continue;
    const ObjFile *objFile = cast<ObjFile>(inputFile);
    ArrayRef<MachO::data_in_code_entry> entries = objFile->getDataInCode();
    if (entries.empty())
      continue;

    assert(is_sorted(dataInCodeEntries, [](const data_in_code_entry &lhs,
                                           const data_in_code_entry &rhs) {
      return lhs.offset < rhs.offset;
    }));
    // For each code subsection find 'data in code' entries residing in it.
    // Compute the new offset values as
    // <offset within subsection> + <subsection address> - <__TEXT address>.
    for (const Section &section : objFile->sections) {
      for (const Subsection &subsec : section.subsections) {
        const InputSection *isec = subsec.isec;
        if (!isCodeSection(isec))
          continue;
        if (cast<ConcatInputSection>(isec)->shouldOmitFromOutput())
          continue;
        const uint64_t beginAddr = section.address + subsec.offset;
        auto it = llvm::lower_bound(
            entries, beginAddr,
            [](const MachO::data_in_code_entry &entry, uint64_t addr) {
              return entry.offset < addr;
            });
        const uint64_t endAddr = beginAddr + isec->getFileSize();
        for (const auto end = entries.end();
             it != end && it->offset + it->length <= endAddr; ++it)
          dataInCodeEntries.push_back(
              {static_cast<uint32_t>(isec->getVA(it->offset - beginAddr) -
                                     in.header->addr),
               it->length, it->kind});
      }
    }
  }
  return dataInCodeEntries;
}

void DataInCodeSection::finalizeContents() {
  entries = target->wordSize == 8 ? collectDataInCodeEntries<LP64>()
                                  : collectDataInCodeEntries<ILP32>();
}

void DataInCodeSection::writeTo(uint8_t *buf) const {
  if (!entries.empty())
    memcpy(buf, entries.data(), getRawSize());
}

FunctionStartsSection::FunctionStartsSection()
    : LinkEditSection(segment_names::linkEdit, section_names::functionStarts) {}

void FunctionStartsSection::finalizeContents() {
  raw_svector_ostream os{contents};
  std::vector<uint64_t> addrs;
  for (const InputFile *file : inputFiles) {
    if (auto *objFile = dyn_cast<ObjFile>(file)) {
      for (const Symbol *sym : objFile->symbols) {
        if (const auto *defined = dyn_cast_or_null<Defined>(sym)) {
          if (!defined->isec || !isCodeSection(defined->isec) ||
              !defined->isLive())
            continue;
          // TODO: Add support for thumbs, in that case
          // the lowest bit of nextAddr needs to be set to 1.
          addrs.push_back(defined->getVA());
        }
      }
    }
  }
  llvm::sort(addrs);
  uint64_t addr = in.header->addr;
  for (uint64_t nextAddr : addrs) {
    uint64_t delta = nextAddr - addr;
    if (delta == 0)
      continue;
    encodeULEB128(delta, os);
    addr = nextAddr;
  }
>>>>>>> 2ab1d525
  os << '\0';
}

void FunctionStartsSection::writeTo(uint8_t *buf) const {
  memcpy(buf, contents.data(), contents.size());
}

SymtabSection::SymtabSection(StringTableSection &stringTableSection)
    : LinkEditSection(segment_names::linkEdit, section_names::symbolTable),
      stringTableSection(stringTableSection) {}

void SymtabSection::emitBeginSourceStab(DWARFUnit *compileUnit) {
  StabsEntry stab(N_SO);
  SmallString<261> dir(compileUnit->getCompilationDir());
  StringRef sep = sys::path::get_separator();
  // We don't use `path::append` here because we want an empty `dir` to result
  // in an absolute path. `append` would give us a relative path for that case.
  if (!dir.endswith(sep))
    dir += sep;
  stab.strx = stringTableSection.addString(
      saver.save(dir + compileUnit->getUnitDIE().getShortName()));
  stabs.emplace_back(std::move(stab));
}

void SymtabSection::emitEndSourceStab() {
  StabsEntry stab(N_SO);
  stab.sect = 1;
  stabs.emplace_back(std::move(stab));
}

void SymtabSection::emitObjectFileStab(ObjFile *file) {
  StabsEntry stab(N_OSO);
  stab.sect = target->cpuSubtype;
  SmallString<261> path(!file->archiveName.empty() ? file->archiveName
                                                   : file->getName());
  std::error_code ec = sys::fs::make_absolute(path);
  if (ec)
    fatal("failed to get absolute path for " + path);

  if (!file->archiveName.empty())
    path.append({"(", file->getName(), ")"});

  StringRef adjustedPath = saver.save(path.str());
  adjustedPath.consume_front(config->osoPrefix);

  stab.strx = stringTableSection.addString(adjustedPath);
  stab.desc = 1;
  stab.value = file->modTime;
  stabs.emplace_back(std::move(stab));
}

void SymtabSection::emitEndFunStab(Defined *defined) {
  StabsEntry stab(N_FUN);
  stab.value = defined->size;
  stabs.emplace_back(std::move(stab));
}

void SymtabSection::emitStabs() {
  if (config->omitDebugInfo)
    return;

  for (const std::string &s : config->astPaths) {
    StabsEntry astStab(N_AST);
    astStab.strx = stringTableSection.addString(s);
    stabs.emplace_back(std::move(astStab));
  }

  std::vector<Defined *> symbolsNeedingStabs;
  for (const SymtabEntry &entry :
       concat<SymtabEntry>(localSymbols, externalSymbols)) {
    Symbol *sym = entry.sym;
    assert(sym->isLive() &&
           "dead symbols should not be in localSymbols, externalSymbols");
    if (auto *defined = dyn_cast<Defined>(sym)) {
      if (defined->isAbsolute())
        continue;
      InputSection *isec = defined->isec;
      ObjFile *file = dyn_cast_or_null<ObjFile>(isec->getFile());
      if (!file || !file->compileUnit)
        continue;
      symbolsNeedingStabs.push_back(defined);
    }
  }

  llvm::stable_sort(symbolsNeedingStabs, [&](Defined *a, Defined *b) {
    return a->isec->getFile()->id < b->isec->getFile()->id;
  });

  // Emit STABS symbols so that dsymutil and/or the debugger can map address
  // regions in the final binary to the source and object files from which they
  // originated.
  InputFile *lastFile = nullptr;
  for (Defined *defined : symbolsNeedingStabs) {
    InputSection *isec = defined->isec;
    ObjFile *file = cast<ObjFile>(isec->getFile());

    if (lastFile == nullptr || lastFile != file) {
      if (lastFile != nullptr)
        emitEndSourceStab();
      lastFile = file;

      emitBeginSourceStab(file->compileUnit);
      emitObjectFileStab(file);
    }

    StabsEntry symStab;
    symStab.sect = defined->isec->parent->index;
    symStab.strx = stringTableSection.addString(defined->getName());
    symStab.value = defined->getVA();

    if (isCodeSection(isec)) {
      symStab.type = N_FUN;
      stabs.emplace_back(std::move(symStab));
      emitEndFunStab(defined);
    } else {
      symStab.type = defined->isExternal() ? N_GSYM : N_STSYM;
      stabs.emplace_back(std::move(symStab));
    }
  }

  if (!stabs.empty())
    emitEndSourceStab();
}

void SymtabSection::finalizeContents() {
  auto addSymbol = [&](std::vector<SymtabEntry> &symbols, Symbol *sym) {
    uint32_t strx = stringTableSection.addString(sym->getName());
    symbols.push_back({sym, strx});
  };

  // Local symbols aren't in the SymbolTable, so we walk the list of object
  // files to gather them.
  for (const InputFile *file : inputFiles) {
    if (auto *objFile = dyn_cast<ObjFile>(file)) {
      for (Symbol *sym : objFile->symbols) {
<<<<<<< HEAD
        if (sym == nullptr)
          continue;
        // TODO: when we implement -dead_strip, we should filter out symbols
        // that belong to dead sections.
        if (auto *defined = dyn_cast<Defined>(sym)) {
          if (!defined->isExternal()) {
=======
        if (auto *defined = dyn_cast_or_null<Defined>(sym)) {
          if (!defined->isExternal() && defined->isLive()) {
>>>>>>> 2ab1d525
            StringRef name = defined->getName();
            if (!name.startswith("l") && !name.startswith("L"))
              addSymbol(localSymbols, sym);
          }
        }
      }
    }
  }

  // __dyld_private is a local symbol too. It's linker-created and doesn't
  // exist in any object file.
  if (Defined *dyldPrivate = in.stubHelper->dyldPrivate)
    addSymbol(localSymbols, dyldPrivate);

  for (Symbol *sym : symtab->getSymbols()) {
    if (!sym->isLive())
      continue;
    if (auto *defined = dyn_cast<Defined>(sym)) {
      if (!defined->includeInSymtab)
        continue;
      assert(defined->isExternal());
      if (defined->privateExtern)
        addSymbol(localSymbols, defined);
      else
        addSymbol(externalSymbols, defined);
    } else if (auto *dysym = dyn_cast<DylibSymbol>(sym)) {
      if (dysym->isReferenced())
        addSymbol(undefinedSymbols, sym);
    }
  }

  emitStabs();
  uint32_t symtabIndex = stabs.size();
  for (const SymtabEntry &entry :
       concat<SymtabEntry>(localSymbols, externalSymbols, undefinedSymbols)) {
    entry.sym->symtabIndex = symtabIndex++;
  }
}

uint32_t SymtabSection::getNumSymbols() const {
  return stabs.size() + localSymbols.size() + externalSymbols.size() +
         undefinedSymbols.size();
}

// This serves to hide (type-erase) the template parameter from SymtabSection.
template <class LP> class SymtabSectionImpl final : public SymtabSection {
public:
  SymtabSectionImpl(StringTableSection &stringTableSection)
      : SymtabSection(stringTableSection) {}
  uint64_t getRawSize() const override;
  void writeTo(uint8_t *buf) const override;
};

template <class LP> uint64_t SymtabSectionImpl<LP>::getRawSize() const {
  return getNumSymbols() * sizeof(typename LP::nlist);
}

template <class LP> void SymtabSectionImpl<LP>::writeTo(uint8_t *buf) const {
  auto *nList = reinterpret_cast<typename LP::nlist *>(buf);
  // Emit the stabs entries before the "real" symbols. We cannot emit them
  // after as that would render Symbol::symtabIndex inaccurate.
  for (const StabsEntry &entry : stabs) {
    nList->n_strx = entry.strx;
    nList->n_type = entry.type;
    nList->n_sect = entry.sect;
    nList->n_desc = entry.desc;
    nList->n_value = entry.value;
    ++nList;
  }

  for (const SymtabEntry &entry : concat<const SymtabEntry>(
           localSymbols, externalSymbols, undefinedSymbols)) {
    nList->n_strx = entry.strx;
    // TODO populate n_desc with more flags
    if (auto *defined = dyn_cast<Defined>(entry.sym)) {
      uint8_t scope = 0;
      if (defined->privateExtern) {
        // Private external -- dylib scoped symbol.
        // Promote to non-external at link time.
        scope = N_PEXT;
      } else if (defined->isExternal()) {
        // Normal global symbol.
        scope = N_EXT;
      } else {
        // TU-local symbol from localSymbols.
        scope = 0;
      }

      if (defined->isAbsolute()) {
        nList->n_type = scope | N_ABS;
        nList->n_sect = NO_SECT;
        nList->n_value = defined->value;
      } else {
        nList->n_type = scope | N_SECT;
        nList->n_sect = defined->isec->parent->index;
        // For the N_SECT symbol type, n_value is the address of the symbol
        nList->n_value = defined->getVA();
      }
      nList->n_desc |= defined->thumb ? N_ARM_THUMB_DEF : 0;
      nList->n_desc |= defined->isExternalWeakDef() ? N_WEAK_DEF : 0;
      nList->n_desc |=
          defined->referencedDynamically ? REFERENCED_DYNAMICALLY : 0;
    } else if (auto *dysym = dyn_cast<DylibSymbol>(entry.sym)) {
      uint16_t n_desc = nList->n_desc;
      int16_t ordinal = ordinalForDylibSymbol(*dysym);
<<<<<<< HEAD
      if (ordinal == MachO::BIND_SPECIAL_DYLIB_FLAT_LOOKUP)
        MachO::SET_LIBRARY_ORDINAL(n_desc, MachO::DYNAMIC_LOOKUP_ORDINAL);
      else if (ordinal == MachO::BIND_SPECIAL_DYLIB_MAIN_EXECUTABLE)
        MachO::SET_LIBRARY_ORDINAL(n_desc, MachO::EXECUTABLE_ORDINAL);
      else {
        assert(ordinal > 0);
        MachO::SET_LIBRARY_ORDINAL(n_desc, static_cast<uint8_t>(ordinal));
      }

      nList->n_type = MachO::N_EXT;
      n_desc |= dysym->isWeakDef() ? MachO::N_WEAK_DEF : 0;
      n_desc |= dysym->isWeakRef() ? MachO::N_WEAK_REF : 0;
=======
      if (ordinal == BIND_SPECIAL_DYLIB_FLAT_LOOKUP)
        SET_LIBRARY_ORDINAL(n_desc, DYNAMIC_LOOKUP_ORDINAL);
      else if (ordinal == BIND_SPECIAL_DYLIB_MAIN_EXECUTABLE)
        SET_LIBRARY_ORDINAL(n_desc, EXECUTABLE_ORDINAL);
      else {
        assert(ordinal > 0);
        SET_LIBRARY_ORDINAL(n_desc, static_cast<uint8_t>(ordinal));
      }

      nList->n_type = N_EXT;
      n_desc |= dysym->isWeakDef() ? N_WEAK_DEF : 0;
      n_desc |= dysym->isWeakRef() ? N_WEAK_REF : 0;
>>>>>>> 2ab1d525
      nList->n_desc = n_desc;
    }
    ++nList;
  }
}

template <class LP>
SymtabSection *
macho::makeSymtabSection(StringTableSection &stringTableSection) {
  return make<SymtabSectionImpl<LP>>(stringTableSection);
}

IndirectSymtabSection::IndirectSymtabSection()
    : LinkEditSection(segment_names::linkEdit,
                      section_names::indirectSymbolTable) {}

uint32_t IndirectSymtabSection::getNumSymbols() const {
  return in.got->getEntries().size() + in.tlvPointers->getEntries().size() +
         2 * in.stubs->getEntries().size();
}

bool IndirectSymtabSection::isNeeded() const {
  return in.got->isNeeded() || in.tlvPointers->isNeeded() ||
         in.stubs->isNeeded();
}

void IndirectSymtabSection::finalizeContents() {
  uint32_t off = 0;
  in.got->reserved1 = off;
  off += in.got->getEntries().size();
  in.tlvPointers->reserved1 = off;
  off += in.tlvPointers->getEntries().size();
  in.stubs->reserved1 = off;
  off += in.stubs->getEntries().size();
  in.lazyPointers->reserved1 = off;
}

static uint32_t indirectValue(const Symbol *sym) {
  if (sym->symtabIndex == UINT32_MAX)
    return INDIRECT_SYMBOL_LOCAL;
  if (auto *defined = dyn_cast<Defined>(sym))
    if (defined->privateExtern)
      return INDIRECT_SYMBOL_LOCAL;
  return sym->symtabIndex;
}

static uint32_t indirectValue(const Symbol *sym) {
  return sym->symtabIndex != UINT32_MAX ? sym->symtabIndex
                                        : MachO::INDIRECT_SYMBOL_LOCAL;
}

void IndirectSymtabSection::writeTo(uint8_t *buf) const {
  uint32_t off = 0;
  for (const Symbol *sym : in.got->getEntries()) {
    write32le(buf + off * sizeof(uint32_t), indirectValue(sym));
    ++off;
  }
  for (const Symbol *sym : in.tlvPointers->getEntries()) {
    write32le(buf + off * sizeof(uint32_t), indirectValue(sym));
    ++off;
  }
  for (const Symbol *sym : in.stubs->getEntries()) {
    write32le(buf + off * sizeof(uint32_t), indirectValue(sym));
<<<<<<< HEAD
=======
    ++off;
  }
  // There is a 1:1 correspondence between stubs and LazyPointerSection
  // entries. But giving __stubs and __la_symbol_ptr the same reserved1
  // (the offset into the indirect symbol table) so that they both refer
  // to the same range of offsets confuses `strip`, so write the stubs
  // symbol table offsets a second time.
  for (const Symbol *sym : in.stubs->getEntries()) {
    write32le(buf + off * sizeof(uint32_t), indirectValue(sym));
>>>>>>> 2ab1d525
    ++off;
  }
}

StringTableSection::StringTableSection()
    : LinkEditSection(segment_names::linkEdit, section_names::stringTable) {}

uint32_t StringTableSection::addString(StringRef str) {
  uint32_t strx = size;
  strings.push_back(str); // TODO: consider deduplicating strings
  size += str.size() + 1; // account for null terminator
  return strx;
}

void StringTableSection::writeTo(uint8_t *buf) const {
  uint32_t off = 0;
  for (StringRef str : strings) {
    memcpy(buf + off, str.data(), str.size());
    off += str.size() + 1; // account for null terminator
  }
}

<<<<<<< HEAD
CodeSignatureSection::CodeSignatureSection()
    : LinkEditSection(segment_names::linkEdit, section_names::codeSignature) {
  align = 16; // required by libstuff
=======
static_assert((CodeSignatureSection::blobHeadersSize % 8) == 0, "");
static_assert((CodeSignatureSection::fixedHeadersSize % 8) == 0, "");

CodeSignatureSection::CodeSignatureSection()
    : LinkEditSection(segment_names::linkEdit, section_names::codeSignature) {
  align = 16; // required by libstuff
  // FIXME: Consider using finalOutput instead of outputFile.
>>>>>>> 2ab1d525
  fileName = config->outputFile;
  size_t slashIndex = fileName.rfind("/");
  if (slashIndex != std::string::npos)
    fileName = fileName.drop_front(slashIndex + 1);
<<<<<<< HEAD
=======

  // NOTE: Any changes to these calculations should be repeated
  // in llvm-objcopy's MachOLayoutBuilder::layoutTail.
>>>>>>> 2ab1d525
  allHeadersSize = alignTo<16>(fixedHeadersSize + fileName.size() + 1);
  fileNamePad = allHeadersSize - fixedHeadersSize - fileName.size();
}

uint32_t CodeSignatureSection::getBlockCount() const {
  return (fileOff + blockSize - 1) / blockSize;
}

uint64_t CodeSignatureSection::getRawSize() const {
  return allHeadersSize + getBlockCount() * hashSize;
}

void CodeSignatureSection::writeHashes(uint8_t *buf) const {
<<<<<<< HEAD
=======
  // NOTE: Changes to this functionality should be repeated in llvm-objcopy's
  // MachOWriter::writeSignatureData.
>>>>>>> 2ab1d525
  uint8_t *code = buf;
  uint8_t *codeEnd = buf + fileOff;
  uint8_t *hashes = codeEnd + allHeadersSize;
  while (code < codeEnd) {
    StringRef block(reinterpret_cast<char *>(code),
                    std::min(codeEnd - code, static_cast<ssize_t>(blockSize)));
    SHA256 hasher;
    hasher.update(block);
    StringRef hash = hasher.final();
    assert(hash.size() == hashSize);
    memcpy(hashes, hash.data(), hashSize);
    code += blockSize;
    hashes += hashSize;
  }
#if defined(__APPLE__)
  // This is macOS-specific work-around and makes no sense for any
  // other host OS. See https://openradar.appspot.com/FB8914231
  //
  // The macOS kernel maintains a signature-verification cache to
  // quickly validate applications at time of execve(2).  The trouble
  // is that for the kernel creates the cache entry at the time of the
  // mmap(2) call, before we have a chance to write either the code to
  // sign or the signature header+hashes.  The fix is to invalidate
  // all cached data associated with the output file, thus discarding
  // the bogus prematurely-cached signature.
  msync(buf, fileOff + getSize(), MS_INVALIDATE);
#endif
}

void CodeSignatureSection::writeTo(uint8_t *buf) const {
<<<<<<< HEAD
  using namespace llvm::MachO;
=======
  // NOTE: Changes to this functionality should be repeated in llvm-objcopy's
  // MachOWriter::writeSignatureData.
>>>>>>> 2ab1d525
  uint32_t signatureSize = static_cast<uint32_t>(getSize());
  auto *superBlob = reinterpret_cast<CS_SuperBlob *>(buf);
  write32be(&superBlob->magic, CSMAGIC_EMBEDDED_SIGNATURE);
  write32be(&superBlob->length, signatureSize);
  write32be(&superBlob->count, 1);
  auto *blobIndex = reinterpret_cast<CS_BlobIndex *>(&superBlob[1]);
  write32be(&blobIndex->type, CSSLOT_CODEDIRECTORY);
  write32be(&blobIndex->offset, blobHeadersSize);
  auto *codeDirectory =
      reinterpret_cast<CS_CodeDirectory *>(buf + blobHeadersSize);
  write32be(&codeDirectory->magic, CSMAGIC_CODEDIRECTORY);
  write32be(&codeDirectory->length, signatureSize - blobHeadersSize);
  write32be(&codeDirectory->version, CS_SUPPORTSEXECSEG);
  write32be(&codeDirectory->flags, CS_ADHOC | CS_LINKER_SIGNED);
  write32be(&codeDirectory->hashOffset,
            sizeof(CS_CodeDirectory) + fileName.size() + fileNamePad);
  write32be(&codeDirectory->identOffset, sizeof(CS_CodeDirectory));
  codeDirectory->nSpecialSlots = 0;
  write32be(&codeDirectory->nCodeSlots, getBlockCount());
  write32be(&codeDirectory->codeLimit, fileOff);
  codeDirectory->hashSize = static_cast<uint8_t>(hashSize);
  codeDirectory->hashType = kSecCodeSignatureHashSHA256;
  codeDirectory->platform = 0;
  codeDirectory->pageSize = blockSizeShift;
  codeDirectory->spare2 = 0;
  codeDirectory->scatterOffset = 0;
  codeDirectory->teamOffset = 0;
  codeDirectory->spare3 = 0;
  codeDirectory->codeLimit64 = 0;
  OutputSegment *textSeg = getOrCreateOutputSegment(segment_names::text);
  write64be(&codeDirectory->execSegBase, textSeg->fileOff);
  write64be(&codeDirectory->execSegLimit, textSeg->fileSize);
  write64be(&codeDirectory->execSegFlags,
            config->outputType == MH_EXECUTE ? CS_EXECSEG_MAIN_BINARY : 0);
  auto *id = reinterpret_cast<char *>(&codeDirectory[1]);
  memcpy(id, fileName.begin(), fileName.size());
  memset(id + fileName.size(), 0, fileNamePad);
<<<<<<< HEAD
}
=======
}

BitcodeBundleSection::BitcodeBundleSection()
    : SyntheticSection(segment_names::llvm, section_names::bitcodeBundle) {}

class ErrorCodeWrapper {
public:
  explicit ErrorCodeWrapper(std::error_code ec) : errorCode(ec.value()) {}
  explicit ErrorCodeWrapper(int ec) : errorCode(ec) {}
  operator int() const { return errorCode; }

private:
  int errorCode;
};

#define CHECK_EC(exp)                                                          \
  do {                                                                         \
    ErrorCodeWrapper ec(exp);                                                  \
    if (ec)                                                                    \
      fatal(Twine("operation failed with error code ") + Twine(ec) + ": " +    \
            #exp);                                                             \
  } while (0);

void BitcodeBundleSection::finalize() {
#ifdef LLVM_HAVE_LIBXAR
  using namespace llvm::sys::fs;
  CHECK_EC(createTemporaryFile("bitcode-bundle", "xar", xarPath));

  xar_t xar(xar_open(xarPath.data(), O_RDWR));
  if (!xar)
    fatal("failed to open XAR temporary file at " + xarPath);
  CHECK_EC(xar_opt_set(xar, XAR_OPT_COMPRESSION, XAR_OPT_VAL_NONE));
  // FIXME: add more data to XAR
  CHECK_EC(xar_close(xar));

  file_size(xarPath, xarSize);
#endif // defined(LLVM_HAVE_LIBXAR)
}

void BitcodeBundleSection::writeTo(uint8_t *buf) const {
  using namespace llvm::sys::fs;
  file_t handle =
      CHECK(openNativeFile(xarPath, CD_OpenExisting, FA_Read, OF_None),
            "failed to open XAR file");
  std::error_code ec;
  mapped_file_region xarMap(handle, mapped_file_region::mapmode::readonly,
                            xarSize, 0, ec);
  if (ec)
    fatal("failed to map XAR file");
  memcpy(buf, xarMap.const_data(), xarSize);

  closeFile(handle);
  remove(xarPath);
}

CStringSection::CStringSection()
    : SyntheticSection(segment_names::text, section_names::cString) {
  flags = S_CSTRING_LITERALS;
}

void CStringSection::addInput(CStringInputSection *isec) {
  isec->parent = this;
  inputs.push_back(isec);
  if (isec->align > align)
    align = isec->align;
}

void CStringSection::writeTo(uint8_t *buf) const {
  for (const CStringInputSection *isec : inputs) {
    for (size_t i = 0, e = isec->pieces.size(); i != e; ++i) {
      if (!isec->pieces[i].live)
        continue;
      StringRef string = isec->getStringRef(i);
      memcpy(buf + isec->pieces[i].outSecOff, string.data(), string.size());
    }
  }
}

void CStringSection::finalizeContents() {
  uint64_t offset = 0;
  for (CStringInputSection *isec : inputs) {
    for (size_t i = 0, e = isec->pieces.size(); i != e; ++i) {
      if (!isec->pieces[i].live)
        continue;
      uint32_t pieceAlign = MinAlign(isec->pieces[i].inSecOff, align);
      offset = alignTo(offset, pieceAlign);
      isec->pieces[i].outSecOff = offset;
      isec->isFinal = true;
      StringRef string = isec->getStringRef(i);
      offset += string.size();
    }
  }
  size = offset;
}
// Mergeable cstring literals are found under the __TEXT,__cstring section. In
// contrast to ELF, which puts strings that need different alignments into
// different sections, clang's Mach-O backend puts them all in one section.
// Strings that need to be aligned have the .p2align directive emitted before
// them, which simply translates into zero padding in the object file.
//
// I *think* ld64 extracts the desired per-string alignment from this data by
// preserving each string's offset from the last section-aligned address. I'm
// not entirely certain since it doesn't seem consistent about doing this, and
// in fact doesn't seem to be correct in general: we can in fact can induce ld64
// to produce a crashing binary just by linking in an additional object file
// that only contains a duplicate cstring at a different alignment. See PR50563
// for details.
//
// On x86_64, the cstrings we've seen so far that require special alignment are
// all accessed by SIMD operations -- x86_64 requires SIMD accesses to be
// 16-byte-aligned. arm64 also seems to require 16-byte-alignment in some cases
// (PR50791), but I haven't tracked down the root cause. So for now, I'm just
// aligning all strings to 16 bytes.  This is indeed wasteful, but
// implementation-wise it's simpler than preserving per-string
// alignment+offsets. It also avoids the aforementioned crash after
// deduplication of differently-aligned strings.  Finally, the overhead is not
// huge: using 16-byte alignment (vs no alignment) is only a 0.5% size overhead
// when linking chromium_framework on x86_64.
DeduplicatedCStringSection::DeduplicatedCStringSection()
    : builder(StringTableBuilder::RAW, /*Alignment=*/16) {}

void DeduplicatedCStringSection::finalizeContents() {
  // Add all string pieces to the string table builder to create section
  // contents.
  for (CStringInputSection *isec : inputs) {
    for (size_t i = 0, e = isec->pieces.size(); i != e; ++i)
      if (isec->pieces[i].live)
        isec->pieces[i].outSecOff =
            builder.add(isec->getCachedHashStringRef(i));
    isec->isFinal = true;
  }

  builder.finalizeInOrder();
}

// This section is actually emitted as __TEXT,__const by ld64, but clang may
// emit input sections of that name, and LLD doesn't currently support mixing
// synthetic and concat-type OutputSections. To work around this, I've given
// our merged-literals section a different name.
WordLiteralSection::WordLiteralSection()
    : SyntheticSection(segment_names::text, section_names::literals) {
  align = 16;
}

void WordLiteralSection::addInput(WordLiteralInputSection *isec) {
  isec->parent = this;
  inputs.push_back(isec);
}

void WordLiteralSection::finalizeContents() {
  for (WordLiteralInputSection *isec : inputs) {
    // We do all processing of the InputSection here, so it will be effectively
    // finalized.
    isec->isFinal = true;
    const uint8_t *buf = isec->data.data();
    switch (sectionType(isec->getFlags())) {
    case S_4BYTE_LITERALS: {
      for (size_t off = 0, e = isec->data.size(); off < e; off += 4) {
        if (!isec->isLive(off))
          continue;
        uint32_t value = *reinterpret_cast<const uint32_t *>(buf + off);
        literal4Map.emplace(value, literal4Map.size());
      }
      break;
    }
    case S_8BYTE_LITERALS: {
      for (size_t off = 0, e = isec->data.size(); off < e; off += 8) {
        if (!isec->isLive(off))
          continue;
        uint64_t value = *reinterpret_cast<const uint64_t *>(buf + off);
        literal8Map.emplace(value, literal8Map.size());
      }
      break;
    }
    case S_16BYTE_LITERALS: {
      for (size_t off = 0, e = isec->data.size(); off < e; off += 16) {
        if (!isec->isLive(off))
          continue;
        UInt128 value = *reinterpret_cast<const UInt128 *>(buf + off);
        literal16Map.emplace(value, literal16Map.size());
      }
      break;
    }
    default:
      llvm_unreachable("invalid literal section type");
    }
  }
}

void WordLiteralSection::writeTo(uint8_t *buf) const {
  // Note that we don't attempt to do any endianness conversion in addInput(),
  // so we don't do it here either -- just write out the original value,
  // byte-for-byte.
  for (const auto &p : literal16Map)
    memcpy(buf + p.second * 16, &p.first, 16);
  buf += literal16Map.size() * 16;

  for (const auto &p : literal8Map)
    memcpy(buf + p.second * 8, &p.first, 8);
  buf += literal8Map.size() * 8;

  for (const auto &p : literal4Map)
    memcpy(buf + p.second * 4, &p.first, 4);
}

void macho::createSyntheticSymbols() {
  auto addHeaderSymbol = [](const char *name) {
    symtab->addSynthetic(name, in.header->isec, /*value=*/0,
                         /*isPrivateExtern=*/true, /*includeInSymtab=*/false,
                         /*referencedDynamically=*/false);
  };

  switch (config->outputType) {
    // FIXME: Assign the right address value for these symbols
    // (rather than 0). But we need to do that after assignAddresses().
  case MH_EXECUTE:
    // If linking PIE, __mh_execute_header is a defined symbol in
    //  __TEXT, __text)
    // Otherwise, it's an absolute symbol.
    if (config->isPic)
      symtab->addSynthetic("__mh_execute_header", in.header->isec, /*value=*/0,
                           /*isPrivateExtern=*/false, /*includeInSymtab=*/true,
                           /*referencedDynamically=*/true);
    else
      symtab->addSynthetic("__mh_execute_header", /*isec=*/nullptr, /*value=*/0,
                           /*isPrivateExtern=*/false, /*includeInSymtab=*/true,
                           /*referencedDynamically=*/true);
    break;

    // The following symbols are N_SECT symbols, even though the header is not
    // part of any section and that they are private to the bundle/dylib/object
    // they are part of.
  case MH_BUNDLE:
    addHeaderSymbol("__mh_bundle_header");
    break;
  case MH_DYLIB:
    addHeaderSymbol("__mh_dylib_header");
    break;
  case MH_DYLINKER:
    addHeaderSymbol("__mh_dylinker_header");
    break;
  case MH_OBJECT:
    addHeaderSymbol("__mh_object_header");
    break;
  default:
    llvm_unreachable("unexpected outputType");
    break;
  }

  // The Itanium C++ ABI requires dylibs to pass a pointer to __cxa_atexit
  // which does e.g. cleanup of static global variables. The ABI document
  // says that the pointer can point to any address in one of the dylib's
  // segments, but in practice ld64 seems to set it to point to the header,
  // so that's what's implemented here.
  addHeaderSymbol("___dso_handle");
}

template SymtabSection *macho::makeSymtabSection<LP64>(StringTableSection &);
template SymtabSection *macho::makeSymtabSection<ILP32>(StringTableSection &);
>>>>>>> 2ab1d525
<|MERGE_RESOLUTION|>--- conflicted
+++ resolved
@@ -29,8 +29,6 @@
 #if defined(__APPLE__)
 #include <sys/mman.h>
 #endif
-<<<<<<< HEAD
-=======
 
 #ifdef LLVM_HAVE_LIBXAR
 #include <fcntl.h>
@@ -38,7 +36,6 @@
 #include <xar/xar.h>
 }
 #endif
->>>>>>> 2ab1d525
 
 using namespace llvm;
 using namespace llvm::MachO;
@@ -95,37 +92,14 @@
   return subtype;
 }
 
-static uint32_t cpuSubtype() {
-  uint32_t subtype = target->cpuSubtype;
-
-  if (config->outputType == MachO::MH_EXECUTE && !config->staticLink &&
-      target->cpuSubtype == MachO::CPU_SUBTYPE_X86_64_ALL &&
-      config->target.Platform == MachO::PlatformKind::macOS &&
-      config->platformInfo.minimum >= VersionTuple(10, 5))
-    subtype |= MachO::CPU_SUBTYPE_LIB64;
-
-  return subtype;
-}
-
 void MachHeaderSection::writeTo(uint8_t *buf) const {
-<<<<<<< HEAD
-  auto *hdr = reinterpret_cast<MachO::mach_header_64 *>(buf);
-  hdr->magic = MachO::MH_MAGIC_64;
-=======
   auto *hdr = reinterpret_cast<mach_header *>(buf);
   hdr->magic = target->magic;
->>>>>>> 2ab1d525
   hdr->cputype = target->cpuType;
   hdr->cpusubtype = cpuSubtype();
   hdr->filetype = config->outputType;
   hdr->ncmds = loadCommands.size();
   hdr->sizeofcmds = sizeOfCmds;
-<<<<<<< HEAD
-  hdr->flags = MachO::MH_DYLDLINK;
-
-  if (config->namespaceKind == NamespaceKind::twolevel)
-    hdr->flags |= MachO::MH_NOUNDEFS | MachO::MH_TWOLEVEL;
-=======
   hdr->flags = MH_DYLDLINK;
 
   if (config->namespaceKind == NamespaceKind::twolevel)
@@ -136,21 +110,12 @@
 
   if (config->markDeadStrippableDylib)
     hdr->flags |= MH_DEAD_STRIPPABLE_DYLIB;
->>>>>>> 2ab1d525
 
   if (config->outputType == MH_EXECUTE && config->isPic)
     hdr->flags |= MH_PIE;
 
-<<<<<<< HEAD
-  if (config->markDeadStrippableDylib)
-    hdr->flags |= MachO::MH_DEAD_STRIPPABLE_DYLIB;
-
-  if (config->outputType == MachO::MH_EXECUTE && config->isPic)
-    hdr->flags |= MachO::MH_PIE;
-=======
   if (config->outputType == MH_DYLIB && config->applicationExtension)
     hdr->flags |= MH_APP_EXTENSION_SAFE;
->>>>>>> 2ab1d525
 
   if (in.exports->hasWeakSymbol || in.weakBinding->hasNonWeakDefinition())
     hdr->flags |= MH_WEAK_DEFINES;
@@ -257,10 +222,6 @@
 NonLazyPointerSectionBase::NonLazyPointerSectionBase(const char *segname,
                                                      const char *name)
     : SyntheticSection(segname, name) {
-<<<<<<< HEAD
-  align = WordSize;
-  flags = MachO::S_NON_LAZY_SYMBOL_POINTERS;
-=======
   align = target->wordSize;
 }
 
@@ -280,7 +241,6 @@
     // get here
     llvm_unreachable("cannot bind to an undefined symbol");
   }
->>>>>>> 2ab1d525
 }
 
 void NonLazyPointerSectionBase::addEntry(Symbol *sym) {
@@ -317,9 +277,6 @@
   OutputSegment *segment = nullptr;
   uint64_t offset = 0;
   int64_t addend = 0;
-<<<<<<< HEAD
-  int16_t ordinal = 0;
-=======
 };
 struct BindIR {
   // Default value of 0xF0 is not valid opcode and should make the program
@@ -327,7 +284,6 @@
   uint8_t opcode = 0xF0;
   uint64_t data = 0;
   uint64_t consecutiveCount = 0;
->>>>>>> 2ab1d525
 };
 } // namespace
 
@@ -365,17 +321,6 @@
   lastBinding.offset += target->wordSize;
 }
 
-<<<<<<< HEAD
-// Non-weak bindings need to have their dylib ordinal encoded as well.
-static int16_t ordinalForDylibSymbol(const DylibSymbol &dysym) {
-  return config->namespaceKind == NamespaceKind::flat || dysym.isDynamicLookup()
-             ? (int16_t)MachO::BIND_SPECIAL_DYLIB_FLAT_LOOKUP
-             : dysym.getFile()->ordinal;
-}
-
-static void encodeDylibOrdinal(int16_t ordinal, raw_svector_ostream &os) {
-  using namespace llvm::MachO;
-=======
 static void optimizeOpcodes(std::vector<BindIR> &opcodes) {
   // Pass 1: Combine bind/add pairs
   size_t i;
@@ -474,7 +419,6 @@
 }
 
 static void encodeDylibOrdinal(int16_t ordinal, raw_svector_ostream &os) {
->>>>>>> 2ab1d525
   if (ordinal <= 0) {
     os << static_cast<uint8_t>(BIND_OPCODE_SET_DYLIB_SPECIAL_IMM |
                                (ordinal & BIND_IMMEDIATE_MASK));
@@ -540,28 +484,6 @@
 void BindingSection::finalizeContents() {
   raw_svector_ostream os{contents};
   Binding lastBinding;
-<<<<<<< HEAD
-
-  // Since bindings are delta-encoded, sorting them allows for a more compact
-  // result. Note that sorting by address alone ensures that bindings for the
-  // same segment / section are located together.
-  llvm::sort(bindings, [](const BindingEntry &a, const BindingEntry &b) {
-    return a.target.getVA() < b.target.getVA();
-  });
-  for (const BindingEntry &b : bindings) {
-    int16_t ordinal = ordinalForDylibSymbol(*b.dysym);
-    if (ordinal != lastBinding.ordinal) {
-      encodeDylibOrdinal(ordinal, os);
-      lastBinding.ordinal = ordinal;
-    }
-    if (auto *isec = b.target.section.dyn_cast<const InputSection *>()) {
-      encodeBinding(b.dysym, isec->parent, isec->outSecOff + b.target.offset,
-                    b.addend, /*isWeakBinding=*/false, lastBinding, os);
-    } else {
-      auto *osec = b.target.section.get<const OutputSection *>();
-      encodeBinding(b.dysym, osec, b.target.offset, b.addend,
-                    /*isWeakBinding=*/false, lastBinding, os);
-=======
   int16_t lastOrdinal = 0;
 
   for (auto &p : sortBindings(bindingsMap)) {
@@ -576,7 +498,6 @@
     if (ordinal != lastOrdinal) {
       encodeDylibOrdinal(ordinal, os);
       lastOrdinal = ordinal;
->>>>>>> 2ab1d525
     }
     std::vector<BindIR> opcodes;
     for (const BindingEntry &b : bindings)
@@ -606,23 +527,6 @@
   for (const Defined *defined : definitions)
     encodeWeakOverride(defined, os);
 
-<<<<<<< HEAD
-  // Since bindings are delta-encoded, sorting them allows for a more compact
-  // result.
-  llvm::sort(bindings,
-             [](const WeakBindingEntry &a, const WeakBindingEntry &b) {
-               return a.target.getVA() < b.target.getVA();
-             });
-  for (const WeakBindingEntry &b : bindings) {
-    if (const auto *isec = b.target.section.dyn_cast<const InputSection *>()) {
-      encodeBinding(b.symbol, isec->parent, isec->outSecOff + b.target.offset,
-                    b.addend, /*isWeakBinding=*/true, lastBinding, os);
-    } else {
-      const auto *osec = b.target.section.get<const OutputSection *>();
-      encodeBinding(b.symbol, osec, b.target.offset, b.addend,
-                    /*isWeakBinding=*/true, lastBinding, os);
-    }
-=======
   for (auto &p : sortBindings(bindingsMap)) {
     const Symbol *sym = p.first;
     std::vector<BindingEntry> &bindings = p.second;
@@ -638,7 +542,6 @@
       optimizeOpcodes(opcodes);
     for (const auto &op : opcodes)
       flushOpcodes(op, os);
->>>>>>> 2ab1d525
   }
   if (!bindingsMap.empty() || !definitions.empty())
     os << static_cast<uint8_t>(BIND_OPCODE_DONE);
@@ -648,44 +551,9 @@
   memcpy(buf, contents.data(), contents.size());
 }
 
-<<<<<<< HEAD
-bool macho::needsBinding(const Symbol *sym) {
-  if (isa<DylibSymbol>(sym))
-    return true;
-  if (const auto *defined = dyn_cast<Defined>(sym))
-    return defined->isExternalWeakDef();
-  return false;
-}
-
-void macho::addNonLazyBindingEntries(const Symbol *sym,
-                                     SectionPointerUnion section,
-                                     uint64_t offset, int64_t addend) {
-  if (auto *dysym = dyn_cast<DylibSymbol>(sym)) {
-    in.binding->addEntry(dysym, section, offset, addend);
-    if (dysym->isWeakDef())
-      in.weakBinding->addEntry(sym, section, offset, addend);
-  } else if (auto *defined = dyn_cast<Defined>(sym)) {
-    in.rebase->addEntry(section, offset);
-    if (defined->isExternalWeakDef())
-      in.weakBinding->addEntry(sym, section, offset, addend);
-  } else if (!isa<DSOHandle>(sym)) {
-    // Undefined symbols are filtered out in scanRelocations(); we should never
-    // get here
-    llvm_unreachable("cannot bind to an undefined symbol");
-  }
-  // TODO: understand the DSOHandle case better.
-  // Is it bindable?  Add a new test?
-}
-
-StubsSection::StubsSection()
-    : SyntheticSection(segment_names::text, "__stubs") {
-  flags = MachO::S_SYMBOL_STUBS | MachO::S_ATTR_SOME_INSTRUCTIONS |
-          MachO::S_ATTR_PURE_INSTRUCTIONS;
-=======
 StubsSection::StubsSection()
     : SyntheticSection(segment_names::text, section_names::stubs) {
   flags = S_SYMBOL_STUBS | S_ATTR_SOME_INSTRUCTIONS | S_ATTR_PURE_INSTRUCTIONS;
->>>>>>> 2ab1d525
   // The stubs section comprises machine instructions, which are aligned to
   // 4 bytes on the archs we care about.
   align = 4;
@@ -714,13 +582,8 @@
 }
 
 StubHelperSection::StubHelperSection()
-<<<<<<< HEAD
-    : SyntheticSection(segment_names::text, "__stub_helper") {
-  flags = MachO::S_ATTR_SOME_INSTRUCTIONS | MachO::S_ATTR_PURE_INSTRUCTIONS;
-=======
     : SyntheticSection(segment_names::text, section_names::stubHelper) {
   flags = S_ATTR_SOME_INSTRUCTIONS | S_ATTR_PURE_INSTRUCTIONS;
->>>>>>> 2ab1d525
   align = 4; // This section comprises machine instructions
 }
 
@@ -757,26 +620,6 @@
   in.imageLoaderCache->parent =
       ConcatOutputSection::getOrCreateForInput(in.imageLoaderCache);
   inputSections.push_back(in.imageLoaderCache);
-<<<<<<< HEAD
-  dyldPrivate = make<Defined>("__dyld_private", nullptr, in.imageLoaderCache, 0,
-                              /*isWeakDef=*/false,
-                              /*isExternal=*/false, /*isPrivateExtern=*/false);
-}
-
-ImageLoaderCacheSection::ImageLoaderCacheSection() {
-  segname = segment_names::data;
-  name = "__data";
-  uint8_t *arr = bAlloc.Allocate<uint8_t>(WordSize);
-  memset(arr, 0, WordSize);
-  data = {arr, WordSize};
-  align = WordSize;
-}
-
-LazyPointerSection::LazyPointerSection()
-    : SyntheticSection(segment_names::data, "__la_symbol_ptr") {
-  align = WordSize;
-  flags = MachO::S_LAZY_SYMBOL_POINTERS;
-=======
   // Since this isn't in the symbol table or in any input file, the noDeadStrip
   // argument doesn't matter.
   dyldPrivate =
@@ -792,7 +635,6 @@
     : SyntheticSection(segment_names::data, section_names::lazySymbolPtr) {
   align = target->wordSize;
   flags = S_LAZY_SYMBOL_POINTERS;
->>>>>>> 2ab1d525
 }
 
 uint64_t LazyPointerSection::getSize() const {
@@ -875,19 +717,8 @@
   trieBuilder.setImageBase(in.header->addr);
   for (const Symbol *sym : symtab->getSymbols()) {
     if (const auto *defined = dyn_cast<Defined>(sym)) {
-<<<<<<< HEAD
-      if (config->exportedSymbols.empty()) {
-        if (defined->privateExtern ||
-            config->unexportedSymbols.match(defined->getName()))
-          continue;
-      } else {
-        if (!config->exportedSymbols.match(defined->getName()))
-          continue;
-      }
-=======
       if (defined->privateExtern || !defined->isLive())
         continue;
->>>>>>> 2ab1d525
       trieBuilder.addSymbol(*defined);
       hasWeakSymbol = hasWeakSymbol || sym->isWeakDef();
     }
@@ -897,29 +728,6 @@
 
 void ExportSection::writeTo(uint8_t *buf) const { trieBuilder.writeTo(buf); }
 
-<<<<<<< HEAD
-FunctionStartsSection::FunctionStartsSection()
-    : LinkEditSection(segment_names::linkEdit, section_names::functionStarts_) {
-}
-
-void FunctionStartsSection::finalizeContents() {
-  raw_svector_ostream os{contents};
-  uint64_t addr = in.header->addr;
-  for (const Symbol *sym : symtab->getSymbols()) {
-    if (const auto *defined = dyn_cast<Defined>(sym)) {
-      if (!defined->isec || !isCodeSection(defined->isec))
-        continue;
-      // TODO: Add support for thumbs, in that case
-      // the lowest bit of nextAddr needs to be set to 1.
-      uint64_t nextAddr = defined->getVA();
-      uint64_t delta = nextAddr - addr;
-      if (delta == 0)
-        continue;
-      encodeULEB128(delta, os);
-      addr = nextAddr;
-    }
-  }
-=======
 DataInCodeSection::DataInCodeSection()
     : LinkEditSection(segment_names::linkEdit, section_names::dataInCode) {}
 
@@ -1006,7 +814,6 @@
     encodeULEB128(delta, os);
     addr = nextAddr;
   }
->>>>>>> 2ab1d525
   os << '\0';
 }
 
@@ -1142,17 +949,8 @@
   for (const InputFile *file : inputFiles) {
     if (auto *objFile = dyn_cast<ObjFile>(file)) {
       for (Symbol *sym : objFile->symbols) {
-<<<<<<< HEAD
-        if (sym == nullptr)
-          continue;
-        // TODO: when we implement -dead_strip, we should filter out symbols
-        // that belong to dead sections.
-        if (auto *defined = dyn_cast<Defined>(sym)) {
-          if (!defined->isExternal()) {
-=======
         if (auto *defined = dyn_cast_or_null<Defined>(sym)) {
           if (!defined->isExternal() && defined->isLive()) {
->>>>>>> 2ab1d525
             StringRef name = defined->getName();
             if (!name.startswith("l") && !name.startswith("L"))
               addSymbol(localSymbols, sym);
@@ -1258,20 +1056,6 @@
     } else if (auto *dysym = dyn_cast<DylibSymbol>(entry.sym)) {
       uint16_t n_desc = nList->n_desc;
       int16_t ordinal = ordinalForDylibSymbol(*dysym);
-<<<<<<< HEAD
-      if (ordinal == MachO::BIND_SPECIAL_DYLIB_FLAT_LOOKUP)
-        MachO::SET_LIBRARY_ORDINAL(n_desc, MachO::DYNAMIC_LOOKUP_ORDINAL);
-      else if (ordinal == MachO::BIND_SPECIAL_DYLIB_MAIN_EXECUTABLE)
-        MachO::SET_LIBRARY_ORDINAL(n_desc, MachO::EXECUTABLE_ORDINAL);
-      else {
-        assert(ordinal > 0);
-        MachO::SET_LIBRARY_ORDINAL(n_desc, static_cast<uint8_t>(ordinal));
-      }
-
-      nList->n_type = MachO::N_EXT;
-      n_desc |= dysym->isWeakDef() ? MachO::N_WEAK_DEF : 0;
-      n_desc |= dysym->isWeakRef() ? MachO::N_WEAK_REF : 0;
-=======
       if (ordinal == BIND_SPECIAL_DYLIB_FLAT_LOOKUP)
         SET_LIBRARY_ORDINAL(n_desc, DYNAMIC_LOOKUP_ORDINAL);
       else if (ordinal == BIND_SPECIAL_DYLIB_MAIN_EXECUTABLE)
@@ -1284,7 +1068,6 @@
       nList->n_type = N_EXT;
       n_desc |= dysym->isWeakDef() ? N_WEAK_DEF : 0;
       n_desc |= dysym->isWeakRef() ? N_WEAK_REF : 0;
->>>>>>> 2ab1d525
       nList->n_desc = n_desc;
     }
     ++nList;
@@ -1331,11 +1114,6 @@
   return sym->symtabIndex;
 }
 
-static uint32_t indirectValue(const Symbol *sym) {
-  return sym->symtabIndex != UINT32_MAX ? sym->symtabIndex
-                                        : MachO::INDIRECT_SYMBOL_LOCAL;
-}
-
 void IndirectSymtabSection::writeTo(uint8_t *buf) const {
   uint32_t off = 0;
   for (const Symbol *sym : in.got->getEntries()) {
@@ -1348,8 +1126,6 @@
   }
   for (const Symbol *sym : in.stubs->getEntries()) {
     write32le(buf + off * sizeof(uint32_t), indirectValue(sym));
-<<<<<<< HEAD
-=======
     ++off;
   }
   // There is a 1:1 correspondence between stubs and LazyPointerSection
@@ -1359,7 +1135,6 @@
   // symbol table offsets a second time.
   for (const Symbol *sym : in.stubs->getEntries()) {
     write32le(buf + off * sizeof(uint32_t), indirectValue(sym));
->>>>>>> 2ab1d525
     ++off;
   }
 }
@@ -1382,11 +1157,6 @@
   }
 }
 
-<<<<<<< HEAD
-CodeSignatureSection::CodeSignatureSection()
-    : LinkEditSection(segment_names::linkEdit, section_names::codeSignature) {
-  align = 16; // required by libstuff
-=======
 static_assert((CodeSignatureSection::blobHeadersSize % 8) == 0, "");
 static_assert((CodeSignatureSection::fixedHeadersSize % 8) == 0, "");
 
@@ -1394,17 +1164,13 @@
     : LinkEditSection(segment_names::linkEdit, section_names::codeSignature) {
   align = 16; // required by libstuff
   // FIXME: Consider using finalOutput instead of outputFile.
->>>>>>> 2ab1d525
   fileName = config->outputFile;
   size_t slashIndex = fileName.rfind("/");
   if (slashIndex != std::string::npos)
     fileName = fileName.drop_front(slashIndex + 1);
-<<<<<<< HEAD
-=======
 
   // NOTE: Any changes to these calculations should be repeated
   // in llvm-objcopy's MachOLayoutBuilder::layoutTail.
->>>>>>> 2ab1d525
   allHeadersSize = alignTo<16>(fixedHeadersSize + fileName.size() + 1);
   fileNamePad = allHeadersSize - fixedHeadersSize - fileName.size();
 }
@@ -1418,11 +1184,8 @@
 }
 
 void CodeSignatureSection::writeHashes(uint8_t *buf) const {
-<<<<<<< HEAD
-=======
   // NOTE: Changes to this functionality should be repeated in llvm-objcopy's
   // MachOWriter::writeSignatureData.
->>>>>>> 2ab1d525
   uint8_t *code = buf;
   uint8_t *codeEnd = buf + fileOff;
   uint8_t *hashes = codeEnd + allHeadersSize;
@@ -1453,12 +1216,8 @@
 }
 
 void CodeSignatureSection::writeTo(uint8_t *buf) const {
-<<<<<<< HEAD
-  using namespace llvm::MachO;
-=======
   // NOTE: Changes to this functionality should be repeated in llvm-objcopy's
   // MachOWriter::writeSignatureData.
->>>>>>> 2ab1d525
   uint32_t signatureSize = static_cast<uint32_t>(getSize());
   auto *superBlob = reinterpret_cast<CS_SuperBlob *>(buf);
   write32be(&superBlob->magic, CSMAGIC_EMBEDDED_SIGNATURE);
@@ -1496,9 +1255,6 @@
   auto *id = reinterpret_cast<char *>(&codeDirectory[1]);
   memcpy(id, fileName.begin(), fileName.size());
   memset(id + fileName.size(), 0, fileNamePad);
-<<<<<<< HEAD
-}
-=======
 }
 
 BitcodeBundleSection::BitcodeBundleSection()
@@ -1757,5 +1513,4 @@
 }
 
 template SymtabSection *macho::makeSymtabSection<LP64>(StringTableSection &);
-template SymtabSection *macho::makeSymtabSection<ILP32>(StringTableSection &);
->>>>>>> 2ab1d525
+template SymtabSection *macho::makeSymtabSection<ILP32>(StringTableSection &);