//===- DriverUtils.cpp ----------------------------------------------------===//
//
// Part of the LLVM Project, under the Apache License v2.0 with LLVM Exceptions.
// See https://llvm.org/LICENSE.txt for license information.
// SPDX-License-Identifier: Apache-2.0 WITH LLVM-exception
//
//===----------------------------------------------------------------------===//

#include "Config.h"
#include "Driver.h"
#include "InputFiles.h"
#include "ObjC.h"
<<<<<<< HEAD
=======
#include "Target.h"
>>>>>>> a2ce6ee6

#include "lld/Common/Args.h"
#include "lld/Common/ErrorHandler.h"
#include "lld/Common/Memory.h"
#include "lld/Common/Reproduce.h"
#include "llvm/ADT/CachedHashString.h"
#include "llvm/ADT/DenseMap.h"
<<<<<<< HEAD
#include "llvm/Bitcode/BitcodeReader.h"
=======
>>>>>>> a2ce6ee6
#include "llvm/LTO/LTO.h"
#include "llvm/Option/Arg.h"
#include "llvm/Option/ArgList.h"
#include "llvm/Option/Option.h"
#include "llvm/Support/CommandLine.h"
#include "llvm/Support/FileSystem.h"
#include "llvm/Support/Path.h"
#include "llvm/TextAPI/InterfaceFile.h"
#include "llvm/TextAPI/TextAPIReader.h"

using namespace llvm;
using namespace llvm::MachO;
using namespace llvm::opt;
using namespace llvm::sys;
using namespace lld;
using namespace lld::macho;

// Create prefix string literals used in Options.td
#define PREFIX(NAME, VALUE) const char *NAME[] = VALUE;
#include "Options.inc"
#undef PREFIX

// Create table mapping all options defined in Options.td
static const OptTable::Info optInfo[] = {
#define OPTION(X1, X2, ID, KIND, GROUP, ALIAS, X7, X8, X9, X10, X11, X12)      \
  {X1, X2, X10,         X11,         OPT_##ID, Option::KIND##Class,            \
   X9, X8, OPT_##GROUP, OPT_##ALIAS, X7,       X12},
#include "Options.inc"
#undef OPTION
};

MachOOptTable::MachOOptTable() : OptTable(optInfo) {}

// Set color diagnostics according to --color-diagnostics={auto,always,never}
// or --no-color-diagnostics flags.
static void handleColorDiagnostics(InputArgList &args) {
  const Arg *arg =
      args.getLastArg(OPT_color_diagnostics, OPT_color_diagnostics_eq,
                      OPT_no_color_diagnostics);
  if (!arg)
    return;
  if (arg->getOption().getID() == OPT_color_diagnostics) {
    lld::errs().enable_colors(true);
  } else if (arg->getOption().getID() == OPT_no_color_diagnostics) {
    lld::errs().enable_colors(false);
  } else {
    StringRef s = arg->getValue();
    if (s == "always")
      lld::errs().enable_colors(true);
    else if (s == "never")
      lld::errs().enable_colors(false);
    else if (s != "auto")
      error("unknown option: --color-diagnostics=" + s);
  }
}

InputArgList MachOOptTable::parse(ArrayRef<const char *> argv) {
  // Make InputArgList from string vectors.
  unsigned missingIndex;
  unsigned missingCount;
  SmallVector<const char *, 256> vec(argv.data(), argv.data() + argv.size());

  // Expand response files (arguments in the form of @<filename>)
  // and then parse the argument again.
  cl::ExpandResponseFiles(saver, cl::TokenizeGNUCommandLine, vec);
  InputArgList args = ParseArgs(vec, missingIndex, missingCount);

  // Handle -fatal_warnings early since it converts missing argument warnings
  // to errors.
  errorHandler().fatalWarnings = args.hasArg(OPT_fatal_warnings);

  if (missingCount)
    error(Twine(args.getArgString(missingIndex)) + ": missing argument");

  handleColorDiagnostics(args);

  for (const Arg *arg : args.filtered(OPT_UNKNOWN)) {
    std::string nearest;
    if (findNearest(arg->getAsString(args), nearest) > 1)
      error("unknown argument '" + arg->getAsString(args) + "'");
    else
      error("unknown argument '" + arg->getAsString(args) +
            "', did you mean '" + nearest + "'");
  }
  return args;
}

void MachOOptTable::printHelp(const char *argv0, bool showHidden) const {
  OptTable::printHelp(lld::outs(),
                      (std::string(argv0) + " [options] file...").c_str(),
                      "LLVM Linker", showHidden);
  lld::outs() << "\n";
}

static std::string rewritePath(StringRef s) {
  if (fs::exists(s))
    return relativeToRoot(s);
  return std::string(s);
}

static std::string rewriteInputPath(StringRef s) {
  // Don't bother rewriting "absolute" paths that are actually under the
  // syslibroot; simply rewriting the syslibroot is sufficient.
  if (rerootPath(s) == s && fs::exists(s))
    return relativeToRoot(s);
  return std::string(s);
}

// Reconstructs command line arguments so that so that you can re-run
// the same command with the same inputs. This is for --reproduce.
std::string macho::createResponseFile(const InputArgList &args) {
  SmallString<0> data;
  raw_svector_ostream os(data);

  // Copy the command line to the output while rewriting paths.
  for (const Arg *arg : args) {
    switch (arg->getOption().getID()) {
    case OPT_reproduce:
      break;
    case OPT_INPUT:
      os << quote(rewriteInputPath(arg->getValue())) << "\n";
      break;
    case OPT_o:
      os << "-o " << quote(path::filename(arg->getValue())) << "\n";
      break;
    case OPT_filelist:
      if (Optional<MemoryBufferRef> buffer = readFile(arg->getValue()))
        for (StringRef path : args::getLines(*buffer))
          os << quote(rewriteInputPath(path)) << "\n";
      break;
    case OPT_force_load:
    case OPT_weak_library:
      os << arg->getSpelling() << " "
         << quote(rewriteInputPath(arg->getValue())) << "\n";
      break;
    case OPT_F:
    case OPT_L:
    case OPT_bundle_loader:
    case OPT_exported_symbols_list:
    case OPT_order_file:
    case OPT_rpath:
    case OPT_syslibroot:
    case OPT_unexported_symbols_list:
      os << arg->getSpelling() << " " << quote(rewritePath(arg->getValue()))
         << "\n";
      break;
    case OPT_sectcreate:
      os << arg->getSpelling() << " " << quote(arg->getValue(0)) << " "
         << quote(arg->getValue(1)) << " "
         << quote(rewritePath(arg->getValue(2))) << "\n";
      break;
    default:
      os << toString(*arg) << "\n";
    }
  }
  return std::string(data.str());
}

static void searchedDylib(const Twine &path, bool found) {
  if (config->printDylibSearch)
    message("searched " + path + (found ? ", found " : ", not found"));
  if (!found)
    depTracker->logFileNotFound(path);
}

Optional<StringRef> macho::resolveDylibPath(StringRef dylibPath) {
  // TODO: if a tbd and dylib are both present, we should check to make sure
  // they are consistent.
  SmallString<261> tbdPath = dylibPath;
  path::replace_extension(tbdPath, ".tbd");
  bool tbdExists = fs::exists(tbdPath);
  searchedDylib(tbdPath, tbdExists);
  if (tbdExists)
    return saver.save(tbdPath.str());

  bool dylibExists = fs::exists(dylibPath);
  searchedDylib(dylibPath, dylibExists);
  if (dylibExists)
    return saver.save(dylibPath);
  return {};
}

// It's not uncommon to have multiple attempts to load a single dylib,
// especially if it's a commonly re-exported core library.
static DenseMap<CachedHashStringRef, DylibFile *> loadedDylibs;

<<<<<<< HEAD
Optional<DylibFile *> macho::loadDylib(MemoryBufferRef mbref,
                                       DylibFile *umbrella,
                                       bool isBundleLoader) {
  StringRef path = mbref.getBufferIdentifier();
  DylibFile *&file = loadedDylibs[CachedHashStringRef(path)];
=======
DylibFile *macho::loadDylib(MemoryBufferRef mbref, DylibFile *umbrella,
                            bool isBundleLoader) {
  CachedHashStringRef path(mbref.getBufferIdentifier());
  DylibFile *&file = loadedDylibs[path];
>>>>>>> a2ce6ee6
  if (file)
    return file;

  DylibFile *newFile;
  file_magic magic = identify_magic(mbref.getBuffer());
  if (magic == file_magic::tapi_file) {
    Expected<std::unique_ptr<InterfaceFile>> result = TextAPIReader::get(mbref);
    if (!result) {
      error("could not load TAPI file at " + mbref.getBufferIdentifier() +
            ": " + toString(result.takeError()));
      return nullptr;
    }
    file = make<DylibFile>(**result, umbrella, isBundleLoader);
<<<<<<< HEAD
=======

    // parseReexports() can recursively call loadDylib(). That's fine since
    // we wrote the DylibFile we just loaded to the loadDylib cache via the
    // `file` reference. But the recursive load can grow loadDylibs, so the
    // `file` reference might become invalid after parseReexports() -- so copy
    // the pointer it refers to before continuing.
    newFile = file;
    if (newFile->exportingFile)
      newFile->parseReexports(**result);
>>>>>>> a2ce6ee6
  } else {
    assert(magic == file_magic::macho_dynamically_linked_shared_lib ||
           magic == file_magic::macho_dynamically_linked_shared_lib_stub ||
           magic == file_magic::macho_executable ||
           magic == file_magic::macho_bundle);
    file = make<DylibFile>(mbref, umbrella, isBundleLoader);
<<<<<<< HEAD
=======

    // parseLoadCommands() can also recursively call loadDylib(). See comment
    // in previous block for why this means we must copy `file` here.
    newFile = file;
    if (newFile->exportingFile)
      newFile->parseLoadCommands(mbref);
  }
  return newFile;
}

void macho::resetLoadedDylibs() { loadedDylibs.clear(); }

Optional<StringRef>
macho::findPathCombination(const Twine &name,
                           const std::vector<StringRef> &roots,
                           ArrayRef<StringRef> extensions) {
  SmallString<261> base;
  for (StringRef dir : roots) {
    base = dir;
    path::append(base, name);
    for (StringRef ext : extensions) {
      Twine location = base + ext;
      bool exists = fs::exists(location);
      searchedDylib(location, exists);
      if (exists)
        return saver.save(location.str());
    }
>>>>>>> a2ce6ee6
  }
  return {};
}

StringRef macho::rerootPath(StringRef path) {
  if (!path::is_absolute(path, path::Style::posix) || path.endswith(".o"))
    return path;

  if (Optional<StringRef> rerootedPath =
          findPathCombination(path, config->systemLibraryRoots))
    return *rerootedPath;

  return path;
}

Optional<InputFile *> macho::loadArchiveMember(MemoryBufferRef mb,
                                               uint32_t modTime,
                                               StringRef archiveName,
                                               bool objCOnly) {
  switch (identify_magic(mb.getBuffer())) {
  case file_magic::macho_object:
    if (!objCOnly || hasObjCSection(mb))
      return make<ObjFile>(mb, modTime, archiveName);
    return None;
  case file_magic::bitcode:
    if (!objCOnly || check(isBitcodeContainingObjCCategory(mb)))
      return make<BitcodeFile>(mb);
    return None;
  default:
    error(archiveName + ": archive member " + mb.getBufferIdentifier() +
          " has unhandled file type");
    return None;
  }
}

uint32_t macho::getModTime(StringRef path) {
  if (config->zeroModTime)
    return 0;

  fs::file_status stat;
  if (!fs::status(path, stat))
    if (fs::exists(stat))
      return toTimeT(stat.getLastModificationTime());

  warn("failed to get modification time of " + path);
  return 0;
}

void macho::printArchiveMemberLoad(StringRef reason, const InputFile *f) {
  if (config->printEachFile)
    message(toString(f));
  if (config->printWhyLoad)
    message(reason + " forced load of " + toString(f));
}

macho::DependencyTracker::DependencyTracker(StringRef path)
    : path(path), active(!path.empty()) {
  if (active && fs::exists(path) && !fs::can_write(path)) {
    warn("Ignoring dependency_info option since specified path is not "
         "writeable.");
    active = false;
  }
}

void macho::DependencyTracker::write(StringRef version,
                                     const SetVector<InputFile *> &inputs,
                                     StringRef output) {
  if (!active)
    return;

  std::error_code ec;
  raw_fd_ostream os(path, ec, fs::OF_None);
  if (ec) {
    warn("Error writing dependency info to file");
    return;
  }

  auto addDep = [&os](DepOpCode opcode, const StringRef &path) {
    // XXX: Even though DepOpCode's underlying type is uint8_t,
    // this cast is still needed because Clang older than 10.x has a bug,
    // where it doesn't know to cast the enum to its underlying type.
    // Hence `<< DepOpCode` is ambiguous to it.
    os << static_cast<uint8_t>(opcode);
    os << path;
    os << '\0';
  };

  addDep(DepOpCode::Version, version);

  // Sort the input by its names.
  std::vector<StringRef> inputNames;
  inputNames.reserve(inputs.size());
  for (InputFile *f : inputs)
    inputNames.push_back(f->getName());
  llvm::sort(inputNames);

  for (const StringRef &in : inputNames)
    addDep(DepOpCode::Input, in);

  for (const std::string &f : notFounds)
    addDep(DepOpCode::NotFound, f);

  addDep(DepOpCode::Output, output);
}<|MERGE_RESOLUTION|>--- conflicted
+++ resolved
@@ -10,10 +10,7 @@
 #include "Driver.h"
 #include "InputFiles.h"
 #include "ObjC.h"
-<<<<<<< HEAD
-=======
 #include "Target.h"
->>>>>>> a2ce6ee6
 
 #include "lld/Common/Args.h"
 #include "lld/Common/ErrorHandler.h"
@@ -21,10 +18,6 @@
 #include "lld/Common/Reproduce.h"
 #include "llvm/ADT/CachedHashString.h"
 #include "llvm/ADT/DenseMap.h"
-<<<<<<< HEAD
-#include "llvm/Bitcode/BitcodeReader.h"
-=======
->>>>>>> a2ce6ee6
 #include "llvm/LTO/LTO.h"
 #include "llvm/Option/Arg.h"
 #include "llvm/Option/ArgList.h"
@@ -211,18 +204,10 @@
 // especially if it's a commonly re-exported core library.
 static DenseMap<CachedHashStringRef, DylibFile *> loadedDylibs;
 
-<<<<<<< HEAD
-Optional<DylibFile *> macho::loadDylib(MemoryBufferRef mbref,
-                                       DylibFile *umbrella,
-                                       bool isBundleLoader) {
-  StringRef path = mbref.getBufferIdentifier();
-  DylibFile *&file = loadedDylibs[CachedHashStringRef(path)];
-=======
 DylibFile *macho::loadDylib(MemoryBufferRef mbref, DylibFile *umbrella,
                             bool isBundleLoader) {
   CachedHashStringRef path(mbref.getBufferIdentifier());
   DylibFile *&file = loadedDylibs[path];
->>>>>>> a2ce6ee6
   if (file)
     return file;
 
@@ -236,8 +221,6 @@
       return nullptr;
     }
     file = make<DylibFile>(**result, umbrella, isBundleLoader);
-<<<<<<< HEAD
-=======
 
     // parseReexports() can recursively call loadDylib(). That's fine since
     // we wrote the DylibFile we just loaded to the loadDylib cache via the
@@ -247,15 +230,12 @@
     newFile = file;
     if (newFile->exportingFile)
       newFile->parseReexports(**result);
->>>>>>> a2ce6ee6
   } else {
     assert(magic == file_magic::macho_dynamically_linked_shared_lib ||
            magic == file_magic::macho_dynamically_linked_shared_lib_stub ||
            magic == file_magic::macho_executable ||
            magic == file_magic::macho_bundle);
     file = make<DylibFile>(mbref, umbrella, isBundleLoader);
-<<<<<<< HEAD
-=======
 
     // parseLoadCommands() can also recursively call loadDylib(). See comment
     // in previous block for why this means we must copy `file` here.
@@ -283,7 +263,6 @@
       if (exists)
         return saver.save(location.str());
     }
->>>>>>> a2ce6ee6
   }
   return {};
 }
@@ -297,26 +276,6 @@
     return *rerootedPath;
 
   return path;
-}
-
-Optional<InputFile *> macho::loadArchiveMember(MemoryBufferRef mb,
-                                               uint32_t modTime,
-                                               StringRef archiveName,
-                                               bool objCOnly) {
-  switch (identify_magic(mb.getBuffer())) {
-  case file_magic::macho_object:
-    if (!objCOnly || hasObjCSection(mb))
-      return make<ObjFile>(mb, modTime, archiveName);
-    return None;
-  case file_magic::bitcode:
-    if (!objCOnly || check(isBitcodeContainingObjCCategory(mb)))
-      return make<BitcodeFile>(mb);
-    return None;
-  default:
-    error(archiveName + ": archive member " + mb.getBufferIdentifier() +
-          " has unhandled file type");
-    return None;
-  }
 }
 
 uint32_t macho::getModTime(StringRef path) {
