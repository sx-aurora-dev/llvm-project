--- conflicted
+++ resolved
@@ -375,12 +375,10 @@
       continue;
     }
 
-    uint8_t *off = buf + rel.VirtualAddress;
-
-<<<<<<< HEAD
-    auto *sym =
-        dyn_cast_or_null<Defined>(file->getSymbol(rel.SymbolTableIndex));
-=======
+    applyRelocation(buf + rel.VirtualAddress, rel);
+  }
+}
+
 void SectionChunk::applyRelocation(uint8_t *off,
                                    const coff_relocation &rel) const {
   auto *sym = dyn_cast_or_null<Defined>(file->getSymbol(rel.SymbolTableIndex));
@@ -400,42 +398,29 @@
     maybeReportRelocationToDiscarded(this, sym, rel);
     return;
   }
->>>>>>> 2ab1d525
-
-    // Get the output section of the symbol for this relocation.  The output
-    // section is needed to compute SECREL and SECTION relocations used in debug
-    // info.
-    Chunk *c = sym ? sym->getChunk() : nullptr;
-    OutputSection *os = c ? c->getOutputSection() : nullptr;
-
-    // Skip the relocation if it refers to a discarded section, and diagnose it
-    // as an error if appropriate. If a symbol was discarded early, it may be
-    // null. If it was discarded late, the output section will be null, unless
-    // it was an absolute or synthetic symbol.
-    if (!sym ||
-        (!os && !isa<DefinedAbsolute>(sym) && !isa<DefinedSynthetic>(sym))) {
-      maybeReportRelocationToDiscarded(this, sym, rel);
-      continue;
-    }
-
-    uint64_t s = sym->getRVA();
-
-<<<<<<< HEAD
-    // Compute the RVA of the relocation for relative relocations.
-    uint64_t p = rva + rel.VirtualAddress;
-    switch (config->machine) {
-    case AMD64:
-      applyRelX64(off, rel.Type, os, s, p);
-      break;
-    case I386:
-      applyRelX86(off, rel.Type, os, s, p);
-      break;
-    case ARMNT:
-      applyRelARM(off, rel.Type, os, s, p);
-      break;
-    case ARM64:
-      applyRelARM64(off, rel.Type, os, s, p);
-=======
+
+  uint64_t s = sym->getRVA();
+
+  // Compute the RVA of the relocation for relative relocations.
+  uint64_t p = rva + rel.VirtualAddress;
+  switch (config->machine) {
+  case AMD64:
+    applyRelX64(off, rel.Type, os, s, p);
+    break;
+  case I386:
+    applyRelX86(off, rel.Type, os, s, p);
+    break;
+  case ARMNT:
+    applyRelARM(off, rel.Type, os, s, p);
+    break;
+  case ARM64:
+    applyRelARM64(off, rel.Type, os, s, p);
+    break;
+  default:
+    llvm_unreachable("unknown machine type");
+  }
+}
+
 // Defend against unsorted relocations. This may be overly conservative.
 void SectionChunk::sortRelocations() {
   auto cmpByVa = [](const coff_relocation &l, const coff_relocation &r) {
@@ -471,11 +456,8 @@
     if (rel.VirtualAddress < vaBegin)
       continue;
     if (rel.VirtualAddress + 1 >= vaEnd)
->>>>>>> 2ab1d525
       break;
-    default:
-      llvm_unreachable("unknown machine type");
-    }
+    applyRelocation(&buf[rel.VirtualAddress - vaBegin], rel);
   }
 }
 
