--- conflicted
+++ resolved
@@ -19,11 +19,7 @@
 class Chunk;
 class COFFLinkerContext;
 
-<<<<<<< HEAD
-void doICF(ArrayRef<Chunk *> chunks, ICFLevel);
-=======
 void doICF(COFFLinkerContext &ctx, ICFLevel);
->>>>>>> 2ab1d525
 
 } // namespace coff
 } // namespace lld
